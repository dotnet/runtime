// Licensed to the .NET Foundation under one or more agreements.
// The .NET Foundation licenses this file to you under the MIT license.

/*XXXXXXXXXXXXXXXXXXXXXXXXXXXXXXXXXXXXXXXXXXXXXXXXXXXXXXXXXXXXXXXXXXXXXXXXXXXXX
XXXXXXXXXXXXXXXXXXXXXXXXXXXXXXXXXXXXXXXXXXXXXXXXXXXXXXXXXXXXXXXXXXXXXXXXXXXXXXX
XX                                                                           XX
XX                           Compiler                                        XX
XX                                                                           XX
XX  Represents the method data we are currently JIT-compiling.               XX
XX  An instance of this class is created for every method we JIT.            XX
XX  This contains all the info needed for the method. So allocating a        XX
XX  a new instance per method makes it thread-safe.                          XX
XX  It should be used to do all the memory management for the compiler run.  XX
XX                                                                           XX
XXXXXXXXXXXXXXXXXXXXXXXXXXXXXXXXXXXXXXXXXXXXXXXXXXXXXXXXXXXXXXXXXXXXXXXXXXXXXXX
XXXXXXXXXXXXXXXXXXXXXXXXXXXXXXXXXXXXXXXXXXXXXXXXXXXXXXXXXXXXXXXXXXXXXXXXXXXXXXX
*/

/*****************************************************************************/
#ifndef _COMPILER_H_
#define _COMPILER_H_
/*****************************************************************************/

#include "jit.h"
#include "opcode.h"
#include "varset.h"
#include "jitstd.h"
#include "jithashtable.h"
#include "gentree.h"
#include "debuginfo.h"
#include "lir.h"
#include "block.h"
#include "inline.h"
#include "jiteh.h"
#include "instr.h"
#include "regalloc.h"
#include "sm.h"
#include "cycletimer.h"
#include "blockset.h"
#include "arraystack.h"
#include "hashbv.h"
#include "jitexpandarray.h"
#include "valuenum.h"
#include "scev.h"
#include "namedintrinsiclist.h"
#ifdef LATE_DISASM
#include "disasm.h"
#endif

#include "codegeninterface.h"
#include "regset.h"
#include "abi.h"
#include "jitgcinfo.h"

#if DUMP_GC_TABLES && defined(JIT32_GCENCODER)
#include "gcdump.h"
#endif

#include "emit.h"

// Forward declaration
template <class T>
inline var_types genActualType(T value);

#include "hwintrinsic.h"
#include "simd.h"
#include "simdashwintrinsic.h"

#include "jitmetadata.h"

/*****************************************************************************
 *                  Forward declarations
 */

struct InfoHdr;              // defined in GCInfo.h
struct escapeMapping_t;      // defined in fgdiagnostic.cpp
class emitter;               // defined in emit.h
struct ShadowParamVarInfo;   // defined in GSChecks.cpp
struct InitVarDscInfo;       // defined in registerargconvention.h
class FgStack;               // defined in fgbasic.cpp
class Instrumentor;          // defined in fgprofile.cpp
class SpanningTreeVisitor;   // defined in fgprofile.cpp
class CSE_DataFlow;          // defined in optcse.cpp
struct CSEdsc;               // defined in optcse.h
class CSE_HeuristicCommon;   // defined in optcse.h
class OptBoolsDsc;           // defined in optimizer.cpp
struct RelopImplicationInfo; // defined in redundantbranchopts.cpp
struct JumpThreadInfo;       // defined in redundantbranchopts.cpp
class ProfileSynthesis;      // defined in profilesynthesis.h
#ifdef DEBUG
struct IndentStack;
#endif

class Lowering; // defined in lower.h

// The following are defined in this file, Compiler.h

class Compiler;

/*****************************************************************************
 *                  Unwind info
 */

#include "unwind.h"

/*****************************************************************************/

//
// Declare global operator new overloads that use the compiler's arena allocator
//

void* operator new(size_t n, Compiler* context, CompMemKind cmk);
void* operator new[](size_t n, Compiler* context, CompMemKind cmk);

// Requires the definitions of "operator new" so including "LoopCloning.h" after the definitions.
#include "loopcloning.h"

/*****************************************************************************/

/* This is included here and not earlier as it needs the definition of "CSE"
 * which is defined in the section above */

/*****************************************************************************/

unsigned genLog2(unsigned value);
unsigned genLog2(unsigned __int64 value);

unsigned ReinterpretHexAsDecimal(unsigned in);

/*****************************************************************************/

const unsigned FLG_CCTOR = (CORINFO_FLG_CONSTRUCTOR | CORINFO_FLG_STATIC);

#ifdef DEBUG
const int BAD_STK_OFFS = 0xBAADF00D; // for LclVarDsc::lvStkOffs
#endif

//------------------------------------------------------------------------
// HFA info shared by LclVarDsc and CallArgABIInformation
//------------------------------------------------------------------------
inline bool IsHfa(CorInfoHFAElemType kind)
{
    return kind != CORINFO_HFA_ELEM_NONE;
}
inline var_types HfaTypeFromElemKind(CorInfoHFAElemType kind)
{
    switch (kind)
    {
        case CORINFO_HFA_ELEM_FLOAT:
            return TYP_FLOAT;
        case CORINFO_HFA_ELEM_DOUBLE:
            return TYP_DOUBLE;
#ifdef FEATURE_SIMD
        case CORINFO_HFA_ELEM_VECTOR64:
            return TYP_SIMD8;
        case CORINFO_HFA_ELEM_VECTOR128:
            return TYP_SIMD16;
#endif
        case CORINFO_HFA_ELEM_NONE:
            return TYP_UNDEF;
        default:
            assert(!"Invalid HfaElemKind");
            return TYP_UNDEF;
    }
}
inline CorInfoHFAElemType HfaElemKindFromType(var_types type)
{
    switch (type)
    {
        case TYP_FLOAT:
            return CORINFO_HFA_ELEM_FLOAT;
        case TYP_DOUBLE:
            return CORINFO_HFA_ELEM_DOUBLE;
#ifdef FEATURE_SIMD
        case TYP_SIMD8:
            return CORINFO_HFA_ELEM_VECTOR64;
        case TYP_SIMD16:
            return CORINFO_HFA_ELEM_VECTOR128;
#endif
        case TYP_UNDEF:
            return CORINFO_HFA_ELEM_NONE;
        default:
            assert(!"Invalid HFA Type");
            return CORINFO_HFA_ELEM_NONE;
    }
}

// The following holds the Local var info (scope information)
typedef const char* VarName; // Actual ASCII string
struct VarScopeDsc
{
    unsigned vsdVarNum; // (remapped) LclVarDsc number
    unsigned vsdLVnum;  // 'which' in eeGetLVinfo().
                        // Also, it is the index of this entry in the info.compVarScopes array,
                        // which is useful since the array is also accessed via the
                        // compEnterScopeList and compExitScopeList sorted arrays.

    IL_OFFSET vsdLifeBeg; // instr offset of beg of life
    IL_OFFSET vsdLifeEnd; // instr offset of end of life

#ifdef DEBUG
    VarName vsdName; // name of the var
#endif
};

// This class stores information associated with a LclVar SSA definition.
class LclSsaVarDsc
{
    // The basic block where the definition occurs. Definitions of uninitialized variables
    // are considered to occur at the start of the first basic block (fgFirstBB).
    //
    // TODO-Cleanup: In the case of uninitialized variables the block is set to nullptr by
    // SsaBuilder and changed to fgFirstBB during value numbering. It would be useful to
    // investigate and perhaps eliminate this rather unexpected behavior.
    BasicBlock* m_block = nullptr;
    // The store node that generates the definition, or nullptr for definitions
    // of uninitialized variables.
    GenTreeLclVarCommon* m_defNode = nullptr;
    // The SSA number associated with the previous definition for partial (GTF_USEASG) defs.
    unsigned m_useDefSsaNum = SsaConfig::RESERVED_SSA_NUM;
    // Number of uses of this SSA def (may be an over-estimate).
    // May not be accurate for for promoted fields.
    unsigned short m_numUses = 0;
    // True if there may be phi args uses of this def
    // May not be accurate for for promoted fields.
    // (false implies all uses are non-phi).
    bool m_hasPhiUse = false;
    // True if there may be uses of the def in a different block.
    // May not be accurate for for promoted fields.
    bool m_hasGlobalUse = false;

public:
    LclSsaVarDsc()
    {
    }

    LclSsaVarDsc(BasicBlock* block)
        : m_block(block)
    {
    }

    LclSsaVarDsc(BasicBlock* block, GenTreeLclVarCommon* defNode)
        : m_block(block)
    {
        SetDefNode(defNode);
    }

    BasicBlock* GetBlock() const
    {
        return m_block;
    }

    void SetBlock(BasicBlock* block)
    {
        m_block = block;
    }

    GenTreeLclVarCommon* GetDefNode() const
    {
        return m_defNode;
    }

    void SetDefNode(GenTreeLclVarCommon* defNode)
    {
        assert((defNode == nullptr) || defNode->OperIsLocalStore());
        m_defNode = defNode;
    }

    unsigned GetUseDefSsaNum() const
    {
        return m_useDefSsaNum;
    }

    void SetUseDefSsaNum(unsigned ssaNum)
    {
        m_useDefSsaNum = ssaNum;
    }

    unsigned GetNumUses() const
    {
        return m_numUses;
    }

    void AddUse(BasicBlock* block)
    {
        if (block != m_block)
        {
            m_hasGlobalUse = true;
        }

        if (m_numUses < USHRT_MAX)
        {
            m_numUses++;
        }
    }

    void AddPhiUse(BasicBlock* block)
    {
        m_hasPhiUse = true;
        AddUse(block);
    }

    bool HasPhiUse() const
    {
        return m_hasPhiUse;
    }

    bool HasGlobalUse() const
    {
        return m_hasGlobalUse;
    }

    ValueNumPair m_vnPair;
};

// This class stores information associated with a memory SSA definition.
class SsaMemDef
{
public:
    ValueNumPair m_vnPair;
};

//------------------------------------------------------------------------
// SsaDefArray: A resizable array of SSA definitions.
//
// Unlike an ordinary resizable array implementation, this allows only element
// addition (by calling AllocSsaNum) and has special handling for RESERVED_SSA_NUM
// (basically it's a 1-based array). The array doesn't impose any particular
// requirements on the elements it stores and AllocSsaNum forwards its arguments
// to the array element constructor, this way the array supports both LclSsaVarDsc
// and SsaMemDef elements.
//
template <typename T>
class SsaDefArray
{
    T*       m_array;
    unsigned m_arraySize;
    unsigned m_count;

    static_assert_no_msg(SsaConfig::RESERVED_SSA_NUM == 0);
    static_assert_no_msg(SsaConfig::FIRST_SSA_NUM == 1);

    // Get the minimum valid SSA number.
    unsigned GetMinSsaNum() const
    {
        return SsaConfig::FIRST_SSA_NUM;
    }

    // Increase (double) the size of the array.
    void GrowArray(CompAllocator alloc)
    {
        unsigned oldSize = m_arraySize;
        unsigned newSize = max(2u, oldSize * 2);

        T* newArray = alloc.allocate<T>(newSize);

        for (unsigned i = 0; i < oldSize; i++)
        {
            newArray[i] = m_array[i];
        }

        m_array     = newArray;
        m_arraySize = newSize;
    }

public:
    // Construct an empty SsaDefArray.
    SsaDefArray()
        : m_array(nullptr)
        , m_arraySize(0)
        , m_count(0)
    {
    }

    // Reset the array (used only if the SSA form is reconstructed).
    void Reset()
    {
        m_count = 0;
    }

    // Allocate a new SSA number (starting with SsaConfig::FIRST_SSA_NUM).
    template <class... Args>
    unsigned AllocSsaNum(CompAllocator alloc, Args&&... args)
    {
        if (m_count == m_arraySize)
        {
            GrowArray(alloc);
        }

        unsigned ssaNum    = GetMinSsaNum() + m_count;
        m_array[m_count++] = T(std::forward<Args>(args)...);

        // Ensure that the first SSA number we allocate is SsaConfig::FIRST_SSA_NUM
        assert((ssaNum == SsaConfig::FIRST_SSA_NUM) || (m_count > 1));

        return ssaNum;
    }

    // Get the number of SSA definitions in the array.
    unsigned GetCount() const
    {
        return m_count;
    }

    // Get a pointer to the SSA definition at the specified index.
    T* GetSsaDefByIndex(unsigned index) const
    {
        assert(index < m_count);
        return &m_array[index];
    }

    // Check if the specified SSA number is valid.
    bool IsValidSsaNum(unsigned ssaNum) const
    {
        return (GetMinSsaNum() <= ssaNum) && (ssaNum < (GetMinSsaNum() + m_count));
    }

    // Get a pointer to the SSA definition associated with the specified SSA number.
    T* GetSsaDef(unsigned ssaNum) const
    {
        assert(ssaNum != SsaConfig::RESERVED_SSA_NUM);
        return GetSsaDefByIndex(ssaNum - GetMinSsaNum());
    }

    // Get an SSA number associated with the specified SSA def (that must be in this array).
    unsigned GetSsaNum(T* ssaDef) const
    {
        assert((m_array <= ssaDef) && (ssaDef < &m_array[m_count]));
        return GetMinSsaNum() + static_cast<unsigned>(ssaDef - &m_array[0]);
    }
};

enum RefCountState
{
    RCS_INVALID, // not valid to get/set ref counts
    RCS_EARLY,   // early counts for struct promotion and struct passing
    RCS_NORMAL,  // normal ref counts (from lvaMarkRefs onward)
};

#ifdef DEBUG
// Reasons why we can't enregister a local.
enum class DoNotEnregisterReason
{
    None,
    AddrExposed,      // the address of this local is exposed.
    DontEnregStructs, // struct enregistration is disabled.
    NotRegSizeStruct, // the struct size does not much any register size, usually the struct size is too big.
    LocalField,       // the local is accessed with LCL_FLD, note we can do it not only for struct locals.
    VMNeedsStackAddr,
    LiveInOutOfHandler, // the local is alive in and out of exception handler and not single def.
    BlockOp,            // Is read or written via a block operation.
    IsStructArg,        // Is a struct passed as an argument in a way that requires a stack location.
    DepField,           // It is a field of a dependently promoted struct
    NoRegVars,          // opts.compFlags & CLFLG_REGVAR is not set
    MinOptsGC,          // It is a GC Ref and we are compiling MinOpts
#if !defined(TARGET_64BIT)
    LongParamField, // It is a decomposed field of a long parameter.
#endif
#ifdef JIT32_GCENCODER
    PinningRef,
#endif
    LclAddrNode, // the local is accessed with LCL_ADDR_VAR/FLD.
    CastTakesAddr,
    StoreBlkSrc,           // the local is used as STORE_BLK source.
    SwizzleArg,            // the local is passed using LCL_FLD as another type.
    BlockOpRet,            // the struct is returned and it promoted or there is a cast.
    ReturnSpCheck,         // the local is used to do SP check on return from function
    CallSpCheck,           // the local is used to do SP check on every call
    SimdUserForcesDep,     // a promoted struct was used by a SIMD/HWI node; it must be dependently promoted
    HiddenBufferStructArg, // the argument is a hidden return buffer passed to a method.
    NonStandardParameter,  // local is a parameter that is passed in a register unhandled by genFnPrologCalleeRegArgs
};

enum class AddressExposedReason
{
    NONE,
    PARENT_EXPOSED,                // This is a promoted field but the parent is exposed.
    TOO_CONSERVATIVE,              // Were marked as exposed to be conservative, fix these places.
    ESCAPE_ADDRESS,                // The address is escaping, for example, passed as call argument.
    WIDE_INDIR,                    // We access via indirection with wider type.
    OSR_EXPOSED,                   // It was exposed in the original method, osr has to repeat it.
    STRESS_LCL_FLD,                // Stress mode replaces localVar with localFld and makes them addrExposed.
    DISPATCH_RET_BUF,              // Caller return buffer dispatch.
    STRESS_POISON_IMPLICIT_BYREFS, // This is an implicit byref we want to poison.
    EXTERNALLY_VISIBLE_IMPLICITLY, // Local is visible externally without explicit escape in JIT IR.
                                   // For example because it is used by GC or is the outgoing arg area
                                   // that belongs to callees.
};

#endif // DEBUG

class LclVarDsc
{
public:
    // The constructor. Most things can just be zero'ed.
    //
    // Initialize the ArgRegs to REG_STK.
    LclVarDsc()
        : _lvArgReg(REG_STK)
#if FEATURE_MULTIREG_ARGS
        , _lvOtherArgReg(REG_STK)
#endif // FEATURE_MULTIREG_ARGS
        , lvClassHnd(NO_CLASS_HANDLE)
        , lvPerSsaData()
    {
    }

    // note this only packs because var_types is a typedef of unsigned char
    var_types lvType : 5; // TYP_INT/LONG/FLOAT/DOUBLE/REF

    unsigned char lvIsParam           : 1; // is this a parameter?
    unsigned char lvIsRegArg          : 1; // is this an argument that was passed by register?
    unsigned char lvFramePointerBased : 1; // 0 = off of REG_SPBASE (e.g., ESP), 1 = off of REG_FPBASE (e.g., EBP)

    unsigned char lvOnFrame  : 1; // (part of) the variable lives on the frame
    unsigned char lvRegister : 1; // assigned to live in a register? For RyuJIT backend, this is only set if the
                                  // variable is in the same register for the entire function.
    unsigned char lvTracked : 1;  // is this a tracked variable?
    bool          lvTrackedNonStruct()
    {
        return lvTracked && lvType != TYP_STRUCT;
    }
#ifdef DEBUG
    unsigned char lvTrackedWithoutIndex : 1; // Tracked but has no lvVarIndex (i.e. only valid GTF_VAR_DEATH flags, used
                                             // by physical promotion)
#endif
    unsigned char lvPinned : 1; // is this a pinned variable?

    unsigned char lvMustInit : 1; // must be initialized

private:
    bool m_addrExposed : 1; // The address of this variable is "exposed" -- passed as an argument, stored in a
                            // global location, etc.
                            // We cannot reason reliably about the value of the variable.
public:
    unsigned char lvDoNotEnregister : 1; // Do not enregister this variable.
    unsigned char lvFieldAccessed   : 1; // The var is a struct local, and a field of the variable is accessed.  Affects
                                         // struct promotion.
    unsigned char lvLiveInOutOfHndlr : 1; // The variable is live in or out of an exception handler, and therefore must
                                          // be on the stack (at least at those boundaries.)

    unsigned char lvInSsa       : 1; // The variable is in SSA form (set by SsaBuilder)
    unsigned char lvIsCSE       : 1; // Indicates if this LclVar is a CSE variable.
    unsigned char lvHasLdAddrOp : 1; // has ldloca or ldarga opcode on this local.

    unsigned char lvHasILStoreOp         : 1; // there is at least one STLOC or STARG on this local
    unsigned char lvHasMultipleILStoreOp : 1; // there is more than one STLOC on this local

    unsigned char lvIsTemp : 1; // Short-lifetime compiler temp

#if FEATURE_IMPLICIT_BYREFS
    // Set if the argument is an implicit byref.
    unsigned char lvIsImplicitByRef : 1;
    // Set if the local appears as a last use that will be passed as an implicit byref.
    unsigned char lvIsLastUseCopyOmissionCandidate : 1;
#endif // FEATURE_IMPLICIT_BYREFS

#if defined(TARGET_LOONGARCH64)
    unsigned char lvIs4Field1 : 1; // Set if the 1st field is int or float within struct for LA-ABI64.
    unsigned char lvIs4Field2 : 1; // Set if the 2nd field is int or float within struct for LA-ABI64.
    unsigned char lvIsSplit   : 1; // Set if the argument is splited.
#endif                             // defined(TARGET_LOONGARCH64)

#if defined(TARGET_RISCV64)
    unsigned char lvIs4Field1 : 1; // Set if the 1st field is int or float within struct for RISCV64.
    unsigned char lvIs4Field2 : 1; // Set if the 2nd field is int or float within struct for RISCV64.
    unsigned char lvIsSplit   : 1; // Set if the argument is splited.
#endif                             // defined(TARGET_RISCV64)

    unsigned char lvSingleDef : 1; // variable has a single def. Used to identify ref type locals that can get type
                                   // updates

    unsigned char lvSingleDefRegCandidate : 1; // variable has a single def and hence is a register candidate
                                               // Currently, this is only used to decide if an EH variable can be
                                               // a register candidate or not.

    unsigned char lvDisqualifySingleDefRegCandidate : 1; // tracks variable that are disqualified from register
                                                         // candidancy

    unsigned char lvSpillAtSingleDef : 1; // variable has a single def (as determined by LSRA interval scan)
                                          // and is spilled making it candidate to spill right after the
                                          // first (and only) definition.
                                          // Note: We cannot reuse lvSingleDefRegCandidate because it is set
                                          // in earlier phase and the information might not be appropriate
                                          // in LSRA.

    unsigned char lvHasExceptionalUsesHint : 1; // hint for CopyProp

#ifndef TARGET_64BIT
    unsigned char lvStructDoubleAlign : 1; // Must we double align this struct?
#endif                                     // !TARGET_64BIT
#ifdef TARGET_64BIT
    unsigned char lvQuirkToLong : 1; // Quirk to allocate this LclVar as a 64-bit long
#endif
#ifdef DEBUG
    unsigned char lvKeepType       : 1; // Don't change the type of this variable
    unsigned char lvNoLclFldStress : 1; // Can't apply local field stress on this one
#endif
    unsigned char lvIsPtr : 1; // Might this be used in an address computation? (used by buffer overflow security
                               // checks)
    unsigned char lvIsUnsafeBuffer : 1; // Does this contain an unsafe buffer requiring buffer overflow security checks?
    unsigned char lvPromoted : 1; // True when this local is a promoted struct, a normed struct, or a "split" long on a
                                  // 32-bit target.  For implicit byref parameters, this gets hijacked between
                                  // fgRetypeImplicitByRefArgs and fgMarkDemotedImplicitByRefArgs to indicate whether
                                  // references to the arg are being rewritten as references to a promoted shadow local.
    unsigned char lvIsStructField : 1; // Is this local var a field of a promoted struct local?
    unsigned char lvContainsHoles : 1; // Is this a promoted struct whose fields do not cover the struct local?

    // True for a promoted struct that has significant padding in it.
    // Significant padding is any data in the struct that is not covered by a
    // promoted field and that the EE told us we need to preserve on block
    // copies/inits.
    unsigned char lvAnySignificantPadding : 1;

    unsigned char lvIsMultiRegArg : 1; // true if this is a multireg LclVar struct used in an argument context
    unsigned char lvIsMultiRegRet : 1; // true if this is a multireg LclVar struct assigned from a multireg call

#ifdef DEBUG
    unsigned char lvHiddenBufferStructArg : 1; // True when this struct (or its field) are passed as hidden buffer
                                               // pointer.
#endif

#ifdef FEATURE_HFA_FIELDS_PRESENT
    CorInfoHFAElemType _lvHfaElemKind : 3; // What kind of an HFA this is (CORINFO_HFA_ELEM_NONE if it is not an HFA).
#endif                                     // FEATURE_HFA_FIELDS_PRESENT

#ifdef DEBUG
    // TODO-Cleanup: See the note on lvSize() - this flag is only in use by asserts that are checking for struct
    // types, and is needed because of cases where TYP_STRUCT is bashed to an integral type.
    // Consider cleaning this up so this workaround is not required.
    unsigned char lvUnusedStruct : 1; // All references to this promoted struct are through its field locals.
                                      // I.e. there is no longer any reference to the struct directly.
                                      // In this case we can simply remove this struct local.

    unsigned char lvUndoneStructPromotion : 1; // The struct promotion was undone and hence there should be no
                                               // reference to the fields of this struct.
#endif

    unsigned char lvLRACandidate : 1; // Tracked for linear scan register allocation purposes

#ifdef FEATURE_SIMD
    unsigned char lvUsedInSIMDIntrinsic : 1; // This tells lclvar is used for simd intrinsic
#endif                                       // FEATURE_SIMD

    unsigned char lvRegStruct : 1; // This is a reg-sized non-field-addressed struct.

    unsigned char lvClassIsExact : 1; // lvClassHandle is the exact type

#ifdef DEBUG
    unsigned char lvClassInfoUpdated : 1; // true if this var has updated class handle or exactness
    unsigned char lvIsHoist          : 1; // CSE temp for a hoisted tree
    unsigned char lvIsMultiDefCSE    : 1; // CSE temp for a multi-def CSE
#endif

    unsigned char lvImplicitlyReferenced : 1; // true if there are non-IR references to this local (prolog, epilog, gc,
                                              // eh)

    unsigned char lvSuppressedZeroInit : 1; // local needs zero init if we transform tail call to loop

    unsigned char lvHasExplicitInit : 1; // The local is explicitly initialized and doesn't need zero initialization in
                                         // the prolog. If the local has gc pointers, there are no gc-safe points
                                         // between the prolog and the explicit initialization.

    unsigned char lvIsOSRLocal : 1; // Root method local in an OSR method. Any stack home will be on the Tier0 frame.
                                    // Initial value will be defined by Tier0. Requires special handing in prolog.

    unsigned char lvIsOSRExposedLocal : 1; // OSR local that was address exposed in Tier0

    unsigned char lvRedefinedInEmbeddedStatement : 1; // Local has redefinitions inside embedded statements that
                                                      // disqualify it from local copy prop.
private:
    unsigned char lvIsNeverNegative : 1; // The local is known to be never negative

    unsigned char lvIsSpan : 1; // The local is a Span<T>

public:
    union
    {
        unsigned lvFieldLclStart; // The index of the local var representing the first field in the promoted struct
                                  // local.  For implicit byref parameters, this gets hijacked between
                                  // fgRetypeImplicitByRefArgs and fgMarkDemotedImplicitByRefArgs to point to the
                                  // struct local created to model the parameter's struct promotion, if any.
        unsigned lvParentLcl; // The index of the local var representing the parent (i.e. the promoted struct local).
                              // Valid on promoted struct local fields.
    };

    unsigned char lvFieldCnt; //  Number of fields in the promoted VarDsc.
    unsigned char lvFldOffset;
    unsigned char lvFldOrdinal;

#ifdef DEBUG
    unsigned char lvSingleDefDisqualifyReason = 'H';
#endif

    unsigned char lvAllDefsAreNoGc : 1; // For pinned locals: true if all defs of this local are no-gc

#if FEATURE_MULTIREG_ARGS
    regNumber lvRegNumForSlot(unsigned slotNum)
    {
        if (slotNum == 0)
        {
            return (regNumber)_lvArgReg;
        }
        else if (slotNum == 1)
        {
            return GetOtherArgReg();
        }
        else
        {
            assert(false && "Invalid slotNum!");
        }

        unreached();
    }
#endif // FEATURE_MULTIREG_ARGS

    CorInfoHFAElemType GetLvHfaElemKind() const
    {
#ifdef FEATURE_HFA_FIELDS_PRESENT
        return _lvHfaElemKind;
#else
        NOWAY_MSG("GetLvHfaElemKind");
        return CORINFO_HFA_ELEM_NONE;
#endif // FEATURE_HFA_FIELDS_PRESENT
    }

    void SetLvHfaElemKind(CorInfoHFAElemType elemKind)
    {
#ifdef FEATURE_HFA_FIELDS_PRESENT
        _lvHfaElemKind = elemKind;
#else
        NOWAY_MSG("SetLvHfaElemKind");
#endif // FEATURE_HFA_FIELDS_PRESENT
    }

    bool lvIsHfa() const
    {
        if (GlobalJitOptions::compFeatureHfa)
        {
            return IsHfa(GetLvHfaElemKind());
        }
        else
        {
            return false;
        }
    }

    bool lvIsHfaRegArg() const
    {
        if (GlobalJitOptions::compFeatureHfa)
        {
            return lvIsRegArg && lvIsHfa();
        }
        else
        {
            return false;
        }
    }

    //------------------------------------------------------------------------------
    // lvHfaSlots: Get the number of slots used by an HFA local
    //
    // Return Value:
    //    On Arm64 - Returns 1-4 indicating the number of register slots used by the HFA
    //    On Arm32 - Returns the total number of single FP register slots used by the HFA, max is 8
    //
    unsigned lvHfaSlots() const
    {
        assert(lvIsHfa());
        assert(varTypeIsStruct(lvType));
        unsigned slots = 0;
#ifdef TARGET_ARM
        slots = lvExactSize() / sizeof(float);
        assert(slots <= 8);
#elif defined(TARGET_ARM64)
        switch (GetLvHfaElemKind())
        {
            case CORINFO_HFA_ELEM_NONE:
                assert(!"lvHfaSlots called for non-HFA");
                break;
            case CORINFO_HFA_ELEM_FLOAT:
                assert((lvExactSize() % 4) == 0);
                slots = lvExactSize() >> 2;
                break;
            case CORINFO_HFA_ELEM_DOUBLE:
            case CORINFO_HFA_ELEM_VECTOR64:
                assert((lvExactSize() % 8) == 0);
                slots = lvExactSize() >> 3;
                break;
            case CORINFO_HFA_ELEM_VECTOR128:
                assert((lvExactSize() % 16) == 0);
                slots = lvExactSize() >> 4;
                break;
            default:
                unreached();
        }
        assert(slots <= 4);
#endif //  TARGET_ARM64
        return slots;
    }

    // lvIsMultiRegArgOrRet()
    //     returns true if this is a multireg LclVar struct used in an argument context
    //               or if this is a multireg LclVar struct assigned from a multireg call
    bool lvIsMultiRegArgOrRet()
    {
        return lvIsMultiRegArg || lvIsMultiRegRet;
    }

#if defined(DEBUG)
private:
    DoNotEnregisterReason m_doNotEnregReason;

    AddressExposedReason m_addrExposedReason;

public:
    void SetDoNotEnregReason(DoNotEnregisterReason reason)
    {
        m_doNotEnregReason = reason;
    }

    DoNotEnregisterReason GetDoNotEnregReason() const
    {
        return m_doNotEnregReason;
    }

    AddressExposedReason GetAddrExposedReason() const
    {
        return m_addrExposedReason;
    }
#endif // DEBUG

public:
    void SetAddressExposed(bool value DEBUGARG(AddressExposedReason reason))
    {
        m_addrExposed = value;
        INDEBUG(m_addrExposedReason = reason);
    }

    void CleanAddressExposed()
    {
        m_addrExposed = false;
    }

    bool IsAddressExposed() const
    {
        return m_addrExposed;
    }

#ifdef DEBUG
    void SetHiddenBufferStructArg(char value)
    {
        lvHiddenBufferStructArg = value;
    }

    bool IsHiddenBufferStructArg() const
    {
        return lvHiddenBufferStructArg;
    }
#endif

private:
    regNumberSmall _lvRegNum; // Used to store the register this variable is in (or, the low register of a
                              // register pair). It is set during codegen any time the
                              // variable is enregistered (lvRegister is only set
                              // to non-zero if the variable gets the same register assignment for its entire
                              // lifetime).
#if !defined(TARGET_64BIT)
    regNumberSmall _lvOtherReg; // Used for "upper half" of long var.
#endif                          // !defined(TARGET_64BIT)

    regNumberSmall _lvArgReg; // The (first) register in which this argument is passed.

#if FEATURE_MULTIREG_ARGS
    regNumberSmall _lvOtherArgReg; // Used for the second part of the struct passed in a register.
                                   // Note this is defined but not used by ARM32
#endif                             // FEATURE_MULTIREG_ARGS

    regNumberSmall _lvArgInitReg; // the register into which the argument is moved at entry

public:
    // The register number is stored in a small format (8 bits), but the getters return and the setters take
    // a full-size (unsigned) format, to localize the casts here.

    /////////////////////

    regNumber GetRegNum() const
    {
        return (regNumber)_lvRegNum;
    }

    void SetRegNum(regNumber reg)
    {
        _lvRegNum = (regNumberSmall)reg;
        assert(_lvRegNum == reg);
    }

    /////////////////////

#if defined(TARGET_64BIT)

    regNumber GetOtherReg() const
    {
        assert(!"shouldn't get here"); // can't use "unreached();" because it's NORETURN, which causes C4072
                                       // "unreachable code" warnings
        return REG_NA;
    }

    void SetOtherReg(regNumber reg)
    {
        assert(!"shouldn't get here"); // can't use "unreached();" because it's NORETURN, which causes C4072
                                       // "unreachable code" warnings
    }
#else  // !TARGET_64BIT

    regNumber GetOtherReg() const
    {
        return (regNumber)_lvOtherReg;
    }

    void SetOtherReg(regNumber reg)
    {
        _lvOtherReg = (regNumberSmall)reg;
        assert(_lvOtherReg == reg);
    }
#endif // !TARGET_64BIT

    /////////////////////

    regNumber GetArgReg() const
    {
        return (regNumber)_lvArgReg;
    }

    void SetArgReg(regNumber reg)
    {
        _lvArgReg = (regNumberSmall)reg;
        assert(_lvArgReg == reg);
    }

#if FEATURE_MULTIREG_ARGS

    regNumber GetOtherArgReg() const
    {
        return (regNumber)_lvOtherArgReg;
    }

    void SetOtherArgReg(regNumber reg)
    {
        _lvOtherArgReg = (regNumberSmall)reg;
        assert(_lvOtherArgReg == reg);
    }
#endif // FEATURE_MULTIREG_ARGS

#ifdef FEATURE_SIMD
    // Is this is a SIMD struct which is used for SIMD intrinsic?
    bool lvIsUsedInSIMDIntrinsic() const
    {
        return lvUsedInSIMDIntrinsic;
    }
#else
    bool lvIsUsedInSIMDIntrinsic() const
    {
        return false;
    }
#endif

    // Is this is local never negative?
    bool IsNeverNegative() const
    {
        return lvIsNeverNegative;
    }

    // Is this is local never negative?
    void SetIsNeverNegative(bool value)
    {
        lvIsNeverNegative = value;
    }

    // Is this is local a Span<T>?
    bool IsSpan() const
    {
        return lvIsSpan;
    }

    // Is this is local a Span<T>?
    void SetIsSpan(bool value)
    {
        lvIsSpan = value;
    }

    /////////////////////

    regNumber GetArgInitReg() const
    {
        return (regNumber)_lvArgInitReg;
    }

    void SetArgInitReg(regNumber reg)
    {
        _lvArgInitReg = (regNumberSmall)reg;
        assert(_lvArgInitReg == reg);
    }

    /////////////////////

    bool lvIsRegCandidate() const
    {
        return lvLRACandidate != 0;
    }

    bool lvIsInReg() const
    {
        return lvIsRegCandidate() && (GetRegNum() != REG_STK);
    }

    regMaskTP lvRegMask() const
    {
        regMaskTP regMask = RBM_NONE;
        if (GetRegNum() != REG_STK)
        {
            if (varTypeUsesFloatReg(this))
            {
                regMask = genRegMaskFloat(GetRegNum() ARM_ARG(TypeGet()));
            }
            else
            {
#ifdef TARGET_XARCH
                assert(varTypeUsesIntReg(this) || varTypeUsesMaskReg(this));
#else
                assert(varTypeUsesIntReg(this));
#endif

                regMask = genRegMask(GetRegNum());
            }
        }
        return regMask;
    }

    //-----------------------------------------------------------------------------
    // AllFieldDeathFlags: Get a bitset of flags that represents all fields dying.
    //
    // Returns:
    //    A bit mask that has GTF_VAR_FIELD_DEATH0 to GTF_VAR_FIELD_DEATH3 set,
    //    depending on how many fields this promoted local has.
    //
    // Remarks:
    //    Only usable for promoted locals.
    //
    GenTreeFlags AllFieldDeathFlags() const
    {
        assert(lvPromoted && (lvFieldCnt > 0) && (lvFieldCnt <= 4));
        GenTreeFlags flags = static_cast<GenTreeFlags>(((1 << lvFieldCnt) - 1) << FIELD_LAST_USE_SHIFT);
        assert((flags & ~GTF_VAR_DEATH_MASK) == 0);
        return flags;
    }

    //-----------------------------------------------------------------------------
    // FullDeathFlags: Get a bitset of flags that represents this local fully dying.
    //
    // Returns:
    //    For promoted locals, this returns AllFieldDeathFlags(). Otherwise
    //    returns GTF_VAR_DEATH.
    //
    GenTreeFlags FullDeathFlags() const
    {
        return lvPromoted ? AllFieldDeathFlags() : GTF_VAR_DEATH;
    }

    unsigned short lvVarIndex; // variable tracking index

private:
    unsigned short m_lvRefCnt; // unweighted (real) reference count.  For implicit by reference
                               // parameters, this gets hijacked from fgResetImplicitByRefRefCount
                               // through fgMarkDemotedImplicitByRefArgs, to provide a static
                               // appearance count (computed during address-exposed analysis)
                               // that fgMakeOutgoingStructArgCopy consults during global morph
                               // to determine if eliding its copy is legal.

    weight_t m_lvRefCntWtd; // weighted reference count

public:
    unsigned short lvRefCnt(RefCountState state = RCS_NORMAL) const;
    void           incLvRefCnt(unsigned short delta, RefCountState state = RCS_NORMAL);
    void           setLvRefCnt(unsigned short newValue, RefCountState state = RCS_NORMAL);
    void           incLvRefCntSaturating(unsigned short delta, RefCountState state = RCS_NORMAL);

    weight_t lvRefCntWtd(RefCountState state = RCS_NORMAL) const;
    void     incLvRefCntWtd(weight_t delta, RefCountState state = RCS_NORMAL);
    void     setLvRefCntWtd(weight_t newValue, RefCountState state = RCS_NORMAL);

private:
    int lvStkOffs; // stack offset of home in bytes.

public:
    int GetStackOffset() const
    {
        return lvStkOffs;
    }

    void SetStackOffset(int offset)
    {
        lvStkOffs = offset;
    }

    unsigned lvExactSize() const;
    unsigned lvSize() const;

    size_t lvArgStackSize() const;

    unsigned lvSlotNum; // original slot # (if remapped)

    // class handle for the local or null if not known or not a class
    CORINFO_CLASS_HANDLE lvClassHnd;

private:
    ClassLayout* m_layout; // layout info for structs

public:
    var_types TypeGet() const
    {
        return (var_types)lvType;
    }

    // NormalizeOnLoad Rules:
    //     1. All small locals are actually TYP_INT locals.
    //     2. NOL locals are such that not all definitions can be controlled by the compiler and so the upper bits can
    //        be undefined.For parameters this is the case because of ABI.For struct fields - because of padding.For
    //        address - exposed locals - because not all stores are direct.
    //     3. Hence, all NOL uses(unless proven otherwise) are assumed in morph to have undefined upper bits and
    //        explicit casts have be inserted to "normalize" them back to conform to IL semantics.
    bool lvNormalizeOnLoad() const
    {
        return varTypeIsSmall(TypeGet()) &&
               // OSR exposed locals were normalize on load in the Tier0 frame so must be so for OSR too.
               (lvIsParam || m_addrExposed || lvIsStructField || lvIsOSRExposedLocal);
    }

    bool lvNormalizeOnStore() const
    {
        return varTypeIsSmall(TypeGet()) &&
               // OSR exposed locals were normalize on load in the Tier0 frame so must be so for OSR too.
               !(lvIsParam || m_addrExposed || lvIsStructField || lvIsOSRExposedLocal);
    }

    void incRefCnts(weight_t weight, Compiler* pComp, RefCountState state = RCS_NORMAL, bool propagate = true);

    var_types GetHfaType() const
    {
        if (GlobalJitOptions::compFeatureHfa)
        {
            assert(lvIsHfa());
            return HfaTypeFromElemKind(GetLvHfaElemKind());
        }
        else
        {
            return TYP_UNDEF;
        }
    }

    void SetHfaType(var_types type)
    {
        if (GlobalJitOptions::compFeatureHfa)
        {
            CorInfoHFAElemType elemKind = HfaElemKindFromType(type);
            SetLvHfaElemKind(elemKind);
            // Ensure we've allocated enough bits.
            assert(GetLvHfaElemKind() == elemKind);
        }
    }

    // Returns true if this variable contains GC pointers (including being a GC pointer itself).
    bool HasGCPtr() const
    {
        return varTypeIsGC(lvType) || ((lvType == TYP_STRUCT) && m_layout->HasGCPtr());
    }

    // Returns the layout of a struct variable or implicit byref.
    ClassLayout* GetLayout() const
    {
#if FEATURE_IMPLICIT_BYREFS
        assert(varTypeIsStruct(TypeGet()) || (lvIsImplicitByRef && (TypeGet() == TYP_BYREF)));
#else
        assert(varTypeIsStruct(TypeGet()));
#endif
        return m_layout;
    }

    // Sets the layout of a struct variable.
    void SetLayout(ClassLayout* layout)
    {
        assert(varTypeIsStruct(lvType));
        assert((m_layout == nullptr) || ClassLayout::AreCompatible(m_layout, layout));
        m_layout = layout;
    }

    // Grow the size of a block layout local.
    void GrowBlockLayout(ClassLayout* layout)
    {
        assert(varTypeIsStruct(lvType));
        assert((m_layout == nullptr) || (m_layout->IsBlockLayout() && (m_layout->GetSize() <= layout->GetSize())));
        assert(layout->IsBlockLayout());
        m_layout = layout;
    }

    SsaDefArray<LclSsaVarDsc> lvPerSsaData;

    // True if ssaNum is a viable ssaNum for this local.
    bool IsValidSsaNum(unsigned ssaNum) const
    {
        return lvPerSsaData.IsValidSsaNum(ssaNum);
    }

    // Returns the address of the per-Ssa data for the given ssaNum (which is required
    // not to be the SsaConfig::RESERVED_SSA_NUM, which indicates that the variable is
    // not an SSA variable).
    LclSsaVarDsc* GetPerSsaData(unsigned ssaNum) const
    {
        return lvPerSsaData.GetSsaDef(ssaNum);
    }

    // Returns the SSA number for "ssaDef". Requires "ssaDef" to be a valid definition
    // of this variable.
    unsigned GetSsaNumForSsaDef(LclSsaVarDsc* ssaDef)
    {
        return lvPerSsaData.GetSsaNum(ssaDef);
    }

    var_types GetRegisterType(const GenTreeLclVarCommon* tree) const;

    var_types GetRegisterType() const;

    var_types GetStackSlotHomeType() const;

    bool IsEnregisterableType() const
    {
        return GetRegisterType() != TYP_UNDEF;
    }

    bool IsEnregisterableLcl() const
    {
        if (lvDoNotEnregister)
        {
            return false;
        }
        return IsEnregisterableType();
    }

    //-----------------------------------------------------------------------------
    //  IsAlwaysAliveInMemory: Determines if this variable's value is always
    //     up-to-date on stack. This is possible if this is an EH-var or
    //     we decided to spill after single-def.
    //
    bool IsAlwaysAliveInMemory() const
    {
        return lvLiveInOutOfHndlr || lvSpillAtSingleDef;
    }

    bool CanBeReplacedWithItsField(Compiler* comp) const;

#ifdef DEBUG
public:
    const char* lvReason;

    void PrintVarReg() const
    {
        printf("%s", getRegName(GetRegNum()));
    }
#endif // DEBUG

}; // class LclVarDsc

enum class SymbolicIntegerValue : int32_t
{
    LongMin,
    IntMin,
    ShortMin,
    ByteMin,
    Zero,
    One,
    ByteMax,
    UByteMax,
    ShortMax,
    UShortMax,
    ArrayLenMax,
    IntMax,
    UIntMax,
    LongMax,
};

inline constexpr bool operator>(SymbolicIntegerValue left, SymbolicIntegerValue right)
{
    return static_cast<int32_t>(left) > static_cast<int32_t>(right);
}

inline constexpr bool operator>=(SymbolicIntegerValue left, SymbolicIntegerValue right)
{
    return static_cast<int32_t>(left) >= static_cast<int32_t>(right);
}

inline constexpr bool operator<(SymbolicIntegerValue left, SymbolicIntegerValue right)
{
    return static_cast<int32_t>(left) < static_cast<int32_t>(right);
}

inline constexpr bool operator<=(SymbolicIntegerValue left, SymbolicIntegerValue right)
{
    return static_cast<int32_t>(left) <= static_cast<int32_t>(right);
}

// Represents an integral range useful for reasoning about integral casts.
// It uses a symbolic representation for lower and upper bounds so
// that it can efficiently handle integers of all sizes on all hosts.
//
// Note that the ranges represented by this class are **always** in the
// "signed" domain. This is so that if we know the range a node produces, it
// can be trivially used to determine if a cast above the node does or does not
// overflow, which requires that the interpretation of integers be the same both
// for the "input" and "output". We choose signed interpretation here because it
// produces nice continuous ranges and because IR uses sign-extension for constants.
//
// Some examples of how ranges are computed for casts:
// 1. CAST_OVF(ubyte <- uint): does not overflow for [0..UBYTE_MAX], produces the
//    same range - all casts that do not change the representation, i. e. have the same
//    "actual" input and output type, have the same "input" and "output" range.
// 2. CAST_OVF(ulong <- uint): never overflows => the "input" range is [INT_MIN..INT_MAX]
//    (aka all possible 32 bit integers). Produces [0..UINT_MAX] (aka all possible 32
//    bit integers zero-extended to 64 bits).
// 3. CAST_OVF(int <- uint): overflows for inputs larger than INT_MAX <=> less than 0
//    when interpreting as signed => the "input" range is [0..INT_MAX], the same range
//    being the produced one as the node does not change the width of the integer.
//
class IntegralRange
{
private:
    SymbolicIntegerValue m_lowerBound;
    SymbolicIntegerValue m_upperBound;

public:
    IntegralRange() = default;

    IntegralRange(SymbolicIntegerValue lowerBound, SymbolicIntegerValue upperBound)
        : m_lowerBound(lowerBound)
        , m_upperBound(upperBound)
    {
        assert(lowerBound <= upperBound);
    }

    SymbolicIntegerValue GetLowerBound() const
    {
        return m_lowerBound;
    }

    SymbolicIntegerValue GetUpperBound() const
    {
        return m_upperBound;
    }

    bool Contains(int64_t value) const;

    bool Contains(IntegralRange other) const
    {
        return (m_lowerBound <= other.m_lowerBound) && (other.m_upperBound <= m_upperBound);
    }

    bool IsNonNegative() const
    {
        return m_lowerBound >= SymbolicIntegerValue::Zero;
    }

    bool Equals(IntegralRange other) const
    {
        return (m_lowerBound == other.m_lowerBound) && (m_upperBound == other.m_upperBound);
    }

    static int64_t              SymbolicToRealValue(SymbolicIntegerValue value);
    static SymbolicIntegerValue LowerBoundForType(var_types type);
    static SymbolicIntegerValue UpperBoundForType(var_types type);

    static IntegralRange ForType(var_types type)
    {
        return {LowerBoundForType(type), UpperBoundForType(type)};
    }

    static IntegralRange ForNode(GenTree* node, Compiler* compiler);
    static IntegralRange ForCastInput(GenTreeCast* cast);
    static IntegralRange ForCastOutput(GenTreeCast* cast, Compiler* compiler);
    static IntegralRange Union(IntegralRange range1, IntegralRange range2);

#ifdef DEBUG
    static void Print(IntegralRange range);
#endif // DEBUG
};

/*
XXXXXXXXXXXXXXXXXXXXXXXXXXXXXXXXXXXXXXXXXXXXXXXXXXXXXXXXXXXXXXXXXXXXXXXXXXXXXXX
XXXXXXXXXXXXXXXXXXXXXXXXXXXXXXXXXXXXXXXXXXXXXXXXXXXXXXXXXXXXXXXXXXXXXXXXXXXXXXX
XX                                                                           XX
XX                           TempsInfo                                       XX
XX                                                                           XX
XX  The temporary lclVars allocated by the compiler for code generation      XX
XX                                                                           XX
XXXXXXXXXXXXXXXXXXXXXXXXXXXXXXXXXXXXXXXXXXXXXXXXXXXXXXXXXXXXXXXXXXXXXXXXXXXXXXX
XXXXXXXXXXXXXXXXXXXXXXXXXXXXXXXXXXXXXXXXXXXXXXXXXXXXXXXXXXXXXXXXXXXXXXXXXXXXXXX
*/

/*****************************************************************************
 *
 *  The following keeps track of temporaries allocated in the stack frame
 *  during code-generation (after register allocation). These spill-temps are
 *  only used if we run out of registers while evaluating a tree.
 *
 *  These are different from the more common temps allocated by lvaGrabTemp().
 */

class TempDsc
{
public:
    TempDsc* tdNext;

private:
    int tdOffs;
#ifdef DEBUG
    static const int BAD_TEMP_OFFSET = 0xDDDDDDDD; // used as a sentinel "bad value" for tdOffs in DEBUG
#endif                                             // DEBUG

    int       tdNum;
    BYTE      tdSize;
    var_types tdType;

public:
    TempDsc(int _tdNum, unsigned _tdSize, var_types _tdType)
        : tdNum(_tdNum)
        , tdSize((BYTE)_tdSize)
        , tdType(_tdType)
    {
#ifdef DEBUG
        // temps must have a negative number (so they have a different number from all local variables)
        assert(tdNum < 0);
        tdOffs = BAD_TEMP_OFFSET;
#endif // DEBUG
        if (tdNum != _tdNum)
        {
            IMPL_LIMITATION("too many spill temps");
        }
    }

#ifdef DEBUG
    bool tdLegalOffset() const
    {
        return tdOffs != BAD_TEMP_OFFSET;
    }
#endif // DEBUG

    int tdTempOffs() const
    {
        assert(tdLegalOffset());
        return tdOffs;
    }
    void tdSetTempOffs(int offs)
    {
        tdOffs = offs;
        assert(tdLegalOffset());
    }
    void tdAdjustTempOffs(int offs)
    {
        tdOffs += offs;
        assert(tdLegalOffset());
    }

    int tdTempNum() const
    {
        assert(tdNum < 0);
        return tdNum;
    }
    unsigned tdTempSize() const
    {
        return tdSize;
    }
    var_types tdTempType() const
    {
        return tdType;
    }
};

// Specify compiler data that a phase might modify
enum class PhaseStatus : unsigned
{
    MODIFIED_NOTHING,    // Phase did not make any changes that warrant running post-phase checks or dumping
                         // the main jit data strutures.
    MODIFIED_EVERYTHING, // Phase made changes that warrant running post-phase checks or dumping
                         // the main jit data strutures.
};

// interface to hide linearscan implementation from rest of compiler
class LinearScanInterface
{
public:
    virtual PhaseStatus doLinearScan()                                = 0;
    virtual void        recordVarLocationsAtStartOfBB(BasicBlock* bb) = 0;
    virtual bool        willEnregisterLocalVars() const               = 0;
#if TRACK_LSRA_STATS
    virtual void dumpLsraStatsCsv(FILE* file)     = 0;
    virtual void dumpLsraStatsSummary(FILE* file) = 0;
#endif // TRACK_LSRA_STATS
};

LinearScanInterface* getLinearScanAllocator(Compiler* comp);

// This enumeration names the phases into which we divide compilation.  The phases should completely
// partition a compilation.
enum Phases
{
#define CompPhaseNameMacro(enum_nm, string_nm, hasChildren, parent, measureIR) enum_nm,
#include "compphases.h"
    PHASE_NUMBER_OF
};

extern const char* PhaseNames[];
extern const char* PhaseEnums[];

// Specify which checks should be run after each phase
//
// clang-format off
enum class PhaseChecks : unsigned int
{
    CHECK_NONE          = 0,
    CHECK_IR            = 1 << 0, // ir flags, etc
    CHECK_UNIQUE        = 1 << 1, // tree node uniqueness
    CHECK_FG            = 1 << 2, // flow graph integrity
    CHECK_EH            = 1 << 3, // eh table integrity
    CHECK_LOOPS         = 1 << 4, // loop integrity/canonicalization
    CHECK_PROFILE       = 1 << 5, // profile data integrity
    CHECK_LINKED_LOCALS = 1 << 6, // check linked list of locals
};

inline constexpr PhaseChecks operator ~(PhaseChecks a)
{
    return (PhaseChecks)(~(unsigned int)a);
}

inline constexpr PhaseChecks operator |(PhaseChecks a, PhaseChecks b)
{
    return (PhaseChecks)((unsigned int)a | (unsigned int)b);
}

inline constexpr PhaseChecks operator &(PhaseChecks a, PhaseChecks b)
{
    return (PhaseChecks)((unsigned int)a & (unsigned int)b);
}

inline PhaseChecks& operator |=(PhaseChecks& a, PhaseChecks b)
{
    return a = (PhaseChecks)((unsigned int)a | (unsigned int)b);
}

inline PhaseChecks& operator &=(PhaseChecks& a, PhaseChecks b)
{
    return a = (PhaseChecks)((unsigned int)a & (unsigned int)b);
}

inline PhaseChecks& operator ^=(PhaseChecks& a, PhaseChecks b)
{
    return a = (PhaseChecks)((unsigned int)a ^ (unsigned int)b);
}
// clang-format on

// Specify which dumps should be run after each phase
//
enum class PhaseDumps
{
    DUMP_NONE,
    DUMP_ALL
};

// The following enum provides a simple 1:1 mapping to CLR API's
enum API_ICorJitInfo_Names
{
#define DEF_CLR_API(name) API_##name,
#include "ICorJitInfo_names_generated.h"
    API_COUNT
};

// Profile checking options
//
// clang-format off
enum class ProfileChecks : unsigned int
{
    CHECK_NONE          = 0,
    CHECK_CLASSIC       = 1 << 0, // check "classic" jit weights
    CHECK_HASLIKELIHOOD = 1 << 1, // check all FlowEdges for hasLikelihood
    CHECK_LIKELIHOODSUM = 1 << 2, // check block successor likelihoods sum to 1                              
    CHECK_LIKELY        = 1 << 3, // fully check likelihood based weights
    RAISE_ASSERT        = 1 << 4, // assert on check failure
    CHECK_ALL_BLOCKS    = 1 << 5, // check blocks even if bbHasProfileWeight is false
};

inline constexpr ProfileChecks operator ~(ProfileChecks a)
{
    return (ProfileChecks)(~(unsigned int)a);
}

inline constexpr ProfileChecks operator |(ProfileChecks a, ProfileChecks b)
{
    return (ProfileChecks)((unsigned int)a | (unsigned int)b);
}

inline constexpr ProfileChecks operator &(ProfileChecks a, ProfileChecks b)
{
    return (ProfileChecks)((unsigned int)a & (unsigned int)b);
}

inline ProfileChecks& operator |=(ProfileChecks& a, ProfileChecks b)
{
    return a = (ProfileChecks)((unsigned int)a | (unsigned int)b);
}

inline ProfileChecks& operator &=(ProfileChecks& a, ProfileChecks b)
{
    return a = (ProfileChecks)((unsigned int)a & (unsigned int)b);
}

inline ProfileChecks& operator ^=(ProfileChecks& a, ProfileChecks b)
{
    return a = (ProfileChecks)((unsigned int)a ^ (unsigned int)b);
}

inline bool hasFlag(const ProfileChecks& flagSet, const ProfileChecks& flag)
{
    return ((flagSet & flag) == flag);
}

//---------------------------------------------------------------
// Compilation time.
//

// A "CompTimeInfo" is a structure for tracking the compilation time of one or more methods.
// We divide a compilation into a sequence of contiguous phases, and track the total (per-thread) cycles
// of the compilation, as well as the cycles for each phase.  We also track the number of bytecodes.
// If there is a failure in reading a timer at any point, the "CompTimeInfo" becomes invalid, as indicated
// by "m_timerFailure" being true.
// If FEATURE_JIT_METHOD_PERF is not set, we define a minimal form of this, enough to let other code compile.
struct CompTimeInfo
{
#ifdef FEATURE_JIT_METHOD_PERF
    // The string names of the phases.
    static const char* PhaseNames[];

    static bool PhaseHasChildren[];
    static int  PhaseParent[];
    static bool PhaseReportsIRSize[];

    unsigned         m_byteCodeBytes;
    unsigned __int64 m_totalCycles;
    unsigned __int64 m_invokesByPhase[PHASE_NUMBER_OF];
    unsigned __int64 m_cyclesByPhase[PHASE_NUMBER_OF];
#if MEASURE_CLRAPI_CALLS
    unsigned __int64 m_CLRinvokesByPhase[PHASE_NUMBER_OF];
    unsigned __int64 m_CLRcyclesByPhase[PHASE_NUMBER_OF];
#endif

    unsigned m_nodeCountAfterPhase[PHASE_NUMBER_OF];

    // For better documentation, we call EndPhase on
    // non-leaf phases.  We should also call EndPhase on the
    // last leaf subphase; obviously, the elapsed cycles between the EndPhase
    // for the last leaf subphase and the EndPhase for an ancestor should be very small.
    // We add all such "redundant end phase" intervals to this variable below; we print
    // it out in a report, so we can verify that it is, indeed, very small.  If it ever
    // isn't, this means that we're doing something significant between the end of the last
    // declared subphase and the end of its parent.
    unsigned __int64 m_parentPhaseEndSlop;
    bool             m_timerFailure;

#if MEASURE_CLRAPI_CALLS
    // The following measures the time spent inside each individual CLR API call.
    unsigned         m_allClrAPIcalls;
    unsigned         m_perClrAPIcalls[API_ICorJitInfo_Names::API_COUNT];
    unsigned __int64 m_allClrAPIcycles;
    unsigned __int64 m_perClrAPIcycles[API_ICorJitInfo_Names::API_COUNT];
    unsigned __int32 m_maxClrAPIcycles[API_ICorJitInfo_Names::API_COUNT];
#endif // MEASURE_CLRAPI_CALLS

    CompTimeInfo(unsigned byteCodeBytes);
#endif
};

#ifdef FEATURE_JIT_METHOD_PERF

#if MEASURE_CLRAPI_CALLS
struct WrapICorJitInfo;
#endif

// This class summarizes the JIT time information over the course of a run: the number of methods compiled,
// and the total and maximum timings.  (These are instances of the "CompTimeInfo" type described above).
// The operation of adding a single method's timing to the summary may be performed concurrently by several
// threads, so it is protected by a lock.
// This class is intended to be used as a singleton type, with only a single instance.
class CompTimeSummaryInfo
{
    // This lock protects the fields of all CompTimeSummaryInfo(s) (of which we expect there to be one).
    static CritSecObject s_compTimeSummaryLock;

    int          m_numMethods;
    int          m_totMethods;
    CompTimeInfo m_total;
    CompTimeInfo m_maximum;

    int          m_numFilteredMethods;
    CompTimeInfo m_filtered;

    // This can use what ever data you want to determine if the value to be added
    // belongs in the filtered section (it's always included in the unfiltered section)
    bool IncludedInFilteredData(CompTimeInfo& info);

public:
    // This is the unique CompTimeSummaryInfo object for this instance of the runtime.
    static CompTimeSummaryInfo s_compTimeSummary;

    CompTimeSummaryInfo()
        : m_numMethods(0), m_totMethods(0), m_total(0), m_maximum(0), m_numFilteredMethods(0), m_filtered(0)
    {
    }

    // Assumes that "info" is a completed CompTimeInfo for a compilation; adds it to the summary.
    // This is thread safe.
    void AddInfo(CompTimeInfo& info, bool includePhases);

    // Print the summary information to "f".
    // This is not thread-safe; assumed to be called by only one thread.
    void Print(FILE* f);
};

// A JitTimer encapsulates a CompTimeInfo for a single compilation. It also tracks the start of compilation,
// and when the current phase started.  This is intended to be part of a Compilation object.
//
class JitTimer
{
    unsigned __int64 m_start;         // Start of the compilation.
    unsigned __int64 m_curPhaseStart; // Start of the current phase.
#if MEASURE_CLRAPI_CALLS
    unsigned __int64 m_CLRcallStart;   // Start of the current CLR API call (if any).
    unsigned __int64 m_CLRcallInvokes; // CLR API invokes under current outer so far
    unsigned __int64 m_CLRcallCycles;  // CLR API  cycles under current outer so far.
    int              m_CLRcallAPInum;  // The enum/index of the current CLR API call (or -1).
    static double    s_cyclesPerSec;   // Cached for speedier measurements
#endif
#ifdef DEBUG
    Phases m_lastPhase; // The last phase that was completed (or (Phases)-1 to start).
#endif
    CompTimeInfo m_info; // The CompTimeInfo for this compilation.

    static CritSecObject s_csvLock; // Lock to protect the time log file.
    static FILE*         s_csvFile; // The time log file handle.
    void PrintCsvMethodStats(Compiler* comp);

private:
    void* operator new(size_t);
    void* operator new[](size_t);
    void operator delete(void*);
    void operator delete[](void*);

public:
    // Initialized the timer instance
    JitTimer(unsigned byteCodeSize);

    static JitTimer* Create(Compiler* comp, unsigned byteCodeSize)
    {
        return ::new (comp, CMK_Unknown) JitTimer(byteCodeSize);
    }

    static void PrintCsvHeader();

    // Ends the current phase (argument is for a redundant check).
    void EndPhase(Compiler* compiler, Phases phase);

#if MEASURE_CLRAPI_CALLS
    // Start and end a timed CLR API call.
    void CLRApiCallEnter(unsigned apix);
    void CLRApiCallLeave(unsigned apix);
#endif // MEASURE_CLRAPI_CALLS

    // Completes the timing of the current method, which is assumed to have "byteCodeBytes" bytes of bytecode,
    // and adds it to "sum".
    void Terminate(Compiler* comp, CompTimeSummaryInfo& sum, bool includePhases);

    // Attempts to query the cycle counter of the current thread.  If successful, returns "true" and sets
    // *cycles to the cycle counter value.  Otherwise, returns false and sets the "m_timerFailure" flag of
    // "m_info" to true.
    bool GetThreadCycles(unsigned __int64* cycles)
    {
        bool res = CycleTimer::GetThreadCyclesS(cycles);
        if (!res)
        {
            m_info.m_timerFailure = true;
        }
        return res;
    }

    static void Shutdown();
};
#endif // FEATURE_JIT_METHOD_PERF

//------------------- Function/Funclet info -------------------------------
enum FuncKind : BYTE
{
    FUNC_ROOT,    // The main/root function (always id==0)
    FUNC_HANDLER, // a funclet associated with an EH handler (finally, fault, catch, filter handler)
    FUNC_FILTER,  // a funclet associated with an EH filter
    FUNC_COUNT
};

class emitLocation;

struct FuncInfoDsc
{
    FuncKind       funKind;
    BYTE           funFlags;   // Currently unused, just here for padding
    unsigned short funEHIndex; // index, into the ebd table, of innermost EH clause corresponding to this
                               // funclet. It is only valid if funKind field indicates this is a
                               // EH-related funclet: FUNC_HANDLER or FUNC_FILTER

#if defined(TARGET_AMD64)

    // TODO-AMD64-Throughput: make the AMD64 info more like the ARM info to avoid having this large static array.
    emitLocation* startLoc;
    emitLocation* endLoc;
    emitLocation* coldStartLoc; // locations for the cold section, if there is one.
    emitLocation* coldEndLoc;
    UNWIND_INFO   unwindHeader;
    // Maximum of 255 UNWIND_CODE 'nodes' and then the unwind header. If there are an odd
    // number of codes, the VM or Zapper will 4-byte align the whole thing.
    BYTE     unwindCodes[offsetof(UNWIND_INFO, UnwindCode) + (0xFF * sizeof(UNWIND_CODE))];
    unsigned unwindCodeSlot;

#elif defined(TARGET_X86)

    emitLocation* startLoc;
    emitLocation* endLoc;
    emitLocation* coldStartLoc; // locations for the cold section, if there is one.
    emitLocation* coldEndLoc;

#elif defined(TARGET_ARMARCH) || defined(TARGET_LOONGARCH64) || defined(TARGET_RISCV64)

    UnwindInfo  uwi;     // Unwind information for this function/funclet's hot  section
    UnwindInfo* uwiCold; // Unwind information for this function/funclet's cold section
                         //   Note: we only have a pointer here instead of the actual object,
                         //   to save memory in the JIT case (compared to the NGEN case),
                         //   where we don't have any cold section.
                         //   Note 2: we currently don't support hot/cold splitting in functions
                         //   with EH, so uwiCold will be NULL for all funclets.

    emitLocation* startLoc;
    emitLocation* endLoc;
    emitLocation* coldStartLoc; // locations for the cold section, if there is one.
    emitLocation* coldEndLoc;

#endif // TARGET_ARMARCH || TARGET_LOONGARCH64 || TARGET_RISCV64

#if defined(FEATURE_CFI_SUPPORT)
    jitstd::vector<CFI_CODE>* cfiCodes;
#endif // FEATURE_CFI_SUPPORT

    // Eventually we may want to move rsModifiedRegsMask, lvaOutgoingArgSize, and anything else
    // that isn't shared between the main function body and funclets.
};

struct TempInfo
{
    GenTree* store;
    GenTree* load;
};

#ifdef DEBUG
// XXXXXXXXXXXXXXXXXXXXXXXXXXXXXXXXXXXXXXXXXXXXXXXXXXXXXXXXXXXXXXXXXXXXXXXXXXXXXX
// We have the ability to mark source expressions with "Test Labels."
// These drive assertions within the JIT, or internal JIT testing.  For example, we could label expressions
// that should be CSE defs, and other expressions that should uses of those defs, with a shared label.

enum TestLabel // This must be kept identical to System.Runtime.CompilerServices.JitTestLabel.TestLabel.
{
    TL_SsaName,
    TL_VN,        // Defines a "VN equivalence class".  (For full VN, including exceptions thrown).
    TL_VNNorm,    // Like above, but uses the non-exceptional value of the expression.
    TL_CSE_Def,   //  This must be identified in the JIT as a CSE def
    TL_CSE_Use,   //  This must be identified in the JIT as a CSE use
    TL_LoopHoist, // Expression must (or must not) be hoisted out of the loop.
};

struct TestLabelAndNum
{
    TestLabel m_tl;
    ssize_t   m_num;

    TestLabelAndNum() : m_tl(TestLabel(0)), m_num(0)
    {
    }
};

typedef JitHashTable<GenTree*, JitPtrKeyFuncs<GenTree>, TestLabelAndNum> NodeToTestDataMap;

// XXXXXXXXXXXXXXXXXXXXXXXXXXXXXXXXXXXXXXXXXXXXXXXXXXXXXXXXXXXXXXXXXXXXXXXXXXXXXX
#endif // DEBUG

// Represents a depth-first search tree of the flow graph.
class FlowGraphDfsTree
{
    Compiler* m_comp;

    // Post-order that we saw reachable basic blocks in. This order can be
    // particularly useful to iterate in reverse, as reverse post-order ensures
    // that all predecessors are visited before successors whenever possible.
    BasicBlock** m_postOrder;
    unsigned m_postOrderCount;

    // Whether the DFS that produced the tree found any backedges.
    bool m_hasCycle;

public:
    FlowGraphDfsTree(Compiler* comp, BasicBlock** postOrder, unsigned postOrderCount, bool hasCycle)
        : m_comp(comp)
        , m_postOrder(postOrder)
        , m_postOrderCount(postOrderCount)
        , m_hasCycle(hasCycle)
    {
    }

    Compiler* GetCompiler() const
    {
        return m_comp;
    }

    BasicBlock** GetPostOrder() const
    {
        return m_postOrder;
    }

    unsigned GetPostOrderCount() const
    {
        return m_postOrderCount;
    }

    BasicBlock* GetPostOrder(unsigned index) const
    {
        assert(index < m_postOrderCount);
        return m_postOrder[index];
    }

    BitVecTraits PostOrderTraits() const
    {
        return BitVecTraits(m_postOrderCount, m_comp);
    }

    bool HasCycle() const
    {
        return m_hasCycle;
    }

#ifdef DEBUG
    void Dump() const;
#endif // DEBUG

    bool Contains(BasicBlock* block) const;
    bool IsAncestor(BasicBlock* ancestor, BasicBlock* descendant) const;
};

// Represents the result of induction variable analysis. See
// FlowGraphNaturalLoop::AnalyzeIteration.
struct NaturalLoopIterInfo
{
    // The local that is the induction variable.
    unsigned IterVar = BAD_VAR_NUM;

#ifdef DEBUG
    // Tree that initializes induction variable outside the loop.
    // Only valid if HasConstInit is true.
    GenTree* InitTree = nullptr;
#endif

    // Constant value that the induction variable is initialized with, outside
    // the loop. Only valid if HasConstInit is true.
    int ConstInitValue = 0;

    // Tree that has the loop test for the induction variable.
    GenTree* TestTree = nullptr;

    // Block that has the loop test.
    BasicBlock* TestBlock = nullptr;

    // Tree that mutates the induction variable.
    GenTree* IterTree = nullptr;

    // Is the loop exited when TestTree is true?
    bool ExitedOnTrue : 1;

    // Whether or not we found an initialization of the induction variable.
    bool HasConstInit : 1;

    // Whether or not the loop test compares the induction variable with a
    // constant value.
    bool HasConstLimit : 1;

    // Whether or not the loop test constant value is a SIMD vector element count.
    bool HasSimdLimit : 1;

    // Whether or not the loop test compares the induction variable with an
    // invariant local.
    bool HasInvariantLocalLimit : 1;

    // Whether or not the loop test compares the induction variable with the
    // length of an invariant array.
    bool HasArrayLengthLimit : 1;

    NaturalLoopIterInfo()
        : ExitedOnTrue(false)
        , HasConstInit(false)
        , HasConstLimit(false)
        , HasSimdLimit(false)
        , HasInvariantLocalLimit(false)
        , HasArrayLengthLimit(false)
    {
    }

    int IterConst();
    genTreeOps IterOper();
    var_types IterOperType();
    genTreeOps TestOper();
    bool IsIncreasingLoop();
    bool IsDecreasingLoop();
    GenTree* Iterator();
    GenTree* Limit();
    int ConstLimit();
    unsigned VarLimit();
    bool ArrLenLimit(Compiler* comp, ArrIndex* index);

private:
    bool IsReversed();
};

// Represents a natural loop in the flow graph. Natural loops are characterized
// by the following properties:
//
// * All loop blocks are strongly connected, meaning that every block of the
//   loop can reach every other block of the loop.
//
// * All loop blocks are dominated by the header block, i.e. the header block
//   is guaranteed to be entered on every iteration. Note that in the prescence
//   of exceptional flow the header might not fully execute on every iteration.
//
// * From the above it follows that the loop can only be entered at the header
//   block. FlowGraphNaturalLoop::EntryEdges() gives a vector of these edges.
//   After loop canonicalization it is expected that this vector has exactly one
//   edge, from the "preheader".
//
// * The loop can have multiple exits. The regular exit edges are recorded in
//   FlowGraphNaturalLoop::ExitEdges(). The loop can also be exited by
//   exceptional flow.
//
class FlowGraphNaturalLoop
{
    friend class FlowGraphNaturalLoops;

    // The DFS tree that contains the loop blocks.
    const FlowGraphDfsTree* m_dfsTree;

    // The header block; dominates all other blocks in the loop, and is the
    // only block branched to from outside the loop.
    BasicBlock* m_header;

    // Parent loop. By loop properties, well-scopedness is always guaranteed.
    // That is, the parent loop contains all blocks of this loop.
    FlowGraphNaturalLoop* m_parent = nullptr;
    // First child loop.
    FlowGraphNaturalLoop* m_child = nullptr;
    // Sibling child loop, in reverse post order of the header blocks.
    FlowGraphNaturalLoop* m_sibling = nullptr;

    // Bit vector of blocks in the loop; each index is the RPO index a block,
    // with the head block's RPO index subtracted.
    BitVec m_blocks;
    // Size of m_blocks.
    unsigned m_blocksSize = 0;

    // Edges from blocks inside the loop back to the header.
    jitstd::vector<FlowEdge*> m_backEdges;

    // Edges from blocks outside the loop to the header.
    jitstd::vector<FlowEdge*> m_entryEdges;

    // Edges from inside the loop to outside the loop. Note that exceptional
    // flow can also exit the loop and is not modelled.
    jitstd::vector<FlowEdge*> m_exitEdges;

    // Index of the loop in the range [0..FlowGraphNaturalLoops::NumLoops()).
    // Can be used to store additional annotations for this loop on the side.
    unsigned m_index = 0;

    // True if this loop contains an improper loop header
    bool m_containsImproperHeader = false;

    FlowGraphNaturalLoop(const FlowGraphDfsTree* dfsTree, BasicBlock* head);

    unsigned LoopBlockBitVecIndex(BasicBlock* block);
    bool TryGetLoopBlockBitVecIndex(BasicBlock* block, unsigned* pIndex);

    BitVecTraits LoopBlockTraits();

    template<typename TFunc>
    bool VisitDefs(TFunc func);

    GenTreeLclVarCommon* FindDef(unsigned lclNum);

    void MatchInit(NaturalLoopIterInfo* info, BasicBlock* initBlock, GenTree* init);
    bool MatchLimit(unsigned iterVar, GenTree* test, NaturalLoopIterInfo* info);
    bool CheckLoopConditionBaseCase(BasicBlock* initBlock, NaturalLoopIterInfo* info);
    bool IsZeroTripTest(BasicBlock* initBlock, NaturalLoopIterInfo* info);
    bool InitBlockEntersLoopOnTrue(BasicBlock* initBlock);
    template<typename T>
    static bool EvaluateRelop(T op1, T op2, genTreeOps oper);
public:
    BasicBlock* GetHeader() const
    {
        return m_header;
    }

    const FlowGraphDfsTree* GetDfsTree() const
    {
        return m_dfsTree;
    }

    FlowGraphNaturalLoop* GetParent() const
    {
        return m_parent;
    }

    FlowGraphNaturalLoop* GetChild() const
    {
        return m_child;
    }

    FlowGraphNaturalLoop* GetSibling() const
    {
        return m_sibling;
    }

    unsigned GetIndex() const
    {
        return m_index;
    }

    const jitstd::vector<FlowEdge*>& BackEdges()
    {
        return m_backEdges;
    }

    const jitstd::vector<FlowEdge*>& EntryEdges()
    {
        return m_entryEdges;
    }

    const jitstd::vector<FlowEdge*>& ExitEdges()
    {
        return m_exitEdges;
    }

    FlowEdge* BackEdge(unsigned index)
    {
        assert(index < m_backEdges.size());
        return m_backEdges[index];
    }

    FlowEdge* EntryEdge(unsigned index)
    {
        assert(index < m_entryEdges.size());
        return m_entryEdges[index];
    }

    FlowEdge* ExitEdge(unsigned index)
    {
        assert(index < m_exitEdges.size());
        return m_exitEdges[index];
    }

    unsigned GetDepth() const;

    bool ContainsBlock(BasicBlock* block);
    bool ContainsLoop(FlowGraphNaturalLoop* childLoop);

    bool ContainsImproperHeader() const
    {
        return m_containsImproperHeader;
    }

    unsigned NumLoopBlocks();

    template<typename TFunc>
    BasicBlockVisit VisitLoopBlocksReversePostOrder(TFunc func);

    template<typename TFunc>
    BasicBlockVisit VisitLoopBlocksPostOrder(TFunc func);

    template<typename TFunc>
    BasicBlockVisit VisitLoopBlocks(TFunc func);

    template<typename TFunc>
    BasicBlockVisit VisitLoopBlocksLexical(TFunc func);

    template<typename TFunc>
    BasicBlockVisit VisitRegularExitBlocks(TFunc func);

    BasicBlock* GetLexicallyTopMostBlock();
    BasicBlock* GetLexicallyBottomMostBlock();

    bool AnalyzeIteration(NaturalLoopIterInfo* info);

    bool HasDef(unsigned lclNum);

    bool CanDuplicate(INDEBUG(const char** reason));
    void Duplicate(BasicBlock** insertAfter, BlockToBlockMap* map, weight_t weightScale);

#ifdef DEBUG
    static void Dump(FlowGraphNaturalLoop* loop);
#endif // DEBUG
};

// Represents a collection of the natural loops in the flow graph. See
// FlowGraphNaturalLoop for the characteristics of these loops.
//
// Loops are stored in a vector, with easily accessible indices (see
// FlowGraphNaturalLoop::GetIndex()). These indices can be used to store
// additional annotations for each loop on the side.
//
class FlowGraphNaturalLoops
{
    const FlowGraphDfsTree* m_dfsTree;

    // Collection of loops that were found.
    jitstd::vector<FlowGraphNaturalLoop*> m_loops;

    unsigned m_improperLoopHeaders;

    FlowGraphNaturalLoops(const FlowGraphDfsTree* dfs);

    static bool FindNaturalLoopBlocks(FlowGraphNaturalLoop* loop, ArrayStack<BasicBlock*>& worklist);

public:
    const FlowGraphDfsTree* GetDfsTree()
    {
        return m_dfsTree;
    }

    size_t NumLoops() const
    {
        return m_loops.size();
    }

    FlowGraphNaturalLoop* GetLoopByIndex(unsigned index);
    FlowGraphNaturalLoop* GetLoopByHeader(BasicBlock* header);

    bool IsLoopBackEdge(FlowEdge* edge);
    bool IsLoopExitEdge(FlowEdge* edge);

    class LoopsPostOrderIter
    {
        jitstd::vector<FlowGraphNaturalLoop*>* m_loops;

    public:
        LoopsPostOrderIter(jitstd::vector<FlowGraphNaturalLoop*>* loops)
            : m_loops(loops)
        {
        }

        jitstd::vector<FlowGraphNaturalLoop*>::reverse_iterator begin()
        {
            return m_loops->rbegin();
        }

        jitstd::vector<FlowGraphNaturalLoop*>::reverse_iterator end()
        {
            return m_loops->rend();
        }
    };

    class LoopsReversePostOrderIter
    {
        jitstd::vector<FlowGraphNaturalLoop*>* m_loops;

    public:
        LoopsReversePostOrderIter(jitstd::vector<FlowGraphNaturalLoop*>* loops)
            : m_loops(loops)
        {
        }

        jitstd::vector<FlowGraphNaturalLoop*>::iterator begin()
        {
            return m_loops->begin();
        }

        jitstd::vector<FlowGraphNaturalLoop*>::iterator end()
        {
            return m_loops->end();
        }
    };

    // Iterate the loops in post order (child loops before parent loops)
    LoopsPostOrderIter InPostOrder()
    {
        return LoopsPostOrderIter(&m_loops);
    }

    // Iterate the loops in reverse post order (parent loops before child loops)
    LoopsReversePostOrderIter InReversePostOrder()
    {
        return LoopsReversePostOrderIter(&m_loops);
    }

    static FlowGraphNaturalLoops* Find(const FlowGraphDfsTree* dfs);

    // Number of blocks with DFS backedges that are not natural loop headers
    // (indicates presence of "irreducible" loops)
    unsigned ImproperLoopHeaders() const
    {
        return m_improperLoopHeaders;
    }

#ifdef DEBUG
    static void Dump(FlowGraphNaturalLoops* loops);
#endif // DEBUG
};

// Represents the dominator tree of the flow graph.
class FlowGraphDominatorTree
{
    template<typename TVisitor>
    friend class DomTreeVisitor;

    const FlowGraphDfsTree* m_dfsTree;
    const DomTreeNode* m_domTree;
    const unsigned* m_preorderNum;
    const unsigned* m_postorderNum;

    FlowGraphDominatorTree(const FlowGraphDfsTree* dfsTree, const DomTreeNode* domTree, const unsigned* preorderNum, const unsigned* postorderNum)
        : m_dfsTree(dfsTree)
        , m_domTree(domTree)
        , m_preorderNum(preorderNum)
        , m_postorderNum(postorderNum)
    {
    }

    static BasicBlock* IntersectDom(BasicBlock* block1, BasicBlock* block2);

public:
    const FlowGraphDfsTree* GetDfsTree()
    {
        return m_dfsTree;
    }

    BasicBlock* Intersect(BasicBlock* block, BasicBlock* block2);
    bool Dominates(BasicBlock* dominator, BasicBlock* dominated);

#ifdef DEBUG
    void Dump();
#endif

    static FlowGraphDominatorTree* Build(const FlowGraphDfsTree* dfsTree);
};

// Represents a reverse mapping from block back to its (most nested) containing loop.
class BlockToNaturalLoopMap
{
    FlowGraphNaturalLoops* m_loops;
    // Array from postorder num -> index of most-nested loop containing the
    // block, or UINT_MAX if no loop contains it.
    unsigned* m_indices;

    BlockToNaturalLoopMap(FlowGraphNaturalLoops* loops, unsigned* indices)
        : m_loops(loops), m_indices(indices)
    {
    }

public:
    FlowGraphNaturalLoop* GetLoop(BasicBlock* block);

    static BlockToNaturalLoopMap* Build(FlowGraphNaturalLoops* loops);

#ifdef DEBUG
    void Dump() const;
#endif // DEBUG
};

// Represents a data structure that can answer A -> B reachability queries in
// O(1) time. Only takes regular flow into account; if A -> B requires
// exceptional flow, then CanReach returns false.
class BlockReachabilitySets
{
    const FlowGraphDfsTree* m_dfsTree;
    BitVec* m_reachabilitySets;

    BlockReachabilitySets(const FlowGraphDfsTree* dfsTree, BitVec* reachabilitySets)
        : m_dfsTree(dfsTree)
        , m_reachabilitySets(reachabilitySets)
    {
    }

public:
    const FlowGraphDfsTree* GetDfsTree()
    {
        return m_dfsTree;
    }

    bool CanReach(BasicBlock* from, BasicBlock* to);

#ifdef DEBUG
    void Dump();
#endif

    static BlockReachabilitySets* Build(const FlowGraphDfsTree* dfsTree);
};

enum class FieldKindForVN
{
    SimpleStatic,
    WithBaseAddr
};

typedef JitHashTable<CORINFO_FIELD_HANDLE, JitPtrKeyFuncs<struct CORINFO_FIELD_STRUCT_>, FieldKindForVN> FieldHandleSet;

typedef JitHashTable<CORINFO_CLASS_HANDLE, JitPtrKeyFuncs<struct CORINFO_CLASS_STRUCT_>, bool> ClassHandleSet;

// Represents a distillation of the useful side effects that occur inside a loop.
// Used by VN to be able to reason more precisely when entering loops.
struct LoopSideEffects
{
    // The loop contains an operation that we assume has arbitrary memory side
    // effects. If this is set, the fields below may not be accurate (since
    // they become irrelevant.)
    bool HasMemoryHavoc[MemoryKindCount];
    // The set of variables that are IN or OUT during the execution of this loop
    VARSET_TP VarInOut;
    // The set of variables that are USE or DEF during the execution of this loop.
    VARSET_TP VarUseDef;
    // This has entries for all static field and object instance fields modified
    // in the loop.
    FieldHandleSet* FieldsModified = nullptr;
    // Bits set indicate the set of sz array element types such that
    // arrays of that type are modified
    // in the loop.
    ClassHandleSet* ArrayElemTypesModified = nullptr;
    bool            ContainsCall           = false;

    LoopSideEffects();

    void AddVariableLiveness(Compiler* comp, BasicBlock* block);
    void AddModifiedField(Compiler* comp, CORINFO_FIELD_HANDLE fldHnd, FieldKindForVN fieldKind);
    void AddModifiedElemType(Compiler* comp, CORINFO_CLASS_HANDLE structHnd);
};

//  The following holds information about instr offsets in terms of generated code.

enum class IPmappingDscKind
{
    Prolog,    // The mapping represents the start of a prolog.
    Epilog,    // The mapping represents the start of an epilog.
    NoMapping, // This does not map to any IL offset.
    Normal,    // The mapping maps to an IL offset.
};

struct IPmappingDsc
{
    emitLocation     ipmdNativeLoc; // the emitter location of the native code corresponding to the IL offset
    IPmappingDscKind ipmdKind;      // The kind of mapping
    ILLocation       ipmdLoc;       // The location for normal mappings
    bool             ipmdIsLabel;   // Can this code be a branch label?
};

struct RichIPMapping
{
    emitLocation nativeLoc;
    DebugInfo    debugInfo;
};

// Current kind of node threading stored in GenTree::gtPrev and GenTree::gtNext.
// See fgNodeThreading for more information.
enum class NodeThreading
{
    None,
    AllLocals, // Locals are threaded (after local morph when optimizing)
    AllTrees,  // All nodes are threaded (after gtSetBlockOrder)
    LIR,       // Nodes are in LIR form (after rationalization)
};

/*
XXXXXXXXXXXXXXXXXXXXXXXXXXXXXXXXXXXXXXXXXXXXXXXXXXXXXXXXXXXXXXXXXXXXXXXXXXXXXXX
XXXXXXXXXXXXXXXXXXXXXXXXXXXXXXXXXXXXXXXXXXXXXXXXXXXXXXXXXXXXXXXXXXXXXXXXXXXXXXX
XX                                                                           XX
XX   The big guy. The sections are currently organized as :                  XX
XX                                                                           XX
XX    o  GenTree and BasicBlock                                              XX
XX    o  LclVarsInfo                                                         XX
XX    o  Importer                                                            XX
XX    o  FlowGraph                                                           XX
XX    o  Optimizer                                                           XX
XX    o  RegAlloc                                                            XX
XX    o  EEInterface                                                         XX
XX    o  TempsInfo                                                           XX
XX    o  RegSet                                                              XX
XX    o  GCInfo                                                              XX
XX    o  Instruction                                                         XX
XX    o  ScopeInfo                                                           XX
XX    o  PrologScopeInfo                                                     XX
XX    o  CodeGenerator                                                       XX
XX    o  UnwindInfo                                                          XX
XX    o  Compiler                                                            XX
XX    o  typeInfo                                                            XX
XX                                                                           XX
XXXXXXXXXXXXXXXXXXXXXXXXXXXXXXXXXXXXXXXXXXXXXXXXXXXXXXXXXXXXXXXXXXXXXXXXXXXXXXX
XXXXXXXXXXXXXXXXXXXXXXXXXXXXXXXXXXXXXXXXXXXXXXXXXXXXXXXXXXXXXXXXXXXXXXXXXXXXXXX
*/

struct HWIntrinsicInfo;

class Compiler
{
    friend class emitter;
    friend class UnwindInfo;
    friend class UnwindFragmentInfo;
    friend class UnwindEpilogInfo;
    friend class JitTimer;
    friend class LinearScan;
    friend class Rationalizer;
    friend class Phase;
    friend class Lowering;
    friend class CSE_DataFlow;
    friend class CSE_HeuristicCommon;
    friend class CSE_HeuristicRandom;
    friend class CSE_HeuristicReplay;
    friend class CSE_HeuristicRL;
    friend class CSE_HeuristicParameterized;
    friend class CSE_Heuristic;
    friend class CodeGenInterface;
    friend class CodeGen;
    friend class LclVarDsc;
    friend class TempDsc;
    friend class LIR;
    friend class ObjectAllocator;
    friend class LocalAddressVisitor;
    friend struct Statement;
    friend struct GenTree;
    friend class MorphInitBlockHelper;
    friend class MorphCopyBlockHelper;
    friend class SharedTempsScope;
    friend class CallArgs;
    friend class IndirectCallTransformer;
    friend class ProfileSynthesis;
    friend class LocalsUseVisitor;
    friend class Promotion;
    friend class ReplaceVisitor;
    friend class FlowGraphNaturalLoop;

#ifdef FEATURE_HW_INTRINSICS
    friend struct HWIntrinsicInfo;
    friend struct SimdAsHWIntrinsicInfo;
#endif // FEATURE_HW_INTRINSICS

#ifndef TARGET_64BIT
    friend class DecomposeLongs;
#endif // !TARGET_64BIT

    /*
    XXXXXXXXXXXXXXXXXXXXXXXXXXXXXXXXXXXXXXXXXXXXXXXXXXXXXXXXXXXXXXXXXXXXXXXXXXXXXXX
    XXXXXXXXXXXXXXXXXXXXXXXXXXXXXXXXXXXXXXXXXXXXXXXXXXXXXXXXXXXXXXXXXXXXXXXXXXXXXXX
    XX                                                                           XX
    XX  Misc structs definitions                                                 XX
    XX                                                                           XX
    XXXXXXXXXXXXXXXXXXXXXXXXXXXXXXXXXXXXXXXXXXXXXXXXXXXXXXXXXXXXXXXXXXXXXXXXXXXXXXX
    XXXXXXXXXXXXXXXXXXXXXXXXXXXXXXXXXXXXXXXXXXXXXXXXXXXXXXXXXXXXXXXXXXXXXXXXXXXXXXX
    */

public:
    hashBvGlobalData hbvGlobalData; // Used by the hashBv bitvector package.

#ifdef DEBUG
    bool verbose;
    bool verboseTrees;
    bool shouldUseVerboseTrees();
    bool asciiTrees; // If true, dump trees using only ASCII characters
    bool shouldDumpASCIITrees();
    bool verboseSsa; // If true, produce especially verbose dump output in SSA construction.
    bool shouldUseVerboseSsa();
    bool treesBeforeAfterMorph; // If true, print trees before/after morphing (paired by an intra-compilation id:
    int  morphNum;              // This counts the trees that have been morphed, allowing us to label each uniquely.
    void makeExtraStructQueries(CORINFO_CLASS_HANDLE structHandle, int level); // Make queries recursively 'level' deep.

    const char* VarNameToStr(VarName name)
    {
        return name;
    }

    DWORD expensiveDebugCheckLevel;
#endif

    GenTree* impStoreMultiRegValueToVar(GenTree*             op,
                                        CORINFO_CLASS_HANDLE hClass DEBUGARG(CorInfoCallConvExtension callConv));

#ifdef TARGET_X86
    bool isTrivialPointerSizedStruct(CORINFO_CLASS_HANDLE clsHnd) const;
#endif // TARGET_X86

    //-------------------------------------------------------------------------
    // Functions to handle homogeneous floating-point aggregates (HFAs) in ARM/ARM64.
    // HFAs are one to four element structs where each element is the same
    // type, either all float or all double. We handle HVAs (one to four elements of
    // vector types) uniformly with HFAs. HFAs are treated specially
    // in the ARM/ARM64 Procedure Call Standards, specifically, they are passed in
    // floating-point registers instead of the general purpose registers.
    //

    bool IsHfa(CORINFO_CLASS_HANDLE hClass);
    var_types GetHfaType(CORINFO_CLASS_HANDLE hClass);
    unsigned GetHfaCount(CORINFO_CLASS_HANDLE hClass);

    bool IsMultiRegReturnedType(CORINFO_CLASS_HANDLE hClass, CorInfoCallConvExtension callConv);

    //-------------------------------------------------------------------------
    // The following is used for validating format of EH table
    //

    struct EHNodeDsc;
    typedef struct EHNodeDsc* pEHNodeDsc;

    EHNodeDsc* ehnTree; // root of the tree comprising the EHnodes.
    EHNodeDsc* ehnNext; // root of the tree comprising the EHnodes.

    struct EHNodeDsc
    {
        enum EHBlockType
        {
            TryNode,
            FilterNode,
            HandlerNode,
            FinallyNode,
            FaultNode
        };

        EHBlockType ehnBlockType;   // kind of EH block
        IL_OFFSET   ehnStartOffset; // IL offset of start of the EH block
        IL_OFFSET ehnEndOffset; // IL offset past end of the EH block. (TODO: looks like verInsertEhNode() sets this to
                                // the last IL offset, not "one past the last one", i.e., the range Start to End is
                                // inclusive).
        pEHNodeDsc ehnNext;     // next (non-nested) block in sequential order
        pEHNodeDsc ehnChild;    // leftmost nested block
        union {
            pEHNodeDsc ehnTryNode;     // for filters and handlers, the corresponding try node
            pEHNodeDsc ehnHandlerNode; // for a try node, the corresponding handler node
        };
        pEHNodeDsc ehnFilterNode; // if this is a try node and has a filter, otherwise 0
        pEHNodeDsc ehnEquivalent; // if blockType=tryNode, start offset and end offset is same,

        void ehnSetTryNodeType()
        {
            ehnBlockType = TryNode;
        }
        void ehnSetFilterNodeType()
        {
            ehnBlockType = FilterNode;
        }
        void ehnSetHandlerNodeType()
        {
            ehnBlockType = HandlerNode;
        }
        void ehnSetFinallyNodeType()
        {
            ehnBlockType = FinallyNode;
        }
        void ehnSetFaultNodeType()
        {
            ehnBlockType = FaultNode;
        }

        bool ehnIsTryBlock()
        {
            return ehnBlockType == TryNode;
        }
        bool ehnIsFilterBlock()
        {
            return ehnBlockType == FilterNode;
        }
        bool ehnIsHandlerBlock()
        {
            return ehnBlockType == HandlerNode;
        }
        bool ehnIsFinallyBlock()
        {
            return ehnBlockType == FinallyNode;
        }
        bool ehnIsFaultBlock()
        {
            return ehnBlockType == FaultNode;
        }

        // returns true if there is any overlap between the two nodes
        static bool ehnIsOverlap(pEHNodeDsc node1, pEHNodeDsc node2)
        {
            if (node1->ehnStartOffset < node2->ehnStartOffset)
            {
                return (node1->ehnEndOffset >= node2->ehnStartOffset);
            }
            else
            {
                return (node1->ehnStartOffset <= node2->ehnEndOffset);
            }
        }

        // fails with BADCODE if inner is not completely nested inside outer
        static bool ehnIsNested(pEHNodeDsc inner, pEHNodeDsc outer)
        {
            return ((inner->ehnStartOffset >= outer->ehnStartOffset) && (inner->ehnEndOffset <= outer->ehnEndOffset));
        }
    };

//-------------------------------------------------------------------------
// Exception handling functions
//

#if defined(FEATURE_EH_WINDOWS_X86)

    bool ehNeedsShadowSPslots()
    {
        return (info.compXcptnsCount || opts.compDbgEnC);
    }

    // 0 for methods with no EH
    // 1 for methods with non-nested EH, or where only the try blocks are nested
    // 2 for a method with a catch within a catch
    // etc.
    unsigned ehMaxHndNestingCount;

#endif // FEATURE_EH_WINDOWS_X86

    static bool jitIsBetween(unsigned value, unsigned start, unsigned end);
    static bool jitIsBetweenInclusive(unsigned value, unsigned start, unsigned end);

    bool bbInCatchHandlerILRange(BasicBlock* blk);
    bool bbInFilterILRange(BasicBlock* blk);
    bool bbInFilterBBRange(BasicBlock* blk);
    bool bbInTryRegions(unsigned regionIndex, BasicBlock* blk);
    bool bbInExnFlowRegions(unsigned regionIndex, BasicBlock* blk);
    bool bbInHandlerRegions(unsigned regionIndex, BasicBlock* blk);
    bool bbInCatchHandlerRegions(BasicBlock* tryBlk, BasicBlock* hndBlk);
    unsigned short bbFindInnermostCommonTryRegion(BasicBlock* bbOne, BasicBlock* bbTwo);

    unsigned short bbFindInnermostTryRegionContainingHandlerRegion(unsigned handlerIndex);
    unsigned short bbFindInnermostHandlerRegionContainingTryRegion(unsigned tryIndex);

    // Returns true if "block" is the start of a try region.
    bool bbIsTryBeg(const BasicBlock* block);

    // Returns true if "block" is the start of a handler or filter region.
    bool bbIsHandlerBeg(const BasicBlock* block);

    bool ehHasCallableHandlers();

    // Return the EH descriptor for the given region index.
    EHblkDsc* ehGetDsc(unsigned regionIndex);

    // Return the EH index given a region descriptor.
    unsigned ehGetIndex(EHblkDsc* ehDsc);

    // Return the EH descriptor index of the enclosing try, for the given region index.
    unsigned ehGetEnclosingTryIndex(unsigned regionIndex);

    // Return the EH descriptor index of the enclosing handler, for the given region index.
    unsigned ehGetEnclosingHndIndex(unsigned regionIndex);

    // Return the EH descriptor for the most nested 'try' region this BasicBlock is a member of (or nullptr if this
    // block is not in a 'try' region).
    EHblkDsc* ehGetBlockTryDsc(const BasicBlock* block);

    // Return the EH descriptor for the most nested filter or handler region this BasicBlock is a member of (or nullptr
    // if this block is not in a filter or handler region).
    EHblkDsc* ehGetBlockHndDsc(const BasicBlock* block);

    // Return the EH descriptor for the most nested region that may handle exceptions raised in this BasicBlock (or
    // nullptr if this block's exceptions propagate to caller).
    EHblkDsc* ehGetBlockExnFlowDsc(BasicBlock* block);

    EHblkDsc* ehIsBlockTryLast(BasicBlock* block);
    EHblkDsc* ehIsBlockHndLast(BasicBlock* block);
    bool ehIsBlockEHLast(BasicBlock* block);

    bool ehBlockHasExnFlowDsc(BasicBlock* block);

    // Return the region index of the most nested EH region this block is in.
    unsigned ehGetMostNestedRegionIndex(BasicBlock* block, bool* inTryRegion);

    // Find the true enclosing try index, ignoring 'mutual protect' try. Uses IL ranges to check.
    unsigned ehTrueEnclosingTryIndexIL(unsigned regionIndex);

    // Return the index of the most nested enclosing region for a particular EH region. Returns NO_ENCLOSING_INDEX
    // if there is no enclosing region. If the returned index is not NO_ENCLOSING_INDEX, then '*inTryRegion'
    // is set to 'true' if the enclosing region is a 'try', or 'false' if the enclosing region is a handler.
    // (It can never be a filter.)
    unsigned ehGetEnclosingRegionIndex(unsigned regionIndex, bool* inTryRegion);

    // A block has been deleted. Update the EH table appropriately.
    void ehUpdateForDeletedBlock(BasicBlock* block);

    // Determine whether a block can be deleted while preserving the EH normalization rules.
    bool ehCanDeleteEmptyBlock(BasicBlock* block);

    // Update the 'last' pointers in the EH table to reflect new or deleted blocks in an EH region.
    void ehUpdateLastBlocks(BasicBlock* oldLast, BasicBlock* newLast);

    // For a finally handler, find the region index that the BBJ_CALLFINALLY lives in that calls the handler,
    // or NO_ENCLOSING_INDEX if the BBJ_CALLFINALLY lives in the main function body. Normally, the index
    // is the same index as the handler (and the BBJ_CALLFINALLY lives in the 'try' region), but for AMD64 the
    // BBJ_CALLFINALLY lives in the enclosing try or handler region, whichever is more nested, or the main function
    // body. If the returned index is not NO_ENCLOSING_INDEX, then '*inTryRegion' is set to 'true' if the
    // BBJ_CALLFINALLY lives in the returned index's 'try' region, or 'false' if lives in the handler region. (It never
    // lives in a filter.)
    unsigned ehGetCallFinallyRegionIndex(unsigned finallyIndex, bool* inTryRegion);

    // Find the range of basic blocks in which all BBJ_CALLFINALLY will be found that target the 'finallyIndex'
    // region's handler. Set `firstBlock` to the first block, and `lastBlock` to the last block of the range
    // (the range is inclusive of `firstBlock` and `lastBlock`). Thus, the range is [firstBlock .. lastBlock].
    // Precondition: 'finallyIndex' is the EH region of a try/finally clause.
    void ehGetCallFinallyBlockRange(unsigned finallyIndex, BasicBlock** firstBlock, BasicBlock** lastBlock);

#ifdef DEBUG
    // Given a BBJ_CALLFINALLY block and the EH region index of the finally it is calling, return
    // 'true' if the BBJ_CALLFINALLY is in the correct EH region.
    bool ehCallFinallyInCorrectRegion(BasicBlock* blockCallFinally, unsigned finallyIndex);
#endif // DEBUG

    // Do we need a PSPSym in the main function? For codegen purposes, we only need one
    // if there is a filter that protects a region with a nested EH clause (such as a
    // try/catch nested in the 'try' body of a try/filter/filter-handler). See
    // genFuncletProlog() for more details. However, the VM seems to use it for more
    // purposes, maybe including debugging. Until we are sure otherwise, always create
    // a PSPSym for functions with any EH.
    bool ehNeedsPSPSym() const
    {
#ifdef TARGET_X86
        return false;
#else  // TARGET_X86
        return compHndBBtabCount > 0;
#endif // TARGET_X86
    }

    bool     ehAnyFunclets();  // Are there any funclets in this function?
    unsigned ehFuncletCount(); // Return the count of funclets in the function

    unsigned bbThrowIndex(BasicBlock* blk); // Get the index to use as the cache key for sharing throw blocks

    FlowEdge* BlockPredsWithEH(BasicBlock* blk);
    FlowEdge* BlockDominancePreds(BasicBlock* blk);

    // This table is useful for memoization of the method above.
    typedef JitHashTable<BasicBlock*, JitPtrKeyFuncs<BasicBlock>, FlowEdge*> BlockToFlowEdgeMap;
    BlockToFlowEdgeMap* m_blockToEHPreds;
    BlockToFlowEdgeMap* GetBlockToEHPreds()
    {
        if (m_blockToEHPreds == nullptr)
        {
            m_blockToEHPreds = new (getAllocator()) BlockToFlowEdgeMap(getAllocator());
        }
        return m_blockToEHPreds;
    }

    BlockToFlowEdgeMap* m_dominancePreds;
    BlockToFlowEdgeMap* GetDominancePreds()
    {
        if (m_dominancePreds == nullptr)
        {
            m_dominancePreds = new (getAllocator()) BlockToFlowEdgeMap(getAllocator());
        }
        return m_dominancePreds;
    }

    void* ehEmitCookie(BasicBlock* block);
    UNATIVE_OFFSET ehCodeOffset(BasicBlock* block);

    EHblkDsc* ehInitHndRange(BasicBlock* src, IL_OFFSET* hndBeg, IL_OFFSET* hndEnd, bool* inFilter);

    EHblkDsc* ehInitTryRange(BasicBlock* src, IL_OFFSET* tryBeg, IL_OFFSET* tryEnd);

    EHblkDsc* ehInitHndBlockRange(BasicBlock* blk, BasicBlock** hndBeg, BasicBlock** hndLast, bool* inFilter);

    EHblkDsc* ehInitTryBlockRange(BasicBlock* blk, BasicBlock** tryBeg, BasicBlock** tryLast);

    void fgSetTryBeg(EHblkDsc* handlerTab, BasicBlock* newTryBeg);

    void fgSetTryEnd(EHblkDsc* handlerTab, BasicBlock* newTryLast);

    void fgSetHndEnd(EHblkDsc* handlerTab, BasicBlock* newHndLast);

    void fgSkipRmvdBlocks(EHblkDsc* handlerTab);

    void fgAllocEHTable();

    void fgRemoveEHTableEntry(unsigned XTnum);

    EHblkDsc* fgAddEHTableEntry(unsigned XTnum);

    void fgSortEHTable();

    // Causes the EH table to obey some well-formedness conditions, by inserting
    // empty BB's when necessary:
    //   * No block is both the first block of a handler and the first block of a try.
    //   * No block is the first block of multiple 'try' regions.
    //   * No block is the last block of multiple EH regions.
    void fgNormalizeEH();
    bool fgNormalizeEHCase1();
    bool fgNormalizeEHCase2();
    bool fgNormalizeEHCase3();

    bool fgCreateFiltersForGenericExceptions();

    void fgCheckForLoopsInHandlers();

#ifdef DEBUG
    void dispIncomingEHClause(unsigned num, const CORINFO_EH_CLAUSE& clause);
    void dispOutgoingEHClause(unsigned num, const CORINFO_EH_CLAUSE& clause);
    void fgVerifyHandlerTab();
    void fgDispHandlerTab();
#endif // DEBUG

    bool fgNeedToSortEHTable;

    void verInitEHTree(unsigned numEHClauses);
    void verInsertEhNode(CORINFO_EH_CLAUSE* clause, EHblkDsc* handlerTab);
    void verInsertEhNodeInTree(EHNodeDsc** ppRoot, EHNodeDsc* node);
    void verInsertEhNodeParent(EHNodeDsc** ppRoot, EHNodeDsc* node);
    void verCheckNestingLevel(EHNodeDsc* initRoot);

    /*
    XXXXXXXXXXXXXXXXXXXXXXXXXXXXXXXXXXXXXXXXXXXXXXXXXXXXXXXXXXXXXXXXXXXXXXXXXXXXXXX
    XXXXXXXXXXXXXXXXXXXXXXXXXXXXXXXXXXXXXXXXXXXXXXXXXXXXXXXXXXXXXXXXXXXXXXXXXXXXXXX
    XX                                                                           XX
    XX                        GenTree and BasicBlock                             XX
    XX                                                                           XX
    XX  Functions to allocate and display the GenTrees and BasicBlocks           XX
    XX                                                                           XX
    XXXXXXXXXXXXXXXXXXXXXXXXXXXXXXXXXXXXXXXXXXXXXXXXXXXXXXXXXXXXXXXXXXXXXXXXXXXXXXX
    XXXXXXXXXXXXXXXXXXXXXXXXXXXXXXXXXXXXXXXXXXXXXXXXXXXXXXXXXXXXXXXXXXXXXXXXXXXXXXX
    */

    // Functions to create nodes
    Statement* gtNewStmt(GenTree* expr = nullptr);
    Statement* gtNewStmt(GenTree* expr, const DebugInfo& di);

    // For unary opers.
    GenTree* gtNewOperNode(genTreeOps oper, var_types type, GenTree* op1);

    // For binary opers.
    GenTreeOp* gtNewOperNode(genTreeOps oper, var_types type, GenTree* op1, GenTree* op2);

    GenTreeCC* gtNewCC(genTreeOps oper, var_types type, GenCondition cond);
    GenTreeOpCC* gtNewOperCC(genTreeOps oper, var_types type, GenCondition cond, GenTree* op1, GenTree* op2);

    GenTreeColon* gtNewColonNode(var_types type, GenTree* thenNode, GenTree* elseNode);
    GenTreeQmark* gtNewQmarkNode(var_types type, GenTree* cond, GenTreeColon* colon);

    GenTree* gtNewLargeOperNode(genTreeOps oper,
                                var_types  type = TYP_I_IMPL,
                                GenTree*   op1  = nullptr,
                                GenTree*   op2  = nullptr);

    GenTreeIntCon* gtNewIconNode(ssize_t value, var_types type = TYP_INT);
    GenTreeIntCon* gtNewIconNode(unsigned fieldOffset, FieldSeq* fieldSeq);
    GenTreeIntCon* gtNewNull();
    GenTreeIntCon* gtNewTrue();
    GenTreeIntCon* gtNewFalse();

    GenTree* gtNewPhysRegNode(regNumber reg, var_types type);

    GenTree* gtNewJmpTableNode();

    GenTree* gtNewIndOfIconHandleNode(var_types indType, size_t addr, GenTreeFlags iconFlags, bool isInvariant);

    GenTreeIntCon*   gtNewIconHandleNode(size_t value, GenTreeFlags flags, FieldSeq* fields = nullptr);

    static var_types gtGetTypeForIconFlags(GenTreeFlags flags)
    {
        return flags == GTF_ICON_OBJ_HDL ? TYP_REF : TYP_I_IMPL;
    }

    GenTreeFlags gtTokenToIconFlags(unsigned token);

    GenTree* gtNewIconEmbHndNode(void* value, void* pValue, GenTreeFlags flags, void* compileTimeHandle);

    GenTree* gtNewIconEmbScpHndNode(CORINFO_MODULE_HANDLE scpHnd);
    GenTree* gtNewIconEmbClsHndNode(CORINFO_CLASS_HANDLE clsHnd);
    GenTree* gtNewIconEmbMethHndNode(CORINFO_METHOD_HANDLE methHnd);
    GenTree* gtNewIconEmbFldHndNode(CORINFO_FIELD_HANDLE fldHnd);

    GenTree* gtNewStringLiteralNode(InfoAccessType iat, void* pValue);
    GenTreeIntCon* gtNewStringLiteralLength(GenTreeStrCon* node);

    GenTree* gtNewLconNode(__int64 value);

    GenTree* gtNewDconNodeF(float value);
    GenTree* gtNewDconNodeD(double value);
    GenTree* gtNewDconNode(float value, var_types type) = delete; // use gtNewDconNodeF instead
    GenTree* gtNewDconNode(double value, var_types type);

    GenTree* gtNewSconNode(int CPX, CORINFO_MODULE_HANDLE scpHandle);

    GenTreeVecCon* gtNewVconNode(var_types type);

    GenTreeVecCon* gtNewVconNode(var_types type, void* data);

    GenTree* gtNewAllBitsSetConNode(var_types type);

    GenTree* gtNewZeroConNode(var_types type);

    GenTree* gtNewOneConNode(var_types type, var_types simdBaseType = TYP_UNDEF);

    GenTree* gtNewGenericCon(var_types type, uint8_t* cnsVal);

    GenTree* gtNewConWithPattern(var_types type, uint8_t pattern);

    GenTreeLclVar* gtNewStoreLclVarNode(unsigned lclNum, GenTree* value);

    GenTreeLclFld* gtNewStoreLclFldNode(
        unsigned lclNum, var_types type, ClassLayout* layout, unsigned offset, GenTree* value);

    GenTreeLclFld* gtNewStoreLclFldNode(unsigned lclNum, var_types type, unsigned offset, GenTree* value)
    {
        return gtNewStoreLclFldNode(
            lclNum, type, (type == TYP_STRUCT) ? value->GetLayout(this) : nullptr, offset, value);
    }

    GenTree* gtNewPutArgReg(var_types type, GenTree* arg, regNumber argReg);

    GenTree* gtNewBitCastNode(var_types type, GenTree* arg);

public:
    GenTreeCall* gtNewCallNode(gtCallTypes           callType,
                               CORINFO_METHOD_HANDLE handle,
                               var_types             type,
                               const DebugInfo&      di = DebugInfo());

    GenTreeCall* gtNewIndCallNode(GenTree* addr, var_types type, const DebugInfo& di = DebugInfo());

    GenTreeCall* gtNewHelperCallNode(
        unsigned helper, var_types type, GenTree* arg1 = nullptr, GenTree* arg2 = nullptr, GenTree* arg3 = nullptr);

    GenTreeCall* gtNewRuntimeLookupHelperCallNode(CORINFO_RUNTIME_LOOKUP* pRuntimeLookup,
                                                  GenTree*                ctxTree,
                                                  void*                   compileTimeHandle);

    GenTreeLclVar* gtNewLclvNode(unsigned lnum, var_types type DEBUGARG(IL_OFFSET offs = BAD_IL_OFFSET));
    GenTreeLclVar* gtNewLclVarNode(unsigned lclNum, var_types type = TYP_UNDEF);
    GenTreeLclVar* gtNewLclLNode(unsigned lnum, var_types type DEBUGARG(IL_OFFSET offs = BAD_IL_OFFSET));

    GenTreeLclFld* gtNewLclVarAddrNode(unsigned lclNum, var_types type = TYP_I_IMPL);
    GenTreeLclFld* gtNewLclAddrNode(unsigned lclNum, unsigned lclOffs, var_types type = TYP_I_IMPL);

    GenTreeConditional* gtNewConditionalNode(
        genTreeOps oper, GenTree* cond, GenTree* op1, GenTree* op2, var_types type);

#ifdef FEATURE_SIMD
    void SetOpLclRelatedToSIMDIntrinsic(GenTree* op);
#endif

#ifdef FEATURE_HW_INTRINSICS
    GenTreeHWIntrinsic* gtNewSimdHWIntrinsicNode(var_types      type,
                                                 NamedIntrinsic hwIntrinsicID,
                                                 CorInfoType    simdBaseJitType,
                                                 unsigned       simdSize);
    GenTreeHWIntrinsic* gtNewSimdHWIntrinsicNode(var_types      type,
                                                 GenTree*       op1,
                                                 NamedIntrinsic hwIntrinsicID,
                                                 CorInfoType    simdBaseJitType,
                                                 unsigned       simdSize);
    GenTreeHWIntrinsic* gtNewSimdHWIntrinsicNode(var_types      type,
                                                 GenTree*       op1,
                                                 GenTree*       op2,
                                                 NamedIntrinsic hwIntrinsicID,
                                                 CorInfoType    simdBaseJitType,
                                                 unsigned       simdSize);
    GenTreeHWIntrinsic* gtNewSimdHWIntrinsicNode(var_types      type,
                                                 GenTree*       op1,
                                                 GenTree*       op2,
                                                 GenTree*       op3,
                                                 NamedIntrinsic hwIntrinsicID,
                                                 CorInfoType    simdBaseJitType,
                                                 unsigned       simdSize);
    GenTreeHWIntrinsic* gtNewSimdHWIntrinsicNode(var_types      type,
                                                 GenTree*       op1,
                                                 GenTree*       op2,
                                                 GenTree*       op3,
                                                 GenTree*       op4,
                                                 NamedIntrinsic hwIntrinsicID,
                                                 CorInfoType    simdBaseJitType,
                                                 unsigned       simdSize);
    GenTreeHWIntrinsic* gtNewSimdHWIntrinsicNode(var_types      type,
                                                 GenTree**      operands,
                                                 size_t         operandCount,
                                                 NamedIntrinsic hwIntrinsicID,
                                                 CorInfoType    simdBaseJitType,
                                                 unsigned       simdSize);
    GenTreeHWIntrinsic* gtNewSimdHWIntrinsicNode(var_types              type,
                                                 IntrinsicNodeBuilder&& nodeBuilder,
                                                 NamedIntrinsic         hwIntrinsicID,
                                                 CorInfoType            simdBaseJitType,
                                                 unsigned               simdSize);

    GenTreeHWIntrinsic* gtNewSimdAsHWIntrinsicNode(var_types      type,
                                                   NamedIntrinsic hwIntrinsicID,
                                                   CorInfoType    simdBaseJitType,
                                                   unsigned       simdSize)
    {
        return gtNewSimdHWIntrinsicNode(type, hwIntrinsicID, simdBaseJitType, simdSize);
    }

    GenTreeHWIntrinsic* gtNewSimdAsHWIntrinsicNode(
        var_types type, GenTree* op1, NamedIntrinsic hwIntrinsicID, CorInfoType simdBaseJitType, unsigned simdSize)
    {
        return gtNewSimdHWIntrinsicNode(type, op1, hwIntrinsicID, simdBaseJitType, simdSize);
    }

    GenTreeHWIntrinsic* gtNewSimdAsHWIntrinsicNode(var_types      type,
                                                   GenTree*       op1,
                                                   GenTree*       op2,
                                                   NamedIntrinsic hwIntrinsicID,
                                                   CorInfoType    simdBaseJitType,
                                                   unsigned       simdSize)
    {
        return gtNewSimdHWIntrinsicNode(type, op1, op2, hwIntrinsicID, simdBaseJitType, simdSize);
    }

    GenTreeHWIntrinsic* gtNewSimdAsHWIntrinsicNode(var_types      type,
                                                   GenTree*       op1,
                                                   GenTree*       op2,
                                                   GenTree*       op3,
                                                   NamedIntrinsic hwIntrinsicID,
                                                   CorInfoType    simdBaseJitType,
                                                   unsigned       simdSize)
    {
        return gtNewSimdHWIntrinsicNode(type, op1, op2, op3, hwIntrinsicID, simdBaseJitType, simdSize);
    }

    GenTree* gtNewSimdAbsNode(
        var_types type, GenTree* op1, CorInfoType simdBaseJitType, unsigned simdSize);

    GenTree* gtNewSimdBinOpNode(genTreeOps  op,
                                var_types   type,
                                GenTree*    op1,
                                GenTree*    op2,
                                CorInfoType simdBaseJitType,
                                unsigned    simdSize);

    GenTree* gtNewSimdCeilNode(
        var_types type, GenTree* op1, CorInfoType simdBaseJitType, unsigned simdSize);

    GenTree* gtNewSimdCmpOpNode(genTreeOps  op,
                                var_types   type,
                                GenTree*    op1,
                                GenTree*    op2,
                                CorInfoType simdBaseJitType,
                                unsigned    simdSize);

    GenTree* gtNewSimdCmpOpAllNode(genTreeOps  op,
                                   var_types   type,
                                   GenTree*    op1,
                                   GenTree*    op2,
                                   CorInfoType simdBaseJitType,
                                   unsigned    simdSize);

    GenTree* gtNewSimdCmpOpAnyNode(genTreeOps  op,
                                   var_types   type,
                                   GenTree*    op1,
                                   GenTree*    op2,
                                   CorInfoType simdBaseJitType,
                                   unsigned    simdSize);

    GenTree* gtNewSimdCndSelNode(var_types   type,
                                 GenTree*    op1,
                                 GenTree*    op2,
                                 GenTree*    op3,
                                 CorInfoType simdBaseJitType,
                                 unsigned    simdSize);

#if defined(TARGET_XARCH)
    GenTree* gtNewSimdCvtNode(var_types              type,
                              GenTree*               op1,
                              CorInfoType            simdTargetBaseJitType,
                              CorInfoType            simdSourceBaseJitType,
                              unsigned               simdSize);
#endif //TARGET_XARCH

    GenTree* gtNewSimdCreateBroadcastNode(
        var_types type, GenTree* op1, CorInfoType simdBaseJitType, unsigned simdSize);

    GenTree* gtNewSimdCreateScalarNode(
        var_types type, GenTree* op1, CorInfoType simdBaseJitType, unsigned simdSize);

    GenTree* gtNewSimdCreateScalarUnsafeNode(
        var_types type, GenTree* op1, CorInfoType simdBaseJitType, unsigned simdSize);

    GenTree* gtNewSimdCreateSequenceNode(
        var_types type, GenTree* op1, GenTree* op2, CorInfoType simdBaseJitType, unsigned simdSize);

    GenTree* gtNewSimdDotProdNode(var_types   type,
                                  GenTree*    op1,
                                  GenTree*    op2,
                                  CorInfoType simdBaseJitType,
                                  unsigned    simdSize);

    GenTree* gtNewSimdFloorNode(
        var_types type, GenTree* op1, CorInfoType simdBaseJitType, unsigned simdSize);

    GenTree* gtNewSimdGetElementNode(var_types   type,
                                     GenTree*    op1,
                                     GenTree*    op2,
                                     CorInfoType simdBaseJitType,
                                     unsigned    simdSize);

    GenTree* gtNewSimdGetIndicesNode(var_types type, CorInfoType simdBaseJitType, unsigned simdSize);

    GenTree* gtNewSimdGetLowerNode(var_types   type,
                                   GenTree*    op1,
                                   CorInfoType simdBaseJitType,
                                   unsigned    simdSize);

    GenTree* gtNewSimdGetUpperNode(var_types   type,
                                   GenTree*    op1,
                                   CorInfoType simdBaseJitType,
                                   unsigned    simdSize);

    GenTree* gtNewSimdLoadNode(
        var_types type, GenTree* op1, CorInfoType simdBaseJitType, unsigned simdSize);

    GenTree* gtNewSimdLoadAlignedNode(
        var_types type, GenTree* op1, CorInfoType simdBaseJitType, unsigned simdSize);

    GenTree* gtNewSimdLoadNonTemporalNode(
        var_types type, GenTree* op1, CorInfoType simdBaseJitType, unsigned simdSize);

    GenTree* gtNewSimdMaxNode(var_types   type,
                              GenTree*    op1,
                              GenTree*    op2,
                              CorInfoType simdBaseJitType,
                              unsigned    simdSize);

    GenTree* gtNewSimdMinNode(var_types   type,
                              GenTree*    op1,
                              GenTree*    op2,
                              CorInfoType simdBaseJitType,
                              unsigned    simdSize);

    GenTree* gtNewSimdNarrowNode(var_types   type,
                                 GenTree*    op1,
                                 GenTree*    op2,
                                 CorInfoType simdBaseJitType,
                                 unsigned    simdSize);

    GenTree* gtNewSimdShuffleNode(var_types   type,
                                  GenTree*    op1,
                                  GenTree*    op2,
                                  CorInfoType simdBaseJitType,
                                  unsigned    simdSize);

    GenTree* gtNewSimdSqrtNode(
        var_types type, GenTree* op1, CorInfoType simdBaseJitType, unsigned simdSize);

    GenTree* gtNewSimdStoreNode(
        GenTree* op1, GenTree* op2, CorInfoType simdBaseJitType, unsigned simdSize);

    GenTree* gtNewSimdStoreAlignedNode(
        GenTree* op1, GenTree* op2, CorInfoType simdBaseJitType, unsigned simdSize);

    GenTree* gtNewSimdStoreNonTemporalNode(
        GenTree* op1, GenTree* op2, CorInfoType simdBaseJitType, unsigned simdSize);

    GenTree* gtNewSimdSumNode(
        var_types type, GenTree* op1, CorInfoType simdBaseJitType, unsigned simdSize);

#if defined(TARGET_XARCH)
    GenTree* gtNewSimdTernaryLogicNode(var_types   type,
                                       GenTree*    op1,
                                       GenTree*    op2,
                                       GenTree*    op3,
                                       GenTree*    op4,
                                       CorInfoType simdBaseJitType,
                                       unsigned    simdSize);
#endif // TARGET_XARCH


    GenTree* gtNewSimdToScalarNode(var_types   type,
                                   GenTree*    op1,
                                   CorInfoType simdBaseJitType,
                                   unsigned    simdSize);

    GenTree* gtNewSimdUnOpNode(genTreeOps  op,
                               var_types   type,
                               GenTree*    op1,
                               CorInfoType simdBaseJitType,
                               unsigned    simdSize);

    GenTree* gtNewSimdWidenLowerNode(
        var_types type, GenTree* op1, CorInfoType simdBaseJitType, unsigned simdSize);

    GenTree* gtNewSimdWidenUpperNode(
        var_types type, GenTree* op1, CorInfoType simdBaseJitType, unsigned simdSize);

    GenTree* gtNewSimdWithElementNode(var_types   type,
                                      GenTree*    op1,
                                      GenTree*    op2,
                                      GenTree*    op3,
                                      CorInfoType simdBaseJitType,
                                      unsigned    simdSize);

    GenTree* gtNewSimdWithLowerNode(var_types   type,
                                    GenTree*    op1,
                                    GenTree*    op2,
                                    CorInfoType simdBaseJitType,
                                    unsigned    simdSize);

    GenTree* gtNewSimdWithUpperNode(var_types   type,
                                    GenTree*    op1,
                                    GenTree*    op2,
                                    CorInfoType simdBaseJitType,
                                    unsigned    simdSize);

    GenTreeHWIntrinsic* gtNewScalarHWIntrinsicNode(var_types type, NamedIntrinsic hwIntrinsicID);
    GenTreeHWIntrinsic* gtNewScalarHWIntrinsicNode(var_types type, GenTree* op1, NamedIntrinsic hwIntrinsicID);
    GenTreeHWIntrinsic* gtNewScalarHWIntrinsicNode(var_types      type,
                                                   GenTree*       op1,
                                                   GenTree*       op2,
                                                   NamedIntrinsic hwIntrinsicID);
    GenTreeHWIntrinsic* gtNewScalarHWIntrinsicNode(
        var_types type, GenTree* op1, GenTree* op2, GenTree* op3, NamedIntrinsic hwIntrinsicID);
    CorInfoType getBaseJitTypeFromArgIfNeeded(NamedIntrinsic       intrinsic,
                                              CORINFO_CLASS_HANDLE clsHnd,
                                              CORINFO_SIG_INFO*    sig,
                                              CorInfoType          simdBaseJitType);

#ifdef TARGET_ARM64
    GenTreeFieldList* gtConvertTableOpToFieldList(GenTree* op, unsigned fieldCount);
    GenTreeFieldList* gtConvertParamOpToFieldList(GenTree* op, unsigned fieldCount, CORINFO_CLASS_HANDLE clsHnd);
#endif
#endif // FEATURE_HW_INTRINSICS

    GenTree* gtNewMemoryBarrier(bool loadOnly = false);

    GenTree* gtNewMustThrowException(unsigned helper, var_types type, CORINFO_CLASS_HANDLE clsHnd);

    GenTreeLclFld* gtNewLclFldNode(unsigned lnum, var_types type, unsigned offset);
    GenTreeRetExpr* gtNewInlineCandidateReturnExpr(GenTreeCall* inlineCandidate, var_types type);

    GenTreeFieldAddr* gtNewFieldAddrNode(var_types            type,
                                         CORINFO_FIELD_HANDLE fldHnd,
                                         GenTree*             obj    = nullptr,
                                         DWORD                offset = 0);

    GenTreeFieldAddr* gtNewFieldAddrNode(CORINFO_FIELD_HANDLE fldHnd, GenTree* obj, unsigned offset)
    {
        return gtNewFieldAddrNode(varTypeIsGC(obj) ? TYP_BYREF : TYP_I_IMPL, fldHnd, obj, offset);
    }

    GenTreeIndexAddr* gtNewIndexAddr(GenTree*             arrayOp,
                                     GenTree*             indexOp,
                                     var_types            elemType,
                                     CORINFO_CLASS_HANDLE elemClassHandle,
                                     unsigned             firstElemOffset,
                                     unsigned             lengthOffset);

    GenTreeIndexAddr* gtNewArrayIndexAddr(GenTree*             arrayOp,
                                          GenTree*             indexOp,
                                          var_types            elemType,
                                          CORINFO_CLASS_HANDLE elemClassHandle);

    GenTreeIndir* gtNewIndexIndir(GenTreeIndexAddr* indexAddr);

    void gtAnnotateNewArrLen(GenTree* arrLen, BasicBlock* block);

    GenTreeArrLen* gtNewArrLen(var_types typ, GenTree* arrayOp, int lenOffset, BasicBlock* block);

    GenTreeMDArr* gtNewMDArrLen(GenTree* arrayOp, unsigned dim, unsigned rank, BasicBlock* block);

    GenTreeMDArr* gtNewMDArrLowerBound(GenTree* arrayOp, unsigned dim, unsigned rank, BasicBlock* block);

    void gtInitializeStoreNode(GenTree* store, GenTree* value);

    void gtInitializeIndirNode(GenTreeIndir* indir, GenTreeFlags indirFlags);

    GenTreeBlk* gtNewBlkIndir(ClassLayout* layout, GenTree* addr, GenTreeFlags indirFlags = GTF_EMPTY);

    GenTreeIndir* gtNewIndir(var_types typ, GenTree* addr, GenTreeFlags indirFlags = GTF_EMPTY);

    GenTreeBlk* gtNewStoreBlkNode(
        ClassLayout* layout, GenTree* addr, GenTree* value, GenTreeFlags indirFlags = GTF_EMPTY);

    GenTreeStoreInd* gtNewStoreIndNode(
        var_types type, GenTree* addr, GenTree* value, GenTreeFlags indirFlags = GTF_EMPTY);

    GenTree* gtNewLoadValueNode(
        var_types type, ClassLayout* layout, GenTree* addr, GenTreeFlags indirFlags = GTF_EMPTY);

    GenTree* gtNewLoadValueNode(ClassLayout* layout, GenTree* addr, GenTreeFlags indirFlags = GTF_EMPTY)
    {
        return gtNewLoadValueNode(layout->GetType(), layout, addr, indirFlags);
    }

    GenTree* gtNewLoadValueNode(var_types type, GenTree* addr, GenTreeFlags indirFlags = GTF_EMPTY)
    {
        return gtNewLoadValueNode(type, nullptr, addr, indirFlags);
    }

    GenTree* gtNewStoreValueNode(
        var_types type, ClassLayout* layout, GenTree* addr, GenTree* value, GenTreeFlags indirFlags = GTF_EMPTY);

    GenTree* gtNewStoreValueNode(
        ClassLayout* layout, GenTree* addr, GenTree* value, GenTreeFlags indirFlags = GTF_EMPTY)
    {
        return gtNewStoreValueNode(layout->GetType(), layout, addr, value, indirFlags);
    }

    GenTree* gtNewStoreValueNode(var_types type, GenTree* addr, GenTree* value, GenTreeFlags indirFlags = GTF_EMPTY)
    {
        return gtNewStoreValueNode(type, nullptr, addr, value, indirFlags);
    }

    GenTree* gtNewNullCheck(GenTree* addr, BasicBlock* basicBlock);

    var_types gtTypeForNullCheck(GenTree* tree);
    void gtChangeOperToNullCheck(GenTree* tree, BasicBlock* block);

    GenTree* gtNewAtomicNode(
        genTreeOps oper, var_types type, GenTree* addr, GenTree* value, GenTree* comparand = nullptr);

    GenTree* gtNewTempStore(unsigned         tmp,
                            GenTree*         val,
                            unsigned         curLevel   = CHECK_SPILL_NONE,
                            Statement**      pAfterStmt = nullptr,
                            const DebugInfo& di         = DebugInfo(),
                            BasicBlock*      block      = nullptr);

    GenTree* gtNewRefCOMfield(GenTree*                objPtr,
                              CORINFO_RESOLVED_TOKEN* pResolvedToken,
                              CORINFO_ACCESS_FLAGS    access,
                              CORINFO_FIELD_INFO*     pFieldInfo,
                              var_types               lclTyp,
                              GenTree*                value);

    GenTree* gtNewNothingNode();

    GenTree* gtUnusedValNode(GenTree* expr);

    GenTree* gtNewKeepAliveNode(GenTree* op);

    GenTreeCast* gtNewCastNode(var_types typ, GenTree* op1, bool fromUnsigned, var_types castType);

    GenTreeCast* gtNewCastNodeL(var_types typ, GenTree* op1, bool fromUnsigned, var_types castType);

    GenTreeAllocObj* gtNewAllocObjNode(
        unsigned int helper, bool helperHasSideEffects, CORINFO_CLASS_HANDLE clsHnd, var_types type, GenTree* op1);

    GenTreeAllocObj* gtNewAllocObjNode(CORINFO_RESOLVED_TOKEN* pResolvedToken, CORINFO_METHOD_HANDLE callerHandle, bool useParent);

    GenTree* gtNewRuntimeLookup(CORINFO_GENERIC_HANDLE hnd, CorInfoGenericHandleType hndTyp, GenTree* lookupTree);

    GenTreeIndir* gtNewMethodTableLookup(GenTree* obj);

#if defined(TARGET_ARM64)
    GenTree* gtNewSimdConvertVectorToMaskNode(var_types type, GenTree* node, CorInfoType simdBaseJitType, unsigned simdSize);
    GenTree* gtNewSimdConvertMaskToVectorNode(GenTreeHWIntrinsic* node, var_types type);
    GenTree* gtNewSimdAllTrueMaskNode(CorInfoType simdBaseJitType, unsigned simdSize);
#endif

    //------------------------------------------------------------------------
    // Other GenTree functions

    GenTree* gtClone(GenTree* tree, bool complexOK = false);

    // Create a copy of `tree`
    GenTree* gtCloneExpr(GenTree* tree);

    Statement* gtCloneStmt(Statement* stmt)
    {
        GenTree* exprClone = gtCloneExpr(stmt->GetRootNode());
        return gtNewStmt(exprClone, stmt->GetDebugInfo());
    }

    // Internal helper for cloning a call
    GenTreeCall* gtCloneExprCallHelper(GenTreeCall* call);

    // Create copy of an inline or guarded devirtualization candidate tree.
    GenTreeCall* gtCloneCandidateCall(GenTreeCall* call);

    void gtUpdateSideEffects(Statement* stmt, GenTree* tree);

    void gtUpdateTreeAncestorsSideEffects(GenTree* tree);

    void gtUpdateStmtSideEffects(Statement* stmt);

    void gtUpdateNodeSideEffects(GenTree* tree);

    void gtUpdateNodeOperSideEffects(GenTree* tree);

    // Returns "true" iff the complexity (not formally defined, but first interpretation
    // is #of nodes in subtree) of "tree" is greater than "limit".
    // (This is somewhat redundant with the "GetCostEx()/GetCostSz()" fields, but can be used
    // before they have been set.)
    bool gtComplexityExceeds(GenTree* tree, unsigned limit);

    GenTree* gtReverseCond(GenTree* tree);

    static bool gtHasRef(GenTree* tree, unsigned lclNum);

    bool gtHasLocalsWithAddrOp(GenTree* tree);
    bool gtHasAddressExposedLocals(GenTree* tree);

    unsigned gtSetCallArgsOrder(CallArgs* args, bool lateArgs, int* callCostEx, int* callCostSz);
    unsigned gtSetMultiOpOrder(GenTreeMultiOp* multiOp);

    void gtWalkOp(GenTree** op1, GenTree** op2, GenTree* base, bool constOnly);

#ifdef DEBUG
    unsigned gtHashValue(GenTree* tree);

    GenTree* gtWalkOpEffectiveVal(GenTree* op);
#endif

    void gtPrepareCost(GenTree* tree);
    bool gtIsLikelyRegVar(GenTree* tree);
    void gtGetLclVarNodeCost(GenTreeLclVar* node, int* pCostEx, int* pCostSz, bool isLikelyRegVar);
    void gtGetLclFldNodeCost(GenTreeLclFld* node, int* pCostEx, int* pCostSz);
    bool gtGetIndNodeCost(GenTreeIndir* node, int* pCostEx, int* pCostSz);

    // Returns true iff the secondNode can be swapped with firstNode.
    bool gtCanSwapOrder(GenTree* firstNode, GenTree* secondNode);

    // Given an address expression, compute its costs and addressing mode opportunities,
    // and mark addressing mode candidates as GTF_DONT_CSE.
    // TODO-Throughput - Consider actually instantiating these early, to avoid
    // having to re-run the algorithm that looks for them (might also improve CQ).
    bool gtMarkAddrMode(GenTree* addr, int* costEx, int* costSz, var_types type);

    unsigned gtSetEvalOrder(GenTree* tree);
    bool gtMayHaveStoreInterference(GenTree* treeWithStores, GenTree* tree);
    bool gtTreeHasLocalRead(GenTree* tree, unsigned lclNum);

    void gtSetStmtInfo(Statement* stmt);

    // Returns "true" iff "node" has any of the side effects in "flags".
    bool gtNodeHasSideEffects(GenTree* node, GenTreeFlags flags);

    // Returns "true" iff "tree" or its (transitive) children have any of the side effects in "flags".
    bool gtTreeHasSideEffects(GenTree* tree, GenTreeFlags flags);

    void gtExtractSideEffList(GenTree*     expr,
                              GenTree**    pList,
                              GenTreeFlags GenTreeFlags = GTF_SIDE_EFFECT,
                              bool         ignoreRoot   = false);

    GenTree* gtWrapWithSideEffects(GenTree*     tree,
                                   GenTree*     sideEffectsSource,
                                   GenTreeFlags sideEffectsFlags = GTF_SIDE_EFFECT,
                                   bool         ignoreRoot       = false);

    bool gtSplitTree(
        BasicBlock* block, Statement* stmt, GenTree* splitPoint, Statement** firstNewStmt, GenTree*** splitPointUse);

    bool gtStoreDefinesField(
        LclVarDsc* fieldVarDsc, ssize_t offset, unsigned size, ssize_t* pFieldStoreOffset, unsigned* pFieldStoreSize);

    void gtPeelOffsets(GenTree** addr, target_ssize_t* offset, FieldSeq** fldSeq = nullptr);

    // Return true if call is a recursive call; return false otherwise.
    // Note when inlining, this looks for calls back to the root method.
    bool gtIsRecursiveCall(GenTreeCall* call)
    {
        return gtIsRecursiveCall(call->gtCallMethHnd);
    }

    bool gtIsRecursiveCall(CORINFO_METHOD_HANDLE callMethodHandle)
    {
        return (callMethodHandle == impInlineRoot()->info.compMethodHnd);
    }

    //-------------------------------------------------------------------------

    GenTree* gtFoldExpr(GenTree* tree);
    GenTree* gtFoldExprConst(GenTree* tree);
    GenTree* gtFoldIndirConst(GenTreeIndir* indir);
    GenTree* gtFoldExprSpecial(GenTree* tree);
    GenTree* gtFoldBoxNullable(GenTree* tree);
    GenTree* gtFoldExprCompare(GenTree* tree);
    GenTree* gtFoldExprConditional(GenTree* tree);
    GenTree* gtFoldExprCall(GenTreeCall* call);
    GenTree* gtFoldTypeCompare(GenTree* tree);
    GenTree* gtFoldTypeEqualityCall(bool isEq, GenTree* op1, GenTree* op2);

    // Options to control behavior of gtTryRemoveBoxUpstreamEffects
    enum BoxRemovalOptions
    {
        BR_REMOVE_AND_NARROW, // remove effects, minimize remaining work, return possibly narrowed source tree
        BR_REMOVE_AND_NARROW_WANT_TYPE_HANDLE, // remove effects and minimize remaining work, return type handle tree
        BR_REMOVE_BUT_NOT_NARROW,              // remove effects, return original source tree
        BR_DONT_REMOVE,                        // check if removal is possible, return copy source tree
        BR_DONT_REMOVE_WANT_TYPE_HANDLE,       // check if removal is possible, return type handle tree
        BR_MAKE_LOCAL_COPY                     // revise box to copy to temp local and return local's address
    };

    GenTree* gtTryRemoveBoxUpstreamEffects(GenTree* tree, BoxRemovalOptions options = BR_REMOVE_AND_NARROW);
    GenTree* gtOptimizeEnumHasFlag(GenTree* thisOp, GenTree* flagOp);

    //-------------------------------------------------------------------------
    // Get the handle for a ref type.
    CORINFO_CLASS_HANDLE gtGetClassHandle(GenTree* tree, bool* pIsExact, bool* pIsNonNull);
    // Get the class handle for an helper call
    CORINFO_CLASS_HANDLE gtGetHelperCallClassHandle(GenTreeCall* call, bool* pIsExact, bool* pIsNonNull);
    // Get the element handle for an array of ref type.
    CORINFO_CLASS_HANDLE gtGetArrayElementClassHandle(GenTree* array);
    // Get a class handle from a helper call argument
    CORINFO_CLASS_HANDLE gtGetHelperArgClassHandle(GenTree* array);
    // Get the class handle for a field
    CORINFO_CLASS_HANDLE gtGetFieldClassHandle(CORINFO_FIELD_HANDLE fieldHnd, bool* pIsExact, bool* pIsNonNull);
    // Check if this tree is a typeof()
    bool gtIsTypeof(GenTree* tree, CORINFO_CLASS_HANDLE* handle = nullptr);

    GenTreeLclVarCommon* gtCallGetDefinedRetBufLclAddr(GenTreeCall* call);

//-------------------------------------------------------------------------
// Functions to display the trees

#ifdef DEBUG
    void gtDispNode(GenTree* tree, IndentStack* indentStack, _In_z_ const char* msg, bool isLIR);

    void gtDispConst(GenTree* tree);
    void gtDispLeaf(GenTree* tree, IndentStack* indentStack);
    void gtDispLocal(GenTreeLclVarCommon* tree, IndentStack* indentStack);
    void gtDispNodeName(GenTree* tree);
#if FEATURE_MULTIREG_RET
    unsigned gtDispMultiRegCount(GenTree* tree);
#endif
    void gtDispRegVal(GenTree* tree);
    void gtDispVN(GenTree* tree);
    void gtDispCommonEndLine(GenTree* tree);

    enum IndentInfo
    {
        IINone,
        IIArc,
        IIArcTop,
        IIArcBottom,
        IIEmbedded,
        IIError,
        IndentInfoCount
    };
    void gtDispChild(GenTree*             child,
                     IndentStack*         indentStack,
                     IndentInfo           arcType,
                     _In_opt_ const char* msg     = nullptr,
                     bool                 topOnly = false);
    void gtDispTree(GenTree*             tree,
                    IndentStack*         indentStack = nullptr,
                    _In_opt_ const char* msg         = nullptr,
                    bool                 topOnly     = false,
                    bool                 isLIR       = false);
    void gtGetLclVarNameInfo(unsigned lclNum, const char** ilKindOut, const char** ilNameOut, unsigned* ilNumOut);
    int gtGetLclVarName(unsigned lclNum, char* buf, unsigned buf_remaining);
    char* gtGetLclVarName(unsigned lclNum);
    void gtDispLclVar(unsigned lclNum, bool padForBiggestDisp = true);
    void gtDispLclVarStructType(unsigned lclNum);
    void gtDispSsaName(unsigned lclNum, unsigned ssaNum, bool isDef);
    void gtDispClassLayout(ClassLayout* layout, var_types type);
    void gtDispILLocation(const ILLocation& loc);
    void gtDispStmt(Statement* stmt, const char* msg = nullptr);
    void gtDispBlockStmts(BasicBlock* block);
    void gtPrintArgPrefix(GenTreeCall* call, CallArg* arg, char** bufp, unsigned* bufLength);
    const char* gtGetWellKnownArgNameForArgMsg(WellKnownArg arg);
    void gtGetArgMsg(GenTreeCall* call, CallArg* arg, char* bufp, unsigned bufLength);
    void gtGetLateArgMsg(GenTreeCall* call, CallArg* arg, char* bufp, unsigned bufLength);
    void gtDispArgList(GenTreeCall* call, GenTree* lastCallOperand, IndentStack* indentStack);
    void gtDispFieldSeq(FieldSeq* fieldSeq, ssize_t offset);

    void gtDispRange(LIR::ReadOnlyRange const& range);

    void gtDispTreeRange(LIR::Range& containingRange, GenTree* tree);

    void gtDispLIRNode(GenTree* node, const char* prefixMsg = nullptr);
#endif

    // For tree walks

    enum fgWalkResult
    {
        WALK_CONTINUE,
        WALK_SKIP_SUBTREES,
        WALK_ABORT
    };
    struct fgWalkData;
    typedef fgWalkResult(fgWalkPreFn)(GenTree** pTree, fgWalkData* data);
    typedef fgWalkResult(fgWalkPostFn)(GenTree** pTree, fgWalkData* data);

    static fgWalkPreFn gtMarkColonCond;
    static fgWalkPreFn gtClearColonCond;

    struct FindLinkData
    {
        GenTree*  nodeToFind;
        GenTree** result;
        GenTree*  parent;
    };

    FindLinkData gtFindLink(Statement* stmt, GenTree* node);
    bool gtHasCatchArg(GenTree* tree);

    typedef ArrayStack<GenTree*> GenTreeStack;

//=========================================================================
// BasicBlock functions
#ifdef DEBUG
    // When false, assert when creating a new basic block.
    bool fgSafeBasicBlockCreation;

    // When false, assert when creating a new flow edge
    bool fgSafeFlowEdgeCreation;
#endif

    /*
    XXXXXXXXXXXXXXXXXXXXXXXXXXXXXXXXXXXXXXXXXXXXXXXXXXXXXXXXXXXXXXXXXXXXXXXXXXXXXXX
    XXXXXXXXXXXXXXXXXXXXXXXXXXXXXXXXXXXXXXXXXXXXXXXXXXXXXXXXXXXXXXXXXXXXXXXXXXXXXXX
    XX                                                                           XX
    XX                           LclVarsInfo                                     XX
    XX                                                                           XX
    XX   The variables to be used by the code generator.                         XX
    XX                                                                           XX
    XXXXXXXXXXXXXXXXXXXXXXXXXXXXXXXXXXXXXXXXXXXXXXXXXXXXXXXXXXXXXXXXXXXXXXXXXXXXXXX
    XXXXXXXXXXXXXXXXXXXXXXXXXXXXXXXXXXXXXXXXXXXXXXXXXXXXXXXXXXXXXXXXXXXXXXXXXXXXXXX
    */

    //
    // For both PROMOTION_TYPE_NONE and PROMOTION_TYPE_DEPENDENT the struct will
    // be placed in the stack frame and it's fields must be laid out sequentially.
    //
    // For PROMOTION_TYPE_INDEPENDENT each of the struct's fields is replaced by
    //  a local variable that can be enregistered or placed in the stack frame.
    //  The fields do not need to be laid out sequentially
    //
    enum lvaPromotionType
    {
        PROMOTION_TYPE_NONE,        // The struct local is not promoted
        PROMOTION_TYPE_INDEPENDENT, // The struct local is promoted,
                                    //   and its field locals are independent of its parent struct local.
        PROMOTION_TYPE_DEPENDENT    // The struct local is promoted,
                                    //   but its field locals depend on its parent struct local.
    };

    /*****************************************************************************/

    enum FrameLayoutState
    {
        NO_FRAME_LAYOUT,
        INITIAL_FRAME_LAYOUT,
        PRE_REGALLOC_FRAME_LAYOUT,
        REGALLOC_FRAME_LAYOUT,
        TENTATIVE_FRAME_LAYOUT,
        FINAL_FRAME_LAYOUT
    };

public:
    RefCountState lvaRefCountState; // Current local ref count state

    bool lvaLocalVarRefCounted() const
    {
        return lvaRefCountState == RCS_NORMAL;
    }

    bool     lvaTrackedFixed; // true: We cannot add new 'tracked' variable
    unsigned lvaCount;        // total number of locals, which includes function arguments,
                              // special arguments, IL local variables, and JIT temporary variables

    LclVarDsc* lvaTable;    // variable descriptor table
    unsigned   lvaTableCnt; // lvaTable size (>= lvaCount)

    ABIPassingInformation* lvaParameterPassingInfo;

    unsigned lvaTrackedCount;             // actual # of locals being tracked
    unsigned lvaTrackedCountInSizeTUnits; // min # of size_t's sufficient to hold a bit for all the locals being tracked

#ifdef DEBUG
    VARSET_TP lvaTrackedVars; // set of tracked variables
#endif
#ifndef TARGET_64BIT
    VARSET_TP lvaLongVars; // set of long (64-bit) variables
#endif
    VARSET_TP lvaFloatVars; // set of floating-point (32-bit and 64-bit) or SIMD variables
#ifdef TARGET_XARCH
    VARSET_TP lvaMaskVars; // set of mask variables
#endif // TARGET_XARCH

    unsigned lvaCurEpoch; // VarSets are relative to a specific set of tracked var indices.
                          // It that changes, this changes.  VarSets from different epochs
                          // cannot be meaningfully combined.

    unsigned GetCurLVEpoch()
    {
        return lvaCurEpoch;
    }

    // reverse map of tracked number to var number
    unsigned  lvaTrackedToVarNumSize;
    unsigned* lvaTrackedToVarNum;

#if DOUBLE_ALIGN
#ifdef DEBUG
    // # of procs compiled a with double-aligned stack
    static unsigned s_lvaDoubleAlignedProcsCount;
#endif
#endif

    // Getters and setters for address-exposed and do-not-enregister local var properties.
    bool lvaVarAddrExposed(unsigned varNum) const;
    void lvaSetVarAddrExposed(unsigned varNum DEBUGARG(AddressExposedReason reason));
    void lvaSetHiddenBufferStructArg(unsigned varNum);
    void lvaSetVarLiveInOutOfHandler(unsigned varNum);
    bool lvaVarDoNotEnregister(unsigned varNum);

    void lvSetMinOptsDoNotEnreg();

    bool lvaEnregEHVars;
    bool lvaEnregMultiRegVars;

    void lvaSetVarDoNotEnregister(unsigned varNum DEBUGARG(DoNotEnregisterReason reason));

    unsigned lvaVarargsHandleArg;
#ifdef TARGET_X86
    unsigned lvaVarargsBaseOfStkArgs; // Pointer (computed based on incoming varargs handle) to the start of the stack
                                      // arguments
#endif                                // TARGET_X86

    unsigned lvaInlinedPInvokeFrameVar; // variable representing the InlinedCallFrame
    unsigned lvaReversePInvokeFrameVar; // variable representing the reverse PInvoke frame
    unsigned lvaMonAcquired; // boolean variable introduced into in synchronized methods
                             // that tracks whether the lock has been taken

    unsigned lvaArg0Var; // The lclNum of arg0. Normally this will be info.compThisArg.
                         // However, if there is a "ldarga 0" or "starg 0" in the IL,
                         // we will redirect all "ldarg(a) 0" and "starg 0" to this temp.

    unsigned lvaInlineeReturnSpillTemp; // The temp to spill the non-VOID return expression
                                        // in case there are multiple BBJ_RETURN blocks in the inlinee
                                        // or if the inlinee has GC ref locals.

#if FEATURE_FIXED_OUT_ARGS
    unsigned            lvaOutgoingArgSpaceVar;  // var that represents outgoing argument space
    PhasedVar<unsigned> lvaOutgoingArgSpaceSize; // size of fixed outgoing argument space
#endif                                           // FEATURE_FIXED_OUT_ARGS

    static unsigned GetOutgoingArgByteSize(unsigned sizeWithoutPadding)
    {
        return roundUp(sizeWithoutPadding, TARGET_POINTER_SIZE);
    }

    // Variable representing the return address. The helper-based tailcall
    // mechanism passes the address of the return address to a runtime helper
    // where it is used to detect tail-call chains.
    unsigned lvaRetAddrVar;

#ifdef SWIFT_SUPPORT
    unsigned lvaSwiftSelfArg;
    unsigned lvaSwiftErrorArg;
    unsigned lvaSwiftErrorLocal;
#endif

#if defined(DEBUG) && defined(TARGET_XARCH)

    unsigned lvaReturnSpCheck; // Stores SP to confirm it is not corrupted on return.

#endif // defined(DEBUG) && defined(TARGET_XARCH)

#if defined(DEBUG) && defined(TARGET_X86)

    unsigned lvaCallSpCheck; // Stores SP to confirm it is not corrupted after every call.

#endif // defined(DEBUG) && defined(TARGET_X86)

    bool lvaGenericsContextInUse;

    bool lvaKeepAliveAndReportThis(); // Synchronized instance method of a reference type, or
                                      // CORINFO_GENERICS_CTXT_FROM_THIS?
    bool lvaReportParamTypeArg();     // Exceptions and CORINFO_GENERICS_CTXT_FROM_PARAMTYPEARG?

//-------------------------------------------------------------------------
// All these frame offsets are inter-related and must be kept in sync

#if defined(FEATURE_EH_WINDOWS_X86)
    // This is used for the callable handlers
    unsigned lvaShadowSPslotsVar; // Block-layout TYP_STRUCT variable for all the shadow SP slots
#endif                            // FEATURE_EH_WINDOWS_X86

    int lvaCachedGenericContextArgOffs;
    int lvaCachedGenericContextArgOffset(); // For CORINFO_CALLCONV_PARAMTYPE and if generic context is passed as
                                            // THIS pointer

#ifdef JIT32_GCENCODER

    unsigned lvaLocAllocSPvar; // variable which stores the value of ESP after the last alloca/localloc

#endif // JIT32_GCENCODER

    unsigned lvaNewObjArrayArgs; // variable with arguments for new MD array helper

    // TODO-Review: Prior to reg predict we reserve 24 bytes for Spill temps.
    //              after the reg predict we will use a computed maxTmpSize
    //              which is based upon the number of spill temps predicted by reg predict
    //              All this is necessary because if we under-estimate the size of the spill
    //              temps we could fail when encoding instructions that reference stack offsets for ARM.
    //
    // Pre codegen max spill temp size.
    static const unsigned MAX_SPILL_TEMP_SIZE = 24;

    //-------------------------------------------------------------------------

    unsigned lvaGetMaxSpillTempSize();
#ifdef TARGET_ARM
    bool lvaIsPreSpilled(unsigned lclNum, regMaskTP preSpillMask);
#endif // TARGET_ARM
    void lvaAssignFrameOffsets(FrameLayoutState curState);
    void lvaFixVirtualFrameOffsets();
    void lvaUpdateArgWithInitialReg(LclVarDsc* varDsc);
    void lvaUpdateArgsWithInitialReg();
    void lvaAssignVirtualFrameOffsetsToArgs();
#ifdef UNIX_AMD64_ABI
    int lvaAssignVirtualFrameOffsetToArg(unsigned lclNum, unsigned argSize, int argOffs, int* callerArgOffset);
#else  // !UNIX_AMD64_ABI
    int lvaAssignVirtualFrameOffsetToArg(unsigned lclNum, unsigned argSize, int argOffs);
#endif // !UNIX_AMD64_ABI
    void lvaAssignVirtualFrameOffsetsToLocals();
    bool lvaParamHasLocalStackSpace(unsigned lclNum);
    int lvaAllocLocalAndSetVirtualOffset(unsigned lclNum, unsigned size, int stkOffs);
#ifdef TARGET_AMD64
    // Returns true if compCalleeRegsPushed (including RBP if used as frame pointer) is even.
    bool lvaIsCalleeSavedIntRegCountEven();
#endif
    void lvaAlignFrame();
    void lvaAssignFrameOffsetsToPromotedStructs();
    int lvaAllocateTemps(int stkOffs, bool mustDoubleAlign);

#ifdef DEBUG
    void lvaDumpRegLocation(unsigned lclNum);
    void lvaDumpFrameLocation(unsigned lclNum);
    void lvaDumpEntry(unsigned lclNum, FrameLayoutState curState, size_t refCntWtdWidth = 6);
    void lvaTableDump(FrameLayoutState curState = NO_FRAME_LAYOUT); // NO_FRAME_LAYOUT means use the current frame
                                                                    // layout state defined by lvaDoneFrameLayout
#endif

// Limit frames size to 1GB. The maximum is 2GB in theory - make it intentionally smaller
// to avoid bugs from borderline cases.
#define MAX_FrameSize 0x3FFFFFFF
    void lvaIncrementFrameSize(unsigned size);

    unsigned lvaFrameSize(FrameLayoutState curState);

    // Returns the caller-SP-relative offset for the SP/FP relative offset determined by FP based.
    int lvaToCallerSPRelativeOffset(int offs, bool isFpBased, bool forRootFrame = true) const;

    // Returns the caller-SP-relative offset for the local variable "varNum."
    int lvaGetCallerSPRelativeOffset(unsigned varNum);

    // Returns the SP-relative offset for the local variable "varNum". Illegal to ask this for functions with localloc.
    int lvaGetSPRelativeOffset(unsigned varNum);

    int lvaToInitialSPRelativeOffset(unsigned offset, bool isFpBased);
    int lvaGetInitialSPRelativeOffset(unsigned varNum);

    // True if this is an OSR compilation and this local is potentially
    // located on the original method stack frame.
    bool lvaIsOSRLocal(unsigned varNum);

    //------------------------ For splitting types ----------------------------

    void lvaInitTypeRef();

    void lvaInitArgs(InitVarDscInfo* varDscInfo);
    void lvaInitThisPtr(InitVarDscInfo* varDscInfo);
    void lvaInitRetBuffArg(InitVarDscInfo* varDscInfo, bool useFixedRetBufReg);
    void lvaInitUserArgs(InitVarDscInfo* varDscInfo, unsigned skipArgs, unsigned takeArgs);
    void lvaInitGenericsCtxt(InitVarDscInfo* varDscInfo);
    void lvaInitVarArgsHandle(InitVarDscInfo* varDscInfo);

    void lvaInitVarDsc(LclVarDsc*              varDsc,
                       unsigned                varNum,
                       CorInfoType             corInfoType,
                       CORINFO_CLASS_HANDLE    typeHnd,
                       CORINFO_ARG_LIST_HANDLE varList,
                       CORINFO_SIG_INFO*       varSig);

    template <typename Classifier>
    void lvaClassifyParameterABI(Classifier& classifier);

    void lvaClassifyParameterABI();

    bool lvaInitSpecialSwiftParam(CORINFO_ARG_LIST_HANDLE argHnd, InitVarDscInfo* varDscInfo, CorInfoType type, CORINFO_CLASS_HANDLE typeHnd);
    bool lvaHasAnySwiftStackParamToReassemble();

    var_types lvaGetActualType(unsigned lclNum);
    var_types lvaGetRealType(unsigned lclNum);

    //-------------------------------------------------------------------------

    void lvaInit();

    LclVarDsc* lvaGetDesc(unsigned lclNum)
    {
        assert(lclNum < lvaCount);
        return &lvaTable[lclNum];
    }

    LclVarDsc* lvaGetDesc(unsigned lclNum) const
    {
        assert(lclNum < lvaCount);
        return &lvaTable[lclNum];
    }

    LclVarDsc* lvaGetDesc(const GenTreeLclVarCommon* lclVar)
    {
        return lvaGetDesc(lclVar->GetLclNum());
    }

    unsigned lvaTrackedIndexToLclNum(unsigned trackedIndex)
    {
        assert(trackedIndex < lvaTrackedCount);
        unsigned lclNum = lvaTrackedToVarNum[trackedIndex];
        assert(lclNum < lvaCount);
        return lclNum;
    }

    LclVarDsc* lvaGetDescByTrackedIndex(unsigned trackedIndex)
    {
        return lvaGetDesc(lvaTrackedIndexToLclNum(trackedIndex));
    }

    unsigned lvaGetLclNum(const LclVarDsc* varDsc)
    {
        assert((lvaTable <= varDsc) && (varDsc < lvaTable + lvaCount)); // varDsc must point within the table
        assert(((char*)varDsc - (char*)lvaTable) % sizeof(LclVarDsc) ==
               0); // varDsc better not point in the middle of a variable
        unsigned varNum = (unsigned)(varDsc - lvaTable);
        assert(varDsc == &lvaTable[varNum]);
        return varNum;
    }

    unsigned lvaLclSize(unsigned varNum);
    unsigned lvaLclExactSize(unsigned varNum);

    bool lvaHaveManyLocals(float percent = 1.0f) const;

    unsigned lvaGrabTemp(bool shortLifetime DEBUGARG(const char* reason));
    unsigned lvaGrabTemps(unsigned cnt DEBUGARG(const char* reason));
    unsigned lvaGrabTempWithImplicitUse(bool shortLifetime DEBUGARG(const char* reason));

    void lvaSortByRefCount();

    PhaseStatus lvaMarkLocalVars(); // Local variable ref-counting
    void lvaComputeRefCounts(bool isRecompute, bool setSlotNumbers);
    void lvaMarkLocalVars(BasicBlock* block, bool isRecompute);

    void lvaAllocOutgoingArgSpaceVar(); // Set up lvaOutgoingArgSpaceVar

#ifdef DEBUG
    struct lvaStressLclFldArgs
    {
        Compiler* m_pCompiler;
        bool      m_bFirstPass;
    };

    static fgWalkPreFn lvaStressLclFldCB;
    void               lvaStressLclFld();
    unsigned lvaStressLclFldPadding(unsigned lclNum);

    void lvaDispVarSet(VARSET_VALARG_TP set, VARSET_VALARG_TP allVars);
    void lvaDispVarSet(VARSET_VALARG_TP set);

#endif

#ifdef TARGET_ARM
    int lvaFrameAddress(int varNum, bool mustBeFPBased, regNumber* pBaseReg, int addrModeOffset, bool isFloatUsage);
#else
    int lvaFrameAddress(int varNum, bool* pFPbased);
#endif

    bool lvaIsParameter(unsigned varNum);
    bool lvaIsRegArgument(unsigned varNum);
    bool lvaIsOriginalThisArg(unsigned varNum); // Is this varNum the original this argument?
    bool lvaIsOriginalThisReadOnly();           // return true if there is no place in the code
                                                // that writes to arg0

#ifdef TARGET_X86
    bool lvaIsArgAccessedViaVarArgsCookie(unsigned lclNum)
    {
        if (!info.compIsVarArgs)
        {
            return false;
        }

        LclVarDsc* varDsc = lvaGetDesc(lclNum);
        return varDsc->lvIsParam && !varDsc->lvIsRegArg && (lclNum != lvaVarargsHandleArg);
    }
#endif // TARGET_X86

    bool lvaIsImplicitByRefLocal(unsigned lclNum) const;
    bool lvaIsLocalImplicitlyAccessedByRef(unsigned lclNum) const;

    // Returns true if this local var is a multireg struct
    bool lvaIsMultiregStruct(LclVarDsc* varDsc, bool isVararg);

    // If the local is a TYP_STRUCT, get/set a class handle describing it
    void lvaSetStruct(unsigned varNum, ClassLayout* layout, bool unsafeValueClsCheck);
    void lvaSetStruct(unsigned varNum, CORINFO_CLASS_HANDLE typeHnd, bool unsafeValueClsCheck);
    void lvaSetStructUsedAsVarArg(unsigned varNum);

    // If the local is TYP_REF, set or update the associated class information.
    void lvaSetClass(unsigned varNum, CORINFO_CLASS_HANDLE clsHnd, bool isExact = false);
    void lvaSetClass(unsigned varNum, GenTree* tree, CORINFO_CLASS_HANDLE stackHandle = nullptr);
    void lvaUpdateClass(unsigned varNum, CORINFO_CLASS_HANDLE clsHnd, bool isExact = false);
    void lvaUpdateClass(unsigned varNum, GenTree* tree, CORINFO_CLASS_HANDLE stackHandle = nullptr);

#define MAX_NumOfFieldsInPromotableStruct 4 // Maximum number of fields in promotable struct

    // Info about struct type fields.
    struct lvaStructFieldInfo
    {
        // Class handle for SIMD type recognition, see CORINFO_TYPE_LAYOUT_NODE
        // for more details on the restrictions.
        CORINFO_CLASS_HANDLE fldSIMDTypeHnd = NO_CLASS_HANDLE;
        uint8_t              fldOffset = 0;
        uint8_t              fldOrdinal = 0;
        var_types            fldType = TYP_UNDEF;
        unsigned             fldSize = 0;

#ifdef DEBUG
        // Field handle for diagnostic purposes only. See CORINFO_TYPE_LAYOUT_NODE.
        CORINFO_FIELD_HANDLE diagFldHnd = NO_FIELD_HANDLE;
#endif
    };

    // Info about a struct type, instances of which may be candidates for promotion.
    struct lvaStructPromotionInfo
    {
        CORINFO_CLASS_HANDLE typeHnd;
        bool                 canPromote;
        bool                 containsHoles;
        bool                 anySignificantPadding;
        bool                 fieldsSorted;
        unsigned char        fieldCnt;
        lvaStructFieldInfo   fields[MAX_NumOfFieldsInPromotableStruct];

        lvaStructPromotionInfo(CORINFO_CLASS_HANDLE typeHnd = nullptr)
            : typeHnd(typeHnd)
            , canPromote(false)
            , containsHoles(false)
            , anySignificantPadding(false)
            , fieldsSorted(false)
            , fieldCnt(0)
        {
        }
    };

    // This class is responsible for checking validity and profitability of struct promotion.
    // If it is both legal and profitable, then TryPromoteStructVar promotes the struct and initializes
    // necessary information for fgMorphStructField to use.
    class StructPromotionHelper
    {
    public:
        StructPromotionHelper(Compiler* compiler);

        bool CanPromoteStructType(CORINFO_CLASS_HANDLE typeHnd);
        bool TryPromoteStructVar(unsigned lclNum);
        void Clear()
        {
            structPromotionInfo.typeHnd = NO_CLASS_HANDLE;
        }

    private:
        bool CanPromoteStructVar(unsigned lclNum);
        bool ShouldPromoteStructVar(unsigned lclNum);
        void PromoteStructVar(unsigned lclNum);
        void SortStructFields();

        var_types TryPromoteValueClassAsPrimitive(CORINFO_TYPE_LAYOUT_NODE* treeNodes, size_t maxTreeNodes, size_t index);
        void AdvanceSubTree(CORINFO_TYPE_LAYOUT_NODE* treeNodes, size_t maxTreeNodes, size_t* index);

    private:
        Compiler*              compiler;
        lvaStructPromotionInfo structPromotionInfo;
    };

    StructPromotionHelper* structPromotionHelper;

    unsigned lvaGetFieldLocal(const LclVarDsc* varDsc, unsigned int fldOffset);
    lvaPromotionType lvaGetPromotionType(const LclVarDsc* varDsc);
    lvaPromotionType lvaGetPromotionType(unsigned varNum);
    lvaPromotionType lvaGetParentPromotionType(const LclVarDsc* varDsc);
    lvaPromotionType lvaGetParentPromotionType(unsigned varNum);
    bool lvaIsFieldOfDependentlyPromotedStruct(const LclVarDsc* varDsc);
    bool lvaIsGCTracked(const LclVarDsc* varDsc);

#if defined(FEATURE_SIMD)
    bool lvaMapSimd12ToSimd16(const LclVarDsc* varDsc)
    {
        assert(varDsc->lvType == TYP_SIMD12);

#if defined(TARGET_64BIT)
        assert(compAppleArm64Abi() || varDsc->lvSize() == 16);
#endif // defined(TARGET_64BIT)

        // We make local variable SIMD12 types 16 bytes instead of just 12.
        // lvSize() will return 16 bytes for SIMD12, even for fields.
        // However, we can't do that mapping if the var is a dependently promoted struct field.
        // Such a field must remain its exact size within its parent struct unless it is a single
        // field *and* it is the only field in a struct of 16 bytes.
        if (varDsc->lvSize() != 16)
        {
            return false;
        }
        if (lvaIsFieldOfDependentlyPromotedStruct(varDsc))
        {
            LclVarDsc* parentVarDsc = lvaGetDesc(varDsc->lvParentLcl);
            return (parentVarDsc->lvFieldCnt == 1) && (parentVarDsc->lvSize() == 16);
        }
        return true;
    }
#endif // defined(FEATURE_SIMD)

    unsigned lvaGSSecurityCookie; // LclVar number
    bool     lvaTempsHaveLargerOffsetThanVars();

    // Returns "true" iff local variable "lclNum" is in SSA form.
    bool lvaInSsa(unsigned lclNum) const
    {
        return lvaGetDesc(lclNum)->lvInSsa;
    }

    unsigned lvaStubArgumentVar; // variable representing the secret stub argument coming in EAX

    unsigned lvaPSPSym; // variable representing the PSPSym

    InlineInfo*     impInlineInfo; // Only present for inlinees
    InlineStrategy* m_inlineStrategy;

    InlineContext* compInlineContext; // Always present

    // The Compiler* that is the root of the inlining tree of which "this" is a member.
    Compiler* impInlineRoot();

#if defined(DEBUG)
    unsigned __int64 getInlineCycleCount()
    {
        return m_compCycles;
    }
#endif // defined(DEBUG)

    bool fgNoStructPromotion;      // Set to TRUE to turn off struct promotion for this method.
    bool fgNoStructParamPromotion; // Set to TRUE to turn off struct promotion for parameters this method.

    //=========================================================================
    //                          PROTECTED
    //=========================================================================

protected:
    //---------------- Local variable ref-counting ----------------------------

    void lvaMarkLclRefs(GenTree* tree, BasicBlock* block, Statement* stmt, bool isRecompute);
    bool IsDominatedByExceptionalEntry(BasicBlock* block);
    void SetHasExceptionalUsesHint(LclVarDsc* varDsc);

    // Keeps the mapping from SSA #'s to VN's for the implicit memory variables.
    SsaDefArray<SsaMemDef> lvMemoryPerSsaData;

public:
    // Returns the address of the per-Ssa data for memory at the given ssaNum (which is required
    // not to be the SsaConfig::RESERVED_SSA_NUM, which indicates that the variable is
    // not an SSA variable).
    SsaMemDef* GetMemoryPerSsaData(unsigned ssaNum)
    {
        return lvMemoryPerSsaData.GetSsaDef(ssaNum);
    }

    /*
    XXXXXXXXXXXXXXXXXXXXXXXXXXXXXXXXXXXXXXXXXXXXXXXXXXXXXXXXXXXXXXXXXXXXXXXXXXXXXXX
    XXXXXXXXXXXXXXXXXXXXXXXXXXXXXXXXXXXXXXXXXXXXXXXXXXXXXXXXXXXXXXXXXXXXXXXXXXXXXXX
    XX                                                                           XX
    XX                           Importer                                        XX
    XX                                                                           XX
    XX   Imports the given method and converts it to semantic trees              XX
    XX                                                                           XX
    XXXXXXXXXXXXXXXXXXXXXXXXXXXXXXXXXXXXXXXXXXXXXXXXXXXXXXXXXXXXXXXXXXXXXXXXXXXXXXX
    XXXXXXXXXXXXXXXXXXXXXXXXXXXXXXXXXXXXXXXXXXXXXXXXXXXXXXXXXXXXXXXXXXXXXXXXXXXXXXX
    */

private:
    // For prefixFlags
    enum
    {
        PREFIX_TAILCALL_EXPLICIT = 0x00000001, // call has "tail" IL prefix
        PREFIX_TAILCALL_IMPLICIT =
            0x00000002, // call is treated as having "tail" prefix even though there is no "tail" IL prefix
        PREFIX_TAILCALL    = PREFIX_TAILCALL_EXPLICIT | PREFIX_TAILCALL_IMPLICIT,
        PREFIX_VOLATILE    = 0x00000004,
        PREFIX_UNALIGNED   = 0x00000008,
        PREFIX_CONSTRAINED = 0x00000010,
        PREFIX_READONLY    = 0x00000020,

#ifdef DEBUG
        PREFIX_TAILCALL_STRESS = 0x00000040, // call doesn't "tail" IL prefix but is treated as explicit because of tail call stress
#endif
    };

    static void impValidateMemoryAccessOpcode(const BYTE* codeAddr, const BYTE* codeEndp, bool volatilePrefix);
    static OPCODE impGetNonPrefixOpcode(const BYTE* codeAddr, const BYTE* codeEndp);
    static GenTreeFlags impPrefixFlagsToIndirFlags(unsigned prefixFlags);
    static bool impOpcodeIsCallOpcode(OPCODE opcode);

public:
    void impInit();
    void impImport();
    void impFixPredLists();

    CORINFO_CLASS_HANDLE impGetRefAnyClass();
    CORINFO_CLASS_HANDLE impGetRuntimeArgumentHandle();
    CORINFO_CLASS_HANDLE impGetTypeHandleClass();
    CORINFO_CLASS_HANDLE impGetStringClass();
    CORINFO_CLASS_HANDLE impGetObjectClass();

    // Returns underlying type of handles returned by ldtoken instruction
    var_types GetRuntimeHandleUnderlyingType()
    {
        // RuntimeTypeHandle is backed by raw pointer on NativeAOT and by object reference on other runtimes
        return IsTargetAbi(CORINFO_NATIVEAOT_ABI) ? TYP_I_IMPL : TYP_REF;
    }

    void impDevirtualizeCall(GenTreeCall*            call,
                             CORINFO_RESOLVED_TOKEN* pResolvedToken,
                             CORINFO_METHOD_HANDLE*  method,
                             unsigned*               methodFlags,
                             CORINFO_CONTEXT_HANDLE* contextHandle,
                             CORINFO_CONTEXT_HANDLE* exactContextHandle,
                             bool                    isLateDevirtualization,
                             bool                    isExplicitTailCall,
                             IL_OFFSET               ilOffset = BAD_IL_OFFSET);

    bool impConsiderCallProbe(GenTreeCall* call, IL_OFFSET ilOffset);

    enum class GDVProbeType
    {
        None,
        ClassProfile,
        MethodProfile,
        MethodAndClassProfile,
    };

    GDVProbeType compClassifyGDVProbeType(GenTreeCall* call);

    //=========================================================================
    //                          PROTECTED
    //=========================================================================

protected:
    //-------------------- Stack manipulation ---------------------------------

    unsigned impStkSize; // Size of the full stack

#define SMALL_STACK_SIZE 16 // number of elements in impSmallStack

    struct SavedStack // used to save/restore stack contents.
    {
        unsigned    ssDepth; // number of values on stack
        StackEntry* ssTrees; // saved tree values
    };

    bool impIsPrimitive(CorInfoType type);
    bool impILConsumesAddr(const BYTE* codeAddr);

    void impResolveToken(const BYTE* addr, CORINFO_RESOLVED_TOKEN* pResolvedToken, CorInfoTokenKind kind);

    void impPushOnStack(GenTree* tree, typeInfo ti);
    StackEntry impPopStack();
    void impPopStack(unsigned n);
    StackEntry& impStackTop(unsigned n = 0);
    unsigned impStackHeight();

    void impSaveStackState(SavedStack* savePtr, bool copy);
    void impRestoreStackState(SavedStack* savePtr);

    GenTree* impImportLdvirtftn(GenTree* thisPtr, CORINFO_RESOLVED_TOKEN* pResolvedToken, CORINFO_CALL_INFO* pCallInfo);

    enum class BoxPatterns
    {
        None                  = 0,
        IsByRefLike           = 1,
        MakeInlineObservation = 2,
    };

    int impBoxPatternMatch(CORINFO_RESOLVED_TOKEN* pResolvedToken,
                           const BYTE*             codeAddr,
                           const BYTE*             codeEndp,
                           BoxPatterns             opts);
    void impImportAndPushBox(CORINFO_RESOLVED_TOKEN* pResolvedToken);

    void impImportNewObjArray(CORINFO_RESOLVED_TOKEN* pResolvedToken, CORINFO_CALL_INFO* pCallInfo);

    bool impCanPInvokeInline();
    bool impCanPInvokeInlineCallSite(BasicBlock* block);
    void impCheckForPInvokeCall(
        GenTreeCall* call, CORINFO_METHOD_HANDLE methHnd, CORINFO_SIG_INFO* sig, unsigned mflags, BasicBlock* block);
    GenTreeCall* impImportIndirectCall(CORINFO_SIG_INFO* sig, const DebugInfo& di = DebugInfo());
    void impPopArgsForUnmanagedCall(GenTreeCall* call, CORINFO_SIG_INFO* sig, GenTree** swiftErrorNode);
    void impPopArgsForSwiftCall(GenTreeCall* call, CORINFO_SIG_INFO* sig, GenTree** swiftErrorNode);
    void impRetypeUnmanagedCallArgs(GenTreeCall* call);

#ifdef SWIFT_SUPPORT
    void impAppendSwiftErrorStore(GenTree* const swiftErrorNode);
#endif // SWIFT_SUPPORT

    void impInsertHelperCall(CORINFO_HELPER_DESC* helperCall);
    void impHandleAccessAllowed(CorInfoIsAccessAllowedResult result, CORINFO_HELPER_DESC* helperCall);
    void impHandleAccessAllowedInternal(CorInfoIsAccessAllowedResult result, CORINFO_HELPER_DESC* helperCall);

    var_types impImportCall(OPCODE                  opcode,
                            CORINFO_RESOLVED_TOKEN* pResolvedToken,
                            CORINFO_RESOLVED_TOKEN* pConstrainedResolvedToken, // Is this a "constrained." call on a
                                                                               // type parameter?
                            GenTree*           newobjThis,
                            int                prefixFlags,
                            CORINFO_CALL_INFO* callInfo,
                            IL_OFFSET          rawILOffset);

    CORINFO_CLASS_HANDLE impGetSpecialIntrinsicExactReturnType(GenTreeCall* call);

    GenTree* impFixupCallStructReturn(GenTreeCall* call, CORINFO_CLASS_HANDLE retClsHnd);

    GenTree* impFixupStructReturnType(GenTree* op);

    GenTree* impDuplicateWithProfiledArg(GenTreeCall* call, IL_OFFSET ilOffset);

#ifdef DEBUG
    var_types impImportJitTestLabelMark(int numArgs);
#endif // DEBUG

    GenTree* impInitClass(CORINFO_RESOLVED_TOKEN* pResolvedToken);

    GenTree* impImportStaticReadOnlyField(CORINFO_FIELD_HANDLE field, CORINFO_CLASS_HANDLE ownerCls);

    GenTree* impImportStaticFieldAddress(CORINFO_RESOLVED_TOKEN* pResolvedToken,
                                         CORINFO_ACCESS_FLAGS    access,
                                         CORINFO_FIELD_INFO*     pFieldInfo,
                                         var_types               lclTyp,
                                         GenTreeFlags*           pIndirFlags,
                                         bool*                   pIsHoistable = nullptr);
    void impAnnotateFieldIndir(GenTreeIndir* indir);

    static void impBashVarAddrsToI(GenTree* tree1, GenTree* tree2 = nullptr);

    GenTree* impImplicitIorI4Cast(GenTree* tree, var_types dstTyp, bool zeroExtend = false);

    GenTree* impImplicitR4orR8Cast(GenTree* tree, var_types dstTyp);

    void impImportLeave(BasicBlock* block);
#if defined(FEATURE_EH_WINDOWS_X86)
    void impImportLeaveEHRegions(BasicBlock* block);
#endif
    void impResetLeaveBlock(BasicBlock* block, unsigned jmpAddr);
    GenTree* impTypeIsAssignable(GenTree* typeTo, GenTree* typeFrom);

    // Mirrors StringComparison.cs
    enum StringComparison
    {
        Ordinal           = 4,
        OrdinalIgnoreCase = 5
    };
    enum class StringComparisonJoint
    {
        Eq,  // (d1 == cns1) && (s2 == cns2)
        Xor, // (d1 ^ cns1) | (s2 ^ cns2)
    };
    enum class StringComparisonKind
    {
        Equals,
        StartsWith,
        EndsWith
    };
    GenTree* impUtf16StringComparison(StringComparisonKind kind, CORINFO_SIG_INFO* sig, unsigned methodFlags);
    GenTree* impUtf16SpanComparison(StringComparisonKind kind, CORINFO_SIG_INFO* sig, unsigned methodFlags);
    GenTree* impExpandHalfConstEquals(GenTreeLclVarCommon*   data,
                                      GenTree*         lengthFld,
                                      bool             checkForNull,
                                      StringComparisonKind kind,
                                      WCHAR*           cnsData,
                                      int              len,
                                      int              dataOffset,
                                      StringComparison cmpMode);
    GenTree* impCreateCompareInd(GenTreeLclVarCommon*        obj,
                                 var_types             type,
                                 ssize_t               offset,
                                 ssize_t               value,
                                 StringComparison      ignoreCase,
                                 StringComparisonJoint joint = StringComparisonJoint::Eq);
    GenTree* impExpandHalfConstEqualsSWAR(
        GenTreeLclVarCommon* data, WCHAR* cns, int len, int dataOffset, StringComparison cmpMode);
    GenTree* impExpandHalfConstEqualsSIMD(
        GenTreeLclVarCommon* data, WCHAR* cns, int len, int dataOffset, StringComparison cmpMode);
    GenTreeStrCon* impGetStrConFromSpan(GenTree* span);

    GenTree* impIntrinsic(GenTree*                newobjThis,
                          CORINFO_CLASS_HANDLE    clsHnd,
                          CORINFO_METHOD_HANDLE   method,
                          CORINFO_SIG_INFO*       sig,
                          unsigned                methodFlags,
                          CORINFO_RESOLVED_TOKEN* pResolvedToken,
                          bool                    readonlyCall,
                          bool                    tailCall,
                          bool                    callvirt,
                          CORINFO_RESOLVED_TOKEN* pContstrainedResolvedToken,
                          CORINFO_THIS_TRANSFORM  constraintCallThisTransform,
                          NamedIntrinsic*         pIntrinsicName,
                          bool*                   isSpecialIntrinsic = nullptr);
    GenTree* impMathIntrinsic(CORINFO_METHOD_HANDLE method,
                              CORINFO_SIG_INFO*     sig,
                              var_types             callType,
                              NamedIntrinsic        intrinsicName,
                              bool                  tailCall);
    GenTree* impMinMaxIntrinsic(CORINFO_METHOD_HANDLE method,
                                CORINFO_SIG_INFO*     sig,
                                CorInfoType           callJitType,
                                NamedIntrinsic        intrinsicName,
                                bool                  tailCall,
                                bool                  isMax,
                                bool                  isMagnitude,
                                bool                  isNumber);

    NamedIntrinsic lookupPrimitiveFloatNamedIntrinsic(CORINFO_METHOD_HANDLE method, const char* methodName);
    NamedIntrinsic lookupPrimitiveIntNamedIntrinsic(CORINFO_METHOD_HANDLE method, const char* methodName);
    GenTree* impUnsupportedNamedIntrinsic(unsigned              helper,
                                          CORINFO_METHOD_HANDLE method,
                                          CORINFO_SIG_INFO*     sig,
                                          bool                  mustExpand);

    GenTree* impSRCSUnsafeIntrinsic(NamedIntrinsic        intrinsic,
                                    CORINFO_CLASS_HANDLE  clsHnd,
                                    CORINFO_METHOD_HANDLE method,
                                    CORINFO_SIG_INFO*     sig,
        CORINFO_RESOLVED_TOKEN* pResolvedToken);

    GenTree* impPrimitiveNamedIntrinsic(NamedIntrinsic        intrinsic,
                                        CORINFO_CLASS_HANDLE  clsHnd,
                                        CORINFO_METHOD_HANDLE method,
                                        CORINFO_SIG_INFO*     sig);

#ifdef FEATURE_HW_INTRINSICS
    GenTree* impHWIntrinsic(NamedIntrinsic        intrinsic,
                            CORINFO_CLASS_HANDLE  clsHnd,
                            CORINFO_METHOD_HANDLE method,
                            CORINFO_SIG_INFO*     sig,
                            bool                  mustExpand);
    GenTree* impSimdAsHWIntrinsic(NamedIntrinsic        intrinsic,
                                  CORINFO_CLASS_HANDLE  clsHnd,
                                  CORINFO_METHOD_HANDLE method,
                                  CORINFO_SIG_INFO*     sig,
                                  GenTree*              newobjThis);

protected:
    bool compSupportsHWIntrinsic(CORINFO_InstructionSet isa);

    GenTree* impSimdAsHWIntrinsicSpecial(NamedIntrinsic       intrinsic,
                                         CORINFO_CLASS_HANDLE clsHnd,
                                         CORINFO_SIG_INFO*    sig,
                                         var_types            retType,
                                         CorInfoType          simdBaseJitType,
                                         unsigned             simdSize,
                                         GenTree*             newobjThis);

    GenTree* impSpecialIntrinsic(NamedIntrinsic        intrinsic,
                                 CORINFO_CLASS_HANDLE  clsHnd,
                                 CORINFO_METHOD_HANDLE method,
                                 CORINFO_SIG_INFO*     sig,
                                 CorInfoType           simdBaseJitType,
                                 var_types             retType,
                                 unsigned              simdSize);

    GenTree* getArgForHWIntrinsic(var_types            argType,
                                  CORINFO_CLASS_HANDLE argClass,
                                  bool                 expectAddr = false,
                                  GenTree*             newobjThis = nullptr);
    GenTree* impNonConstFallback(NamedIntrinsic intrinsic, var_types simdType, CorInfoType simdBaseJitType);
    GenTree* addRangeCheckIfNeeded(
        NamedIntrinsic intrinsic, GenTree* immOp, bool mustExpand, int immLowerBound, int immUpperBound);
    GenTree* addRangeCheckForHWIntrinsic(GenTree* immOp, int immLowerBound, int immUpperBound);

#endif // FEATURE_HW_INTRINSICS
    GenTree* impArrayAccessIntrinsic(CORINFO_CLASS_HANDLE clsHnd,
                                     CORINFO_SIG_INFO*    sig,
                                     int                  memberRef,
                                     bool                 readonlyCall,
                                     NamedIntrinsic       intrinsicName);
    GenTree* impInitializeArrayIntrinsic(CORINFO_SIG_INFO* sig);
    GenTree* impCreateSpanIntrinsic(CORINFO_SIG_INFO* sig);

    GenTree* impKeepAliveIntrinsic(GenTree* objToKeepAlive);

    GenTree* impMethodPointer(CORINFO_RESOLVED_TOKEN* pResolvedToken, CORINFO_CALL_INFO* pCallInfo);

    GenTree* impTransformThis(GenTree*                thisPtr,
                              CORINFO_RESOLVED_TOKEN* pConstrainedResolvedToken,
                              CORINFO_THIS_TRANSFORM  transform);

    //----------------- Manipulating the trees and stmts ----------------------

    Statement* impStmtList; // Statements for the BB being imported.
    Statement* impLastStmt; // The last statement for the current BB.

public:
    static const unsigned CHECK_SPILL_ALL  = static_cast<unsigned>(-1);
    static const unsigned CHECK_SPILL_NONE = static_cast<unsigned>(-2);

    NamedIntrinsic lookupNamedIntrinsic(CORINFO_METHOD_HANDLE method);
    void impBeginTreeList();
    void impEndTreeList(BasicBlock* block, Statement* firstStmt, Statement* lastStmt);
    void impEndTreeList(BasicBlock* block);
    void impAppendStmtCheck(Statement* stmt, unsigned chkLevel);
    void impAppendStmt(Statement* stmt, unsigned chkLevel, bool checkConsumedDebugInfo = true);
    void impAppendStmt(Statement* stmt);
    void impInsertStmtBefore(Statement* stmt, Statement* stmtBefore);
    Statement* impAppendTree(GenTree* tree, unsigned chkLevel, const DebugInfo& di, bool checkConsumedDebugInfo = true);
    void impStoreToTemp(unsigned         lclNum,
                        GenTree*         val,
                        unsigned         curLevel,
                        Statement**      pAfterStmt = nullptr,
                        const DebugInfo& di         = DebugInfo(),
                        BasicBlock*      block      = nullptr);
    Statement* impExtractLastStmt();
    GenTree* impCloneExpr(GenTree*             tree,
                          GenTree**            clone,
                          unsigned             curLevel,
                          Statement** pAfterStmt DEBUGARG(const char* reason));
    GenTree* impStoreStruct(GenTree*         store,
                             unsigned         curLevel,
                             Statement**      pAfterStmt = nullptr,
                             const DebugInfo& di         = DebugInfo(),
                             BasicBlock*      block      = nullptr);
    GenTree* impStoreStructPtr(GenTree* destAddr, GenTree* value, unsigned curLevel);

    GenTree* impGetNodeAddr(GenTree* val, unsigned curLevel, GenTreeFlags* pDerefFlags);

    var_types impNormStructType(CORINFO_CLASS_HANDLE structHnd, CorInfoType* simdBaseJitType = nullptr);

    GenTree* impNormStructVal(GenTree* structVal, unsigned curLevel);

    GenTree* impTokenToHandle(CORINFO_RESOLVED_TOKEN* pResolvedToken,
                              bool*                   pRuntimeLookup    = nullptr,
                              bool                    mustRestoreHandle = false,
                              bool                    importParent      = false);

    GenTree* impParentClassTokenToHandle(CORINFO_RESOLVED_TOKEN* pResolvedToken,
                                         bool*                   pRuntimeLookup    = nullptr,
                                         bool                    mustRestoreHandle = false)
    {
        return impTokenToHandle(pResolvedToken, pRuntimeLookup, mustRestoreHandle, true);
    }

    GenTree* impLookupToTree(CORINFO_RESOLVED_TOKEN* pResolvedToken,
                             CORINFO_LOOKUP*         pLookup,
                             GenTreeFlags            flags,
                             void*                   compileTimeHandle);

    GenTree* getRuntimeContextTree(CORINFO_RUNTIME_LOOKUP_KIND kind);

    GenTree* impRuntimeLookupToTree(CORINFO_RESOLVED_TOKEN* pResolvedToken,
                                    CORINFO_LOOKUP*         pLookup,
                                    void*                   compileTimeHandle);

    GenTree* impReadyToRunLookupToTree(CORINFO_CONST_LOOKUP* pLookup, GenTreeFlags flags, void* compileTimeHandle);

    GenTreeCall* impReadyToRunHelperToTree(CORINFO_RESOLVED_TOKEN* pResolvedToken,
                                           CorInfoHelpFunc         helper,
                                           var_types               type,
                                           CORINFO_LOOKUP_KIND*    pGenericLookupKind = nullptr,
                                           GenTree*                arg1               = nullptr);

    bool impIsCastHelperEligibleForClassProbe(GenTree* tree);
    bool impIsCastHelperMayHaveProfileData(CorInfoHelpFunc helper);

    GenTree* impCastClassOrIsInstToTree(
        GenTree* op1, GenTree* op2, CORINFO_RESOLVED_TOKEN* pResolvedToken, bool isCastClass, IL_OFFSET ilOffset);

    GenTree* impOptimizeCastClassOrIsInst(GenTree* op1, CORINFO_RESOLVED_TOKEN* pResolvedToken, bool isCastClass);

    bool VarTypeIsMultiByteAndCanEnreg(var_types                type,
                                       CORINFO_CLASS_HANDLE     typeClass,
                                       unsigned*                typeSize,
                                       bool                     forReturn,
                                       bool                     isVarArg,
                                       CorInfoCallConvExtension callConv);

    bool IsIntrinsicImplementedByUserCall(NamedIntrinsic intrinsicName);
    bool IsTargetIntrinsic(NamedIntrinsic intrinsicName);
    bool IsMathIntrinsic(NamedIntrinsic intrinsicName);
    bool IsMathIntrinsic(GenTree* tree);

private:
    //----------------- Importing the method ----------------------------------

    CORINFO_CONTEXT_HANDLE impTokenLookupContextHandle; // The context used for looking up tokens.

#ifdef DEBUG
    unsigned    impCurOpcOffs;
    const char* impCurOpcName;
    bool        impNestedStackSpill;

    // For displaying instrs with generated native code (-n:B)
    Statement* impLastILoffsStmt; // oldest stmt added for which we did not call SetLastILOffset().
    void       impNoteLastILoffs();
#endif

    // Debug info of current statement being imported. It gets set to contain
    // no IL location (!impCurStmtDI.GetLocation().IsValid) after it has been
    // set in the appended trees. Then it gets updated at IL instructions for
    // which we have to report mapping info.
    // It will always contain the current inline context.
    DebugInfo impCurStmtDI;

    DebugInfo impCreateDIWithCurrentStackInfo(IL_OFFSET offs, bool isCall);
    void impCurStmtOffsSet(IL_OFFSET offs);

    void impNoteBranchOffs();

    unsigned impInitBlockLineInfo();

    bool impIsThis(GenTree* obj);

    void impPopCallArgs(CORINFO_SIG_INFO* sig, GenTreeCall* call);

public:
    static bool impCheckImplicitArgumentCoercion(var_types sigType, var_types nodeType);

private:
    void impPopReverseCallArgs(CORINFO_SIG_INFO* sig, GenTreeCall* call, unsigned skipReverseCount);

    //---------------- Spilling the importer stack ----------------------------

    // The maximum number of bytes of IL processed without clean stack state.
    // It allows to limit the maximum tree size and depth.
    static const unsigned MAX_TREE_SIZE = 200;
    bool impCanSpillNow(OPCODE prevOpcode);

    struct PendingDsc
    {
        PendingDsc* pdNext;
        BasicBlock* pdBB;
        SavedStack  pdSavedStack;
    };

    PendingDsc* impPendingList; // list of BBs currently waiting to be imported.
    PendingDsc* impPendingFree; // Freed up dscs that can be reused

    // We keep a byte-per-block map (dynamically extended) in the top-level Compiler object of a compilation.
    JitExpandArray<BYTE> impPendingBlockMembers;

    // Return the byte for "b" (allocating/extending impPendingBlockMembers if necessary.)
    // Operates on the map in the top-level ancestor.
    BYTE impGetPendingBlockMember(BasicBlock* blk)
    {
        return impInlineRoot()->impPendingBlockMembers.Get(blk->bbInd());
    }

    // Set the byte for "b" to "val" (allocating/extending impPendingBlockMembers if necessary.)
    // Operates on the map in the top-level ancestor.
    void impSetPendingBlockMember(BasicBlock* blk, BYTE val)
    {
        impInlineRoot()->impPendingBlockMembers.Set(blk->bbInd(), val);
    }

    bool impCanReimport;

    bool impSpillStackEntry(unsigned level,
                            unsigned varNum
#ifdef DEBUG
                            ,
                            bool        bAssertOnRecursion,
                            const char* reason
#endif
                            );

    void impSpillStackEnsure(bool spillLeaves = false);
    void impEvalSideEffects();
    void impSpillSpecialSideEff();
    void impSpillSideEffect(bool spillGlobEffects, unsigned chkLevel DEBUGARG(const char* reason));
    void impSpillSideEffects(bool spillGlobEffects, unsigned chkLevel DEBUGARG(const char* reason));
    void impSpillLclRefs(unsigned lclNum, unsigned chkLevel);

    BasicBlock* impPushCatchArgOnStack(BasicBlock* hndBlk, CORINFO_CLASS_HANDLE clsHnd, bool isSingleBlockFilter);

    bool impBlockIsInALoop(BasicBlock* block);
    void impImportBlockCode(BasicBlock* block);

    void impReimportMarkBlock(BasicBlock* block);

    void impVerifyEHBlock(BasicBlock* block);

    void impImportBlockPending(BasicBlock* block);

    // Similar to impImportBlockPending, but assumes that block has already been imported once and is being
    // reimported for some reason.  It specifically does *not* look at verCurrentState to set the EntryState
    // for the block, but instead, just re-uses the block's existing EntryState.
    void impReimportBlockPending(BasicBlock* block);

    var_types impGetByRefResultType(genTreeOps oper, bool fUnsigned, GenTree** pOp1, GenTree** pOp2);

    void impImportBlock(BasicBlock* block);

    // Assumes that "block" is a basic block that completes with a non-empty stack. We will assign the values
    // on the stack to local variables (the "spill temp" variables). The successor blocks will assume that
    // its incoming stack contents are in those locals. This requires "block" and its successors to agree on
    // the variables that will be used -- and for all the predecessors of those successors, and the
    // successors of those predecessors, etc. Call such a set of blocks closed under alternating
    // successor/predecessor edges a "spill clique." A block is a "predecessor" or "successor" member of the
    // clique (or, conceivably, both). Each block has a specified sequence of incoming and outgoing spill
    // temps. If "block" already has its outgoing spill temps assigned (they are always a contiguous series
    // of local variable numbers, so we represent them with the base local variable number), returns that.
    // Otherwise, picks a set of spill temps, and propagates this choice to all blocks in the spill clique of
    // which "block" is a member (asserting, in debug mode, that no block in this clique had its spill temps
    // chosen already. More precisely, that the incoming or outgoing spill temps are not chosen, depending
    // on which kind of member of the clique the block is).
    unsigned impGetSpillTmpBase(BasicBlock* block);

    // Assumes that "block" is a basic block that completes with a non-empty stack. We have previously
    // assigned the values on the stack to local variables (the "spill temp" variables). The successor blocks
    // will assume that its incoming stack contents are in those locals. This requires "block" and its
    // successors to agree on the variables and their types that will be used.  The CLI spec allows implicit
    // conversions between 'int' and 'native int' or 'float' and 'double' stack types. So one predecessor can
    // push an int and another can push a native int.  For 64-bit we have chosen to implement this by typing
    // the "spill temp" as native int, and then importing (or re-importing as needed) so that all the
    // predecessors in the "spill clique" push a native int (sign-extending if needed), and all the
    // successors receive a native int. Similarly float and double are unified to double.
    // This routine is called after a type-mismatch is detected, and it will walk the spill clique to mark
    // blocks for re-importation as appropriate (both successors, so they get the right incoming type, and
    // predecessors, so they insert an upcast if needed).
    void impReimportSpillClique(BasicBlock* block);

    // When we compute a "spill clique" (see above) these byte-maps are allocated to have a byte per basic
    // block, and represent the predecessor and successor members of the clique currently being computed.
    // *** Access to these will need to be locked in a parallel compiler.
    JitExpandArray<BYTE> impSpillCliquePredMembers;
    JitExpandArray<BYTE> impSpillCliqueSuccMembers;

    enum SpillCliqueDir
    {
        SpillCliquePred,
        SpillCliqueSucc
    };

    // Abstract class for receiving a callback while walking a spill clique
    class SpillCliqueWalker
    {
    public:
        virtual void Visit(SpillCliqueDir predOrSucc, BasicBlock* blk) = 0;
    };

    // This class is used for setting the bbStkTempsIn and bbStkTempsOut on the blocks within a spill clique
    class SetSpillTempsBase : public SpillCliqueWalker
    {
        unsigned m_baseTmp;

    public:
        SetSpillTempsBase(unsigned baseTmp) : m_baseTmp(baseTmp)
        {
        }
        virtual void Visit(SpillCliqueDir predOrSucc, BasicBlock* blk);
    };

    // This class is used for implementing impReimportSpillClique part on each block within the spill clique
    class ReimportSpillClique : public SpillCliqueWalker
    {
        Compiler* m_pComp;

    public:
        ReimportSpillClique(Compiler* pComp) : m_pComp(pComp)
        {
        }
        virtual void Visit(SpillCliqueDir predOrSucc, BasicBlock* blk);
    };

    // This is the heart of the algorithm for walking spill cliques. It invokes callback->Visit for each
    // predecessor or successor within the spill clique
    void impWalkSpillCliqueFromPred(BasicBlock* pred, SpillCliqueWalker* callback);

    // For a BasicBlock that has already been imported, the EntryState has an array of GenTrees for the
    // incoming locals. This walks that list an resets the types of the GenTrees to match the types of
    // the VarDscs. They get out of sync when we have int/native int issues (see impReimportSpillClique).
    void impRetypeEntryStateTemps(BasicBlock* blk);

    BYTE impSpillCliqueGetMember(SpillCliqueDir predOrSucc, BasicBlock* blk);
    void impSpillCliqueSetMember(SpillCliqueDir predOrSucc, BasicBlock* blk, BYTE val);

    GenTreeLclVar* impCreateLocalNode(unsigned lclNum DEBUGARG(IL_OFFSET offset));
    void impLoadVar(unsigned lclNum, IL_OFFSET offset);
    void impLoadArg(unsigned ilArgNum, IL_OFFSET offset);
    void impLoadLoc(unsigned ilLclNum, IL_OFFSET offset);
    bool impReturnInstruction(int prefixFlags, OPCODE& opcode);
    void impPoisonImplicitByrefsBeforeReturn();

    // A free list of linked list nodes used to represent to-do stacks of basic blocks.
    struct BlockListNode
    {
        BasicBlock*    m_blk;
        BlockListNode* m_next;
        BlockListNode(BasicBlock* blk, BlockListNode* next = nullptr) : m_blk(blk), m_next(next)
        {
        }
        void* operator new(size_t sz, Compiler* comp);
    };
    BlockListNode* impBlockListNodeFreeList;

    void FreeBlockListNode(BlockListNode* node);

    var_types mangleVarArgsType(var_types type);

    regNumber getCallArgIntRegister(regNumber floatReg);
    regNumber getCallArgFloatRegister(regNumber intReg);

    static unsigned jitTotalMethodCompiled;

#ifdef DEBUG
    static LONG jitNestingLevel;
#endif // DEBUG

    static bool impIsInvariant(const GenTree* tree);
    static bool impIsAddressInLocal(const GenTree* tree, GenTree** lclVarTreeOut = nullptr);

    void impMakeDiscretionaryInlineObservations(InlineInfo* pInlineInfo, InlineResult* inlineResult);

    // STATIC inlining decision based on the IL code.
    void impCanInlineIL(CORINFO_METHOD_HANDLE fncHandle,
                        CORINFO_METHOD_INFO*  methInfo,
                        bool                  forceInline,
                        InlineResult*         inlineResult);

    void impCheckCanInline(GenTreeCall*           call,
                           uint8_t                candidateIndex,
                           CORINFO_METHOD_HANDLE  fncHandle,
                           unsigned               methAttr,
                           CORINFO_CONTEXT_HANDLE exactContextHnd,
                           InlineCandidateInfo**  ppInlineCandidateInfo,
                           InlineResult*          inlineResult);

    void impInlineRecordArgInfo(InlineInfo* pInlineInfo, CallArg* arg, unsigned argNum, InlineResult* inlineResult);

    void impInlineInitVars(InlineInfo* pInlineInfo);

    unsigned impInlineFetchLocal(unsigned lclNum DEBUGARG(const char* reason));

    GenTree* impInlineFetchArg(InlArgInfo& argInfo, const InlLclVarInfo& lclInfo);

    bool impInlineIsThis(GenTree* tree, InlArgInfo* inlArgInfo);

    bool impInlineIsGuaranteedThisDerefBeforeAnySideEffects(GenTree*    additionalTree,
                                                            CallArgs*   additionalCallArgs,
                                                            GenTree*    dereferencedAddress,
                                                            InlArgInfo* inlArgInfo);

    void impMarkInlineCandidate(GenTree*               call,
                                CORINFO_CONTEXT_HANDLE exactContextHnd,
                                bool                   exactContextNeedsRuntimeLookup,
                                CORINFO_CALL_INFO*     callInfo,
                                IL_OFFSET              ilOffset);

    void impMarkInlineCandidateHelper(GenTreeCall*           call,
                                      uint8_t                candidateIndex,
                                      CORINFO_CONTEXT_HANDLE exactContextHnd,
                                      bool                   exactContextNeedsRuntimeLookup,
                                      CORINFO_CALL_INFO*     callInfo,
                                      IL_OFFSET              ilOffset,
                                      InlineResult*          inlineResult);

    bool impTailCallRetTypeCompatible(bool                     allowWidening,
                                      var_types                callerRetType,
                                      CORINFO_CLASS_HANDLE     callerRetTypeClass,
                                      CorInfoCallConvExtension callerCallConv,
                                      var_types                calleeRetType,
                                      CORINFO_CLASS_HANDLE     calleeRetTypeClass,
                                      CorInfoCallConvExtension calleeCallConv);

    bool impIsTailCallILPattern(
        bool tailPrefixed, OPCODE curOpcode, const BYTE* codeAddrOfNextOpcode, const BYTE* codeEnd, bool isRecursive);

    bool impIsImplicitTailCallCandidate(
        OPCODE curOpcode, const BYTE* codeAddrOfNextOpcode, const BYTE* codeEnd, int prefixFlags, bool isRecursive);

    bool impCanSkipCovariantStoreCheck(GenTree* value, GenTree* array);

    methodPointerInfo* impAllocateMethodPointerInfo(const CORINFO_RESOLVED_TOKEN& token, mdToken tokenConstrained);

    /*
    XXXXXXXXXXXXXXXXXXXXXXXXXXXXXXXXXXXXXXXXXXXXXXXXXXXXXXXXXXXXXXXXXXXXXXXXXXXXXXX
    XXXXXXXXXXXXXXXXXXXXXXXXXXXXXXXXXXXXXXXXXXXXXXXXXXXXXXXXXXXXXXXXXXXXXXXXXXXXXXX
    XX                                                                           XX
    XX                           FlowGraph                                       XX
    XX                                                                           XX
    XX   Info about the basic-blocks, their contents and the flow analysis       XX
    XX                                                                           XX
    XXXXXXXXXXXXXXXXXXXXXXXXXXXXXXXXXXXXXXXXXXXXXXXXXXXXXXXXXXXXXXXXXXXXXXXXXXXXXXX
    XXXXXXXXXXXXXXXXXXXXXXXXXXXXXXXXXXXXXXXXXXXXXXXXXXXXXXXXXXXXXXXXXXXXXXXXXXXXXXX
    */

public:
    BasicBlock* fgFirstBB;        // Beginning of the basic block list
    BasicBlock* fgLastBB;         // End of the basic block list
    BasicBlock* fgFirstColdBlock; // First block to be placed in the cold section
    BasicBlock* fgEntryBB;        // For OSR, the original method's entry point
    BasicBlock* fgOSREntryBB;     // For OSR, the logical entry point (~ patchpoint)
    BasicBlock* fgFirstFuncletBB; // First block of outlined funclets (to allow block insertion before the funclets)
    BasicBlock* fgFirstBBScratch;   // Block inserted for initialization stuff. Is nullptr if no such block has been
                                    // created.
    BasicBlockList* fgReturnBlocks; // list of BBJ_RETURN blocks
    unsigned        fgEdgeCount;    // # of control flow edges between the BBs
    unsigned        fgBBcount;      // # of BBs in the method (in the linked list that starts with fgFirstBB)
#ifdef DEBUG
    jitstd::vector<BasicBlock*>* fgBBOrder;          // ordered vector of BBs
#endif
    // Used as a quick check for whether phases downstream of loop finding should look for natural loops.
    // If true: there may or may not be any natural loops in the flow graph, so try to find them
    // If false: there's definitely not any natural loops in the flow graph
    bool         fgMightHaveNaturalLoops;

    unsigned     fgBBNumMax;           // The max bbNum that has been assigned to basic blocks
    unsigned     fgDomBBcount;         // # of BBs for which we have dominator and reachability information
    BasicBlock** fgBBReversePostorder; // Blocks in reverse postorder

    FlowGraphDfsTree* m_dfsTree;
    // The next members are annotations on the flow graph used during the
    // optimization phases. They are invalidated once RBO runs and modifies the
    // flow graph.
    FlowGraphNaturalLoops* m_loops;
    LoopSideEffects* m_loopSideEffects;
    BlockToNaturalLoopMap* m_blockToLoop;
    // Dominator tree used by SSA construction and copy propagation (the two are expected to use the same tree
    // in order to avoid the need for SSA reconstruction and an "out of SSA" phase).
    FlowGraphDominatorTree* m_domTree;
    BlockReachabilitySets* m_reachabilitySets;

    // Do we require loops to be in canonical form? The canonical form ensures that:
    // 1. All loops have preheaders (single entry blocks that always enter the loop)
    // 2. All loop exits where bbIsHandlerBeg(exit) is false have only loop predecessors.
    //
    bool optLoopsCanonical;

    bool fgBBVarSetsInited;

    // Track how many artificial ref counts we've added to fgEntryBB (for OSR)
    unsigned fgEntryBBExtraRefs;

    // Allocate array like T* a = new T[fgBBNumMax + 1];
    // Using helper so we don't keep forgetting +1.
    template <typename T>
    T* fgAllocateTypeForEachBlk(CompMemKind cmk = CMK_Unknown)
    {
        return getAllocator(cmk).allocate<T>(fgBBNumMax + 1);
    }

    // BlockSets are relative to a specific set of BasicBlock numbers. If that changes
    // (if the blocks are renumbered), this changes. BlockSets from different epochs
    // cannot be meaningfully combined. Note that new blocks can be created with higher
    // block numbers without changing the basic block epoch. These blocks *cannot*
    // participate in a block set until the blocks are all renumbered, causing the epoch
    // to change. This is useful if continuing to use previous block sets is valuable.
    // If the epoch is zero, then it is uninitialized, and block sets can't be used.
    unsigned fgCurBBEpoch;

    unsigned GetCurBasicBlockEpoch()
    {
        return fgCurBBEpoch;
    }

    // The number of basic blocks in the current epoch. When the blocks are renumbered,
    // this is fgBBcount. As blocks are added, fgBBcount increases, fgCurBBEpochSize remains
    // the same, until a new BasicBlock epoch is created, such as when the blocks are all renumbered.
    unsigned fgCurBBEpochSize;

    // The number of "size_t" elements required to hold a bitset large enough for fgCurBBEpochSize
    // bits. This is precomputed to avoid doing math every time BasicBlockBitSetTraits::GetArrSize() is called.
    unsigned fgBBSetCountInSizeTUnits;

    void NewBasicBlockEpoch()
    {
        INDEBUG(unsigned oldEpochArrSize = fgBBSetCountInSizeTUnits);

        // We have a new epoch. Compute and cache the size needed for new BlockSets.
        fgCurBBEpoch++;
        fgCurBBEpochSize = fgBBNumMax + 1;
        fgBBSetCountInSizeTUnits =
            roundUp(fgCurBBEpochSize, (unsigned)(sizeof(size_t) * 8)) / unsigned(sizeof(size_t) * 8);

#ifdef DEBUG
        if (verbose)
        {
            unsigned epochArrSize = BasicBlockBitSetTraits::GetArrSize(this);
            printf("\nNew BlockSet epoch %d, # of blocks (including unused BB00): %u, bitset array size: %u (%s)",
                   fgCurBBEpoch, fgCurBBEpochSize, epochArrSize, (epochArrSize <= 1) ? "short" : "long");
            if ((fgCurBBEpoch != 1) && ((oldEpochArrSize <= 1) != (epochArrSize <= 1)))
            {
                // If we're not just establishing the first epoch, and the epoch array size has changed such that we're
                // going to change our bitset representation from short (just a size_t bitset) to long (a pointer to an
                // array of size_t bitsets), then print that out.
                printf("; NOTE: BlockSet size was previously %s!", (oldEpochArrSize <= 1) ? "short" : "long");
            }
            printf("\n");
        }
#endif // DEBUG
    }

    void EnsureBasicBlockEpoch()
    {
        if (fgCurBBEpochSize != fgBBNumMax + 1)
        {
            NewBasicBlockEpoch();
        }
    }

    bool fgEnsureFirstBBisScratch();
    bool fgFirstBBisScratch();
    bool fgBBisScratch(BasicBlock* block);

    void fgExtendEHRegionBefore(BasicBlock* block);
    void fgExtendEHRegionAfter(BasicBlock* block);

    BasicBlock* fgNewBBbefore(BBKinds jumpKind, BasicBlock* block, bool extendRegion);

    BasicBlock* fgNewBBafter(BBKinds jumpKind, BasicBlock* block, bool extendRegion);

    BasicBlock* fgNewBBFromTreeAfter(BBKinds jumpKind, BasicBlock* block, GenTree* tree, DebugInfo& debugInfo, bool updateSideEffects = false);

    BasicBlock* fgNewBBinRegion(BBKinds jumpKind,
                                unsigned    tryIndex,
                                unsigned    hndIndex,
                                BasicBlock* nearBlk,
                                bool        putInFilter = false,
                                bool        runRarely   = false,
                                bool        insertAtEnd = false);

    BasicBlock* fgNewBBinRegion(BBKinds jumpKind,
                                BasicBlock* srcBlk,
                                bool        runRarely   = false,
                                bool        insertAtEnd = false);

    BasicBlock* fgNewBBinRegion(BBKinds jumpKind);

    BasicBlock* fgNewBBinRegionWorker(BBKinds jumpKind,
                                      BasicBlock* afterBlk,
                                      unsigned    xcptnIndex,
                                      bool        putInTryRegion);

    void fgInsertBBbefore(BasicBlock* insertBeforeBlk, BasicBlock* newBlk);
    void fgInsertBBafter(BasicBlock* insertAfterBlk, BasicBlock* newBlk);
    void fgUnlinkBlock(BasicBlock* block);
    void fgUnlinkBlockForRemoval(BasicBlock* block);

#ifdef FEATURE_JIT_METHOD_PERF
    unsigned fgMeasureIR();
#endif // FEATURE_JIT_METHOD_PERF

    bool fgModified;             // True if the flow graph has been modified recently
    bool fgPredsComputed;        // Have we computed the bbPreds list
    bool fgOptimizedFinally;     // Did we optimize any try-finallys?
    bool fgCanonicalizedFirstBB; // TODO-Quirk: did we end up canonicalizing first BB?

    bool fgHasSwitch; // any BBJ_SWITCH jumps?

    bool fgRemoveRestOfBlock; // true if we know that we will throw
    bool fgStmtRemoved;       // true if we remove statements -> need new DFA

    enum FlowGraphOrder
    {
        FGOrderTree,
        FGOrderLinear
    };
    // There are two modes for ordering of the trees.
    //  - In FGOrderTree, the dominant ordering is the tree order, and the nodes contained in
    //    each tree and sub-tree are contiguous, and can be traversed (in gtNext/gtPrev order)
    //    by traversing the tree according to the order of the operands.
    //  - In FGOrderLinear, the dominant ordering is the linear order.
    FlowGraphOrder fgOrder;

    // The following are flags that keep track of the state of internal data structures

    // Even in tree form (fgOrder == FGOrderTree) the trees are threaded in a
    // doubly linked lists during certain phases of the compilation.
    // - Local morph threads all locals to be used for early liveness and
    //   forward sub when optimizing. This is kept valid until after forward sub.
    //   The first local is kept in Statement::GetTreeList() and the last
    //   local in Statement::GetTreeListEnd(). fgSequenceLocals can be used
    //   to (re-)sequence a statement into this form, and
    //   Statement::LocalsTreeList for range-based iteration. The order must
    //   match tree order.
    //
    // - fgSetBlockOrder threads all nodes. This is kept valid until LIR form.
    //   In this form the first node is given by Statement::GetTreeList and the
    //   last node is given by Statement::GetRootNode(). fgSetStmtSeq can be used
    //   to (re-)sequence a statement into this form, and Statement::TreeList for
    //   range-based iteration. The order must match tree order.
    //
    // - Rationalization links all nodes into linear form which is kept until
    //   the end of compilation. The first and last nodes are stored in the block.
    NodeThreading fgNodeThreading;
    bool          fgCanRelocateEHRegions;   // true if we are allowed to relocate the EH regions
    bool          fgEdgeWeightsComputed;    // true after we have called fgComputeEdgeWeights
    bool          fgHaveValidEdgeWeights;   // true if we were successful in computing all of the edge weights
    bool          fgSlopUsedInEdgeWeights;  // true if their was some slop used when computing the edge weights
    bool          fgRangeUsedInEdgeWeights; // true if some of the edgeWeight are expressed in Min..Max form
    weight_t      fgCalledCount;            // count of the number of times this method was called
                                            // This is derived from the profile data
                                            // or is BB_UNITY_WEIGHT when we don't have profile data

    bool fgFuncletsCreated; // true if the funclet creation phase has been run

    bool fgGlobalMorph; // indicates if we are during the global morphing phase
                        // since fgMorphTree can be called from several places

    bool fgGlobalMorphDone;

    bool     impBoxTempInUse; // the temp below is valid and available
    unsigned impBoxTemp;      // a temporary that is used for boxing

#ifdef DEBUG
    bool jitFallbackCompile; // Are we doing a fallback compile? That is, have we executed a NO_WAY assert,
                             //   and we are trying to compile again in a "safer", minopts mode?
#endif

#if defined(DEBUG)
    unsigned impInlinedCodeSize;
    bool     fgPrintInlinedMethods;
#endif

    jitstd::vector<FlowEdge*>* fgPredListSortVector;

    //-------------------------------------------------------------------------

    void fgInit();

    PhaseStatus fgImport();

    PhaseStatus fgTransformIndirectCalls();

    PhaseStatus fgTransformPatchpoints();

    PhaseStatus fgMorphInit();

    PhaseStatus fgInline();

    PhaseStatus fgRemoveEmptyTry();

    PhaseStatus fgRemoveEmptyFinally();

    PhaseStatus fgMergeFinallyChains();

    PhaseStatus fgCloneFinally();

    void fgCleanupContinuation(BasicBlock* continuation);

    PhaseStatus fgTailMergeThrows();

    bool fgRetargetBranchesToCanonicalCallFinally(BasicBlock*      block,
                                                  BasicBlock*      handler,
                                                  BlockToBlockMap& continuationMap);

    GenTree* fgGetCritSectOfStaticMethod();

    void fgAddSyncMethodEnterExit();

    GenTree* fgCreateMonitorTree(unsigned lvaMonitorBool, unsigned lvaThisVar, BasicBlock* block, bool enter);

    void fgConvertSyncReturnToLeave(BasicBlock* block);

    void fgAddReversePInvokeEnterExit();

    bool fgMoreThanOneReturnBlock();

    // The number of separate return points in the method.
    unsigned fgReturnCount;

    PhaseStatus fgAddInternal();

    enum class FoldResult
    {
        FOLD_DID_NOTHING,
        FOLD_CHANGED_CONTROL_FLOW,
        FOLD_REMOVED_LAST_STMT,
        FOLD_ALTERED_LAST_STMT,
    };

    FoldResult fgFoldConditional(BasicBlock* block);

    PhaseStatus fgMorphBlocks();
    void fgMorphBlock(BasicBlock* block);
    void fgMorphStmts(BasicBlock* block);

    void fgMergeBlockReturn(BasicBlock* block);

    bool fgMorphBlockStmt(BasicBlock* block, Statement* stmt DEBUGARG(const char* msg));
    void fgMorphStmtBlockOps(BasicBlock* block, Statement* stmt);

    //------------------------------------------------------------------------------------------------------------
    // MorphMDArrayTempCache: a simple cache of compiler temporaries in the local variable table, used to minimize
    // the number of locals allocated when doing early multi-dimensional array operation expansion. Two types of
    // temps are created and cached (due to the two types of temps needed by the MD array expansion): TYP_INT and
    // TYP_REF. `GrabTemp` either returns an available temp from the cache or allocates a new temp and returns it
    // after adding it to the cache. `Reset` makes all the temps in the cache available for subsequent re-use.
    //
    class MorphMDArrayTempCache
    {
    private:
        class TempList
        {
        public:
            TempList(Compiler* compiler)
                : m_compiler(compiler), m_first(nullptr), m_insertPtr(&m_first), m_nextAvail(nullptr)
            {
            }

            unsigned GetTemp();

            void Reset()
            {
                m_nextAvail = m_first;
            }

        private:
            struct Node
            {
                Node(unsigned tmp) : next(nullptr), tmp(tmp)
                {
                }

                Node*    next;
                unsigned tmp;
            };

            Compiler* m_compiler;
            Node*     m_first;
            Node**    m_insertPtr;
            Node*     m_nextAvail;
        };

        TempList intTemps; // Temps for genActualType() == TYP_INT
        TempList refTemps; // Temps for TYP_REF

    public:
        MorphMDArrayTempCache(Compiler* compiler) : intTemps(compiler), refTemps(compiler)
        {
        }

        unsigned GrabTemp(var_types type);

        void Reset()
        {
            intTemps.Reset();
            refTemps.Reset();
        }
    };

    bool fgMorphArrayOpsStmt(MorphMDArrayTempCache* pTempCache, BasicBlock* block, Statement* stmt);
    PhaseStatus fgMorphArrayOps();

    void fgSetOptions();

#ifdef DEBUG
    void fgPreExpandQmarkChecks(GenTree* expr);
    void fgPostExpandQmarkChecks();
#endif

    IL_OFFSET fgFindBlockILOffset(BasicBlock* block);
    void fgFixEntryFlowForOSR();

    BasicBlock* fgSplitBlockAtBeginning(BasicBlock* curr);
    BasicBlock* fgSplitBlockAtEnd(BasicBlock* curr);
    BasicBlock* fgSplitBlockAfterStatement(BasicBlock* curr, Statement* stmt);
    BasicBlock* fgSplitBlockAfterNode(BasicBlock* curr, GenTree* node); // for LIR
    BasicBlock* fgSplitEdge(BasicBlock* curr, BasicBlock* succ);
    BasicBlock* fgSplitBlockBeforeTree(BasicBlock* block, Statement* stmt, GenTree* splitPoint, Statement** firstNewStmt, GenTree*** splitNodeUse);

    Statement* fgNewStmtFromTree(GenTree* tree, BasicBlock* block, const DebugInfo& di);
    Statement* fgNewStmtFromTree(GenTree* tree);
    Statement* fgNewStmtFromTree(GenTree* tree, BasicBlock* block);
    Statement* fgNewStmtFromTree(GenTree* tree, const DebugInfo& di);

    GenTreeQmark* fgGetTopLevelQmark(GenTree* expr, GenTree** ppDst = nullptr);
    bool fgExpandQmarkStmt(BasicBlock* block, Statement* stmt);
    void fgExpandQmarkNodes();

    bool fgSimpleLowerCastOfSmpOp(LIR::Range& range, GenTreeCast* cast);

#if FEATURE_LOOP_ALIGN
    bool shouldAlignLoop(FlowGraphNaturalLoop* loop, BasicBlock* top);
    PhaseStatus placeLoopAlignInstructions();
#endif

    // This field keep the R2R helper call that would be inserted to trigger the constructor
    // of the static class. It is set as nongc or gc static base if they are imported, so
    // CSE can eliminate the repeated call, or the chepeast helper function that triggers it.
    CorInfoHelpFunc m_preferredInitCctor;
    void            fgSetPreferredInitCctor();

    GenTree* fgInitThisClass();

    GenTreeCall* fgGetStaticsCCtorHelper(CORINFO_CLASS_HANDLE cls, CorInfoHelpFunc helper, uint32_t typeIndex = 0);

    GenTreeCall* fgGetSharedCCtor(CORINFO_CLASS_HANDLE cls);

    bool backendRequiresLocalVarLifetimes()
    {
        return !opts.MinOpts() || m_pLinearScan->willEnregisterLocalVars();
    }

    void fgLocalVarLiveness();

    void fgLocalVarLivenessInit();

    void fgPerNodeLocalVarLiveness(GenTree* node);
    void fgPerBlockLocalVarLiveness();

#if defined(FEATURE_HW_INTRINSICS)
    void fgPerNodeLocalVarLiveness(GenTreeHWIntrinsic* hwintrinsic);
#endif // FEATURE_HW_INTRINSICS

    void fgAddHandlerLiveVars(BasicBlock* block, VARSET_TP& ehHandlerLiveVars, MemoryKindSet& memoryLiveness);

    void fgLiveVarAnalysis(bool updateInternalOnly = false);

    void fgComputeLifeCall(VARSET_TP& life, GenTreeCall* call);

    void fgComputeLifeTrackedLocalUse(VARSET_TP& life, LclVarDsc& varDsc, GenTreeLclVarCommon* node);
    bool fgComputeLifeTrackedLocalDef(VARSET_TP&           life,
                                      VARSET_VALARG_TP     keepAliveVars,
                                      LclVarDsc&           varDsc,
                                      GenTreeLclVarCommon* node);
    bool fgComputeLifeUntrackedLocal(VARSET_TP&           life,
                                     VARSET_VALARG_TP     keepAliveVars,
                                     LclVarDsc&           varDsc,
                                     GenTreeLclVarCommon* lclVarNode);
    bool fgComputeLifeLocal(VARSET_TP& life, VARSET_VALARG_TP keepAliveVars, GenTree* lclVarNode);

    GenTree* fgTryRemoveDeadStoreEarly(Statement* stmt, GenTreeLclVarCommon* dst);

    void fgComputeLife(VARSET_TP&       life,
                       GenTree*         startNode,
                       GenTree*         endNode,
                       VARSET_VALARG_TP volatileVars,
                       bool* pStmtInfoDirty DEBUGARG(bool* treeModf));

    void fgComputeLifeLIR(VARSET_TP& life, BasicBlock* block, VARSET_VALARG_TP volatileVars);

    bool fgTryRemoveNonLocal(GenTree* node, LIR::Range* blockRange);

    bool fgTryRemoveDeadStoreLIR(GenTree* store, GenTreeLclVarCommon* lclNode, BasicBlock* block);

    bool fgRemoveDeadStore(GenTree**        pTree,
                           LclVarDsc*       varDsc,
                           VARSET_VALARG_TP life,
                           bool*            doAgain,
                           bool*            pStmtInfoDirty,
                           bool* pStoreRemoved DEBUGARG(bool* treeModf));

    void fgInterBlockLocalVarLiveness();

    // Blocks: convenience methods for enabling range-based `for` iteration over the function's blocks, e.g.:
    // 1.   for (BasicBlock* const block : compiler->Blocks()) ...
    // 2.   for (BasicBlock* const block : compiler->Blocks(startBlock)) ...
    // 3.   for (BasicBlock* const block : compiler->Blocks(startBlock, endBlock)) ...
    // In case (1), the block list can be empty. In case (2), `startBlock` can be nullptr. In case (3),
    // both `startBlock` and `endBlock` must be non-null.
    //
    BasicBlockSimpleList Blocks() const
    {
        return BasicBlockSimpleList(fgFirstBB);
    }

    BasicBlockSimpleList Blocks(BasicBlock* startBlock) const
    {
        return BasicBlockSimpleList(startBlock);
    }

    BasicBlockRangeList Blocks(BasicBlock* startBlock, BasicBlock* endBlock) const
    {
        return BasicBlockRangeList(startBlock, endBlock);
    }

    // This array, managed by the SSA numbering infrastructure, keeps "outlined composite SSA numbers".
    // See "SsaNumInfo::GetNum" for more details on when this is needed.
    JitExpandArrayStack<unsigned>* m_outlinedCompositeSsaNums;

    // This map tracks nodes whose value numbers explicitly or implicitly depend on memory states.
    // The map provides the entry block of the most closely enclosing loop that
    // defines the memory region accessed when defining the nodes's VN.
    //
    // This information should be consulted when considering hoisting node out of a loop, as the VN
    // for the node will only be valid within the indicated loop.
    //
    // It is not fine-grained enough to track memory dependence within loops, so cannot be used
    // for more general code motion.
    //
    // If a node does not have an entry in the map we currently assume the VN is not memory dependent
    // and so memory does not constrain hoisting.
    //
    typedef JitHashTable<GenTree*, JitPtrKeyFuncs<GenTree>, BasicBlock*> NodeToLoopMemoryBlockMap;
    NodeToLoopMemoryBlockMap* m_nodeToLoopMemoryBlockMap;
    NodeToLoopMemoryBlockMap* GetNodeToLoopMemoryBlockMap()
    {
        if (m_nodeToLoopMemoryBlockMap == nullptr)
        {
            m_nodeToLoopMemoryBlockMap = new (getAllocator()) NodeToLoopMemoryBlockMap(getAllocator());
        }
        return m_nodeToLoopMemoryBlockMap;
    }

    typedef JitHashTable<void*, JitPtrKeyFuncs<void>, CORINFO_RUNTIME_LOOKUP> SignatureToLookupInfoMap;
    SignatureToLookupInfoMap* m_signatureToLookupInfoMap;
    SignatureToLookupInfoMap* GetSignatureToLookupInfoMap()
    {
        if (m_signatureToLookupInfoMap == nullptr)
        {
            m_signatureToLookupInfoMap = new (getAllocator()) SignatureToLookupInfoMap(getAllocator());
        }
        return m_signatureToLookupInfoMap;
    }

#ifdef SWIFT_SUPPORT
    typedef JitHashTable<CORINFO_CLASS_HANDLE, JitPtrKeyFuncs<struct CORINFO_CLASS_STRUCT_>, CORINFO_SWIFT_LOWERING*> SwiftLoweringMap;
    SwiftLoweringMap* m_swiftLoweringCache;
    const CORINFO_SWIFT_LOWERING* GetSwiftLowering(CORINFO_CLASS_HANDLE clsHnd);
#endif

    void optRecordLoopMemoryDependence(GenTree* tree, BasicBlock* block, ValueNum memoryVN);
    void optCopyLoopMemoryDependence(GenTree* fromTree, GenTree* toTree);

    inline bool PreciseRefCountsRequired();

    // Performs SSA conversion.
    PhaseStatus fgSsaBuild();

    // Reset any data structures to the state expected by "fgSsaBuild", so it can be run again.
    void fgResetForSsa();

    unsigned fgSsaPassesCompleted; // Number of times fgSsaBuild has been run.
    bool     fgSsaValid;           // True if SSA info is valid and can be cross-checked versus IR

#ifdef DEBUG
    void DumpSsaSummary();
#endif

    // Returns "true" if this is a special variable that is never zero initialized in the prolog.
    inline bool fgVarIsNeverZeroInitializedInProlog(unsigned varNum);

    // Returns "true" if the variable needs explicit zero initialization.
    inline bool fgVarNeedsExplicitZeroInit(unsigned varNum, bool bbInALoop, bool bbIsReturn);

    // The value numbers for this compilation.
    ValueNumStore* vnStore;
    class ValueNumberState* vnState;

public:
    ValueNumStore* GetValueNumStore()
    {
        return vnStore;
    }

    // Do value numbering (assign a value number to each
    // tree node).
    PhaseStatus fgValueNumber();

    void fgValueNumberLocalStore(GenTree*             storeNode,
                                 GenTreeLclVarCommon* lclDefNode,
                                 ssize_t              offset,
                                 unsigned             storeSize,
                                 ValueNumPair         value,
                                 bool                 normalize = true);

    void fgValueNumberArrayElemLoad(GenTree* loadTree, VNFuncApp* addrFunc);

    void fgValueNumberArrayElemStore(GenTree* storeNode, VNFuncApp* addrFunc, unsigned storeSize, ValueNum value);

    void fgValueNumberFieldLoad(GenTree* loadTree, GenTree* baseAddr, FieldSeq* fieldSeq, ssize_t offset);

    void fgValueNumberFieldStore(
        GenTree* storeNode, GenTree* baseAddr, FieldSeq* fieldSeq, ssize_t offset, unsigned storeSize, ValueNum value);

    static bool fgGetStaticFieldSeqAndAddress(ValueNumStore* vnStore, GenTree* tree, ssize_t* byteOffset, FieldSeq** pFseq);

    bool fgValueNumberConstLoad(GenTreeIndir* tree);

    // Compute the value number for a byref-exposed load of the given type via the given pointerVN.
    ValueNum fgValueNumberByrefExposedLoad(var_types type, ValueNum pointerVN);

    unsigned fgVNPassesCompleted; // Number of times fgValueNumber has been run.

    // Utility functions for fgValueNumber.

    // Perform value-numbering for the trees in "blk".
    void fgValueNumberBlock(BasicBlock* blk);

    // Requires that "entryBlock" is the header block of "loop" and that "loop" is the
    // innermost loop of which "entryBlock" is the entry.  Returns the value number that should be
    // assumed for the memoryKind at the start "entryBlk".
    ValueNum fgMemoryVNForLoopSideEffects(MemoryKind memoryKind, BasicBlock* entryBlock, FlowGraphNaturalLoop* loop);

    // Called when an operation (performed by "tree", described by "msg") may cause the GcHeap to be mutated.
    // As GcHeap is a subset of ByrefExposed, this will also annotate the ByrefExposed mutation.
    void fgMutateGcHeap(GenTree* tree DEBUGARG(const char* msg));

    // Called when an operation (performed by "tree", described by "msg") may cause an address-exposed local to be
    // mutated.
    void fgMutateAddressExposedLocal(GenTree* tree DEBUGARG(const char* msg));

    // For a GC heap store at curTree, record the new curMemoryVN's and update curTree's MemorySsaMap.
    // As GcHeap is a subset of ByrefExposed, this will also record the ByrefExposed store.
    void recordGcHeapStore(GenTree* curTree, ValueNum gcHeapVN DEBUGARG(const char* msg));

    // For a store to an address-exposed local at curTree, record the new curMemoryVN and update curTree's MemorySsaMap.
    void recordAddressExposedLocalStore(GenTree* curTree, ValueNum memoryVN DEBUGARG(const char* msg));

    void fgSetCurrentMemoryVN(MemoryKind memoryKind, ValueNum newMemoryVN);

    // Tree caused an update in the current memory VN.  If "tree" has an associated heap SSA #, record that
    // value in that SSA #.
    void fgValueNumberRecordMemorySsa(MemoryKind memoryKind, GenTree* tree);

    // The input 'tree' is a leaf node that is a constant
    // Assign the proper value number to the tree
    void fgValueNumberTreeConst(GenTree* tree);

    // If the constant has a field sequence associated with it, then register
    void fgValueNumberRegisterConstFieldSeq(GenTreeIntCon* tree);

    // If the VN store has been initialized, reassign the
    // proper value number to the constant tree.
    void fgUpdateConstTreeValueNumber(GenTree* tree);

    // Assumes that all inputs to "tree" have had value numbers assigned; assigns a VN to tree.
    void fgValueNumberTree(GenTree* tree);

    void fgValueNumberStore(GenTree* tree);

    void fgValueNumberSsaVarDef(GenTreeLclVarCommon* lcl);

    // Does value-numbering for a cast tree.
    void fgValueNumberCastTree(GenTree* tree);

    // Does value-numbering for a bitcast tree.
    void fgValueNumberBitCast(GenTree* tree);

    // Does value-numbering for an intrinsic tree.
    void fgValueNumberIntrinsic(GenTree* tree);

    void fgValueNumberArrIndexAddr(GenTreeArrAddr* arrAddr);

#ifdef FEATURE_HW_INTRINSICS
    // Does value-numbering for a GT_HWINTRINSIC tree
    void fgValueNumberHWIntrinsic(GenTreeHWIntrinsic* tree);
#endif // FEATURE_HW_INTRINSICS

    // Does value-numbering for a call.  We interpret some helper calls.
    void fgValueNumberCall(GenTreeCall* call);

    // Does value-numbering for a special intrinsic call.
    bool fgValueNumberSpecialIntrinsic(GenTreeCall* call);

    // Does value-numbering for a helper representing a cast operation.
    void fgValueNumberCastHelper(GenTreeCall* call);

    // Does value-numbering for a helper "call" that has a VN function symbol "vnf".
    void fgValueNumberHelperCallFunc(GenTreeCall* call, VNFunc vnf, ValueNumPair vnpExc);

    // Requires "helpCall" to be a helper call.  Assigns it a value number;
    // we understand the semantics of some of the calls.  Returns "true" if
    // the call may modify the heap (we assume arbitrary memory side effects if so).
    bool fgValueNumberHelperCall(GenTreeCall* helpCall);

    // Requires that "helpFunc" is one of the pure Jit Helper methods.
    // Returns the corresponding VNFunc to use for value numbering
    VNFunc fgValueNumberJitHelperMethodVNFunc(CorInfoHelpFunc helpFunc);

    // Adds the exception set for the current tree node which has a memory indirection operation
    void fgValueNumberAddExceptionSetForIndirection(GenTree* tree, GenTree* baseAddr);

    // Adds the exception sets for the current tree node which is performing a division or modulus operation
    void fgValueNumberAddExceptionSetForDivision(GenTree* tree);

    // Adds the exception set for the current tree node which is performing a overflow checking operation
    void fgValueNumberAddExceptionSetForOverflow(GenTree* tree);

    // Adds the exception set for the current tree node which is performing a bounds check operation
    void fgValueNumberAddExceptionSetForBoundsCheck(GenTree* tree);

    // Adds the exception set for the current tree node which is performing a ckfinite operation
    void fgValueNumberAddExceptionSetForCkFinite(GenTree* tree);

    // Adds the exception sets for the current tree node
    void fgValueNumberAddExceptionSet(GenTree* tree);

#ifdef DEBUG
    void fgDebugCheckExceptionSets();
#endif

    // These are the current value number for the memory implicit variables while
    // doing value numbering.  These are the value numbers under the "liberal" interpretation
    // of memory values; the "conservative" interpretation needs no VN, since every access of
    // memory yields an unknown value.
    ValueNum fgCurMemoryVN[MemoryKindCount];

    // Return a "pseudo"-class handle for an array element type. If `elemType` is TYP_STRUCT,
    // `elemStructType` is the struct handle (it must be non-null and have a low-order zero bit).
    // Otherwise, `elemTyp` is encoded by left-shifting by 1 and setting the low-order bit to 1.
    // Decode the result by calling `DecodeElemType`.
    static CORINFO_CLASS_HANDLE EncodeElemType(var_types elemTyp, CORINFO_CLASS_HANDLE elemStructType)
    {
        if (elemStructType != nullptr)
        {
            assert(varTypeIsStruct(elemTyp) || elemTyp == TYP_REF || elemTyp == TYP_BYREF ||
                   varTypeIsIntegral(elemTyp));
            assert((size_t(elemStructType) & 0x1) == 0x0); // Make sure the encoding below is valid.
            return elemStructType;
        }
        else
        {
            assert(elemTyp != TYP_STRUCT);
            elemTyp = varTypeToSigned(elemTyp);
            return CORINFO_CLASS_HANDLE(size_t(elemTyp) << 1 | 0x1);
        }
    }

    // Decodes a pseudo-class handle encoded by `EncodeElemType`. Returns TYP_STRUCT if `clsHnd` represents
    // a struct (in which case `clsHnd` is the struct handle). Otherwise, returns the primitive var_types
    // value it represents.
    static var_types DecodeElemType(CORINFO_CLASS_HANDLE clsHnd)
    {
        size_t clsHndVal = size_t(clsHnd);
        if (clsHndVal & 0x1)
        {
            return var_types(clsHndVal >> 1);
        }
        else
        {
            return TYP_STRUCT;
        }
    }

    bool GetObjectHandleAndOffset(GenTree* tree, ssize_t* byteOffset, CORINFO_OBJECT_HANDLE* pObj);

    // Convert a BYTE which represents the VM's CorInfoGCtype to the JIT's var_types
    var_types getJitGCType(BYTE gcType);

    // Returns true if the provided type should be treated as a primitive type
    // for the unmanaged calling conventions.
    bool isNativePrimitiveStructType(CORINFO_CLASS_HANDLE clsHnd);

    enum structPassingKind
    {
        SPK_Unknown,       // Invalid value, never returned
        SPK_PrimitiveType, // The struct is passed/returned using a primitive type.
        SPK_EnclosingType, // Like SPK_Primitive type, but used for return types that
                           //  require a primitive type temp that is larger than the struct size.
                           //  Currently used for structs of size 3, 5, 6, or 7 bytes.
        SPK_ByValue,       // The struct is passed/returned by value (using the ABI rules)
                           //  for ARM64 and UNIX_X64 in multiple registers. (when all of the
                           //   parameters registers are used, then the stack will be used)
                           //  for X86 passed on the stack, for ARM32 passed in registers
                           //   or the stack or split between registers and the stack.
        SPK_ByValueAsHfa,  // The struct is passed/returned as an HFA in multiple registers.
        SPK_ByReference
    }; // The struct is passed/returned by reference to a copy/buffer.

    // Get the "primitive" type that is used when we are given a struct of size 'structSize'.
    // For pointer sized structs the 'clsHnd' is used to determine if the struct contains GC ref.
    // A "primitive" type is one of the scalar types: byte, short, int, long, ref, float, double
    // If we can't or shouldn't use a "primitive" type then TYP_UNKNOWN is returned.
    //
    // isVarArg is passed for use on Windows Arm64 to change the decision returned regarding
    // hfa types.
    //
    var_types getPrimitiveTypeForStruct(unsigned structSize, CORINFO_CLASS_HANDLE clsHnd, bool isVarArg);

    // Get the type that is used to pass values of the given struct type.
    // isVarArg is passed for use on Windows Arm64 to change the decision returned regarding
    // hfa types.
    //
    var_types getArgTypeForStruct(CORINFO_CLASS_HANDLE clsHnd,
                                  structPassingKind*   wbPassStruct,
                                  bool                 isVarArg,
                                  unsigned             structSize);

    // Get the type that is used to return values of the given struct type.
    // If the size is unknown, pass 0 and it will be determined from 'clsHnd'.
    var_types getReturnTypeForStruct(CORINFO_CLASS_HANDLE     clsHnd,
                                     CorInfoCallConvExtension callConv,
                                     structPassingKind*       wbPassStruct = nullptr,
                                     unsigned                 structSize   = 0);

#ifdef DEBUG
    // Print a representation of "vnp" or "vn" on standard output.
    // If "level" is non-zero, we also print out a partial expansion of the value.
    void vnpPrint(ValueNumPair vnp, unsigned level);
    void vnPrint(ValueNum vn, unsigned level);
#endif

    // Dominator computation member functions
    // Not exposed outside Compiler
protected:
    void fgComputeReturnBlocks(); // Initialize fgReturnBlocks to a list of BBJ_RETURN blocks.

    // Remove blocks determined to be unreachable by the 'canRemoveBlock'.
    template <typename CanRemoveBlockBody>
    bool fgRemoveUnreachableBlocks(CanRemoveBlockBody canRemoveBlock);

    PhaseStatus fgComputeDominators(); // Compute dominators

    bool fgRemoveDeadBlocks(); // Identify and remove dead blocks.

public:
    enum GCPollType
    {
        GCPOLL_NONE,
        GCPOLL_CALL,
        GCPOLL_INLINE
    };

    // Initialize the per-block variable sets (used for liveness analysis).
    void fgInitBlockVarSets();

    PhaseStatus StressSplitTree();
    void SplitTreesRandomly();
    void SplitTreesRemoveCommas();

    template <bool (Compiler::*ExpansionFunction)(BasicBlock**, Statement*, GenTreeCall*)>
    PhaseStatus fgExpandHelper(bool skipRarelyRunBlocks);

    template <bool (Compiler::*ExpansionFunction)(BasicBlock**, Statement*, GenTreeCall*)>
    bool fgExpandHelperForBlock(BasicBlock** pBlock);

    PhaseStatus fgExpandRuntimeLookups();
    bool fgExpandRuntimeLookupsForCall(BasicBlock** pBlock, Statement* stmt, GenTreeCall* call);

    PhaseStatus fgExpandThreadLocalAccess();
    bool fgExpandThreadLocalAccessForCall(BasicBlock** pBlock, Statement* stmt, GenTreeCall* call);
    bool fgExpandThreadLocalAccessForCallNativeAOT(BasicBlock** pBlock, Statement* stmt, GenTreeCall* call);

    PhaseStatus fgExpandStaticInit();
    bool fgExpandStaticInitForCall(BasicBlock** pBlock, Statement* stmt, GenTreeCall* call);

    PhaseStatus fgVNBasedIntrinsicExpansion();
    bool fgVNBasedIntrinsicExpansionForCall(BasicBlock** pBlock, Statement* stmt, GenTreeCall* call);
    bool fgVNBasedIntrinsicExpansionForCall_ReadUtf8(BasicBlock** pBlock, Statement* stmt, GenTreeCall* call);

    PhaseStatus fgLateCastExpansion();
    bool fgLateCastExpansionForCall(BasicBlock** pBlock, Statement* stmt, GenTreeCall* call);

    PhaseStatus fgInsertGCPolls();
    BasicBlock* fgCreateGCPoll(GCPollType pollType, BasicBlock* block);

public:
    // For many purposes, it is desirable to be able to enumerate the *distinct* targets of a switch statement,
    // skipping duplicate targets.  (E.g., in flow analyses that are only interested in the set of possible targets.)
    // SwitchUniqueSuccSet contains the non-duplicated switch successor edges.
    // Code that modifies the flowgraph (such as by renumbering blocks) must call Compiler::InvalidateUniqueSwitchSuccMap,
    // and code that modifies the targets of a switch block must call Compiler::fgInvalidateSwitchDescMapEntry.
    // If the unique targets of a switch block are needed later, they will be recomputed, ensuring they're up-to-date.
    struct SwitchUniqueSuccSet
    {
        unsigned   numDistinctSuccs; // Number of distinct targets of the switch.
        FlowEdge** nonDuplicates;    // Array of "numDistinctSuccs", containing all the distinct switch target
                                     // successor edges.
    };

    typedef JitHashTable<BasicBlock*, JitPtrKeyFuncs<BasicBlock>, SwitchUniqueSuccSet> BlockToSwitchDescMap;

private:
    // Maps BasicBlock*'s that end in switch statements to SwitchUniqueSuccSets that allow
    // iteration over only the distinct successors.
    BlockToSwitchDescMap* m_switchDescMap;

public:
    BlockToSwitchDescMap* GetSwitchDescMap(bool createIfNull = true)
    {
        if ((m_switchDescMap == nullptr) && createIfNull)
        {
            m_switchDescMap = new (getAllocator()) BlockToSwitchDescMap(getAllocator());
        }
        return m_switchDescMap;
    }

    // Invalidate the map of unique switch block successors. For example, since the hash key of the map
    // depends on block numbers, we must invalidate the map when the blocks are renumbered, to ensure that
    // we don't accidentally look up and return the wrong switch data.
    void InvalidateUniqueSwitchSuccMap()
    {
        m_switchDescMap = nullptr;
    }

    // Requires "switchBlock" to be a block that ends in a switch.  Returns
    // the corresponding SwitchUniqueSuccSet.
    SwitchUniqueSuccSet GetDescriptorForSwitch(BasicBlock* switchBlk);

    // Remove the "SwitchUniqueSuccSet" of "switchBlk" in the BlockToSwitchDescMap.
    void fgInvalidateSwitchDescMapEntry(BasicBlock* switchBlk);

    BasicBlock* fgFirstBlockOfHandler(BasicBlock* block);

    bool fgIsFirstBlockOfFilterOrHandler(BasicBlock* block);

    FlowEdge* fgGetPredForBlock(BasicBlock* block, BasicBlock* blockPred);

    FlowEdge* fgGetPredForBlock(BasicBlock* block, BasicBlock* blockPred, FlowEdge*** ptrToPred);

    void fgRemoveRefPred(FlowEdge* edge);

    FlowEdge* fgRemoveAllRefPreds(BasicBlock* block, BasicBlock* blockPred);

    void fgRemoveBlockAsPred(BasicBlock* block);

    void fgChangeSwitchBlock(BasicBlock* oldSwitchBlock, BasicBlock* newSwitchBlock);

    void fgChangeEhfBlock(BasicBlock* oldBlock, BasicBlock* newBlock);

    void fgReplaceEhfSuccessor(BasicBlock* block, BasicBlock* oldSucc, BasicBlock* newSucc);

    void fgRemoveEhfSuccessor(BasicBlock* block, const unsigned succIndex);
    
    void fgRemoveEhfSuccessor(FlowEdge* succEdge);

    void fgReplaceJumpTarget(BasicBlock* block, BasicBlock* oldTarget, BasicBlock* newTarget);

    void fgReplacePred(FlowEdge* edge, BasicBlock* const newPred);

    // initializingPreds is only 'true' when we are computing preds in fgLinkBasicBlocks()
    template <bool initializingPreds = false>
    FlowEdge* fgAddRefPred(BasicBlock* block, BasicBlock* blockPred, FlowEdge* oldEdge = nullptr);

private:
    FlowEdge** fgGetPredInsertPoint(BasicBlock* blockPred, BasicBlock* newTarget);

public:
    void fgRedirectTargetEdge(BasicBlock* block, BasicBlock* newTarget);

    void fgRedirectTrueEdge(BasicBlock* block, BasicBlock* newTarget);

    void fgRedirectFalseEdge(BasicBlock* block, BasicBlock* newTarget);

    void fgFindBasicBlocks();

    bool fgCheckEHCanInsertAfterBlock(BasicBlock* blk, unsigned regionIndex, bool putInTryRegion);

    BasicBlock* fgFindInsertPoint(unsigned    regionIndex,
                                  bool        putInTryRegion,
                                  BasicBlock* startBlk,
                                  BasicBlock* endBlk,
                                  BasicBlock* nearBlk,
                                  BasicBlock* jumpBlk,
                                  bool        runRarely);

    unsigned fgGetNestingLevel(BasicBlock* block, unsigned* pFinallyNesting = nullptr);

    PhaseStatus fgPostImportationCleanup();

    void fgRemoveStmt(BasicBlock* block, Statement* stmt DEBUGARG(bool isUnlink = false));
    void fgUnlinkStmt(BasicBlock* block, Statement* stmt);

    bool fgCheckRemoveStmt(BasicBlock* block, Statement* stmt);

    PhaseStatus fgCanonicalizeFirstBB();

    void fgSetEHRegionForNewPreheaderOrExit(BasicBlock* preheader);

    void fgUnreachableBlock(BasicBlock* block);

    void fgRemoveConditionalJump(BasicBlock* block);

    BasicBlock* fgLastBBInMainFunction();

    BasicBlock* fgEndBBAfterMainFunction();

    BasicBlock* fgGetDomSpeculatively(const BasicBlock* block);

    void fgUnlinkRange(BasicBlock* bBeg, BasicBlock* bEnd);

    BasicBlock* fgRemoveBlock(BasicBlock* block, bool unreachable);

    void fgPrepareCallFinallyRetForRemoval(BasicBlock* block);

    bool fgCanCompactBlocks(BasicBlock* block, BasicBlock* bNext);

    void fgCompactBlocks(BasicBlock* block, BasicBlock* bNext);

    BasicBlock* fgConnectFallThrough(BasicBlock* bSrc, BasicBlock* bDst);

    bool fgRenumberBlocks();

    bool fgExpandRarelyRunBlocks();

    bool fgEhAllowsMoveBlock(BasicBlock* bBefore, BasicBlock* bAfter);

    void fgMoveBlocksAfter(BasicBlock* bStart, BasicBlock* bEnd, BasicBlock* insertAfterBlk);

    PhaseStatus fgHeadTailMerge(bool early);
    bool fgHeadMerge(BasicBlock* block, bool early);
    bool fgTryOneHeadMerge(BasicBlock* block, bool early);
    bool gtTreeContainsTailCall(GenTree* tree);
    bool fgCanMoveFirstStatementIntoPred(bool early, Statement* firstStmt, BasicBlock* pred);

    enum FG_RELOCATE_TYPE
    {
        FG_RELOCATE_TRY,    // relocate the 'try' region
        FG_RELOCATE_HANDLER // relocate the handler region (including the filter if necessary)
    };
    BasicBlock* fgRelocateEHRange(unsigned regionIndex, FG_RELOCATE_TYPE relocateType);

    bool fgIsIntraHandlerPred(BasicBlock* predBlock, BasicBlock* block);
    bool fgAnyIntraHandlerPreds(BasicBlock* block);
    void fgInsertFuncletPrologBlock(BasicBlock* block);
    void        fgCreateFuncletPrologBlocks();
    PhaseStatus fgCreateFunclets();
#if defined(FEATURE_EH_WINDOWS_X86)
    bool fgRelocateEHRegions();
#endif // FEATURE_EH_WINDOWS_X86

    bool fgOptimizeUncondBranchToSimpleCond(BasicBlock* block, BasicBlock* target);

    bool fgBlockEndFavorsTailDuplication(BasicBlock* block, unsigned lclNum);

    bool fgBlockIsGoodTailDuplicationCandidate(BasicBlock* block, unsigned* lclNum);

    bool fgOptimizeEmptyBlock(BasicBlock* block);

    bool fgOptimizeBranchToEmptyUnconditional(BasicBlock* block, BasicBlock* bDest);

    bool fgOptimizeBranch(BasicBlock* bJump);

    bool fgOptimizeSwitchBranches(BasicBlock* block);

    bool fgOptimizeSwitchJumps();
#ifdef DEBUG
    void fgPrintEdgeWeights();
#endif
    PhaseStatus fgComputeBlockAndEdgeWeights();
    bool fgComputeMissingBlockWeights(weight_t* returnWeight);
    bool fgComputeCalledCount(weight_t returnWeight);
    PhaseStatus fgComputeEdgeWeights();

    bool fgReorderBlocks(bool useProfile);

    bool fgFuncletsAreCold();

    PhaseStatus fgDetermineFirstColdBlock();

    bool fgIsForwardBranch(BasicBlock* bJump, BasicBlock* bDest, BasicBlock* bSrc = nullptr);

    bool fgUpdateFlowGraph(bool doTailDup = false, bool isPhase = false);
    PhaseStatus fgUpdateFlowGraphPhase();

    PhaseStatus fgDfsBlocksAndRemove();

    PhaseStatus fgFindOperOrder();

    // method that returns if you should split here
    typedef bool(fgSplitPredicate)(GenTree* tree, GenTree* parent, fgWalkData* data);

    PhaseStatus fgSetBlockOrder();
    bool fgHasCycleWithoutGCSafePoint();

    template<typename VisitPreorder, typename VisitPostorder, typename VisitEdge>
    unsigned fgRunDfs(VisitPreorder assignPreorder, VisitPostorder assignPostorder, VisitEdge visitEdge);

    FlowGraphDfsTree* fgComputeDfs();
    void fgInvalidateDfsTree();

    void fgRemoveReturnBlock(BasicBlock* block);

    void fgConvertBBToThrowBB(BasicBlock* block);

    bool fgCastNeeded(GenTree* tree, var_types toType);

    void fgLoopCallTest(BasicBlock* srcBB, BasicBlock* dstBB);
    void fgLoopCallMark();

    unsigned fgGetCodeEstimate(BasicBlock* block);

#if DUMP_FLOWGRAPHS
    enum class PhasePosition
    {
        PrePhase,
        PostPhase
    };
    const char* fgProcessEscapes(const char* nameIn, escapeMapping_t* map);
    static void fgDumpTree(FILE* fgxFile, GenTree* const tree);
    FILE* fgOpenFlowGraphFile(bool* wbDontClose, Phases phase, PhasePosition pos, const char* type);
    bool fgDumpFlowGraph(Phases phase, PhasePosition pos);
    void fgDumpFlowGraphLoops(FILE* file);
#endif // DUMP_FLOWGRAPHS

#ifdef DEBUG

    void fgDispBBLiveness(BasicBlock* block);
    void fgDispBBLiveness();
    void fgTableDispBasicBlock(const BasicBlock* block,
        const BasicBlock* nextBlock = nullptr,
        bool printEdgeLikelihoods = true,
        int blockTargetFieldWidth = 21,
        int ibcColWidth = 0);
    void fgDispBasicBlocks(BasicBlock* firstBlock, BasicBlock* lastBlock, bool dumpTrees);
    void fgDispBasicBlocks(bool dumpTrees = false);
    void fgDumpStmtTree(const BasicBlock* block, Statement* stmt);
    void fgDumpBlock(BasicBlock* block);
    void fgDumpTrees(BasicBlock* firstBlock, BasicBlock* lastBlock);

    void fgDumpBlockMemorySsaIn(BasicBlock* block);
    void fgDumpBlockMemorySsaOut(BasicBlock* block);

    static fgWalkPreFn fgStress64RsltMulCB;
    void               fgStress64RsltMul();
    void               fgDebugCheckUpdate();

    void fgDebugCheckBBNumIncreasing();
    void fgDebugCheckBBlist(bool checkBBNum = false, bool checkBBRefs = true);
    void fgDebugCheckBlockLinks();
    void fgDebugCheckLinks(bool morphTrees = false);
    void fgDebugCheckStmtsList(BasicBlock* block, bool morphTrees);
    void fgDebugCheckNodeLinks(BasicBlock* block, Statement* stmt);
    void fgDebugCheckLinkedLocals();
    void fgDebugCheckNodesUniqueness();
    void fgDebugCheckLoops();
    void fgDebugCheckSsa();

    void fgDebugCheckTypes(GenTree* tree);
    void fgDebugCheckFlags(GenTree* tree, BasicBlock* block);
    void fgDebugCheckDispFlags(GenTree* tree, GenTreeFlags dispFlags, GenTreeDebugFlags debugFlags);
    void fgDebugCheckFlagsHelper(GenTree* tree, GenTreeFlags actualFlags, GenTreeFlags expectedFlags);
    void fgDebugCheckTryFinallyExits();
    void fgDebugCheckProfileWeights();
    bool fgDebugCheckProfileWeights(ProfileChecks checks);
    bool fgDebugCheckIncomingProfileData(BasicBlock* block, ProfileChecks checks);
    bool fgDebugCheckOutgoingProfileData(BasicBlock* block, ProfileChecks checks);

    void fgDebugCheckFlowGraphAnnotations();

#endif // DEBUG

    static bool fgProfileWeightsEqual(weight_t weight1, weight_t weight2, weight_t epsilon = 0.01);
    static bool fgProfileWeightsConsistent(weight_t weight1, weight_t weight2);

    static GenTree* fgGetFirstNode(GenTree* tree);

    //--------------------- Walking the trees in the IR -----------------------

    struct fgWalkData
    {
        Compiler*     compiler;
        fgWalkPreFn*  wtprVisitorFn;
        fgWalkPostFn* wtpoVisitorFn;
        void*         pCallbackData; // user-provided data
        GenTree*      parent;        // parent of current node, provided to callback
        bool          wtprLclsOnly;  // whether to only visit lclvar nodes
#ifdef DEBUG
        bool printModified; // callback can use this
#endif
    };

    fgWalkResult fgWalkTreePre(GenTree**    pTree,
                               fgWalkPreFn* visitor,
                               void*        pCallBackData = nullptr,
                               bool         lclVarsOnly   = false,
                               bool         computeStack  = false);

    fgWalkResult fgWalkTree(GenTree**     pTree,
                            fgWalkPreFn*  preVisitor,
                            fgWalkPostFn* postVisitor,
                            void*         pCallBackData = nullptr);

    void fgWalkAllTreesPre(fgWalkPreFn* visitor, void* pCallBackData);

    //----- Postorder

    fgWalkResult fgWalkTreePost(GenTree**     pTree,
                                fgWalkPostFn* visitor,
                                void*         pCallBackData = nullptr,
                                bool          computeStack  = false);

#ifdef DEBUG
    void fgInvalidateBBLookup();
#endif // DEBUG

    /**************************************************************************
     *                          PROTECTED
     *************************************************************************/

protected:
    friend class SsaBuilder;
    friend class ValueNumberState;

    //--------------------- Detect the basic blocks ---------------------------

    BasicBlock** fgBBs; // Table of pointers to the BBs

    void        fgInitBBLookup();
    BasicBlock* fgLookupBB(unsigned addr);

    bool fgCanSwitchToOptimized();
    void fgSwitchToOptimized(const char* reason);

    bool fgMayExplicitTailCall();

    void fgFindJumpTargets(const BYTE* codeAddr, IL_OFFSET codeSize, FixedBitVect* jumpTarget);

    void fgMarkBackwardJump(BasicBlock* startBlock, BasicBlock* endBlock);

    void fgLinkBasicBlocks();

    unsigned fgMakeBasicBlocks(const BYTE* codeAddr, IL_OFFSET codeSize, FixedBitVect* jumpTarget);

    void fgCheckBasicBlockControlFlow();

    void fgControlFlowPermitted(BasicBlock* blkSrc,
                                BasicBlock* blkDest,
                                bool        IsLeave = false /* is the src a leave block */);

    bool fgFlowToFirstBlockOfInnerTry(BasicBlock* blkSrc, BasicBlock* blkDest, bool sibling);

    void fgObserveInlineConstants(OPCODE opcode, const FgStack& stack, bool isInlining);

    void fgAdjustForAddressExposedOrWrittenThis();

    unsigned fgStressBBProf()
    {
#ifdef DEBUG
        unsigned result = JitConfig.JitStressBBProf();
        if (result == 0)
        {
            if (compStressCompile(STRESS_BB_PROFILE, 15))
            {
                result = 1;
            }
        }
        return result;
#else
        return 0;
#endif
    }

    bool fgHaveProfileData();
    bool fgHaveProfileWeights();
    bool fgGetProfileWeightForBasicBlock(IL_OFFSET offset, weight_t* weight);

    Instrumentor* fgCountInstrumentor;
    Instrumentor* fgHistogramInstrumentor;
    Instrumentor* fgValueInstrumentor;

    PhaseStatus fgPrepareToInstrumentMethod();
    PhaseStatus fgInstrumentMethod();
    PhaseStatus fgIncorporateProfileData();
    bool        fgIncorporateBlockCounts();
    bool        fgIncorporateEdgeCounts();

public:
    const char*                            fgPgoFailReason;
    bool                                   fgPgoDisabled;
    ICorJitInfo::PgoSource                 fgPgoSource;
    ICorJitInfo::PgoInstrumentationSchema* fgPgoSchema;
    BYTE*                                  fgPgoData;
    UINT32                                 fgPgoSchemaCount;
    HRESULT                                fgPgoQueryResult;
    UINT32                                 fgNumProfileRuns;
    UINT32                                 fgPgoBlockCounts;
    UINT32                                 fgPgoEdgeCounts;
    UINT32                                 fgPgoClassProfiles;
    UINT32                                 fgPgoMethodProfiles;
    unsigned                               fgPgoInlineePgo;
    unsigned                               fgPgoInlineeNoPgo;
    unsigned                               fgPgoInlineeNoPgoSingleBlock;
    bool                                   fgPgoHaveWeights;
    bool                                   fgPgoSynthesized;
    bool                                   fgPgoConsistent;

#ifdef DEBUG
    bool                                   fgPgoConsistentCheck;
#endif


    void WalkSpanningTree(SpanningTreeVisitor* visitor);
    void fgSetProfileWeight(BasicBlock* block, weight_t weight);
    void fgApplyProfileScale();
    bool fgHaveSufficientProfileWeights();
    bool fgHaveTrustedProfileWeights();

    // fgIsUsingProfileWeights - returns true if we have real profile data for this method
    //                           or if we have some fake profile data for the stress mode
    bool fgIsUsingProfileWeights()
    {
        return (fgHaveProfileWeights() || fgStressBBProf());
    }

    // fgProfileRunsCount - returns total number of scenario runs for the profile data
    //                      or BB_UNITY_WEIGHT_UNSIGNED when we aren't using profile data.
    unsigned fgProfileRunsCount()
    {
        return fgIsUsingProfileWeights() ? fgNumProfileRuns : BB_UNITY_WEIGHT_UNSIGNED;
    }

//-------- Insert a statement at the start or end of a basic block --------

#ifdef DEBUG
public:
    static bool fgBlockContainsStatementBounded(BasicBlock* block, Statement* stmt, bool answerOnBoundExceeded = true);
#endif

public:
    Statement* fgNewStmtAtBeg(BasicBlock* block, GenTree* tree, const DebugInfo& di = DebugInfo());
    void fgInsertStmtAtEnd(BasicBlock* block, Statement* stmt);
    Statement* fgNewStmtAtEnd(BasicBlock* block, GenTree* tree, const DebugInfo& di = DebugInfo());
    Statement* fgNewStmtNearEnd(BasicBlock* block, GenTree* tree, const DebugInfo& di = DebugInfo());

private:
    void fgInsertStmtNearEnd(BasicBlock* block, Statement* stmt);
    void fgInsertStmtAtBeg(BasicBlock* block, Statement* stmt);

public:
    void fgInsertStmtAfter(BasicBlock* block, Statement* insertionPoint, Statement* stmt);
    void fgInsertStmtBefore(BasicBlock* block, Statement* insertionPoint, Statement* stmt);

private:
    Statement* fgInsertStmtListAfter(BasicBlock* block, Statement* stmtAfter, Statement* stmtList);

    //                  Create a new temporary variable to hold the result of *ppTree,
    //                  and transform the graph accordingly.
    GenTree* fgInsertCommaFormTemp(GenTree** ppTree);
    TempInfo fgMakeTemp(GenTree* value);
    GenTree* fgMakeMultiUse(GenTree** ppTree);

    //                  Recognize a bitwise rotation pattern and convert into a GT_ROL or a GT_ROR node.
    GenTree* fgRecognizeAndMorphBitwiseRotation(GenTree* tree);
    bool fgOperIsBitwiseRotationRoot(genTreeOps oper);

#if !defined(TARGET_64BIT)
    //                  Recognize and morph a long multiplication with 32 bit operands.
    GenTreeOp* fgRecognizeAndMorphLongMul(GenTreeOp* mul);
    GenTreeOp* fgMorphLongMul(GenTreeOp* mul);
#endif

    //-------- Determine the order in which the trees will be evaluated -------
public:
    void fgSetStmtSeq(Statement* stmt);

private:
    GenTree* fgSetTreeSeq(GenTree* tree, bool isLIR = false);
    void fgSetBlockOrder(BasicBlock* block);

    //------------------------- Morphing --------------------------------------

    unsigned fgPtrArgCntMax;

public:
    //------------------------------------------------------------------------
    // fgGetPtrArgCntMax: Return the maximum number of pointer-sized stack arguments that calls inside this method
    // can push on the stack. This value is calculated during morph.
    //
    // Return Value:
    //    Returns fgPtrArgCntMax, that is a private field.
    //
    unsigned fgGetPtrArgCntMax() const
    {
        return fgPtrArgCntMax;
    }

    //------------------------------------------------------------------------
    // fgSetPtrArgCntMax: Set the maximum number of pointer-sized stack arguments that calls inside this method
    // can push on the stack. This function is used during StackLevelSetter to fix incorrect morph calculations.
    //
    void fgSetPtrArgCntMax(unsigned argCntMax)
    {
        fgPtrArgCntMax = argCntMax;
    }

    bool compCanEncodePtrArgCntMax();

private:
    hashBv*               fgAvailableOutgoingArgTemps;
    ArrayStack<unsigned>* fgUsedSharedTemps;

    void fgSetRngChkTarget(GenTree* tree, bool delay = true);

    BasicBlock* fgSetRngChkTargetInner(SpecialCodeKind kind, bool delay);

#if REARRANGE_ADDS
    void fgMoveOpsLeft(GenTree* tree);
#endif

    bool fgIsCommaThrow(GenTree* tree, bool forFolding = false);

    bool fgIsThrow(GenTree* tree);

public:
    bool fgInDifferentRegions(const BasicBlock* blk1, const BasicBlock* blk2) const;

private:
    bool fgIsBlockCold(BasicBlock* block);

    GenTree* fgMorphCastIntoHelper(GenTree* tree, int helper, GenTree* oper);

    GenTree* fgMorphIntoHelperCall(
        GenTree* tree, int helper, bool morphArgs, GenTree* arg1 = nullptr, GenTree* arg2 = nullptr);

    // A "MorphAddrContext" carries information from the surrounding context.  If we are evaluating a byref address,
    // it is useful to know whether the address will be immediately dereferenced, or whether the address value will
    // be used, perhaps by passing it as an argument to a called method.  This affects how null checking is done:
    // for sufficiently small offsets, we can rely on OS page protection to implicitly null-check addresses that we
    // know will be dereferenced.  To know that reliance on implicit null checking is sound, we must further know that
    // all offsets between the top-level indirection and the bottom are constant, and that their sum is sufficiently
    // small; hence the other fields of MorphAddrContext.
    struct MorphAddrContext
    {
        GenTreeIndir* m_user = nullptr;  // Indirection using this address.
        size_t        m_totalOffset = 0; // Sum of offsets between the top-level indirection and here (current context).
    };

#ifdef FEATURE_SIMD
    GenTree* getSIMDStructFromField(GenTree*  tree,
                                    unsigned* indexOut,
                                    unsigned* simdSizeOut,
                                    bool      ignoreUsedInSIMDIntrinsic = false);
    bool fgMorphCombineSIMDFieldStores(BasicBlock* block, Statement* stmt);
    void impMarkContiguousSIMDFieldStores(Statement* stmt);

    // fgPreviousCandidateSIMDFieldStoreStmt is only used for tracking previous simd field store
    // in function: Compiler::impMarkContiguousSIMDFieldStores.
    Statement* fgPreviousCandidateSIMDFieldStoreStmt;

#endif // FEATURE_SIMD
    GenTree* fgMorphIndexAddr(GenTreeIndexAddr* tree);
    GenTree* fgMorphExpandCast(GenTreeCast* tree);
    GenTreeFieldList* fgMorphLclArgToFieldlist(GenTreeLclVarCommon* lcl);
    GenTreeCall* fgMorphArgs(GenTreeCall* call);

    void fgMakeOutgoingStructArgCopy(GenTreeCall* call, CallArg* arg);

    GenTree* fgMorphLeafLocal(GenTreeLclVarCommon* lclNode);
#ifdef TARGET_X86
    GenTree* fgMorphExpandStackArgForVarArgs(GenTreeLclVarCommon* lclNode);
#endif // TARGET_X86
    GenTree* fgMorphExpandImplicitByRefArg(GenTreeLclVarCommon* lclNode);
    GenTree* fgMorphExpandLocal(GenTreeLclVarCommon* lclNode);

public:
    bool fgAddrCouldBeNull(GenTree* addr);
    void fgAssignSetVarDef(GenTree* tree);

private:
    GenTree* fgMorphFieldAddr(GenTree* tree, MorphAddrContext* mac);
    GenTree* fgMorphExpandInstanceField(GenTree* tree, MorphAddrContext* mac);
    GenTree* fgMorphExpandTlsFieldAddr(GenTree* tree);
    bool fgCanFastTailCall(GenTreeCall* call, const char** failReason);
#if FEATURE_FASTTAILCALL
    bool fgCallHasMustCopyByrefParameter(GenTreeCall* call);
    bool fgCallArgWillPointIntoLocalFrame(GenTreeCall* call, CallArg& arg);

#endif
    GenTree* fgMorphTailCallViaHelpers(GenTreeCall* call, CORINFO_TAILCALL_HELPERS& help);
    bool fgCanTailCallViaJitHelper(GenTreeCall* call);
    void fgMorphTailCallViaJitHelper(GenTreeCall* call);
    GenTree* fgCreateCallDispatcherAndGetResult(GenTreeCall*          origCall,
                                                CORINFO_METHOD_HANDLE callTargetStubHnd,
                                                CORINFO_METHOD_HANDLE dispatcherHnd);
    GenTree* getLookupTree(CORINFO_RESOLVED_TOKEN* pResolvedToken,
                           CORINFO_LOOKUP*         pLookup,
                           GenTreeFlags            handleFlags,
                           void*                   compileTimeHandle);
    GenTree* getRuntimeLookupTree(CORINFO_RESOLVED_TOKEN* pResolvedToken,
                                  CORINFO_LOOKUP*         pLookup,
                                  void*                   compileTimeHandle);
    GenTree* getVirtMethodPointerTree(GenTree*                thisPtr,
                                      CORINFO_RESOLVED_TOKEN* pResolvedToken,
                                      CORINFO_CALL_INFO*      pCallInfo);
    GenTree* getTokenHandleTree(CORINFO_RESOLVED_TOKEN* pResolvedToken, bool parent);

    GenTree* fgMorphPotentialTailCall(GenTreeCall* call);
    void fgValidateIRForTailCall(GenTreeCall* call);
    GenTree* fgGetStubAddrArg(GenTreeCall* call);
    unsigned fgGetArgParameterLclNum(GenTreeCall* call, CallArg* arg);
    void fgMorphRecursiveFastTailCallIntoLoop(BasicBlock* block, GenTreeCall* recursiveTailCall);
    Statement* fgAssignRecursiveCallArgToCallerParam(GenTree*         arg,
                                                     CallArg*         callArg,
                                                     unsigned         lclParamNum,
                                                     BasicBlock*      block,
                                                     const DebugInfo& callDI,
                                                     Statement*       tmpAssignmentInsertionPoint,
                                                     Statement*       paramAssignmentInsertionPoint);
    GenTree* fgMorphCall(GenTreeCall* call);
    GenTree* fgExpandVirtualVtableCallTarget(GenTreeCall* call);

    void fgMorphCallInline(GenTreeCall* call, InlineResult* result);
    void fgMorphCallInlineHelper(GenTreeCall* call, InlineResult* result, InlineContext** createdContext);
#if DEBUG
    void fgNoteNonInlineCandidate(Statement* stmt, GenTreeCall* call);
    static fgWalkPreFn fgFindNonInlineCandidate;
#endif
    GenTree* fgOptimizeDelegateConstructor(GenTreeCall*            call,
                                           CORINFO_CONTEXT_HANDLE* ExactContextHnd,
                                           methodPointerInfo*      ldftnToken);
    GenTree* fgMorphLeaf(GenTree* tree);
public:
    GenTree* fgMorphInitBlock(GenTree* tree);
    GenTree* fgMorphCopyBlock(GenTree* tree);
private:
    GenTree* fgMorphSmpOp(GenTree* tree, MorphAddrContext* mac, bool* optAssertionPropDone = nullptr);
    void fgTryReplaceStructLocalWithField(GenTree* tree);
    GenTree* fgMorphFinalizeIndir(GenTreeIndir* indir);
    GenTree* fgOptimizeCast(GenTreeCast* cast);
    GenTree* fgOptimizeCastOnStore(GenTree* store);
    GenTree* fgOptimizeBitCast(GenTreeUnOp* bitCast);
    GenTree* fgOptimizeEqualityComparisonWithConst(GenTreeOp* cmp);
    GenTree* fgOptimizeRelationalComparisonWithConst(GenTreeOp* cmp);
    GenTree* fgOptimizeRelationalComparisonWithFullRangeConst(GenTreeOp* cmp);
#ifdef FEATURE_HW_INTRINSICS
    GenTree* fgOptimizeHWIntrinsic(GenTreeHWIntrinsic* node);
#endif
    GenTree* fgOptimizeCommutativeArithmetic(GenTreeOp* tree);
    GenTree* fgOptimizeRelationalComparisonWithCasts(GenTreeOp* cmp);
    GenTree* fgOptimizeAddition(GenTreeOp* add);
    GenTree* fgOptimizeMultiply(GenTreeOp* mul);
    GenTree* fgOptimizeBitwiseAnd(GenTreeOp* andOp);
    GenTree* fgOptimizeBitwiseXor(GenTreeOp* xorOp);
    GenTree* fgPropagateCommaThrow(GenTree* parent, GenTreeOp* commaThrow, GenTreeFlags precedingSideEffects);
    GenTree* fgMorphRetInd(GenTreeUnOp* tree);
    GenTree* fgMorphModToZero(GenTreeOp* tree);
    GenTree* fgMorphModToSubMulDiv(GenTreeOp* tree);
    GenTree* fgMorphUModToAndSub(GenTreeOp* tree);
    GenTree* fgMorphSmpOpOptional(GenTreeOp* tree, bool* optAssertionPropDone);
    GenTree* fgMorphMultiOp(GenTreeMultiOp* multiOp);
    GenTree* fgMorphConst(GenTree* tree);

    GenTreeOp* fgMorphCommutative(GenTreeOp* tree);

    GenTree* fgMorphReduceAddOps(GenTree* tree);

public:
    GenTree* fgMorphTree(GenTree* tree, MorphAddrContext* mac = nullptr);

private:
    void fgAssertionGen(GenTree* tree);
    void fgKillDependentAssertionsSingle(unsigned lclNum DEBUGARG(GenTree* tree));
    void fgKillDependentAssertions(unsigned lclNum DEBUGARG(GenTree* tree));
    void fgMorphTreeDone(GenTree* tree);
    void fgMorphTreeDone(GenTree* tree, bool optAssertionPropDone, bool isMorphedTree DEBUGARG(int morphNum = 0));

    Statement* fgMorphStmt;
    unsigned   fgBigOffsetMorphingTemps[TYP_COUNT];

    unsigned fgGetFieldMorphingTemp(GenTreeFieldAddr* fieldNode);

    //----------------------- Liveness analysis -------------------------------

    VARSET_TP fgCurUseSet; // vars used     by block (before a def)
    VARSET_TP fgCurDefSet; // vars assigned by block (before a use)

    MemoryKindSet fgCurMemoryUse;   // True iff the current basic block uses memory.
    MemoryKindSet fgCurMemoryDef;   // True iff the current basic block modifies memory.
    MemoryKindSet fgCurMemoryHavoc; // True if  the current basic block is known to set memory to a "havoc" value.

    bool byrefStatesMatchGcHeapStates; // True iff GcHeap and ByrefExposed memory have all the same def points.

    PhaseStatus fgEarlyLiveness();

    void fgMarkUseDef(GenTreeLclVarCommon* tree);

    void fgBeginScopeLife(VARSET_TP* inScope, VarScopeDsc* var);
    void fgEndScopeLife(VARSET_TP* inScope, VarScopeDsc* var);

    void fgMarkInScope(BasicBlock* block, VARSET_VALARG_TP inScope);
    void fgUnmarkInScope(BasicBlock* block, VARSET_VALARG_TP unmarkScope);

    void fgExtendDbgScopes();
    void fgExtendDbgLifetimes();

#ifdef DEBUG
    void fgDispDebugScopes();
#endif // DEBUG

    //-------------------------------------------------------------------------
    //
    //  The following keeps track of any code we've added for things like array
    //  range checking or explicit calls to enable GC, and so on.
    //
public:
    struct AddCodeDsc
    {
        AddCodeDsc*     acdNext;

        // Initially the source block of the exception. After fgCreateThrowHelperBlocks, the block to which
        // we jump to raise the exception.
        BasicBlock*     acdDstBlk;

        unsigned        acdData;
        SpecialCodeKind acdKind; // what kind of a special block is this?
        bool            acdUsed; // do we need to keep this helper block?
#if !FEATURE_FIXED_OUT_ARGS
        bool     acdStkLvlInit; // has acdStkLvl value been already set?
        unsigned acdStkLvl;     // stack level in stack slots.
#endif                          // !FEATURE_FIXED_OUT_ARGS
    };

    struct AddCodeDscKey
    {
    public:
        AddCodeDscKey(): acdKind(SCK_NONE), acdData(0) {}
        AddCodeDscKey(SpecialCodeKind kind, unsigned data): acdKind(kind), acdData(data) {}

        static bool Equals(const AddCodeDscKey& x, const AddCodeDscKey& y)
        {
            return (x.acdData == y.acdData) && (x.acdKind == y.acdKind);
        }

        static unsigned GetHashCode(const AddCodeDscKey& x)
        {
            return (x.acdData << 3) | (unsigned) x.acdKind;
        }

    private:
        SpecialCodeKind acdKind;
        unsigned acdData;
    };

    typedef JitHashTable<AddCodeDscKey, AddCodeDscKey, AddCodeDsc*> AddCodeDscMap;

    AddCodeDscMap* fgGetAddCodeDscMap();

private:
    static unsigned acdHelper(SpecialCodeKind codeKind);

    AddCodeDsc* fgAddCodeList;
    bool        fgRngChkThrowAdded;
    AddCodeDscMap* fgAddCodeDscMap;

    void fgAddCodeRef(BasicBlock* srcBlk, SpecialCodeKind kind);
    PhaseStatus fgCreateThrowHelperBlocks();

public:
    AddCodeDsc* fgFindExcptnTarget(SpecialCodeKind kind, unsigned refData);

    bool fgUseThrowHelperBlocks();

    AddCodeDsc* fgGetAdditionalCodeDescriptors()
    {
        return fgAddCodeList;
    }

private:
    bool fgIsThrowHlpBlk(BasicBlock* block);

#if !FEATURE_FIXED_OUT_ARGS
    unsigned fgThrowHlpBlkStkLevel(BasicBlock* block);
#endif // !FEATURE_FIXED_OUT_ARGS

    unsigned fgCheckInlineDepthAndRecursion(InlineInfo* inlineInfo);
    bool IsDisallowedRecursiveInline(InlineContext* ancestor, InlineInfo* inlineInfo);
    bool ContextComplexityExceeds(CORINFO_CONTEXT_HANDLE handle, int max);
    bool MethodInstantiationComplexityExceeds(CORINFO_METHOD_HANDLE handle, int& cur, int max);
    bool TypeInstantiationComplexityExceeds(CORINFO_CLASS_HANDLE handle, int& cur, int max);

    void fgInvokeInlineeCompiler(GenTreeCall* call, InlineResult* result, InlineContext** createdContext);
    void fgInsertInlineeBlocks(InlineInfo* pInlineInfo);
    void fgInsertInlineeArgument(const InlArgInfo& argInfo, BasicBlock* block, Statement** afterStmt, Statement** newStmt, const DebugInfo& callDI);
    Statement* fgInlinePrependStatements(InlineInfo* inlineInfo);
    void fgInlineAppendStatements(InlineInfo* inlineInfo, BasicBlock* block, Statement* stmt);

#ifdef DEBUG
    static fgWalkPreFn fgDebugCheckInlineCandidates;

    void               CheckNoTransformableIndirectCallsRemain();
    static fgWalkPreFn fgDebugCheckForTransformableIndirectCalls;
#endif

    PhaseStatus fgPromoteStructs();
    void fgMorphLocalField(GenTree* tree, GenTree* parent);

    // Reset the refCount for implicit byrefs.
    void fgResetImplicitByRefRefCount();

    // Identify all candidates for last-use copy omission.
    PhaseStatus fgMarkImplicitByRefCopyOmissionCandidates();

    // Change implicit byrefs' types from struct to pointer, and for any that were
    // promoted, create new promoted struct temps.
    PhaseStatus fgRetypeImplicitByRefArgs();

    // Clear up annotations for any struct promotion temps created for implicit byrefs.
    void fgMarkDemotedImplicitByRefArgs();

    PhaseStatus fgMarkAddressExposedLocals();
    void fgSequenceLocals(Statement* stmt);

    PhaseStatus PhysicalPromotion();

    PhaseStatus fgForwardSub();
    bool fgForwardSubBlock(BasicBlock* block);
    bool fgForwardSubStatement(Statement* statement);
    bool fgForwardSubHasStoreInterference(Statement* defStmt, Statement* nextStmt, GenTree* nextStmtUse);
    void fgForwardSubUpdateLiveness(GenTree* newSubListFirst, GenTree* newSubListLast);

    enum TypeProducerKind
    {
        TPK_Unknown = 0, // May not be a RuntimeType
        TPK_Handle  = 1, // RuntimeType via handle
        TPK_GetType = 2, // RuntimeType via Object.get_Type()
        TPK_Null    = 3, // Tree value is null
        TPK_Other   = 4  // RuntimeType via other means
    };

    TypeProducerKind gtGetTypeProducerKind(GenTree* tree);
    bool gtIsTypeHandleToRuntimeTypeHelper(GenTreeCall* call);
    bool gtIsTypeHandleToRuntimeTypeHandleHelper(GenTreeCall* call, CorInfoHelpFunc* pHelper = nullptr);
    bool gtIsActiveCSE_Candidate(GenTree* tree);

    bool gtTreeContainsOper(GenTree* tree, genTreeOps op);
    ExceptionSetFlags gtCollectExceptions(GenTree* tree);

public:
    bool fgIsBigOffset(size_t offset);

    bool IsValidLclAddr(unsigned lclNum, unsigned offset);

private:
    bool fgNeedReturnSpillTemp();

    /*
    XXXXXXXXXXXXXXXXXXXXXXXXXXXXXXXXXXXXXXXXXXXXXXXXXXXXXXXXXXXXXXXXXXXXXXXXXXXXXXX
    XXXXXXXXXXXXXXXXXXXXXXXXXXXXXXXXXXXXXXXXXXXXXXXXXXXXXXXXXXXXXXXXXXXXXXXXXXXXXXX
    XX                                                                           XX
    XX                           Optimizer                                       XX
    XX                                                                           XX
    XXXXXXXXXXXXXXXXXXXXXXXXXXXXXXXXXXXXXXXXXXXXXXXXXXXXXXXXXXXXXXXXXXXXXXXXXXXXXXX
    XXXXXXXXXXXXXXXXXXXXXXXXXXXXXXXXXXXXXXXXXXXXXXXXXXXXXXXXXXXXXXXXXXXXXXXXXXXXXXX
    */

public:
    void optInit();

    PhaseStatus rangeCheckPhase();
    GenTree* optRemoveRangeCheck(GenTreeBoundsChk* check, GenTree* comma, Statement* stmt);
    GenTree* optRemoveStandaloneRangeCheck(GenTreeBoundsChk* check, Statement* stmt);
    void optRemoveCommaBasedRangeCheck(GenTree* comma, Statement* stmt);

protected:
    // Do hoisting for all loops.
    PhaseStatus optHoistLoopCode();

    // To represent sets of VN's that have already been hoisted in outer loops.
    typedef JitHashTable<ValueNum, JitSmallPrimitiveKeyFuncs<ValueNum>, bool> VNSet;

    struct LoopHoistContext
    {
    private:
        // The set of variables hoisted in the current loop (or nullptr if there are none).
        VNSet* m_pHoistedInCurLoop;

    public:
        // Value numbers of expressions that have been hoisted in the current (or most recent) loop in the nest.
        // Previous decisions on loop-invariance of value numbers in the current loop.
        VNSet m_curLoopVnInvariantCache;

        int m_loopVarInOutCount;
        int m_loopVarCount;
        int m_hoistedExprCount;

        int m_loopVarInOutFPCount;
        int m_loopVarFPCount;
        int m_hoistedFPExprCount;

#ifdef TARGET_XARCH
        int m_loopVarInOutMskCount;
        int m_loopVarMskCount;
        int m_hoistedMskExprCount;
#endif // TARGET_XARCH

        // Get the VN cache for current loop
        VNSet* GetHoistedInCurLoop(Compiler* comp)
        {
            if (m_pHoistedInCurLoop == nullptr)
            {
                m_pHoistedInCurLoop = new (comp->getAllocatorLoopHoist()) VNSet(comp->getAllocatorLoopHoist());
            }
            return m_pHoistedInCurLoop;
        }

        // Return the so far collected VNs in cache for current loop and reset it.
        void ResetHoistedInCurLoop()
        {
            m_pHoistedInCurLoop = nullptr;
            JITDUMP("Resetting m_pHoistedInCurLoop\n");
        }

        LoopHoistContext(Compiler* comp)
            : m_pHoistedInCurLoop(nullptr), m_curLoopVnInvariantCache(comp->getAllocatorLoopHoist())
        {
        }
    };

    // Do hoisting for a particular loop
    bool optHoistThisLoop(FlowGraphNaturalLoop* loop, LoopHoistContext* hoistCtxt);

    // Hoist all expressions in "blocks" that are invariant in "loop"
    // outside of that loop.
    void optHoistLoopBlocks(FlowGraphNaturalLoop* loop, ArrayStack<BasicBlock*>* blocks, LoopHoistContext* hoistContext);

    // Return true if the tree looks profitable to hoist out of "loop"
    bool optIsProfitableToHoistTree(GenTree* tree, FlowGraphNaturalLoop* loop, LoopHoistContext* hoistCtxt);

    // Performs the hoisting "tree" into the PreHeader for "loop"
    void optHoistCandidate(GenTree* tree, BasicBlock* treeBb, FlowGraphNaturalLoop* loop, LoopHoistContext* hoistCtxt);

    // Note the new SSA uses in tree
    void optRecordSsaUses(GenTree* tree, BasicBlock* block);

    // Returns true iff the ValueNum "vn" represents a value that is loop-invariant in "loop".
    //   Constants and init values are always loop invariant.
    //   VNPhi's connect VN's to the SSA definition, so we can know if the SSA def occurs in the loop.
    bool optVNIsLoopInvariant(ValueNum vn, FlowGraphNaturalLoop* loop, VNSet* recordedVNs);

    // Records the set of "side effects" of all loops: fields (object instance and static)
    // written to, and SZ-array element type equivalence classes updated.
    void optComputeLoopSideEffects();

    // Compute the sets of long and float vars (lvaLongVars, lvaFloatVars, lvaMaskVars).
    void optComputeInterestingVarSets();

private:
    // Given a loop mark it and any nested loops as having 'memoryHavoc'
    void optRecordLoopNestsMemoryHavoc(FlowGraphNaturalLoop* loop, MemoryKindSet memoryHavoc);

    // Add the side effects of "blk" (which is required to be within a loop) to all loops of which it is a part.
    void optComputeLoopSideEffectsOfBlock(BasicBlock* blk, FlowGraphNaturalLoop* mostNestedLoop);

    // Hoist the expression "expr" out of "loop"
    void optPerformHoistExpr(GenTree* expr, BasicBlock* exprBb, FlowGraphNaturalLoop* loop);

public:
    PhaseStatus optOptimizeBools();
    PhaseStatus optSwitchRecognition();
    bool optSwitchConvert(BasicBlock* firstBlock, int testsCount, ssize_t* testValues, weight_t falseLikelihood, GenTree* nodeToTest);
    bool optSwitchDetectAndConvert(BasicBlock* firstBlock);

    PhaseStatus optInvertLoops();    // Invert loops so they're entered at top and tested at bottom.
    PhaseStatus optOptimizeFlow();   // Simplify flow graph and do tail duplication
    PhaseStatus optOptimizeLayout(); // Optimize the BasicBlock layout of the method
    PhaseStatus optOptimizePostLayout(); // Run optimizations after block layout is finalized
    PhaseStatus optSetBlockWeights();
    PhaseStatus optFindLoopsPhase(); // Finds loops and records them in the loop table

    void optFindLoops();
    bool optCanonicalizeLoops();

    void optCompactLoops();
    void optCompactLoop(FlowGraphNaturalLoop* loop);
    BasicBlock* optFindLoopCompactionInsertionPoint(FlowGraphNaturalLoop* loop, BasicBlock* top);
    BasicBlock* optTryAdvanceLoopCompactionInsertionPoint(FlowGraphNaturalLoop* loop, BasicBlock* insertionPoint, BasicBlock* top, BasicBlock* bottom);
    bool optCreatePreheader(FlowGraphNaturalLoop* loop);
    void optSetWeightForPreheaderOrExit(FlowGraphNaturalLoop* loop, BasicBlock* block);
    weight_t optEstimateEdgeLikelihood(BasicBlock* from, BasicBlock* to, bool* fromProfile);

    bool optCanonicalizeExits(FlowGraphNaturalLoop* loop);
    bool optCanonicalizeExit(FlowGraphNaturalLoop* loop, BasicBlock* exit);

    PhaseStatus optCloneLoops();
    void optCloneLoop(FlowGraphNaturalLoop* loop, LoopCloneContext* context);
    PhaseStatus optUnrollLoops(); // Unrolls loops (needs to have cost info)
    bool optTryUnrollLoop(FlowGraphNaturalLoop* loop, bool* changedIR);
    void optRedirectPrevUnrollIteration(FlowGraphNaturalLoop* loop, BasicBlock* prevTestBlock, BasicBlock* target);
    void optReplaceScalarUsesWithConst(BasicBlock* block, unsigned lclNum, ssize_t cnsVal);
    void        optRemoveRedundantZeroInits();
    PhaseStatus optIfConversion(); // If conversion

public:
    bool fgHasLoops;

protected:
    unsigned optCallCount;         // number of calls made in the method
    unsigned optIndirectCallCount; // number of virtual, interface and indirect calls made in the method
    unsigned optNativeCallCount;   // number of Pinvoke/Native calls made in the method

#ifdef DEBUG
    void optCheckPreds();
#endif

    void optResetLoopInfo();
    void optFindAndScaleGeneralLoopBlocks();

    // Determine if there are any potential loops, and set BBF_LOOP_HEAD on potential loop heads.
    void optMarkLoopHeads();

    void optScaleLoopBlocks(BasicBlock* begBlk, BasicBlock* endBlk);

    bool optIsLoopTestEvalIntoTemp(Statement* testStmt, Statement** newTestStmt);
    unsigned optIsLoopIncrTree(GenTree* incr);
    bool optExtractInitTestIncr(
        BasicBlock** pInitBlock, BasicBlock* bottom, BasicBlock* top, GenTree** ppInit, GenTree** ppTest, GenTree** ppIncr);

    void optSetMappedBlockTargets(BasicBlock*      blk,
                          BasicBlock*      newBlk,
                          BlockToBlockMap* redirectMap);

    // Marks the containsCall information to "loop" and any parent loops.
    void AddContainsCallAllContainingLoops(FlowGraphNaturalLoop* loop);

    // Adds the variable liveness information from 'blk' to "loop" and any parent loops.
    void AddVariableLivenessAllContainingLoops(FlowGraphNaturalLoop* loop, BasicBlock* blk);

    // Adds "fldHnd" to the set of modified fields of "loop" and any parent loops.
    void AddModifiedFieldAllContainingLoops(FlowGraphNaturalLoop* loop, CORINFO_FIELD_HANDLE fldHnd, FieldKindForVN fieldKind);

    // Adds "elemType" to the set of modified array element types of "loop" and any parent loops.
    void AddModifiedElemTypeAllContainingLoops(FlowGraphNaturalLoop* loop, CORINFO_CLASS_HANDLE elemType);

    // Struct used in optInvertWhileLoop to count interesting constructs to boost the profitability score.
    struct OptInvertCountTreeInfoType
    {
        int sharedStaticHelperCount;
        int arrayLengthCount;
    };

    OptInvertCountTreeInfoType optInvertCountTreeInfo(GenTree* tree);

    bool optInvertWhileLoop(BasicBlock* block);
    bool optIfConvert(BasicBlock* block);

private:
    static bool optIterSmallOverflow(int iterAtExit, var_types incrType);
    static bool optIterSmallUnderflow(int iterAtExit, var_types decrType);

    bool optComputeLoopRep(int        constInit,
                           int        constLimit,
                           int        iterInc,
                           genTreeOps iterOper,
                           var_types  iterType,
                           genTreeOps testOper,
                           bool       unsignedTest,
                           unsigned*  iterCount);

protected:
    bool optNarrowTree(GenTree* tree, var_types srct, var_types dstt, ValueNumPair vnpNarrow, bool doit);

    //  The following is the upper limit on how many expressions we'll keep track
    //  of for the CSE analysis.
    //
    static const unsigned MAX_CSE_CNT = EXPSET_SZ;

    static const int MIN_CSE_COST = 2;

    // BitVec trait information only used by the optCSE_canSwap() method, for the  CSE_defMask and CSE_useMask.
    // This BitVec uses one bit per CSE candidate
    BitVecTraits* cseMaskTraits; // one bit per CSE candidate

    // BitVec trait information for computing CSE availability using the CSE_DataFlow algorithm.
    // Two bits are allocated per CSE candidate to compute CSE availability
    // plus an extra bit to handle the initial unvisited case.
    // (See CSE_DataFlow::EndMerge for an explanation of why this is necessary.)
    //
    // The two bits per CSE candidate have the following meanings:
    //     11 - The CSE is available, and is also available when considering calls as killing availability.
    //     10 - The CSE is available, but is not available when considering calls as killing availability.
    //     00 - The CSE is not available
    //     01 - An illegal combination
    //
    BitVecTraits* cseLivenessTraits;

    //-----------------------------------------------------------------------------------------------------------------
    // getCSEnum2bit: Return the normalized index to use in the EXPSET_TP for the CSE with the given CSE index.
    // Each GenTree has a `gtCSEnum` field. Zero is reserved to mean this node is not a CSE, positive values indicate
    // CSE uses, and negative values indicate CSE defs. The caller must pass a non-zero positive value, as from
    // GET_CSE_INDEX().
    //
    static unsigned genCSEnum2bit(unsigned CSEnum)
    {
        assert((CSEnum > 0) && (CSEnum <= MAX_CSE_CNT));
        return CSEnum - 1;
    }

    //-----------------------------------------------------------------------------------------------------------------
    // getCSEAvailBit: Return the bit used by CSE dataflow sets (bbCseGen, etc.) for the availability bit for a CSE.
    //
    static unsigned getCSEAvailBit(unsigned CSEnum)
    {
        return genCSEnum2bit(CSEnum) * 2;
    }

    //-----------------------------------------------------------------------------------------------------------------
    // getCSEAvailCrossCallBit: Return the bit used by CSE dataflow sets (bbCseGen, etc.) for the availability bit
    // for a CSE considering calls as killing availability bit (see description above).
    //
    static unsigned getCSEAvailCrossCallBit(unsigned CSEnum)
    {
        return getCSEAvailBit(CSEnum) + 1;
    }

    void optPrintCSEDataFlowSet(EXPSET_VALARG_TP cseDataFlowSet, bool includeBits = true);

    EXPSET_TP cseCallKillsMask; // Computed once - A mask that is used to kill available CSEs at callsites

    static const size_t s_optCSEhashSizeInitial;
    static const size_t s_optCSEhashGrowthFactor;
    static const size_t s_optCSEhashBucketSize;
    size_t              optCSEhashSize;                 // The current size of hashtable
    size_t              optCSEhashCount;                // Number of entries in hashtable
    size_t              optCSEhashMaxCountBeforeResize; // Number of entries before resize
    CSEdsc**            optCSEhash;
    CSEdsc**            optCSEtab;

    typedef JitHashTable<GenTree*, JitPtrKeyFuncs<GenTree>, GenTree*> NodeToNodeMap;

    NodeToNodeMap* optCseCheckedBoundMap; // Maps bound nodes to ancestor compares that should be
                                          // re-numbered with the bound to improve range check elimination

    // Given a compare, look for a cse candidate checked bound feeding it and add a map entry if found.
    void optCseUpdateCheckedBoundMap(GenTree* compare);

    void optCSEstop();

    CSEdsc* optCSEfindDsc(unsigned index);
    bool optUnmarkCSE(GenTree* tree);

    // user defined callback data for the tree walk function optCSE_MaskHelper()
    struct optCSE_MaskData
    {
        EXPSET_TP CSE_defMask;
        EXPSET_TP CSE_useMask;
    };

    // Treewalk helper for optCSE_DefMask and optCSE_UseMask
    static fgWalkPreFn optCSE_MaskHelper;

    // This function walks all the node for an given tree
    // and return the mask of CSE definitions and uses for the tree
    //
    void optCSE_GetMaskData(GenTree* tree, optCSE_MaskData* pMaskData);

    // Given a binary tree node return true if it is safe to swap the order of evaluation for op1 and op2.
    bool optCSE_canSwap(GenTree* firstNode, GenTree* secondNode);

    struct optCSEcostCmpEx
    {
        bool operator()(const CSEdsc* op1, const CSEdsc* op2);
    };
    struct optCSEcostCmpSz
    {
        bool operator()(const CSEdsc* op1, const CSEdsc* op2);
    };

    void optCleanupCSEs();

#ifdef DEBUG
    void optEnsureClearCSEInfo();
#endif // DEBUG

    static bool Is_Shared_Const_CSE(size_t key)
    {
        return ((key & TARGET_SIGN_BIT) != 0);
    }

    // returns the encoded key
    static size_t Encode_Shared_Const_CSE_Value(size_t key)
    {
        return TARGET_SIGN_BIT | (key >> CSE_CONST_SHARED_LOW_BITS);
    }

    // returns the original key
    static size_t Decode_Shared_Const_CSE_Value(size_t enckey)
    {
        assert(Is_Shared_Const_CSE(enckey));
        return (enckey & ~TARGET_SIGN_BIT) << CSE_CONST_SHARED_LOW_BITS;
    }

    static bool optSharedConstantCSEEnabled();
    static bool optConstantCSEEnabled();

/**************************************************************************
 *                   Value Number based CSEs
 *************************************************************************/

// String to use for formatting CSE numbers. Note that this is the positive number, e.g., from GET_CSE_INDEX().
#define FMT_CSE "CSE #%02u"

public:
    PhaseStatus optOptimizeValnumCSEs();

    // some phases (eg hoisting) need to anticipate
    // what CSE will do
    CSE_HeuristicCommon* optGetCSEheuristic();

protected:
    void     optValnumCSE_Init();
    unsigned optValnumCSE_Index(GenTree* tree, Statement* stmt);
    bool optValnumCSE_Locate(CSE_HeuristicCommon* heuristic);
    void optValnumCSE_InitDataFlow();
    void optValnumCSE_DataFlow();
    void optValnumCSE_Availability();
    void optValnumCSE_Heuristic(CSE_HeuristicCommon* heuristic);

    bool     optDoCSE;             // True when we have found a duplicate CSE tree
    bool     optValnumCSE_phase;   // True when we are executing the optOptimizeValnumCSEs() phase
    unsigned optCSECandidateCount; // Count of CSE candidates
    unsigned optCSEstart;          // The first local variable number that is a CSE
    unsigned optCSEattempt;        // The number of CSEs attempted so far.
    unsigned optCSEcount;          // The total count of CSEs introduced.
    unsigned optCSEunmarks;        // Number of CSE trees unmarked
    weight_t optCSEweight;         // The weight of the current block when we are doing PerformCSE
    CSE_HeuristicCommon* optCSEheuristic; // CSE Heuristic to use for this method

    bool optIsCSEcandidate(GenTree* tree, bool isReturn = false);

    // lclNumIsTrueCSE returns true if the LclVar was introduced by the CSE phase of the compiler
    //
    bool lclNumIsTrueCSE(unsigned lclNum) const
    {
        return ((optCSEcount > 0) && (lclNum >= optCSEstart) && (lclNum < optCSEstart + optCSEcount));
    }

    //  lclNumIsCSE returns true if the LclVar should be treated like a CSE with regards to constant prop.
    //
    bool lclNumIsCSE(unsigned lclNum) const
    {
        return lvaGetDesc(lclNum)->lvIsCSE;
    }

#ifdef DEBUG
    bool optConfigDisableCSE();
    bool optConfigDisableCSE2();
#endif

    void optOptimizeCSEs();

public:
    // VN based copy propagation.

    // In DEBUG builds, we'd like to know the tree that the SSA definition was pushed for.
    // While for ordinary SSA defs it will be available (as a store) in the SSA descriptor,
    // for locals which will use "definitions from uses", it will not be, so we store it
    // in this class instead.
    class CopyPropSsaDef
    {
        LclSsaVarDsc* m_ssaDef;
#ifdef DEBUG
        GenTree* m_defNode;
#endif
    public:
        CopyPropSsaDef(LclSsaVarDsc* ssaDef, GenTree* defNode)
            : m_ssaDef(ssaDef)
#ifdef DEBUG
            , m_defNode(defNode)
#endif
        {
        }

        LclSsaVarDsc* GetSsaDef() const
        {
            return m_ssaDef;
        }

#ifdef DEBUG
        GenTree* GetDefNode() const
        {
            return m_defNode;
        }
#endif
    };

    typedef ArrayStack<CopyPropSsaDef> CopyPropSsaDefStack;
    typedef JitHashTable<unsigned, JitSmallPrimitiveKeyFuncs<unsigned>, CopyPropSsaDefStack*> LclNumToLiveDefsMap;

    // Copy propagation functions.
    bool optCopyProp(BasicBlock*          block,
                     Statement*           stmt,
                     GenTreeLclVarCommon* tree,
                     unsigned             lclNum,
                     LclNumToLiveDefsMap* curSsaName);
    void optBlockCopyPropPopStacks(BasicBlock* block, LclNumToLiveDefsMap* curSsaName);
    bool optBlockCopyProp(BasicBlock* block, LclNumToLiveDefsMap* curSsaName);
    void optCopyPropPushDef(GenTree* defNode, GenTreeLclVarCommon* lclNode, LclNumToLiveDefsMap* curSsaName);
    int optCopyProp_LclVarScore(const LclVarDsc* lclVarDsc, const LclVarDsc* copyVarDsc, bool preferOp2);
    PhaseStatus optVnCopyProp();
    INDEBUG(void optDumpCopyPropStack(LclNumToLiveDefsMap* curSsaName));

    /**************************************************************************
     *               Early value propagation
     *************************************************************************/
    struct SSAName
    {
        unsigned m_lvNum;
        unsigned m_ssaNum;

        SSAName(unsigned lvNum, unsigned ssaNum) : m_lvNum(lvNum), m_ssaNum(ssaNum)
        {
        }

        static unsigned GetHashCode(SSAName ssaNm)
        {
            return (ssaNm.m_lvNum << 16) | (ssaNm.m_ssaNum);
        }

        static bool Equals(SSAName ssaNm1, SSAName ssaNm2)
        {
            return (ssaNm1.m_lvNum == ssaNm2.m_lvNum) && (ssaNm1.m_ssaNum == ssaNm2.m_ssaNum);
        }
    };

    PhaseStatus optVNBasedDeadStoreRemoval();

// clang-format off

#define OMF_HAS_NEWARRAY                       0x00000001 // Method contains 'new' of an SD array
#define OMF_HAS_NEWOBJ                         0x00000002 // Method contains 'new' of an object type.
#define OMF_HAS_ARRAYREF                       0x00000004 // Method contains array element loads or stores.
#define OMF_HAS_NULLCHECK                      0x00000008 // Method contains null check.
#define OMF_HAS_FATPOINTER                     0x00000010 // Method contains call, that needs fat pointer transformation.
#define OMF_HAS_OBJSTACKALLOC                  0x00000020 // Method contains an object allocated on the stack.
#define OMF_HAS_GUARDEDDEVIRT                  0x00000040 // Method contains guarded devirtualization candidate
#define OMF_HAS_EXPRUNTIMELOOKUP               0x00000080 // Method contains a runtime lookup to an expandable dictionary.
#define OMF_HAS_PATCHPOINT                     0x00000100 // Method contains patchpoints
#define OMF_NEEDS_GCPOLLS                      0x00000200 // Method needs GC polls
#define OMF_HAS_FROZEN_OBJECTS                 0x00000400 // Method has frozen objects (REF constant int)
#define OMF_HAS_PARTIAL_COMPILATION_PATCHPOINT 0x00000800 // Method contains partial compilation patchpoints
#define OMF_HAS_TAILCALL_SUCCESSOR             0x00001000 // Method has potential tail call in a non BBJ_RETURN block
#define OMF_HAS_MDNEWARRAY                     0x00002000 // Method contains 'new' of an MD array
#define OMF_HAS_MDARRAYREF                     0x00004000 // Method contains multi-dimensional intrinsic array element loads or stores.
#define OMF_HAS_STATIC_INIT                    0x00008000 // Method has static initializations we might want to partially inline
#define OMF_HAS_TLS_FIELD                      0x00010000 // Method contains TLS field access
#define OMF_HAS_SPECIAL_INTRINSICS             0x00020000 // Method contains special intrinsics expanded in late phases
#define OMF_HAS_RECURSIVE_TAILCALL             0x00040000 // Method contains recursive tail call
#define OMF_HAS_EXPANDABLE_CAST                0x00080000 // Method contains casts eligible for late expansion

    // clang-format on

    bool doesMethodHaveFatPointer()
    {
        return (optMethodFlags & OMF_HAS_FATPOINTER) != 0;
    }

    void setMethodHasFatPointer()
    {
        optMethodFlags |= OMF_HAS_FATPOINTER;
    }

    void clearMethodHasFatPointer()
    {
        optMethodFlags &= ~OMF_HAS_FATPOINTER;
    }

    void addFatPointerCandidate(GenTreeCall* call);

    bool doesMethodHaveFrozenObjects() const
    {
        return (optMethodFlags & OMF_HAS_FROZEN_OBJECTS) != 0;
    }

    void setMethodHasFrozenObjects()
    {
        optMethodFlags |= OMF_HAS_FROZEN_OBJECTS;
    }

    bool doesMethodHaveStaticInit()
    {
        return (optMethodFlags & OMF_HAS_STATIC_INIT) != 0;
    }

    void setMethodHasStaticInit()
    {
        optMethodFlags |= OMF_HAS_STATIC_INIT;
    }

    bool doesMethodHaveExpandableCasts()
    {
        return (optMethodFlags & OMF_HAS_EXPANDABLE_CAST) != 0;
    }

    void setMethodHasExpandableCasts()
    {
        optMethodFlags |= OMF_HAS_EXPANDABLE_CAST;
    }

    bool doesMethodHaveGuardedDevirtualization() const
    {
        return (optMethodFlags & OMF_HAS_GUARDEDDEVIRT) != 0;
    }

    void setMethodHasGuardedDevirtualization()
    {
        optMethodFlags |= OMF_HAS_GUARDEDDEVIRT;
    }

    bool methodHasTlsFieldAccess()
    {
        return (optMethodFlags & OMF_HAS_TLS_FIELD) != 0;
    }

    void setMethodHasTlsFieldAccess()
    {
        optMethodFlags |= OMF_HAS_TLS_FIELD;
    }

    bool doesMethodHaveSpecialIntrinsics()
    {
        return (optMethodFlags & OMF_HAS_SPECIAL_INTRINSICS) != 0;
    }

    void setMethodHasSpecialIntrinsics()
    {
        optMethodFlags |= OMF_HAS_SPECIAL_INTRINSICS;
    }

    bool doesMethodHaveRecursiveTailcall()
    {
        return (optMethodFlags & OMF_HAS_RECURSIVE_TAILCALL) != 0;
    }

    void setMethodHasRecursiveTailcall()
    {
        optMethodFlags |= OMF_HAS_RECURSIVE_TAILCALL;
    }

    void pickGDV(GenTreeCall*           call,
                 IL_OFFSET              ilOffset,
                 bool                   isInterface,
                 CORINFO_CLASS_HANDLE*  classGuesses,
                 CORINFO_METHOD_HANDLE* methodGuesses,
                 int*                   candidatesCount,
                 unsigned*              likelihoods);

    void considerGuardedDevirtualization(GenTreeCall*            call,
                                         IL_OFFSET               ilOffset,
                                         bool                    isInterface,
                                         CORINFO_METHOD_HANDLE   baseMethod,
                                         CORINFO_CLASS_HANDLE    baseClass,
                                         CORINFO_CONTEXT_HANDLE* pContextHandle);

    bool isCompatibleMethodGDV(GenTreeCall* call, CORINFO_METHOD_HANDLE gdvTarget);

    void addGuardedDevirtualizationCandidate(GenTreeCall*           call,
                                             CORINFO_METHOD_HANDLE  methodHandle,
                                             CORINFO_CLASS_HANDLE   classHandle,
                                             CORINFO_CONTEXT_HANDLE contextHandle,
                                             unsigned               methodAttr,
                                             unsigned               classAttr,
                                             unsigned               likelihood);

    int getGDVMaxTypeChecks()
    {
        int typeChecks = JitConfig.JitGuardedDevirtualizationMaxTypeChecks();
        if (typeChecks < 0)
        {
            // Negative value means "it's up to JIT to decide"
            if (IsTargetAbi(CORINFO_NATIVEAOT_ABI) && !opts.jitFlags->IsSet(JitFlags::JIT_FLAG_SIZE_OPT))
            {
                return 3;
            }

            // We plan to use 3 for CoreCLR too, but we need to make sure it doesn't regress performance
            // as CoreCLR heavily relies on Dynamic PGO while for NativeAOT we *usually* don't have it and
            // can only perform the "exact" devirtualization.
            return 1;
        }

        // MAX_GDV_TYPE_CHECKS is the upper limit. The constant can be changed, we just suspect that even
        // 4 type checks is already too much.
        return min(MAX_GDV_TYPE_CHECKS, typeChecks);
    }

    bool doesMethodHaveExpRuntimeLookup()
    {
        return (optMethodFlags & OMF_HAS_EXPRUNTIMELOOKUP) != 0;
    }

    void setMethodHasExpRuntimeLookup()
    {
        optMethodFlags |= OMF_HAS_EXPRUNTIMELOOKUP;
    }

    bool doesMethodHavePatchpoints()
    {
        return (optMethodFlags & OMF_HAS_PATCHPOINT) != 0;
    }

    void setMethodHasPatchpoint()
    {
        optMethodFlags |= OMF_HAS_PATCHPOINT;
    }

    bool doesMethodHavePartialCompilationPatchpoints()
    {
        return (optMethodFlags & OMF_HAS_PARTIAL_COMPILATION_PATCHPOINT) != 0;
    }

    void setMethodHasPartialCompilationPatchpoint()
    {
        optMethodFlags |= OMF_HAS_PARTIAL_COMPILATION_PATCHPOINT;
    }

    unsigned optMethodFlags;

    bool doesMethodHaveNoReturnCalls()
    {
        return optNoReturnCallCount > 0;
    }

    void setMethodHasNoReturnCalls()
    {
        optNoReturnCallCount++;
    }

    unsigned optNoReturnCallCount;

    // Recursion bound controls how far we can go backwards tracking for a SSA value.
    // No throughput diff was found with backward walk bound between 3-8.
    static const int optEarlyPropRecurBound = 5;

    enum class optPropKind
    {
        OPK_INVALID,
        OPK_ARRAYLEN,
        OPK_NULLCHECK
    };

    typedef JitHashTable<unsigned, JitSmallPrimitiveKeyFuncs<unsigned>, GenTree*> LocalNumberToNullCheckTreeMap;

    GenTree*    getArrayLengthFromAllocation(GenTree* tree DEBUGARG(BasicBlock* block));
    GenTree*    optPropGetValueRec(unsigned lclNum, unsigned ssaNum, optPropKind valueKind, int walkDepth);
    GenTree*    optPropGetValue(unsigned lclNum, unsigned ssaNum, optPropKind valueKind);
    GenTree*    optEarlyPropRewriteTree(GenTree* tree, LocalNumberToNullCheckTreeMap* nullCheckMap);
    bool        optDoEarlyPropForBlock(BasicBlock* block);
    bool        optDoEarlyPropForFunc();
    PhaseStatus optEarlyProp();
    bool        optFoldNullCheck(GenTree* tree, LocalNumberToNullCheckTreeMap* nullCheckMap);
    GenTree*    optFindNullCheckToFold(GenTree* tree, LocalNumberToNullCheckTreeMap* nullCheckMap);
    bool        optIsNullCheckFoldingLegal(GenTree*    tree,
                                           GenTree*    nullCheckTree,
                                           GenTree**   nullCheckParent,
                                           Statement** nullCheckStmt);
    bool        optCanMoveNullCheckPastTree(GenTree* tree,
                                            unsigned nullCheckLclNum,
                                            bool     isInsideTry,
                                            bool     checkSideEffectSummary);
#if DEBUG
    void optCheckFlagsAreSet(unsigned    methodFlag,
                             const char* methodFlagStr,
                             unsigned    bbFlag,
                             const char* bbFlagStr,
                             GenTree*    tree,
                             BasicBlock* basicBlock);
#endif

    PhaseStatus optInductionVariables();
    bool        optCanSinkWidenedIV(unsigned lclNum, FlowGraphNaturalLoop* loop);
    bool        optIsIVWideningProfitable(unsigned                lclNum,
                                          BasicBlock*             initBlock,
                                          bool                    initedToConstant,
                                          FlowGraphNaturalLoop*   loop,
                                          ArrayStack<Statement*>& ivUses);
    void        optBestEffortReplaceNarrowIVUses(
               unsigned lclNum, unsigned ssaNum, unsigned newLclNum, BasicBlock* block, Statement* firstStmt);
    void optReplaceWidenedIV(unsigned lclNum, unsigned ssaNum, unsigned newLclNum, Statement* stmt);
    void optSinkWidenedIV(unsigned lclNum, unsigned newLclNum, FlowGraphNaturalLoop* loop);

    // Redundant branch opts
    //
    PhaseStatus   optRedundantBranches();
    bool          optRedundantRelop(BasicBlock* const block);
    bool          optRedundantBranch(BasicBlock* const block);
    bool          optJumpThreadDom(BasicBlock* const block, BasicBlock* const domBlock, bool domIsSameRelop);
    bool          optJumpThreadPhi(BasicBlock* const block, GenTree* tree, ValueNum treeNormVN);
    bool          optJumpThreadCheck(BasicBlock* const block, BasicBlock* const domBlock);
    bool          optJumpThreadCore(JumpThreadInfo& jti);
    bool          optReachable(BasicBlock* const fromBlock, BasicBlock* const toBlock, BasicBlock* const excludedBlock);
    BitVecTraits* optReachableBitVecTraits;
    BitVec        optReachableBitVec;
    void          optRelopImpliesRelop(RelopImplicationInfo* rii);

    /**************************************************************************
     *               Value/Assertion propagation
     *************************************************************************/
public:
    // Data structures for assertion prop
    BitVecTraits* apTraits;
    ASSERT_TP     apFull;
    ASSERT_TP     apLocal;
    ASSERT_TP     apLocalIfTrue;

    enum optAssertionKind
    {
        OAK_INVALID,
        OAK_EQUAL,
        OAK_NOT_EQUAL,
        OAK_SUBRANGE,
        OAK_NO_THROW,
        OAK_COUNT
    };

    enum optOp1Kind
    {
        O1K_INVALID,
        O1K_LCLVAR,
        O1K_ARR_BND,
        O1K_BOUND_OPER_BND,
        O1K_BOUND_LOOP_BND,
        O1K_CONSTANT_LOOP_BND,
        O1K_CONSTANT_LOOP_BND_UN,
        O1K_EXACT_TYPE,
        O1K_SUBTYPE,
        O1K_VALUE_NUMBER,
        O1K_COUNT
    };

    enum optOp2Kind : uint16_t
    {
        O2K_INVALID,
        O2K_LCLVAR_COPY,
        O2K_IND_CNS_INT,
        O2K_CONST_INT,
        O2K_CONST_LONG,
        O2K_CONST_DOUBLE,
        O2K_ZEROOBJ,
        O2K_SUBRANGE,
        O2K_COUNT
    };

    struct AssertionDsc
    {
        optAssertionKind assertionKind;
        struct SsaVar
        {
            unsigned lclNum; // assigned to or property of this local var number
            unsigned ssaNum;
        };
        struct ArrBnd
        {
            ValueNum vnIdx;
            ValueNum vnLen;
        };
        struct AssertionDscOp1
        {
            optOp1Kind kind; // a normal LclVar, or Exact-type or Subtype
            ValueNum   vn;
            union
            {
                SsaVar lcl;
                ArrBnd bnd;
            };
        } op1;
        struct AssertionDscOp2
        {
            optOp2Kind kind; // a const or copy assertion
        private:
            uint16_t m_encodedIconFlags; // encoded icon gtFlags, don't use directly
        public:
            ValueNum vn;
            struct IntVal
            {
                ssize_t iconVal; // integer
#if !defined(HOST_64BIT)
                unsigned padding; // unused; ensures iconFlags does not overlap lconVal
#endif
                FieldSeq* fieldSeq;
            };
            union
            {
                SsaVar        lcl;
                IntVal        u1;
                __int64       lconVal;
                double        dconVal;
                IntegralRange u2;
            };

            bool HasIconFlag()
            {
                assert(m_encodedIconFlags <= 0xFF);
                return m_encodedIconFlags != 0;
            }
            GenTreeFlags GetIconFlag()
            {
                // number of trailing zeros in GTF_ICON_HDL_MASK
                const uint16_t iconMaskTzc = 24;
                static_assert_no_msg((0xFF000000 == GTF_ICON_HDL_MASK) && (GTF_ICON_HDL_MASK >> iconMaskTzc) == 0xFF);

                GenTreeFlags flags = (GenTreeFlags)(m_encodedIconFlags << iconMaskTzc);
                assert((flags & ~GTF_ICON_HDL_MASK) == 0);
                return flags;
            }
            void SetIconFlag(GenTreeFlags flags, FieldSeq* fieldSeq = nullptr)
            {
                const uint16_t iconMaskTzc = 24;
                assert((flags & ~GTF_ICON_HDL_MASK) == 0);
                m_encodedIconFlags = flags >> iconMaskTzc;
                u1.fieldSeq        = fieldSeq;
            }
        } op2;

        bool IsCheckedBoundArithBound()
        {
            return ((assertionKind == OAK_EQUAL || assertionKind == OAK_NOT_EQUAL) && op1.kind == O1K_BOUND_OPER_BND);
        }
        bool IsCheckedBoundBound()
        {
            return ((assertionKind == OAK_EQUAL || assertionKind == OAK_NOT_EQUAL) && op1.kind == O1K_BOUND_LOOP_BND);
        }
        bool IsConstantBound()
        {
            return ((assertionKind == OAK_EQUAL || assertionKind == OAK_NOT_EQUAL) &&
                    (op1.kind == O1K_CONSTANT_LOOP_BND));
        }
        bool IsConstantBoundUnsigned()
        {
            return ((assertionKind == OAK_EQUAL || assertionKind == OAK_NOT_EQUAL) &&
                    (op1.kind == O1K_CONSTANT_LOOP_BND_UN));
        }
        bool IsBoundsCheckNoThrow()
        {
            return ((assertionKind == OAK_NO_THROW) && (op1.kind == O1K_ARR_BND));
        }

        bool IsCopyAssertion()
        {
            return ((assertionKind == OAK_EQUAL) && (op1.kind == O1K_LCLVAR) && (op2.kind == O2K_LCLVAR_COPY));
        }

        bool IsConstantInt32Assertion()
        {
            return ((assertionKind == OAK_EQUAL) || (assertionKind == OAK_NOT_EQUAL)) && (op2.kind == O2K_CONST_INT);
        }

        bool CanPropLclVar()
        {
            return assertionKind == OAK_EQUAL && op1.kind == O1K_LCLVAR;
        }

        bool CanPropEqualOrNotEqual()
        {
            return assertionKind == OAK_EQUAL || assertionKind == OAK_NOT_EQUAL;
        }

        bool CanPropNonNull()
        {
            return assertionKind == OAK_NOT_EQUAL && op2.vn == ValueNumStore::VNForNull();
        }

        bool CanPropBndsCheck()
        {
            return op1.kind == O1K_ARR_BND;
        }

        bool CanPropSubRange()
        {
            return assertionKind == OAK_SUBRANGE && op1.kind == O1K_LCLVAR;
        }

        static bool SameKind(AssertionDsc* a1, AssertionDsc* a2)
        {
            return a1->assertionKind == a2->assertionKind && a1->op1.kind == a2->op1.kind &&
                   a1->op2.kind == a2->op2.kind;
        }

        static bool ComplementaryKind(optAssertionKind kind, optAssertionKind kind2)
        {
            if (kind == OAK_EQUAL)
            {
                return kind2 == OAK_NOT_EQUAL;
            }
            else if (kind == OAK_NOT_EQUAL)
            {
                return kind2 == OAK_EQUAL;
            }
            return false;
        }

        bool HasSameOp1(AssertionDsc* that, bool vnBased)
        {
            if (op1.kind != that->op1.kind)
            {
                return false;
            }
            else if (op1.kind == O1K_ARR_BND)
            {
                assert(vnBased);
                return (op1.bnd.vnIdx == that->op1.bnd.vnIdx) && (op1.bnd.vnLen == that->op1.bnd.vnLen);
            }
            else
            {
                return ((vnBased && (op1.vn == that->op1.vn)) ||
                        (!vnBased && (op1.lcl.lclNum == that->op1.lcl.lclNum)));
            }
        }

        bool HasSameOp2(AssertionDsc* that, bool vnBased)
        {
            if (op2.kind != that->op2.kind)
            {
                return false;
            }

            switch (op2.kind)
            {
                case O2K_IND_CNS_INT:
                case O2K_CONST_INT:
                    return ((op2.u1.iconVal == that->op2.u1.iconVal) && (op2.GetIconFlag() == that->op2.GetIconFlag()));

                case O2K_CONST_LONG:
                    return (op2.lconVal == that->op2.lconVal);

                case O2K_CONST_DOUBLE:
                    // exact match because of positive and negative zero.
                    return (memcmp(&op2.dconVal, &that->op2.dconVal, sizeof(double)) == 0);

                case O2K_ZEROOBJ:
                    return true;

                case O2K_LCLVAR_COPY:
                    return (op2.lcl.lclNum == that->op2.lcl.lclNum) &&
                           (!vnBased || (op2.lcl.ssaNum == that->op2.lcl.ssaNum));

                case O2K_SUBRANGE:
                    return op2.u2.Equals(that->op2.u2);

                case O2K_INVALID:
                    // we will return false
                    break;

                default:
                    assert(!"Unexpected value for op2.kind in AssertionDsc.");
                    break;
            }

            return false;
        }

        bool Complementary(AssertionDsc* that, bool vnBased)
        {
            return ComplementaryKind(assertionKind, that->assertionKind) && HasSameOp1(that, vnBased) &&
                   HasSameOp2(that, vnBased);
        }

        bool Equals(AssertionDsc* that, bool vnBased)
        {
            if (assertionKind != that->assertionKind)
            {
                return false;
            }
            else if (assertionKind == OAK_NO_THROW)
            {
                assert(op2.kind == O2K_INVALID);
                return HasSameOp1(that, vnBased);
            }
            else
            {
                return HasSameOp1(that, vnBased) && HasSameOp2(that, vnBased);
            }
        }
    };

protected:
    static fgWalkPreFn optVNAssertionPropCurStmtVisitor;

    bool optLocalAssertionProp;  // indicates that we are performing local assertion prop
    bool optAssertionPropagated; // set to true if we modified the trees
    bool optAssertionPropagatedCurrentStmt;
#ifdef DEBUG
    GenTree* optAssertionPropCurrentTree;
#endif
    AssertionIndex*            optComplementaryAssertionMap;
    JitExpandArray<ASSERT_TP>* optAssertionDep; // table that holds dependent assertions (assertions
                                                // using the value of a local var) for each local var
    AssertionDsc*  optAssertionTabPrivate;      // table that holds info about assertions
    AssertionIndex optAssertionCount;           // total number of assertions in the assertion table
    AssertionIndex optMaxAssertionCount;
    bool           optCrossBlockLocalAssertionProp;
    unsigned       optAssertionOverflow;
    bool           optCanPropLclVar;
    bool           optCanPropEqual;
    bool           optCanPropNonNull;
    bool           optCanPropBndsChk;
    bool           optCanPropSubRange;

public:
    void         optVnNonNullPropCurStmt(BasicBlock* block, Statement* stmt, GenTree* tree);
    fgWalkResult optVNBasedFoldCurStmt(BasicBlock* block, Statement* stmt, GenTree* parent, GenTree* tree);
    GenTree*     optVNConstantPropOnJTrue(BasicBlock* block, GenTree* test);
    GenTree*     optVNBasedFoldConstExpr(BasicBlock* block, GenTree* parent, GenTree* tree);
    GenTree*     optVNBasedFoldExpr(BasicBlock* block, GenTree* parent, GenTree* tree);
    GenTree*     optVNBasedFoldExpr_Call(BasicBlock* block, GenTree* parent, GenTreeCall* call);
    GenTree*     optExtractSideEffListFromConst(GenTree* tree);

    AssertionIndex GetAssertionCount()
    {
        return optAssertionCount;
    }
    ASSERT_TP*                                                                     bbJtrueAssertionOut;
    typedef JitHashTable<ValueNum, JitSmallPrimitiveKeyFuncs<ValueNum>, ASSERT_TP> ValueNumToAssertsMap;
    ValueNumToAssertsMap*                                                          optValueNumToAsserts;

    // Assertion prop helpers.
    ASSERT_TP&    GetAssertionDep(unsigned lclNum);
    AssertionDsc* optGetAssertion(AssertionIndex assertIndex);
    void          optAssertionInit(bool isLocalProp);
    void          optAssertionTraitsInit(AssertionIndex assertionCount);
    void          optAssertionReset(AssertionIndex limit);
    void          optAssertionRemove(AssertionIndex index);

    // Assertion prop data flow functions.
    PhaseStatus optAssertionPropMain();
    Statement*  optVNAssertionPropCurStmt(BasicBlock* block, Statement* stmt);
    bool        optIsTreeKnownIntValue(bool vnBased, GenTree* tree, ssize_t* pConstant, GenTreeFlags* pIconFlags);
    ASSERT_TP*  optInitAssertionDataflowFlags();
    ASSERT_TP*  optComputeAssertionGen();

    // Assertion Gen functions.
    void           optAssertionGen(GenTree* tree);
    AssertionIndex optAssertionGenCast(GenTreeCast* cast);
    AssertionIndex optAssertionGenPhiDefn(GenTree* tree);
    AssertionInfo  optCreateJTrueBoundsAssertion(GenTree* tree);
    AssertionInfo  optAssertionGenJtrue(GenTree* tree);
    AssertionIndex optCreateJtrueAssertions(GenTree*                   op1,
                                            GenTree*                   op2,
                                            Compiler::optAssertionKind assertionKind,
                                            bool                       helperCallArgs = false);
    AssertionIndex optFindComplementary(AssertionIndex assertionIndex);
    void           optMapComplementary(AssertionIndex assertionIndex, AssertionIndex index);

    ValueNum optConservativeNormalVN(GenTree* tree);

    ssize_t optCastConstantSmall(ssize_t iconVal, var_types smallType);

    // Assertion creation functions.
    AssertionIndex optCreateAssertion(GenTree*         op1,
                                      GenTree*         op2,
                                      optAssertionKind assertionKind,
                                      bool             helperCallArgs = false);

    AssertionIndex optFinalizeCreatingAssertion(AssertionDsc* assertion);

    bool optTryExtractSubrangeAssertion(GenTree* source, IntegralRange* pRange);

    void optCreateComplementaryAssertion(AssertionIndex assertionIndex,
                                         GenTree*       op1,
                                         GenTree*       op2,
                                         bool           helperCallArgs = false);

    bool           optAssertionVnInvolvesNan(AssertionDsc* assertion);
    AssertionIndex optAddAssertion(AssertionDsc* assertion);
    void           optAddVnAssertionMapping(ValueNum vn, AssertionIndex index);
#ifdef DEBUG
    void optPrintVnAssertionMapping();
#endif
    ASSERT_TP optGetVnMappedAssertions(ValueNum vn);

    // Used for respective assertion propagations.
    AssertionIndex optAssertionIsSubrange(GenTree* tree, IntegralRange range, ASSERT_VALARG_TP assertions);
    AssertionIndex optAssertionIsSubtype(GenTree* tree, GenTree* methodTableArg, ASSERT_VALARG_TP assertions);
    AssertionIndex optAssertionIsNonNullInternal(GenTree* op, ASSERT_VALARG_TP assertions DEBUGARG(bool* pVnBased));
    bool           optAssertionIsNonNull(GenTree*                    op,
                                         ASSERT_VALARG_TP assertions DEBUGARG(bool* pVnBased) DEBUGARG(AssertionIndex* pIndex));

    AssertionIndex optGlobalAssertionIsEqualOrNotEqual(ASSERT_VALARG_TP assertions, GenTree* op1, GenTree* op2);
    AssertionIndex optGlobalAssertionIsEqualOrNotEqualZero(ASSERT_VALARG_TP assertions, GenTree* op1);
    AssertionIndex optLocalAssertionIsEqualOrNotEqual(
        optOp1Kind op1Kind, unsigned lclNum, optOp2Kind op2Kind, ssize_t cnsVal, ASSERT_VALARG_TP assertions);

    // Assertion prop for lcl var functions.
    bool     optAssertionProp_LclVarTypeCheck(GenTree* tree, LclVarDsc* lclVarDsc, LclVarDsc* copyVarDsc);
    GenTree* optCopyAssertionProp(AssertionDsc*        curAssertion,
                                  GenTreeLclVarCommon* tree,
                                  Statement* stmt      DEBUGARG(AssertionIndex index));
    GenTree* optConstantAssertionProp(AssertionDsc*        curAssertion,
                                      GenTreeLclVarCommon* tree,
                                      Statement* stmt      DEBUGARG(AssertionIndex index));
    bool     optIsProfitableToSubstitute(GenTree* dest, BasicBlock* destBlock, GenTree* destParent, GenTree* value);
    bool     optZeroObjAssertionProp(GenTree* tree, ASSERT_VALARG_TP assertions);

    // Assertion propagation functions.
    GenTree* optAssertionProp(ASSERT_VALARG_TP assertions, GenTree* tree, Statement* stmt, BasicBlock* block);
    GenTree* optAssertionProp_LclVar(ASSERT_VALARG_TP assertions, GenTreeLclVarCommon* tree, Statement* stmt);
    GenTree* optAssertionProp_LclFld(ASSERT_VALARG_TP assertions, GenTreeLclVarCommon* tree, Statement* stmt);
    GenTree* optAssertionProp_LocalStore(ASSERT_VALARG_TP assertions, GenTreeLclVarCommon* store, Statement* stmt);
    GenTree* optAssertionProp_BlockStore(ASSERT_VALARG_TP assertions, GenTreeBlk* store, Statement* stmt);
    GenTree* optAssertionProp_ModDiv(ASSERT_VALARG_TP assertions, GenTreeOp* tree, Statement* stmt);
    GenTree* optAssertionProp_Return(ASSERT_VALARG_TP assertions, GenTreeUnOp* ret, Statement* stmt);
    GenTree* optAssertionProp_Ind(ASSERT_VALARG_TP assertions, GenTree* tree, Statement* stmt);
    GenTree* optAssertionProp_Cast(ASSERT_VALARG_TP assertions, GenTreeCast* cast, Statement* stmt);
    GenTree* optAssertionProp_Call(ASSERT_VALARG_TP assertions, GenTreeCall* call, Statement* stmt);
    GenTree* optAssertionProp_RelOp(ASSERT_VALARG_TP assertions, GenTree* tree, Statement* stmt);
    GenTree* optAssertionProp_Comma(ASSERT_VALARG_TP assertions, GenTree* tree, Statement* stmt);
    GenTree* optAssertionProp_BndsChk(ASSERT_VALARG_TP assertions, GenTree* tree, Statement* stmt);
    GenTree* optAssertionPropGlobal_RelOp(ASSERT_VALARG_TP assertions, GenTree* tree, Statement* stmt);
    GenTree* optAssertionPropLocal_RelOp(ASSERT_VALARG_TP assertions, GenTree* tree, Statement* stmt);
    GenTree* optAssertionProp_Update(GenTree* newTree, GenTree* tree, Statement* stmt);
    GenTree* optNonNullAssertionProp_Call(ASSERT_VALARG_TP assertions, GenTreeCall* call);
    bool     optNonNullAssertionProp_Ind(ASSERT_VALARG_TP assertions, GenTree* indir);
    bool     optWriteBarrierAssertionProp_StoreInd(ASSERT_VALARG_TP assertions, GenTreeStoreInd* indir);

    void optAssertionProp_RangeProperties(ASSERT_VALARG_TP assertions,
                                          GenTree*         tree,
                                          bool*            isKnownNonZero,
                                          bool*            isKnownNonNegative);

    // Implied assertion functions.
    void optImpliedAssertions(AssertionIndex assertionIndex, ASSERT_TP& activeAssertions);
    void optImpliedByTypeOfAssertions(ASSERT_TP& activeAssertions);
    void optImpliedByCopyAssertion(AssertionDsc* copyAssertion, AssertionDsc* depAssertion, ASSERT_TP& result);
    void optImpliedByConstAssertion(AssertionDsc* curAssertion, ASSERT_TP& result);

#ifdef DEBUG
    void optPrintAssertion(AssertionDsc* newAssertion, AssertionIndex assertionIndex = 0);
    void optPrintAssertionIndex(AssertionIndex index);
    void optPrintAssertionIndices(ASSERT_TP assertions);
    void optDebugCheckAssertion(AssertionDsc* assertion);
    void optDebugCheckAssertions(AssertionIndex AssertionIndex);
#endif

    static void optDumpAssertionIndices(const char* header, ASSERT_TP assertions, const char* footer = nullptr);
    static void optDumpAssertionIndices(ASSERT_TP assertions, const char* footer = nullptr);

    /**************************************************************************
     *                          Range checks
     *************************************************************************/

public:
    struct LoopCloneVisitorInfo
    {
        LoopCloneContext*     context;
        Statement*            stmt;
        FlowGraphNaturalLoop* loop;
        const bool            cloneForArrayBounds;
        const bool            cloneForGDVTests;
        LoopCloneVisitorInfo(LoopCloneContext*     context,
                             FlowGraphNaturalLoop* loop,
                             Statement*            stmt,
                             bool                  cloneForArrayBounds,
                             bool                  cloneForGDVTests)
            : context(context)
            , stmt(nullptr)
            , loop(loop)
            , cloneForArrayBounds(cloneForArrayBounds)
            , cloneForGDVTests(cloneForGDVTests)
        {
        }
    };

    bool optIsStackLocalInvariant(FlowGraphNaturalLoop* loop, unsigned lclNum);
    bool optExtractArrIndex(GenTree* tree, ArrIndex* result, unsigned lhsNum, bool* topLevelIsFinal);
    bool optReconstructArrIndexHelp(GenTree* tree, ArrIndex* result, unsigned lhsNum, bool* topLevelIsFinal);
    bool optReconstructArrIndex(GenTree* tree, ArrIndex* result);
    bool optIdentifyLoopOptInfo(FlowGraphNaturalLoop* loop, LoopCloneContext* context);
    static fgWalkPreFn optCanOptimizeByLoopCloningVisitor;
    fgWalkResult       optCanOptimizeByLoopCloning(GenTree* tree, LoopCloneVisitorInfo* info);
    bool               optObtainLoopCloningOpts(LoopCloneContext* context);
    bool               optIsLoopClonable(FlowGraphNaturalLoop* loop, LoopCloneContext* context);
    bool               optCheckLoopCloningGDVTestProfitable(GenTreeOp* guard, LoopCloneVisitorInfo* info);
    bool               optIsHandleOrIndirOfHandle(GenTree* tree, GenTreeFlags handleType);

    static bool optLoopCloningEnabled();

#ifdef DEBUG
    void optDebugLogLoopCloning(BasicBlock* block, Statement* insertBefore);
#endif
    void optPerformStaticOptimizations(FlowGraphNaturalLoop* loop, LoopCloneContext* context DEBUGARG(bool fastPath));
    bool optComputeDerefConditions(FlowGraphNaturalLoop* loop, LoopCloneContext* context);
    bool optDeriveLoopCloningConditions(FlowGraphNaturalLoop* loop, LoopCloneContext* context);
    BasicBlock* optInsertLoopChoiceConditions(LoopCloneContext*     context,
                                              FlowGraphNaturalLoop* loop,
                                              BasicBlock*           slowHead,
                                              BasicBlock*           insertAfter);

protected:
    ssize_t optGetArrayRefScaleAndIndex(GenTree* mul, GenTree** pIndex DEBUGARG(bool bRngChk));

    /*
    XXXXXXXXXXXXXXXXXXXXXXXXXXXXXXXXXXXXXXXXXXXXXXXXXXXXXXXXXXXXXXXXXXXXXXXXXXXXXXX
    XXXXXXXXXXXXXXXXXXXXXXXXXXXXXXXXXXXXXXXXXXXXXXXXXXXXXXXXXXXXXXXXXXXXXXXXXXXXXXX
    XX                                                                           XX
    XX                           RegAlloc                                        XX
    XX                                                                           XX
    XX  Does the register allocation and puts the remaining lclVars on the stack XX
    XX                                                                           XX
    XXXXXXXXXXXXXXXXXXXXXXXXXXXXXXXXXXXXXXXXXXXXXXXXXXXXXXXXXXXXXXXXXXXXXXXXXXXXXXX
    XXXXXXXXXXXXXXXXXXXXXXXXXXXXXXXXXXXXXXXXXXXXXXXXXXXXXXXXXXXXXXXXXXXXXXXXXXXXXXX
    */

public:
    regNumber raUpdateRegStateForArg(RegState* regState, LclVarDsc* argDsc);

    void raMarkStkVars();

#if FEATURE_PARTIAL_SIMD_CALLEE_SAVE
#if defined(TARGET_AMD64)
    static bool varTypeNeedsPartialCalleeSave(var_types type)
    {
        assert(type != TYP_STRUCT);
        return (type == TYP_SIMD32) || (type == TYP_SIMD64);
    }
#elif defined(TARGET_ARM64)
    static bool varTypeNeedsPartialCalleeSave(var_types type)
    {
        assert(type != TYP_STRUCT);
        // ARM64 ABI FP Callee save registers only require Callee to save lower 8 Bytes
        // For SIMD types longer than 8 bytes Caller is responsible for saving and restoring Upper bytes.
        return ((type == TYP_SIMD16) || (type == TYP_SIMD12));
    }
#else // !defined(TARGET_AMD64) && !defined(TARGET_ARM64)
#error("Unknown target architecture for FEATURE_PARTIAL_SIMD_CALLEE_SAVE")
#endif // !defined(TARGET_AMD64) && !defined(TARGET_ARM64)
#endif // FEATURE_PARTIAL_SIMD_CALLEE_SAVE

protected:
    // Some things are used by both LSRA and regpredict allocators.

    FrameType rpFrameType;
    bool      rpMustCreateEBPCalled; // Set to true after we have called rpMustCreateEBPFrame once

    bool rpMustCreateEBPFrame(INDEBUG(const char** wbReason));

private:
    Lowering*            m_pLowering;   // Lowering; needed to Lower IR that's added or modified after Lowering.
    LinearScanInterface* m_pLinearScan; // Linear Scan allocator

    /* raIsVarargsStackArg is called by raMaskStkVars and by
       lvaComputeRefCounts.  It identifies the special case
       where a varargs function has a parameter passed on the
       stack, other than the special varargs handle.  Such parameters
       require special treatment, because they cannot be tracked
       by the GC (their offsets in the stack are not known
       at compile time).
    */

    bool raIsVarargsStackArg(unsigned lclNum)
    {
#ifdef TARGET_X86

        LclVarDsc* varDsc = lvaGetDesc(lclNum);

        assert(varDsc->lvIsParam);

        return (info.compIsVarArgs && !varDsc->lvIsRegArg && (lclNum != lvaVarargsHandleArg));

#else // TARGET_X86

        return false;

#endif // TARGET_X86
    }

    /*
    XXXXXXXXXXXXXXXXXXXXXXXXXXXXXXXXXXXXXXXXXXXXXXXXXXXXXXXXXXXXXXXXXXXXXXXXXXXXXXX
    XXXXXXXXXXXXXXXXXXXXXXXXXXXXXXXXXXXXXXXXXXXXXXXXXXXXXXXXXXXXXXXXXXXXXXXXXXXXXXX
    XX                                                                           XX
    XX                           EEInterface                                     XX
    XX                                                                           XX
    XX   Get to the class and method info from the Execution Engine given        XX
    XX   tokens for the class and method                                         XX
    XX                                                                           XX
    XXXXXXXXXXXXXXXXXXXXXXXXXXXXXXXXXXXXXXXXXXXXXXXXXXXXXXXXXXXXXXXXXXXXXXXXXXXXXXX
    XXXXXXXXXXXXXXXXXXXXXXXXXXXXXXXXXXXXXXXXXXXXXXXXXXXXXXXXXXXXXXXXXXXXXXXXXXXXXXX
    */

public:
    // Get handles

    void eeGetCallInfo(CORINFO_RESOLVED_TOKEN* pResolvedToken,
                       CORINFO_RESOLVED_TOKEN* pConstrainedToken,
                       CORINFO_CALLINFO_FLAGS  flags,
                       CORINFO_CALL_INFO*      pResult);

    void eeGetFieldInfo(CORINFO_RESOLVED_TOKEN* pResolvedToken,
                        CORINFO_ACCESS_FLAGS    flags,
                        CORINFO_FIELD_INFO*     pResult);

    // Get the flags

    bool eeIsValueClass(CORINFO_CLASS_HANDLE clsHnd);
    bool eeIsIntrinsic(CORINFO_METHOD_HANDLE ftn);
    bool eeIsFieldStatic(CORINFO_FIELD_HANDLE fldHnd);

    var_types eeGetFieldType(CORINFO_FIELD_HANDLE fldHnd, CORINFO_CLASS_HANDLE* pStructHnd = nullptr);

    template <typename TPrint>
    void eeAppendPrint(class StringPrinter* printer, TPrint print);
    // Conventions: the "base" primitive printing functions take StringPrinter*
    // and do not do any SPMI handling. There are then convenience printing
    // functions exposed on top that have SPMI handling and additional buffer
    // handling. Note that the strings returned are never truncated here.
    void eePrintJitType(class StringPrinter* printer, var_types jitType);
    void eePrintType(class StringPrinter* printer, CORINFO_CLASS_HANDLE clsHnd, bool includeInstantiation);
    void eePrintTypeOrJitAlias(class StringPrinter* printer, CORINFO_CLASS_HANDLE clsHnd, bool includeInstantiation);
    void eePrintMethod(class StringPrinter*  printer,
                       CORINFO_CLASS_HANDLE  clsHnd,
                       CORINFO_METHOD_HANDLE methodHnd,
                       CORINFO_SIG_INFO*     sig,
                       bool                  includeClassInstantiation,
                       bool                  includeMethodInstantiation,
                       bool                  includeSignature,
                       bool                  includeReturnType,
                       bool                  includeThisSpecifier);

    void eePrintField(class StringPrinter* printer, CORINFO_FIELD_HANDLE fldHnd, bool includeType);

    const char* eeGetMethodFullName(CORINFO_METHOD_HANDLE hnd,
                                    bool                  includeReturnType    = true,
                                    bool                  includeThisSpecifier = true,
                                    char*                 buffer               = nullptr,
                                    size_t                bufferSize           = 0);

    const char* eeGetMethodName(CORINFO_METHOD_HANDLE methHnd, char* buffer = nullptr, size_t bufferSize = 0);

    const char* eeGetFieldName(CORINFO_FIELD_HANDLE fldHnd,
                               bool                 includeType,
                               char*                buffer     = nullptr,
                               size_t               bufferSize = 0);

    const char* eeGetClassName(CORINFO_CLASS_HANDLE clsHnd, char* buffer = nullptr, size_t bufferSize = 0);

    void        eePrintObjectDescription(const char* prefix, CORINFO_OBJECT_HANDLE handle);
    const char* eeGetShortClassName(CORINFO_CLASS_HANDLE clsHnd);

#if defined(DEBUG)
    unsigned eeTryGetClassSize(CORINFO_CLASS_HANDLE clsHnd);
#endif

    unsigned compMethodHash(CORINFO_METHOD_HANDLE methodHandle);

    var_types            eeGetArgType(CORINFO_ARG_LIST_HANDLE list, CORINFO_SIG_INFO* sig);
    var_types            eeGetArgType(CORINFO_ARG_LIST_HANDLE list, CORINFO_SIG_INFO* sig, bool* isPinned);
    CORINFO_CLASS_HANDLE eeGetArgClass(CORINFO_SIG_INFO* sig, CORINFO_ARG_LIST_HANDLE list);
    CORINFO_CLASS_HANDLE eeGetClassFromContext(CORINFO_CONTEXT_HANDLE context);
    unsigned             eeGetArgSize(CorInfoType corInfoType, CORINFO_CLASS_HANDLE typeHnd);
    static unsigned      eeGetArgSizeAlignment(var_types type, bool isFloatHfa);

    // VOM info, method sigs

    void eeGetSig(unsigned               sigTok,
                  CORINFO_MODULE_HANDLE  scope,
                  CORINFO_CONTEXT_HANDLE context,
                  CORINFO_SIG_INFO*      retSig);

    void eeGetCallSiteSig(unsigned               sigTok,
                          CORINFO_MODULE_HANDLE  scope,
                          CORINFO_CONTEXT_HANDLE context,
                          CORINFO_SIG_INFO*      retSig);

    void eeGetMethodSig(CORINFO_METHOD_HANDLE methHnd, CORINFO_SIG_INFO* retSig, CORINFO_CLASS_HANDLE owner = nullptr);

    CORINFO_EE_INFO eeInfo;
    bool            eeInfoInitialized;

    CORINFO_EE_INFO* eeGetEEInfo();

    // Gets the offset of a SDArray's first element
    static unsigned eeGetArrayDataOffset();

    // Get the offset of a MDArray's first element
    static unsigned eeGetMDArrayDataOffset(unsigned rank);

    // Get the offset of a MDArray's dimension length for a given dimension.
    static unsigned eeGetMDArrayLengthOffset(unsigned rank, unsigned dimension);

    // Get the offset of a MDArray's lower bound for a given dimension.
    static unsigned eeGetMDArrayLowerBoundOffset(unsigned rank, unsigned dimension);

    GenTree* eeGetPInvokeCookie(CORINFO_SIG_INFO* szMetaSig);

    // Returns the page size for the target machine as reported by the EE.
    target_size_t eeGetPageSize()
    {
        return (target_size_t)eeGetEEInfo()->osPageSize;
    }

    //------------------------------------------------------------------------
    // VirtualStubParam: virtual stub dispatch extra parameter (slot address).
    //
    // It represents Abi and target specific registers for the parameter.
    //
    class VirtualStubParamInfo
    {
    public:
        VirtualStubParamInfo(bool isNativeAOT)
        {
#if defined(TARGET_X86)
            reg     = REG_EAX;
            regMask = RBM_EAX;
#elif defined(TARGET_AMD64)
            if (isNativeAOT)
            {
                reg     = REG_R10;
                regMask = RBM_R10;
            }
            else
            {
                reg     = REG_R11;
                regMask = RBM_R11;
            }
#elif defined(TARGET_ARM)
            if (isNativeAOT)
            {
                reg     = REG_R12;
                regMask = RBM_R12;
            }
            else
            {
                reg     = REG_R4;
                regMask = RBM_R4;
            }
#elif defined(TARGET_ARM64)
            reg     = REG_R11;
            regMask = RBM_R11;
#elif defined(TARGET_LOONGARCH64)
            reg     = REG_T8;
            regMask = RBM_T8;
#elif defined(TARGET_RISCV64)
            reg     = REG_T5;
            regMask = RBM_T5;
#else
#error Unsupported or unset target architecture
#endif
        }

        regNumber GetReg() const
        {
            return reg;
        }

        _regMask_enum GetRegMask() const
        {
            return regMask;
        }

    private:
        regNumber     reg;
        _regMask_enum regMask;
    };

    VirtualStubParamInfo* virtualStubParamInfo;

    bool IsTargetAbi(CORINFO_RUNTIME_ABI abi)
    {
        return eeGetEEInfo()->targetAbi == abi;
    }

#if defined(FEATURE_EH_WINDOWS_X86)
    bool eeIsNativeAotAbi;
    bool UsesFunclets() const
    {
        return eeIsNativeAotAbi;
    }

    bool UsesCallFinallyThunks() const
    {
        // Generate call-to-finally code in "thunks" in the enclosing EH region, protected by "cloned finally" clauses.
        return UsesFunclets();
    }
#else
    bool UsesFunclets() const
    {
        return true;
    }

    bool UsesCallFinallyThunks() const
    {
        return true;
    }
#endif

    bool generateCFIUnwindCodes()
    {
#if defined(FEATURE_CFI_SUPPORT)
        return TargetOS::IsUnix && IsTargetAbi(CORINFO_NATIVEAOT_ABI);
#else
        return false;
#endif
    }

    // Debugging support - Line number info

    void eeGetStmtOffsets();

    unsigned eeBoundariesCount;

    ICorDebugInfo::OffsetMapping* eeBoundaries; // Boundaries to report to the EE
    void                          eeSetLIcount(unsigned count);
    void eeSetLIinfo(unsigned which, UNATIVE_OFFSET offs, IPmappingDscKind kind, const ILLocation& loc);
    void eeSetLIdone();

#ifdef DEBUG
    static void eeDispILOffs(IL_OFFSET offs);
    static void eeDispSourceMappingOffs(uint32_t offs);
    static void eeDispLineInfo(const ICorDebugInfo::OffsetMapping* line);
    void        eeDispLineInfos();
#endif // DEBUG

    // Debugging support - Local var info

    void eeGetVars();

    unsigned eeVarsCount;

    struct VarResultInfo
    {
        UNATIVE_OFFSET             startOffset;
        UNATIVE_OFFSET             endOffset;
        DWORD                      varNumber;
        CodeGenInterface::siVarLoc loc;
    }*   eeVars;
    void eeSetLVcount(unsigned count);
    void eeSetLVinfo(unsigned                          which,
                     UNATIVE_OFFSET                    startOffs,
                     UNATIVE_OFFSET                    length,
                     unsigned                          varNum,
                     const CodeGenInterface::siVarLoc& loc);
    void eeSetLVdone();

#ifdef DEBUG
    void eeDispVar(ICorDebugInfo::NativeVarInfo* var);
    void eeDispVars(CORINFO_METHOD_HANDLE ftn, ULONG32 cVars, ICorDebugInfo::NativeVarInfo* vars);
#endif // DEBUG

    // ICorJitInfo wrappers

    void eeAllocMem(AllocMemArgs* args, const UNATIVE_OFFSET roDataSectionAlignment);

    void eeReserveUnwindInfo(bool isFunclet, bool isColdCode, ULONG unwindSize);

    void eeAllocUnwindInfo(BYTE*          pHotCode,
                           BYTE*          pColdCode,
                           ULONG          startOffset,
                           ULONG          endOffset,
                           ULONG          unwindSize,
                           BYTE*          pUnwindBlock,
                           CorJitFuncKind funcKind);

    void eeSetEHcount(unsigned cEH);

    void eeSetEHinfo(unsigned EHnumber, const CORINFO_EH_CLAUSE* clause);

    WORD eeGetRelocTypeHint(void* target);

    // ICorStaticInfo wrapper functions

#if defined(UNIX_AMD64_ABI)
#ifdef DEBUG
    static void dumpSystemVClassificationType(SystemVClassificationType ct);
#endif // DEBUG

    void eeGetSystemVAmd64PassStructInRegisterDescriptor(
        /*IN*/ CORINFO_CLASS_HANDLE                                  structHnd,
        /*OUT*/ SYSTEMV_AMD64_CORINFO_STRUCT_REG_PASSING_DESCRIPTOR* structPassInRegDescPtr);
#endif // UNIX_AMD64_ABI

    template <typename ParamType>
    bool eeRunWithErrorTrap(void (*function)(ParamType*), ParamType* param)
    {
        return eeRunWithErrorTrapImp(reinterpret_cast<void (*)(void*)>(function), reinterpret_cast<void*>(param));
    }

    bool eeRunWithErrorTrapImp(void (*function)(void*), void* param);

    template <typename ParamType>
    bool eeRunWithSPMIErrorTrap(void (*function)(ParamType*), ParamType* param)
    {
        return eeRunWithSPMIErrorTrapImp(reinterpret_cast<void (*)(void*)>(function), reinterpret_cast<void*>(param));
    }

    template <typename Functor>
    bool eeRunFunctorWithSPMIErrorTrap(Functor f)
    {
        return eeRunWithSPMIErrorTrap<Functor>(
            [](Functor* pf) {
            (*pf)();
        },
            &f);
    }

    bool eeRunWithSPMIErrorTrapImp(void (*function)(void*), void* param);

    // Utility functions

    static CORINFO_METHOD_HANDLE eeFindHelper(unsigned helper);
    static CorInfoHelpFunc       eeGetHelperNum(CORINFO_METHOD_HANDLE method);

    enum StaticHelperReturnValue
    {
        SHRV_STATIC_BASE_PTR,
        SHRV_VOID,
    };
    static bool IsStaticHelperEligibleForExpansion(GenTree*                 tree,
                                                   bool*                    isGc       = nullptr,
                                                   StaticHelperReturnValue* retValKind = nullptr);
    static bool IsSharedStaticHelper(GenTree* tree);
    static bool IsGcSafePoint(GenTreeCall* call);

    static CORINFO_FIELD_HANDLE eeFindJitDataOffs(unsigned jitDataOffs);
    // returns true/false if 'field' is a Jit Data offset
    static bool eeIsJitDataOffs(CORINFO_FIELD_HANDLE field);
    // returns a number < 0 if 'field' is not a Jit Data offset, otherwise the data offset (limited to 2GB)
    static int eeGetJitDataOffs(CORINFO_FIELD_HANDLE field);

    /*****************************************************************************/

    /*
    XXXXXXXXXXXXXXXXXXXXXXXXXXXXXXXXXXXXXXXXXXXXXXXXXXXXXXXXXXXXXXXXXXXXXXXXXXXXXXX
    XXXXXXXXXXXXXXXXXXXXXXXXXXXXXXXXXXXXXXXXXXXXXXXXXXXXXXXXXXXXXXXXXXXXXXXXXXXXXXX
    XX                                                                           XX
    XX                           CodeGenerator                                   XX
    XX                                                                           XX
    XXXXXXXXXXXXXXXXXXXXXXXXXXXXXXXXXXXXXXXXXXXXXXXXXXXXXXXXXXXXXXXXXXXXXXXXXXXXXXX
    XXXXXXXXXXXXXXXXXXXXXXXXXXXXXXXXXXXXXXXXXXXXXXXXXXXXXXXXXXXXXXXXXXXXXXXXXXXXXXX
    */

public:
    CodeGenInterface* codeGen;

    // Record the instr offset mapping to the generated code

    jitstd::list<IPmappingDsc>  genIPmappings;
    jitstd::list<RichIPMapping> genRichIPmappings;

    // Managed RetVal - A side hash table meant to record the mapping from a
    // GT_CALL node to its debug info.  This info is used to emit sequence points
    // that can be used by debugger to determine the native offset at which the
    // managed RetVal will be available.
    //
    // In fact we can store debug info in a GT_CALL node.  This was ruled out in
    // favor of a side table for two reasons: 1) We need debug info for only those
    // GT_CALL nodes (created during importation) that correspond to an IL call and
    // whose return type is other than TYP_VOID. 2) GT_CALL node is a frequently used
    // structure and IL offset is needed only when generating debuggable code. Therefore
    // it is desirable to avoid memory size penalty in retail scenarios.
    typedef JitHashTable<GenTree*, JitPtrKeyFuncs<GenTree>, DebugInfo> CallSiteDebugInfoTable;
    CallSiteDebugInfoTable*                                            genCallSite2DebugInfoMap;

    unsigned    genReturnLocal; // Local number for the return value when applicable.
    BasicBlock* genReturnBB;    // jumped to when not optimizing for speed.

    // The following properties are part of CodeGenContext.  Getters are provided here for
    // convenience and backward compatibility, but the properties can only be set by invoking
    // the setter on CodeGenContext directly.

    emitter* GetEmitter() const
    {
        return codeGen->GetEmitter();
    }

    bool isFramePointerUsed() const
    {
        return codeGen->isFramePointerUsed();
    }

    bool GetInterruptible()
    {
        return codeGen->GetInterruptible();
    }
    void SetInterruptible(bool value)
    {
        codeGen->SetInterruptible(value);
    }

#if DOUBLE_ALIGN
    const bool genDoubleAlign()
    {
        return codeGen->doDoubleAlign();
    }
    DWORD getCanDoubleAlign();
    bool  shouldDoubleAlign(unsigned refCntStk,
                            unsigned refCntReg,
                            weight_t refCntWtdReg,
                            unsigned refCntStkParam,
                            weight_t refCntWtdStkDbl);
#endif // DOUBLE_ALIGN

    bool IsFullPtrRegMapRequired()
    {
        return codeGen->IsFullPtrRegMapRequired();
    }
    void SetFullPtrRegMapRequired(bool value)
    {
        codeGen->SetFullPtrRegMapRequired(value);
    }

    // Things that MAY belong either in CodeGen or CodeGenContext
<<<<<<< HEAD

#if defined(FEATURE_EH_FUNCLETS)
=======
>>>>>>> 9b57a265
    FuncInfoDsc*   compFuncInfos;
    unsigned short compCurrFuncIdx;
    unsigned short compFuncInfoCount;
    FuncInfoDsc    compFuncInfoRoot;

    unsigned short compFuncCount()
    {
        if (UsesFunclets())
        {
            assert(fgFuncletsCreated);
            return compFuncInfoCount;
        }
        else
        {
            return 1;
        }
    }

    unsigned short funCurrentFuncIdx()
    {
        return UsesFunclets() ? compCurrFuncIdx : 0;
    }

    FuncInfoDsc* funCurrentFunc();
    void         funSetCurrentFunc(unsigned funcIdx);
    FuncInfoDsc* funGetFunc(unsigned funcIdx);
    unsigned int funGetFuncIdx(BasicBlock* block);

    // LIVENESS

    VARSET_TP compCurLife;     // current live variables
    GenTree*  compCurLifeTree; // node after which compCurLife has been computed

    // Compare the given "newLife" with last set of live variables and update
    // codeGen "gcInfo", siScopes, "regSet" with the new variable's homes/liveness.
    template <bool ForCodeGen>
    void compChangeLife(VARSET_VALARG_TP newLife);

    // Update the GC's masks, register's masks and reports change on variable's homes given a set of
    // current live variables if changes have happened since "compCurLife".
    template <bool ForCodeGen>
    inline void compUpdateLife(VARSET_VALARG_TP newLife);

    // Gets a register mask that represent the kill set for a helper call since
    // not all JIT Helper calls follow the standard ABI on the target architecture.
    regMaskTP compHelperCallKillSet(CorInfoHelpFunc helper);

    /*
    XXXXXXXXXXXXXXXXXXXXXXXXXXXXXXXXXXXXXXXXXXXXXXXXXXXXXXXXXXXXXXXXXXXXXXXXXXXXXXX
    XXXXXXXXXXXXXXXXXXXXXXXXXXXXXXXXXXXXXXXXXXXXXXXXXXXXXXXXXXXXXXXXXXXXXXXXXXXXXXX
    XX                                                                           XX
    XX                           UnwindInfo                                      XX
    XX                                                                           XX
    XXXXXXXXXXXXXXXXXXXXXXXXXXXXXXXXXXXXXXXXXXXXXXXXXXXXXXXXXXXXXXXXXXXXXXXXXXXXXXX
    XXXXXXXXXXXXXXXXXXXXXXXXXXXXXXXXXXXXXXXXXXXXXXXXXXXXXXXXXXXXXXXXXXXXXXXXXXXXXXX
    */

#if !defined(__GNUC__)
#pragma region Unwind information
#endif

public:
    //
    // Infrastructure functions: start/stop/reserve/emit.
    //

    void unwindBegProlog();
    void unwindEndProlog();
    void unwindBegEpilog();
    void unwindEndEpilog();
    void unwindReserve();
    void unwindEmit(void* pHotCode, void* pColdCode);

    //
    // Specific unwind information functions: called by code generation to indicate a particular
    // prolog or epilog unwindable instruction has been generated.
    //

    void unwindPush(regNumber reg);
    void unwindAllocStack(unsigned size);
    void unwindSetFrameReg(regNumber reg, unsigned offset);
    void unwindSaveReg(regNumber reg, unsigned offset);

#if defined(TARGET_ARM)
    void unwindPushMaskInt(regMaskTP mask);
    void unwindPushMaskFloat(regMaskTP mask);
    void unwindPopMaskInt(regMaskTP mask);
    void unwindPopMaskFloat(regMaskTP mask);
    void unwindBranch16();                    // The epilog terminates with a 16-bit branch (e.g., "bx lr")
    void unwindNop(unsigned codeSizeInBytes); // Generate unwind NOP code. 'codeSizeInBytes' is 2 or 4 bytes. Only
                                              // called via unwindPadding().
    void unwindPadding(); // Generate a sequence of unwind NOP codes representing instructions between the last
                          // instruction and the current location.
#endif                    // TARGET_ARM

#if defined(TARGET_ARM64)
    void unwindNop();
    void unwindPadding(); // Generate a sequence of unwind NOP codes representing instructions between the last
                          // instruction and the current location.
    void unwindSaveReg(regNumber reg, int offset);                                // str reg, [sp, #offset]
    void unwindSaveRegPreindexed(regNumber reg, int offset);                      // str reg, [sp, #offset]!
    void unwindSaveRegPair(regNumber reg1, regNumber reg2, int offset);           // stp reg1, reg2, [sp, #offset]
    void unwindSaveRegPairPreindexed(regNumber reg1, regNumber reg2, int offset); // stp reg1, reg2, [sp, #offset]!
    void unwindSaveNext();                                                        // unwind code: save_next
    void unwindReturn(regNumber reg);                                             // ret lr
#endif                                                                            // defined(TARGET_ARM64)

#if defined(TARGET_LOONGARCH64)
    void unwindNop();
    void unwindPadding(); // Generate a sequence of unwind NOP codes representing instructions between the last
                          // instruction and the current location.
    void unwindSaveReg(regNumber reg, int offset);
    void unwindSaveRegPair(regNumber reg1, regNumber reg2, int offset);
    void unwindReturn(regNumber reg);
#endif // defined(TARGET_LOONGARCH64)

#if defined(TARGET_RISCV64)
    void unwindNop();
    void unwindPadding(); // Generate a sequence of unwind NOP codes representing instructions between the last
                          // instruction and the current location.
    void unwindSaveReg(regNumber reg, int offset);
    void unwindSaveRegPair(regNumber reg1, regNumber reg2, int offset);
    void unwindReturn(regNumber reg);
#endif // defined(TARGET_RISCV64)

    //
    // Private "helper" functions for the unwind implementation.
    //

private:
    void unwindGetFuncLocations(FuncInfoDsc*             func,
                                bool                     getHotSectionData,
                                /* OUT */ emitLocation** ppStartLoc,
                                /* OUT */ emitLocation** ppEndLoc);

    void unwindReserveFunc(FuncInfoDsc* func);
    void unwindEmitFunc(FuncInfoDsc* func, void* pHotCode, void* pColdCode);

#if defined(TARGET_AMD64) || defined(TARGET_X86)

    void unwindReserveFuncHelper(FuncInfoDsc* func, bool isHotCode);
    void unwindEmitFuncHelper(FuncInfoDsc* func, void* pHotCode, void* pColdCode, bool isHotCode);

#endif // TARGET_AMD64 || TARGET_X86

    UNATIVE_OFFSET unwindGetCurrentOffset(FuncInfoDsc* func);

#if defined(TARGET_AMD64)

    void unwindBegPrologWindows();
    void unwindPushWindows(regNumber reg);
    void unwindAllocStackWindows(unsigned size);
    void unwindSetFrameRegWindows(regNumber reg, unsigned offset);
    void unwindSaveRegWindows(regNumber reg, unsigned offset);

#ifdef UNIX_AMD64_ABI
    void unwindSaveRegCFI(regNumber reg, unsigned offset);
#endif // UNIX_AMD64_ABI
#elif defined(TARGET_ARM)

    void unwindPushPopMaskInt(regMaskTP mask, bool useOpsize16);
    void unwindPushPopMaskFloat(regMaskTP mask);

#endif // TARGET_ARM

#if defined(FEATURE_CFI_SUPPORT)
    short mapRegNumToDwarfReg(regNumber reg);
    void  createCfiCode(FuncInfoDsc* func, UNATIVE_OFFSET codeOffset, UCHAR opcode, short dwarfReg, INT offset = 0);
    void  unwindPushPopCFI(regNumber reg);
    void  unwindBegPrologCFI();
    void  unwindPushPopMaskCFI(regMaskTP regMask, bool isFloat);
    void  unwindAllocStackCFI(unsigned size);
    void  unwindSetFrameRegCFI(regNumber reg, unsigned offset);
    void  unwindEmitFuncCFI(FuncInfoDsc* func, void* pHotCode, void* pColdCode);
#ifdef DEBUG
    void DumpCfiInfo(bool                  isHotCode,
                     UNATIVE_OFFSET        startOffset,
                     UNATIVE_OFFSET        endOffset,
                     DWORD                 cfiCodeBytes,
                     const CFI_CODE* const pCfiCode);
#endif

#endif // FEATURE_CFI_SUPPORT

#if !defined(__GNUC__)
#pragma endregion // Note: region is NOT under !defined(__GNUC__)
#endif

    /*
    XXXXXXXXXXXXXXXXXXXXXXXXXXXXXXXXXXXXXXXXXXXXXXXXXXXXXXXXXXXXXXXXXXXXXXXXXXXXXXX
    XXXXXXXXXXXXXXXXXXXXXXXXXXXXXXXXXXXXXXXXXXXXXXXXXXXXXXXXXXXXXXXXXXXXXXXXXXXXXXX
    XX                                                                           XX
    XX                               SIMD                                        XX
    XX                                                                           XX
    XX   Info about SIMD types, methods and the SIMD assembly (i.e. the assembly XX
    XX   that contains the distinguished, well-known SIMD type definitions).     XX
    XX                                                                           XX
    XXXXXXXXXXXXXXXXXXXXXXXXXXXXXXXXXXXXXXXXXXXXXXXXXXXXXXXXXXXXXXXXXXXXXXXXXXXXXXX
    XXXXXXXXXXXXXXXXXXXXXXXXXXXXXXXXXXXXXXXXXXXXXXXXXXXXXXXXXXXXXXXXXXXXXXXXXXXXXXX
    */

    bool IsBaselineSimdIsaSupported()
    {
#ifdef FEATURE_SIMD
#if defined(TARGET_XARCH)
        CORINFO_InstructionSet minimumIsa = InstructionSet_SSE2;
#elif defined(TARGET_ARM64)
        CORINFO_InstructionSet minimumIsa = InstructionSet_AdvSimd;
#elif defined(TARGET_LOONGARCH64)
        // TODO: supporting SIMD feature for LoongArch64.
        assert(!"unimplemented yet on LA");
        CORINFO_InstructionSet minimumIsa = 0;
#else
#error Unsupported platform
#endif // !TARGET_XARCH && !TARGET_ARM64 && !TARGET_LOONGARCH64

        return compOpportunisticallyDependsOn(minimumIsa);
#else
        return false;
#endif
    }

#if defined(DEBUG)
    bool IsBaselineSimdIsaSupportedDebugOnly()
    {
#ifdef FEATURE_SIMD
#if defined(TARGET_XARCH)
        CORINFO_InstructionSet minimumIsa = InstructionSet_SSE2;
#elif defined(TARGET_ARM64)
        CORINFO_InstructionSet minimumIsa = InstructionSet_AdvSimd;
#else
#error Unsupported platform
#endif // !TARGET_XARCH && !TARGET_ARM64

        return compIsaSupportedDebugOnly(minimumIsa);
#else
        return false;
#endif // FEATURE_SIMD
    }
#endif // DEBUG

    bool isIntrinsicType(CORINFO_CLASS_HANDLE clsHnd)
    {
        return info.compCompHnd->isIntrinsicType(clsHnd);
    }

    const char* getClassNameFromMetadata(CORINFO_CLASS_HANDLE cls, const char** namespaceName)
    {
        return info.compCompHnd->getClassNameFromMetadata(cls, namespaceName);
    }

    CORINFO_CLASS_HANDLE getTypeInstantiationArgument(CORINFO_CLASS_HANDLE cls, unsigned index)
    {
        return info.compCompHnd->getTypeInstantiationArgument(cls, index);
    }

    bool isNumericsNamespace(const char* ns)
    {
        return strcmp(ns, "System.Numerics") == 0;
    }

    bool isRuntimeIntrinsicsNamespace(const char* ns)
    {
        return strcmp(ns, "System.Runtime.Intrinsics") == 0;
    }

    bool isSpanClass(const CORINFO_CLASS_HANDLE clsHnd)
    {
        if (isIntrinsicType(clsHnd))
        {
            const char* namespaceName = nullptr;
            const char* className     = getClassNameFromMetadata(clsHnd, &namespaceName);
            return strcmp(namespaceName, "System") == 0 &&
                   (strcmp(className, "Span`1") == 0 || strcmp(className, "ReadOnlySpan`1") == 0);
        }
        return false;
    }

#ifdef FEATURE_SIMD
    // Have we identified any SIMD types?
    // This is currently used by struct promotion to avoid getting type information for a struct
    // field to see if it is a SIMD type, if we haven't seen any SIMD types or operations in
    // the method.
    bool _usesSIMDTypes;
    bool usesSIMDTypes()
    {
        return _usesSIMDTypes;
    }
    void setUsesSIMDTypes(bool value)
    {
        _usesSIMDTypes = value;
    }

    // This is a temp lclVar allocated on the stack as TYP_SIMD.  It is used to implement intrinsics
    // that require indexed access to the individual fields of the vector, which is not well supported
    // by the hardware.  It is allocated when/if such situations are encountered during Lowering.
    unsigned lvaSIMDInitTempVarNum;

    struct SIMDHandlesCache
    {
        CORINFO_CLASS_HANDLE PlaneHandle;
        CORINFO_CLASS_HANDLE QuaternionHandle;
        CORINFO_CLASS_HANDLE Vector2Handle;
        CORINFO_CLASS_HANDLE Vector3Handle;
        CORINFO_CLASS_HANDLE Vector4Handle;
        CORINFO_CLASS_HANDLE VectorHandle;

        SIMDHandlesCache()
        {
            memset(this, 0, sizeof(*this));
        }
    };

    SIMDHandlesCache* m_simdHandleCache;

    // Returns true if this is a SIMD type that should be considered an opaque
    // vector type (i.e. do not analyze or promote its fields).
    // Note that all but the fixed vector types are opaque, even though they may
    // actually be declared as having fields.
    bool isOpaqueSIMDType(CORINFO_CLASS_HANDLE structHandle) const
    {
        // We order the checks roughly by expected hit count so early exits are possible

        if (m_simdHandleCache == nullptr)
        {
            return false;
        }

        if (structHandle == m_simdHandleCache->Vector4Handle)
        {
            return false;
        }

        if (structHandle == m_simdHandleCache->Vector3Handle)
        {
            return false;
        }

        if (structHandle == m_simdHandleCache->Vector2Handle)
        {
            return false;
        }

        if (structHandle == m_simdHandleCache->QuaternionHandle)
        {
            return false;
        }

        if (structHandle == m_simdHandleCache->PlaneHandle)
        {
            return false;
        }

        return true;
    }

    bool isOpaqueSIMDType(ClassLayout* layout) const
    {
        if (layout->IsBlockLayout())
        {
            return true;
        }

        return isOpaqueSIMDType(layout->GetClassHandle());
    }

    // Returns true if the lclVar is an opaque SIMD type.
    bool isOpaqueSIMDLclVar(const LclVarDsc* varDsc) const
    {
        if (!varTypeIsSIMD(varDsc))
        {
            return false;
        }

        if (varDsc->GetLayout() == nullptr)
        {
            return true;
        }

        return isOpaqueSIMDType(varDsc->GetLayout());
    }

    bool isSIMDClass(CORINFO_CLASS_HANDLE clsHnd)
    {
        if (isIntrinsicType(clsHnd))
        {
            const char* namespaceName = nullptr;
            (void)getClassNameFromMetadata(clsHnd, &namespaceName);
            return isNumericsNamespace(namespaceName);
        }
        return false;
    }

    bool isHWSIMDClass(CORINFO_CLASS_HANDLE clsHnd)
    {
#ifdef FEATURE_HW_INTRINSICS
        if (isIntrinsicType(clsHnd))
        {
            const char* namespaceName = nullptr;
            (void)getClassNameFromMetadata(clsHnd, &namespaceName);
            return isRuntimeIntrinsicsNamespace(namespaceName);
        }
#endif // FEATURE_HW_INTRINSICS
        return false;
    }

    bool isSIMDorHWSIMDClass(CORINFO_CLASS_HANDLE clsHnd)
    {
        return isSIMDClass(clsHnd) || isHWSIMDClass(clsHnd);
    }

    // Get the base (element) type and size in bytes for a SIMD type. Returns CORINFO_TYPE_UNDEF
    // if it is not a SIMD type or is an unsupported base JIT type.
    CorInfoType getBaseJitTypeAndSizeOfSIMDType(CORINFO_CLASS_HANDLE typeHnd, unsigned* sizeBytes = nullptr);

    CorInfoType getBaseJitTypeOfSIMDType(CORINFO_CLASS_HANDLE typeHnd)
    {
        return getBaseJitTypeAndSizeOfSIMDType(typeHnd, nullptr);
    }

    GenTree* impSIMDPopStack();

    void     setLclRelatedToSIMDIntrinsic(GenTree* tree);
    bool     areFieldsContiguous(GenTreeIndir* op1, GenTreeIndir* op2);
    bool     areLocalFieldsContiguous(GenTreeLclFld* first, GenTreeLclFld* second);
    bool     areArrayElementsContiguous(GenTree* op1, GenTree* op2);
    bool     areArgumentsContiguous(GenTree* op1, GenTree* op2);
    GenTree* CreateAddressNodeForSimdHWIntrinsicCreate(GenTree* tree, var_types simdBaseType, unsigned simdSize);

    // Get the size of the SIMD type in bytes
    int getSIMDTypeSizeInBytes(CORINFO_CLASS_HANDLE typeHnd)
    {
        unsigned sizeBytes = 0;
        (void)getBaseJitTypeAndSizeOfSIMDType(typeHnd, &sizeBytes);
        return sizeBytes;
    }

    // Get the number of elements of baseType of SIMD vector given by its size and baseType
    static int getSIMDVectorLength(unsigned simdSize, var_types baseType);

    // Get the number of elements of baseType of SIMD vector given by its type handle
    int getSIMDVectorLength(CORINFO_CLASS_HANDLE typeHnd);

    // Get preferred alignment of SIMD type.
    int getSIMDTypeAlignment(var_types simdType);

public:
    // Get the number of bytes in a System.Numeric.Vector<T> for the current compilation.
    // Note - cannot be used for System.Runtime.Intrinsic
    uint32_t getVectorTByteLength()
    {
        // We need to report the ISA dependency to the VM so that scenarios
        // such as R2R work correctly for larger vector sizes, so we always
        // do `compExactlyDependsOn` for such cases.

#if defined(TARGET_XARCH)
        if (compExactlyDependsOn(InstructionSet_VectorT512))
        {
            assert(!compIsaSupportedDebugOnly(InstructionSet_VectorT256));
            assert(!compIsaSupportedDebugOnly(InstructionSet_VectorT128));
            return ZMM_REGSIZE_BYTES;
        }
        else if (compExactlyDependsOn(InstructionSet_VectorT256))
        {
            assert(!compIsaSupportedDebugOnly(InstructionSet_VectorT128));
            return YMM_REGSIZE_BYTES;
        }
        else if (compExactlyDependsOn(InstructionSet_VectorT128))
        {
            return XMM_REGSIZE_BYTES;
        }
        else
        {
            // TODO: We should be returning 0 here, but there are a number of
            // places that don't quite get handled correctly in that scenario

            return XMM_REGSIZE_BYTES;
        }
#elif defined(TARGET_ARM64)
        if (compExactlyDependsOn(InstructionSet_VectorT128))
        {
            return FP_REGSIZE_BYTES;
        }
        else
        {
            // TODO: We should be returning 0 here, but there are a number of
            // places that don't quite get handled correctly in that scenario

            return FP_REGSIZE_BYTES;
        }
#else
        assert(!"getVectorTByteLength() unimplemented on target arch");
        unreached();
#endif
    }

    // The minimum and maximum possible number of bytes in a SIMD vector.

    // getMaxVectorByteLength
    // The minimum SIMD size supported by System.Numeric.Vectors or System.Runtime.Intrinsic
    // Arm.AdvSimd:  16-byte Vector<T> and Vector128<T>
    // X86.SSE:      16-byte Vector<T> and Vector128<T>
    // X86.AVX:      16-byte Vector<T> and Vector256<T>
    // X86.AVX2:     32-byte Vector<T> and Vector256<T>
    // X86.AVX512F:  32-byte Vector<T> and Vector512<T>
    uint32_t getMaxVectorByteLength() const
    {
#if defined(FEATURE_HW_INTRINSICS) && defined(TARGET_XARCH)
        if (compOpportunisticallyDependsOn(InstructionSet_AVX512F))
        {
            return ZMM_REGSIZE_BYTES;
        }
        else if (compOpportunisticallyDependsOn(InstructionSet_AVX))
        {
            return YMM_REGSIZE_BYTES;
        }
        else if (compOpportunisticallyDependsOn(InstructionSet_SSE))
        {
            return XMM_REGSIZE_BYTES;
        }
        else
        {
            // TODO: We should be returning 0 here, but there are a number of
            // places that don't quite get handled correctly in that scenario

            return XMM_REGSIZE_BYTES;
        }
#elif defined(TARGET_ARM64)
        if (compOpportunisticallyDependsOn(InstructionSet_AdvSimd))
        {
            return FP_REGSIZE_BYTES;
        }
        else
        {
            // TODO: We should be returning 0 here, but there are a number of
            // places that don't quite get handled correctly in that scenario

            return FP_REGSIZE_BYTES;
        }
#else
        assert(!"getMaxVectorByteLength() unimplemented on target arch");
        unreached();
#endif
    }

    //------------------------------------------------------------------------
    // getPreferredVectorByteLength: Gets the preferred length, in bytes, to use for vectorization
    //
    uint32_t getPreferredVectorByteLength() const
    {
#if defined(FEATURE_HW_INTRINSICS) && defined(TARGET_XARCH)
        uint32_t preferredVectorByteLength = opts.preferredVectorByteLength;

        if (preferredVectorByteLength != 0)
        {
            return min(getMaxVectorByteLength(), preferredVectorByteLength);
        }
#endif // FEATURE_HW_INTRINSICS && TARGET_XARCH

        return getMaxVectorByteLength();
    }

    //------------------------------------------------------------------------
    // roundUpSIMDSize: rounds the given size up to the nearest SIMD size
    //                  available on the target. Examples on XARCH:
    //
    //    size: 7 -> XMM
    //    size: 30 -> YMM (or XMM if target doesn't support AVX)
    //    size: 70 -> ZMM (or YMM or XMM depending on target)
    //
    // Arguments:
    //    size   - size of the data to process with SIMD
    //
    // Notes:
    //    It's only supposed to be used for scenarios where we can
    //    perform an overlapped load/store.
    //
    uint32_t roundUpSIMDSize(unsigned size)
    {
#if defined(FEATURE_HW_INTRINSICS) && defined(TARGET_XARCH)
        uint32_t maxSize = getPreferredVectorByteLength();
        assert(maxSize <= ZMM_REGSIZE_BYTES);

        if ((size <= XMM_REGSIZE_BYTES) && (maxSize > XMM_REGSIZE_BYTES))
        {
            return XMM_REGSIZE_BYTES;
        }

        if ((size <= YMM_REGSIZE_BYTES) && (maxSize > YMM_REGSIZE_BYTES))
        {
            return YMM_REGSIZE_BYTES;
        }

        return maxSize;
#elif defined(TARGET_ARM64)
        assert(getMaxVectorByteLength() == FP_REGSIZE_BYTES);
        return FP_REGSIZE_BYTES;
#else
        assert(!"roundUpSIMDSize() unimplemented on target arch");
        unreached();
#endif
    }

    //------------------------------------------------------------------------
    // roundDownSIMDSize: rounds the given size down to the nearest SIMD size
    //                    available on the target. Examples on XARCH:
    //
    //    size: 7 -> 0
    //    size: 30 -> XMM (not enough for AVX)
    //    size: 60 -> YMM (or XMM if target doesn't support AVX)
    //    size: 70 -> ZMM/YMM/XMM whatever the current system can offer
    //
    // Arguments:
    //    size   - size of the data to process with SIMD
    //
    uint32_t roundDownSIMDSize(unsigned size)
    {
#if defined(FEATURE_HW_INTRINSICS) && defined(TARGET_XARCH)
        uint32_t maxSize = getPreferredVectorByteLength();
        assert(maxSize <= ZMM_REGSIZE_BYTES);

        if (size >= maxSize)
        {
            // Size is bigger than max SIMD size the current target supports
            return maxSize;
        }

        if ((size >= YMM_REGSIZE_BYTES) && (maxSize >= YMM_REGSIZE_BYTES))
        {
            // Size is >= YMM but not enough for ZMM -> YMM
            return YMM_REGSIZE_BYTES;
        }

        // Return 0 if size is even less than XMM, otherwise - XMM
        return (size >= XMM_REGSIZE_BYTES) ? XMM_REGSIZE_BYTES : 0;
#elif defined(TARGET_ARM64)
        assert(getMaxVectorByteLength() == FP_REGSIZE_BYTES);
        return (size >= FP_REGSIZE_BYTES) ? FP_REGSIZE_BYTES : 0;
#else
        assert(!"roundDownSIMDSize() unimplemented on target arch");
        unreached();
#endif
    }

    uint32_t getMinVectorByteLength()
    {
        return emitTypeSize(TYP_SIMD8);
    }

    // Returns the codegen type for a given SIMD size.
    static var_types getSIMDTypeForSize(unsigned size)
    {
        var_types simdType = TYP_UNDEF;
        if (size == 8)
        {
            simdType = TYP_SIMD8;
        }
        else if (size == 12)
        {
            simdType = TYP_SIMD12;
        }
        else if (size == 16)
        {
            simdType = TYP_SIMD16;
        }
#if defined(TARGET_XARCH)
        else if (size == 32)
        {
            simdType = TYP_SIMD32;
        }
        else if (size == 64)
        {
            simdType = TYP_SIMD64;
        }
#endif // TARGET_XARCH
        else
        {
            noway_assert(!"Unexpected size for SIMD type");
        }
        return simdType;
    }

private:
    unsigned getSIMDInitTempVarNum(var_types simdType);

#else  // !FEATURE_SIMD
    bool isOpaqueSIMDLclVar(LclVarDsc* varDsc)
    {
        return false;
    }
    unsigned int roundUpSIMDSize(unsigned size)
    {
        return 0;
    }
    unsigned int roundDownSIMDSize(unsigned size)
    {
        return 0;
    }
#endif // FEATURE_SIMD

public:
    // Similar to roundUpSIMDSize, but for General Purpose Registers (GPR)
    unsigned roundUpGPRSize(unsigned size)
    {
        if (size > 4 && (REGSIZE_BYTES == 8))
        {
            return 8;
        }
        else if (size > 2)
        {
            return 4;
        }
        return size; // 2, 1, 0
    }

    var_types roundDownMaxType(unsigned size)
    {
        assert(size > 0);
        var_types result = TYP_UNDEF;
#ifdef FEATURE_SIMD
        if (IsBaselineSimdIsaSupported() && (roundDownSIMDSize(size) > 0))
        {
            return getSIMDTypeForSize(roundDownSIMDSize(size));
        }
#endif
        int nearestPow2 = 1 << BitOperations::Log2((unsigned)size);
        switch (min(nearestPow2, REGSIZE_BYTES))
        {
            case 1:
                return TYP_UBYTE;
            case 2:
                return TYP_USHORT;
            case 4:
                return TYP_INT;
            case 8:
                assert(REGSIZE_BYTES == 8);
                return TYP_LONG;
            default:
                unreached();
        }
    }

    enum UnrollKind
    {
        Memset,
        Memcpy,
        Memmove,
        ProfiledMemmove,
        ProfiledMemcmp
    };

    //------------------------------------------------------------------------
    // getUnrollThreshold: Calculates the unrolling threshold for the given operation
    //
    // Arguments:
    //    type       - kind of the operation (memset/memcpy)
    //    canUseSimd - whether it is allowed to use SIMD or not
    //
    // Return Value:
    //    The unrolling threshold for the given operation in bytes
    //
    unsigned int getUnrollThreshold(UnrollKind type, bool canUseSimd = true)
    {
        unsigned maxRegSize = REGSIZE_BYTES;
        unsigned threshold  = maxRegSize;

#if defined(FEATURE_SIMD)
        if (canUseSimd)
        {
            maxRegSize = getPreferredVectorByteLength();

#if defined(TARGET_XARCH)
            assert(maxRegSize <= ZMM_REGSIZE_BYTES);
            threshold = maxRegSize;
#elif defined(TARGET_ARM64)
            // ldp/stp instructions can load/store two 16-byte vectors at once, e.g.:
            //
            //   ldp q0, q1, [x1]
            //   stp q0, q1, [x0]
            //
            threshold = maxRegSize * 2;
#endif
        }
#if defined(TARGET_XARCH)
        else
        {
            // Compatibility with previous logic: we used to allow memset:128/memcpy:64
            // on AMD64 (and 64/32 on x86) for cases where we don't use SIMD
            // see https://github.com/dotnet/runtime/issues/83297
            threshold *= 2;
        }
#endif
#endif

        if (type == UnrollKind::Memset)
        {
            // Typically, memset-like operations require less instructions than memcpy
            threshold *= 2;
        }

        // Use 4 as a multiplier by default, thus, the final threshold will be:
        //
        // | arch        | memset | memcpy |
        // |-------------|--------|--------|
        // | x86 avx512  |   512  |   256  |
        // | x86 avx     |   256  |   128  |
        // | x86 sse     |   128  |    64  |
        // | arm64       |   256  |   128  | ldp/stp (2x128bit)
        // | arm         |    32  |    16  | no SIMD support
        // | loongarch64 |    64  |    32  | no SIMD support
        // | riscv64     |    64  |    32  | no SIMD support
        //
        // We might want to use a different multiplier for truly hot/cold blocks based on PGO data
        //
        threshold *= 4;

        if (type == UnrollKind::Memmove)
        {
            // NOTE: Memmove's unrolling is currently limited with LSRA -
            // up to LinearScan::MaxInternalCount number of temp regs, e.g. 5*16=80 bytes on arm64
            threshold = maxRegSize * 4;
        }

        // For profiled memcmp/memmove we don't want to unroll too much as it's just a guess,
        // and it works better for small sizes.
        if ((type == UnrollKind::ProfiledMemcmp) || (type == UnrollKind::ProfiledMemmove))
        {
            threshold = maxRegSize * 2;
        }

        return threshold;
    }

    // Use to determine if a struct *might* be a SIMD type. As this function only takes a size, many
    // structs will fit the criteria.
    bool structSizeMightRepresentSIMDType(size_t structSize)
    {
#ifdef FEATURE_SIMD
        return (structSize >= getMinVectorByteLength()) && (structSize <= getMaxVectorByteLength());
#else
        return false;
#endif // FEATURE_SIMD
    }

#ifdef FEATURE_HW_INTRINSICS
    static bool vnEncodesResultTypeForHWIntrinsic(NamedIntrinsic hwIntrinsicID);
#endif // FEATURE_HW_INTRINSICS

private:
    // Returns true if the TYP_SIMD locals on stack are aligned at their
    // preferred byte boundary specified by getSIMDTypeAlignment().
    //
    // As per the Intel manual, the preferred alignment for AVX vectors is
    // 32-bytes. It is not clear whether additional stack space used in
    // aligning stack is worth the benefit and for now will use 16-byte
    // alignment for AVX 256-bit vectors with unaligned load/stores to/from
    // memory. On x86, the stack frame is aligned to 4 bytes. We need to extend
    // existing support for double (8-byte) alignment to 16 or 32 byte
    // alignment for frames with local SIMD vars, if that is determined to be
    // profitable.
    //
    // On Amd64 and SysV, RSP+8 is aligned on entry to the function (before
    // prolog has run). This means that in RBP-based frames RBP will be 16-byte
    // aligned. For RSP-based frames these are only sometimes aligned, depending
    // on the frame size.
    //
    bool isSIMDTypeLocalAligned(unsigned varNum)
    {
#if defined(FEATURE_SIMD) && ALIGN_SIMD_TYPES
        LclVarDsc* lcl = lvaGetDesc(varNum);
        if (varTypeIsSIMD(lcl))
        {
            // TODO-Cleanup: Can't this use the lvExactSize on the varDsc?
            int alignment = getSIMDTypeAlignment(lcl->TypeGet());
            if (alignment <= STACK_ALIGN)
            {
                bool rbpBased;
                int  off = lvaFrameAddress(varNum, &rbpBased);
                // On SysV and Winx64 ABIs RSP+8 will be 16-byte aligned at the
                // first instruction of a function. If our frame is RBP based
                // then RBP will always be 16 bytes aligned, so we can simply
                // check the offset.
                if (rbpBased)
                {
                    return (off % alignment) == 0;
                }

                // For RSP-based frame the alignment of RSP depends on our
                // locals. rsp+8 is aligned on entry and we just subtract frame
                // size so it is not hard to compute. Note that the compiler
                // tries hard to make sure the frame size means RSP will be
                // 16-byte aligned, but for leaf functions without locals (i.e.
                // frameSize = 0) it will not be.
                int frameSize = codeGen->genTotalFrameSize();
                return ((8 - frameSize + off) % alignment) == 0;
            }
        }
#endif // FEATURE_SIMD

        return false;
    }

#ifdef DEBUG
    // Answer the question: Is a particular ISA supported?
    // Use this api when asking the question so that future
    // ISA questions can be asked correctly or when asserting
    // support/nonsupport for an instruction set
    bool compIsaSupportedDebugOnly(CORINFO_InstructionSet isa) const
    {
#if defined(TARGET_XARCH) || defined(TARGET_ARM64)
        return opts.compSupportsISA.HasInstructionSet(isa);
#else
        return false;
#endif
    }
#endif // DEBUG

    bool notifyInstructionSetUsage(CORINFO_InstructionSet isa, bool supported) const;

    // Answer the question: Is a particular ISA allowed to be used implicitly by optimizations?
    // The result of this api call will exactly match the target machine
    // on which the function is executed (except for CoreLib, where there are special rules)
    bool compExactlyDependsOn(CORINFO_InstructionSet isa) const
    {
#if defined(TARGET_XARCH) || defined(TARGET_ARM64)
        if ((opts.compSupportsISAReported.HasInstructionSet(isa)) == false)
        {
            if (notifyInstructionSetUsage(isa, (opts.compSupportsISA.HasInstructionSet(isa))))
                ((Compiler*)this)->opts.compSupportsISAExactly.AddInstructionSet(isa);
            ((Compiler*)this)->opts.compSupportsISAReported.AddInstructionSet(isa);
        }
        return (opts.compSupportsISAExactly.HasInstructionSet(isa));
#else
        return false;
#endif
    }

    // Answer the question: Is a particular ISA allowed to be used implicitly by optimizations?
    // The result of this api call will match the target machine if the result is true.
    // If the result is false, then the target machine may have support for the instruction.
    bool compOpportunisticallyDependsOn(CORINFO_InstructionSet isa) const
    {
        if (opts.compSupportsISA.HasInstructionSet(isa))
        {
            return compExactlyDependsOn(isa);
        }
        else
        {
            return false;
        }
    }

    // Answer the question: Is a particular ISA supported for explicit hardware intrinsics?
    bool compHWIntrinsicDependsOn(CORINFO_InstructionSet isa) const
    {
        // Report intent to use the ISA to the EE
        compExactlyDependsOn(isa);
        return opts.compSupportsISA.HasInstructionSet(isa);
    }

#ifdef DEBUG
    //------------------------------------------------------------------------
    // IsBaselineVector512IsaSupportedDebugOnly - Does isa support exist for Vector512.
    //
    // Returns:
    //    `true` if AVX512F, AVX512BW, AVX512CD, AVX512DQ, and AVX512VL are supported.
    //
    bool IsBaselineVector512IsaSupportedDebugOnly() const
    {
#ifdef TARGET_XARCH
        return compIsaSupportedDebugOnly(InstructionSet_AVX512F);
#else
        return false;
#endif
    }
#endif // DEBUG

    //------------------------------------------------------------------------
    // IsBaselineVector512IsaSupportedOpportunistically - Does opportunistic isa support exist for Vector512.
    //
    // Returns:
    //    `true` if AVX512F, AVX512BW, AVX512CD, AVX512DQ, and AVX512VL are supported.
    //
    bool IsBaselineVector512IsaSupportedOpportunistically() const
    {
#ifdef TARGET_XARCH
        return compOpportunisticallyDependsOn(InstructionSet_AVX512F);
#else
        return false;
#endif
    }

#ifdef TARGET_XARCH
public:
    bool canUseVexEncoding() const
    {
        return compOpportunisticallyDependsOn(InstructionSet_AVX);
    }

    //------------------------------------------------------------------------
    // canUseEvexEncoding - Answer the question: Is Evex encoding supported on this target.
    //
    // Returns:
    //    `true` if Evex encoding is supported, `false` if not.
    //
    bool canUseEvexEncoding() const
    {
        return compOpportunisticallyDependsOn(InstructionSet_AVX512F);
    }

private:
    //------------------------------------------------------------------------
    // DoJitStressEvexEncoding- Answer the question: Do we force EVEX encoding.
    //
    // Returns:
    //    `true` if user requests EVEX encoding and it's safe, `false` if not.
    //
    bool DoJitStressEvexEncoding() const
    {
#ifdef DEBUG
        // Using JitStressEVEXEncoding flag will force instructions which would
        // otherwise use VEX encoding but can be EVEX encoded to use EVEX encoding
        // This requires AVX512F, AVX512BW, AVX512CD, AVX512DQ, and AVX512VL support

        if (JitConfig.JitStressEvexEncoding() && IsBaselineVector512IsaSupportedOpportunistically())
        {
            assert(compIsaSupportedDebugOnly(InstructionSet_AVX512F));
            assert(compIsaSupportedDebugOnly(InstructionSet_AVX512F_VL));
            assert(compIsaSupportedDebugOnly(InstructionSet_AVX512BW));
            assert(compIsaSupportedDebugOnly(InstructionSet_AVX512BW_VL));
            assert(compIsaSupportedDebugOnly(InstructionSet_AVX512CD));
            assert(compIsaSupportedDebugOnly(InstructionSet_AVX512CD_VL));
            assert(compIsaSupportedDebugOnly(InstructionSet_AVX512DQ));
            assert(compIsaSupportedDebugOnly(InstructionSet_AVX512DQ_VL));

            return true;
        }
#endif // DEBUG

        return false;
    }
#endif // TARGET_XARCH

    /*
    XXXXXXXXXXXXXXXXXXXXXXXXXXXXXXXXXXXXXXXXXXXXXXXXXXXXXXXXXXXXXXXXXXXXXXXXXXXXXXX
    XXXXXXXXXXXXXXXXXXXXXXXXXXXXXXXXXXXXXXXXXXXXXXXXXXXXXXXXXXXXXXXXXXXXXXXXXXXXXXX
    XX                                                                           XX
    XX                           Compiler                                        XX
    XX                                                                           XX
    XX   Generic info about the compilation and the method being compiled.       XX
    XX   It is responsible for driving the other phases.                         XX
    XX   It is also responsible for all the memory management.                   XX
    XX                                                                           XX
    XXXXXXXXXXXXXXXXXXXXXXXXXXXXXXXXXXXXXXXXXXXXXXXXXXXXXXXXXXXXXXXXXXXXXXXXXXXXXXX
    XXXXXXXXXXXXXXXXXXXXXXXXXXXXXXXXXXXXXXXXXXXXXXXXXXXXXXXXXXXXXXXXXXXXXXXXXXXXXXX
    */

public:
    Compiler* InlineeCompiler; // The Compiler instance for the inlinee

    InlineResult* compInlineResult; // The result of importing the inlinee method.

    bool compDoAggressiveInlining;     // If true, mark every method as CORINFO_FLG_FORCEINLINE
    bool compJmpOpUsed;                // Does the method do a JMP
    bool compLongUsed;                 // Does the method use TYP_LONG
    bool compFloatingPointUsed;        // Does the method use TYP_FLOAT or TYP_DOUBLE
    bool compTailCallUsed;             // Does the method do a tailcall
    bool compTailPrefixSeen;           // Does the method IL have tail. prefix
    bool compLocallocSeen;             // Does the method IL have localloc opcode
    bool compLocallocUsed;             // Does the method use localloc.
    bool compLocallocOptimized;        // Does the method have an optimized localloc
    bool compQmarkUsed;                // Does the method use GT_QMARK/GT_COLON
    bool compQmarkRationalized;        // Is it allowed to use a GT_QMARK/GT_COLON node.
    bool compHasBackwardJump;          // Does the method (or some inlinee) have a lexically backwards jump?
    bool compHasBackwardJumpInHandler; // Does the method have a lexically backwards jump in a handler?
    bool compSwitchedToOptimized;      // Codegen initially was Tier0 but jit switched to FullOpts
    bool compSwitchedToMinOpts;        // Codegen initially was Tier1/FullOpts but jit switched to MinOpts
    bool compSuppressedZeroInit;       // There are vars with lvSuppressedZeroInit set

    // NOTE: These values are only reliable after
    //       the importing is completely finished.

#ifdef DEBUG
    // State information - which phases have completed?
    // These are kept together for easy discoverability

    bool    compAllowStress;
    bool    compCodeGenDone;
    int64_t compNumStatementLinksTraversed; // # of links traversed while doing debug checks
    bool    fgNormalizeEHDone;              // Has the flowgraph EH normalization phase been done?
    size_t  compSizeEstimate;               // The estimated size of the method as per `gtSetEvalOrder`.
    size_t  compCycleEstimate;              // The estimated cycle count of the method as per `gtSetEvalOrder`
    bool    compPoisoningAnyImplicitByrefs; // Importer inserted IR before returns to poison implicit byrefs

#endif // DEBUG

    bool fgLocalVarLivenessDone; // Note that this one is used outside of debug.
    bool fgLocalVarLivenessChanged;
    bool fgIsDoingEarlyLiveness;
    bool fgDidEarlyLiveness;
    bool compPostImportationCleanupDone;
    bool compLSRADone;
    bool compRationalIRForm;

    bool compUsesThrowHelper; // There is a call to a THROW_HELPER for the compiled method.

    bool compGeneratingProlog;
    bool compGeneratingEpilog;
    bool compGeneratingUnwindProlog;
    bool compGeneratingUnwindEpilog;
    bool compNeedsGSSecurityCookie; // There is an unsafe buffer (or localloc) on the stack.
                                    // Insert cookie on frame and code to check the cookie, like VC++ -GS.
    bool compGSReorderStackLayout;  // There is an unsafe buffer on the stack, reorder locals and make local
    // copies of susceptible parameters to avoid buffer overrun attacks through locals/params
    bool getNeedsGSSecurityCookie() const
    {
        return compNeedsGSSecurityCookie;
    }
    void setNeedsGSSecurityCookie()
    {
        compNeedsGSSecurityCookie = true;
    }

    FrameLayoutState lvaDoneFrameLayout; // The highest frame layout state that we've completed. During
                                         // frame layout calculations, this is the level we are currently
                                         // computing.

    //---------------------------- JITing options -----------------------------

    enum codeOptimize
    {
        BLENDED_CODE,
        SMALL_CODE,
        FAST_CODE,

        COUNT_OPT_CODE
    };

    struct Options
    {
        JitFlags* jitFlags; // all flags passed from the EE

        // The instruction sets that the compiler is allowed to emit.
        CORINFO_InstructionSetFlags compSupportsISA;
        // The instruction sets that were reported to the VM as being used by the current method. Subset of
        // compSupportsISA.
        CORINFO_InstructionSetFlags compSupportsISAReported;
        // The instruction sets that the compiler is allowed to take advantage of implicitly during optimizations.
        // Subset of compSupportsISA.
        // The instruction sets available in compSupportsISA and not available in compSupportsISAExactly can be only
        // used via explicit hardware intrinsics.
        CORINFO_InstructionSetFlags compSupportsISAExactly;

        void setSupportedISAs(CORINFO_InstructionSetFlags isas)
        {
            compSupportsISA = isas;
        }

        unsigned compFlags; // method attributes
        unsigned instrCount;
        unsigned lvRefCount;

        codeOptimize compCodeOpt; // what type of code optimizations

#if defined(TARGET_XARCH)
        uint32_t preferredVectorByteLength;
#endif // TARGET_XARCH

        // optimize maximally and/or favor speed over size?

#define DEFAULT_MIN_OPTS_CODE_SIZE    60000
#define DEFAULT_MIN_OPTS_INSTR_COUNT  20000
#define DEFAULT_MIN_OPTS_BB_COUNT     2000
#define DEFAULT_MIN_OPTS_LV_NUM_COUNT 2000
#define DEFAULT_MIN_OPTS_LV_REF_COUNT 8000

// Maximum number of locals before turning off the inlining
#define MAX_LV_NUM_COUNT_FOR_INLINING 512

        bool compMinOpts;
        bool compMinOptsIsSet;
#ifdef DEBUG
        mutable bool compMinOptsIsUsed;

        bool MinOpts() const
        {
            assert(compMinOptsIsSet);
            compMinOptsIsUsed = true;
            return compMinOpts;
        }
        bool IsMinOptsSet() const
        {
            return compMinOptsIsSet;
        }
#else  // !DEBUG
        bool MinOpts() const
        {
            return compMinOpts;
        }
        bool IsMinOptsSet() const
        {
            return compMinOptsIsSet;
        }
#endif // !DEBUG

        bool OptimizationDisabled() const
        {
            return MinOpts() || compDbgCode;
        }
        bool OptimizationEnabled() const
        {
            return !OptimizationDisabled();
        }

        void SetMinOpts(bool val)
        {
            assert(!compMinOptsIsUsed);
            assert(!compMinOptsIsSet || (compMinOpts == val));
            compMinOpts      = val;
            compMinOptsIsSet = true;
        }

        // true if the CLFLG_* for an optimization is set.
        bool OptEnabled(unsigned optFlag) const
        {
            return !!(compFlags & optFlag);
        }

#ifdef FEATURE_READYTORUN
        bool IsReadyToRun() const
        {
            return jitFlags->IsSet(JitFlags::JIT_FLAG_READYTORUN);
        }
#else
        bool IsReadyToRun() const
        {
            return false;
        }
#endif

        // Check if the compilation is control-flow guard enabled.
        bool IsCFGEnabled() const
        {
#if defined(TARGET_ARM64) || defined(TARGET_AMD64)
            // On these platforms we assume the register that the target is
            // passed in is preserved by the validator and take care to get the
            // target from the register for the call (even in debug mode).
            static_assert_no_msg((RBM_VALIDATE_INDIRECT_CALL_TRASH & (1 << REG_VALIDATE_INDIRECT_CALL_ADDR)) == 0);
            if (JitConfig.JitForceControlFlowGuard())
                return true;

            return jitFlags->IsSet(JitFlags::JIT_FLAG_ENABLE_CFG);
#else
            // The remaining platforms are not supported and would require some
            // work to support.
            //
            // ARM32:
            //   The ARM32 validator does not preserve any volatile registers
            //   which means we have to take special care to allocate and use a
            //   callee-saved register (reloading the target from memory is a
            //   security issue).
            //
            // x86:
            //   On x86 some VSD calls disassemble the call site and expect an
            //   indirect call which is fundamentally incompatible with CFG.
            //   This would require a different way to pass this information
            //   through.
            //
            return false;
#endif
        }

#ifdef FEATURE_ON_STACK_REPLACEMENT
        bool IsOSR() const
        {
            return jitFlags->IsSet(JitFlags::JIT_FLAG_OSR);
        }
#else
        bool IsOSR() const
        {
            return false;
        }
#endif

        bool IsTier0() const
        {
            return jitFlags->IsSet(JitFlags::JIT_FLAG_TIER0);
        }

        bool IsInstrumented() const
        {
            return jitFlags->IsSet(JitFlags::JIT_FLAG_BBINSTR);
        }

        bool IsOptimizedWithProfile() const
        {
            return OptimizationEnabled() && jitFlags->IsSet(JitFlags::JIT_FLAG_BBOPT);
        }

        bool IsInstrumentedAndOptimized() const
        {
            return IsInstrumented() && jitFlags->IsSet(JitFlags::JIT_FLAG_BBOPT);
        }

        bool DoEarlyBlockMerging() const
        {
            if (jitFlags->IsSet(JitFlags::JIT_FLAG_DEBUG_EnC) || jitFlags->IsSet(JitFlags::JIT_FLAG_DEBUG_CODE))
            {
                return false;
            }

            if (jitFlags->IsSet(JitFlags::JIT_FLAG_MIN_OPT) && !jitFlags->IsSet(JitFlags::JIT_FLAG_TIER0))
            {
                return false;
            }

            return true;
        }

        // true if we should use the PINVOKE_{BEGIN,END} helpers instead of generating
        // PInvoke transitions inline. Normally used by R2R, but also used when generating a reverse pinvoke frame, as
        // the current logic for frame setup initializes and pushes
        // the InlinedCallFrame before performing the Reverse PInvoke transition, which is invalid (as frames cannot
        // safely be pushed/popped while the thread is in a preemptive state.).
        bool ShouldUsePInvokeHelpers()
        {
            return jitFlags->IsSet(JitFlags::JIT_FLAG_USE_PINVOKE_HELPERS) ||
                   jitFlags->IsSet(JitFlags::JIT_FLAG_REVERSE_PINVOKE);
        }

        // true if we should use insert the REVERSE_PINVOKE_{ENTER,EXIT} helpers in the method
        // prolog/epilog
        bool IsReversePInvoke()
        {
            return jitFlags->IsSet(JitFlags::JIT_FLAG_REVERSE_PINVOKE);
        }

        bool compScopeInfo; // Generate the LocalVar info ?
        bool compDbgCode;   // Generate debugger-friendly code?
        bool compDbgInfo;   // Gather debugging info?
        bool compDbgEnC;

#ifdef PROFILING_SUPPORTED
        bool compNoPInvokeInlineCB;
#else
        static const bool compNoPInvokeInlineCB;
#endif

#ifdef DEBUG
        bool compGcChecks; // Check arguments and return values to ensure they are sane
#endif

#if defined(DEBUG) && defined(TARGET_XARCH)

        bool compStackCheckOnRet; // Check stack pointer on return to ensure it is correct.

#endif // defined(DEBUG) && defined(TARGET_XARCH)

#if defined(DEBUG) && defined(TARGET_X86)

        bool compStackCheckOnCall; // Check stack pointer after call to ensure it is correct. Only for x86.

#endif // defined(DEBUG) && defined(TARGET_X86)

        bool compReloc; // Generate relocs for pointers in code, true for all ngen/prejit codegen

#ifdef DEBUG
#if defined(TARGET_XARCH)
        bool compEnablePCRelAddr; // Whether absolute addr be encoded as PC-rel offset by RyuJIT where possible
#endif
#endif // DEBUG

#ifdef UNIX_AMD64_ABI
        // This flag  is indicating if there is a need to align the frame.
        // On AMD64-Windows, if there are calls, 4 slots for the outgoing ars are allocated, except for
        // FastTailCall. This slots makes the frame size non-zero, so alignment logic will be called.
        // On AMD64-Unix, there are no such slots. There is a possibility to have calls in the method with frame size of
        // 0. The frame alignment logic won't kick in. This flags takes care of the AMD64-Unix case by remembering that
        // there are calls and making sure the frame alignment logic is executed.
        bool compNeedToAlignFrame;
#endif // UNIX_AMD64_ABI

        bool compProcedureSplitting; // Separate cold code from hot code

        bool genFPorder; // Preserve FP order (operations are non-commutative)
        bool genFPopt;   // Can we do frame-pointer-omission optimization?
        bool altJit;     // True if we are an altjit and are compiling this method

        bool optRepeat;          // Repeat optimizer phases k times
        int  optRepeatIteration; // The current optRepeat iteration: from 0 to optRepeatCount. optRepeatCount can be
                                 // zero, in which case no optimizations in the set of repeated optimizations are
                                 // performed. optRepeatIteration will only be zero if optRepeatCount is zero.
        int  optRepeatCount;     // How many times to repeat. By default, comes from JitConfig.JitOptRepeatCount().
        bool optRepeatActive;    // `true` if we are in the range of phases being repeated.

        bool disAsm;       // Display native code as it is generated
        bool disTesting;   // Display BEGIN METHOD/END METHOD anchors for disasm testing
        bool dspDiffable;  // Makes the Jit Dump 'diff-able' (currently uses same DOTNET_* flag as disDiffable)
        bool disDiffable;  // Makes the Disassembly code 'diff-able'
        bool disAlignment; // Display alignment boundaries in disassembly code
        bool disCodeBytes; // Display instruction code bytes in disassembly code
#ifdef DEBUG
        bool compProcedureSplittingEH; // Separate cold code from hot code for functions with EH
        bool dspCode;                  // Display native code generated
        bool dspEHTable;               // Display the EH table reported to the VM
        bool dspDebugInfo;             // Display the Debug info reported to the VM
        bool dspInstrs;                // Display the IL instructions intermixed with the native code output
        bool dspLines;                 // Display source-code lines intermixed with native code output
        bool varNames;                 // Display variables names in native code output
        bool disAsmSpilled;            // Display native code when any register spilling occurs
        bool disasmWithGC;             // Display GC info interleaved with disassembly.
        bool disAddr;                  // Display process address next to each instruction in disassembly code
        bool disAsm2;                  // Display native code after it is generated using external disassembler
        bool dspOrder;                 // Display names of each of the methods that we ngen/jit
        bool dspUnwind;                // Display the unwind info output
        bool compLongAddress;          // Force using large pseudo instructions for long address
                                       // (IF_LARGEJMP/IF_LARGEADR/IF_LARGLDC)
        bool dspGCtbls;                // Display the GC tables
        bool dspMetrics;               // Display metrics
#endif

// Default numbers used to perform loop alignment. All the numbers are chosen
// based on experimenting with various benchmarks.

// Default minimum loop block weight required to enable loop alignment.
#define DEFAULT_ALIGN_LOOP_MIN_BLOCK_WEIGHT 3

// By default a loop will be aligned at 32B address boundary to get better
// performance as per architecture manuals.
#define DEFAULT_ALIGN_LOOP_BOUNDARY 0x20

// For non-adaptive loop alignment, by default, only align a loop whose size is
// at most 3 times the alignment block size. If the loop is bigger than that, it is most
// likely complicated enough that loop alignment will not impact performance.
#define DEFAULT_MAX_LOOPSIZE_FOR_ALIGN DEFAULT_ALIGN_LOOP_BOUNDARY * 3

// By default only loops with a constant iteration count less than or equal to this will be unrolled
#define DEFAULT_UNROLL_LOOP_MAX_ITERATION_COUNT 4

#ifdef DEBUG
        // Loop alignment variables

        // If set, for non-adaptive alignment, ensure loop jmps are not on or cross alignment boundary.
        bool compJitAlignLoopForJcc;
#endif
        // For non-adaptive alignment, minimum loop size (in bytes) for which alignment will be done.
        unsigned short compJitAlignLoopMaxCodeSize;

        // Minimum weight needed for the first block of a loop to make it a candidate for alignment.
        unsigned short compJitAlignLoopMinBlockWeight;

        // For non-adaptive alignment, address boundary (power of 2) at which loop alignment should
        // be done. By default, 32B.
        unsigned short compJitAlignLoopBoundary;

        // Padding limit to align a loop.
        unsigned short compJitAlignPaddingLimit;

        // If set, perform adaptive loop alignment that limits number of padding based on loop size.
        bool compJitAlignLoopAdaptive;

        // If set, tries to hide alignment instructions behind unconditional jumps.
        bool compJitHideAlignBehindJmp;

        // If set, tracks the hidden return buffer for struct arg.
        bool compJitOptimizeStructHiddenBuffer;

        // Iteration limit to unroll a loop.
        unsigned short compJitUnrollLoopMaxIterationCount;

#ifdef LATE_DISASM
        bool doLateDisasm; // Run the late disassembler
#endif                     // LATE_DISASM

#if DUMP_GC_TABLES && !defined(DEBUG)
#pragma message("NOTE: this non-debug build has GC ptr table dumping always enabled!")
        static const bool dspGCtbls = true;
#endif

#ifdef PROFILING_SUPPORTED
        // Whether to emit Enter/Leave/TailCall hooks using a dummy stub (DummyProfilerELTStub()).
        // This option helps make the JIT behave as if it is running under a profiler.
        bool compJitELTHookEnabled;
#endif // PROFILING_SUPPORTED

#if FEATURE_TAILCALL_OPT
        // Whether opportunistic or implicit tail call optimization is enabled.
        bool compTailCallOpt;
        // Whether optimization of transforming a recursive tail call into a loop is enabled.
        bool compTailCallLoopOpt;
#endif

#if FEATURE_FASTTAILCALL
        // Whether fast tail calls are allowed.
        bool compFastTailCalls;
#endif // FEATURE_FASTTAILCALL

#if defined(TARGET_ARM64)
        // Decision about whether to save FP/LR registers with callee-saved registers (see
        // DOTNET_JitSaveFpLrWithCalleSavedRegisters).
        int compJitSaveFpLrWithCalleeSavedRegisters;
#endif // defined(TARGET_ARM64)

#ifdef CONFIGURABLE_ARM_ABI
        bool compUseSoftFP = false;
#else
#ifdef ARM_SOFTFP
        static const bool compUseSoftFP = true;
#else  // !ARM_SOFTFP
        static const bool compUseSoftFP = false;
#endif // ARM_SOFTFP
#endif // CONFIGURABLE_ARM_ABI

        // Collect 64 bit counts for PGO data.
        bool compCollect64BitCounts;

    } opts;

    static bool                s_pAltJitExcludeAssembliesListInitialized;
    static AssemblyNamesList2* s_pAltJitExcludeAssembliesList;

#ifdef DEBUG
    static bool                s_pJitDisasmIncludeAssembliesListInitialized;
    static AssemblyNamesList2* s_pJitDisasmIncludeAssembliesList;

    static bool       s_pJitFunctionFileInitialized;
    static MethodSet* s_pJitMethodSet;

// silence warning of cast to greater size. It is easier to silence than construct code the compiler is happy with, and
// it is safe in this case
#pragma warning(push)
#pragma warning(disable : 4312)

    template <typename T>
    T dspPtr(T p)
    {
        return (p == ZERO) ? ZERO : (opts.dspDiffable ? T(0xD1FFAB1E) : p);
    }

    template <typename T>
    T dspOffset(T o)
    {
        return (o == ZERO) ? ZERO : (opts.dspDiffable ? T(0xD1FFAB1E) : o);
    }
#pragma warning(pop)
#else
#pragma warning(push)
#pragma warning(disable : 4312)
    template <typename T>
    T dspPtr(T p)
    {
        return p;
    }

    template <typename T>
    T dspOffset(T o)
    {
        return o;
    }
#pragma warning(pop)
#endif

#ifdef DEBUG

    static int dspTreeID(GenTree* tree)
    {
        return tree->gtTreeID;
    }

    static void printStmtID(Statement* stmt)
    {
        assert(stmt != nullptr);
        printf(FMT_STMT, stmt->GetID());
    }

    static void printTreeID(GenTree* tree)
    {
        if (tree == nullptr)
        {
            printf("[------]");
        }
        else
        {
            printf("[%06d]", dspTreeID(tree));
        }
    }

    const char* devirtualizationDetailToString(CORINFO_DEVIRTUALIZATION_DETAIL detail);

    const char* printfAlloc(const char* format, ...);

#endif // DEBUG

    // clang-format off
#define STRESS_MODES                                                                            \
                                                                                                \
        STRESS_MODE(NONE)                                                                       \
                                                                                                \
        /* "Variations" stress areas which we try to mix up with each other. */                 \
        /* These should not be exhaustively used as they might */                               \
        /* hide/trivialize other areas */                                                       \
                                                                                                \
        STRESS_MODE(REGS)                                                                       \
        STRESS_MODE(DBL_ALN)                                                                    \
        STRESS_MODE(LCL_FLDS)                                                                   \
        STRESS_MODE(UNROLL_LOOPS)                                                               \
        STRESS_MODE(MAKE_CSE)                                                                   \
        STRESS_MODE(LEGACY_INLINE)                                                              \
        STRESS_MODE(CLONE_EXPR)                                                                 \
        STRESS_MODE(FOLD)                                                                       \
        STRESS_MODE(MERGED_RETURNS)                                                             \
        STRESS_MODE(BB_PROFILE)                                                                 \
        STRESS_MODE(OPT_BOOLS_GC)                                                               \
        STRESS_MODE(OPT_BOOLS_COMPARE_CHAIN_COST)                                               \
        STRESS_MODE(REMORPH_TREES)                                                              \
        STRESS_MODE(64RSLT_MUL)                                                                 \
        STRESS_MODE(DO_WHILE_LOOPS)                                                             \
        STRESS_MODE(MIN_OPTS)                                                                   \
        STRESS_MODE(REVERSE_FLAG)     /* Will set GTF_REVERSE_OPS whenever we can */            \
        STRESS_MODE(TAILCALL)         /* Will make the call as a tailcall whenever legal */     \
        STRESS_MODE(CATCH_ARG)        /* Will spill catch arg */                                \
        STRESS_MODE(UNSAFE_BUFFER_CHECKS)                                                       \
        STRESS_MODE(NULL_OBJECT_CHECK)                                                          \
        STRESS_MODE(RANDOM_INLINE)                                                              \
        STRESS_MODE(SWITCH_CMP_BR_EXPANSION)                                                    \
        STRESS_MODE(GENERIC_VARN)                                                               \
        STRESS_MODE(PROFILER_CALLBACKS) /* Will generate profiler hooks for ELT callbacks */    \
        STRESS_MODE(BYREF_PROMOTION) /* Change undoPromotion decisions for byrefs */            \
        STRESS_MODE(PROMOTE_FEWER_STRUCTS)/* Don't promote some structs that can be promoted */ \
        STRESS_MODE(VN_BUDGET)/* Randomize the VN budget */                                     \
        STRESS_MODE(SSA_INFO) /* Select lower thresholds for "complex" SSA num encoding */      \
        STRESS_MODE(SPLIT_TREES_RANDOMLY) /* Split all statements at a random tree */           \
        STRESS_MODE(SPLIT_TREES_REMOVE_COMMAS) /* Remove all GT_COMMA nodes */                  \
        STRESS_MODE(NO_OLD_PROMOTION) /* Do not use old promotion */                            \
        STRESS_MODE(PHYSICAL_PROMOTION) /* Use physical promotion */                            \
        STRESS_MODE(PHYSICAL_PROMOTION_COST)                                                    \
        STRESS_MODE(UNWIND) /* stress unwind info; e.g., create function fragments */           \
        STRESS_MODE(OPT_REPEAT) /* stress JitOptRepeat */                                       \
                                                                                                \
        /* After COUNT_VARN, stress level 2 does all of these all the time */                   \
                                                                                                \
        STRESS_MODE(COUNT_VARN)                                                                 \
                                                                                                \
        /* "Check" stress areas that can be exhaustively used if we */                          \
        /*  don't care about performance at all */                                              \
                                                                                                \
        STRESS_MODE(FORCE_INLINE) /* Treat every method as AggressiveInlining */                \
        STRESS_MODE(CHK_FLOW_UPDATE)                                                            \
        STRESS_MODE(EMITTER)                                                                    \
        STRESS_MODE(CHK_REIMPORT)                                                               \
        STRESS_MODE(GENERIC_CHECK)                                                              \
        STRESS_MODE(IF_CONVERSION_COST)                                                         \
        STRESS_MODE(IF_CONVERSION_INNER_LOOPS)                                                  \
        STRESS_MODE(POISON_IMPLICIT_BYREFS)                                                     \
        STRESS_MODE(STORE_BLOCK_UNROLLING)                                                      \
        STRESS_MODE(COUNT)

    enum                compStressArea
    {
#define STRESS_MODE(mode) STRESS_##mode,
        STRESS_MODES
#undef STRESS_MODE
    };
    // clang-format on

#ifdef DEBUG
    static const LPCWSTR s_compStressModeNamesW[STRESS_COUNT + 1];
    static const char*   s_compStressModeNames[STRESS_COUNT + 1];
    BYTE                 compActiveStressModes[STRESS_COUNT];
#endif // DEBUG

#define MAX_STRESS_WEIGHT 100

    bool            compStressCompile(compStressArea stressArea, unsigned weightPercentage);
    bool            compStressCompileHelper(compStressArea stressArea, unsigned weightPercentage);
    static unsigned compStressAreaHash(compStressArea area);

#ifdef DEBUG

    bool compInlineStress()
    {
        return compStressCompile(STRESS_LEGACY_INLINE, 50);
    }

    bool compRandomInlineStress()
    {
        return compStressCompile(STRESS_RANDOM_INLINE, 50);
    }

    bool compPromoteFewerStructs(unsigned lclNum);

#endif // DEBUG

    bool compTailCallStress()
    {
#ifdef DEBUG
        // Do not stress tailcalls in IL stubs as the runtime creates several IL
        // stubs to implement the tailcall mechanism, which would then
        // recursively create more IL stubs.
        return !opts.jitFlags->IsSet(JitFlags::JIT_FLAG_IL_STUB) &&
               (JitConfig.TailcallStress() != 0 || compStressCompile(STRESS_TAILCALL, 5));
#else
        return false;
#endif
    }

    const char* compGetTieringName(bool wantShortName = false) const;
    const char* compGetPgoSourceName() const;
    const char* compGetStressMessage() const;

    codeOptimize compCodeOpt() const
    {
#if 0
        // Switching between size & speed has measurable throughput impact
        // (3.5% on NGen CoreLib when measured). It used to be enabled for
        // DEBUG, but should generate identical code between CHK & RET builds,
        // so that's not acceptable.
        // TODO-Throughput: Figure out what to do about size vs. speed & throughput.
        //                  Investigate the cause of the throughput regression.

        return opts.compCodeOpt;
#else
        return BLENDED_CODE;
#endif
    }

    //--------------------- Info about the procedure --------------------------

    struct Info
    {
        COMP_HANDLE           compCompHnd;
        CORINFO_MODULE_HANDLE compScopeHnd;
        CORINFO_CLASS_HANDLE  compClassHnd;
        CORINFO_METHOD_HANDLE compMethodHnd;
        CORINFO_METHOD_INFO*  compMethodInfo;

        bool hasCircularClassConstraints;
        bool hasCircularMethodConstraints;

#if defined(DEBUG) || defined(LATE_DISASM) || DUMP_FLOWGRAPHS || DUMP_GC_TABLES

        const char* compMethodName;
        const char* compClassName;
        const char* compFullName;
        int         compMethodSuperPMIIndex; // useful when debugging under SuperPMI

#endif // defined(DEBUG) || defined(LATE_DISASM) || DUMP_FLOWGRAPHS

#if defined(DEBUG)
        // Method hash is logically const, but computed
        // on first demand.
        mutable unsigned compMethodHashPrivate;
        unsigned         compMethodHash() const;
#endif // defined(DEBUG)

#ifdef PSEUDORANDOM_NOP_INSERTION
        // things for pseudorandom nop insertion
        unsigned  compChecksum;
        CLRRandom compRNG;
#endif

        // The following holds the FLG_xxxx flags for the method we're compiling.
        unsigned compFlags;

        // The following holds the class attributes for the method we're compiling.
        unsigned compClassAttr;

        const BYTE*     compCode;
        IL_OFFSET       compILCodeSize;     // The IL code size
        IL_OFFSET       compILImportSize;   // Estimated amount of IL actually imported
        IL_OFFSET       compILEntry;        // The IL entry point (normally 0)
        PatchpointInfo* compPatchpointInfo; // Patchpoint data for OSR (normally nullptr)
        UNATIVE_OFFSET  compNativeCodeSize; // The native code size, after instructions are issued. This
        // is less than (compTotalHotCodeSize + compTotalColdCodeSize) only if:
        // (1) the code is not hot/cold split, and we issued less code than we expected, or
        // (2) the code is hot/cold split, and we issued less code than we expected
        // in the cold section (the hot section will always be padded out to compTotalHotCodeSize).

        bool compIsStatic           : 1; // Is the method static (no 'this' pointer)?
        bool compIsVarArgs          : 1; // Does the method have varargs parameters?
        bool compInitMem            : 1; // Is the CORINFO_OPT_INIT_LOCALS bit set in the method info options?
        bool compProfilerCallback   : 1; // JIT inserted a profiler Enter callback
        bool compPublishStubParam   : 1; // EAX captured in prolog will be available through an intrinsic
        bool compHasNextCallRetAddr : 1; // The NextCallReturnAddress intrinsic is used.

        var_types compRetType;       // Return type of the method as declared in IL (including SIMD normalization)
        var_types compRetNativeType; // Normalized return type as per target arch ABI
        unsigned  compILargsCount;   // Number of arguments (incl. implicit but not hidden)
        unsigned  compArgsCount;     // Number of arguments (incl. implicit and     hidden)

#if FEATURE_FASTTAILCALL
        unsigned compArgStackSize; // Incoming argument stack size in bytes
#endif                             // FEATURE_FASTTAILCALL

        unsigned compRetBuffArg;    // position of hidden return param var (0, 1) (BAD_VAR_NUM means not present);
        unsigned compTypeCtxtArg;   // position of hidden param for type context for generic code
                                    // (CORINFO_CALLCONV_PARAMTYPE)
        unsigned       compThisArg; // position of implicit this pointer param (not to be confused with lvaArg0Var)
        unsigned       compILlocalsCount; // Number of vars : args + locals (incl. implicit but not hidden)
        unsigned       compLocalsCount;   // Number of vars : args + locals (incl. implicit and     hidden)
        unsigned       compMaxStack;
        UNATIVE_OFFSET compTotalHotCodeSize;  // Total number of bytes of Hot Code in the method
        UNATIVE_OFFSET compTotalColdCodeSize; // Total number of bytes of Cold Code in the method

        unsigned compUnmanagedCallCountWithGCTransition; // count of unmanaged calls with GC transition.

        CorInfoCallConvExtension compCallConv; // The entry-point calling convention for this method.

        unsigned compLvFrameListRoot; // lclNum for the Frame root
        unsigned compXcptnsCount;     // Number of exception-handling clauses read in the method's IL.
                                      // You should generally use compHndBBtabCount instead: it is the
                                      // current number of EH clauses (after additions like synchronized
        // methods and funclets, and removals like unreachable code deletion).

        Target::ArgOrder compArgOrder;

        bool compMatchedVM; // true if the VM is "matched": either the JIT is a cross-compiler
                            // and the VM expects that, or the JIT is a "self-host" compiler
                            // (e.g., x86 hosted targeting x86) and the VM expects that.

        /*  The following holds IL scope information about local variables.
         */

        unsigned     compVarScopesCount;
        VarScopeDsc* compVarScopes;

        /* The following holds information about instr offsets for
         * which we need to report IP-mappings
         */

        IL_OFFSET*                   compStmtOffsets; // sorted
        unsigned                     compStmtOffsetsCount;
        ICorDebugInfo::BoundaryTypes compStmtOffsetsImplicit;

        // Number of class profile probes in this method
        unsigned compHandleHistogramProbeCount;

#ifdef TARGET_ARM64
        bool compNeedsConsecutiveRegisters;
#endif

    } info;

#if defined(DEBUG)
    // Are we running a replay under SuperPMI?
    bool RunningSuperPmiReplay() const
    {
        return info.compMethodSuperPMIIndex != -1;
    }
#endif // DEBUG

    ReturnTypeDesc compRetTypeDesc; // ABI return type descriptor for the method

    //------------------------------------------------------------------------
    // compMethodHasRetVal: Does this method return some kind of value?
    //
    // Return Value:
    //    If this method returns a struct via a return buffer, whether that
    //    buffer's address needs to be returned, otherwise whether signature
    //    return type is not "TYP_VOID".
    //
    bool compMethodHasRetVal() const
    {
        return (info.compRetBuffArg != BAD_VAR_NUM) ? compMethodReturnsRetBufAddr() : (info.compRetType != TYP_VOID);
    }

    // Returns true if the method being compiled returns RetBuf addr as its return value
    bool compMethodReturnsRetBufAddr() const
    {
        // There are cases where implicit RetBuf argument should be explicitly returned in a register.
        // In such cases the return type is changed to TYP_BYREF and appropriate IR is generated.
        // These cases are:
#ifdef TARGET_AMD64
        // 1. on x64 Windows and Unix the address of RetBuf needs to be returned by
        //    methods with hidden RetBufArg in RAX. In such case GT_RETURN is of TYP_BYREF,
        //    returning the address of RetBuf.
        return (info.compRetBuffArg != BAD_VAR_NUM);
#else // TARGET_AMD64
#ifdef PROFILING_SUPPORTED
        // 2.  Profiler Leave callback expects the address of retbuf as return value for
        //    methods with hidden RetBuf argument.  impReturnInstruction() when profiler
        //    callbacks are needed creates GT_RETURN(TYP_BYREF, op1 = Addr of RetBuf) for
        //    methods with hidden RetBufArg.
        if (compIsProfilerHookNeeded())
        {
            return (info.compRetBuffArg != BAD_VAR_NUM);
        }
#endif
        // 3. Windows ARM64 native instance calling convention requires the address of RetBuff
        //    to be returned in x0.
#if defined(TARGET_ARM64)
        if (TargetOS::IsWindows)
        {
            auto callConv = info.compCallConv;
            if (callConvIsInstanceMethodCallConv(callConv))
            {
                return (info.compRetBuffArg != BAD_VAR_NUM);
            }
        }
#endif // TARGET_ARM64
       // 4. x86 unmanaged calling conventions require the address of RetBuff to be returned in eax.
<<<<<<< HEAD
        CLANG_FORMAT_COMMENT_ANCHOR;
=======
>>>>>>> 9b57a265
#if defined(TARGET_X86)
        if (info.compCallConv != CorInfoCallConvExtension::Managed)
        {
            return (info.compRetBuffArg != BAD_VAR_NUM);
        }
#endif

        return false;
#endif // TARGET_AMD64
    }

    //------------------------------------------------------------------------
    // compMethodReturnsMultiRegRetType: Does this method return a multi-reg value?
    //
    // Return Value:
    //    If this method returns a value in multiple registers, "true", "false"
    //    otherwise.
    //
    bool compMethodReturnsMultiRegRetType() const
    {
        return compRetTypeDesc.IsMultiRegRetType();
    }

    bool compEnregLocals()
    {
        return ((opts.compFlags & CLFLG_REGVAR) != 0);
    }

    bool compEnregStructLocals()
    {
        return (JitConfig.JitEnregStructLocals() != 0);
    }

    bool compObjectStackAllocation()
    {
        return (JitConfig.JitObjectStackAllocation() != 0);
    }

    // Returns true if the method requires a PInvoke prolog and epilog
    bool compMethodRequiresPInvokeFrame()
    {
        return (info.compUnmanagedCallCountWithGCTransition > 0);
    }

    // Returns true if address-exposed user variables should be poisoned with a recognizable value
    bool compShouldPoisonFrame()
    {
#ifdef FEATURE_ON_STACK_REPLACEMENT
        if (opts.IsOSR())
            return false;
#endif
        return !info.compInitMem && opts.compDbgCode;
    }

    // Returns true if the jit supports having patchpoints in this method.
    // Optionally, get the reason why not.
    bool compCanHavePatchpoints(const char** reason = nullptr);

#if defined(DEBUG)

    void compDispLocalVars();

#endif // DEBUG

private:
    class ClassLayoutTable* m_classLayoutTable;

    class ClassLayoutTable* typCreateClassLayoutTable();
    class ClassLayoutTable* typGetClassLayoutTable();

public:
    // Get the layout having the specified layout number.
    ClassLayout* typGetLayoutByNum(unsigned layoutNum);
    // Get the layout number of the specified layout.
    unsigned typGetLayoutNum(ClassLayout* layout);
    // Get the layout having the specified size but no class handle.
    ClassLayout* typGetBlkLayout(unsigned blockSize);
    // Get the number of a layout having the specified size but no class handle.
    unsigned typGetBlkLayoutNum(unsigned blockSize);
    // Get the layout for the specified class handle.
    ClassLayout* typGetObjLayout(CORINFO_CLASS_HANDLE classHandle);
    // Get the number of a layout for the specified class handle.
    unsigned typGetObjLayoutNum(CORINFO_CLASS_HANDLE classHandle);

    var_types TypeHandleToVarType(CORINFO_CLASS_HANDLE handle, ClassLayout** pLayout = nullptr);
    var_types TypeHandleToVarType(CorInfoType jitType, CORINFO_CLASS_HANDLE handle, ClassLayout** pLayout = nullptr);

    //-------------------------- Global Compiler Data ------------------------------------

#ifdef DEBUG
private:
    static LONG s_compMethodsCount; // to produce unique label names
#endif

public:
#ifdef DEBUG
    unsigned compGenTreeID;
    unsigned compStatementID;
    unsigned compBasicBlockID;
#endif
    LONG compMethodID;

    BasicBlock* compCurBB;   // the current basic block in process
    Statement*  compCurStmt; // the current statement in process
    GenTree*    compCurTree; // the current tree in process

    //  The following is used to create the 'method JIT info' block.
    size_t compInfoBlkSize;
    BYTE*  compInfoBlkAddr;

    EHblkDsc* compHndBBtab;           // array of EH data
    unsigned  compHndBBtabCount;      // element count of used elements in EH data array
    unsigned  compHndBBtabAllocCount; // element count of allocated elements in EH data array

#if defined(FEATURE_EH_WINDOWS_X86)

    //-------------------------------------------------------------------------
    //  Tracking of region covered by the monitor in synchronized methods
    void* syncStartEmitCookie; // the emitter cookie for first instruction after the call to MON_ENTER
    void* syncEndEmitCookie;   // the emitter cookie for first instruction after the call to MON_EXIT

#endif // FEATURE_EH_WINDOWS_X86

    Phases      mostRecentlyActivePhase; // the most recently active phase
    PhaseChecks activePhaseChecks;       // the currently active phase checks
    PhaseDumps  activePhaseDumps;        // the currently active phase dumps

    //-------------------------------------------------------------------------
    //  The following keeps track of how many bytes of local frame space we've
    //  grabbed so far in the current function, and how many argument bytes we
    //  need to pop when we return.
    //

    unsigned compLclFrameSize; // secObject+lclBlk+locals+temps

    // Count of callee-saved regs we pushed in the prolog.
    // Does not include EBP for isFramePointerUsed() and double-aligned frames.
    // In case of Amd64 this doesn't include float regs saved on stack.
    unsigned compCalleeRegsPushed;

#if defined(TARGET_XARCH)
    // Mask of callee saved float regs on stack.
    regMaskTP compCalleeFPRegsSavedMask;
#endif
#ifdef TARGET_AMD64
// Quirk for VS debug-launch scenario to work:
// Bytes of padding between save-reg area and locals.
#define VSQUIRK_STACK_PAD (2 * REGSIZE_BYTES)
    unsigned compVSQuirkStackPaddingNeeded;
#endif

    unsigned compArgSize; // total size of arguments in bytes (including register args (lvIsRegArg))

#if defined(TARGET_ARM) || defined(TARGET_RISCV64)
    bool compHasSplitParam;
#endif

    unsigned compMapILargNum(unsigned ILargNum);      // map accounting for hidden args
    unsigned compMapILvarNum(unsigned ILvarNum);      // map accounting for hidden args
    unsigned compMap2ILvarNum(unsigned varNum) const; // map accounting for hidden args

#if defined(TARGET_ARM64)
    struct FrameInfo
    {
        // Frame type (1-5)
        int frameType;

        // Distance from established (method body) SP to base of callee save area
        int calleeSaveSpOffset;

        // Amount to subtract from SP before saving (prolog) OR
        // to add to SP after restoring (epilog) callee saves
        int calleeSaveSpDelta;

        // Distance from established SP to where caller's FP was saved
        int offsetSpToSavedFp;
    } compFrameInfo;
#endif

    //-------------------------------------------------------------------------

    static void compStartup();  // One-time initialization
    static void compShutdown(); // One-time finalization

    void compInit(ArenaAllocator*       pAlloc,
                  CORINFO_METHOD_HANDLE methodHnd,
                  COMP_HANDLE           compHnd,
                  CORINFO_METHOD_INFO*  methodInfo,
                  InlineInfo*           inlineInfo);
    void compDone();

    static void compDisplayStaticSizes();

    //------------ Some utility functions --------------

    void* compGetHelperFtn(CorInfoHelpFunc ftnNum, /* IN  */
                           void**          ppIndirection);  /* OUT */

    // Several JIT/EE interface functions return a CorInfoType, and also return a
    // class handle as an out parameter if the type is a value class.  Returns the
    // size of the type these describe.
    unsigned compGetTypeSize(CorInfoType cit, CORINFO_CLASS_HANDLE clsHnd);

#ifdef DEBUG
    // Components used by the compiler may write unit test suites, and
    // have them run within this method.  They will be run only once per process, and only
    // in debug.  (Perhaps should be under the control of a DOTNET_ flag.)
    // These should fail by asserting.
    void compDoComponentUnitTestsOnce();
#endif // DEBUG

    int  compCompile(CORINFO_MODULE_HANDLE classPtr,
                     void**                methodCodePtr,
                     uint32_t*             methodCodeSize,
                     JitFlags*             compileFlags);
    void compCompileFinish();
    int  compCompileHelper(CORINFO_MODULE_HANDLE classPtr,
                           COMP_HANDLE           compHnd,
                           CORINFO_METHOD_INFO*  methodInfo,
                           void**                methodCodePtr,
                           uint32_t*             methodCodeSize,
                           JitFlags*             compileFlag);

    ArenaAllocator* compGetArenaAllocator();

    void generatePatchpointInfo();

#if MEASURE_MEM_ALLOC
    static bool s_dspMemStats; // Display per-phase memory statistics for every function
#endif                         // MEASURE_MEM_ALLOC

#if LOOP_HOIST_STATS
    unsigned m_loopsConsidered;
    bool     m_curLoopHasHoistedExpression;
    unsigned m_loopsWithHoistedExpressions;
    unsigned m_totalHoistedExpressions;

    void AddLoopHoistStats();
    void PrintPerMethodLoopHoistStats();

    static CritSecObject s_loopHoistStatsLock; // This lock protects the data structures below.
    static unsigned      s_loopsConsidered;
    static unsigned      s_loopsWithHoistedExpressions;
    static unsigned      s_totalHoistedExpressions;

    static void PrintAggregateLoopHoistStats(FILE* f);
#endif // LOOP_HOIST_STATS

#if TRACK_ENREG_STATS
    class EnregisterStats
    {
    private:
        unsigned m_totalNumberOfVars;
        unsigned m_totalNumberOfStructVars;
        unsigned m_totalNumberOfEnregVars;
        unsigned m_totalNumberOfStructEnregVars;

        unsigned m_addrExposed;
        unsigned m_hiddenStructArg;
        unsigned m_VMNeedsStackAddr;
        unsigned m_localField;
        unsigned m_blockOp;
        unsigned m_dontEnregStructs;
        unsigned m_notRegSizeStruct;
        unsigned m_structArg;
        unsigned m_lclAddrNode;
        unsigned m_castTakesAddr;
        unsigned m_storeBlkSrc;
        unsigned m_swizzleArg;
        unsigned m_blockOpRet;
        unsigned m_returnSpCheck;
        unsigned m_callSpCheck;
        unsigned m_simdUserForcesDep;
        unsigned m_nonStandardParameter;
        unsigned m_liveInOutHndlr;
        unsigned m_depField;
        unsigned m_noRegVars;
        unsigned m_minOptsGC;
#ifdef JIT32_GCENCODER
        unsigned m_PinningRef;
#endif // JIT32_GCENCODER
#if !defined(TARGET_64BIT)
        unsigned m_longParamField;
#endif // !TARGET_64BIT
        unsigned m_parentExposed;
        unsigned m_tooConservative;
        unsigned m_escapeAddress;
        unsigned m_osrExposed;
        unsigned m_stressLclFld;
        unsigned m_dispatchRetBuf;
        unsigned m_wideIndir;
        unsigned m_stressPoisonImplicitByrefs;
        unsigned m_externallyVisibleImplicitly;

    public:
        void RecordLocal(const LclVarDsc* varDsc);
        void Dump(FILE* fout) const;
    };

    static EnregisterStats s_enregisterStats;
#endif // TRACK_ENREG_STATS

    JitMetrics Metrics;

    bool compIsForInlining() const;
    bool compDonotInline();

#ifdef DEBUG
    // Get the default fill char value we randomize this value when JitStress is enabled.
    static unsigned char compGetJitDefaultFill(Compiler* comp);

    const char* compLocalVarName(unsigned varNum, unsigned offs);
    VarName     compVarName(regNumber reg, bool isFloatReg = false);
    const char* compFPregVarName(unsigned fpReg, bool displayVar = false);
    void        compDspSrcLinesByNativeIP(UNATIVE_OFFSET curIP);
    void        compDspSrcLinesByLineNum(unsigned line, bool seek = false);
#endif // DEBUG
    const char* compRegNameForSize(regNumber reg, size_t size);
    const char* compRegVarName(regNumber reg, bool displayVar = false, bool isFloatReg = false);

    //-------------------------------------------------------------------------

    struct VarScopeListNode
    {
        VarScopeDsc*             data;
        VarScopeListNode*        next;
        static VarScopeListNode* Create(VarScopeDsc* value, CompAllocator alloc)
        {
            VarScopeListNode* node = new (alloc) VarScopeListNode;
            node->data             = value;
            node->next             = nullptr;
            return node;
        }
    };

    struct VarScopeMapInfo
    {
        VarScopeListNode*       head;
        VarScopeListNode*       tail;
        static VarScopeMapInfo* Create(VarScopeListNode* node, CompAllocator alloc)
        {
            VarScopeMapInfo* info = new (alloc) VarScopeMapInfo;
            info->head            = node;
            info->tail            = node;
            return info;
        }
    };

    // Max value of scope count for which we would use linear search; for larger values we would use hashtable lookup.
    static const unsigned MAX_LINEAR_FIND_LCL_SCOPELIST = 32;

    typedef JitHashTable<unsigned, JitSmallPrimitiveKeyFuncs<unsigned>, VarScopeMapInfo*> VarNumToScopeDscMap;

    // Map to keep variables' scope indexed by varNum containing it's scope dscs at the index.
    VarNumToScopeDscMap* compVarScopeMap;

    VarScopeDsc* compFindLocalVar(unsigned varNum, unsigned lifeBeg, unsigned lifeEnd);

    VarScopeDsc* compFindLocalVar(unsigned varNum, unsigned offs);

    VarScopeDsc* compFindLocalVarLinear(unsigned varNum, unsigned offs);

    void compInitVarScopeMap();

    VarScopeDsc** compEnterScopeList; // List has the offsets where variables
                                      // enter scope, sorted by instr offset
    unsigned compNextEnterScope;

    VarScopeDsc** compExitScopeList; // List has the offsets where variables
                                     // go out of scope, sorted by instr offset
    unsigned compNextExitScope;

    void compInitScopeLists();

    void compResetScopeLists();

    VarScopeDsc* compGetNextEnterScope(unsigned offs, bool scan = false);

    VarScopeDsc* compGetNextExitScope(unsigned offs, bool scan = false);

    void compProcessScopesUntil(unsigned   offset,
                                VARSET_TP* inScope,
                                void (Compiler::*enterScopeFn)(VARSET_TP* inScope, VarScopeDsc*),
                                void (Compiler::*exitScopeFn)(VARSET_TP* inScope, VarScopeDsc*));

#ifdef DEBUG
    void compDispScopeLists();
#endif // DEBUG

    bool compIsProfilerHookNeeded() const;

    //-------------------------------------------------------------------------
    /*               Statistical Data Gathering                               */

    void compJitStats(); // call this function and enable
                         // various ifdef's below for statistical data

#if CALL_ARG_STATS
    void        compCallArgStats();
    static void compDispCallArgStats(FILE* fout);
#endif

    //-------------------------------------------------------------------------

protected:
#ifdef DEBUG
    bool skipMethod();
#endif

    ArenaAllocator* compArenaAllocator;

public:
    void compFunctionTraceStart();
    void compFunctionTraceEnd(void* methodCodePtr, ULONG methodCodeSize, bool isNYI);

protected:
    size_t compMaxUncheckedOffsetForNullObject;

    void compInitOptions(JitFlags* compileFlags);

    void compSetProcessor();
    void compInitDebuggingInfo();
    void compSetOptimizationLevel();
#if defined(TARGET_ARMARCH) || defined(TARGET_RISCV64)
    bool compRsvdRegCheck(FrameLayoutState curState);
#endif
    void compCompile(void** methodCodePtr, uint32_t* methodCodeSize, JitFlags* compileFlags);

    // Clear annotations produced during optimizations; to be used between iterations when repeating opts.
    void ResetOptAnnotations();

    // Regenerate flow graph annotations; to be used between iterations when repeating opts.
    void RecomputeFlowGraphAnnotations();

#ifdef PROFILING_SUPPORTED
    // Data required for generating profiler Enter/Leave/TailCall hooks

    bool  compProfilerHookNeeded; // Whether profiler Enter/Leave/TailCall hook needs to be generated for the method
    void* compProfilerMethHnd;    // Profiler handle of the method being compiled. Passed as param to ELT callbacks
    bool  compProfilerMethHndIndirected; // Whether compProfilerHandle is pointer to the handle or is an actual handle
#endif

public:
    // Assumes called as part of process shutdown; does any compiler-specific work associated with that.
    static void ProcessShutdownWork(ICorStaticInfo* statInfo);

    CompAllocator getAllocator(CompMemKind cmk = CMK_Generic)
    {
        return CompAllocator(compArenaAllocator, cmk);
    }

    CompAllocator getAllocatorGC()
    {
        return getAllocator(CMK_GC);
    }

    CompAllocator getAllocatorLoopHoist()
    {
        return getAllocator(CMK_LoopHoist);
    }

#ifdef DEBUG
    CompAllocator getAllocatorDebugOnly()
    {
        return getAllocator(CMK_DebugOnly);
    }
#endif // DEBUG

    /*
    XXXXXXXXXXXXXXXXXXXXXXXXXXXXXXXXXXXXXXXXXXXXXXXXXXXXXXXXXXXXXXXXXXXXXXXXXXXXXXX
    XXXXXXXXXXXXXXXXXXXXXXXXXXXXXXXXXXXXXXXXXXXXXXXXXXXXXXXXXXXXXXXXXXXXXXXXXXXXXXX
    XX                                                                           XX
    XX                           IL verification stuff                           XX
    XX                                                                           XX
    XX                                                                           XX
    XXXXXXXXXXXXXXXXXXXXXXXXXXXXXXXXXXXXXXXXXXXXXXXXXXXXXXXXXXXXXXXXXXXXXXXXXXXXXXX
    XXXXXXXXXXXXXXXXXXXXXXXXXXXXXXXXXXXXXXXXXXXXXXXXXXXXXXXXXXXXXXXXXXXXXXXXXXXXXXX
    */

public:
    EntryState verCurrentState;

    void verInitBBEntryState(BasicBlock* block, EntryState* currentState);

    void verInitCurrentState();
    void verResetCurrentState(BasicBlock* block, EntryState* currentState);

    void     verConvertBBToThrowVerificationException(BasicBlock* block DEBUGARG(bool logMsg));
    void     verHandleVerificationFailure(BasicBlock* block DEBUGARG(bool logMsg));
    typeInfo verMakeTypeInfoForLocal(unsigned lclNum);
    typeInfo verMakeTypeInfo(CORINFO_CLASS_HANDLE clsHnd); // converts from jit type representation to typeInfo
    typeInfo verMakeTypeInfo(CorInfoType          ciType,
                             CORINFO_CLASS_HANDLE clsHnd); // converts from jit type representation to typeInfo

    typeInfo verParseArgSigToTypeInfo(CORINFO_SIG_INFO* sig, CORINFO_ARG_LIST_HANDLE args);

    bool verCheckTailCallConstraint(OPCODE                  opcode,
                                    CORINFO_RESOLVED_TOKEN* pResolvedToken,
                                    CORINFO_RESOLVED_TOKEN* pConstrainedResolvedToken);

#ifdef DEBUG

    // One line log function. Default level is 0. Increasing it gives you
    // more log information

    // levels are currently unused: #define JITDUMP(level,...)                     ();
    void JitLogEE(unsigned level, const char* fmt, ...);

    bool compDebugBreak;

    bool compJitHaltMethod();

    void dumpRegMask(regMaskTP regs) const;

#endif

    /*
    XXXXXXXXXXXXXXXXXXXXXXXXXXXXXXXXXXXXXXXXXXXXXXXXXXXXXXXXXXXXXXXXXXXXXXXXXXXXXXX
    XXXXXXXXXXXXXXXXXXXXXXXXXXXXXXXXXXXXXXXXXXXXXXXXXXXXXXXXXXXXXXXXXXXXXXXXXXXXXXX
    XX                                                                           XX
    XX                   GS Security checks for unsafe buffers                   XX
    XX                                                                           XX
    XXXXXXXXXXXXXXXXXXXXXXXXXXXXXXXXXXXXXXXXXXXXXXXXXXXXXXXXXXXXXXXXXXXXXXXXXXXXXXX
    XXXXXXXXXXXXXXXXXXXXXXXXXXXXXXXXXXXXXXXXXXXXXXXXXXXXXXXXXXXXXXXXXXXXXXXXXXXXXXX
    */
public:
    struct ShadowParamVarInfo
    {
        FixedBitVect* assignGroup; // the closure set of variables whose values depend on each other
        unsigned      shadowCopy;  // Lcl var num, if not valid set to BAD_VAR_NUM

        static bool mayNeedShadowCopy(LclVarDsc* varDsc)
        {
#if defined(TARGET_AMD64)
            // GS cookie logic to create shadow slots, create trees to copy reg args to shadow
            // slots and update all trees to refer to shadow slots is done immediately after
            // fgMorph().  Lsra could potentially mark a param as DoNotEnregister after JIT determines
            // not to shadow a parameter.  Also, LSRA could potentially spill a param which is passed
            // in register. Therefore, conservatively all params may need a shadow copy.  Note that
            // GS cookie logic further checks whether the param is a ptr or an unsafe buffer before
            // creating a shadow slot even though this routine returns true.
            //
            // TODO-AMD64-CQ: Revisit this conservative approach as it could create more shadow slots than
            // required. There are two cases under which a reg arg could potentially be used from its
            // home location:
            //   a) LSRA marks it as DoNotEnregister (see LinearScan::identifyCandidates())
            //   b) LSRA spills it
            //
            // Possible solution to address case (a)
            //   - The conditions under which LSRA marks a varDsc as DoNotEnregister could be checked
            //     in this routine.  Note that live out of exception handler is something we may not be
            //     able to do it here since GS cookie logic is invoked ahead of liveness computation.
            //     Therefore, for methods with exception handling and need GS cookie check we might have
            //     to take conservative approach.
            //
            // Possible solution to address case (b)
            //   - Whenever a parameter passed in an argument register needs to be spilled by LSRA, we
            //     create a new spill temp if the method needs GS cookie check.
            return varDsc->lvIsParam;
#else // !defined(TARGET_AMD64)
            return varDsc->lvIsParam && !varDsc->lvIsRegArg;
#endif
        }

#ifdef DEBUG
        void Print()
        {
            printf("assignGroup [%p]; shadowCopy: [%d];\n", assignGroup, shadowCopy);
        }
#endif
    };

    GSCookie*           gsGlobalSecurityCookieAddr; // Address of global cookie for unsafe buffer checks
    GSCookie            gsGlobalSecurityCookieVal;  // Value of global cookie if addr is NULL
    ShadowParamVarInfo* gsShadowVarInfo;            // Table used by shadow param analysis code

    PhaseStatus gsPhase();
    void        gsGSChecksInitCookie();   // Grabs cookie variable
    void        gsCopyShadowParams();     // Identify vulnerable params and create dhadow copies
    bool        gsFindVulnerableParams(); // Shadow param analysis code
    void        gsParamsToShadows();      // Insert copy code and replave param uses by shadow

    static fgWalkPreFn gsMarkPtrsAndAssignGroups; // Shadow param analysis tree-walk
    static fgWalkPreFn gsReplaceShadowParams;     // Shadow param replacement tree-walk

#define DEFAULT_MAX_INLINE_SIZE                                                                                        \
    100 // Methods with >  DEFAULT_MAX_INLINE_SIZE IL bytes will never be inlined.
        // This can be overwritten by setting DOTNET_JITInlineSize env variable.

#define DEFAULT_MAX_INLINE_DEPTH 20 // Methods at more than this level deep will not be inlined

#define DEFAULT_MAX_FORCE_INLINE_DEPTH 1 // Methods at more than this level deep will not be force inlined

#define DEFAULT_MAX_LOCALLOC_TO_LOCAL_SIZE 32 // fixed locallocs of this size or smaller will convert to local buffers

private:
#ifdef FEATURE_JIT_METHOD_PERF
    JitTimer*                  pCompJitTimer;         // Timer data structure (by phases) for current compilation.
    static CompTimeSummaryInfo s_compJitTimerSummary; // Summary of the Timer information for the whole run.

    static LPCWSTR JitTimeLogCsv();        // Retrieve the file name for CSV from ConfigDWORD.
    static LPCWSTR compJitTimeLogFilename; // If a log file for JIT time is desired, filename to write it to.
#endif
    void BeginPhase(Phases phase); // Indicate the start of the given phase.
    void EndPhase(Phases phase);   // Indicate the end of the given phase.

#if MEASURE_CLRAPI_CALLS
    // Thin wrappers that call into JitTimer (if present).
    inline void CLRApiCallEnter(unsigned apix);
    inline void CLRApiCallLeave(unsigned apix);

public:
    inline void CLR_API_Enter(API_ICorJitInfo_Names ename);
    inline void CLR_API_Leave(API_ICorJitInfo_Names ename);

private:
#endif

#if defined(DEBUG)
    // These variables are associated with maintaining SQM data about compile time.
    unsigned __int64 m_compCyclesAtEndOfInlining; // The thread-virtualized cycle count at the end of the inlining phase
                                                  // in the current compilation.
    unsigned __int64 m_compCycles;                // Net cycle count for current compilation
    DWORD m_compTickCountAtEndOfInlining; // The result of GetTickCount() (# ms since some epoch marker) at the end of
                                          // the inlining phase in the current compilation.
#endif                                    // defined(DEBUG)

    // Records the SQM-relevant (cycles and tick count).  Should be called after inlining is complete.
    // (We do this after inlining because this marks the last point at which the JIT is likely to cause
    // type-loading and class initialization).
    void RecordStateAtEndOfInlining();
    // Assumes being called at the end of compilation.  Update the SQM state.
    void RecordStateAtEndOfCompilation();

public:
#if FUNC_INFO_LOGGING
    static LPCWSTR compJitFuncInfoFilename; // If a log file for per-function information is required, this is the
                                            // filename to write it to.
    static FILE* compJitFuncInfoFile;       // And this is the actual FILE* to write to.
#endif                                      // FUNC_INFO_LOGGING

    Compiler* prevCompiler; // Previous compiler on stack for TLS Compiler* linked list for reentrant compilers.

#if MEASURE_NOWAY
    void RecordNowayAssert(const char* filename, unsigned line, const char* condStr);
#endif // MEASURE_NOWAY

    // Should we actually fire the noway assert body and the exception handler?
    bool compShouldThrowOnNoway();

#ifdef DEBUG
private:
    NodeToTestDataMap* m_nodeTestData;

    static const unsigned FIRST_LOOP_HOIST_CSE_CLASS = 1000;
    unsigned              m_loopHoistCSEClass; // LoopHoist test annotations turn into CSE requirements; we
                                               // label them with CSE Class #'s starting at FIRST_LOOP_HOIST_CSE_CLASS.
                                               // Current kept in this.
public:
    NodeToTestDataMap* GetNodeTestData()
    {
        Compiler* compRoot = impInlineRoot();
        if (compRoot->m_nodeTestData == nullptr)
        {
            compRoot->m_nodeTestData = new (getAllocatorDebugOnly()) NodeToTestDataMap(getAllocatorDebugOnly());
        }
        return compRoot->m_nodeTestData;
    }

    typedef JitHashTable<GenTree*, JitPtrKeyFuncs<GenTree>, int> NodeToIntMap;

    // Returns the set (i.e., the domain of the result map) of nodes that are keys in m_nodeTestData, and
    // currently occur in the AST graph.
    NodeToIntMap* FindReachableNodesInNodeTestData();

    // Node "from" is being eliminated, and being replaced by node "to".  If "from" had any associated
    // test data, associate that data with "to".
    void TransferTestDataToNode(GenTree* from, GenTree* to);

    // These are the methods that test that the various conditions implied by the
    // test attributes are satisfied.
    void JitTestCheckSSA(); // SSA builder tests.
    void JitTestCheckVN();  // Value numbering tests.
#endif                      // DEBUG

    FieldSeqStore* m_fieldSeqStore;

    FieldSeqStore* GetFieldSeqStore()
    {
        Compiler* compRoot = impInlineRoot();
        if (compRoot->m_fieldSeqStore == nullptr)
        {
            CompAllocator alloc       = getAllocator(CMK_FieldSeqStore);
            compRoot->m_fieldSeqStore = new (alloc) FieldSeqStore(alloc);
        }
        return compRoot->m_fieldSeqStore;
    }

    typedef JitHashTable<GenTree*, JitPtrKeyFuncs<GenTree>, unsigned> NodeToUnsignedMap;

    NodeToUnsignedMap* m_memorySsaMap[MemoryKindCount];

    // In some cases, we want to assign intermediate SSA #'s to memory states, and know what nodes create those memory
    // states. (We do this for try blocks, where, if the try block doesn't do a call that loses track of the memory
    // state, all the possible memory states are possible initial states of the corresponding catch block(s).)
    NodeToUnsignedMap* GetMemorySsaMap(MemoryKind memoryKind)
    {
        if (memoryKind == GcHeap && byrefStatesMatchGcHeapStates)
        {
            // Use the same map for GCHeap and ByrefExposed when their states match.
            memoryKind = ByrefExposed;
        }

        assert(memoryKind < MemoryKindCount);
        Compiler* compRoot = impInlineRoot();
        if (compRoot->m_memorySsaMap[memoryKind] == nullptr)
        {
            // Create a CompAllocator that labels sub-structure with CMK_MemorySsaMap, and use that for allocation.
            CompAllocator ialloc(getAllocator(CMK_MemorySsaMap));
            compRoot->m_memorySsaMap[memoryKind] = new (ialloc) NodeToUnsignedMap(ialloc);
        }
        return compRoot->m_memorySsaMap[memoryKind];
    }

    // The Refany type is the only struct type whose structure is implicitly assumed by IL.  We need its fields.
    CORINFO_CLASS_HANDLE m_refAnyClass;
    CORINFO_FIELD_HANDLE GetRefanyDataField()
    {
        if (m_refAnyClass == nullptr)
        {
            m_refAnyClass = info.compCompHnd->getBuiltinClass(CLASSID_TYPED_BYREF);
        }
        return info.compCompHnd->getFieldInClass(m_refAnyClass, 0);
    }
    CORINFO_FIELD_HANDLE GetRefanyTypeField()
    {
        if (m_refAnyClass == nullptr)
        {
            m_refAnyClass = info.compCompHnd->getBuiltinClass(CLASSID_TYPED_BYREF);
        }
        return info.compCompHnd->getFieldInClass(m_refAnyClass, 1);
    }

#if VARSET_COUNTOPS
    static BitSetSupport::BitSetOpCounter m_varsetOpCounter;
#endif
#if ALLVARSET_COUNTOPS
    static BitSetSupport::BitSetOpCounter m_allvarsetOpCounter;
#endif

    static HelperCallProperties s_helperCallProperties;

#ifdef UNIX_AMD64_ABI
    static var_types GetTypeFromClassificationAndSizes(SystemVClassificationType classType, int size);
    static var_types GetEightByteType(const SYSTEMV_AMD64_CORINFO_STRUCT_REG_PASSING_DESCRIPTOR& structDesc,
                                      unsigned                                                   slotNum);

    static void GetStructTypeOffset(const SYSTEMV_AMD64_CORINFO_STRUCT_REG_PASSING_DESCRIPTOR& structDesc,
                                    var_types*                                                 type0,
                                    var_types*                                                 type1,
                                    unsigned __int8*                                           offset0,
                                    unsigned __int8*                                           offset1);

    void GetStructTypeOffset(CORINFO_CLASS_HANDLE typeHnd,
                             var_types*           type0,
                             var_types*           type1,
                             unsigned __int8*     offset0,
                             unsigned __int8*     offset1);

#endif // defined(UNIX_AMD64_ABI)

    void     fgMorphMultiregStructArgs(GenTreeCall* call);
    GenTree* fgMorphMultiregStructArg(CallArg* arg);

    bool killGCRefs(GenTree* tree);

#if defined(TARGET_AMD64)
private:
    // The following are for initializing register allocator "constants" defined in targetamd64.h
    // that now depend upon runtime ISA information, e.g., the presence of AVX512F/VL, which increases
    // the number of SIMD (xmm, ymm, and zmm) registers from 16 to 32.
    // As only 64-bit xarch has the capability to have the additional registers, we limit the changes
    // to TARGET_AMD64 only.
    //
    // Users of these values need to define four accessor functions:
    //
    //    regMaskTP get_RBM_ALLFLOAT();
    //    regMaskTP get_RBM_FLT_CALLEE_TRASH();
    //    unsigned get_CNT_CALLEE_TRASH_FLOAT();
    //    unsigned get_AVAILABLE_REG_COUNT();
    //
    // which return the values of these variables.
    //
    // This was done to avoid polluting all `targetXXX.h` macro definitions with a compiler parameter, where only
    // TARGET_AMD64 requires one.
    //
    regMaskTP rbmAllFloat;
    regMaskTP rbmFltCalleeTrash;
    unsigned  cntCalleeTrashFloat;

public:
    FORCEINLINE regMaskTP get_RBM_ALLFLOAT() const
    {
        return this->rbmAllFloat;
    }
    FORCEINLINE regMaskTP get_RBM_FLT_CALLEE_TRASH() const
    {
        return this->rbmFltCalleeTrash;
    }
    FORCEINLINE unsigned get_CNT_CALLEE_TRASH_FLOAT() const
    {
        return this->cntCalleeTrashFloat;
    }

#endif // TARGET_AMD64

#if defined(TARGET_XARCH)
private:
    // The following are for initializing register allocator "constants" defined in targetamd64.h
    // that now depend upon runtime ISA information, e.g., the presence of AVX512F/VL, which adds
    // 8 mask registers for use.
    //
    // Users of these values need to define four accessor functions:
    //
    //    regMaskTP get_RBM_ALLMASK();
    //    regMaskTP get_RBM_MSK_CALLEE_TRASH();
    //    unsigned get_CNT_CALLEE_TRASH_MASK();
    //    unsigned get_AVAILABLE_REG_COUNT();
    //
    // which return the values of these variables.
    //
    // This was done to avoid polluting all `targetXXX.h` macro definitions with a compiler parameter, where only
    // TARGET_XARCH requires one.
    //
    regMaskTP rbmAllMask;
    regMaskTP rbmMskCalleeTrash;
    unsigned  cntCalleeTrashMask;
    regMaskTP varTypeCalleeTrashRegs[TYP_COUNT];

public:
    FORCEINLINE regMaskTP get_RBM_ALLMASK() const
    {
        return this->rbmAllMask;
    }
    FORCEINLINE regMaskTP get_RBM_MSK_CALLEE_TRASH() const
    {
        return this->rbmMskCalleeTrash;
    }
    FORCEINLINE unsigned get_CNT_CALLEE_TRASH_MASK() const
    {
        return this->cntCalleeTrashMask;
    }
#endif // TARGET_XARCH

}; // end of class Compiler

//---------------------------------------------------------------------------------------------------------------------
// GenTreeVisitor: a flexible tree walker implemented using the curiously-recurring-template pattern.
//
// This class implements a configurable walker for IR trees. There are five configuration options (defaults values are
// shown in parentheses):
//
// - ComputeStack (false): when true, the walker will push each node onto the `m_ancestors` stack. "Ancestors" is a bit
//                         of a misnomer, as the first entry will always be the current node.
//
// - DoPreOrder (false): when true, the walker will invoke `TVisitor::PreOrderVisit` with the current node as an
//                       argument before visiting the node's operands.
//
// - DoPostOrder (false): when true, the walker will invoke `TVisitor::PostOrderVisit` with the current node as an
//                        argument after visiting the node's operands.
//
// - DoLclVarsOnly (false): when true, the walker will only invoke `TVisitor::PreOrderVisit` for lclVar nodes.
//                          `DoPreOrder` must be true if this option is true.
//
// - UseExecutionOrder (false): when true, then walker will visit a node's operands in execution order (e.g. if a
//                              binary operator has the `GTF_REVERSE_OPS` flag set, the second operand will be
//                              visited before the first).
//
// At least one of `DoPreOrder` and `DoPostOrder` must be specified.
//
// A simple pre-order visitor might look something like the following:
//
//     class CountingVisitor final : public GenTreeVisitor<CountingVisitor>
//     {
//     public:
//         enum
//         {
//             DoPreOrder = true
//         };
//
//         unsigned m_count;
//
//         CountingVisitor(Compiler* compiler)
//             : GenTreeVisitor<CountingVisitor>(compiler), m_count(0)
//         {
//         }
//
//         Compiler::fgWalkResult PreOrderVisit(GenTree* node)
//         {
//             m_count++;
//         }
//     };
//
// This visitor would then be used like so:
//
//     CountingVisitor countingVisitor(compiler);
//     countingVisitor.WalkTree(root);
//
template <typename TVisitor>
class GenTreeVisitor
{
protected:
    typedef Compiler::fgWalkResult fgWalkResult;

    enum
    {
        ComputeStack      = false,
        DoPreOrder        = false,
        DoPostOrder       = false,
        DoLclVarsOnly     = false,
        UseExecutionOrder = false,
    };

    Compiler*            m_compiler;
    ArrayStack<GenTree*> m_ancestors;

    GenTreeVisitor(Compiler* compiler)
        : m_compiler(compiler)
        , m_ancestors(compiler->getAllocator(CMK_ArrayStack))
    {
        assert(compiler != nullptr);

        static_assert_no_msg(TVisitor::DoPreOrder || TVisitor::DoPostOrder);
        static_assert_no_msg(!TVisitor::DoLclVarsOnly || TVisitor::DoPreOrder);
    }

    fgWalkResult PreOrderVisit(GenTree** use, GenTree* user)
    {
        return fgWalkResult::WALK_CONTINUE;
    }

    fgWalkResult PostOrderVisit(GenTree** use, GenTree* user)
    {
        return fgWalkResult::WALK_CONTINUE;
    }

public:
    fgWalkResult WalkTree(GenTree** use, GenTree* user)
    {
        assert(use != nullptr);

        GenTree* node = *use;

        if (TVisitor::ComputeStack)
        {
            m_ancestors.Push(node);
        }

        fgWalkResult result = fgWalkResult::WALK_CONTINUE;
        if (TVisitor::DoPreOrder && !TVisitor::DoLclVarsOnly)
        {
            result = reinterpret_cast<TVisitor*>(this)->PreOrderVisit(use, user);
            if (result == fgWalkResult::WALK_ABORT)
            {
                return result;
            }

            node = *use;
            if ((node == nullptr) || (result == fgWalkResult::WALK_SKIP_SUBTREES))
            {
                goto DONE;
            }
        }

        switch (node->OperGet())
        {
            // Leaf lclVars
            case GT_LCL_VAR:
            case GT_LCL_FLD:
            case GT_LCL_ADDR:
                if (TVisitor::DoLclVarsOnly)
                {
                    result = reinterpret_cast<TVisitor*>(this)->PreOrderVisit(use, user);
                    if (result == fgWalkResult::WALK_ABORT)
                    {
                        return result;
                    }
                }
                FALLTHROUGH;

            // Leaf nodes
            case GT_CATCH_ARG:
            case GT_LABEL:
            case GT_FTN_ADDR:
            case GT_RET_EXPR:
            case GT_CNS_INT:
            case GT_CNS_LNG:
            case GT_CNS_DBL:
            case GT_CNS_STR:
            case GT_CNS_VEC:
            case GT_MEMORYBARRIER:
            case GT_JMP:
            case GT_JCC:
            case GT_SETCC:
            case GT_NO_OP:
            case GT_START_NONGC:
            case GT_START_PREEMPTGC:
            case GT_PROF_HOOK:
#if defined(FEATURE_EH_WINDOWS_X86)
            case GT_END_LFIN:
#endif // !FEATURE_EH_WINDOWS_X86
            case GT_PHI_ARG:
            case GT_JMPTABLE:
            case GT_PHYSREG:
            case GT_EMITNOP:
            case GT_PINVOKE_PROLOG:
            case GT_PINVOKE_EPILOG:
            case GT_IL_OFFSET:
            case GT_NOP:
            case GT_SWIFT_ERROR:
                break;

            // Lclvar unary operators
            case GT_STORE_LCL_VAR:
            case GT_STORE_LCL_FLD:
                if (TVisitor::DoLclVarsOnly)
                {
                    result = reinterpret_cast<TVisitor*>(this)->PreOrderVisit(use, user);
                    if (result == fgWalkResult::WALK_ABORT)
                    {
                        return result;
                    }
                }
                FALLTHROUGH;

            // Standard unary operators
            case GT_NOT:
            case GT_NEG:
            case GT_BSWAP:
            case GT_BSWAP16:
            case GT_COPY:
            case GT_RELOAD:
            case GT_ARR_LENGTH:
            case GT_MDARR_LENGTH:
            case GT_MDARR_LOWER_BOUND:
            case GT_CAST:
            case GT_BITCAST:
            case GT_CKFINITE:
            case GT_LCLHEAP:
            case GT_IND:
            case GT_BLK:
            case GT_BOX:
            case GT_ALLOCOBJ:
            case GT_INIT_VAL:
            case GT_JTRUE:
            case GT_SWITCH:
            case GT_NULLCHECK:
            case GT_PUTARG_REG:
            case GT_PUTARG_STK:
            case GT_RETURNTRAP:
            case GT_FIELD_ADDR:
            case GT_RETURN:
            case GT_RETFILT:
            case GT_RUNTIMELOOKUP:
            case GT_ARR_ADDR:
            case GT_KEEPALIVE:
            case GT_INC_SATURATE:
            {
                GenTreeUnOp* const unOp = node->AsUnOp();
                if (unOp->gtOp1 != nullptr)
                {
                    result = WalkTree(&unOp->gtOp1, unOp);
                    if (result == fgWalkResult::WALK_ABORT)
                    {
                        return result;
                    }
                }
                break;
            }

            // Special nodes
            case GT_PHI:
                for (GenTreePhi::Use& use : node->AsPhi()->Uses())
                {
                    result = WalkTree(&use.NodeRef(), node);
                    if (result == fgWalkResult::WALK_ABORT)
                    {
                        return result;
                    }
                }
                break;

            case GT_FIELD_LIST:
                for (GenTreeFieldList::Use& use : node->AsFieldList()->Uses())
                {
                    result = WalkTree(&use.NodeRef(), node);
                    if (result == fgWalkResult::WALK_ABORT)
                    {
                        return result;
                    }
                }
                break;

            case GT_CMPXCHG:
            {
                GenTreeCmpXchg* const cmpXchg = node->AsCmpXchg();

                result = WalkTree(&cmpXchg->Addr(), cmpXchg);
                if (result == fgWalkResult::WALK_ABORT)
                {
                    return result;
                }
                result = WalkTree(&cmpXchg->Data(), cmpXchg);
                if (result == fgWalkResult::WALK_ABORT)
                {
                    return result;
                }
                result = WalkTree(&cmpXchg->Comparand(), cmpXchg);
                if (result == fgWalkResult::WALK_ABORT)
                {
                    return result;
                }
                break;
            }

            case GT_ARR_ELEM:
            {
                GenTreeArrElem* const arrElem = node->AsArrElem();

                result = WalkTree(&arrElem->gtArrObj, arrElem);
                if (result == fgWalkResult::WALK_ABORT)
                {
                    return result;
                }

                const unsigned rank = arrElem->gtArrRank;
                for (unsigned dim = 0; dim < rank; dim++)
                {
                    result = WalkTree(&arrElem->gtArrInds[dim], arrElem);
                    if (result == fgWalkResult::WALK_ABORT)
                    {
                        return result;
                    }
                }
                break;
            }

            case GT_CALL:
            {
                GenTreeCall* const call = node->AsCall();

                for (CallArg& arg : call->gtArgs.EarlyArgs())
                {
                    result = WalkTree(&arg.EarlyNodeRef(), call);
                    if (result == fgWalkResult::WALK_ABORT)
                    {
                        return result;
                    }
                }

                for (CallArg& arg : call->gtArgs.LateArgs())
                {
                    result = WalkTree(&arg.LateNodeRef(), call);
                    if (result == fgWalkResult::WALK_ABORT)
                    {
                        return result;
                    }
                }

                if (call->gtCallType == CT_INDIRECT)
                {
                    if (call->gtCallCookie != nullptr)
                    {
                        result = WalkTree(&call->gtCallCookie, call);
                        if (result == fgWalkResult::WALK_ABORT)
                        {
                            return result;
                        }
                    }

                    result = WalkTree(&call->gtCallAddr, call);
                    if (result == fgWalkResult::WALK_ABORT)
                    {
                        return result;
                    }
                }

                if (call->gtControlExpr != nullptr)
                {
                    result = WalkTree(&call->gtControlExpr, call);
                    if (result == fgWalkResult::WALK_ABORT)
                    {
                        return result;
                    }
                }

                break;
            }

#if defined(FEATURE_HW_INTRINSICS)
            case GT_HWINTRINSIC:
                if (TVisitor::UseExecutionOrder && node->IsReverseOp())
                {
                    assert(node->AsMultiOp()->GetOperandCount() == 2);
                    result = WalkTree(&node->AsMultiOp()->Op(2), node);
                    if (result == fgWalkResult::WALK_ABORT)
                    {
                        return result;
                    }
                    result = WalkTree(&node->AsMultiOp()->Op(1), node);
                    if (result == fgWalkResult::WALK_ABORT)
                    {
                        return result;
                    }
                }
                else
                {
                    for (GenTree** use : node->AsMultiOp()->UseEdges())
                    {
                        result = WalkTree(use, node);
                        if (result == fgWalkResult::WALK_ABORT)
                        {
                            return result;
                        }
                    }
                }
                break;
#endif // defined(FEATURE_HW_INTRINSICS)

            case GT_SELECT:
            {
                GenTreeConditional* const conditional = node->AsConditional();

                result = WalkTree(&conditional->gtCond, conditional);
                if (result == fgWalkResult::WALK_ABORT)
                {
                    return result;
                }
                result = WalkTree(&conditional->gtOp1, conditional);
                if (result == fgWalkResult::WALK_ABORT)
                {
                    return result;
                }
                result = WalkTree(&conditional->gtOp2, conditional);
                if (result == fgWalkResult::WALK_ABORT)
                {
                    return result;
                }
                break;
            }

            // Binary nodes
            default:
            {
                assert(node->OperIsBinary());

                GenTreeOp* const op = node->AsOp();

                GenTree** op1Use = &op->gtOp1;
                GenTree** op2Use = &op->gtOp2;

                if (TVisitor::UseExecutionOrder && node->IsReverseOp())
                {
                    std::swap(op1Use, op2Use);
                }

                if (*op1Use != nullptr)
                {
                    result = WalkTree(op1Use, op);
                    if (result == fgWalkResult::WALK_ABORT)
                    {
                        return result;
                    }
                }

                if (*op2Use != nullptr)
                {
                    result = WalkTree(op2Use, op);
                    if (result == fgWalkResult::WALK_ABORT)
                    {
                        return result;
                    }
                }
                break;
            }
        }

    DONE:
        // Finally, visit the current node
        if (TVisitor::DoPostOrder)
        {
            result = reinterpret_cast<TVisitor*>(this)->PostOrderVisit(use, user);
        }

        if (TVisitor::ComputeStack)
        {
            m_ancestors.Pop();
        }

        return result;
    }
};

template <bool doPreOrder, bool doPostOrder, bool doLclVarsOnly, bool useExecutionOrder>
class GenericTreeWalker final
    : public GenTreeVisitor<GenericTreeWalker<doPreOrder, doPostOrder, doLclVarsOnly, useExecutionOrder>>
{
public:
    enum
    {
        ComputeStack      = false,
        DoPreOrder        = doPreOrder,
        DoPostOrder       = doPostOrder,
        DoLclVarsOnly     = doLclVarsOnly,
        UseExecutionOrder = useExecutionOrder,
    };

private:
    Compiler::fgWalkData* m_walkData;

public:
    GenericTreeWalker(Compiler::fgWalkData* walkData)
        : GenTreeVisitor<GenericTreeWalker<doPreOrder, doPostOrder, doLclVarsOnly, useExecutionOrder>>(
              walkData->compiler)
        , m_walkData(walkData)
    {
        assert(walkData != nullptr);
    }

    Compiler::fgWalkResult PreOrderVisit(GenTree** use, GenTree* user)
    {
        m_walkData->parent = user;
        return m_walkData->wtprVisitorFn(use, m_walkData);
    }

    Compiler::fgWalkResult PostOrderVisit(GenTree** use, GenTree* user)
    {
        m_walkData->parent = user;
        return m_walkData->wtpoVisitorFn(use, m_walkData);
    }
};

// A dominator tree visitor implemented using the curiously-recurring-template pattern, similar to GenTreeVisitor.
template <typename TVisitor>
class DomTreeVisitor
{
    friend class FlowGraphDominatorTree;

protected:
    Compiler* m_compiler;

    DomTreeVisitor(Compiler* compiler)
        : m_compiler(compiler)
    {
    }

    void Begin()
    {
    }

    void PreOrderVisit(BasicBlock* block)
    {
    }

    void PostOrderVisit(BasicBlock* block)
    {
    }

    void End()
    {
    }

private:
    void WalkTree(const DomTreeNode* tree)
    {
        static_cast<TVisitor*>(this)->Begin();

        for (BasicBlock *next, *block = m_compiler->fgFirstBB; block != nullptr; block = next)
        {
            static_cast<TVisitor*>(this)->PreOrderVisit(block);

            next = tree[block->bbPostorderNum].firstChild;

            if (next != nullptr)
            {
                assert(next->bbIDom == block);
                continue;
            }

            do
            {
                static_cast<TVisitor*>(this)->PostOrderVisit(block);

                next = tree[block->bbPostorderNum].nextSibling;

                if (next != nullptr)
                {
                    assert(next->bbIDom == block->bbIDom);
                    break;
                }

                block = block->bbIDom;

            } while (block != nullptr);
        }

        static_cast<TVisitor*>(this)->End();
    }

public:
    //------------------------------------------------------------------------
    // WalkTree: Walk the dominator tree.
    //
    // Parameter:
    //    domTree - Dominator tree.
    //
    // Notes:
    //    This performs a non-recursive, non-allocating walk of the dominator
    //    tree.
    //
    void WalkTree(const FlowGraphDominatorTree* domTree)
    {
        WalkTree(domTree->m_domTree);
    }
};

// EHClauses: adapter class for forward iteration of the exception handling table using range-based `for`, e.g.:
//    for (EHblkDsc* const ehDsc : EHClauses(compiler))
//
class EHClauses
{
    EHblkDsc* m_begin;
    EHblkDsc* m_end;

    // Forward iterator for the exception handling table entries. Iteration is in table order.
    //
    class iterator
    {
        EHblkDsc* m_ehDsc;

    public:
        iterator(EHblkDsc* ehDsc)
            : m_ehDsc(ehDsc)
        {
        }

        EHblkDsc* operator*() const
        {
            return m_ehDsc;
        }

        iterator& operator++()
        {
            ++m_ehDsc;
            return *this;
        }

        bool operator!=(const iterator& i) const
        {
            return m_ehDsc != i.m_ehDsc;
        }
    };

public:
    EHClauses(Compiler* comp)
        : m_begin(comp->compHndBBtab)
        , m_end(comp->compHndBBtab + comp->compHndBBtabCount)
    {
        assert((m_begin != nullptr) || (m_begin == m_end));
    }

    iterator begin() const
    {
        return iterator(m_begin);
    }

    iterator end() const
    {
        return iterator(m_end);
    }
};

/*
XXXXXXXXXXXXXXXXXXXXXXXXXXXXXXXXXXXXXXXXXXXXXXXXXXXXXXXXXXXXXXXXXXXXXXXXXXXXXXX
XXXXXXXXXXXXXXXXXXXXXXXXXXXXXXXXXXXXXXXXXXXXXXXXXXXXXXXXXXXXXXXXXXXXXXXXXXXXXXX
XX                                                                           XX
XX                   Miscellaneous Compiler stuff                            XX
XX                                                                           XX
XXXXXXXXXXXXXXXXXXXXXXXXXXXXXXXXXXXXXXXXXXXXXXXXXXXXXXXXXXXXXXXXXXXXXXXXXXXXXXX
XXXXXXXXXXXXXXXXXXXXXXXXXXXXXXXXXXXXXXXXXXXXXXXXXXXXXXXXXXXXXXXXXXXXXXXXXXXXXXX
*/

class StringPrinter
{
    CompAllocator m_alloc;
    char*         m_buffer;
    size_t        m_bufferMax;
    size_t        m_bufferIndex = 0;

    void Grow(size_t newSize);

public:
    StringPrinter(CompAllocator alloc, char* buffer = nullptr, size_t bufferMax = 0)
        : m_alloc(alloc)
        , m_buffer(buffer)
        , m_bufferMax(bufferMax)
    {
        if ((m_buffer == nullptr) || (m_bufferMax == 0))
        {
            m_bufferMax = 128;
            m_buffer    = alloc.allocate<char>(m_bufferMax);
        }

        m_buffer[0] = '\0';
    }

    size_t GetLength()
    {
        return m_bufferIndex;
    }

    char* GetBuffer()
    {
        assert(m_buffer[GetLength()] == '\0');
        return m_buffer;
    }
    void Truncate(size_t newLength)
    {
        assert(newLength <= m_bufferIndex);
        m_bufferIndex           = newLength;
        m_buffer[m_bufferIndex] = '\0';
    }

    void Append(const char* str);
    void Append(char chr);
};

/*****************************************************************************
 *
 *  Variables to keep track of total code amounts.
 */

#if DISPLAY_SIZES

extern size_t grossVMsize;
extern size_t grossNCsize;
extern size_t totalNCsize;

extern unsigned genMethodICnt;
extern unsigned genMethodNCnt;
extern size_t   gcHeaderISize;
extern size_t   gcPtrMapISize;
extern size_t   gcHeaderNSize;
extern size_t   gcPtrMapNSize;

#endif // DISPLAY_SIZES

/*****************************************************************************
 *
 *  Variables to keep track of basic block counts (more data on 1 BB methods)
 */

#if COUNT_BASIC_BLOCKS
extern Histogram bbCntTable;
extern Histogram bbOneBBSizeTable;
extern Histogram computeReachabilitySetsIterationTable;
#endif

/*****************************************************************************
 *
 *  Used by optFindNaturalLoops to gather statistical information such as
 *   - total number of natural loops
 *   - number of loops with 1, 2, ... exit conditions
 *   - number of loops that have an iterator (for like)
 *   - number of loops that have a constant iterator
 */

#if COUNT_LOOPS

extern unsigned  totalLoopMethods;        // counts the total number of methods that have natural loops
extern unsigned  maxLoopsPerMethod;       // counts the maximum number of loops a method has
extern unsigned  totalLoopCount;          // counts the total number of natural loops
extern unsigned  totalUnnatLoopCount;     // counts the total number of (not-necessarily natural) loops
extern unsigned  totalUnnatLoopOverflows; // # of methods that identified more unnatural loops than we can represent
extern unsigned  iterLoopCount;           // counts the # of loops with an iterator (for like)
extern unsigned  constIterLoopCount;      // counts the # of loops with a constant iterator (for like)
extern bool      hasMethodLoops;          // flag to keep track if we already counted a method as having loops
extern unsigned  loopsThisMethod;         // counts the number of loops in the current method
extern bool      loopOverflowThisMethod;  // True if we exceeded the max # of loops in the method.
extern Histogram loopCountTable;          // Histogram of loop counts
extern Histogram loopExitCountTable;      // Histogram of loop exit counts

#endif // COUNT_LOOPS

#if MEASURE_BLOCK_SIZE
extern size_t genFlowNodeSize;
extern size_t genFlowNodeCnt;
#endif // MEASURE_BLOCK_SIZE

#if MEASURE_NODE_SIZE
struct NodeSizeStats
{
    void Init()
    {
        genTreeNodeCnt        = 0;
        genTreeNodeSize       = 0;
        genTreeNodeActualSize = 0;
    }

    // Count of tree nodes allocated.
    unsigned __int64 genTreeNodeCnt;

    // The size we allocate.
    unsigned __int64 genTreeNodeSize;

    // The actual size of the node. Note that the actual size will likely be smaller
    // than the allocated size, but we sometimes use SetOper()/ChangeOper() to change
    // a smaller node to a larger one. TODO-Cleanup: add stats on
    // SetOper()/ChangeOper() usage to quantify this.
    unsigned __int64 genTreeNodeActualSize;
};
extern NodeSizeStats genNodeSizeStats;        // Total node size stats
extern NodeSizeStats genNodeSizeStatsPerFunc; // Per-function node size stats
extern Histogram     genTreeNcntHist;
extern Histogram     genTreeNsizHist;
#endif // MEASURE_NODE_SIZE

/*****************************************************************************
 *  Count fatal errors (including noway_asserts).
 */

#if MEASURE_FATAL
extern unsigned fatal_badCode;
extern unsigned fatal_noWay;
extern unsigned fatal_implLimitation;
extern unsigned fatal_NOMEM;
extern unsigned fatal_noWayAssertBody;
#ifdef DEBUG
extern unsigned fatal_noWayAssertBodyArgs;
#endif // DEBUG
extern unsigned fatal_NYI;
#endif // MEASURE_FATAL

/*****************************************************************************
 * Codegen
 */

#ifdef TARGET_XARCH

const instruction INS_SHIFT_LEFT_LOGICAL  = INS_shl;
const instruction INS_SHIFT_RIGHT_LOGICAL = INS_shr;
const instruction INS_SHIFT_RIGHT_ARITHM  = INS_sar;

const instruction INS_AND             = INS_and;
const instruction INS_OR              = INS_or;
const instruction INS_XOR             = INS_xor;
const instruction INS_NEG             = INS_neg;
const instruction INS_TEST            = INS_test;
const instruction INS_MUL             = INS_imul;
const instruction INS_SIGNED_DIVIDE   = INS_idiv;
const instruction INS_UNSIGNED_DIVIDE = INS_div;
const instruction INS_BREAKPOINT      = INS_int3;
const instruction INS_ADDC            = INS_adc;
const instruction INS_SUBC            = INS_sbb;
const instruction INS_NOT             = INS_not;

#endif // TARGET_XARCH

#ifdef TARGET_ARM

const instruction INS_SHIFT_LEFT_LOGICAL  = INS_lsl;
const instruction INS_SHIFT_RIGHT_LOGICAL = INS_lsr;
const instruction INS_SHIFT_RIGHT_ARITHM  = INS_asr;

const instruction INS_AND             = INS_and;
const instruction INS_OR              = INS_orr;
const instruction INS_XOR             = INS_eor;
const instruction INS_NEG             = INS_rsb;
const instruction INS_TEST            = INS_tst;
const instruction INS_MUL             = INS_mul;
const instruction INS_MULADD          = INS_mla;
const instruction INS_SIGNED_DIVIDE   = INS_sdiv;
const instruction INS_UNSIGNED_DIVIDE = INS_udiv;
const instruction INS_BREAKPOINT      = INS_bkpt;
const instruction INS_ADDC            = INS_adc;
const instruction INS_SUBC            = INS_sbc;
const instruction INS_NOT             = INS_mvn;

const instruction INS_ABS  = INS_vabs;
const instruction INS_SQRT = INS_vsqrt;

#endif // TARGET_ARM

#ifdef TARGET_ARM64

const instruction        INS_MULADD = INS_madd;
inline const instruction INS_BREAKPOINT_osHelper()
{
    // GDB needs the encoding of brk #0
    // Windbg needs the encoding of brk #F000
    return TargetOS::IsUnix ? INS_brk_unix : INS_brk_windows;
}
#define INS_BREAKPOINT INS_BREAKPOINT_osHelper()

const instruction INS_ABS  = INS_fabs;
const instruction INS_SQRT = INS_fsqrt;

#endif // TARGET_ARM64

#ifdef TARGET_LOONGARCH64
const instruction INS_BREAKPOINT = INS_break;
const instruction INS_MULADD     = INS_fmadd_d; // NOTE: default is double.
const instruction INS_ABS        = INS_fabs_d;  // NOTE: default is double.
const instruction INS_SQRT       = INS_fsqrt_d; // NOTE: default is double.
#endif                                          // TARGET_LOONGARCH64

#ifdef TARGET_RISCV64
const instruction INS_BREAKPOINT = INS_ebreak;
#endif // TARGET_RISCV64

/*****************************************************************************/

extern const BYTE genTypeSizes[];
extern const BYTE genTypeAlignments[];
extern const BYTE genTypeStSzs[];
extern const BYTE genActualTypes[];

/*****************************************************************************/

#ifdef DEBUG
void dumpConvertedVarSet(Compiler* comp, VARSET_VALARG_TP vars);
#endif // DEBUG

#include "compiler.hpp" // All the shared inline functions

/*****************************************************************************/
#endif //_COMPILER_H_
/*****************************************************************************/<|MERGE_RESOLUTION|>--- conflicted
+++ resolved
@@ -8484,11 +8484,6 @@
     }
 
     // Things that MAY belong either in CodeGen or CodeGenContext
-<<<<<<< HEAD
-
-#if defined(FEATURE_EH_FUNCLETS)
-=======
->>>>>>> 9b57a265
     FuncInfoDsc*   compFuncInfos;
     unsigned short compCurrFuncIdx;
     unsigned short compFuncInfoCount;
@@ -10390,10 +10385,6 @@
         }
 #endif // TARGET_ARM64
        // 4. x86 unmanaged calling conventions require the address of RetBuff to be returned in eax.
-<<<<<<< HEAD
-        CLANG_FORMAT_COMMENT_ANCHOR;
-=======
->>>>>>> 9b57a265
 #if defined(TARGET_X86)
         if (info.compCallConv != CorInfoCallConvExtension::Managed)
         {
