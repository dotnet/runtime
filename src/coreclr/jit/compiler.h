--- conflicted
+++ resolved
@@ -6835,7 +6835,6 @@
         optMethodFlags |= OMF_HAS_GUARDEDDEVIRT;
     }
 
-<<<<<<< HEAD
     void clearMethodHasGuardedDevirtualization()
     {
         optMethodFlags &= ~OMF_HAS_GUARDEDDEVIRT;
@@ -6847,8 +6846,7 @@
                  CORINFO_CLASS_HANDLE*  classGuess,
                  CORINFO_METHOD_HANDLE* methodGuess,
                  unsigned*              likelihood);
-=======
->>>>>>> 2c110b62
+
     void considerGuardedDevirtualization(GenTreeCall*            call,
                                          IL_OFFSET               ilOffset,
                                          bool                    isInterface,
