--- conflicted
+++ resolved
@@ -6259,14 +6259,10 @@
     void fgMoveColdBlocks();
 
     template <bool hasEH>
-<<<<<<< HEAD
     void fgSearchImprovedLayout();
 
     template <bool hasEH>
-    void fgMoveBackwardJumpsToSuccessors();
-=======
     void fgMoveHotJumps();
->>>>>>> 17c83a60
 
     bool fgFuncletsAreCold();
 
