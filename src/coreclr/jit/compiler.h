--- conflicted
+++ resolved
@@ -5223,14 +5223,9 @@
     BlockToNaturalLoopMap* m_blockToLoop = nullptr;
     // Dominator tree used by SSA construction and copy propagation (the two are expected to use the same tree
     // in order to avoid the need for SSA reconstruction and an "out of SSA" phase).
-<<<<<<< HEAD
-    FlowGraphDominatorTree* m_domTree;
-    FlowGraphDominanceFrontiers* m_domFrontiers;
-    BlockReachabilitySets* m_reachabilitySets;
-=======
     FlowGraphDominatorTree* m_domTree = nullptr;
+    FlowGraphDominanceFrontiers* m_domFrontiers = nullptr;
     BlockReachabilitySets* m_reachabilitySets = nullptr;
->>>>>>> f944a777
 
     // Do we require loops to be in canonical form? The canonical form ensures that:
     // 1. All loops have preheaders (single entry blocks that always enter the loop)
@@ -5788,7 +5783,7 @@
 
     // The value numbers for this compilation.
     ValueNumStore* vnStore = nullptr;
-    class ValueNumberState* vnState;
+    class ValueNumberState* vnState = nullptr;
 
 public:
     ValueNumStore* GetValueNumStore()
