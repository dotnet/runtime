// Licensed to the .NET Foundation under one or more agreements.
// The .NET Foundation licenses this file to you under the MIT license.

/*XXXXXXXXXXXXXXXXXXXXXXXXXXXXXXXXXXXXXXXXXXXXXXXXXXXXXXXXXXXXXXXXXXXXXXXXXXXXX
XXXXXXXXXXXXXXXXXXXXXXXXXXXXXXXXXXXXXXXXXXXXXXXXXXXXXXXXXXXXXXXXXXXXXXXXXXXXXXX
XX                                                                           XX
XX                           Compiler                                        XX
XX                                                                           XX
XX  Represents the method data we are currently JIT-compiling.               XX
XX  An instance of this class is created for every method we JIT.            XX
XX  This contains all the info needed for the method. So allocating a        XX
XX  a new instance per method makes it thread-safe.                          XX
XX  It should be used to do all the memory management for the compiler run.  XX
XX                                                                           XX
XXXXXXXXXXXXXXXXXXXXXXXXXXXXXXXXXXXXXXXXXXXXXXXXXXXXXXXXXXXXXXXXXXXXXXXXXXXXXXX
XXXXXXXXXXXXXXXXXXXXXXXXXXXXXXXXXXXXXXXXXXXXXXXXXXXXXXXXXXXXXXXXXXXXXXXXXXXXXXX
*/

/*****************************************************************************/
#ifndef _COMPILER_H_
#define _COMPILER_H_
/*****************************************************************************/

#include "jit.h"
#include "opcode.h"
#include "varset.h"
#include "jitstd.h"
#include "jithashtable.h"
#include "gentree.h"
#include "debuginfo.h"
#include "lir.h"
#include "block.h"
#include "inline.h"
#include "jiteh.h"
#include "instr.h"
#include "regalloc.h"
#include "sm.h"
#include "cycletimer.h"
#include "blockset.h"
#include "arraystack.h"
#include "hashbv.h"
#include "jitexpandarray.h"
#include "tinyarray.h"
#include "valuenum.h"
#include "scev.h"
#include "namedintrinsiclist.h"
#ifdef LATE_DISASM
#include "disasm.h"
#endif

#include "codegeninterface.h"
#include "regset.h"
#include "abi.h"
#include "jitgcinfo.h"

#if DUMP_GC_TABLES && defined(JIT32_GCENCODER)
#include "gcdump.h"
#endif

#include "emit.h"

// Forward declaration
template <class T>
inline var_types genActualType(T value);

#include "hwintrinsic.h"
#include "simd.h"
#include "simdashwintrinsic.h"

#include "jitmetadata.h"

/*****************************************************************************
 *                  Forward declarations
 */

struct InfoHdr;              // defined in GCInfo.h
struct escapeMapping_t;      // defined in fgdiagnostic.cpp
class emitter;               // defined in emit.h
struct ShadowParamVarInfo;   // defined in GSChecks.cpp
struct InitVarDscInfo;       // defined in registerargconvention.h
class FgStack;               // defined in fgbasic.cpp
class Instrumentor;          // defined in fgprofile.cpp
class SpanningTreeVisitor;   // defined in fgprofile.cpp
class CSE_DataFlow;          // defined in optcse.cpp
struct CSEdsc;               // defined in optcse.h
class CSE_HeuristicCommon;   // defined in optcse.h
class OptBoolsDsc;           // defined in optimizer.cpp
struct RelopImplicationInfo; // defined in redundantbranchopts.cpp
struct JumpThreadInfo;       // defined in redundantbranchopts.cpp
class ProfileSynthesis;      // defined in profilesynthesis.h
#ifdef DEBUG
struct IndentStack;
#endif

class Lowering; // defined in lower.h

// The following are defined in this file, Compiler.h

class Compiler;

/*****************************************************************************
 *                  Unwind info
 */

#include "unwind.h"

/*****************************************************************************/

//
// Declare global operator new overloads that use the compiler's arena allocator
//

void* operator new(size_t n, Compiler* context, CompMemKind cmk);
void* operator new[](size_t n, Compiler* context, CompMemKind cmk);

// Requires the definitions of "operator new" so including "LoopCloning.h" after the definitions.
#include "loopcloning.h"

/*****************************************************************************/

/* This is included here and not earlier as it needs the definition of "CSE"
 * which is defined in the section above */

/*****************************************************************************/

unsigned genLog2(unsigned value);
unsigned genLog2(unsigned __int64 value);

unsigned ReinterpretHexAsDecimal(unsigned in);

/*****************************************************************************/

const unsigned FLG_CCTOR = (CORINFO_FLG_CONSTRUCTOR | CORINFO_FLG_STATIC);

#ifdef DEBUG
const int BAD_STK_OFFS = 0xBAADF00D; // for LclVarDsc::lvStkOffs
#endif

//------------------------------------------------------------------------
// HFA info shared by LclVarDsc and CallArgABIInformation
//------------------------------------------------------------------------
inline bool IsHfa(CorInfoHFAElemType kind)
{
    return kind != CORINFO_HFA_ELEM_NONE;
}
inline var_types HfaTypeFromElemKind(CorInfoHFAElemType kind)
{
    switch (kind)
    {
        case CORINFO_HFA_ELEM_FLOAT:
            return TYP_FLOAT;
        case CORINFO_HFA_ELEM_DOUBLE:
            return TYP_DOUBLE;
#ifdef FEATURE_SIMD
        case CORINFO_HFA_ELEM_VECTOR64:
            return TYP_SIMD8;
        case CORINFO_HFA_ELEM_VECTOR128:
            return TYP_SIMD16;
#endif
        case CORINFO_HFA_ELEM_NONE:
            return TYP_UNDEF;
        default:
            assert(!"Invalid HfaElemKind");
            return TYP_UNDEF;
    }
}
inline CorInfoHFAElemType HfaElemKindFromType(var_types type)
{
    switch (type)
    {
        case TYP_FLOAT:
            return CORINFO_HFA_ELEM_FLOAT;
        case TYP_DOUBLE:
            return CORINFO_HFA_ELEM_DOUBLE;
#ifdef FEATURE_SIMD
        case TYP_SIMD8:
            return CORINFO_HFA_ELEM_VECTOR64;
        case TYP_SIMD16:
            return CORINFO_HFA_ELEM_VECTOR128;
#endif
        case TYP_UNDEF:
            return CORINFO_HFA_ELEM_NONE;
        default:
            assert(!"Invalid HFA Type");
            return CORINFO_HFA_ELEM_NONE;
    }
}

// The following holds the Local var info (scope information)
typedef const char* VarName; // Actual ASCII string
struct VarScopeDsc
{
    unsigned vsdVarNum; // (remapped) LclVarDsc number
    unsigned vsdLVnum;  // 'which' in eeGetLVinfo().
                        // Also, it is the index of this entry in the info.compVarScopes array,
                        // which is useful since the array is also accessed via the
                        // compEnterScopeList and compExitScopeList sorted arrays.

    IL_OFFSET vsdLifeBeg; // instr offset of beg of life
    IL_OFFSET vsdLifeEnd; // instr offset of end of life

#ifdef DEBUG
    VarName vsdName; // name of the var
#endif
};

// This class stores information associated with a LclVar SSA definition.
class LclSsaVarDsc
{
    // The basic block where the definition occurs. Definitions of uninitialized variables
    // are considered to occur at the start of the first basic block (fgFirstBB).
    //
    // TODO-Cleanup: In the case of uninitialized variables the block is set to nullptr by
    // SsaBuilder and changed to fgFirstBB during value numbering. It would be useful to
    // investigate and perhaps eliminate this rather unexpected behavior.
    BasicBlock* m_block = nullptr;
    // The store node that generates the definition, or nullptr for definitions
    // of uninitialized variables.
    GenTreeLclVarCommon* m_defNode = nullptr;
    // The SSA number associated with the previous definition for partial (GTF_USEASG) defs.
    unsigned m_useDefSsaNum = SsaConfig::RESERVED_SSA_NUM;
    // Number of uses of this SSA def (may be an over-estimate).
    // May not be accurate for for promoted fields.
    unsigned short m_numUses = 0;
    // True if there may be phi args uses of this def
    // May not be accurate for for promoted fields.
    // (false implies all uses are non-phi).
    bool m_hasPhiUse = false;
    // True if there may be uses of the def in a different block.
    // May not be accurate for for promoted fields.
    bool m_hasGlobalUse = false;

public:
    LclSsaVarDsc()
    {
    }

    LclSsaVarDsc(BasicBlock* block) : m_block(block)
    {
    }

    LclSsaVarDsc(BasicBlock* block, GenTreeLclVarCommon* defNode) : m_block(block)
    {
        SetDefNode(defNode);
    }

    BasicBlock* GetBlock() const
    {
        return m_block;
    }

    void SetBlock(BasicBlock* block)
    {
        m_block = block;
    }

    GenTreeLclVarCommon* GetDefNode() const
    {
        return m_defNode;
    }

    void SetDefNode(GenTreeLclVarCommon* defNode)
    {
        assert((defNode == nullptr) || defNode->OperIsLocalStore());
        m_defNode = defNode;
    }

    unsigned GetUseDefSsaNum() const
    {
        return m_useDefSsaNum;
    }

    void SetUseDefSsaNum(unsigned ssaNum)
    {
        m_useDefSsaNum = ssaNum;
    }

    unsigned GetNumUses() const
    {
        return m_numUses;
    }

    void AddUse(BasicBlock* block)
    {
        if (block != m_block)
        {
            m_hasGlobalUse = true;
        }

        if (m_numUses < USHRT_MAX)
        {
            m_numUses++;
        }
    }

    void AddPhiUse(BasicBlock* block)
    {
        m_hasPhiUse = true;
        AddUse(block);
    }

    bool HasPhiUse() const
    {
        return m_hasPhiUse;
    }

    bool HasGlobalUse() const
    {
        return m_hasGlobalUse;
    }

    ValueNumPair m_vnPair;
};

// This class stores information associated with a memory SSA definition.
class SsaMemDef
{
public:
    ValueNumPair m_vnPair;
};

//------------------------------------------------------------------------
// SsaDefArray: A resizable array of SSA definitions.
//
// Unlike an ordinary resizable array implementation, this allows only element
// addition (by calling AllocSsaNum) and has special handling for RESERVED_SSA_NUM
// (basically it's a 1-based array). The array doesn't impose any particular
// requirements on the elements it stores and AllocSsaNum forwards its arguments
// to the array element constructor, this way the array supports both LclSsaVarDsc
// and SsaMemDef elements.
//
template <typename T>
class SsaDefArray
{
    T*       m_array;
    unsigned m_arraySize;
    unsigned m_count;

    static_assert_no_msg(SsaConfig::RESERVED_SSA_NUM == 0);
    static_assert_no_msg(SsaConfig::FIRST_SSA_NUM == 1);

    // Get the minimum valid SSA number.
    unsigned GetMinSsaNum() const
    {
        return SsaConfig::FIRST_SSA_NUM;
    }

    // Increase (double) the size of the array.
    void GrowArray(CompAllocator alloc)
    {
        unsigned oldSize = m_arraySize;
        unsigned newSize = max(2, oldSize * 2);

        T* newArray = alloc.allocate<T>(newSize);

        for (unsigned i = 0; i < oldSize; i++)
        {
            newArray[i] = m_array[i];
        }

        m_array     = newArray;
        m_arraySize = newSize;
    }

public:
    // Construct an empty SsaDefArray.
    SsaDefArray() : m_array(nullptr), m_arraySize(0), m_count(0)
    {
    }

    // Reset the array (used only if the SSA form is reconstructed).
    void Reset()
    {
        m_count = 0;
    }

    // Allocate a new SSA number (starting with SsaConfig::FIRST_SSA_NUM).
    template <class... Args>
    unsigned AllocSsaNum(CompAllocator alloc, Args&&... args)
    {
        if (m_count == m_arraySize)
        {
            GrowArray(alloc);
        }

        unsigned ssaNum    = GetMinSsaNum() + m_count;
        m_array[m_count++] = T(std::forward<Args>(args)...);

        // Ensure that the first SSA number we allocate is SsaConfig::FIRST_SSA_NUM
        assert((ssaNum == SsaConfig::FIRST_SSA_NUM) || (m_count > 1));

        return ssaNum;
    }

    // Get the number of SSA definitions in the array.
    unsigned GetCount() const
    {
        return m_count;
    }

    // Get a pointer to the SSA definition at the specified index.
    T* GetSsaDefByIndex(unsigned index) const
    {
        assert(index < m_count);
        return &m_array[index];
    }

    // Check if the specified SSA number is valid.
    bool IsValidSsaNum(unsigned ssaNum) const
    {
        return (GetMinSsaNum() <= ssaNum) && (ssaNum < (GetMinSsaNum() + m_count));
    }

    // Get a pointer to the SSA definition associated with the specified SSA number.
    T* GetSsaDef(unsigned ssaNum) const
    {
        assert(ssaNum != SsaConfig::RESERVED_SSA_NUM);
        return GetSsaDefByIndex(ssaNum - GetMinSsaNum());
    }

    // Get an SSA number associated with the specified SSA def (that must be in this array).
    unsigned GetSsaNum(T* ssaDef) const
    {
        assert((m_array <= ssaDef) && (ssaDef < &m_array[m_count]));
        return GetMinSsaNum() + static_cast<unsigned>(ssaDef - &m_array[0]);
    }
};

enum RefCountState
{
    RCS_INVALID, // not valid to get/set ref counts
    RCS_EARLY,   // early counts for struct promotion and struct passing
    RCS_NORMAL,  // normal ref counts (from lvaMarkRefs onward)
};

#ifdef DEBUG
// Reasons why we can't enregister a local.
enum class DoNotEnregisterReason
{
    None,
    AddrExposed,      // the address of this local is exposed.
    DontEnregStructs, // struct enregistration is disabled.
    NotRegSizeStruct, // the struct size does not much any register size, usually the struct size is too big.
    LocalField,       // the local is accessed with LCL_FLD, note we can do it not only for struct locals.
    VMNeedsStackAddr,
    LiveInOutOfHandler, // the local is alive in and out of exception handler and not single def.
    BlockOp,            // Is read or written via a block operation.
    IsStructArg,        // Is a struct passed as an argument in a way that requires a stack location.
    DepField,           // It is a field of a dependently promoted struct
    NoRegVars,          // opts.compFlags & CLFLG_REGVAR is not set
    MinOptsGC,          // It is a GC Ref and we are compiling MinOpts
#if !defined(TARGET_64BIT)
    LongParamField, // It is a decomposed field of a long parameter.
#endif
#ifdef JIT32_GCENCODER
    PinningRef,
#endif
    LclAddrNode, // the local is accessed with LCL_ADDR_VAR/FLD.
    CastTakesAddr,
    StoreBlkSrc,           // the local is used as STORE_BLK source.
    SwizzleArg,            // the local is passed using LCL_FLD as another type.
    BlockOpRet,            // the struct is returned and it promoted or there is a cast.
    ReturnSpCheck,         // the local is used to do SP check on return from function
    CallSpCheck,           // the local is used to do SP check on every call
    SimdUserForcesDep,     // a promoted struct was used by a SIMD/HWI node; it must be dependently promoted
    HiddenBufferStructArg, // the argument is a hidden return buffer passed to a method.
    NonStandardParameter,  // local is a parameter that is passed in a register unhandled by genFnPrologCalleeRegArgs
};

enum class AddressExposedReason
{
    NONE,
    PARENT_EXPOSED,                // This is a promoted field but the parent is exposed.
    TOO_CONSERVATIVE,              // Were marked as exposed to be conservative, fix these places.
    ESCAPE_ADDRESS,                // The address is escaping, for example, passed as call argument.
    WIDE_INDIR,                    // We access via indirection with wider type.
    OSR_EXPOSED,                   // It was exposed in the original method, osr has to repeat it.
    STRESS_LCL_FLD,                // Stress mode replaces localVar with localFld and makes them addrExposed.
    DISPATCH_RET_BUF,              // Caller return buffer dispatch.
    STRESS_POISON_IMPLICIT_BYREFS, // This is an implicit byref we want to poison.
    EXTERNALLY_VISIBLE_IMPLICITLY, // Local is visible externally without explicit escape in JIT IR.
                                   // For example because it is used by GC or is the outgoing arg area
                                   // that belongs to callees.
    SWIFT_ERROR_PSEUDOLOCAL,       // This is a pseudolocal that the SwiftError* out parameter is redirected to in IR
};

#endif // DEBUG

class LclVarDsc
{
public:
    // The constructor. Most things can just be zero'ed.
    //
    // Initialize the ArgRegs to REG_STK.
    LclVarDsc()
        : _lvArgReg(REG_STK)
#if FEATURE_MULTIREG_ARGS
        , _lvOtherArgReg(REG_STK)
#endif // FEATURE_MULTIREG_ARGS
        , lvClassHnd(NO_CLASS_HANDLE)
        , lvPerSsaData()
    {
    }

    // note this only packs because var_types is a typedef of unsigned char
    var_types lvType : 5; // TYP_INT/LONG/FLOAT/DOUBLE/REF

    unsigned char lvIsParam : 1;           // is this a parameter?
    unsigned char lvIsRegArg : 1;          // is this an argument that was passed by register?
    unsigned char lvFramePointerBased : 1; // 0 = off of REG_SPBASE (e.g., ESP), 1 = off of REG_FPBASE (e.g., EBP)

    unsigned char lvOnFrame : 1;  // (part of) the variable lives on the frame
    unsigned char lvRegister : 1; // assigned to live in a register? For RyuJIT backend, this is only set if the
                                  // variable is in the same register for the entire function.
    unsigned char lvTracked : 1;  // is this a tracked variable?
    bool          lvTrackedNonStruct()
    {
        return lvTracked && lvType != TYP_STRUCT;
    }
#ifdef DEBUG
    unsigned char lvTrackedWithoutIndex : 1; // Tracked but has no lvVarIndex (i.e. only valid GTF_VAR_DEATH flags, used
                                             // by physical promotion)
#endif
    unsigned char lvPinned : 1; // is this a pinned variable?

    unsigned char lvMustInit : 1; // must be initialized

private:
    bool m_addrExposed : 1; // The address of this variable is "exposed" -- passed as an argument, stored in a
                            // global location, etc.
                            // We cannot reason reliably about the value of the variable.
public:
    unsigned char lvDoNotEnregister : 1; // Do not enregister this variable.
    unsigned char lvFieldAccessed : 1;   // The var is a struct local, and a field of the variable is accessed.  Affects
                                         // struct promotion.
    unsigned char lvLiveInOutOfHndlr : 1; // The variable is live in or out of an exception handler, and therefore must
                                          // be on the stack (at least at those boundaries.)

    unsigned char lvInSsa : 1;       // The variable is in SSA form (set by SsaBuilder)
    unsigned char lvIsCSE : 1;       // Indicates if this LclVar is a CSE variable.
    unsigned char lvHasLdAddrOp : 1; // has ldloca or ldarga opcode on this local.

    unsigned char lvHasILStoreOp : 1;         // there is at least one STLOC or STARG on this local
    unsigned char lvHasMultipleILStoreOp : 1; // there is more than one STLOC on this local

    unsigned char lvIsTemp : 1; // Short-lifetime compiler temp

#if FEATURE_IMPLICIT_BYREFS
    // Set if the argument is an implicit byref.
    unsigned char lvIsImplicitByRef : 1;
    // Set if the local appears as a last use that will be passed as an implicit byref.
    unsigned char lvIsLastUseCopyOmissionCandidate : 1;
#endif // FEATURE_IMPLICIT_BYREFS

#if defined(TARGET_LOONGARCH64)
    unsigned char lvIs4Field1 : 1; // Set if the 1st field is int or float within struct for LA-ABI64.
    unsigned char lvIs4Field2 : 1; // Set if the 2nd field is int or float within struct for LA-ABI64.
    unsigned char lvIsSplit : 1;   // Set if the argument is splited.
#endif                             // defined(TARGET_LOONGARCH64)

#if defined(TARGET_RISCV64)
    unsigned char lvIs4Field1 : 1; // Set if the 1st field is int or float within struct for RISCV64.
    unsigned char lvIs4Field2 : 1; // Set if the 2nd field is int or float within struct for RISCV64.
    unsigned char lvIsSplit : 1;   // Set if the argument is splited.
#endif                             // defined(TARGET_RISCV64)

    unsigned char lvSingleDef : 1; // variable has a single def. Used to identify ref type locals that can get type
                                   // updates

    unsigned char lvSingleDefRegCandidate : 1; // variable has a single def and hence is a register candidate
                                               // Currently, this is only used to decide if an EH variable can be
                                               // a register candidate or not.

    unsigned char lvDisqualifySingleDefRegCandidate : 1; // tracks variable that are disqualified from register
                                                         // candidancy

    unsigned char lvSpillAtSingleDef : 1; // variable has a single def (as determined by LSRA interval scan)
                                          // and is spilled making it candidate to spill right after the
                                          // first (and only) definition.
                                          // Note: We cannot reuse lvSingleDefRegCandidate because it is set
                                          // in earlier phase and the information might not be appropriate
                                          // in LSRA.

    unsigned char lvHasExceptionalUsesHint : 1; // hint for CopyProp

#ifndef TARGET_64BIT
    unsigned char lvStructDoubleAlign : 1; // Must we double align this struct?
#endif                                     // !TARGET_64BIT
#ifdef TARGET_64BIT
    unsigned char lvQuirkToLong : 1; // Quirk to allocate this LclVar as a 64-bit long
#endif
#ifdef DEBUG
    unsigned char lvKeepType : 1;       // Don't change the type of this variable
    unsigned char lvNoLclFldStress : 1; // Can't apply local field stress on this one
#endif
    unsigned char lvIsPtr : 1; // Might this be used in an address computation? (used by buffer overflow security
                               // checks)
    unsigned char lvIsUnsafeBuffer : 1; // Does this contain an unsafe buffer requiring buffer overflow security checks?
    unsigned char lvPromoted : 1; // True when this local is a promoted struct, a normed struct, or a "split" long on a
                                  // 32-bit target.  For implicit byref parameters, this gets hijacked between
                                  // fgRetypeImplicitByRefArgs and fgMarkDemotedImplicitByRefArgs to indicate whether
                                  // references to the arg are being rewritten as references to a promoted shadow local.
    unsigned char lvIsStructField : 1; // Is this local var a field of a promoted struct local?
    unsigned char lvContainsHoles : 1; // Is this a promoted struct whose fields do not cover the struct local?

    // True for a promoted struct that has significant padding in it.
    // Significant padding is any data in the struct that is not covered by a
    // promoted field and that the EE told us we need to preserve on block
    // copies/inits.
    unsigned char lvAnySignificantPadding : 1;

    unsigned char lvIsMultiRegArg : 1; // true if this is a multireg LclVar struct used in an argument context
    unsigned char lvIsMultiRegRet : 1; // true if this is a multireg LclVar struct assigned from a multireg call

#ifdef DEBUG
    unsigned char lvHiddenBufferStructArg : 1; // True when this struct (or its field) are passed as hidden buffer
                                               // pointer.
#endif

#ifdef FEATURE_HFA_FIELDS_PRESENT
    CorInfoHFAElemType _lvHfaElemKind : 3; // What kind of an HFA this is (CORINFO_HFA_ELEM_NONE if it is not an HFA).
#endif                                     // FEATURE_HFA_FIELDS_PRESENT

#ifdef DEBUG
    // TODO-Cleanup: See the note on lvSize() - this flag is only in use by asserts that are checking for struct
    // types, and is needed because of cases where TYP_STRUCT is bashed to an integral type.
    // Consider cleaning this up so this workaround is not required.
    unsigned char lvUnusedStruct : 1; // All references to this promoted struct are through its field locals.
                                      // I.e. there is no longer any reference to the struct directly.
                                      // In this case we can simply remove this struct local.

    unsigned char lvUndoneStructPromotion : 1; // The struct promotion was undone and hence there should be no
                                               // reference to the fields of this struct.
#endif

    unsigned char lvLRACandidate : 1; // Tracked for linear scan register allocation purposes

#ifdef FEATURE_SIMD
    unsigned char lvUsedInSIMDIntrinsic : 1; // This tells lclvar is used for simd intrinsic
#endif                                       // FEATURE_SIMD

    unsigned char lvRegStruct : 1; // This is a reg-sized non-field-addressed struct.

    unsigned char lvClassIsExact : 1; // lvClassHandle is the exact type

#ifdef DEBUG
    unsigned char lvClassInfoUpdated : 1; // true if this var has updated class handle or exactness
    unsigned char lvIsHoist : 1;          // CSE temp for a hoisted tree
    unsigned char lvIsMultiDefCSE : 1;    // CSE temp for a multi-def CSE
#endif

    unsigned char lvImplicitlyReferenced : 1; // true if there are non-IR references to this local (prolog, epilog, gc,
                                              // eh)

    unsigned char lvSuppressedZeroInit : 1; // local needs zero init if we transform tail call to loop

    unsigned char lvHasExplicitInit : 1; // The local is explicitly initialized and doesn't need zero initialization in
                                         // the prolog. If the local has gc pointers, there are no gc-safe points
                                         // between the prolog and the explicit initialization.

    unsigned char lvIsOSRLocal : 1; // Root method local in an OSR method. Any stack home will be on the Tier0 frame.
                                    // Initial value will be defined by Tier0. Requires special handing in prolog.

    unsigned char lvIsOSRExposedLocal : 1; // OSR local that was address exposed in Tier0

    unsigned char lvRedefinedInEmbeddedStatement : 1; // Local has redefinitions inside embedded statements that
                                                      // disqualify it from local copy prop.
private:
    unsigned char lvIsNeverNegative : 1; // The local is known to be never negative

    unsigned char lvIsSpan : 1; // The local is a Span<T>

public:
    union {
        unsigned lvFieldLclStart; // The index of the local var representing the first field in the promoted struct
                                  // local.  For implicit byref parameters, this gets hijacked between
                                  // fgRetypeImplicitByRefArgs and fgMarkDemotedImplicitByRefArgs to point to the
                                  // struct local created to model the parameter's struct promotion, if any.
        unsigned lvParentLcl; // The index of the local var representing the parent (i.e. the promoted struct local).
                              // Valid on promoted struct local fields.
    };

    unsigned char lvFieldCnt; //  Number of fields in the promoted VarDsc.
    unsigned char lvFldOffset;
    unsigned char lvFldOrdinal;

#ifdef DEBUG
    unsigned char lvSingleDefDisqualifyReason = 'H';
#endif

    unsigned char lvAllDefsAreNoGc : 1; // For pinned locals: true if all defs of this local are no-gc

#if FEATURE_MULTIREG_ARGS
    regNumber lvRegNumForSlot(unsigned slotNum)
    {
        if (slotNum == 0)
        {
            return (regNumber)_lvArgReg;
        }
        else if (slotNum == 1)
        {
            return GetOtherArgReg();
        }
        else
        {
            assert(false && "Invalid slotNum!");
        }

        unreached();
    }
#endif // FEATURE_MULTIREG_ARGS

    CorInfoHFAElemType GetLvHfaElemKind() const
    {
#ifdef FEATURE_HFA_FIELDS_PRESENT
        return _lvHfaElemKind;
#else
        NOWAY_MSG("GetLvHfaElemKind");
        return CORINFO_HFA_ELEM_NONE;
#endif // FEATURE_HFA_FIELDS_PRESENT
    }

    void SetLvHfaElemKind(CorInfoHFAElemType elemKind)
    {
#ifdef FEATURE_HFA_FIELDS_PRESENT
        _lvHfaElemKind = elemKind;
#else
        NOWAY_MSG("SetLvHfaElemKind");
#endif // FEATURE_HFA_FIELDS_PRESENT
    }

    bool lvIsHfa() const
    {
        if (GlobalJitOptions::compFeatureHfa)
        {
            return IsHfa(GetLvHfaElemKind());
        }
        else
        {
            return false;
        }
    }

    bool lvIsHfaRegArg() const
    {
        if (GlobalJitOptions::compFeatureHfa)
        {
            return lvIsRegArg && lvIsHfa();
        }
        else
        {
            return false;
        }
    }

    //------------------------------------------------------------------------------
    // lvHfaSlots: Get the number of slots used by an HFA local
    //
    // Return Value:
    //    On Arm64 - Returns 1-4 indicating the number of register slots used by the HFA
    //    On Arm32 - Returns the total number of single FP register slots used by the HFA, max is 8
    //
    unsigned lvHfaSlots() const
    {
        assert(lvIsHfa());
        assert(varTypeIsStruct(lvType));
        unsigned slots = 0;
#ifdef TARGET_ARM
        slots = lvExactSize() / sizeof(float);
        assert(slots <= 8);
#elif defined(TARGET_ARM64)
        switch (GetLvHfaElemKind())
        {
            case CORINFO_HFA_ELEM_NONE:
                assert(!"lvHfaSlots called for non-HFA");
                break;
            case CORINFO_HFA_ELEM_FLOAT:
                assert((lvExactSize() % 4) == 0);
                slots = lvExactSize() >> 2;
                break;
            case CORINFO_HFA_ELEM_DOUBLE:
            case CORINFO_HFA_ELEM_VECTOR64:
                assert((lvExactSize() % 8) == 0);
                slots = lvExactSize() >> 3;
                break;
            case CORINFO_HFA_ELEM_VECTOR128:
                assert((lvExactSize() % 16) == 0);
                slots = lvExactSize() >> 4;
                break;
            default:
                unreached();
        }
        assert(slots <= 4);
#endif //  TARGET_ARM64
        return slots;
    }

    // lvIsMultiRegArgOrRet()
    //     returns true if this is a multireg LclVar struct used in an argument context
    //               or if this is a multireg LclVar struct assigned from a multireg call
    bool lvIsMultiRegArgOrRet()
    {
        return lvIsMultiRegArg || lvIsMultiRegRet;
    }

#if defined(DEBUG)
private:
    DoNotEnregisterReason m_doNotEnregReason;

    AddressExposedReason m_addrExposedReason;

public:
    void SetDoNotEnregReason(DoNotEnregisterReason reason)
    {
        m_doNotEnregReason = reason;
    }

    DoNotEnregisterReason GetDoNotEnregReason() const
    {
        return m_doNotEnregReason;
    }

    AddressExposedReason GetAddrExposedReason() const
    {
        return m_addrExposedReason;
    }
#endif // DEBUG

public:
    void SetAddressExposed(bool value DEBUGARG(AddressExposedReason reason))
    {
        m_addrExposed = value;
        INDEBUG(m_addrExposedReason = reason);
    }

    void CleanAddressExposed()
    {
        m_addrExposed = false;
    }

    bool IsAddressExposed() const
    {
        return m_addrExposed;
    }

#ifdef DEBUG
    void SetHiddenBufferStructArg(char value)
    {
        lvHiddenBufferStructArg = value;
    }

    bool IsHiddenBufferStructArg() const
    {
        return lvHiddenBufferStructArg;
    }
#endif

private:
    regNumberSmall _lvRegNum; // Used to store the register this variable is in (or, the low register of a
                              // register pair). It is set during codegen any time the
                              // variable is enregistered (lvRegister is only set
                              // to non-zero if the variable gets the same register assignment for its entire
                              // lifetime).
#if !defined(TARGET_64BIT)
    regNumberSmall _lvOtherReg; // Used for "upper half" of long var.
#endif                          // !defined(TARGET_64BIT)

    regNumberSmall _lvArgReg; // The (first) register in which this argument is passed.

#if FEATURE_MULTIREG_ARGS
    regNumberSmall _lvOtherArgReg; // Used for the second part of the struct passed in a register.
                                   // Note this is defined but not used by ARM32
#endif                             // FEATURE_MULTIREG_ARGS

    regNumberSmall _lvArgInitReg; // the register into which the argument is moved at entry

public:
    // The register number is stored in a small format (8 bits), but the getters return and the setters take
    // a full-size (unsigned) format, to localize the casts here.

    /////////////////////

    regNumber GetRegNum() const
    {
        return (regNumber)_lvRegNum;
    }

    void SetRegNum(regNumber reg)
    {
        _lvRegNum = (regNumberSmall)reg;
        assert(_lvRegNum == reg);
    }

/////////////////////

#if defined(TARGET_64BIT)

    regNumber GetOtherReg() const
    {
        assert(!"shouldn't get here"); // can't use "unreached();" because it's NORETURN, which causes C4072
                                       // "unreachable code" warnings
        return REG_NA;
    }

    void SetOtherReg(regNumber reg)
    {
        assert(!"shouldn't get here"); // can't use "unreached();" because it's NORETURN, which causes C4072
                                       // "unreachable code" warnings
    }
#else  // !TARGET_64BIT

    regNumber GetOtherReg() const
    {
        return (regNumber)_lvOtherReg;
    }

    void SetOtherReg(regNumber reg)
    {
        _lvOtherReg = (regNumberSmall)reg;
        assert(_lvOtherReg == reg);
    }
#endif // !TARGET_64BIT

    /////////////////////

    regNumber GetArgReg() const
    {
        return (regNumber)_lvArgReg;
    }

    void SetArgReg(regNumber reg)
    {
        _lvArgReg = (regNumberSmall)reg;
        assert(_lvArgReg == reg);
    }

#if FEATURE_MULTIREG_ARGS

    regNumber GetOtherArgReg() const
    {
        return (regNumber)_lvOtherArgReg;
    }

    void SetOtherArgReg(regNumber reg)
    {
        _lvOtherArgReg = (regNumberSmall)reg;
        assert(_lvOtherArgReg == reg);
    }
#endif // FEATURE_MULTIREG_ARGS

#ifdef FEATURE_SIMD
    // Is this is a SIMD struct which is used for SIMD intrinsic?
    bool lvIsUsedInSIMDIntrinsic() const
    {
        return lvUsedInSIMDIntrinsic;
    }
#else
    bool lvIsUsedInSIMDIntrinsic() const
    {
        return false;
    }
#endif

    // Is this is local never negative?
    bool IsNeverNegative() const
    {
        return lvIsNeverNegative;
    }

    // Is this is local never negative?
    void SetIsNeverNegative(bool value)
    {
        lvIsNeverNegative = value;
    }

    // Is this is local a Span<T>?
    bool IsSpan() const
    {
        return lvIsSpan;
    }

    // Is this is local a Span<T>?
    void SetIsSpan(bool value)
    {
        lvIsSpan = value;
    }

    /////////////////////

    regNumber GetArgInitReg() const
    {
        return (regNumber)_lvArgInitReg;
    }

    void SetArgInitReg(regNumber reg)
    {
        _lvArgInitReg = (regNumberSmall)reg;
        assert(_lvArgInitReg == reg);
    }

    /////////////////////

    bool lvIsRegCandidate() const
    {
        return lvLRACandidate != 0;
    }

    bool lvIsInReg() const
    {
        return lvIsRegCandidate() && (GetRegNum() != REG_STK);
    }

    regMaskTP lvRegMask() const
    {
        regMaskTP regMask = RBM_NONE;
        if (GetRegNum() != REG_STK)
        {
            if (varTypeUsesFloatReg(this))
            {
                regMask = genRegMaskFloat(GetRegNum() ARM_ARG(TypeGet()));
            }
            else
            {
#ifdef TARGET_XARCH
                assert(varTypeUsesIntReg(this) || varTypeUsesMaskReg(this));
#else
                assert(varTypeUsesIntReg(this));
#endif

                regMask = genRegMask(GetRegNum());
            }
        }
        return regMask;
    }

    //-----------------------------------------------------------------------------
    // AllFieldDeathFlags: Get a bitset of flags that represents all fields dying.
    //
    // Returns:
    //    A bit mask that has GTF_VAR_FIELD_DEATH0 to GTF_VAR_FIELD_DEATH3 set,
    //    depending on how many fields this promoted local has.
    //
    // Remarks:
    //    Only usable for promoted locals.
    //
    GenTreeFlags AllFieldDeathFlags() const
    {
        assert(lvPromoted && (lvFieldCnt > 0) && (lvFieldCnt <= 4));
        GenTreeFlags flags = static_cast<GenTreeFlags>(((1 << lvFieldCnt) - 1) << FIELD_LAST_USE_SHIFT);
        assert((flags & ~GTF_VAR_DEATH_MASK) == 0);
        return flags;
    }

    //-----------------------------------------------------------------------------
    // FullDeathFlags: Get a bitset of flags that represents this local fully dying.
    //
    // Returns:
    //    For promoted locals, this returns AllFieldDeathFlags(). Otherwise
    //    returns GTF_VAR_DEATH.
    //
    GenTreeFlags FullDeathFlags() const
    {
        return lvPromoted ? AllFieldDeathFlags() : GTF_VAR_DEATH;
    }

    unsigned short lvVarIndex; // variable tracking index

private:
    unsigned short m_lvRefCnt; // unweighted (real) reference count.  For implicit by reference
                               // parameters, this gets hijacked from fgResetImplicitByRefRefCount
                               // through fgMarkDemotedImplicitByRefArgs, to provide a static
                               // appearance count (computed during address-exposed analysis)
                               // that fgMakeOutgoingStructArgCopy consults during global morph
                               // to determine if eliding its copy is legal.

    weight_t m_lvRefCntWtd; // weighted reference count

public:
    unsigned short lvRefCnt(RefCountState state = RCS_NORMAL) const;
    void incLvRefCnt(unsigned short delta, RefCountState state = RCS_NORMAL);
    void setLvRefCnt(unsigned short newValue, RefCountState state = RCS_NORMAL);
    void incLvRefCntSaturating(unsigned short delta, RefCountState state = RCS_NORMAL);

    weight_t lvRefCntWtd(RefCountState state = RCS_NORMAL) const;
    void incLvRefCntWtd(weight_t delta, RefCountState state = RCS_NORMAL);
    void setLvRefCntWtd(weight_t newValue, RefCountState state = RCS_NORMAL);

private:
    int lvStkOffs; // stack offset of home in bytes.

public:
    int GetStackOffset() const
    {
        return lvStkOffs;
    }

    void SetStackOffset(int offset)
    {
        lvStkOffs = offset;
    }

    unsigned lvExactSize() const;
    unsigned lvSize() const;

    size_t lvArgStackSize() const;

    unsigned lvSlotNum; // original slot # (if remapped)

    // class handle for the local or null if not known or not a class
    CORINFO_CLASS_HANDLE lvClassHnd;

private:
    ClassLayout* m_layout; // layout info for structs

public:
    var_types TypeGet() const
    {
        return (var_types)lvType;
    }
    bool lvStackAligned() const
    {
        assert(lvIsStructField);
        return ((lvFldOffset % TARGET_POINTER_SIZE) == 0);
    }

    // NormalizeOnLoad Rules:
    //     1. All small locals are actually TYP_INT locals.
    //     2. NOL locals are such that not all definitions can be controlled by the compiler and so the upper bits can
    //        be undefined.For parameters this is the case because of ABI.For struct fields - because of padding.For
    //        address - exposed locals - because not all stores are direct.
    //     3. Hence, all NOL uses(unless proven otherwise) are assumed in morph to have undefined upper bits and
    //        explicit casts have be inserted to "normalize" them back to conform to IL semantics.
    bool lvNormalizeOnLoad() const
    {
        return varTypeIsSmall(TypeGet()) &&
               // OSR exposed locals were normalize on load in the Tier0 frame so must be so for OSR too.
               (lvIsParam || m_addrExposed || lvIsStructField || lvIsOSRExposedLocal);
    }

    bool lvNormalizeOnStore() const
    {
        return varTypeIsSmall(TypeGet()) &&
               // OSR exposed locals were normalize on load in the Tier0 frame so must be so for OSR too.
               !(lvIsParam || m_addrExposed || lvIsStructField || lvIsOSRExposedLocal);
    }

    void incRefCnts(weight_t weight, Compiler* pComp, RefCountState state = RCS_NORMAL, bool propagate = true);

    var_types GetHfaType() const
    {
        if (GlobalJitOptions::compFeatureHfa)
        {
            assert(lvIsHfa());
            return HfaTypeFromElemKind(GetLvHfaElemKind());
        }
        else
        {
            return TYP_UNDEF;
        }
    }

    void SetHfaType(var_types type)
    {
        if (GlobalJitOptions::compFeatureHfa)
        {
            CorInfoHFAElemType elemKind = HfaElemKindFromType(type);
            SetLvHfaElemKind(elemKind);
            // Ensure we've allocated enough bits.
            assert(GetLvHfaElemKind() == elemKind);
        }
    }

    // Returns true if this variable contains GC pointers (including being a GC pointer itself).
    bool HasGCPtr() const
    {
        return varTypeIsGC(lvType) || ((lvType == TYP_STRUCT) && m_layout->HasGCPtr());
    }

    // Returns the layout of a struct variable or implicit byref.
    ClassLayout* GetLayout() const
    {
#if FEATURE_IMPLICIT_BYREFS
        assert(varTypeIsStruct(TypeGet()) || (lvIsImplicitByRef && (TypeGet() == TYP_BYREF)));
#else
        assert(varTypeIsStruct(TypeGet()));
#endif
        return m_layout;
    }

    // Sets the layout of a struct variable.
    void SetLayout(ClassLayout* layout)
    {
        assert(varTypeIsStruct(lvType));
        assert((m_layout == nullptr) || ClassLayout::AreCompatible(m_layout, layout));
        m_layout = layout;
    }

    // Grow the size of a block layout local.
    void GrowBlockLayout(ClassLayout* layout)
    {
        assert(varTypeIsStruct(lvType));
        assert((m_layout == nullptr) || (m_layout->IsBlockLayout() && (m_layout->GetSize() <= layout->GetSize())));
        assert(layout->IsBlockLayout());
        m_layout = layout;
    }

    SsaDefArray<LclSsaVarDsc> lvPerSsaData;

    // True if ssaNum is a viable ssaNum for this local.
    bool IsValidSsaNum(unsigned ssaNum) const
    {
        return lvPerSsaData.IsValidSsaNum(ssaNum);
    }

    // Returns the address of the per-Ssa data for the given ssaNum (which is required
    // not to be the SsaConfig::RESERVED_SSA_NUM, which indicates that the variable is
    // not an SSA variable).
    LclSsaVarDsc* GetPerSsaData(unsigned ssaNum) const
    {
        return lvPerSsaData.GetSsaDef(ssaNum);
    }

    // Returns the SSA number for "ssaDef". Requires "ssaDef" to be a valid definition
    // of this variable.
    unsigned GetSsaNumForSsaDef(LclSsaVarDsc* ssaDef)
    {
        return lvPerSsaData.GetSsaNum(ssaDef);
    }

    var_types GetRegisterType(const GenTreeLclVarCommon* tree) const;

    var_types GetRegisterType() const;

    var_types GetStackSlotHomeType() const;

    bool IsEnregisterableType() const
    {
        return GetRegisterType() != TYP_UNDEF;
    }

    bool IsEnregisterableLcl() const
    {
        if (lvDoNotEnregister)
        {
            return false;
        }
        return IsEnregisterableType();
    }

    //-----------------------------------------------------------------------------
    //  IsAlwaysAliveInMemory: Determines if this variable's value is always
    //     up-to-date on stack. This is possible if this is an EH-var or
    //     we decided to spill after single-def.
    //
    bool IsAlwaysAliveInMemory() const
    {
        return lvLiveInOutOfHndlr || lvSpillAtSingleDef;
    }

    bool CanBeReplacedWithItsField(Compiler* comp) const;

#ifdef DEBUG
public:
    const char* lvReason;

    void PrintVarReg() const
    {
        printf("%s", getRegName(GetRegNum()));
    }
#endif // DEBUG

}; // class LclVarDsc

enum class SymbolicIntegerValue : int32_t
{
    LongMin,
    IntMin,
    ShortMin,
    ByteMin,
    Zero,
    One,
    ByteMax,
    UByteMax,
    ShortMax,
    UShortMax,
    ArrayLenMax,
    IntMax,
    UIntMax,
    LongMax,
};

inline constexpr bool operator>(SymbolicIntegerValue left, SymbolicIntegerValue right)
{
    return static_cast<int32_t>(left) > static_cast<int32_t>(right);
}

inline constexpr bool operator>=(SymbolicIntegerValue left, SymbolicIntegerValue right)
{
    return static_cast<int32_t>(left) >= static_cast<int32_t>(right);
}

inline constexpr bool operator<(SymbolicIntegerValue left, SymbolicIntegerValue right)
{
    return static_cast<int32_t>(left) < static_cast<int32_t>(right);
}

inline constexpr bool operator<=(SymbolicIntegerValue left, SymbolicIntegerValue right)
{
    return static_cast<int32_t>(left) <= static_cast<int32_t>(right);
}

// Represents an integral range useful for reasoning about integral casts.
// It uses a symbolic representation for lower and upper bounds so
// that it can efficiently handle integers of all sizes on all hosts.
//
// Note that the ranges represented by this class are **always** in the
// "signed" domain. This is so that if we know the range a node produces, it
// can be trivially used to determine if a cast above the node does or does not
// overflow, which requires that the interpretation of integers be the same both
// for the "input" and "output". We choose signed interpretation here because it
// produces nice continuous ranges and because IR uses sign-extension for constants.
//
// Some examples of how ranges are computed for casts:
// 1. CAST_OVF(ubyte <- uint): does not overflow for [0..UBYTE_MAX], produces the
//    same range - all casts that do not change the representation, i. e. have the same
//    "actual" input and output type, have the same "input" and "output" range.
// 2. CAST_OVF(ulong <- uint): never overflows => the "input" range is [INT_MIN..INT_MAX]
//    (aka all possible 32 bit integers). Produces [0..UINT_MAX] (aka all possible 32
//    bit integers zero-extended to 64 bits).
// 3. CAST_OVF(int <- uint): overflows for inputs larger than INT_MAX <=> less than 0
//    when interpreting as signed => the "input" range is [0..INT_MAX], the same range
//    being the produced one as the node does not change the width of the integer.
//
class IntegralRange
{
private:
    SymbolicIntegerValue m_lowerBound;
    SymbolicIntegerValue m_upperBound;

public:
    IntegralRange() = default;

    IntegralRange(SymbolicIntegerValue lowerBound, SymbolicIntegerValue upperBound)
        : m_lowerBound(lowerBound), m_upperBound(upperBound)
    {
        assert(lowerBound <= upperBound);
    }

    SymbolicIntegerValue GetLowerBound() const
    {
        return m_lowerBound;
    }

    SymbolicIntegerValue GetUpperBound() const
    {
        return m_upperBound;
    }

    bool Contains(int64_t value) const;

    bool Contains(IntegralRange other) const
    {
        return (m_lowerBound <= other.m_lowerBound) && (other.m_upperBound <= m_upperBound);
    }

    bool IsNonNegative() const
    {
        return m_lowerBound >= SymbolicIntegerValue::Zero;
    }

    bool Equals(IntegralRange other) const
    {
        return (m_lowerBound == other.m_lowerBound) && (m_upperBound == other.m_upperBound);
    }

    static int64_t SymbolicToRealValue(SymbolicIntegerValue value);
    static SymbolicIntegerValue LowerBoundForType(var_types type);
    static SymbolicIntegerValue UpperBoundForType(var_types type);

    static IntegralRange ForType(var_types type)
    {
        return {LowerBoundForType(type), UpperBoundForType(type)};
    }

    static IntegralRange ForNode(GenTree* node, Compiler* compiler);
    static IntegralRange ForCastInput(GenTreeCast* cast);
    static IntegralRange ForCastOutput(GenTreeCast* cast, Compiler* compiler);
    static IntegralRange Union(IntegralRange range1, IntegralRange range2);

#ifdef DEBUG
    static void Print(IntegralRange range);
#endif // DEBUG
};

/*
XXXXXXXXXXXXXXXXXXXXXXXXXXXXXXXXXXXXXXXXXXXXXXXXXXXXXXXXXXXXXXXXXXXXXXXXXXXXXXX
XXXXXXXXXXXXXXXXXXXXXXXXXXXXXXXXXXXXXXXXXXXXXXXXXXXXXXXXXXXXXXXXXXXXXXXXXXXXXXX
XX                                                                           XX
XX                           TempsInfo                                       XX
XX                                                                           XX
XX  The temporary lclVars allocated by the compiler for code generation      XX
XX                                                                           XX
XXXXXXXXXXXXXXXXXXXXXXXXXXXXXXXXXXXXXXXXXXXXXXXXXXXXXXXXXXXXXXXXXXXXXXXXXXXXXXX
XXXXXXXXXXXXXXXXXXXXXXXXXXXXXXXXXXXXXXXXXXXXXXXXXXXXXXXXXXXXXXXXXXXXXXXXXXXXXXX
*/

/*****************************************************************************
 *
 *  The following keeps track of temporaries allocated in the stack frame
 *  during code-generation (after register allocation). These spill-temps are
 *  only used if we run out of registers while evaluating a tree.
 *
 *  These are different from the more common temps allocated by lvaGrabTemp().
 */

class TempDsc
{
public:
    TempDsc* tdNext;

private:
    int tdOffs;
#ifdef DEBUG
    static const int BAD_TEMP_OFFSET = 0xDDDDDDDD; // used as a sentinel "bad value" for tdOffs in DEBUG
#endif                                             // DEBUG

    int       tdNum;
    BYTE      tdSize;
    var_types tdType;

public:
    TempDsc(int _tdNum, unsigned _tdSize, var_types _tdType) : tdNum(_tdNum), tdSize((BYTE)_tdSize), tdType(_tdType)
    {
#ifdef DEBUG
        // temps must have a negative number (so they have a different number from all local variables)
        assert(tdNum < 0);
        tdOffs = BAD_TEMP_OFFSET;
#endif // DEBUG
        if (tdNum != _tdNum)
        {
            IMPL_LIMITATION("too many spill temps");
        }
    }

#ifdef DEBUG
    bool tdLegalOffset() const
    {
        return tdOffs != BAD_TEMP_OFFSET;
    }
#endif // DEBUG

    int tdTempOffs() const
    {
        assert(tdLegalOffset());
        return tdOffs;
    }
    void tdSetTempOffs(int offs)
    {
        tdOffs = offs;
        assert(tdLegalOffset());
    }
    void tdAdjustTempOffs(int offs)
    {
        tdOffs += offs;
        assert(tdLegalOffset());
    }

    int tdTempNum() const
    {
        assert(tdNum < 0);
        return tdNum;
    }
    unsigned tdTempSize() const
    {
        return tdSize;
    }
    var_types tdTempType() const
    {
        return tdType;
    }
};

// Specify compiler data that a phase might modify
enum class PhaseStatus : unsigned
{
    MODIFIED_NOTHING,    // Phase did not make any changes that warrant running post-phase checks or dumping
                         // the main jit data strutures.
    MODIFIED_EVERYTHING, // Phase made changes that warrant running post-phase checks or dumping
                         // the main jit data strutures.
};

// interface to hide linearscan implementation from rest of compiler
class LinearScanInterface
{
public:
    virtual PhaseStatus doLinearScan()                         = 0;
    virtual void recordVarLocationsAtStartOfBB(BasicBlock* bb) = 0;
    virtual bool willEnregisterLocalVars() const               = 0;
#if TRACK_LSRA_STATS
    virtual void dumpLsraStatsCsv(FILE* file)     = 0;
    virtual void dumpLsraStatsSummary(FILE* file) = 0;
#endif // TRACK_LSRA_STATS
};

LinearScanInterface* getLinearScanAllocator(Compiler* comp);

// This enumeration names the phases into which we divide compilation.  The phases should completely
// partition a compilation.
enum Phases
{
#define CompPhaseNameMacro(enum_nm, string_nm, hasChildren, parent, measureIR) enum_nm,
#include "compphases.h"
    PHASE_NUMBER_OF
};

extern const char* PhaseNames[];
extern const char* PhaseEnums[];

// Specify which checks should be run after each phase
//
// clang-format off
enum class PhaseChecks : unsigned int
{
    CHECK_NONE          = 0,
    CHECK_IR            = 1 << 0, // ir flags, etc
    CHECK_UNIQUE        = 1 << 1, // tree node uniqueness
    CHECK_FG            = 1 << 2, // flow graph integrity
    CHECK_EH            = 1 << 3, // eh table integrity
    CHECK_LOOPS         = 1 << 4, // loop integrity/canonicalization
    CHECK_PROFILE       = 1 << 5, // profile data integrity
    CHECK_LINKED_LOCALS = 1 << 6, // check linked list of locals
};

inline constexpr PhaseChecks operator ~(PhaseChecks a)
{
    return (PhaseChecks)(~(unsigned int)a);
}

inline constexpr PhaseChecks operator |(PhaseChecks a, PhaseChecks b)
{
    return (PhaseChecks)((unsigned int)a | (unsigned int)b);
}

inline constexpr PhaseChecks operator &(PhaseChecks a, PhaseChecks b)
{
    return (PhaseChecks)((unsigned int)a & (unsigned int)b);
}

inline PhaseChecks& operator |=(PhaseChecks& a, PhaseChecks b)
{
    return a = (PhaseChecks)((unsigned int)a | (unsigned int)b);
}

inline PhaseChecks& operator &=(PhaseChecks& a, PhaseChecks b)
{
    return a = (PhaseChecks)((unsigned int)a & (unsigned int)b);
}

inline PhaseChecks& operator ^=(PhaseChecks& a, PhaseChecks b)
{
    return a = (PhaseChecks)((unsigned int)a ^ (unsigned int)b);
}
// clang-format on

// Specify which dumps should be run after each phase
//
enum class PhaseDumps
{
    DUMP_NONE,
    DUMP_ALL
};

// The following enum provides a simple 1:1 mapping to CLR API's
enum API_ICorJitInfo_Names
{
#define DEF_CLR_API(name) API_##name,
#include "ICorJitInfo_names_generated.h"
    API_COUNT
};

// Profile checking options
//
// clang-format off
enum class ProfileChecks : unsigned int
{
    CHECK_NONE          = 0,
    CHECK_CLASSIC       = 1 << 0, // check "classic" jit weights
    CHECK_HASLIKELIHOOD = 1 << 1, // check all FlowEdges for hasLikelihood
    CHECK_LIKELIHOODSUM = 1 << 2, // check block successor likelihoods sum to 1                              
    CHECK_LIKELY        = 1 << 3, // fully check likelihood based weights
    RAISE_ASSERT        = 1 << 4, // assert on check failure
    CHECK_ALL_BLOCKS    = 1 << 5, // check blocks even if bbHasProfileWeight is false
};

inline constexpr ProfileChecks operator ~(ProfileChecks a)
{
    return (ProfileChecks)(~(unsigned int)a);
}

inline constexpr ProfileChecks operator |(ProfileChecks a, ProfileChecks b)
{
    return (ProfileChecks)((unsigned int)a | (unsigned int)b);
}

inline constexpr ProfileChecks operator &(ProfileChecks a, ProfileChecks b)
{
    return (ProfileChecks)((unsigned int)a & (unsigned int)b);
}

inline ProfileChecks& operator |=(ProfileChecks& a, ProfileChecks b)
{
    return a = (ProfileChecks)((unsigned int)a | (unsigned int)b);
}

inline ProfileChecks& operator &=(ProfileChecks& a, ProfileChecks b)
{
    return a = (ProfileChecks)((unsigned int)a & (unsigned int)b);
}

inline ProfileChecks& operator ^=(ProfileChecks& a, ProfileChecks b)
{
    return a = (ProfileChecks)((unsigned int)a ^ (unsigned int)b);
}

inline bool hasFlag(const ProfileChecks& flagSet, const ProfileChecks& flag)
{
    return ((flagSet & flag) == flag);
}

//---------------------------------------------------------------
// Compilation time.
//

// A "CompTimeInfo" is a structure for tracking the compilation time of one or more methods.
// We divide a compilation into a sequence of contiguous phases, and track the total (per-thread) cycles
// of the compilation, as well as the cycles for each phase.  We also track the number of bytecodes.
// If there is a failure in reading a timer at any point, the "CompTimeInfo" becomes invalid, as indicated
// by "m_timerFailure" being true.
// If FEATURE_JIT_METHOD_PERF is not set, we define a minimal form of this, enough to let other code compile.
struct CompTimeInfo
{
#ifdef FEATURE_JIT_METHOD_PERF
    // The string names of the phases.
    static const char* PhaseNames[];

    static bool PhaseHasChildren[];
    static int  PhaseParent[];
    static bool PhaseReportsIRSize[];

    unsigned         m_byteCodeBytes;
    unsigned __int64 m_totalCycles;
    unsigned __int64 m_invokesByPhase[PHASE_NUMBER_OF];
    unsigned __int64 m_cyclesByPhase[PHASE_NUMBER_OF];
#if MEASURE_CLRAPI_CALLS
    unsigned __int64 m_CLRinvokesByPhase[PHASE_NUMBER_OF];
    unsigned __int64 m_CLRcyclesByPhase[PHASE_NUMBER_OF];
#endif

    unsigned m_nodeCountAfterPhase[PHASE_NUMBER_OF];

    // For better documentation, we call EndPhase on
    // non-leaf phases.  We should also call EndPhase on the
    // last leaf subphase; obviously, the elapsed cycles between the EndPhase
    // for the last leaf subphase and the EndPhase for an ancestor should be very small.
    // We add all such "redundant end phase" intervals to this variable below; we print
    // it out in a report, so we can verify that it is, indeed, very small.  If it ever
    // isn't, this means that we're doing something significant between the end of the last
    // declared subphase and the end of its parent.
    unsigned __int64 m_parentPhaseEndSlop;
    bool             m_timerFailure;

#if MEASURE_CLRAPI_CALLS
    // The following measures the time spent inside each individual CLR API call.
    unsigned         m_allClrAPIcalls;
    unsigned         m_perClrAPIcalls[API_ICorJitInfo_Names::API_COUNT];
    unsigned __int64 m_allClrAPIcycles;
    unsigned __int64 m_perClrAPIcycles[API_ICorJitInfo_Names::API_COUNT];
    unsigned __int32 m_maxClrAPIcycles[API_ICorJitInfo_Names::API_COUNT];
#endif // MEASURE_CLRAPI_CALLS

    CompTimeInfo(unsigned byteCodeBytes);
#endif
};

#ifdef FEATURE_JIT_METHOD_PERF

#if MEASURE_CLRAPI_CALLS
struct WrapICorJitInfo;
#endif

// This class summarizes the JIT time information over the course of a run: the number of methods compiled,
// and the total and maximum timings.  (These are instances of the "CompTimeInfo" type described above).
// The operation of adding a single method's timing to the summary may be performed concurrently by several
// threads, so it is protected by a lock.
// This class is intended to be used as a singleton type, with only a single instance.
class CompTimeSummaryInfo
{
    // This lock protects the fields of all CompTimeSummaryInfo(s) (of which we expect there to be one).
    static CritSecObject s_compTimeSummaryLock;

    int          m_numMethods;
    int          m_totMethods;
    CompTimeInfo m_total;
    CompTimeInfo m_maximum;

    int          m_numFilteredMethods;
    CompTimeInfo m_filtered;

    // This can use what ever data you want to determine if the value to be added
    // belongs in the filtered section (it's always included in the unfiltered section)
    bool IncludedInFilteredData(CompTimeInfo& info);

public:
    // This is the unique CompTimeSummaryInfo object for this instance of the runtime.
    static CompTimeSummaryInfo s_compTimeSummary;

    CompTimeSummaryInfo()
        : m_numMethods(0), m_totMethods(0), m_total(0), m_maximum(0), m_numFilteredMethods(0), m_filtered(0)
    {
    }

    // Assumes that "info" is a completed CompTimeInfo for a compilation; adds it to the summary.
    // This is thread safe.
    void AddInfo(CompTimeInfo& info, bool includePhases);

    // Print the summary information to "f".
    // This is not thread-safe; assumed to be called by only one thread.
    void Print(FILE* f);
};

// A JitTimer encapsulates a CompTimeInfo for a single compilation. It also tracks the start of compilation,
// and when the current phase started.  This is intended to be part of a Compilation object.
//
class JitTimer
{
    unsigned __int64 m_start;         // Start of the compilation.
    unsigned __int64 m_curPhaseStart; // Start of the current phase.
#if MEASURE_CLRAPI_CALLS
    unsigned __int64 m_CLRcallStart;   // Start of the current CLR API call (if any).
    unsigned __int64 m_CLRcallInvokes; // CLR API invokes under current outer so far
    unsigned __int64 m_CLRcallCycles;  // CLR API  cycles under current outer so far.
    int              m_CLRcallAPInum;  // The enum/index of the current CLR API call (or -1).
    static double    s_cyclesPerSec;   // Cached for speedier measurements
#endif
#ifdef DEBUG
    Phases m_lastPhase; // The last phase that was completed (or (Phases)-1 to start).
#endif
    CompTimeInfo m_info; // The CompTimeInfo for this compilation.

    static CritSecObject s_csvLock; // Lock to protect the time log file.
    static FILE*         s_csvFile; // The time log file handle.
    void PrintCsvMethodStats(Compiler* comp);

private:
    void* operator new(size_t);
    void* operator new[](size_t);
    void operator delete(void*);
    void operator delete[](void*);

public:
    // Initialized the timer instance
    JitTimer(unsigned byteCodeSize);

    static JitTimer* Create(Compiler* comp, unsigned byteCodeSize)
    {
        return ::new (comp, CMK_Unknown) JitTimer(byteCodeSize);
    }

    static void PrintCsvHeader();

    // Ends the current phase (argument is for a redundant check).
    void EndPhase(Compiler* compiler, Phases phase);

#if MEASURE_CLRAPI_CALLS
    // Start and end a timed CLR API call.
    void CLRApiCallEnter(unsigned apix);
    void CLRApiCallLeave(unsigned apix);
#endif // MEASURE_CLRAPI_CALLS

    // Completes the timing of the current method, which is assumed to have "byteCodeBytes" bytes of bytecode,
    // and adds it to "sum".
    void Terminate(Compiler* comp, CompTimeSummaryInfo& sum, bool includePhases);

    // Attempts to query the cycle counter of the current thread.  If successful, returns "true" and sets
    // *cycles to the cycle counter value.  Otherwise, returns false and sets the "m_timerFailure" flag of
    // "m_info" to true.
    bool GetThreadCycles(unsigned __int64* cycles)
    {
        bool res = CycleTimer::GetThreadCyclesS(cycles);
        if (!res)
        {
            m_info.m_timerFailure = true;
        }
        return res;
    }

    static void Shutdown();
};
#endif // FEATURE_JIT_METHOD_PERF

//------------------- Function/Funclet info -------------------------------
enum FuncKind : BYTE
{
    FUNC_ROOT,    // The main/root function (always id==0)
    FUNC_HANDLER, // a funclet associated with an EH handler (finally, fault, catch, filter handler)
    FUNC_FILTER,  // a funclet associated with an EH filter
    FUNC_COUNT
};

class emitLocation;

struct FuncInfoDsc
{
    FuncKind       funKind;
    BYTE           funFlags;   // Currently unused, just here for padding
    unsigned short funEHIndex; // index, into the ebd table, of innermost EH clause corresponding to this
                               // funclet. It is only valid if funKind field indicates this is a
                               // EH-related funclet: FUNC_HANDLER or FUNC_FILTER

#if defined(TARGET_AMD64)

    // TODO-AMD64-Throughput: make the AMD64 info more like the ARM info to avoid having this large static array.
    emitLocation* startLoc;
    emitLocation* endLoc;
    emitLocation* coldStartLoc; // locations for the cold section, if there is one.
    emitLocation* coldEndLoc;
    UNWIND_INFO   unwindHeader;
    // Maximum of 255 UNWIND_CODE 'nodes' and then the unwind header. If there are an odd
    // number of codes, the VM or Zapper will 4-byte align the whole thing.
    BYTE     unwindCodes[offsetof(UNWIND_INFO, UnwindCode) + (0xFF * sizeof(UNWIND_CODE))];
    unsigned unwindCodeSlot;

#elif defined(TARGET_X86)

    emitLocation* startLoc;
    emitLocation* endLoc;
    emitLocation* coldStartLoc; // locations for the cold section, if there is one.
    emitLocation* coldEndLoc;

#elif defined(TARGET_ARMARCH) || defined(TARGET_LOONGARCH64) || defined(TARGET_RISCV64)

    UnwindInfo  uwi;     // Unwind information for this function/funclet's hot  section
    UnwindInfo* uwiCold; // Unwind information for this function/funclet's cold section
                         //   Note: we only have a pointer here instead of the actual object,
                         //   to save memory in the JIT case (compared to the NGEN case),
                         //   where we don't have any cold section.
                         //   Note 2: we currently don't support hot/cold splitting in functions
                         //   with EH, so uwiCold will be NULL for all funclets.

    emitLocation* startLoc;
    emitLocation* endLoc;
    emitLocation* coldStartLoc; // locations for the cold section, if there is one.
    emitLocation* coldEndLoc;

#endif // TARGET_ARMARCH || TARGET_LOONGARCH64 || TARGET_RISCV64

#if defined(FEATURE_CFI_SUPPORT)
    jitstd::vector<CFI_CODE>* cfiCodes;
#endif // FEATURE_CFI_SUPPORT

    // Eventually we may want to move rsModifiedRegsMask, lvaOutgoingArgSize, and anything else
    // that isn't shared between the main function body and funclets.
};

struct TempInfo
{
    GenTree* store;
    GenTree* load;
};

#ifdef DEBUG
// XXXXXXXXXXXXXXXXXXXXXXXXXXXXXXXXXXXXXXXXXXXXXXXXXXXXXXXXXXXXXXXXXXXXXXXXXXXXXX
// We have the ability to mark source expressions with "Test Labels."
// These drive assertions within the JIT, or internal JIT testing.  For example, we could label expressions
// that should be CSE defs, and other expressions that should uses of those defs, with a shared label.

enum TestLabel // This must be kept identical to System.Runtime.CompilerServices.JitTestLabel.TestLabel.
{
    TL_SsaName,
    TL_VN,        // Defines a "VN equivalence class".  (For full VN, including exceptions thrown).
    TL_VNNorm,    // Like above, but uses the non-exceptional value of the expression.
    TL_CSE_Def,   //  This must be identified in the JIT as a CSE def
    TL_CSE_Use,   //  This must be identified in the JIT as a CSE use
    TL_LoopHoist, // Expression must (or must not) be hoisted out of the loop.
};

struct TestLabelAndNum
{
    TestLabel m_tl;
    ssize_t   m_num;

    TestLabelAndNum() : m_tl(TestLabel(0)), m_num(0)
    {
    }
};

typedef JitHashTable<GenTree*, JitPtrKeyFuncs<GenTree>, TestLabelAndNum> NodeToTestDataMap;

// XXXXXXXXXXXXXXXXXXXXXXXXXXXXXXXXXXXXXXXXXXXXXXXXXXXXXXXXXXXXXXXXXXXXXXXXXXXXXX
#endif // DEBUG

// Represents a depth-first search tree of the flow graph.
class FlowGraphDfsTree
{
    Compiler* m_comp;

    // Post-order that we saw reachable basic blocks in. This order can be
    // particularly useful to iterate in reverse, as reverse post-order ensures
    // that all predecessors are visited before successors whenever possible.
    BasicBlock** m_postOrder;
    unsigned m_postOrderCount;

    // Whether the DFS that produced the tree found any backedges.
    bool m_hasCycle;

public:
    FlowGraphDfsTree(Compiler* comp, BasicBlock** postOrder, unsigned postOrderCount, bool hasCycle)
        : m_comp(comp)
        , m_postOrder(postOrder)
        , m_postOrderCount(postOrderCount)
        , m_hasCycle(hasCycle)
    {
    }

    Compiler* GetCompiler() const
    {
        return m_comp;
    }

    BasicBlock** GetPostOrder() const
    {
        return m_postOrder;
    }

    unsigned GetPostOrderCount() const
    {
        return m_postOrderCount;
    }

    BasicBlock* GetPostOrder(unsigned index) const
    {
        assert(index < m_postOrderCount);
        return m_postOrder[index];
    }

    BitVecTraits PostOrderTraits() const
    {
        return BitVecTraits(m_postOrderCount, m_comp);
    }

    bool HasCycle() const
    {
        return m_hasCycle;
    }

#ifdef DEBUG
    void Dump() const;
#endif // DEBUG

    bool Contains(BasicBlock* block) const;
    bool IsAncestor(BasicBlock* ancestor, BasicBlock* descendant) const;
};

// Represents the result of induction variable analysis. See
// FlowGraphNaturalLoop::AnalyzeIteration.
struct NaturalLoopIterInfo
{
    // The local that is the induction variable.
    unsigned IterVar = BAD_VAR_NUM;

#ifdef DEBUG
    // Tree that initializes induction variable outside the loop.
    // Only valid if HasConstInit is true.
    GenTree* InitTree = nullptr;
#endif

    // Constant value that the induction variable is initialized with, outside
    // the loop. Only valid if HasConstInit is true.
    int ConstInitValue = 0;

    // Tree that has the loop test for the induction variable.
    GenTree* TestTree = nullptr;

    // Block that has the loop test.
    BasicBlock* TestBlock = nullptr;

    // Tree that mutates the induction variable.
    GenTree* IterTree = nullptr;

    // Is the loop exited when TestTree is true?
    bool ExitedOnTrue : 1;

    // Whether or not we found an initialization of the induction variable.
    bool HasConstInit : 1;

    // Whether or not the loop test compares the induction variable with a
    // constant value.
    bool HasConstLimit : 1;

    // Whether or not the loop test constant value is a SIMD vector element count.
    bool HasSimdLimit : 1;

    // Whether or not the loop test compares the induction variable with an
    // invariant local.
    bool HasInvariantLocalLimit : 1;

    // Whether or not the loop test compares the induction variable with the
    // length of an invariant array.
    bool HasArrayLengthLimit : 1;

    NaturalLoopIterInfo()
        : ExitedOnTrue(false)
        , HasConstInit(false)
        , HasConstLimit(false)
        , HasSimdLimit(false)
        , HasInvariantLocalLimit(false)
        , HasArrayLengthLimit(false)
    {
    }

    int IterConst();
    genTreeOps IterOper();
    var_types IterOperType();
    genTreeOps TestOper();
    bool IsIncreasingLoop();
    bool IsDecreasingLoop();
    GenTree* Iterator();
    GenTree* Limit();
    int ConstLimit();
    unsigned VarLimit();
    bool ArrLenLimit(Compiler* comp, ArrIndex* index);

private:
    bool IsReversed();
};

// Represents a natural loop in the flow graph. Natural loops are characterized
// by the following properties:
//
// * All loop blocks are strongly connected, meaning that every block of the
//   loop can reach every other block of the loop.
//
// * All loop blocks are dominated by the header block, i.e. the header block
//   is guaranteed to be entered on every iteration. Note that in the prescence
//   of exceptional flow the header might not fully execute on every iteration.
//
// * From the above it follows that the loop can only be entered at the header
//   block. FlowGraphNaturalLoop::EntryEdges() gives a vector of these edges.
//   After loop canonicalization it is expected that this vector has exactly one
//   edge, from the "preheader".
//
// * The loop can have multiple exits. The regular exit edges are recorded in
//   FlowGraphNaturalLoop::ExitEdges(). The loop can also be exited by
//   exceptional flow.
//
class FlowGraphNaturalLoop
{
    friend class FlowGraphNaturalLoops;

    // The DFS tree that contains the loop blocks.
    const FlowGraphDfsTree* m_dfsTree;

    // The header block; dominates all other blocks in the loop, and is the
    // only block branched to from outside the loop.
    BasicBlock* m_header;

    // Parent loop. By loop properties, well-scopedness is always guaranteed.
    // That is, the parent loop contains all blocks of this loop.
    FlowGraphNaturalLoop* m_parent = nullptr;
    // First child loop.
    FlowGraphNaturalLoop* m_child = nullptr;
    // Sibling child loop, in reverse post order of the header blocks.
    FlowGraphNaturalLoop* m_sibling = nullptr;

    // Bit vector of blocks in the loop; each index is the RPO index a block,
    // with the head block's RPO index subtracted.
    BitVec m_blocks;
    // Size of m_blocks.
    unsigned m_blocksSize = 0;

    // Edges from blocks inside the loop back to the header.
    jitstd::vector<FlowEdge*> m_backEdges;

    // Edges from blocks outside the loop to the header.
    jitstd::vector<FlowEdge*> m_entryEdges;

    // Edges from inside the loop to outside the loop. Note that exceptional
    // flow can also exit the loop and is not modelled.
    jitstd::vector<FlowEdge*> m_exitEdges;

    // Index of the loop in the range [0..FlowGraphNaturalLoops::NumLoops()).
    // Can be used to store additional annotations for this loop on the side.
    unsigned m_index = 0;

    // True if this loop contains an improper loop header
    bool m_containsImproperHeader = false;

    FlowGraphNaturalLoop(const FlowGraphDfsTree* dfsTree, BasicBlock* head);

    unsigned LoopBlockBitVecIndex(BasicBlock* block);
    bool TryGetLoopBlockBitVecIndex(BasicBlock* block, unsigned* pIndex);

    BitVecTraits LoopBlockTraits();

    template<typename TFunc>
    bool VisitDefs(TFunc func);

    GenTreeLclVarCommon* FindDef(unsigned lclNum);

    void MatchInit(NaturalLoopIterInfo* info, BasicBlock* initBlock, GenTree* init);
    bool MatchLimit(unsigned iterVar, GenTree* test, NaturalLoopIterInfo* info);
    bool CheckLoopConditionBaseCase(BasicBlock* initBlock, NaturalLoopIterInfo* info);
    bool IsZeroTripTest(BasicBlock* initBlock, NaturalLoopIterInfo* info);
    bool InitBlockEntersLoopOnTrue(BasicBlock* initBlock);
    template<typename T>
    static bool EvaluateRelop(T op1, T op2, genTreeOps oper);
public:
    BasicBlock* GetHeader() const
    {
        return m_header;
    }

    const FlowGraphDfsTree* GetDfsTree() const
    {
        return m_dfsTree;
    }

    FlowGraphNaturalLoop* GetParent() const
    {
        return m_parent;
    }

    FlowGraphNaturalLoop* GetChild() const
    {
        return m_child;
    }

    FlowGraphNaturalLoop* GetSibling() const
    {
        return m_sibling;
    }

    unsigned GetIndex() const
    {
        return m_index;
    }

    const jitstd::vector<FlowEdge*>& BackEdges()
    {
        return m_backEdges;
    }

    const jitstd::vector<FlowEdge*>& EntryEdges()
    {
        return m_entryEdges;
    }

    const jitstd::vector<FlowEdge*>& ExitEdges()
    {
        return m_exitEdges;
    }

    FlowEdge* BackEdge(unsigned index)
    {
        assert(index < m_backEdges.size());
        return m_backEdges[index];
    }

    FlowEdge* EntryEdge(unsigned index)
    {
        assert(index < m_entryEdges.size());
        return m_entryEdges[index];
    }

    FlowEdge* ExitEdge(unsigned index)
    {
        assert(index < m_exitEdges.size());
        return m_exitEdges[index];
    }

    unsigned GetDepth() const;

    bool ContainsBlock(BasicBlock* block);
    bool ContainsLoop(FlowGraphNaturalLoop* childLoop);

    bool ContainsImproperHeader() const
    {
        return m_containsImproperHeader;
    }

    unsigned NumLoopBlocks();

    template<typename TFunc>
    BasicBlockVisit VisitLoopBlocksReversePostOrder(TFunc func);

    template<typename TFunc>
    BasicBlockVisit VisitLoopBlocksPostOrder(TFunc func);

    template<typename TFunc>
    BasicBlockVisit VisitLoopBlocks(TFunc func);

    template<typename TFunc>
    BasicBlockVisit VisitLoopBlocksLexical(TFunc func);

    template<typename TFunc>
    BasicBlockVisit VisitRegularExitBlocks(TFunc func);

    BasicBlock* GetLexicallyTopMostBlock();
    BasicBlock* GetLexicallyBottomMostBlock();

    bool AnalyzeIteration(NaturalLoopIterInfo* info);

    bool HasDef(unsigned lclNum);

    bool CanDuplicate(INDEBUG(const char** reason));
    void Duplicate(BasicBlock** insertAfter, BlockToBlockMap* map, weight_t weightScale);

#ifdef DEBUG
    static void Dump(FlowGraphNaturalLoop* loop);
#endif // DEBUG
};

// Represents a collection of the natural loops in the flow graph. See
// FlowGraphNaturalLoop for the characteristics of these loops.
//
// Loops are stored in a vector, with easily accessible indices (see
// FlowGraphNaturalLoop::GetIndex()). These indices can be used to store
// additional annotations for each loop on the side.
//
class FlowGraphNaturalLoops
{
    const FlowGraphDfsTree* m_dfsTree;

    // Collection of loops that were found.
    jitstd::vector<FlowGraphNaturalLoop*> m_loops;

    unsigned m_improperLoopHeaders;

    FlowGraphNaturalLoops(const FlowGraphDfsTree* dfs);

    static bool FindNaturalLoopBlocks(FlowGraphNaturalLoop* loop, ArrayStack<BasicBlock*>& worklist);

public:
    const FlowGraphDfsTree* GetDfsTree()
    {
        return m_dfsTree;
    }

    size_t NumLoops() const
    {
        return m_loops.size();
    }

    FlowGraphNaturalLoop* GetLoopByIndex(unsigned index);
    FlowGraphNaturalLoop* GetLoopByHeader(BasicBlock* header);

    bool IsLoopBackEdge(FlowEdge* edge);
    bool IsLoopExitEdge(FlowEdge* edge);

    class LoopsPostOrderIter
    {
        jitstd::vector<FlowGraphNaturalLoop*>* m_loops;

    public:
        LoopsPostOrderIter(jitstd::vector<FlowGraphNaturalLoop*>* loops)
            : m_loops(loops)
        {
        }

        jitstd::vector<FlowGraphNaturalLoop*>::reverse_iterator begin()
        {
            return m_loops->rbegin();
        }

        jitstd::vector<FlowGraphNaturalLoop*>::reverse_iterator end()
        {
            return m_loops->rend();
        }
    };

    class LoopsReversePostOrderIter
    {
        jitstd::vector<FlowGraphNaturalLoop*>* m_loops;

    public:
        LoopsReversePostOrderIter(jitstd::vector<FlowGraphNaturalLoop*>* loops)
            : m_loops(loops)
        {
        }

        jitstd::vector<FlowGraphNaturalLoop*>::iterator begin()
        {
            return m_loops->begin();
        }

        jitstd::vector<FlowGraphNaturalLoop*>::iterator end()
        {
            return m_loops->end();
        }
    };

    // Iterate the loops in post order (child loops before parent loops)
    LoopsPostOrderIter InPostOrder()
    {
        return LoopsPostOrderIter(&m_loops);
    }

    // Iterate the loops in reverse post order (parent loops before child loops)
    LoopsReversePostOrderIter InReversePostOrder()
    {
        return LoopsReversePostOrderIter(&m_loops);
    }

    static FlowGraphNaturalLoops* Find(const FlowGraphDfsTree* dfs);

    // Number of blocks with DFS backedges that are not natural loop headers
    // (indicates presence of "irreducible" loops)
    unsigned ImproperLoopHeaders() const
    {
        return m_improperLoopHeaders;
    }

#ifdef DEBUG
    static void Dump(FlowGraphNaturalLoops* loops);
#endif // DEBUG
};

// Represents the dominator tree of the flow graph.
class FlowGraphDominatorTree
{
    template<typename TVisitor>
    friend class DomTreeVisitor;

    const FlowGraphDfsTree* m_dfsTree;
    const DomTreeNode* m_domTree;
    const unsigned* m_preorderNum;
    const unsigned* m_postorderNum;

    FlowGraphDominatorTree(const FlowGraphDfsTree* dfsTree, const DomTreeNode* domTree, const unsigned* preorderNum, const unsigned* postorderNum)
        : m_dfsTree(dfsTree)
        , m_domTree(domTree)
        , m_preorderNum(preorderNum)
        , m_postorderNum(postorderNum)
    {
    }

    static BasicBlock* IntersectDom(BasicBlock* block1, BasicBlock* block2);

public:
    const FlowGraphDfsTree* GetDfsTree()
    {
        return m_dfsTree;
    }

    BasicBlock* Intersect(BasicBlock* block, BasicBlock* block2);
    bool Dominates(BasicBlock* dominator, BasicBlock* dominated);

#ifdef DEBUG
    void Dump();
#endif

    static FlowGraphDominatorTree* Build(const FlowGraphDfsTree* dfsTree);
};

// Represents a reverse mapping from block back to its (most nested) containing loop.
class BlockToNaturalLoopMap
{
    FlowGraphNaturalLoops* m_loops;
    // Array from postorder num -> index of most-nested loop containing the
    // block, or UINT_MAX if no loop contains it.
    unsigned* m_indices;

    BlockToNaturalLoopMap(FlowGraphNaturalLoops* loops, unsigned* indices)
        : m_loops(loops), m_indices(indices)
    {
    }

public:
    FlowGraphNaturalLoop* GetLoop(BasicBlock* block);

    static BlockToNaturalLoopMap* Build(FlowGraphNaturalLoops* loops);

#ifdef DEBUG
    void Dump() const;
#endif // DEBUG
};

// Represents a data structure that can answer A -> B reachability queries in
// O(1) time. Only takes regular flow into account; if A -> B requires
// exceptional flow, then CanReach returns false.
class BlockReachabilitySets
{
    const FlowGraphDfsTree* m_dfsTree;
    BitVec* m_reachabilitySets;

    BlockReachabilitySets(const FlowGraphDfsTree* dfsTree, BitVec* reachabilitySets)
        : m_dfsTree(dfsTree)
        , m_reachabilitySets(reachabilitySets)
    {
    }

public:
    const FlowGraphDfsTree* GetDfsTree()
    {
        return m_dfsTree;
    }

    bool CanReach(BasicBlock* from, BasicBlock* to);

#ifdef DEBUG
    void Dump();
#endif

    static BlockReachabilitySets* Build(const FlowGraphDfsTree* dfsTree);
};

enum class FieldKindForVN
{
    SimpleStatic,
    WithBaseAddr
};

typedef JitHashTable<CORINFO_FIELD_HANDLE, JitPtrKeyFuncs<struct CORINFO_FIELD_STRUCT_>, FieldKindForVN> FieldHandleSet;

typedef JitHashTable<CORINFO_CLASS_HANDLE, JitPtrKeyFuncs<struct CORINFO_CLASS_STRUCT_>, bool> ClassHandleSet;

// Represents a distillation of the useful side effects that occur inside a loop.
// Used by VN to be able to reason more precisely when entering loops.
struct LoopSideEffects
{
    // The loop contains an operation that we assume has arbitrary memory side
    // effects. If this is set, the fields below may not be accurate (since
    // they become irrelevant.)
    bool HasMemoryHavoc[MemoryKindCount];
    // The set of variables that are IN or OUT during the execution of this loop
    VARSET_TP VarInOut;
    // The set of variables that are USE or DEF during the execution of this loop.
    VARSET_TP VarUseDef;
    // This has entries for all static field and object instance fields modified
    // in the loop.
    FieldHandleSet* FieldsModified = nullptr;
    // Bits set indicate the set of sz array element types such that
    // arrays of that type are modified
    // in the loop.
    ClassHandleSet* ArrayElemTypesModified = nullptr;
    bool            ContainsCall           = false;

    LoopSideEffects();

    void AddVariableLiveness(Compiler* comp, BasicBlock* block);
    void AddModifiedField(Compiler* comp, CORINFO_FIELD_HANDLE fldHnd, FieldKindForVN fieldKind);
    void AddModifiedElemType(Compiler* comp, CORINFO_CLASS_HANDLE structHnd);
};

//  The following holds information about instr offsets in terms of generated code.

enum class IPmappingDscKind
{
    Prolog,    // The mapping represents the start of a prolog.
    Epilog,    // The mapping represents the start of an epilog.
    NoMapping, // This does not map to any IL offset.
    Normal,    // The mapping maps to an IL offset.
};

struct IPmappingDsc
{
    emitLocation     ipmdNativeLoc; // the emitter location of the native code corresponding to the IL offset
    IPmappingDscKind ipmdKind;      // The kind of mapping
    ILLocation       ipmdLoc;       // The location for normal mappings
    bool             ipmdIsLabel;   // Can this code be a branch label?
};

struct RichIPMapping
{
    emitLocation nativeLoc;
    DebugInfo    debugInfo;
};

// Current kind of node threading stored in GenTree::gtPrev and GenTree::gtNext.
// See fgNodeThreading for more information.
enum class NodeThreading
{
    None,
    AllLocals, // Locals are threaded (after local morph when optimizing)
    AllTrees,  // All nodes are threaded (after gtSetBlockOrder)
    LIR,       // Nodes are in LIR form (after rationalization)
};

/*
XXXXXXXXXXXXXXXXXXXXXXXXXXXXXXXXXXXXXXXXXXXXXXXXXXXXXXXXXXXXXXXXXXXXXXXXXXXXXXX
XXXXXXXXXXXXXXXXXXXXXXXXXXXXXXXXXXXXXXXXXXXXXXXXXXXXXXXXXXXXXXXXXXXXXXXXXXXXXXX
XX                                                                           XX
XX   The big guy. The sections are currently organized as :                  XX
XX                                                                           XX
XX    o  GenTree and BasicBlock                                              XX
XX    o  LclVarsInfo                                                         XX
XX    o  Importer                                                            XX
XX    o  FlowGraph                                                           XX
XX    o  Optimizer                                                           XX
XX    o  RegAlloc                                                            XX
XX    o  EEInterface                                                         XX
XX    o  TempsInfo                                                           XX
XX    o  RegSet                                                              XX
XX    o  GCInfo                                                              XX
XX    o  Instruction                                                         XX
XX    o  ScopeInfo                                                           XX
XX    o  PrologScopeInfo                                                     XX
XX    o  CodeGenerator                                                       XX
XX    o  UnwindInfo                                                          XX
XX    o  Compiler                                                            XX
XX    o  typeInfo                                                            XX
XX                                                                           XX
XXXXXXXXXXXXXXXXXXXXXXXXXXXXXXXXXXXXXXXXXXXXXXXXXXXXXXXXXXXXXXXXXXXXXXXXXXXXXXX
XXXXXXXXXXXXXXXXXXXXXXXXXXXXXXXXXXXXXXXXXXXXXXXXXXXXXXXXXXXXXXXXXXXXXXXXXXXXXXX
*/

struct HWIntrinsicInfo;

class Compiler
{
    friend class emitter;
    friend class UnwindInfo;
    friend class UnwindFragmentInfo;
    friend class UnwindEpilogInfo;
    friend class JitTimer;
    friend class LinearScan;
    friend class Rationalizer;
    friend class Phase;
    friend class Lowering;
    friend class CSE_DataFlow;
    friend class CSE_HeuristicCommon;
    friend class CSE_HeuristicRandom;
    friend class CSE_HeuristicReplay;
    friend class CSE_HeuristicRL;
    friend class CSE_HeuristicParameterized;
    friend class CSE_Heuristic;
    friend class CodeGenInterface;
    friend class CodeGen;
    friend class LclVarDsc;
    friend class TempDsc;
    friend class LIR;
    friend class ObjectAllocator;
    friend class LocalAddressVisitor;
    friend struct Statement;
    friend struct GenTree;
    friend class MorphInitBlockHelper;
    friend class MorphCopyBlockHelper;
    friend class SharedTempsScope;
    friend class CallArgs;
    friend class IndirectCallTransformer;
    friend class ProfileSynthesis;
    friend class LocalsUseVisitor;
    friend class Promotion;
    friend class ReplaceVisitor;
    friend class FlowGraphNaturalLoop;

#ifdef FEATURE_HW_INTRINSICS
    friend struct HWIntrinsicInfo;
    friend struct SimdAsHWIntrinsicInfo;
#endif // FEATURE_HW_INTRINSICS

#ifndef TARGET_64BIT
    friend class DecomposeLongs;
#endif // !TARGET_64BIT

    /*
    XXXXXXXXXXXXXXXXXXXXXXXXXXXXXXXXXXXXXXXXXXXXXXXXXXXXXXXXXXXXXXXXXXXXXXXXXXXXXXX
    XXXXXXXXXXXXXXXXXXXXXXXXXXXXXXXXXXXXXXXXXXXXXXXXXXXXXXXXXXXXXXXXXXXXXXXXXXXXXXX
    XX                                                                           XX
    XX  Misc structs definitions                                                 XX
    XX                                                                           XX
    XXXXXXXXXXXXXXXXXXXXXXXXXXXXXXXXXXXXXXXXXXXXXXXXXXXXXXXXXXXXXXXXXXXXXXXXXXXXXXX
    XXXXXXXXXXXXXXXXXXXXXXXXXXXXXXXXXXXXXXXXXXXXXXXXXXXXXXXXXXXXXXXXXXXXXXXXXXXXXXX
    */

public:
    hashBvGlobalData hbvGlobalData; // Used by the hashBv bitvector package.

#ifdef DEBUG
    bool verbose;
    bool verboseTrees;
    bool shouldUseVerboseTrees();
    bool asciiTrees; // If true, dump trees using only ASCII characters
    bool shouldDumpASCIITrees();
    bool verboseSsa; // If true, produce especially verbose dump output in SSA construction.
    bool shouldUseVerboseSsa();
    bool treesBeforeAfterMorph; // If true, print trees before/after morphing (paired by an intra-compilation id:
    int  morphNum;              // This counts the trees that have been morphed, allowing us to label each uniquely.
    void makeExtraStructQueries(CORINFO_CLASS_HANDLE structHandle, int level); // Make queries recursively 'level' deep.

    const char* VarNameToStr(VarName name)
    {
        return name;
    }

    DWORD expensiveDebugCheckLevel;
#endif

    GenTree* impStoreMultiRegValueToVar(GenTree*             op,
                                        CORINFO_CLASS_HANDLE hClass DEBUGARG(CorInfoCallConvExtension callConv));

#ifdef TARGET_X86
    bool isTrivialPointerSizedStruct(CORINFO_CLASS_HANDLE clsHnd) const;
#endif // TARGET_X86

    //-------------------------------------------------------------------------
    // Functions to handle homogeneous floating-point aggregates (HFAs) in ARM/ARM64.
    // HFAs are one to four element structs where each element is the same
    // type, either all float or all double. We handle HVAs (one to four elements of
    // vector types) uniformly with HFAs. HFAs are treated specially
    // in the ARM/ARM64 Procedure Call Standards, specifically, they are passed in
    // floating-point registers instead of the general purpose registers.
    //

    bool IsHfa(CORINFO_CLASS_HANDLE hClass);
    var_types GetHfaType(CORINFO_CLASS_HANDLE hClass);
    unsigned GetHfaCount(CORINFO_CLASS_HANDLE hClass);

    bool IsMultiRegReturnedType(CORINFO_CLASS_HANDLE hClass, CorInfoCallConvExtension callConv);

    //-------------------------------------------------------------------------
    // The following is used for validating format of EH table
    //

    struct EHNodeDsc;
    typedef struct EHNodeDsc* pEHNodeDsc;

    EHNodeDsc* ehnTree; // root of the tree comprising the EHnodes.
    EHNodeDsc* ehnNext; // root of the tree comprising the EHnodes.

    struct EHNodeDsc
    {
        enum EHBlockType
        {
            TryNode,
            FilterNode,
            HandlerNode,
            FinallyNode,
            FaultNode
        };

        EHBlockType ehnBlockType;   // kind of EH block
        IL_OFFSET   ehnStartOffset; // IL offset of start of the EH block
        IL_OFFSET ehnEndOffset; // IL offset past end of the EH block. (TODO: looks like verInsertEhNode() sets this to
                                // the last IL offset, not "one past the last one", i.e., the range Start to End is
                                // inclusive).
        pEHNodeDsc ehnNext;     // next (non-nested) block in sequential order
        pEHNodeDsc ehnChild;    // leftmost nested block
        union {
            pEHNodeDsc ehnTryNode;     // for filters and handlers, the corresponding try node
            pEHNodeDsc ehnHandlerNode; // for a try node, the corresponding handler node
        };
        pEHNodeDsc ehnFilterNode; // if this is a try node and has a filter, otherwise 0
        pEHNodeDsc ehnEquivalent; // if blockType=tryNode, start offset and end offset is same,

        void ehnSetTryNodeType()
        {
            ehnBlockType = TryNode;
        }
        void ehnSetFilterNodeType()
        {
            ehnBlockType = FilterNode;
        }
        void ehnSetHandlerNodeType()
        {
            ehnBlockType = HandlerNode;
        }
        void ehnSetFinallyNodeType()
        {
            ehnBlockType = FinallyNode;
        }
        void ehnSetFaultNodeType()
        {
            ehnBlockType = FaultNode;
        }

        bool ehnIsTryBlock()
        {
            return ehnBlockType == TryNode;
        }
        bool ehnIsFilterBlock()
        {
            return ehnBlockType == FilterNode;
        }
        bool ehnIsHandlerBlock()
        {
            return ehnBlockType == HandlerNode;
        }
        bool ehnIsFinallyBlock()
        {
            return ehnBlockType == FinallyNode;
        }
        bool ehnIsFaultBlock()
        {
            return ehnBlockType == FaultNode;
        }

        // returns true if there is any overlap between the two nodes
        static bool ehnIsOverlap(pEHNodeDsc node1, pEHNodeDsc node2)
        {
            if (node1->ehnStartOffset < node2->ehnStartOffset)
            {
                return (node1->ehnEndOffset >= node2->ehnStartOffset);
            }
            else
            {
                return (node1->ehnStartOffset <= node2->ehnEndOffset);
            }
        }

        // fails with BADCODE if inner is not completely nested inside outer
        static bool ehnIsNested(pEHNodeDsc inner, pEHNodeDsc outer)
        {
            return ((inner->ehnStartOffset >= outer->ehnStartOffset) && (inner->ehnEndOffset <= outer->ehnEndOffset));
        }
    };

//-------------------------------------------------------------------------
// Exception handling functions
//

#if !defined(FEATURE_EH_FUNCLETS)

    bool ehNeedsShadowSPslots()
    {
        return (info.compXcptnsCount || opts.compDbgEnC);
    }

    // 0 for methods with no EH
    // 1 for methods with non-nested EH, or where only the try blocks are nested
    // 2 for a method with a catch within a catch
    // etc.
    unsigned ehMaxHndNestingCount;

#endif // !FEATURE_EH_FUNCLETS

    static bool jitIsBetween(unsigned value, unsigned start, unsigned end);
    static bool jitIsBetweenInclusive(unsigned value, unsigned start, unsigned end);

    bool bbInCatchHandlerILRange(BasicBlock* blk);
    bool bbInFilterILRange(BasicBlock* blk);
    bool bbInFilterBBRange(BasicBlock* blk);
    bool bbInTryRegions(unsigned regionIndex, BasicBlock* blk);
    bool bbInExnFlowRegions(unsigned regionIndex, BasicBlock* blk);
    bool bbInHandlerRegions(unsigned regionIndex, BasicBlock* blk);
    bool bbInCatchHandlerRegions(BasicBlock* tryBlk, BasicBlock* hndBlk);
    unsigned short bbFindInnermostCommonTryRegion(BasicBlock* bbOne, BasicBlock* bbTwo);

    unsigned short bbFindInnermostTryRegionContainingHandlerRegion(unsigned handlerIndex);
    unsigned short bbFindInnermostHandlerRegionContainingTryRegion(unsigned tryIndex);

    // Returns true if "block" is the start of a try region.
    bool bbIsTryBeg(const BasicBlock* block);

    // Returns true if "block" is the start of a handler or filter region.
    bool bbIsHandlerBeg(const BasicBlock* block);

    bool ehHasCallableHandlers();

    // Return the EH descriptor for the given region index.
    EHblkDsc* ehGetDsc(unsigned regionIndex);

    // Return the EH index given a region descriptor.
    unsigned ehGetIndex(EHblkDsc* ehDsc);

    // Return the EH descriptor index of the enclosing try, for the given region index.
    unsigned ehGetEnclosingTryIndex(unsigned regionIndex);

    // Return the EH descriptor index of the enclosing handler, for the given region index.
    unsigned ehGetEnclosingHndIndex(unsigned regionIndex);

    // Return the EH descriptor for the most nested 'try' region this BasicBlock is a member of (or nullptr if this
    // block is not in a 'try' region).
    EHblkDsc* ehGetBlockTryDsc(const BasicBlock* block);

    // Return the EH descriptor for the most nested filter or handler region this BasicBlock is a member of (or nullptr
    // if this block is not in a filter or handler region).
    EHblkDsc* ehGetBlockHndDsc(const BasicBlock* block);

    // Return the EH descriptor for the most nested region that may handle exceptions raised in this BasicBlock (or
    // nullptr if this block's exceptions propagate to caller).
    EHblkDsc* ehGetBlockExnFlowDsc(BasicBlock* block);

    EHblkDsc* ehIsBlockTryLast(BasicBlock* block);
    EHblkDsc* ehIsBlockHndLast(BasicBlock* block);
    bool ehIsBlockEHLast(BasicBlock* block);

    bool ehBlockHasExnFlowDsc(BasicBlock* block);

    // Return the region index of the most nested EH region this block is in.
    unsigned ehGetMostNestedRegionIndex(BasicBlock* block, bool* inTryRegion);

    // Find the true enclosing try index, ignoring 'mutual protect' try. Uses IL ranges to check.
    unsigned ehTrueEnclosingTryIndexIL(unsigned regionIndex);

    // Return the index of the most nested enclosing region for a particular EH region. Returns NO_ENCLOSING_INDEX
    // if there is no enclosing region. If the returned index is not NO_ENCLOSING_INDEX, then '*inTryRegion'
    // is set to 'true' if the enclosing region is a 'try', or 'false' if the enclosing region is a handler.
    // (It can never be a filter.)
    unsigned ehGetEnclosingRegionIndex(unsigned regionIndex, bool* inTryRegion);

    // A block has been deleted. Update the EH table appropriately.
    void ehUpdateForDeletedBlock(BasicBlock* block);

    // Determine whether a block can be deleted while preserving the EH normalization rules.
    bool ehCanDeleteEmptyBlock(BasicBlock* block);

    // Update the 'last' pointers in the EH table to reflect new or deleted blocks in an EH region.
    void ehUpdateLastBlocks(BasicBlock* oldLast, BasicBlock* newLast);

    // For a finally handler, find the region index that the BBJ_CALLFINALLY lives in that calls the handler,
    // or NO_ENCLOSING_INDEX if the BBJ_CALLFINALLY lives in the main function body. Normally, the index
    // is the same index as the handler (and the BBJ_CALLFINALLY lives in the 'try' region), but for AMD64 the
    // BBJ_CALLFINALLY lives in the enclosing try or handler region, whichever is more nested, or the main function
    // body. If the returned index is not NO_ENCLOSING_INDEX, then '*inTryRegion' is set to 'true' if the
    // BBJ_CALLFINALLY lives in the returned index's 'try' region, or 'false' if lives in the handler region. (It never
    // lives in a filter.)
    unsigned ehGetCallFinallyRegionIndex(unsigned finallyIndex, bool* inTryRegion);

    // Find the range of basic blocks in which all BBJ_CALLFINALLY will be found that target the 'finallyIndex'
    // region's handler. Set `firstBlock` to the first block, and `lastBlock` to the last block of the range
    // (the range is inclusive of `firstBlock` and `lastBlock`). Thus, the range is [firstBlock .. lastBlock].
    // Precondition: 'finallyIndex' is the EH region of a try/finally clause.
    void ehGetCallFinallyBlockRange(unsigned finallyIndex, BasicBlock** firstBlock, BasicBlock** lastBlock);

#ifdef DEBUG
    // Given a BBJ_CALLFINALLY block and the EH region index of the finally it is calling, return
    // 'true' if the BBJ_CALLFINALLY is in the correct EH region.
    bool ehCallFinallyInCorrectRegion(BasicBlock* blockCallFinally, unsigned finallyIndex);
#endif // DEBUG

#if defined(FEATURE_EH_FUNCLETS)
    // Do we need a PSPSym in the main function? For codegen purposes, we only need one
    // if there is a filter that protects a region with a nested EH clause (such as a
    // try/catch nested in the 'try' body of a try/filter/filter-handler). See
    // genFuncletProlog() for more details. However, the VM seems to use it for more
    // purposes, maybe including debugging. Until we are sure otherwise, always create
    // a PSPSym for functions with any EH.
    bool ehNeedsPSPSym() const
    {
#ifdef TARGET_X86
        return false;
#else  // TARGET_X86
        return compHndBBtabCount > 0;
#endif // TARGET_X86
    }

    bool     ehAnyFunclets();  // Are there any funclets in this function?
    unsigned ehFuncletCount(); // Return the count of funclets in the function

    unsigned bbThrowIndex(BasicBlock* blk); // Get the index to use as the cache key for sharing throw blocks

#else  // !FEATURE_EH_FUNCLETS

    bool ehAnyFunclets()
    {
        return false;
    }
    unsigned ehFuncletCount()
    {
        return 0;
    }

    unsigned bbThrowIndex(BasicBlock* blk)
    {
        return blk->bbTryIndex;
    } // Get the index to use as the cache key for sharing throw blocks
#endif // !FEATURE_EH_FUNCLETS

    FlowEdge* BlockPredsWithEH(BasicBlock* blk);
    FlowEdge* BlockDominancePreds(BasicBlock* blk);

    // This table is useful for memoization of the method above.
    typedef JitHashTable<BasicBlock*, JitPtrKeyFuncs<BasicBlock>, FlowEdge*> BlockToFlowEdgeMap;
    BlockToFlowEdgeMap* m_blockToEHPreds;
    BlockToFlowEdgeMap* GetBlockToEHPreds()
    {
        if (m_blockToEHPreds == nullptr)
        {
            m_blockToEHPreds = new (getAllocator()) BlockToFlowEdgeMap(getAllocator());
        }
        return m_blockToEHPreds;
    }

    BlockToFlowEdgeMap* m_dominancePreds;
    BlockToFlowEdgeMap* GetDominancePreds()
    {
        if (m_dominancePreds == nullptr)
        {
            m_dominancePreds = new (getAllocator()) BlockToFlowEdgeMap(getAllocator());
        }
        return m_dominancePreds;
    }

    void* ehEmitCookie(BasicBlock* block);
    UNATIVE_OFFSET ehCodeOffset(BasicBlock* block);

    EHblkDsc* ehInitHndRange(BasicBlock* src, IL_OFFSET* hndBeg, IL_OFFSET* hndEnd, bool* inFilter);

    EHblkDsc* ehInitTryRange(BasicBlock* src, IL_OFFSET* tryBeg, IL_OFFSET* tryEnd);

    EHblkDsc* ehInitHndBlockRange(BasicBlock* blk, BasicBlock** hndBeg, BasicBlock** hndLast, bool* inFilter);

    EHblkDsc* ehInitTryBlockRange(BasicBlock* blk, BasicBlock** tryBeg, BasicBlock** tryLast);

    void fgSetTryBeg(EHblkDsc* handlerTab, BasicBlock* newTryBeg);

    void fgSetTryEnd(EHblkDsc* handlerTab, BasicBlock* newTryLast);

    void fgSetHndEnd(EHblkDsc* handlerTab, BasicBlock* newHndLast);

    void fgSkipRmvdBlocks(EHblkDsc* handlerTab);

    void fgAllocEHTable();

    void fgRemoveEHTableEntry(unsigned XTnum);

#if defined(FEATURE_EH_FUNCLETS)

    EHblkDsc* fgAddEHTableEntry(unsigned XTnum);

#endif // FEATURE_EH_FUNCLETS

    void fgSortEHTable();

    // Causes the EH table to obey some well-formedness conditions, by inserting
    // empty BB's when necessary:
    //   * No block is both the first block of a handler and the first block of a try.
    //   * No block is the first block of multiple 'try' regions.
    //   * No block is the last block of multiple EH regions.
    void fgNormalizeEH();
    bool fgNormalizeEHCase1();
    bool fgNormalizeEHCase2();
    bool fgNormalizeEHCase3();

    bool fgCreateFiltersForGenericExceptions();

    void fgCheckForLoopsInHandlers();

#ifdef DEBUG
    void dispIncomingEHClause(unsigned num, const CORINFO_EH_CLAUSE& clause);
    void dispOutgoingEHClause(unsigned num, const CORINFO_EH_CLAUSE& clause);
    void fgVerifyHandlerTab();
    void fgDispHandlerTab();
#endif // DEBUG

    bool fgNeedToSortEHTable;

    void verInitEHTree(unsigned numEHClauses);
    void verInsertEhNode(CORINFO_EH_CLAUSE* clause, EHblkDsc* handlerTab);
    void verInsertEhNodeInTree(EHNodeDsc** ppRoot, EHNodeDsc* node);
    void verInsertEhNodeParent(EHNodeDsc** ppRoot, EHNodeDsc* node);
    void verCheckNestingLevel(EHNodeDsc* initRoot);

    /*
    XXXXXXXXXXXXXXXXXXXXXXXXXXXXXXXXXXXXXXXXXXXXXXXXXXXXXXXXXXXXXXXXXXXXXXXXXXXXXXX
    XXXXXXXXXXXXXXXXXXXXXXXXXXXXXXXXXXXXXXXXXXXXXXXXXXXXXXXXXXXXXXXXXXXXXXXXXXXXXXX
    XX                                                                           XX
    XX                        GenTree and BasicBlock                             XX
    XX                                                                           XX
    XX  Functions to allocate and display the GenTrees and BasicBlocks           XX
    XX                                                                           XX
    XXXXXXXXXXXXXXXXXXXXXXXXXXXXXXXXXXXXXXXXXXXXXXXXXXXXXXXXXXXXXXXXXXXXXXXXXXXXXXX
    XXXXXXXXXXXXXXXXXXXXXXXXXXXXXXXXXXXXXXXXXXXXXXXXXXXXXXXXXXXXXXXXXXXXXXXXXXXXXXX
    */

    // Functions to create nodes
    Statement* gtNewStmt(GenTree* expr = nullptr);
    Statement* gtNewStmt(GenTree* expr, const DebugInfo& di);

    // For unary opers.
    GenTree* gtNewOperNode(genTreeOps oper, var_types type, GenTree* op1);

    // For binary opers.
    GenTreeOp* gtNewOperNode(genTreeOps oper, var_types type, GenTree* op1, GenTree* op2);

    GenTreeCC* gtNewCC(genTreeOps oper, var_types type, GenCondition cond);
    GenTreeOpCC* gtNewOperCC(genTreeOps oper, var_types type, GenCondition cond, GenTree* op1, GenTree* op2);

    GenTreeColon* gtNewColonNode(var_types type, GenTree* thenNode, GenTree* elseNode);
    GenTreeQmark* gtNewQmarkNode(var_types type, GenTree* cond, GenTreeColon* colon);

    GenTree* gtNewLargeOperNode(genTreeOps oper,
                                var_types  type = TYP_I_IMPL,
                                GenTree*   op1  = nullptr,
                                GenTree*   op2  = nullptr);

    GenTreeIntCon* gtNewIconNode(ssize_t value, var_types type = TYP_INT);
    GenTreeIntCon* gtNewIconNode(unsigned fieldOffset, FieldSeq* fieldSeq);
    GenTreeIntCon* gtNewNull();
    GenTreeIntCon* gtNewTrue();
    GenTreeIntCon* gtNewFalse();

    GenTree* gtNewPhysRegNode(regNumber reg, var_types type);

    GenTree* gtNewJmpTableNode();

    GenTree* gtNewIndOfIconHandleNode(var_types indType, size_t addr, GenTreeFlags iconFlags, bool isInvariant);

    GenTreeIntCon*   gtNewIconHandleNode(size_t value, GenTreeFlags flags, FieldSeq* fields = nullptr);

    static var_types gtGetTypeForIconFlags(GenTreeFlags flags)
    {
        return flags == GTF_ICON_OBJ_HDL ? TYP_REF : TYP_I_IMPL;
    }

    GenTreeFlags gtTokenToIconFlags(unsigned token);

    GenTree* gtNewIconEmbHndNode(void* value, void* pValue, GenTreeFlags flags, void* compileTimeHandle);

    GenTree* gtNewIconEmbScpHndNode(CORINFO_MODULE_HANDLE scpHnd);
    GenTree* gtNewIconEmbClsHndNode(CORINFO_CLASS_HANDLE clsHnd);
    GenTree* gtNewIconEmbMethHndNode(CORINFO_METHOD_HANDLE methHnd);
    GenTree* gtNewIconEmbFldHndNode(CORINFO_FIELD_HANDLE fldHnd);

    GenTree* gtNewStringLiteralNode(InfoAccessType iat, void* pValue);
    GenTreeIntCon* gtNewStringLiteralLength(GenTreeStrCon* node);

    GenTree* gtNewLconNode(__int64 value);

    GenTree* gtNewDconNodeF(float value);
    GenTree* gtNewDconNodeD(double value);
    GenTree* gtNewDconNode(float value, var_types type) = delete; // use gtNewDconNodeF instead
    GenTree* gtNewDconNode(double value, var_types type);

    GenTree* gtNewSconNode(int CPX, CORINFO_MODULE_HANDLE scpHandle);

    GenTreeVecCon* gtNewVconNode(var_types type);

    GenTreeVecCon* gtNewVconNode(var_types type, void* data);

    GenTree* gtNewAllBitsSetConNode(var_types type);

    GenTree* gtNewZeroConNode(var_types type);

    GenTree* gtNewOneConNode(var_types type, var_types simdBaseType = TYP_UNDEF);

    GenTree* gtNewGenericCon(var_types type, uint8_t* cnsVal);

    GenTree* gtNewConWithPattern(var_types type, uint8_t pattern);

    GenTreeLclVar* gtNewStoreLclVarNode(unsigned lclNum, GenTree* data);

    GenTreeLclFld* gtNewStoreLclFldNode(
        unsigned lclNum, var_types type, ClassLayout* layout, unsigned offset, GenTree* data);

    GenTreeLclFld* gtNewStoreLclFldNode(unsigned lclNum, var_types type, unsigned offset, GenTree* data)
    {
        return gtNewStoreLclFldNode(lclNum, type, (type == TYP_STRUCT) ? data->GetLayout(this) : nullptr, offset, data);
    }

    GenTree* gtNewPutArgReg(var_types type, GenTree* arg, regNumber argReg);

    GenTree* gtNewBitCastNode(var_types type, GenTree* arg);

public:
    GenTreeCall* gtNewCallNode(gtCallTypes           callType,
                               CORINFO_METHOD_HANDLE handle,
                               var_types             type,
                               const DebugInfo&      di = DebugInfo());

    GenTreeCall* gtNewIndCallNode(GenTree* addr, var_types type, const DebugInfo& di = DebugInfo());

    GenTreeCall* gtNewHelperCallNode(
        unsigned helper, var_types type, GenTree* arg1 = nullptr, GenTree* arg2 = nullptr, GenTree* arg3 = nullptr);

    GenTreeCall* gtNewRuntimeLookupHelperCallNode(CORINFO_RUNTIME_LOOKUP* pRuntimeLookup,
                                                  GenTree*                ctxTree,
                                                  void*                   compileTimeHandle);

    GenTreeLclVar* gtNewLclvNode(unsigned lnum, var_types type DEBUGARG(IL_OFFSET offs = BAD_IL_OFFSET));
    GenTreeLclVar* gtNewLclVarNode(unsigned lclNum, var_types type = TYP_UNDEF);
    GenTreeLclVar* gtNewLclLNode(unsigned lnum, var_types type DEBUGARG(IL_OFFSET offs = BAD_IL_OFFSET));

    GenTreeLclFld* gtNewLclVarAddrNode(unsigned lclNum, var_types type = TYP_I_IMPL);
    GenTreeLclFld* gtNewLclAddrNode(unsigned lclNum, unsigned lclOffs, var_types type = TYP_I_IMPL);

    GenTreeConditional* gtNewConditionalNode(
        genTreeOps oper, GenTree* cond, GenTree* op1, GenTree* op2, var_types type);

#ifdef FEATURE_SIMD
    void SetOpLclRelatedToSIMDIntrinsic(GenTree* op);
#endif

#ifdef FEATURE_HW_INTRINSICS
    GenTreeHWIntrinsic* gtNewSimdHWIntrinsicNode(var_types      type,
                                                 NamedIntrinsic hwIntrinsicID,
                                                 CorInfoType    simdBaseJitType,
                                                 unsigned       simdSize);
    GenTreeHWIntrinsic* gtNewSimdHWIntrinsicNode(var_types      type,
                                                 GenTree*       op1,
                                                 NamedIntrinsic hwIntrinsicID,
                                                 CorInfoType    simdBaseJitType,
                                                 unsigned       simdSize);
    GenTreeHWIntrinsic* gtNewSimdHWIntrinsicNode(var_types      type,
                                                 GenTree*       op1,
                                                 GenTree*       op2,
                                                 NamedIntrinsic hwIntrinsicID,
                                                 CorInfoType    simdBaseJitType,
                                                 unsigned       simdSize);
    GenTreeHWIntrinsic* gtNewSimdHWIntrinsicNode(var_types      type,
                                                 GenTree*       op1,
                                                 GenTree*       op2,
                                                 GenTree*       op3,
                                                 NamedIntrinsic hwIntrinsicID,
                                                 CorInfoType    simdBaseJitType,
                                                 unsigned       simdSize);
    GenTreeHWIntrinsic* gtNewSimdHWIntrinsicNode(var_types      type,
                                                 GenTree*       op1,
                                                 GenTree*       op2,
                                                 GenTree*       op3,
                                                 GenTree*       op4,
                                                 NamedIntrinsic hwIntrinsicID,
                                                 CorInfoType    simdBaseJitType,
                                                 unsigned       simdSize);
    GenTreeHWIntrinsic* gtNewSimdHWIntrinsicNode(var_types      type,
                                                 GenTree**      operands,
                                                 size_t         operandCount,
                                                 NamedIntrinsic hwIntrinsicID,
                                                 CorInfoType    simdBaseJitType,
                                                 unsigned       simdSize);
    GenTreeHWIntrinsic* gtNewSimdHWIntrinsicNode(var_types              type,
                                                 IntrinsicNodeBuilder&& nodeBuilder,
                                                 NamedIntrinsic         hwIntrinsicID,
                                                 CorInfoType            simdBaseJitType,
                                                 unsigned               simdSize);

    GenTreeHWIntrinsic* gtNewSimdAsHWIntrinsicNode(var_types      type,
                                                   NamedIntrinsic hwIntrinsicID,
                                                   CorInfoType    simdBaseJitType,
                                                   unsigned       simdSize)
    {
        return gtNewSimdHWIntrinsicNode(type, hwIntrinsicID, simdBaseJitType, simdSize);
    }

    GenTreeHWIntrinsic* gtNewSimdAsHWIntrinsicNode(
        var_types type, GenTree* op1, NamedIntrinsic hwIntrinsicID, CorInfoType simdBaseJitType, unsigned simdSize)
    {
        return gtNewSimdHWIntrinsicNode(type, op1, hwIntrinsicID, simdBaseJitType, simdSize);
    }

    GenTreeHWIntrinsic* gtNewSimdAsHWIntrinsicNode(var_types      type,
                                                   GenTree*       op1,
                                                   GenTree*       op2,
                                                   NamedIntrinsic hwIntrinsicID,
                                                   CorInfoType    simdBaseJitType,
                                                   unsigned       simdSize)
    {
        return gtNewSimdHWIntrinsicNode(type, op1, op2, hwIntrinsicID, simdBaseJitType, simdSize);
    }

    GenTreeHWIntrinsic* gtNewSimdAsHWIntrinsicNode(var_types      type,
                                                   GenTree*       op1,
                                                   GenTree*       op2,
                                                   GenTree*       op3,
                                                   NamedIntrinsic hwIntrinsicID,
                                                   CorInfoType    simdBaseJitType,
                                                   unsigned       simdSize)
    {
        return gtNewSimdHWIntrinsicNode(type, op1, op2, op3, hwIntrinsicID, simdBaseJitType, simdSize);
    }

    GenTree* gtNewSimdAbsNode(
        var_types type, GenTree* op1, CorInfoType simdBaseJitType, unsigned simdSize);

    GenTree* gtNewSimdBinOpNode(genTreeOps  op,
                                var_types   type,
                                GenTree*    op1,
                                GenTree*    op2,
                                CorInfoType simdBaseJitType,
                                unsigned    simdSize);

    GenTree* gtNewSimdCeilNode(
        var_types type, GenTree* op1, CorInfoType simdBaseJitType, unsigned simdSize);

    GenTree* gtNewSimdCmpOpNode(genTreeOps  op,
                                var_types   type,
                                GenTree*    op1,
                                GenTree*    op2,
                                CorInfoType simdBaseJitType,
                                unsigned    simdSize);

    GenTree* gtNewSimdCmpOpAllNode(genTreeOps  op,
                                   var_types   type,
                                   GenTree*    op1,
                                   GenTree*    op2,
                                   CorInfoType simdBaseJitType,
                                   unsigned    simdSize);

    GenTree* gtNewSimdCmpOpAnyNode(genTreeOps  op,
                                   var_types   type,
                                   GenTree*    op1,
                                   GenTree*    op2,
                                   CorInfoType simdBaseJitType,
                                   unsigned    simdSize);

    GenTree* gtNewSimdCndSelNode(var_types   type,
                                 GenTree*    op1,
                                 GenTree*    op2,
                                 GenTree*    op3,
                                 CorInfoType simdBaseJitType,
                                 unsigned    simdSize);

    GenTree* gtNewSimdCreateBroadcastNode(
        var_types type, GenTree* op1, CorInfoType simdBaseJitType, unsigned simdSize);

    GenTree* gtNewSimdCreateScalarNode(
        var_types type, GenTree* op1, CorInfoType simdBaseJitType, unsigned simdSize);

    GenTree* gtNewSimdCreateScalarUnsafeNode(
        var_types type, GenTree* op1, CorInfoType simdBaseJitType, unsigned simdSize);

    GenTree* gtNewSimdCreateSequenceNode(
        var_types type, GenTree* op1, GenTree* op2, CorInfoType simdBaseJitType, unsigned simdSize);

    GenTree* gtNewSimdDotProdNode(var_types   type,
                                  GenTree*    op1,
                                  GenTree*    op2,
                                  CorInfoType simdBaseJitType,
                                  unsigned    simdSize);

    GenTree* gtNewSimdFloorNode(
        var_types type, GenTree* op1, CorInfoType simdBaseJitType, unsigned simdSize);

    GenTree* gtNewSimdGetElementNode(var_types   type,
                                     GenTree*    op1,
                                     GenTree*    op2,
                                     CorInfoType simdBaseJitType,
                                     unsigned    simdSize);

    GenTree* gtNewSimdGetIndicesNode(var_types type, CorInfoType simdBaseJitType, unsigned simdSize);

    GenTree* gtNewSimdGetLowerNode(var_types   type,
                                   GenTree*    op1,
                                   CorInfoType simdBaseJitType,
                                   unsigned    simdSize);

    GenTree* gtNewSimdGetUpperNode(var_types   type,
                                   GenTree*    op1,
                                   CorInfoType simdBaseJitType,
                                   unsigned    simdSize);

    GenTree* gtNewSimdLoadNode(
        var_types type, GenTree* op1, CorInfoType simdBaseJitType, unsigned simdSize);

    GenTree* gtNewSimdLoadAlignedNode(
        var_types type, GenTree* op1, CorInfoType simdBaseJitType, unsigned simdSize);

    GenTree* gtNewSimdLoadNonTemporalNode(
        var_types type, GenTree* op1, CorInfoType simdBaseJitType, unsigned simdSize);

    GenTree* gtNewSimdMaxNode(var_types   type,
                              GenTree*    op1,
                              GenTree*    op2,
                              CorInfoType simdBaseJitType,
                              unsigned    simdSize);

    GenTree* gtNewSimdMinNode(var_types   type,
                              GenTree*    op1,
                              GenTree*    op2,
                              CorInfoType simdBaseJitType,
                              unsigned    simdSize);

    GenTree* gtNewSimdNarrowNode(var_types   type,
                                 GenTree*    op1,
                                 GenTree*    op2,
                                 CorInfoType simdBaseJitType,
                                 unsigned    simdSize);

    GenTree* gtNewSimdShuffleNode(var_types   type,
                                  GenTree*    op1,
                                  GenTree*    op2,
                                  CorInfoType simdBaseJitType,
                                  unsigned    simdSize);

    GenTree* gtNewSimdSqrtNode(
        var_types type, GenTree* op1, CorInfoType simdBaseJitType, unsigned simdSize);

    GenTree* gtNewSimdStoreNode(
        GenTree* op1, GenTree* op2, CorInfoType simdBaseJitType, unsigned simdSize);

    GenTree* gtNewSimdStoreAlignedNode(
        GenTree* op1, GenTree* op2, CorInfoType simdBaseJitType, unsigned simdSize);

    GenTree* gtNewSimdStoreNonTemporalNode(
        GenTree* op1, GenTree* op2, CorInfoType simdBaseJitType, unsigned simdSize);

    GenTree* gtNewSimdSumNode(
        var_types type, GenTree* op1, CorInfoType simdBaseJitType, unsigned simdSize);

#if defined(TARGET_XARCH)
    GenTree* gtNewSimdTernaryLogicNode(var_types   type,
                                       GenTree*    op1,
                                       GenTree*    op2,
                                       GenTree*    op3,
                                       GenTree*    op4,
                                       CorInfoType simdBaseJitType,
                                       unsigned    simdSize);
#endif // TARGET_XARCH


    GenTree* gtNewSimdToScalarNode(var_types   type,
                                   GenTree*    op1,
                                   CorInfoType simdBaseJitType,
                                   unsigned    simdSize);

    GenTree* gtNewSimdUnOpNode(genTreeOps  op,
                               var_types   type,
                               GenTree*    op1,
                               CorInfoType simdBaseJitType,
                               unsigned    simdSize);

    GenTree* gtNewSimdWidenLowerNode(
        var_types type, GenTree* op1, CorInfoType simdBaseJitType, unsigned simdSize);

    GenTree* gtNewSimdWidenUpperNode(
        var_types type, GenTree* op1, CorInfoType simdBaseJitType, unsigned simdSize);

    GenTree* gtNewSimdWithElementNode(var_types   type,
                                      GenTree*    op1,
                                      GenTree*    op2,
                                      GenTree*    op3,
                                      CorInfoType simdBaseJitType,
                                      unsigned    simdSize);

    GenTree* gtNewSimdWithLowerNode(var_types   type,
                                    GenTree*    op1,
                                    GenTree*    op2,
                                    CorInfoType simdBaseJitType,
                                    unsigned    simdSize);

    GenTree* gtNewSimdWithUpperNode(var_types   type,
                                    GenTree*    op1,
                                    GenTree*    op2,
                                    CorInfoType simdBaseJitType,
                                    unsigned    simdSize);

    GenTreeHWIntrinsic* gtNewScalarHWIntrinsicNode(var_types type, NamedIntrinsic hwIntrinsicID);
    GenTreeHWIntrinsic* gtNewScalarHWIntrinsicNode(var_types type, GenTree* op1, NamedIntrinsic hwIntrinsicID);
    GenTreeHWIntrinsic* gtNewScalarHWIntrinsicNode(var_types      type,
                                                   GenTree*       op1,
                                                   GenTree*       op2,
                                                   NamedIntrinsic hwIntrinsicID);
    GenTreeHWIntrinsic* gtNewScalarHWIntrinsicNode(
        var_types type, GenTree* op1, GenTree* op2, GenTree* op3, NamedIntrinsic hwIntrinsicID);
    CorInfoType getBaseJitTypeFromArgIfNeeded(NamedIntrinsic       intrinsic,
                                              CORINFO_CLASS_HANDLE clsHnd,
                                              CORINFO_SIG_INFO*    sig,
                                              CorInfoType          simdBaseJitType);

#ifdef TARGET_ARM64
    GenTreeFieldList* gtConvertTableOpToFieldList(GenTree* op, unsigned fieldCount);
    GenTreeFieldList* gtConvertParamOpToFieldList(GenTree* op, unsigned fieldCount, CORINFO_CLASS_HANDLE clsHnd);
#endif
#endif // FEATURE_HW_INTRINSICS

    GenTree* gtNewMemoryBarrier(bool loadOnly = false);

    GenTree* gtNewMustThrowException(unsigned helper, var_types type, CORINFO_CLASS_HANDLE clsHnd);

    GenTreeLclFld* gtNewLclFldNode(unsigned lnum, var_types type, unsigned offset);
    GenTreeRetExpr* gtNewInlineCandidateReturnExpr(GenTreeCall* inlineCandidate, var_types type);

    GenTreeFieldAddr* gtNewFieldAddrNode(var_types            type,
                                         CORINFO_FIELD_HANDLE fldHnd,
                                         GenTree*             obj    = nullptr,
                                         DWORD                offset = 0);

    GenTreeFieldAddr* gtNewFieldAddrNode(CORINFO_FIELD_HANDLE fldHnd, GenTree* obj, unsigned offset)
    {
        return gtNewFieldAddrNode(varTypeIsGC(obj) ? TYP_BYREF : TYP_I_IMPL, fldHnd, obj, offset);
    }

    GenTreeIndexAddr* gtNewIndexAddr(GenTree*             arrayOp,
                                     GenTree*             indexOp,
                                     var_types            elemType,
                                     CORINFO_CLASS_HANDLE elemClassHandle,
                                     unsigned             firstElemOffset,
                                     unsigned             lengthOffset);

    GenTreeIndexAddr* gtNewArrayIndexAddr(GenTree*             arrayOp,
                                          GenTree*             indexOp,
                                          var_types            elemType,
                                          CORINFO_CLASS_HANDLE elemClassHandle);

    GenTreeIndir* gtNewIndexIndir(GenTreeIndexAddr* indexAddr);

    void gtAnnotateNewArrLen(GenTree* arrLen, BasicBlock* block);

    GenTreeArrLen* gtNewArrLen(var_types typ, GenTree* arrayOp, int lenOffset, BasicBlock* block);

    GenTreeMDArr* gtNewMDArrLen(GenTree* arrayOp, unsigned dim, unsigned rank, BasicBlock* block);

    GenTreeMDArr* gtNewMDArrLowerBound(GenTree* arrayOp, unsigned dim, unsigned rank, BasicBlock* block);

    void gtInitializeStoreNode(GenTree* store, GenTree* data);

    void gtInitializeIndirNode(GenTreeIndir* indir, GenTreeFlags indirFlags);

    GenTreeBlk* gtNewBlkIndir(ClassLayout* layout, GenTree* addr, GenTreeFlags indirFlags = GTF_EMPTY);

    GenTreeIndir* gtNewIndir(var_types typ, GenTree* addr, GenTreeFlags indirFlags = GTF_EMPTY);

    GenTreeBlk* gtNewStoreBlkNode(
        ClassLayout* layout, GenTree* addr, GenTree* data, GenTreeFlags indirFlags = GTF_EMPTY);

    GenTreeStoreInd* gtNewStoreIndNode(
        var_types type, GenTree* addr, GenTree* data, GenTreeFlags indirFlags = GTF_EMPTY);

    GenTree* gtNewLoadValueNode(
        var_types type, ClassLayout* layout, GenTree* addr, GenTreeFlags indirFlags = GTF_EMPTY);

    GenTree* gtNewLoadValueNode(ClassLayout* layout, GenTree* addr, GenTreeFlags indirFlags = GTF_EMPTY)
    {
        return gtNewLoadValueNode(layout->GetType(), layout, addr, indirFlags);
    }

    GenTree* gtNewLoadValueNode(var_types type, GenTree* addr, GenTreeFlags indirFlags = GTF_EMPTY)
    {
        return gtNewLoadValueNode(type, nullptr, addr, indirFlags);
    }

    GenTree* gtNewStoreValueNode(
        var_types type, ClassLayout* layout, GenTree* addr, GenTree* data, GenTreeFlags indirFlags = GTF_EMPTY);

    GenTree* gtNewStoreValueNode(ClassLayout* layout, GenTree* addr, GenTree* data, GenTreeFlags indirFlags = GTF_EMPTY)
    {
        return gtNewStoreValueNode(layout->GetType(), layout, addr, data, indirFlags);
    }

    GenTree* gtNewStoreValueNode(var_types type, GenTree* addr, GenTree* data, GenTreeFlags indirFlags = GTF_EMPTY)
    {
        return gtNewStoreValueNode(type, nullptr, addr, data, indirFlags);
    }

    GenTree* gtNewNullCheck(GenTree* addr, BasicBlock* basicBlock);

    var_types gtTypeForNullCheck(GenTree* tree);
    void gtChangeOperToNullCheck(GenTree* tree, BasicBlock* block);

    GenTree* gtNewAtomicNode(
        genTreeOps oper, var_types type, GenTree* addr, GenTree* value, GenTree* comparand = nullptr);

    GenTree* gtNewTempStore(unsigned         tmp,
                            GenTree*         val,
                            unsigned         curLevel   = CHECK_SPILL_NONE,
                            Statement**      pAfterStmt = nullptr,
                            const DebugInfo& di         = DebugInfo(),
                            BasicBlock*      block      = nullptr);

    GenTree* gtNewRefCOMfield(GenTree*                objPtr,
                              CORINFO_RESOLVED_TOKEN* pResolvedToken,
                              CORINFO_ACCESS_FLAGS    access,
                              CORINFO_FIELD_INFO*     pFieldInfo,
                              var_types               lclTyp,
                              GenTree*                assg);

    GenTree* gtNewNothingNode();

    GenTree* gtUnusedValNode(GenTree* expr);

    GenTree* gtNewKeepAliveNode(GenTree* op);

    GenTreeCast* gtNewCastNode(var_types typ, GenTree* op1, bool fromUnsigned, var_types castType);

    GenTreeCast* gtNewCastNodeL(var_types typ, GenTree* op1, bool fromUnsigned, var_types castType);

    GenTreeAllocObj* gtNewAllocObjNode(
        unsigned int helper, bool helperHasSideEffects, CORINFO_CLASS_HANDLE clsHnd, var_types type, GenTree* op1);

    GenTreeAllocObj* gtNewAllocObjNode(CORINFO_RESOLVED_TOKEN* pResolvedToken, CORINFO_METHOD_HANDLE callerHandle, bool useParent);

    GenTree* gtNewRuntimeLookup(CORINFO_GENERIC_HANDLE hnd, CorInfoGenericHandleType hndTyp, GenTree* lookupTree);

    GenTreeIndir* gtNewMethodTableLookup(GenTree* obj);

#if defined(TARGET_ARM64)
    GenTree* gtNewSimdConvertVectorToMaskNode(var_types type, GenTree* node, CorInfoType simdBaseJitType, unsigned simdSize);
    GenTree* gtNewSimdConvertMaskToVectorNode(GenTreeHWIntrinsic* node, var_types type);
#endif

    //------------------------------------------------------------------------
    // Other GenTree functions

    GenTree* gtClone(GenTree* tree, bool complexOK = false);

    // Create a copy of `tree`
    GenTree* gtCloneExpr(GenTree* tree);

    Statement* gtCloneStmt(Statement* stmt)
    {
        GenTree* exprClone = gtCloneExpr(stmt->GetRootNode());
        return gtNewStmt(exprClone, stmt->GetDebugInfo());
    }

    // Internal helper for cloning a call
    GenTreeCall* gtCloneExprCallHelper(GenTreeCall* call);

    // Create copy of an inline or guarded devirtualization candidate tree.
    GenTreeCall* gtCloneCandidateCall(GenTreeCall* call);

    void gtUpdateSideEffects(Statement* stmt, GenTree* tree);

    void gtUpdateTreeAncestorsSideEffects(GenTree* tree);

    void gtUpdateStmtSideEffects(Statement* stmt);

    void gtUpdateNodeSideEffects(GenTree* tree);

    void gtUpdateNodeOperSideEffects(GenTree* tree);

    // Returns "true" iff the complexity (not formally defined, but first interpretation
    // is #of nodes in subtree) of "tree" is greater than "limit".
    // (This is somewhat redundant with the "GetCostEx()/GetCostSz()" fields, but can be used
    // before they have been set.)
    bool gtComplexityExceeds(GenTree* tree, unsigned limit);

    GenTree* gtReverseCond(GenTree* tree);

    static bool gtHasRef(GenTree* tree, unsigned lclNum);

    bool gtHasLocalsWithAddrOp(GenTree* tree);
    bool gtHasAddressExposedLocals(GenTree* tree);

    unsigned gtSetCallArgsOrder(CallArgs* args, bool lateArgs, int* callCostEx, int* callCostSz);
    unsigned gtSetMultiOpOrder(GenTreeMultiOp* multiOp);

    void gtWalkOp(GenTree** op1, GenTree** op2, GenTree* base, bool constOnly);

#ifdef DEBUG
    unsigned gtHashValue(GenTree* tree);

    GenTree* gtWalkOpEffectiveVal(GenTree* op);
#endif

    void gtPrepareCost(GenTree* tree);
    bool gtIsLikelyRegVar(GenTree* tree);
    void gtGetLclVarNodeCost(GenTreeLclVar* node, int* pCostEx, int* pCostSz, bool isLikelyRegVar);
    void gtGetLclFldNodeCost(GenTreeLclFld* node, int* pCostEx, int* pCostSz);
    bool gtGetIndNodeCost(GenTreeIndir* node, int* pCostEx, int* pCostSz);

    // Returns true iff the secondNode can be swapped with firstNode.
    bool gtCanSwapOrder(GenTree* firstNode, GenTree* secondNode);

    // Given an address expression, compute its costs and addressing mode opportunities,
    // and mark addressing mode candidates as GTF_DONT_CSE.
    // TODO-Throughput - Consider actually instantiating these early, to avoid
    // having to re-run the algorithm that looks for them (might also improve CQ).
    bool gtMarkAddrMode(GenTree* addr, int* costEx, int* costSz, var_types type);

    unsigned gtSetEvalOrder(GenTree* tree);
    bool gtMayHaveStoreInterference(GenTree* treeWithStores, GenTree* tree);
    bool gtTreeHasLocalRead(GenTree* tree, unsigned lclNum);

    void gtSetStmtInfo(Statement* stmt);

    // Returns "true" iff "node" has any of the side effects in "flags".
    bool gtNodeHasSideEffects(GenTree* node, GenTreeFlags flags);

    // Returns "true" iff "tree" or its (transitive) children have any of the side effects in "flags".
    bool gtTreeHasSideEffects(GenTree* tree, GenTreeFlags flags);

    void gtExtractSideEffList(GenTree*     expr,
                              GenTree**    pList,
                              GenTreeFlags GenTreeFlags = GTF_SIDE_EFFECT,
                              bool         ignoreRoot   = false);

    GenTree* gtWrapWithSideEffects(GenTree*     tree,
                                   GenTree*     sideEffectsSource,
                                   GenTreeFlags sideEffectsFlags = GTF_SIDE_EFFECT,
                                   bool         ignoreRoot       = false);

    bool gtSplitTree(
        BasicBlock* block, Statement* stmt, GenTree* splitPoint, Statement** firstNewStmt, GenTree*** splitPointUse);

    // Static fields of struct types (and sometimes the types that those are reduced to) are represented by having the
    // static field contain an object pointer to the boxed struct.  This simplifies the GC implementation...but
    // complicates the JIT somewhat.  This predicate returns "true" iff a node with type "fieldNodeType", representing
    // the given "fldHnd", is such an object pointer.
    bool gtIsStaticFieldPtrToBoxedStruct(var_types fieldNodeType, CORINFO_FIELD_HANDLE fldHnd);

    bool gtStoreDefinesField(
        LclVarDsc* fieldVarDsc, ssize_t offset, unsigned size, ssize_t* pFieldStoreOffset, unsigned* pFieldStoreSize);

    void gtPeelOffsets(GenTree** addr, target_ssize_t* offset, FieldSeq** fldSeq = nullptr);

    // Return true if call is a recursive call; return false otherwise.
    // Note when inlining, this looks for calls back to the root method.
    bool gtIsRecursiveCall(GenTreeCall* call)
    {
        return gtIsRecursiveCall(call->gtCallMethHnd);
    }

    bool gtIsRecursiveCall(CORINFO_METHOD_HANDLE callMethodHandle)
    {
        return (callMethodHandle == impInlineRoot()->info.compMethodHnd);
    }

    //-------------------------------------------------------------------------

    GenTree* gtFoldExpr(GenTree* tree);
    GenTree* gtFoldExprConst(GenTree* tree);
    GenTree* gtFoldIndirConst(GenTreeIndir* indir);
    GenTree* gtFoldExprSpecial(GenTree* tree);
    GenTree* gtFoldBoxNullable(GenTree* tree);
    GenTree* gtFoldExprCompare(GenTree* tree);
    GenTree* gtFoldExprConditional(GenTree* tree);
    GenTree* gtFoldExprCall(GenTreeCall* call);
    GenTree* gtFoldTypeCompare(GenTree* tree);
    GenTree* gtFoldTypeEqualityCall(bool isEq, GenTree* op1, GenTree* op2);

    // Options to control behavior of gtTryRemoveBoxUpstreamEffects
    enum BoxRemovalOptions
    {
        BR_REMOVE_AND_NARROW, // remove effects, minimize remaining work, return possibly narrowed source tree
        BR_REMOVE_AND_NARROW_WANT_TYPE_HANDLE, // remove effects and minimize remaining work, return type handle tree
        BR_REMOVE_BUT_NOT_NARROW,              // remove effects, return original source tree
        BR_DONT_REMOVE,                        // check if removal is possible, return copy source tree
        BR_DONT_REMOVE_WANT_TYPE_HANDLE,       // check if removal is possible, return type handle tree
        BR_MAKE_LOCAL_COPY                     // revise box to copy to temp local and return local's address
    };

    GenTree* gtTryRemoveBoxUpstreamEffects(GenTree* tree, BoxRemovalOptions options = BR_REMOVE_AND_NARROW);
    GenTree* gtOptimizeEnumHasFlag(GenTree* thisOp, GenTree* flagOp);

    //-------------------------------------------------------------------------
    // Get the handle for a ref type.
    CORINFO_CLASS_HANDLE gtGetClassHandle(GenTree* tree, bool* pIsExact, bool* pIsNonNull);
    // Get the class handle for an helper call
    CORINFO_CLASS_HANDLE gtGetHelperCallClassHandle(GenTreeCall* call, bool* pIsExact, bool* pIsNonNull);
    // Get the element handle for an array of ref type.
    CORINFO_CLASS_HANDLE gtGetArrayElementClassHandle(GenTree* array);
    // Get a class handle from a helper call argument
    CORINFO_CLASS_HANDLE gtGetHelperArgClassHandle(GenTree* array);
    // Get the class handle for a field
    CORINFO_CLASS_HANDLE gtGetFieldClassHandle(CORINFO_FIELD_HANDLE fieldHnd, bool* pIsExact, bool* pIsNonNull);
    // Check if this tree is a typeof()
    bool gtIsTypeof(GenTree* tree, CORINFO_CLASS_HANDLE* handle = nullptr);

    GenTreeLclVarCommon* gtCallGetDefinedRetBufLclAddr(GenTreeCall* call);

//-------------------------------------------------------------------------
// Functions to display the trees

#ifdef DEBUG
    void gtDispNode(GenTree* tree, IndentStack* indentStack, _In_z_ const char* msg, bool isLIR);

    void gtDispConst(GenTree* tree);
    void gtDispLeaf(GenTree* tree, IndentStack* indentStack);
    void gtDispLocal(GenTreeLclVarCommon* tree, IndentStack* indentStack);
    void gtDispNodeName(GenTree* tree);
#if FEATURE_MULTIREG_RET
    unsigned gtDispMultiRegCount(GenTree* tree);
#endif
    void gtDispRegVal(GenTree* tree);
    void gtDispVN(GenTree* tree);
    void gtDispCommonEndLine(GenTree* tree);

    enum IndentInfo
    {
        IINone,
        IIArc,
        IIArcTop,
        IIArcBottom,
        IIEmbedded,
        IIError,
        IndentInfoCount
    };
    void gtDispChild(GenTree*             child,
                     IndentStack*         indentStack,
                     IndentInfo           arcType,
                     _In_opt_ const char* msg     = nullptr,
                     bool                 topOnly = false);
    void gtDispTree(GenTree*             tree,
                    IndentStack*         indentStack = nullptr,
                    _In_opt_ const char* msg         = nullptr,
                    bool                 topOnly     = false,
                    bool                 isLIR       = false);
    void gtGetLclVarNameInfo(unsigned lclNum, const char** ilKindOut, const char** ilNameOut, unsigned* ilNumOut);
    int gtGetLclVarName(unsigned lclNum, char* buf, unsigned buf_remaining);
    char* gtGetLclVarName(unsigned lclNum);
    void gtDispLclVar(unsigned lclNum, bool padForBiggestDisp = true);
    void gtDispLclVarStructType(unsigned lclNum);
    void gtDispSsaName(unsigned lclNum, unsigned ssaNum, bool isDef);
    void gtDispClassLayout(ClassLayout* layout, var_types type);
    void gtDispILLocation(const ILLocation& loc);
    void gtDispStmt(Statement* stmt, const char* msg = nullptr);
    void gtDispBlockStmts(BasicBlock* block);
    void gtPrintArgPrefix(GenTreeCall* call, CallArg* arg, char** bufp, unsigned* bufLength);
    const char* gtGetWellKnownArgNameForArgMsg(WellKnownArg arg);
    void gtGetArgMsg(GenTreeCall* call, CallArg* arg, char* bufp, unsigned bufLength);
    void gtGetLateArgMsg(GenTreeCall* call, CallArg* arg, char* bufp, unsigned bufLength);
    void gtDispArgList(GenTreeCall* call, GenTree* lastCallOperand, IndentStack* indentStack);
    void gtDispFieldSeq(FieldSeq* fieldSeq, ssize_t offset);

    void gtDispRange(LIR::ReadOnlyRange const& range);

    void gtDispTreeRange(LIR::Range& containingRange, GenTree* tree);

    void gtDispLIRNode(GenTree* node, const char* prefixMsg = nullptr);
#endif

    // For tree walks

    enum fgWalkResult
    {
        WALK_CONTINUE,
        WALK_SKIP_SUBTREES,
        WALK_ABORT
    };
    struct fgWalkData;
    typedef fgWalkResult(fgWalkPreFn)(GenTree** pTree, fgWalkData* data);
    typedef fgWalkResult(fgWalkPostFn)(GenTree** pTree, fgWalkData* data);

    static fgWalkPreFn gtMarkColonCond;
    static fgWalkPreFn gtClearColonCond;

    struct FindLinkData
    {
        GenTree*  nodeToFind;
        GenTree** result;
        GenTree*  parent;
    };

    FindLinkData gtFindLink(Statement* stmt, GenTree* node);
    bool gtHasCatchArg(GenTree* tree);

    typedef ArrayStack<GenTree*> GenTreeStack;

//=========================================================================
// BasicBlock functions
#ifdef DEBUG
    // When false, assert when creating a new basic block.
    bool fgSafeBasicBlockCreation;

    // When false, assert when creating a new flow edge
    bool fgSafeFlowEdgeCreation;
#endif

    /*
    XXXXXXXXXXXXXXXXXXXXXXXXXXXXXXXXXXXXXXXXXXXXXXXXXXXXXXXXXXXXXXXXXXXXXXXXXXXXXXX
    XXXXXXXXXXXXXXXXXXXXXXXXXXXXXXXXXXXXXXXXXXXXXXXXXXXXXXXXXXXXXXXXXXXXXXXXXXXXXXX
    XX                                                                           XX
    XX                           LclVarsInfo                                     XX
    XX                                                                           XX
    XX   The variables to be used by the code generator.                         XX
    XX                                                                           XX
    XXXXXXXXXXXXXXXXXXXXXXXXXXXXXXXXXXXXXXXXXXXXXXXXXXXXXXXXXXXXXXXXXXXXXXXXXXXXXXX
    XXXXXXXXXXXXXXXXXXXXXXXXXXXXXXXXXXXXXXXXXXXXXXXXXXXXXXXXXXXXXXXXXXXXXXXXXXXXXXX
    */

    //
    // For both PROMOTION_TYPE_NONE and PROMOTION_TYPE_DEPENDENT the struct will
    // be placed in the stack frame and it's fields must be laid out sequentially.
    //
    // For PROMOTION_TYPE_INDEPENDENT each of the struct's fields is replaced by
    //  a local variable that can be enregistered or placed in the stack frame.
    //  The fields do not need to be laid out sequentially
    //
    enum lvaPromotionType
    {
        PROMOTION_TYPE_NONE,        // The struct local is not promoted
        PROMOTION_TYPE_INDEPENDENT, // The struct local is promoted,
                                    //   and its field locals are independent of its parent struct local.
        PROMOTION_TYPE_DEPENDENT    // The struct local is promoted,
                                    //   but its field locals depend on its parent struct local.
    };

    /*****************************************************************************/

    enum FrameLayoutState
    {
        NO_FRAME_LAYOUT,
        INITIAL_FRAME_LAYOUT,
        PRE_REGALLOC_FRAME_LAYOUT,
        REGALLOC_FRAME_LAYOUT,
        TENTATIVE_FRAME_LAYOUT,
        FINAL_FRAME_LAYOUT
    };

public:
    RefCountState lvaRefCountState; // Current local ref count state

    bool lvaLocalVarRefCounted() const
    {
        return lvaRefCountState == RCS_NORMAL;
    }

    bool     lvaTrackedFixed; // true: We cannot add new 'tracked' variable
    unsigned lvaCount;        // total number of locals, which includes function arguments,
                              // special arguments, IL local variables, and JIT temporary variables

    LclVarDsc* lvaTable;    // variable descriptor table
    unsigned   lvaTableCnt; // lvaTable size (>= lvaCount)

    ABIPassingInformation* lvaParameterPassingInfo;

    unsigned lvaTrackedCount;             // actual # of locals being tracked
    unsigned lvaTrackedCountInSizeTUnits; // min # of size_t's sufficient to hold a bit for all the locals being tracked

#ifdef DEBUG
    VARSET_TP lvaTrackedVars; // set of tracked variables
#endif
#ifndef TARGET_64BIT
    VARSET_TP lvaLongVars; // set of long (64-bit) variables
#endif
    VARSET_TP lvaFloatVars; // set of floating-point (32-bit and 64-bit) or SIMD variables
#ifdef TARGET_XARCH
    VARSET_TP lvaMaskVars; // set of mask variables
#endif // TARGET_XARCH

    unsigned lvaCurEpoch; // VarSets are relative to a specific set of tracked var indices.
                          // It that changes, this changes.  VarSets from different epochs
                          // cannot be meaningfully combined.

    unsigned GetCurLVEpoch()
    {
        return lvaCurEpoch;
    }

    // reverse map of tracked number to var number
    unsigned  lvaTrackedToVarNumSize;
    unsigned* lvaTrackedToVarNum;

#if DOUBLE_ALIGN
#ifdef DEBUG
    // # of procs compiled a with double-aligned stack
    static unsigned s_lvaDoubleAlignedProcsCount;
#endif
#endif

    // Getters and setters for address-exposed and do-not-enregister local var properties.
    bool lvaVarAddrExposed(unsigned varNum) const;
    void lvaSetVarAddrExposed(unsigned varNum DEBUGARG(AddressExposedReason reason));
    void lvaSetHiddenBufferStructArg(unsigned varNum);
    void lvaSetVarLiveInOutOfHandler(unsigned varNum);
    bool lvaVarDoNotEnregister(unsigned varNum);

    void lvSetMinOptsDoNotEnreg();

    bool lvaEnregEHVars;
    bool lvaEnregMultiRegVars;

    void lvaSetVarDoNotEnregister(unsigned varNum DEBUGARG(DoNotEnregisterReason reason));

    unsigned lvaVarargsHandleArg;
#ifdef TARGET_X86
    unsigned lvaVarargsBaseOfStkArgs; // Pointer (computed based on incoming varargs handle) to the start of the stack
                                      // arguments
#endif                                // TARGET_X86

    unsigned lvaInlinedPInvokeFrameVar; // variable representing the InlinedCallFrame
    unsigned lvaReversePInvokeFrameVar; // variable representing the reverse PInvoke frame
    unsigned lvaMonAcquired; // boolean variable introduced into in synchronized methods
                             // that tracks whether the lock has been taken

    unsigned lvaArg0Var; // The lclNum of arg0. Normally this will be info.compThisArg.
                         // However, if there is a "ldarga 0" or "starg 0" in the IL,
                         // we will redirect all "ldarg(a) 0" and "starg 0" to this temp.

    unsigned lvaInlineeReturnSpillTemp; // The temp to spill the non-VOID return expression
                                        // in case there are multiple BBJ_RETURN blocks in the inlinee
                                        // or if the inlinee has GC ref locals.

#if FEATURE_FIXED_OUT_ARGS
    unsigned            lvaOutgoingArgSpaceVar;  // var that represents outgoing argument space
    PhasedVar<unsigned> lvaOutgoingArgSpaceSize; // size of fixed outgoing argument space
#endif                                           // FEATURE_FIXED_OUT_ARGS

    static unsigned GetOutgoingArgByteSize(unsigned sizeWithoutPadding)
    {
        return roundUp(sizeWithoutPadding, TARGET_POINTER_SIZE);
    }

    // Variable representing the return address. The helper-based tailcall
    // mechanism passes the address of the return address to a runtime helper
    // where it is used to detect tail-call chains.
    unsigned lvaRetAddrVar;

#ifdef SWIFT_SUPPORT
    unsigned lvaSwiftSelfArg;
    unsigned lvaSwiftErrorArg;
    unsigned lvaSwiftErrorLocal;
#endif

#if defined(DEBUG) && defined(TARGET_XARCH)

    unsigned lvaReturnSpCheck; // Stores SP to confirm it is not corrupted on return.

#endif // defined(DEBUG) && defined(TARGET_XARCH)

#if defined(DEBUG) && defined(TARGET_X86)

    unsigned lvaCallSpCheck; // Stores SP to confirm it is not corrupted after every call.

#endif // defined(DEBUG) && defined(TARGET_X86)

    bool lvaGenericsContextInUse;

    bool lvaKeepAliveAndReportThis(); // Synchronized instance method of a reference type, or
                                      // CORINFO_GENERICS_CTXT_FROM_THIS?
    bool lvaReportParamTypeArg();     // Exceptions and CORINFO_GENERICS_CTXT_FROM_PARAMTYPEARG?

//-------------------------------------------------------------------------
// All these frame offsets are inter-related and must be kept in sync

#if !defined(FEATURE_EH_FUNCLETS)
    // This is used for the callable handlers
    unsigned lvaShadowSPslotsVar; // Block-layout TYP_STRUCT variable for all the shadow SP slots
#endif                            // FEATURE_EH_FUNCLETS

    int lvaCachedGenericContextArgOffs;
    int lvaCachedGenericContextArgOffset(); // For CORINFO_CALLCONV_PARAMTYPE and if generic context is passed as
                                            // THIS pointer

#ifdef JIT32_GCENCODER

    unsigned lvaLocAllocSPvar; // variable which stores the value of ESP after the last alloca/localloc

#endif // JIT32_GCENCODER

    unsigned lvaNewObjArrayArgs; // variable with arguments for new MD array helper

    // TODO-Review: Prior to reg predict we reserve 24 bytes for Spill temps.
    //              after the reg predict we will use a computed maxTmpSize
    //              which is based upon the number of spill temps predicted by reg predict
    //              All this is necessary because if we under-estimate the size of the spill
    //              temps we could fail when encoding instructions that reference stack offsets for ARM.
    //
    // Pre codegen max spill temp size.
    static const unsigned MAX_SPILL_TEMP_SIZE = 24;

    //-------------------------------------------------------------------------

    unsigned lvaGetMaxSpillTempSize();
#ifdef TARGET_ARM
    bool lvaIsPreSpilled(unsigned lclNum, regMaskTP preSpillMask);
#endif // TARGET_ARM
    void lvaAssignFrameOffsets(FrameLayoutState curState);
    void lvaFixVirtualFrameOffsets();
    void lvaUpdateArgWithInitialReg(LclVarDsc* varDsc);
    void lvaUpdateArgsWithInitialReg();
    void lvaAssignVirtualFrameOffsetsToArgs();
#ifdef UNIX_AMD64_ABI
    int lvaAssignVirtualFrameOffsetToArg(unsigned lclNum, unsigned argSize, int argOffs, int* callerArgOffset);
#else  // !UNIX_AMD64_ABI
    int lvaAssignVirtualFrameOffsetToArg(unsigned lclNum, unsigned argSize, int argOffs);
#endif // !UNIX_AMD64_ABI
    void lvaAssignVirtualFrameOffsetsToLocals();
    int lvaAllocLocalAndSetVirtualOffset(unsigned lclNum, unsigned size, int stkOffs);
#ifdef TARGET_AMD64
    // Returns true if compCalleeRegsPushed (including RBP if used as frame pointer) is even.
    bool lvaIsCalleeSavedIntRegCountEven();
#endif
    void lvaAlignFrame();
    void lvaAssignFrameOffsetsToPromotedStructs();
    int lvaAllocateTemps(int stkOffs, bool mustDoubleAlign);

#ifdef DEBUG
    void lvaDumpRegLocation(unsigned lclNum);
    void lvaDumpFrameLocation(unsigned lclNum);
    void lvaDumpEntry(unsigned lclNum, FrameLayoutState curState, size_t refCntWtdWidth = 6);
    void lvaTableDump(FrameLayoutState curState = NO_FRAME_LAYOUT); // NO_FRAME_LAYOUT means use the current frame
                                                                    // layout state defined by lvaDoneFrameLayout
#endif

// Limit frames size to 1GB. The maximum is 2GB in theory - make it intentionally smaller
// to avoid bugs from borderline cases.
#define MAX_FrameSize 0x3FFFFFFF
    void lvaIncrementFrameSize(unsigned size);

    unsigned lvaFrameSize(FrameLayoutState curState);

    // Returns the caller-SP-relative offset for the SP/FP relative offset determined by FP based.
    int lvaToCallerSPRelativeOffset(int offs, bool isFpBased, bool forRootFrame = true) const;

    // Returns the caller-SP-relative offset for the local variable "varNum."
    int lvaGetCallerSPRelativeOffset(unsigned varNum);

    // Returns the SP-relative offset for the local variable "varNum". Illegal to ask this for functions with localloc.
    int lvaGetSPRelativeOffset(unsigned varNum);

    int lvaToInitialSPRelativeOffset(unsigned offset, bool isFpBased);
    int lvaGetInitialSPRelativeOffset(unsigned varNum);

    // True if this is an OSR compilation and this local is potentially
    // located on the original method stack frame.
    bool lvaIsOSRLocal(unsigned varNum);

    //------------------------ For splitting types ----------------------------

    void lvaInitTypeRef();

    void lvaInitArgs(InitVarDscInfo* varDscInfo);
    void lvaInitThisPtr(InitVarDscInfo* varDscInfo);
    void lvaInitRetBuffArg(InitVarDscInfo* varDscInfo, bool useFixedRetBufReg);
    void lvaInitUserArgs(InitVarDscInfo* varDscInfo, unsigned skipArgs, unsigned takeArgs);
    void lvaInitGenericsCtxt(InitVarDscInfo* varDscInfo);
    void lvaInitVarArgsHandle(InitVarDscInfo* varDscInfo);

    void lvaInitVarDsc(LclVarDsc*              varDsc,
                       unsigned                varNum,
                       CorInfoType             corInfoType,
                       CORINFO_CLASS_HANDLE    typeHnd,
                       CORINFO_ARG_LIST_HANDLE varList,
                       CORINFO_SIG_INFO*       varSig);

<<<<<<< HEAD
    bool lvaInitSpecialSwiftParam(CORINFO_ARG_LIST_HANDLE argHnd, InitVarDscInfo* varDscInfo, CorInfoType type, CORINFO_CLASS_HANDLE typeHnd);
=======
    template <typename Classifier>
    void lvaClassifyParameterABI(Classifier& classifier);

    void lvaClassifyParameterABI();

    bool lvaInitSpecialSwiftParam(InitVarDscInfo* varDscInfo, CorInfoType type, CORINFO_CLASS_HANDLE typeHnd);
>>>>>>> ef866615

    var_types lvaGetActualType(unsigned lclNum);
    var_types lvaGetRealType(unsigned lclNum);

    //-------------------------------------------------------------------------

    void lvaInit();

    LclVarDsc* lvaGetDesc(unsigned lclNum)
    {
        assert(lclNum < lvaCount);
        return &lvaTable[lclNum];
    }

    LclVarDsc* lvaGetDesc(unsigned lclNum) const
    {
        assert(lclNum < lvaCount);
        return &lvaTable[lclNum];
    }

    LclVarDsc* lvaGetDesc(const GenTreeLclVarCommon* lclVar)
    {
        return lvaGetDesc(lclVar->GetLclNum());
    }

    unsigned lvaTrackedIndexToLclNum(unsigned trackedIndex)
    {
        assert(trackedIndex < lvaTrackedCount);
        unsigned lclNum = lvaTrackedToVarNum[trackedIndex];
        assert(lclNum < lvaCount);
        return lclNum;
    }

    LclVarDsc* lvaGetDescByTrackedIndex(unsigned trackedIndex)
    {
        return lvaGetDesc(lvaTrackedIndexToLclNum(trackedIndex));
    }

    unsigned lvaGetLclNum(const LclVarDsc* varDsc)
    {
        assert((lvaTable <= varDsc) && (varDsc < lvaTable + lvaCount)); // varDsc must point within the table
        assert(((char*)varDsc - (char*)lvaTable) % sizeof(LclVarDsc) ==
               0); // varDsc better not point in the middle of a variable
        unsigned varNum = (unsigned)(varDsc - lvaTable);
        assert(varDsc == &lvaTable[varNum]);
        return varNum;
    }

    unsigned lvaLclSize(unsigned varNum);
    unsigned lvaLclExactSize(unsigned varNum);

    bool lvaHaveManyLocals(float percent = 1.0f) const;

    unsigned lvaGrabTemp(bool shortLifetime DEBUGARG(const char* reason));
    unsigned lvaGrabTemps(unsigned cnt DEBUGARG(const char* reason));
    unsigned lvaGrabTempWithImplicitUse(bool shortLifetime DEBUGARG(const char* reason));

    void lvaSortByRefCount();

    PhaseStatus lvaMarkLocalVars(); // Local variable ref-counting
    void lvaComputeRefCounts(bool isRecompute, bool setSlotNumbers);
    void lvaMarkLocalVars(BasicBlock* block, bool isRecompute);

    void lvaAllocOutgoingArgSpaceVar(); // Set up lvaOutgoingArgSpaceVar

#ifdef DEBUG
    struct lvaStressLclFldArgs
    {
        Compiler* m_pCompiler;
        bool      m_bFirstPass;
    };

    static fgWalkPreFn lvaStressLclFldCB;
    void               lvaStressLclFld();
    unsigned lvaStressLclFldPadding(unsigned lclNum);

    void lvaDispVarSet(VARSET_VALARG_TP set, VARSET_VALARG_TP allVars);
    void lvaDispVarSet(VARSET_VALARG_TP set);

#endif

#ifdef TARGET_ARM
    int lvaFrameAddress(int varNum, bool mustBeFPBased, regNumber* pBaseReg, int addrModeOffset, bool isFloatUsage);
#else
    int lvaFrameAddress(int varNum, bool* pFPbased);
#endif

    bool lvaIsParameter(unsigned varNum);
    bool lvaIsRegArgument(unsigned varNum);
    bool lvaIsOriginalThisArg(unsigned varNum); // Is this varNum the original this argument?
    bool lvaIsOriginalThisReadOnly();           // return true if there is no place in the code
                                                // that writes to arg0

#ifdef TARGET_X86
    bool lvaIsArgAccessedViaVarArgsCookie(unsigned lclNum)
    {
        if (!info.compIsVarArgs)
        {
            return false;
        }

        LclVarDsc* varDsc = lvaGetDesc(lclNum);
        return varDsc->lvIsParam && !varDsc->lvIsRegArg && (lclNum != lvaVarargsHandleArg);
    }
#endif // TARGET_X86

    bool lvaIsImplicitByRefLocal(unsigned lclNum) const;
    bool lvaIsLocalImplicitlyAccessedByRef(unsigned lclNum) const;

    // Returns true if this local var is a multireg struct
    bool lvaIsMultiregStruct(LclVarDsc* varDsc, bool isVararg);

    // If the local is a TYP_STRUCT, get/set a class handle describing it
    void lvaSetStruct(unsigned varNum, ClassLayout* layout, bool unsafeValueClsCheck);
    void lvaSetStruct(unsigned varNum, CORINFO_CLASS_HANDLE typeHnd, bool unsafeValueClsCheck);
    void lvaSetStructUsedAsVarArg(unsigned varNum);

    // If the local is TYP_REF, set or update the associated class information.
    void lvaSetClass(unsigned varNum, CORINFO_CLASS_HANDLE clsHnd, bool isExact = false);
    void lvaSetClass(unsigned varNum, GenTree* tree, CORINFO_CLASS_HANDLE stackHandle = nullptr);
    void lvaUpdateClass(unsigned varNum, CORINFO_CLASS_HANDLE clsHnd, bool isExact = false);
    void lvaUpdateClass(unsigned varNum, GenTree* tree, CORINFO_CLASS_HANDLE stackHandle = nullptr);

#define MAX_NumOfFieldsInPromotableStruct 4 // Maximum number of fields in promotable struct

    // Info about struct type fields.
    struct lvaStructFieldInfo
    {
        // Class handle for SIMD type recognition, see CORINFO_TYPE_LAYOUT_NODE
        // for more details on the restrictions.
        CORINFO_CLASS_HANDLE fldSIMDTypeHnd = NO_CLASS_HANDLE;
        uint8_t              fldOffset = 0;
        uint8_t              fldOrdinal = 0;
        var_types            fldType = TYP_UNDEF;
        unsigned             fldSize = 0;

#ifdef DEBUG
        // Field handle for diagnostic purposes only. See CORINFO_TYPE_LAYOUT_NODE.
        CORINFO_FIELD_HANDLE diagFldHnd = NO_FIELD_HANDLE;
#endif
    };

    // Info about a struct type, instances of which may be candidates for promotion.
    struct lvaStructPromotionInfo
    {
        CORINFO_CLASS_HANDLE typeHnd;
        bool                 canPromote;
        bool                 containsHoles;
        bool                 anySignificantPadding;
        bool                 fieldsSorted;
        unsigned char        fieldCnt;
        lvaStructFieldInfo   fields[MAX_NumOfFieldsInPromotableStruct];

        lvaStructPromotionInfo(CORINFO_CLASS_HANDLE typeHnd = nullptr)
            : typeHnd(typeHnd)
            , canPromote(false)
            , containsHoles(false)
            , anySignificantPadding(false)
            , fieldsSorted(false)
            , fieldCnt(0)
        {
        }
    };

    // This class is responsible for checking validity and profitability of struct promotion.
    // If it is both legal and profitable, then TryPromoteStructVar promotes the struct and initializes
    // necessary information for fgMorphStructField to use.
    class StructPromotionHelper
    {
    public:
        StructPromotionHelper(Compiler* compiler);

        bool CanPromoteStructType(CORINFO_CLASS_HANDLE typeHnd);
        bool TryPromoteStructVar(unsigned lclNum);
        void Clear()
        {
            structPromotionInfo.typeHnd = NO_CLASS_HANDLE;
        }

    private:
        bool CanPromoteStructVar(unsigned lclNum);
        bool ShouldPromoteStructVar(unsigned lclNum);
        void PromoteStructVar(unsigned lclNum);
        void SortStructFields();

        var_types TryPromoteValueClassAsPrimitive(CORINFO_TYPE_LAYOUT_NODE* treeNodes, size_t maxTreeNodes, size_t index);
        void AdvanceSubTree(CORINFO_TYPE_LAYOUT_NODE* treeNodes, size_t maxTreeNodes, size_t* index);

    private:
        Compiler*              compiler;
        lvaStructPromotionInfo structPromotionInfo;
    };

    StructPromotionHelper* structPromotionHelper;

    unsigned lvaGetFieldLocal(const LclVarDsc* varDsc, unsigned int fldOffset);
    lvaPromotionType lvaGetPromotionType(const LclVarDsc* varDsc);
    lvaPromotionType lvaGetPromotionType(unsigned varNum);
    lvaPromotionType lvaGetParentPromotionType(const LclVarDsc* varDsc);
    lvaPromotionType lvaGetParentPromotionType(unsigned varNum);
    bool lvaIsFieldOfDependentlyPromotedStruct(const LclVarDsc* varDsc);
    bool lvaIsGCTracked(const LclVarDsc* varDsc);

#if defined(FEATURE_SIMD)
    bool lvaMapSimd12ToSimd16(const LclVarDsc* varDsc)
    {
        assert(varDsc->lvType == TYP_SIMD12);

#if defined(TARGET_64BIT)
        assert(compAppleArm64Abi() || varDsc->lvSize() == 16);
#endif // defined(TARGET_64BIT)

        // We make local variable SIMD12 types 16 bytes instead of just 12.
        // lvSize() will return 16 bytes for SIMD12, even for fields.
        // However, we can't do that mapping if the var is a dependently promoted struct field.
        // Such a field must remain its exact size within its parent struct unless it is a single
        // field *and* it is the only field in a struct of 16 bytes.
        if (varDsc->lvSize() != 16)
        {
            return false;
        }
        if (lvaIsFieldOfDependentlyPromotedStruct(varDsc))
        {
            LclVarDsc* parentVarDsc = lvaGetDesc(varDsc->lvParentLcl);
            return (parentVarDsc->lvFieldCnt == 1) && (parentVarDsc->lvSize() == 16);
        }
        return true;
    }
#endif // defined(FEATURE_SIMD)

    unsigned lvaGSSecurityCookie; // LclVar number
    bool     lvaTempsHaveLargerOffsetThanVars();

    // Returns "true" iff local variable "lclNum" is in SSA form.
    bool lvaInSsa(unsigned lclNum) const
    {
        return lvaGetDesc(lclNum)->lvInSsa;
    }

    unsigned lvaStubArgumentVar; // variable representing the secret stub argument coming in EAX

#if defined(FEATURE_EH_FUNCLETS)
    unsigned lvaPSPSym; // variable representing the PSPSym
#endif

    InlineInfo*     impInlineInfo; // Only present for inlinees
    InlineStrategy* m_inlineStrategy;

    InlineContext* compInlineContext; // Always present

    // The Compiler* that is the root of the inlining tree of which "this" is a member.
    Compiler* impInlineRoot();

#if defined(DEBUG)
    unsigned __int64 getInlineCycleCount()
    {
        return m_compCycles;
    }
#endif // defined(DEBUG)

    bool fgNoStructPromotion;      // Set to TRUE to turn off struct promotion for this method.
    bool fgNoStructParamPromotion; // Set to TRUE to turn off struct promotion for parameters this method.

    //=========================================================================
    //                          PROTECTED
    //=========================================================================

protected:
    //---------------- Local variable ref-counting ----------------------------

    void lvaMarkLclRefs(GenTree* tree, BasicBlock* block, Statement* stmt, bool isRecompute);
    bool IsDominatedByExceptionalEntry(BasicBlock* block);
    void SetHasExceptionalUsesHint(LclVarDsc* varDsc);

    // Keeps the mapping from SSA #'s to VN's for the implicit memory variables.
    SsaDefArray<SsaMemDef> lvMemoryPerSsaData;

public:
    // Returns the address of the per-Ssa data for memory at the given ssaNum (which is required
    // not to be the SsaConfig::RESERVED_SSA_NUM, which indicates that the variable is
    // not an SSA variable).
    SsaMemDef* GetMemoryPerSsaData(unsigned ssaNum)
    {
        return lvMemoryPerSsaData.GetSsaDef(ssaNum);
    }

    /*
    XXXXXXXXXXXXXXXXXXXXXXXXXXXXXXXXXXXXXXXXXXXXXXXXXXXXXXXXXXXXXXXXXXXXXXXXXXXXXXX
    XXXXXXXXXXXXXXXXXXXXXXXXXXXXXXXXXXXXXXXXXXXXXXXXXXXXXXXXXXXXXXXXXXXXXXXXXXXXXXX
    XX                                                                           XX
    XX                           Importer                                        XX
    XX                                                                           XX
    XX   Imports the given method and converts it to semantic trees              XX
    XX                                                                           XX
    XXXXXXXXXXXXXXXXXXXXXXXXXXXXXXXXXXXXXXXXXXXXXXXXXXXXXXXXXXXXXXXXXXXXXXXXXXXXXXX
    XXXXXXXXXXXXXXXXXXXXXXXXXXXXXXXXXXXXXXXXXXXXXXXXXXXXXXXXXXXXXXXXXXXXXXXXXXXXXXX
    */

private:
    // For prefixFlags
    enum
    {
        PREFIX_TAILCALL_EXPLICIT = 0x00000001, // call has "tail" IL prefix
        PREFIX_TAILCALL_IMPLICIT =
            0x00000002, // call is treated as having "tail" prefix even though there is no "tail" IL prefix
        PREFIX_TAILCALL    = PREFIX_TAILCALL_EXPLICIT | PREFIX_TAILCALL_IMPLICIT,
        PREFIX_VOLATILE    = 0x00000004,
        PREFIX_UNALIGNED   = 0x00000008,
        PREFIX_CONSTRAINED = 0x00000010,
        PREFIX_READONLY    = 0x00000020,

#ifdef DEBUG
        PREFIX_TAILCALL_STRESS = 0x00000040, // call doesn't "tail" IL prefix but is treated as explicit because of tail call stress
#endif
    };

    static void impValidateMemoryAccessOpcode(const BYTE* codeAddr, const BYTE* codeEndp, bool volatilePrefix);
    static OPCODE impGetNonPrefixOpcode(const BYTE* codeAddr, const BYTE* codeEndp);
    static GenTreeFlags impPrefixFlagsToIndirFlags(unsigned prefixFlags);
    static bool impOpcodeIsCallOpcode(OPCODE opcode);

public:
    void impInit();
    void impImport();
    void impFixPredLists();

    CORINFO_CLASS_HANDLE impGetRefAnyClass();
    CORINFO_CLASS_HANDLE impGetRuntimeArgumentHandle();
    CORINFO_CLASS_HANDLE impGetTypeHandleClass();
    CORINFO_CLASS_HANDLE impGetStringClass();
    CORINFO_CLASS_HANDLE impGetObjectClass();

    // Returns underlying type of handles returned by ldtoken instruction
    var_types GetRuntimeHandleUnderlyingType()
    {
        // RuntimeTypeHandle is backed by raw pointer on NativeAOT and by object reference on other runtimes
        return IsTargetAbi(CORINFO_NATIVEAOT_ABI) ? TYP_I_IMPL : TYP_REF;
    }

    void impDevirtualizeCall(GenTreeCall*            call,
                             CORINFO_RESOLVED_TOKEN* pResolvedToken,
                             CORINFO_METHOD_HANDLE*  method,
                             unsigned*               methodFlags,
                             CORINFO_CONTEXT_HANDLE* contextHandle,
                             CORINFO_CONTEXT_HANDLE* exactContextHandle,
                             bool                    isLateDevirtualization,
                             bool                    isExplicitTailCall,
                             IL_OFFSET               ilOffset = BAD_IL_OFFSET);

    bool impConsiderCallProbe(GenTreeCall* call, IL_OFFSET ilOffset);

    enum class GDVProbeType
    {
        None,
        ClassProfile,
        MethodProfile,
        MethodAndClassProfile,
    };

    GDVProbeType compClassifyGDVProbeType(GenTreeCall* call);

    //=========================================================================
    //                          PROTECTED
    //=========================================================================

protected:
    //-------------------- Stack manipulation ---------------------------------

    unsigned impStkSize; // Size of the full stack

#define SMALL_STACK_SIZE 16 // number of elements in impSmallStack

    struct SavedStack // used to save/restore stack contents.
    {
        unsigned    ssDepth; // number of values on stack
        StackEntry* ssTrees; // saved tree values
    };

    bool impIsPrimitive(CorInfoType type);
    bool impILConsumesAddr(const BYTE* codeAddr);

    void impResolveToken(const BYTE* addr, CORINFO_RESOLVED_TOKEN* pResolvedToken, CorInfoTokenKind kind);

    void impPushOnStack(GenTree* tree, typeInfo ti);
    StackEntry impPopStack();
    void impPopStack(unsigned n);
    StackEntry& impStackTop(unsigned n = 0);
    unsigned impStackHeight();

    void impSaveStackState(SavedStack* savePtr, bool copy);
    void impRestoreStackState(SavedStack* savePtr);

    GenTree* impImportLdvirtftn(GenTree* thisPtr, CORINFO_RESOLVED_TOKEN* pResolvedToken, CORINFO_CALL_INFO* pCallInfo);

    enum class BoxPatterns
    {
        None                  = 0,
        IsByRefLike           = 1,
        MakeInlineObservation = 2,
    };

    int impBoxPatternMatch(CORINFO_RESOLVED_TOKEN* pResolvedToken,
                           const BYTE*             codeAddr,
                           const BYTE*             codeEndp,
                           BoxPatterns             opts);
    void impImportAndPushBox(CORINFO_RESOLVED_TOKEN* pResolvedToken);

    void impImportNewObjArray(CORINFO_RESOLVED_TOKEN* pResolvedToken, CORINFO_CALL_INFO* pCallInfo);

    bool impCanPInvokeInline();
    bool impCanPInvokeInlineCallSite(BasicBlock* block);
    void impCheckForPInvokeCall(
        GenTreeCall* call, CORINFO_METHOD_HANDLE methHnd, CORINFO_SIG_INFO* sig, unsigned mflags, BasicBlock* block);
    GenTreeCall* impImportIndirectCall(CORINFO_SIG_INFO* sig, const DebugInfo& di = DebugInfo());
    void impPopArgsForUnmanagedCall(GenTreeCall* call, CORINFO_SIG_INFO* sig, CallArg** swiftErrorArg);
    void impPopArgsForSwiftCall(GenTreeCall* call, CORINFO_SIG_INFO* sig, CallArg** swiftErrorArg);
    void impRetypeUnmanagedCallArgs(GenTreeCall* call);

#ifdef SWIFT_SUPPORT
    void impAppendSwiftErrorStore(CallArgs* const callArgs, CallArg* const swiftErrorArg);
#endif // SWIFT_SUPPORT

    void impInsertHelperCall(CORINFO_HELPER_DESC* helperCall);
    void impHandleAccessAllowed(CorInfoIsAccessAllowedResult result, CORINFO_HELPER_DESC* helperCall);
    void impHandleAccessAllowedInternal(CorInfoIsAccessAllowedResult result, CORINFO_HELPER_DESC* helperCall);

    var_types impImportCall(OPCODE                  opcode,
                            CORINFO_RESOLVED_TOKEN* pResolvedToken,
                            CORINFO_RESOLVED_TOKEN* pConstrainedResolvedToken, // Is this a "constrained." call on a
                                                                               // type parameter?
                            GenTree*           newobjThis,
                            int                prefixFlags,
                            CORINFO_CALL_INFO* callInfo,
                            IL_OFFSET          rawILOffset);

    CORINFO_CLASS_HANDLE impGetSpecialIntrinsicExactReturnType(GenTreeCall* call);

    GenTree* impFixupCallStructReturn(GenTreeCall* call, CORINFO_CLASS_HANDLE retClsHnd);

    GenTree* impFixupStructReturnType(GenTree* op);

    GenTree* impDuplicateWithProfiledArg(GenTreeCall* call, IL_OFFSET ilOffset);

#ifdef DEBUG
    var_types impImportJitTestLabelMark(int numArgs);
#endif // DEBUG

    GenTree* impInitClass(CORINFO_RESOLVED_TOKEN* pResolvedToken);

    GenTree* impImportStaticReadOnlyField(CORINFO_FIELD_HANDLE field, CORINFO_CLASS_HANDLE ownerCls);

    GenTree* impImportStaticFieldAddress(CORINFO_RESOLVED_TOKEN* pResolvedToken,
                                         CORINFO_ACCESS_FLAGS    access,
                                         CORINFO_FIELD_INFO*     pFieldInfo,
                                         var_types               lclTyp,
                                         GenTreeFlags*           pIndirFlags,
                                         bool*                   pIsHoistable = nullptr);
    void impAnnotateFieldIndir(GenTreeIndir* indir);

    static void impBashVarAddrsToI(GenTree* tree1, GenTree* tree2 = nullptr);

    GenTree* impImplicitIorI4Cast(GenTree* tree, var_types dstTyp, bool zeroExtend = false);

    GenTree* impImplicitR4orR8Cast(GenTree* tree, var_types dstTyp);

    void impImportLeave(BasicBlock* block);
    void impResetLeaveBlock(BasicBlock* block, unsigned jmpAddr);
    GenTree* impTypeIsAssignable(GenTree* typeTo, GenTree* typeFrom);

    // Mirrors StringComparison.cs
    enum StringComparison
    {
        Ordinal           = 4,
        OrdinalIgnoreCase = 5
    };
    enum class StringComparisonJoint
    {
        Eq,  // (d1 == cns1) && (s2 == cns2)
        Xor, // (d1 ^ cns1) | (s2 ^ cns2)
    };
    enum class StringComparisonKind
    {
        Equals,
        StartsWith,
        EndsWith
    };
    GenTree* impUtf16StringComparison(StringComparisonKind kind, CORINFO_SIG_INFO* sig, unsigned methodFlags);
    GenTree* impUtf16SpanComparison(StringComparisonKind kind, CORINFO_SIG_INFO* sig, unsigned methodFlags);
    GenTree* impExpandHalfConstEquals(GenTreeLclVarCommon*   data,
                                      GenTree*         lengthFld,
                                      bool             checkForNull,
                                      StringComparisonKind kind,
                                      WCHAR*           cnsData,
                                      int              len,
                                      int              dataOffset,
                                      StringComparison cmpMode);
    GenTree* impCreateCompareInd(GenTreeLclVarCommon*        obj,
                                 var_types             type,
                                 ssize_t               offset,
                                 ssize_t               value,
                                 StringComparison      ignoreCase,
                                 StringComparisonJoint joint = StringComparisonJoint::Eq);
    GenTree* impExpandHalfConstEqualsSWAR(
        GenTreeLclVarCommon* data, WCHAR* cns, int len, int dataOffset, StringComparison cmpMode);
    GenTree* impExpandHalfConstEqualsSIMD(
        GenTreeLclVarCommon* data, WCHAR* cns, int len, int dataOffset, StringComparison cmpMode);
    GenTreeStrCon* impGetStrConFromSpan(GenTree* span);

    GenTree* impIntrinsic(GenTree*                newobjThis,
                          CORINFO_CLASS_HANDLE    clsHnd,
                          CORINFO_METHOD_HANDLE   method,
                          CORINFO_SIG_INFO*       sig,
                          unsigned                methodFlags,
                          CORINFO_RESOLVED_TOKEN* pResolvedToken,
                          bool                    readonlyCall,
                          bool                    tailCall,
                          bool                    callvirt,
                          CORINFO_RESOLVED_TOKEN* pContstrainedResolvedToken,
                          CORINFO_THIS_TRANSFORM  constraintCallThisTransform,
                          NamedIntrinsic*         pIntrinsicName,
                          bool*                   isSpecialIntrinsic = nullptr);
    GenTree* impMathIntrinsic(CORINFO_METHOD_HANDLE method,
                              CORINFO_SIG_INFO*     sig,
                              var_types             callType,
                              NamedIntrinsic        intrinsicName,
                              bool                  tailCall);
    GenTree* impMinMaxIntrinsic(CORINFO_METHOD_HANDLE method,
                                CORINFO_SIG_INFO*     sig,
                                CorInfoType           callJitType,
                                NamedIntrinsic        intrinsicName,
                                bool                  tailCall,
                                bool                  isMax,
                                bool                  isMagnitude,
                                bool                  isNumber);

    NamedIntrinsic lookupPrimitiveFloatNamedIntrinsic(CORINFO_METHOD_HANDLE method, const char* methodName);
    NamedIntrinsic lookupPrimitiveIntNamedIntrinsic(CORINFO_METHOD_HANDLE method, const char* methodName);
    GenTree* impUnsupportedNamedIntrinsic(unsigned              helper,
                                          CORINFO_METHOD_HANDLE method,
                                          CORINFO_SIG_INFO*     sig,
                                          bool                  mustExpand);

    GenTree* impSRCSUnsafeIntrinsic(NamedIntrinsic        intrinsic,
                                    CORINFO_CLASS_HANDLE  clsHnd,
                                    CORINFO_METHOD_HANDLE method,
                                    CORINFO_SIG_INFO*     sig,
        CORINFO_RESOLVED_TOKEN* pResolvedToken);

    GenTree* impPrimitiveNamedIntrinsic(NamedIntrinsic        intrinsic,
                                        CORINFO_CLASS_HANDLE  clsHnd,
                                        CORINFO_METHOD_HANDLE method,
                                        CORINFO_SIG_INFO*     sig);

#ifdef FEATURE_HW_INTRINSICS
    GenTree* impHWIntrinsic(NamedIntrinsic        intrinsic,
                            CORINFO_CLASS_HANDLE  clsHnd,
                            CORINFO_METHOD_HANDLE method,
                            CORINFO_SIG_INFO*     sig,
                            bool                  mustExpand);
    GenTree* impSimdAsHWIntrinsic(NamedIntrinsic        intrinsic,
                                  CORINFO_CLASS_HANDLE  clsHnd,
                                  CORINFO_METHOD_HANDLE method,
                                  CORINFO_SIG_INFO*     sig,
                                  GenTree*              newobjThis);

protected:
    bool compSupportsHWIntrinsic(CORINFO_InstructionSet isa);

    GenTree* impSimdAsHWIntrinsicSpecial(NamedIntrinsic       intrinsic,
                                         CORINFO_CLASS_HANDLE clsHnd,
                                         CORINFO_SIG_INFO*    sig,
                                         var_types            retType,
                                         CorInfoType          simdBaseJitType,
                                         unsigned             simdSize,
                                         GenTree*             newobjThis);

    GenTree* impSpecialIntrinsic(NamedIntrinsic        intrinsic,
                                 CORINFO_CLASS_HANDLE  clsHnd,
                                 CORINFO_METHOD_HANDLE method,
                                 CORINFO_SIG_INFO*     sig,
                                 CorInfoType           simdBaseJitType,
                                 var_types             retType,
                                 unsigned              simdSize);

    GenTree* getArgForHWIntrinsic(var_types            argType,
                                  CORINFO_CLASS_HANDLE argClass,
                                  bool                 expectAddr = false,
                                  GenTree*             newobjThis = nullptr);
    GenTree* impNonConstFallback(NamedIntrinsic intrinsic, var_types simdType, CorInfoType simdBaseJitType);
    GenTree* addRangeCheckIfNeeded(
        NamedIntrinsic intrinsic, GenTree* immOp, bool mustExpand, int immLowerBound, int immUpperBound);
    GenTree* addRangeCheckForHWIntrinsic(GenTree* immOp, int immLowerBound, int immUpperBound);

#endif // FEATURE_HW_INTRINSICS
    GenTree* impArrayAccessIntrinsic(CORINFO_CLASS_HANDLE clsHnd,
                                     CORINFO_SIG_INFO*    sig,
                                     int                  memberRef,
                                     bool                 readonlyCall,
                                     NamedIntrinsic       intrinsicName);
    GenTree* impInitializeArrayIntrinsic(CORINFO_SIG_INFO* sig);
    GenTree* impCreateSpanIntrinsic(CORINFO_SIG_INFO* sig);

    GenTree* impKeepAliveIntrinsic(GenTree* objToKeepAlive);

    GenTree* impMethodPointer(CORINFO_RESOLVED_TOKEN* pResolvedToken, CORINFO_CALL_INFO* pCallInfo);

    GenTree* impTransformThis(GenTree*                thisPtr,
                              CORINFO_RESOLVED_TOKEN* pConstrainedResolvedToken,
                              CORINFO_THIS_TRANSFORM  transform);

    //----------------- Manipulating the trees and stmts ----------------------

    Statement* impStmtList; // Statements for the BB being imported.
    Statement* impLastStmt; // The last statement for the current BB.

public:
    static const unsigned CHECK_SPILL_ALL  = static_cast<unsigned>(-1);
    static const unsigned CHECK_SPILL_NONE = static_cast<unsigned>(-2);

    NamedIntrinsic lookupNamedIntrinsic(CORINFO_METHOD_HANDLE method);
    void impBeginTreeList();
    void impEndTreeList(BasicBlock* block, Statement* firstStmt, Statement* lastStmt);
    void impEndTreeList(BasicBlock* block);
    void impAppendStmtCheck(Statement* stmt, unsigned chkLevel);
    void impAppendStmt(Statement* stmt, unsigned chkLevel, bool checkConsumedDebugInfo = true);
    void impAppendStmt(Statement* stmt);
    void impInsertStmtBefore(Statement* stmt, Statement* stmtBefore);
    Statement* impAppendTree(GenTree* tree, unsigned chkLevel, const DebugInfo& di, bool checkConsumedDebugInfo = true);
    void impStoreTemp(unsigned         lclNum,
                      GenTree*         val,
                      unsigned         curLevel,
                      Statement**      pAfterStmt = nullptr,
                      const DebugInfo& di         = DebugInfo(),
                      BasicBlock*      block      = nullptr);
    Statement* impExtractLastStmt();
    GenTree* impCloneExpr(GenTree*             tree,
                          GenTree**            clone,
                          unsigned             curLevel,
                          Statement** pAfterStmt DEBUGARG(const char* reason));
    GenTree* impStoreStruct(GenTree*         store,
                             unsigned         curLevel,
                             Statement**      pAfterStmt = nullptr,
                             const DebugInfo& di         = DebugInfo(),
                             BasicBlock*      block      = nullptr);
    GenTree* impStoreStructPtr(GenTree* destAddr, GenTree* value, unsigned curLevel);

    GenTree* impGetNodeAddr(GenTree* val, unsigned curLevel, GenTreeFlags* pDerefFlags);

    var_types impNormStructType(CORINFO_CLASS_HANDLE structHnd, CorInfoType* simdBaseJitType = nullptr);

    GenTree* impNormStructVal(GenTree* structVal, unsigned curLevel);

    GenTree* impTokenToHandle(CORINFO_RESOLVED_TOKEN* pResolvedToken,
                              bool*                   pRuntimeLookup    = nullptr,
                              bool                    mustRestoreHandle = false,
                              bool                    importParent      = false);

    GenTree* impParentClassTokenToHandle(CORINFO_RESOLVED_TOKEN* pResolvedToken,
                                         bool*                   pRuntimeLookup    = nullptr,
                                         bool                    mustRestoreHandle = false)
    {
        return impTokenToHandle(pResolvedToken, pRuntimeLookup, mustRestoreHandle, true);
    }

    GenTree* impLookupToTree(CORINFO_RESOLVED_TOKEN* pResolvedToken,
                             CORINFO_LOOKUP*         pLookup,
                             GenTreeFlags            flags,
                             void*                   compileTimeHandle);

    GenTree* getRuntimeContextTree(CORINFO_RUNTIME_LOOKUP_KIND kind);

    GenTree* impRuntimeLookupToTree(CORINFO_RESOLVED_TOKEN* pResolvedToken,
                                    CORINFO_LOOKUP*         pLookup,
                                    void*                   compileTimeHandle);

    GenTree* impReadyToRunLookupToTree(CORINFO_CONST_LOOKUP* pLookup, GenTreeFlags flags, void* compileTimeHandle);

    GenTreeCall* impReadyToRunHelperToTree(CORINFO_RESOLVED_TOKEN* pResolvedToken,
                                           CorInfoHelpFunc         helper,
                                           var_types               type,
                                           CORINFO_LOOKUP_KIND*    pGenericLookupKind = nullptr,
                                           GenTree*                arg1               = nullptr);

    bool impIsCastHelperEligibleForClassProbe(GenTree* tree);
    bool impIsCastHelperMayHaveProfileData(CorInfoHelpFunc helper);

    GenTree* impCastClassOrIsInstToTree(
        GenTree* op1, GenTree* op2, CORINFO_RESOLVED_TOKEN* pResolvedToken, bool isCastClass, IL_OFFSET ilOffset);

    GenTree* impOptimizeCastClassOrIsInst(GenTree* op1, CORINFO_RESOLVED_TOKEN* pResolvedToken, bool isCastClass);

    bool VarTypeIsMultiByteAndCanEnreg(var_types                type,
                                       CORINFO_CLASS_HANDLE     typeClass,
                                       unsigned*                typeSize,
                                       bool                     forReturn,
                                       bool                     isVarArg,
                                       CorInfoCallConvExtension callConv);

    bool IsIntrinsicImplementedByUserCall(NamedIntrinsic intrinsicName);
    bool IsTargetIntrinsic(NamedIntrinsic intrinsicName);
    bool IsMathIntrinsic(NamedIntrinsic intrinsicName);
    bool IsMathIntrinsic(GenTree* tree);

private:
    //----------------- Importing the method ----------------------------------

    CORINFO_CONTEXT_HANDLE impTokenLookupContextHandle; // The context used for looking up tokens.

#ifdef DEBUG
    unsigned    impCurOpcOffs;
    const char* impCurOpcName;
    bool        impNestedStackSpill;

    // For displaying instrs with generated native code (-n:B)
    Statement* impLastILoffsStmt; // oldest stmt added for which we did not call SetLastILOffset().
    void       impNoteLastILoffs();
#endif

    // Debug info of current statement being imported. It gets set to contain
    // no IL location (!impCurStmtDI.GetLocation().IsValid) after it has been
    // set in the appended trees. Then it gets updated at IL instructions for
    // which we have to report mapping info.
    // It will always contain the current inline context.
    DebugInfo impCurStmtDI;

    DebugInfo impCreateDIWithCurrentStackInfo(IL_OFFSET offs, bool isCall);
    void impCurStmtOffsSet(IL_OFFSET offs);

    void impNoteBranchOffs();

    unsigned impInitBlockLineInfo();

    bool impIsThis(GenTree* obj);

    void impPopCallArgs(CORINFO_SIG_INFO* sig, GenTreeCall* call);

public:
    static bool impCheckImplicitArgumentCoercion(var_types sigType, var_types nodeType);

private:
    void impPopReverseCallArgs(CORINFO_SIG_INFO* sig, GenTreeCall* call, unsigned skipReverseCount);

    //---------------- Spilling the importer stack ----------------------------

    // The maximum number of bytes of IL processed without clean stack state.
    // It allows to limit the maximum tree size and depth.
    static const unsigned MAX_TREE_SIZE = 200;
    bool impCanSpillNow(OPCODE prevOpcode);

    struct PendingDsc
    {
        PendingDsc* pdNext;
        BasicBlock* pdBB;
        SavedStack  pdSavedStack;
    };

    PendingDsc* impPendingList; // list of BBs currently waiting to be imported.
    PendingDsc* impPendingFree; // Freed up dscs that can be reused

    // We keep a byte-per-block map (dynamically extended) in the top-level Compiler object of a compilation.
    JitExpandArray<BYTE> impPendingBlockMembers;

    // Return the byte for "b" (allocating/extending impPendingBlockMembers if necessary.)
    // Operates on the map in the top-level ancestor.
    BYTE impGetPendingBlockMember(BasicBlock* blk)
    {
        return impInlineRoot()->impPendingBlockMembers.Get(blk->bbInd());
    }

    // Set the byte for "b" to "val" (allocating/extending impPendingBlockMembers if necessary.)
    // Operates on the map in the top-level ancestor.
    void impSetPendingBlockMember(BasicBlock* blk, BYTE val)
    {
        impInlineRoot()->impPendingBlockMembers.Set(blk->bbInd(), val);
    }

    bool impCanReimport;

    bool impSpillStackEntry(unsigned level,
                            unsigned varNum
#ifdef DEBUG
                            ,
                            bool        bAssertOnRecursion,
                            const char* reason
#endif
                            );

    void impSpillStackEnsure(bool spillLeaves = false);
    void impEvalSideEffects();
    void impSpillSpecialSideEff();
    void impSpillSideEffect(bool spillGlobEffects, unsigned chkLevel DEBUGARG(const char* reason));
    void impSpillSideEffects(bool spillGlobEffects, unsigned chkLevel DEBUGARG(const char* reason));
    void impSpillLclRefs(unsigned lclNum, unsigned chkLevel);

    BasicBlock* impPushCatchArgOnStack(BasicBlock* hndBlk, CORINFO_CLASS_HANDLE clsHnd, bool isSingleBlockFilter);

    bool impBlockIsInALoop(BasicBlock* block);
    void impImportBlockCode(BasicBlock* block);

    void impReimportMarkBlock(BasicBlock* block);

    void impVerifyEHBlock(BasicBlock* block);

    void impImportBlockPending(BasicBlock* block);

    // Similar to impImportBlockPending, but assumes that block has already been imported once and is being
    // reimported for some reason.  It specifically does *not* look at verCurrentState to set the EntryState
    // for the block, but instead, just re-uses the block's existing EntryState.
    void impReimportBlockPending(BasicBlock* block);

    var_types impGetByRefResultType(genTreeOps oper, bool fUnsigned, GenTree** pOp1, GenTree** pOp2);

    void impImportBlock(BasicBlock* block);

    // Assumes that "block" is a basic block that completes with a non-empty stack. We will assign the values
    // on the stack to local variables (the "spill temp" variables). The successor blocks will assume that
    // its incoming stack contents are in those locals. This requires "block" and its successors to agree on
    // the variables that will be used -- and for all the predecessors of those successors, and the
    // successors of those predecessors, etc. Call such a set of blocks closed under alternating
    // successor/predecessor edges a "spill clique." A block is a "predecessor" or "successor" member of the
    // clique (or, conceivably, both). Each block has a specified sequence of incoming and outgoing spill
    // temps. If "block" already has its outgoing spill temps assigned (they are always a contiguous series
    // of local variable numbers, so we represent them with the base local variable number), returns that.
    // Otherwise, picks a set of spill temps, and propagates this choice to all blocks in the spill clique of
    // which "block" is a member (asserting, in debug mode, that no block in this clique had its spill temps
    // chosen already. More precisely, that the incoming or outgoing spill temps are not chosen, depending
    // on which kind of member of the clique the block is).
    unsigned impGetSpillTmpBase(BasicBlock* block);

    // Assumes that "block" is a basic block that completes with a non-empty stack. We have previously
    // assigned the values on the stack to local variables (the "spill temp" variables). The successor blocks
    // will assume that its incoming stack contents are in those locals. This requires "block" and its
    // successors to agree on the variables and their types that will be used.  The CLI spec allows implicit
    // conversions between 'int' and 'native int' or 'float' and 'double' stack types. So one predecessor can
    // push an int and another can push a native int.  For 64-bit we have chosen to implement this by typing
    // the "spill temp" as native int, and then importing (or re-importing as needed) so that all the
    // predecessors in the "spill clique" push a native int (sign-extending if needed), and all the
    // successors receive a native int. Similarly float and double are unified to double.
    // This routine is called after a type-mismatch is detected, and it will walk the spill clique to mark
    // blocks for re-importation as appropriate (both successors, so they get the right incoming type, and
    // predecessors, so they insert an upcast if needed).
    void impReimportSpillClique(BasicBlock* block);

    // When we compute a "spill clique" (see above) these byte-maps are allocated to have a byte per basic
    // block, and represent the predecessor and successor members of the clique currently being computed.
    // *** Access to these will need to be locked in a parallel compiler.
    JitExpandArray<BYTE> impSpillCliquePredMembers;
    JitExpandArray<BYTE> impSpillCliqueSuccMembers;

    enum SpillCliqueDir
    {
        SpillCliquePred,
        SpillCliqueSucc
    };

    // Abstract class for receiving a callback while walking a spill clique
    class SpillCliqueWalker
    {
    public:
        virtual void Visit(SpillCliqueDir predOrSucc, BasicBlock* blk) = 0;
    };

    // This class is used for setting the bbStkTempsIn and bbStkTempsOut on the blocks within a spill clique
    class SetSpillTempsBase : public SpillCliqueWalker
    {
        unsigned m_baseTmp;

    public:
        SetSpillTempsBase(unsigned baseTmp) : m_baseTmp(baseTmp)
        {
        }
        virtual void Visit(SpillCliqueDir predOrSucc, BasicBlock* blk);
    };

    // This class is used for implementing impReimportSpillClique part on each block within the spill clique
    class ReimportSpillClique : public SpillCliqueWalker
    {
        Compiler* m_pComp;

    public:
        ReimportSpillClique(Compiler* pComp) : m_pComp(pComp)
        {
        }
        virtual void Visit(SpillCliqueDir predOrSucc, BasicBlock* blk);
    };

    // This is the heart of the algorithm for walking spill cliques. It invokes callback->Visit for each
    // predecessor or successor within the spill clique
    void impWalkSpillCliqueFromPred(BasicBlock* pred, SpillCliqueWalker* callback);

    // For a BasicBlock that has already been imported, the EntryState has an array of GenTrees for the
    // incoming locals. This walks that list an resets the types of the GenTrees to match the types of
    // the VarDscs. They get out of sync when we have int/native int issues (see impReimportSpillClique).
    void impRetypeEntryStateTemps(BasicBlock* blk);

    BYTE impSpillCliqueGetMember(SpillCliqueDir predOrSucc, BasicBlock* blk);
    void impSpillCliqueSetMember(SpillCliqueDir predOrSucc, BasicBlock* blk, BYTE val);

    GenTreeLclVar* impCreateLocalNode(unsigned lclNum DEBUGARG(IL_OFFSET offset));
    void impLoadVar(unsigned lclNum, IL_OFFSET offset);
    void impLoadArg(unsigned ilArgNum, IL_OFFSET offset);
    void impLoadLoc(unsigned ilLclNum, IL_OFFSET offset);
    bool impReturnInstruction(int prefixFlags, OPCODE& opcode);
    void impPoisonImplicitByrefsBeforeReturn();

    // A free list of linked list nodes used to represent to-do stacks of basic blocks.
    struct BlockListNode
    {
        BasicBlock*    m_blk;
        BlockListNode* m_next;
        BlockListNode(BasicBlock* blk, BlockListNode* next = nullptr) : m_blk(blk), m_next(next)
        {
        }
        void* operator new(size_t sz, Compiler* comp);
    };
    BlockListNode* impBlockListNodeFreeList;

    void FreeBlockListNode(BlockListNode* node);

    var_types mangleVarArgsType(var_types type);

    regNumber getCallArgIntRegister(regNumber floatReg);
    regNumber getCallArgFloatRegister(regNumber intReg);

    static unsigned jitTotalMethodCompiled;

#ifdef DEBUG
    static LONG jitNestingLevel;
#endif // DEBUG

    static bool impIsInvariant(const GenTree* tree);
    static bool impIsAddressInLocal(const GenTree* tree, GenTree** lclVarTreeOut = nullptr);

    void impMakeDiscretionaryInlineObservations(InlineInfo* pInlineInfo, InlineResult* inlineResult);

    // STATIC inlining decision based on the IL code.
    void impCanInlineIL(CORINFO_METHOD_HANDLE fncHandle,
                        CORINFO_METHOD_INFO*  methInfo,
                        bool                  forceInline,
                        InlineResult*         inlineResult);

    void impCheckCanInline(GenTreeCall*           call,
                           uint8_t                candidateIndex,
                           CORINFO_METHOD_HANDLE  fncHandle,
                           unsigned               methAttr,
                           CORINFO_CONTEXT_HANDLE exactContextHnd,
                           InlineCandidateInfo**  ppInlineCandidateInfo,
                           InlineResult*          inlineResult);

    void impInlineRecordArgInfo(InlineInfo* pInlineInfo, CallArg* arg, unsigned argNum, InlineResult* inlineResult);

    void impInlineInitVars(InlineInfo* pInlineInfo);

    unsigned impInlineFetchLocal(unsigned lclNum DEBUGARG(const char* reason));

    GenTree* impInlineFetchArg(InlArgInfo& argInfo, const InlLclVarInfo& lclInfo);

    bool impInlineIsThis(GenTree* tree, InlArgInfo* inlArgInfo);

    bool impInlineIsGuaranteedThisDerefBeforeAnySideEffects(GenTree*    additionalTree,
                                                            CallArgs*   additionalCallArgs,
                                                            GenTree*    dereferencedAddress,
                                                            InlArgInfo* inlArgInfo);

    void impMarkInlineCandidate(GenTree*               call,
                                CORINFO_CONTEXT_HANDLE exactContextHnd,
                                bool                   exactContextNeedsRuntimeLookup,
                                CORINFO_CALL_INFO*     callInfo,
                                IL_OFFSET              ilOffset);

    void impMarkInlineCandidateHelper(GenTreeCall*           call,
                                      uint8_t                candidateIndex,
                                      CORINFO_CONTEXT_HANDLE exactContextHnd,
                                      bool                   exactContextNeedsRuntimeLookup,
                                      CORINFO_CALL_INFO*     callInfo,
                                      IL_OFFSET              ilOffset,
                                      InlineResult*          inlineResult);

    bool impTailCallRetTypeCompatible(bool                     allowWidening,
                                      var_types                callerRetType,
                                      CORINFO_CLASS_HANDLE     callerRetTypeClass,
                                      CorInfoCallConvExtension callerCallConv,
                                      var_types                calleeRetType,
                                      CORINFO_CLASS_HANDLE     calleeRetTypeClass,
                                      CorInfoCallConvExtension calleeCallConv);

    bool impIsTailCallILPattern(
        bool tailPrefixed, OPCODE curOpcode, const BYTE* codeAddrOfNextOpcode, const BYTE* codeEnd, bool isRecursive);

    bool impIsImplicitTailCallCandidate(
        OPCODE curOpcode, const BYTE* codeAddrOfNextOpcode, const BYTE* codeEnd, int prefixFlags, bool isRecursive);

    bool impCanSkipCovariantStoreCheck(GenTree* value, GenTree* array);

    methodPointerInfo* impAllocateMethodPointerInfo(const CORINFO_RESOLVED_TOKEN& token, mdToken tokenConstrained);

    /*
    XXXXXXXXXXXXXXXXXXXXXXXXXXXXXXXXXXXXXXXXXXXXXXXXXXXXXXXXXXXXXXXXXXXXXXXXXXXXXXX
    XXXXXXXXXXXXXXXXXXXXXXXXXXXXXXXXXXXXXXXXXXXXXXXXXXXXXXXXXXXXXXXXXXXXXXXXXXXXXXX
    XX                                                                           XX
    XX                           FlowGraph                                       XX
    XX                                                                           XX
    XX   Info about the basic-blocks, their contents and the flow analysis       XX
    XX                                                                           XX
    XXXXXXXXXXXXXXXXXXXXXXXXXXXXXXXXXXXXXXXXXXXXXXXXXXXXXXXXXXXXXXXXXXXXXXXXXXXXXXX
    XXXXXXXXXXXXXXXXXXXXXXXXXXXXXXXXXXXXXXXXXXXXXXXXXXXXXXXXXXXXXXXXXXXXXXXXXXXXXXX
    */

public:
    BasicBlock* fgFirstBB;        // Beginning of the basic block list
    BasicBlock* fgLastBB;         // End of the basic block list
    BasicBlock* fgFirstColdBlock; // First block to be placed in the cold section
    BasicBlock* fgEntryBB;        // For OSR, the original method's entry point
    BasicBlock* fgOSREntryBB;     // For OSR, the logical entry point (~ patchpoint)
#if defined(FEATURE_EH_FUNCLETS)
    BasicBlock* fgFirstFuncletBB; // First block of outlined funclets (to allow block insertion before the funclets)
#endif
    BasicBlock* fgFirstBBScratch;   // Block inserted for initialization stuff. Is nullptr if no such block has been
                                    // created.
    BasicBlockList* fgReturnBlocks; // list of BBJ_RETURN blocks
    unsigned        fgEdgeCount;    // # of control flow edges between the BBs
    unsigned        fgBBcount;      // # of BBs in the method (in the linked list that starts with fgFirstBB)
#ifdef DEBUG
    jitstd::vector<BasicBlock*>* fgBBOrder;          // ordered vector of BBs
#endif
    // Used as a quick check for whether phases downstream of loop finding should look for natural loops.
    // If true: there may or may not be any natural loops in the flow graph, so try to find them
    // If false: there's definitely not any natural loops in the flow graph
    bool         fgMightHaveNaturalLoops;

    unsigned     fgBBNumMax;           // The max bbNum that has been assigned to basic blocks
    unsigned     fgDomBBcount;         // # of BBs for which we have dominator and reachability information
    BasicBlock** fgBBReversePostorder; // Blocks in reverse postorder

    FlowGraphDfsTree* m_dfsTree;
    // The next members are annotations on the flow graph used during the
    // optimization phases. They are invalidated once RBO runs and modifies the
    // flow graph.
    FlowGraphNaturalLoops* m_loops;
    LoopSideEffects* m_loopSideEffects;
    BlockToNaturalLoopMap* m_blockToLoop;
    // Dominator tree used by SSA construction and copy propagation (the two are expected to use the same tree
    // in order to avoid the need for SSA reconstruction and an "out of SSA" phase).
    FlowGraphDominatorTree* m_domTree;
    BlockReachabilitySets* m_reachabilitySets;

    // Do we require loops to be in canonical form? The canonical form ensures that:
    // 1. All loops have preheaders (single entry blocks that always enter the loop)
    // 2. All loop exits where bbIsHandlerBeg(exit) is false have only loop predecessors.
    //
    bool optLoopsCanonical;

    bool fgBBVarSetsInited;

    // Track how many artificial ref counts we've added to fgEntryBB (for OSR)
    unsigned fgEntryBBExtraRefs;

    // Allocate array like T* a = new T[fgBBNumMax + 1];
    // Using helper so we don't keep forgetting +1.
    template <typename T>
    T* fgAllocateTypeForEachBlk(CompMemKind cmk = CMK_Unknown)
    {
        return getAllocator(cmk).allocate<T>(fgBBNumMax + 1);
    }

    // BlockSets are relative to a specific set of BasicBlock numbers. If that changes
    // (if the blocks are renumbered), this changes. BlockSets from different epochs
    // cannot be meaningfully combined. Note that new blocks can be created with higher
    // block numbers without changing the basic block epoch. These blocks *cannot*
    // participate in a block set until the blocks are all renumbered, causing the epoch
    // to change. This is useful if continuing to use previous block sets is valuable.
    // If the epoch is zero, then it is uninitialized, and block sets can't be used.
    unsigned fgCurBBEpoch;

    unsigned GetCurBasicBlockEpoch()
    {
        return fgCurBBEpoch;
    }

    // The number of basic blocks in the current epoch. When the blocks are renumbered,
    // this is fgBBcount. As blocks are added, fgBBcount increases, fgCurBBEpochSize remains
    // the same, until a new BasicBlock epoch is created, such as when the blocks are all renumbered.
    unsigned fgCurBBEpochSize;

    // The number of "size_t" elements required to hold a bitset large enough for fgCurBBEpochSize
    // bits. This is precomputed to avoid doing math every time BasicBlockBitSetTraits::GetArrSize() is called.
    unsigned fgBBSetCountInSizeTUnits;

    void NewBasicBlockEpoch()
    {
        INDEBUG(unsigned oldEpochArrSize = fgBBSetCountInSizeTUnits);

        // We have a new epoch. Compute and cache the size needed for new BlockSets.
        fgCurBBEpoch++;
        fgCurBBEpochSize = fgBBNumMax + 1;
        fgBBSetCountInSizeTUnits =
            roundUp(fgCurBBEpochSize, (unsigned)(sizeof(size_t) * 8)) / unsigned(sizeof(size_t) * 8);

#ifdef DEBUG
        if (verbose)
        {
            unsigned epochArrSize = BasicBlockBitSetTraits::GetArrSize(this);
            printf("\nNew BlockSet epoch %d, # of blocks (including unused BB00): %u, bitset array size: %u (%s)",
                   fgCurBBEpoch, fgCurBBEpochSize, epochArrSize, (epochArrSize <= 1) ? "short" : "long");
            if ((fgCurBBEpoch != 1) && ((oldEpochArrSize <= 1) != (epochArrSize <= 1)))
            {
                // If we're not just establishing the first epoch, and the epoch array size has changed such that we're
                // going to change our bitset representation from short (just a size_t bitset) to long (a pointer to an
                // array of size_t bitsets), then print that out.
                printf("; NOTE: BlockSet size was previously %s!", (oldEpochArrSize <= 1) ? "short" : "long");
            }
            printf("\n");
        }
#endif // DEBUG
    }

    void EnsureBasicBlockEpoch()
    {
        if (fgCurBBEpochSize != fgBBNumMax + 1)
        {
            NewBasicBlockEpoch();
        }
    }

    bool fgEnsureFirstBBisScratch();
    bool fgFirstBBisScratch();
    bool fgBBisScratch(BasicBlock* block);

    void fgExtendEHRegionBefore(BasicBlock* block);
    void fgExtendEHRegionAfter(BasicBlock* block);

    BasicBlock* fgNewBBbefore(BBKinds jumpKind, BasicBlock* block, bool extendRegion);

    BasicBlock* fgNewBBafter(BBKinds jumpKind, BasicBlock* block, bool extendRegion);

    BasicBlock* fgNewBBFromTreeAfter(BBKinds jumpKind, BasicBlock* block, GenTree* tree, DebugInfo& debugInfo, bool updateSideEffects = false);

    BasicBlock* fgNewBBinRegion(BBKinds jumpKind,
                                unsigned    tryIndex,
                                unsigned    hndIndex,
                                BasicBlock* nearBlk,
                                bool        putInFilter = false,
                                bool        runRarely   = false,
                                bool        insertAtEnd = false);

    BasicBlock* fgNewBBinRegion(BBKinds jumpKind,
                                BasicBlock* srcBlk,
                                bool        runRarely   = false,
                                bool        insertAtEnd = false);

    BasicBlock* fgNewBBinRegion(BBKinds jumpKind);

    BasicBlock* fgNewBBinRegionWorker(BBKinds jumpKind,
                                      BasicBlock* afterBlk,
                                      unsigned    xcptnIndex,
                                      bool        putInTryRegion);

    void fgInsertBBbefore(BasicBlock* insertBeforeBlk, BasicBlock* newBlk);
    void fgInsertBBafter(BasicBlock* insertAfterBlk, BasicBlock* newBlk);
    void fgUnlinkBlock(BasicBlock* block);
    void fgUnlinkBlockForRemoval(BasicBlock* block);

#ifdef FEATURE_JIT_METHOD_PERF
    unsigned fgMeasureIR();
#endif // FEATURE_JIT_METHOD_PERF

    bool fgModified;             // True if the flow graph has been modified recently
    bool fgPredsComputed;        // Have we computed the bbPreds list
    bool fgOptimizedFinally;     // Did we optimize any try-finallys?
    bool fgCanonicalizedFirstBB; // TODO-Quirk: did we end up canonicalizing first BB?

    bool fgHasSwitch; // any BBJ_SWITCH jumps?

    bool fgRemoveRestOfBlock; // true if we know that we will throw
    bool fgStmtRemoved;       // true if we remove statements -> need new DFA

    enum FlowGraphOrder
    {
        FGOrderTree,
        FGOrderLinear
    };
    // There are two modes for ordering of the trees.
    //  - In FGOrderTree, the dominant ordering is the tree order, and the nodes contained in
    //    each tree and sub-tree are contiguous, and can be traversed (in gtNext/gtPrev order)
    //    by traversing the tree according to the order of the operands.
    //  - In FGOrderLinear, the dominant ordering is the linear order.
    FlowGraphOrder fgOrder;

    // The following are flags that keep track of the state of internal data structures

    // Even in tree form (fgOrder == FGOrderTree) the trees are threaded in a
    // doubly linked lists during certain phases of the compilation.
    // - Local morph threads all locals to be used for early liveness and
    //   forward sub when optimizing. This is kept valid until after forward sub.
    //   The first local is kept in Statement::GetTreeList() and the last
    //   local in Statement::GetTreeListEnd(). fgSequenceLocals can be used
    //   to (re-)sequence a statement into this form, and
    //   Statement::LocalsTreeList for range-based iteration. The order must
    //   match tree order.
    //
    // - fgSetBlockOrder threads all nodes. This is kept valid until LIR form.
    //   In this form the first node is given by Statement::GetTreeList and the
    //   last node is given by Statement::GetRootNode(). fgSetStmtSeq can be used
    //   to (re-)sequence a statement into this form, and Statement::TreeList for
    //   range-based iteration. The order must match tree order.
    //
    // - Rationalization links all nodes into linear form which is kept until
    //   the end of compilation. The first and last nodes are stored in the block.
    NodeThreading fgNodeThreading;
    bool          fgCanRelocateEHRegions;   // true if we are allowed to relocate the EH regions
    bool          fgEdgeWeightsComputed;    // true after we have called fgComputeEdgeWeights
    bool          fgHaveValidEdgeWeights;   // true if we were successful in computing all of the edge weights
    bool          fgSlopUsedInEdgeWeights;  // true if their was some slop used when computing the edge weights
    bool          fgRangeUsedInEdgeWeights; // true if some of the edgeWeight are expressed in Min..Max form
    weight_t      fgCalledCount;            // count of the number of times this method was called
                                            // This is derived from the profile data
                                            // or is BB_UNITY_WEIGHT when we don't have profile data

#if defined(FEATURE_EH_FUNCLETS)
    bool fgFuncletsCreated; // true if the funclet creation phase has been run
#endif                      // FEATURE_EH_FUNCLETS

    bool fgGlobalMorph; // indicates if we are during the global morphing phase
                        // since fgMorphTree can be called from several places

    bool fgGlobalMorphDone;

    bool     impBoxTempInUse; // the temp below is valid and available
    unsigned impBoxTemp;      // a temporary that is used for boxing

#ifdef DEBUG
    bool jitFallbackCompile; // Are we doing a fallback compile? That is, have we executed a NO_WAY assert,
                             //   and we are trying to compile again in a "safer", minopts mode?
#endif

#if defined(DEBUG)
    unsigned impInlinedCodeSize;
    bool     fgPrintInlinedMethods;
#endif

    jitstd::vector<FlowEdge*>* fgPredListSortVector;

    //-------------------------------------------------------------------------

    void fgInit();

    PhaseStatus fgImport();

    PhaseStatus fgTransformIndirectCalls();

    PhaseStatus fgTransformPatchpoints();

    PhaseStatus fgMorphInit();

    PhaseStatus fgInline();

    PhaseStatus fgRemoveEmptyTry();

    PhaseStatus fgRemoveEmptyFinally();

    PhaseStatus fgMergeFinallyChains();

    PhaseStatus fgCloneFinally();

    void fgCleanupContinuation(BasicBlock* continuation);

    PhaseStatus fgTailMergeThrows();

    bool fgRetargetBranchesToCanonicalCallFinally(BasicBlock*      block,
                                                  BasicBlock*      handler,
                                                  BlockToBlockMap& continuationMap);

    GenTree* fgGetCritSectOfStaticMethod();

#if defined(FEATURE_EH_FUNCLETS)

    void fgAddSyncMethodEnterExit();

    GenTree* fgCreateMonitorTree(unsigned lvaMonitorBool, unsigned lvaThisVar, BasicBlock* block, bool enter);

    void fgConvertSyncReturnToLeave(BasicBlock* block);

#endif // FEATURE_EH_FUNCLETS

    void fgAddReversePInvokeEnterExit();

    bool fgMoreThanOneReturnBlock();

    // The number of separate return points in the method.
    unsigned fgReturnCount;

    PhaseStatus fgAddInternal();

    enum class FoldResult
    {
        FOLD_DID_NOTHING,
        FOLD_CHANGED_CONTROL_FLOW,
        FOLD_REMOVED_LAST_STMT,
        FOLD_ALTERED_LAST_STMT,
    };

    FoldResult fgFoldConditional(BasicBlock* block);

    PhaseStatus fgMorphBlocks();
    void fgMorphBlock(BasicBlock* block);
    void fgMorphStmts(BasicBlock* block);

    void fgMergeBlockReturn(BasicBlock* block);

    bool fgMorphBlockStmt(BasicBlock* block, Statement* stmt DEBUGARG(const char* msg));
    void fgMorphStmtBlockOps(BasicBlock* block, Statement* stmt);

    //------------------------------------------------------------------------------------------------------------
    // MorphMDArrayTempCache: a simple cache of compiler temporaries in the local variable table, used to minimize
    // the number of locals allocated when doing early multi-dimensional array operation expansion. Two types of
    // temps are created and cached (due to the two types of temps needed by the MD array expansion): TYP_INT and
    // TYP_REF. `GrabTemp` either returns an available temp from the cache or allocates a new temp and returns it
    // after adding it to the cache. `Reset` makes all the temps in the cache available for subsequent re-use.
    //
    class MorphMDArrayTempCache
    {
    private:
        class TempList
        {
        public:
            TempList(Compiler* compiler)
                : m_compiler(compiler), m_first(nullptr), m_insertPtr(&m_first), m_nextAvail(nullptr)
            {
            }

            unsigned GetTemp();

            void Reset()
            {
                m_nextAvail = m_first;
            }

        private:
            struct Node
            {
                Node(unsigned tmp) : next(nullptr), tmp(tmp)
                {
                }

                Node*    next;
                unsigned tmp;
            };

            Compiler* m_compiler;
            Node*     m_first;
            Node**    m_insertPtr;
            Node*     m_nextAvail;
        };

        TempList intTemps; // Temps for genActualType() == TYP_INT
        TempList refTemps; // Temps for TYP_REF

    public:
        MorphMDArrayTempCache(Compiler* compiler) : intTemps(compiler), refTemps(compiler)
        {
        }

        unsigned GrabTemp(var_types type);

        void Reset()
        {
            intTemps.Reset();
            refTemps.Reset();
        }
    };

    bool fgMorphArrayOpsStmt(MorphMDArrayTempCache* pTempCache, BasicBlock* block, Statement* stmt);
    PhaseStatus fgMorphArrayOps();

    void fgSetOptions();

#ifdef DEBUG
    void fgPreExpandQmarkChecks(GenTree* expr);
    void fgPostExpandQmarkChecks();
#endif

    IL_OFFSET fgFindBlockILOffset(BasicBlock* block);
    void fgFixEntryFlowForOSR();

    BasicBlock* fgSplitBlockAtBeginning(BasicBlock* curr);
    BasicBlock* fgSplitBlockAtEnd(BasicBlock* curr);
    BasicBlock* fgSplitBlockAfterStatement(BasicBlock* curr, Statement* stmt);
    BasicBlock* fgSplitBlockAfterNode(BasicBlock* curr, GenTree* node); // for LIR
    BasicBlock* fgSplitEdge(BasicBlock* curr, BasicBlock* succ);
    BasicBlock* fgSplitBlockBeforeTree(BasicBlock* block, Statement* stmt, GenTree* splitPoint, Statement** firstNewStmt, GenTree*** splitNodeUse);

    Statement* fgNewStmtFromTree(GenTree* tree, BasicBlock* block, const DebugInfo& di);
    Statement* fgNewStmtFromTree(GenTree* tree);
    Statement* fgNewStmtFromTree(GenTree* tree, BasicBlock* block);
    Statement* fgNewStmtFromTree(GenTree* tree, const DebugInfo& di);

    GenTreeQmark* fgGetTopLevelQmark(GenTree* expr, GenTree** ppDst = nullptr);
    bool fgExpandQmarkStmt(BasicBlock* block, Statement* stmt);
    void fgExpandQmarkNodes();

    bool fgSimpleLowerCastOfSmpOp(LIR::Range& range, GenTreeCast* cast);

#if FEATURE_LOOP_ALIGN
    bool shouldAlignLoop(FlowGraphNaturalLoop* loop, BasicBlock* top);
    PhaseStatus placeLoopAlignInstructions();
#endif

    // This field keep the R2R helper call that would be inserted to trigger the constructor
    // of the static class. It is set as nongc or gc static base if they are imported, so
    // CSE can eliminate the repeated call, or the chepeast helper function that triggers it.
    CorInfoHelpFunc m_preferredInitCctor;
    void            fgSetPreferredInitCctor();

    GenTree* fgInitThisClass();

    GenTreeCall* fgGetStaticsCCtorHelper(CORINFO_CLASS_HANDLE cls, CorInfoHelpFunc helper, uint32_t typeIndex = 0);

    GenTreeCall* fgGetSharedCCtor(CORINFO_CLASS_HANDLE cls);

    bool backendRequiresLocalVarLifetimes()
    {
        return !opts.MinOpts() || m_pLinearScan->willEnregisterLocalVars();
    }

    void fgLocalVarLiveness();

    void fgLocalVarLivenessInit();

    void fgPerNodeLocalVarLiveness(GenTree* node);
    void fgPerBlockLocalVarLiveness();

#if defined(FEATURE_HW_INTRINSICS)
    void fgPerNodeLocalVarLiveness(GenTreeHWIntrinsic* hwintrinsic);
#endif // FEATURE_HW_INTRINSICS

    void fgAddHandlerLiveVars(BasicBlock* block, VARSET_TP& ehHandlerLiveVars, MemoryKindSet& memoryLiveness);

    void fgLiveVarAnalysis(bool updateInternalOnly = false);

    void fgComputeLifeCall(VARSET_TP& life, GenTreeCall* call);

    void fgComputeLifeTrackedLocalUse(VARSET_TP& life, LclVarDsc& varDsc, GenTreeLclVarCommon* node);
    bool fgComputeLifeTrackedLocalDef(VARSET_TP&           life,
                                      VARSET_VALARG_TP     keepAliveVars,
                                      LclVarDsc&           varDsc,
                                      GenTreeLclVarCommon* node);
    bool fgComputeLifeUntrackedLocal(VARSET_TP&           life,
                                     VARSET_VALARG_TP     keepAliveVars,
                                     LclVarDsc&           varDsc,
                                     GenTreeLclVarCommon* lclVarNode);
    bool fgComputeLifeLocal(VARSET_TP& life, VARSET_VALARG_TP keepAliveVars, GenTree* lclVarNode);

    GenTree* fgTryRemoveDeadStoreEarly(Statement* stmt, GenTreeLclVarCommon* dst);

    void fgComputeLife(VARSET_TP&       life,
                       GenTree*         startNode,
                       GenTree*         endNode,
                       VARSET_VALARG_TP volatileVars,
                       bool* pStmtInfoDirty DEBUGARG(bool* treeModf));

    void fgComputeLifeLIR(VARSET_TP& life, BasicBlock* block, VARSET_VALARG_TP volatileVars);

    bool fgTryRemoveNonLocal(GenTree* node, LIR::Range* blockRange);

    bool fgTryRemoveDeadStoreLIR(GenTree* store, GenTreeLclVarCommon* lclNode, BasicBlock* block);

    bool fgRemoveDeadStore(GenTree**        pTree,
                           LclVarDsc*       varDsc,
                           VARSET_VALARG_TP life,
                           bool*            doAgain,
                           bool*            pStmtInfoDirty,
                           bool* pStoreRemoved DEBUGARG(bool* treeModf));

    void fgInterBlockLocalVarLiveness();

    // Blocks: convenience methods for enabling range-based `for` iteration over the function's blocks, e.g.:
    // 1.   for (BasicBlock* const block : compiler->Blocks()) ...
    // 2.   for (BasicBlock* const block : compiler->Blocks(startBlock)) ...
    // 3.   for (BasicBlock* const block : compiler->Blocks(startBlock, endBlock)) ...
    // In case (1), the block list can be empty. In case (2), `startBlock` can be nullptr. In case (3),
    // both `startBlock` and `endBlock` must be non-null.
    //
    BasicBlockSimpleList Blocks() const
    {
        return BasicBlockSimpleList(fgFirstBB);
    }

    BasicBlockSimpleList Blocks(BasicBlock* startBlock) const
    {
        return BasicBlockSimpleList(startBlock);
    }

    BasicBlockRangeList Blocks(BasicBlock* startBlock, BasicBlock* endBlock) const
    {
        return BasicBlockRangeList(startBlock, endBlock);
    }

    // This array, managed by the SSA numbering infrastructure, keeps "outlined composite SSA numbers".
    // See "SsaNumInfo::GetNum" for more details on when this is needed.
    JitExpandArrayStack<unsigned>* m_outlinedCompositeSsaNums;

    // This map tracks nodes whose value numbers explicitly or implicitly depend on memory states.
    // The map provides the entry block of the most closely enclosing loop that
    // defines the memory region accessed when defining the nodes's VN.
    //
    // This information should be consulted when considering hoisting node out of a loop, as the VN
    // for the node will only be valid within the indicated loop.
    //
    // It is not fine-grained enough to track memory dependence within loops, so cannot be used
    // for more general code motion.
    //
    // If a node does not have an entry in the map we currently assume the VN is not memory dependent
    // and so memory does not constrain hoisting.
    //
    typedef JitHashTable<GenTree*, JitPtrKeyFuncs<GenTree>, BasicBlock*> NodeToLoopMemoryBlockMap;
    NodeToLoopMemoryBlockMap* m_nodeToLoopMemoryBlockMap;
    NodeToLoopMemoryBlockMap* GetNodeToLoopMemoryBlockMap()
    {
        if (m_nodeToLoopMemoryBlockMap == nullptr)
        {
            m_nodeToLoopMemoryBlockMap = new (getAllocator()) NodeToLoopMemoryBlockMap(getAllocator());
        }
        return m_nodeToLoopMemoryBlockMap;
    }

    typedef JitHashTable<void*, JitPtrKeyFuncs<void>, CORINFO_RUNTIME_LOOKUP> SignatureToLookupInfoMap;
    SignatureToLookupInfoMap* m_signatureToLookupInfoMap;
    SignatureToLookupInfoMap* GetSignatureToLookupInfoMap()
    {
        if (m_signatureToLookupInfoMap == nullptr)
        {
            m_signatureToLookupInfoMap = new (getAllocator()) SignatureToLookupInfoMap(getAllocator());
        }
        return m_signatureToLookupInfoMap;
    }

#ifdef SWIFT_SUPPORT
    typedef JitHashTable<CORINFO_CLASS_HANDLE, JitPtrKeyFuncs<struct CORINFO_CLASS_STRUCT_>, CORINFO_SWIFT_LOWERING*> SwiftLoweringMap;
    SwiftLoweringMap* m_swiftLoweringCache;
    const CORINFO_SWIFT_LOWERING* GetSwiftLowering(CORINFO_CLASS_HANDLE clsHnd);
#endif

    void optRecordLoopMemoryDependence(GenTree* tree, BasicBlock* block, ValueNum memoryVN);
    void optCopyLoopMemoryDependence(GenTree* fromTree, GenTree* toTree);

    inline bool PreciseRefCountsRequired();

    // Performs SSA conversion.
    PhaseStatus fgSsaBuild();

    // Reset any data structures to the state expected by "fgSsaBuild", so it can be run again.
    void fgResetForSsa();

    unsigned fgSsaPassesCompleted; // Number of times fgSsaBuild has been run.
    bool     fgSsaValid;           // True if SSA info is valid and can be cross-checked versus IR

#ifdef DEBUG
    void DumpSsaSummary();
#endif

    // Returns "true" if this is a special variable that is never zero initialized in the prolog.
    inline bool fgVarIsNeverZeroInitializedInProlog(unsigned varNum);

    // Returns "true" if the variable needs explicit zero initialization.
    inline bool fgVarNeedsExplicitZeroInit(unsigned varNum, bool bbInALoop, bool bbIsReturn);

    // The value numbers for this compilation.
    ValueNumStore* vnStore;
    class ValueNumberState* vnState;

public:
    ValueNumStore* GetValueNumStore()
    {
        return vnStore;
    }

    // Do value numbering (assign a value number to each
    // tree node).
    PhaseStatus fgValueNumber();

    void fgValueNumberLocalStore(GenTree*             storeNode,
                                 GenTreeLclVarCommon* lclDefNode,
                                 ssize_t              offset,
                                 unsigned             storeSize,
                                 ValueNumPair         value,
                                 bool                 normalize = true);

    void fgValueNumberArrayElemLoad(GenTree* loadTree, VNFuncApp* addrFunc);

    void fgValueNumberArrayElemStore(GenTree* storeNode, VNFuncApp* addrFunc, unsigned storeSize, ValueNum value);

    void fgValueNumberFieldLoad(GenTree* loadTree, GenTree* baseAddr, FieldSeq* fieldSeq, ssize_t offset);

    void fgValueNumberFieldStore(
        GenTree* storeNode, GenTree* baseAddr, FieldSeq* fieldSeq, ssize_t offset, unsigned storeSize, ValueNum value);

    static bool fgGetStaticFieldSeqAndAddress(ValueNumStore* vnStore, GenTree* tree, ssize_t* byteOffset, FieldSeq** pFseq);

    bool fgValueNumberConstLoad(GenTreeIndir* tree);

    // Compute the value number for a byref-exposed load of the given type via the given pointerVN.
    ValueNum fgValueNumberByrefExposedLoad(var_types type, ValueNum pointerVN);

    unsigned fgVNPassesCompleted; // Number of times fgValueNumber has been run.

    // Utility functions for fgValueNumber.

    // Perform value-numbering for the trees in "blk".
    void fgValueNumberBlock(BasicBlock* blk);

    // Requires that "entryBlock" is the header block of "loop" and that "loop" is the
    // innermost loop of which "entryBlock" is the entry.  Returns the value number that should be
    // assumed for the memoryKind at the start "entryBlk".
    ValueNum fgMemoryVNForLoopSideEffects(MemoryKind memoryKind, BasicBlock* entryBlock, FlowGraphNaturalLoop* loop);

    // Called when an operation (performed by "tree", described by "msg") may cause the GcHeap to be mutated.
    // As GcHeap is a subset of ByrefExposed, this will also annotate the ByrefExposed mutation.
    void fgMutateGcHeap(GenTree* tree DEBUGARG(const char* msg));

    // Called when an operation (performed by "tree", described by "msg") may cause an address-exposed local to be
    // mutated.
    void fgMutateAddressExposedLocal(GenTree* tree DEBUGARG(const char* msg));

    // For a GC heap store at curTree, record the new curMemoryVN's and update curTree's MemorySsaMap.
    // As GcHeap is a subset of ByrefExposed, this will also record the ByrefExposed store.
    void recordGcHeapStore(GenTree* curTree, ValueNum gcHeapVN DEBUGARG(const char* msg));

    // For a store to an address-exposed local at curTree, record the new curMemoryVN and update curTree's MemorySsaMap.
    void recordAddressExposedLocalStore(GenTree* curTree, ValueNum memoryVN DEBUGARG(const char* msg));

    void fgSetCurrentMemoryVN(MemoryKind memoryKind, ValueNum newMemoryVN);

    // Tree caused an update in the current memory VN.  If "tree" has an associated heap SSA #, record that
    // value in that SSA #.
    void fgValueNumberRecordMemorySsa(MemoryKind memoryKind, GenTree* tree);

    // The input 'tree' is a leaf node that is a constant
    // Assign the proper value number to the tree
    void fgValueNumberTreeConst(GenTree* tree);

    // If the constant has a field sequence associated with it, then register
    void fgValueNumberRegisterConstFieldSeq(GenTreeIntCon* tree);

    // If the VN store has been initialized, reassign the
    // proper value number to the constant tree.
    void fgUpdateConstTreeValueNumber(GenTree* tree);

    // Assumes that all inputs to "tree" have had value numbers assigned; assigns a VN to tree.
    // (With some exceptions: the VN of the lhs of an assignment is assigned as part of the
    // assignment.)
    void fgValueNumberTree(GenTree* tree);

    void fgValueNumberStore(GenTree* tree);

    void fgValueNumberSsaVarDef(GenTreeLclVarCommon* lcl);

    // Does value-numbering for a cast tree.
    void fgValueNumberCastTree(GenTree* tree);

    // Does value-numbering for a bitcast tree.
    void fgValueNumberBitCast(GenTree* tree);

    // Does value-numbering for an intrinsic tree.
    void fgValueNumberIntrinsic(GenTree* tree);

    void fgValueNumberArrIndexAddr(GenTreeArrAddr* arrAddr);

#ifdef FEATURE_HW_INTRINSICS
    // Does value-numbering for a GT_HWINTRINSIC tree
    void fgValueNumberHWIntrinsic(GenTreeHWIntrinsic* tree);
#endif // FEATURE_HW_INTRINSICS

    // Does value-numbering for a call.  We interpret some helper calls.
    void fgValueNumberCall(GenTreeCall* call);

    // Does value-numbering for a special intrinsic call.
    bool fgValueNumberSpecialIntrinsic(GenTreeCall* call);

    // Does value-numbering for a helper representing a cast operation.
    void fgValueNumberCastHelper(GenTreeCall* call);

    // Does value-numbering for a helper "call" that has a VN function symbol "vnf".
    void fgValueNumberHelperCallFunc(GenTreeCall* call, VNFunc vnf, ValueNumPair vnpExc);

    // Requires "helpCall" to be a helper call.  Assigns it a value number;
    // we understand the semantics of some of the calls.  Returns "true" if
    // the call may modify the heap (we assume arbitrary memory side effects if so).
    bool fgValueNumberHelperCall(GenTreeCall* helpCall);

    // Requires that "helpFunc" is one of the pure Jit Helper methods.
    // Returns the corresponding VNFunc to use for value numbering
    VNFunc fgValueNumberJitHelperMethodVNFunc(CorInfoHelpFunc helpFunc);

    // Adds the exception set for the current tree node which has a memory indirection operation
    void fgValueNumberAddExceptionSetForIndirection(GenTree* tree, GenTree* baseAddr);

    // Adds the exception sets for the current tree node which is performing a division or modulus operation
    void fgValueNumberAddExceptionSetForDivision(GenTree* tree);

    // Adds the exception set for the current tree node which is performing a overflow checking operation
    void fgValueNumberAddExceptionSetForOverflow(GenTree* tree);

    // Adds the exception set for the current tree node which is performing a bounds check operation
    void fgValueNumberAddExceptionSetForBoundsCheck(GenTree* tree);

    // Adds the exception set for the current tree node which is performing a ckfinite operation
    void fgValueNumberAddExceptionSetForCkFinite(GenTree* tree);

    // Adds the exception sets for the current tree node
    void fgValueNumberAddExceptionSet(GenTree* tree);

#ifdef DEBUG
    void fgDebugCheckExceptionSets();
#endif

    // These are the current value number for the memory implicit variables while
    // doing value numbering.  These are the value numbers under the "liberal" interpretation
    // of memory values; the "conservative" interpretation needs no VN, since every access of
    // memory yields an unknown value.
    ValueNum fgCurMemoryVN[MemoryKindCount];

    // Return a "pseudo"-class handle for an array element type. If `elemType` is TYP_STRUCT,
    // `elemStructType` is the struct handle (it must be non-null and have a low-order zero bit).
    // Otherwise, `elemTyp` is encoded by left-shifting by 1 and setting the low-order bit to 1.
    // Decode the result by calling `DecodeElemType`.
    static CORINFO_CLASS_HANDLE EncodeElemType(var_types elemTyp, CORINFO_CLASS_HANDLE elemStructType)
    {
        if (elemStructType != nullptr)
        {
            assert(varTypeIsStruct(elemTyp) || elemTyp == TYP_REF || elemTyp == TYP_BYREF ||
                   varTypeIsIntegral(elemTyp));
            assert((size_t(elemStructType) & 0x1) == 0x0); // Make sure the encoding below is valid.
            return elemStructType;
        }
        else
        {
            assert(elemTyp != TYP_STRUCT);
            elemTyp = varTypeToSigned(elemTyp);
            return CORINFO_CLASS_HANDLE(size_t(elemTyp) << 1 | 0x1);
        }
    }

    // Decodes a pseudo-class handle encoded by `EncodeElemType`. Returns TYP_STRUCT if `clsHnd` represents
    // a struct (in which case `clsHnd` is the struct handle). Otherwise, returns the primitive var_types
    // value it represents.
    static var_types DecodeElemType(CORINFO_CLASS_HANDLE clsHnd)
    {
        size_t clsHndVal = size_t(clsHnd);
        if (clsHndVal & 0x1)
        {
            return var_types(clsHndVal >> 1);
        }
        else
        {
            return TYP_STRUCT;
        }
    }

    bool GetObjectHandleAndOffset(GenTree* tree, ssize_t* byteOffset, CORINFO_OBJECT_HANDLE* pObj);

    // Convert a BYTE which represents the VM's CorInfoGCtype to the JIT's var_types
    var_types getJitGCType(BYTE gcType);

    // Returns true if the provided type should be treated as a primitive type
    // for the unmanaged calling conventions.
    bool isNativePrimitiveStructType(CORINFO_CLASS_HANDLE clsHnd);

    enum structPassingKind
    {
        SPK_Unknown,       // Invalid value, never returned
        SPK_PrimitiveType, // The struct is passed/returned using a primitive type.
        SPK_EnclosingType, // Like SPK_Primitive type, but used for return types that
                           //  require a primitive type temp that is larger than the struct size.
                           //  Currently used for structs of size 3, 5, 6, or 7 bytes.
        SPK_ByValue,       // The struct is passed/returned by value (using the ABI rules)
                           //  for ARM64 and UNIX_X64 in multiple registers. (when all of the
                           //   parameters registers are used, then the stack will be used)
                           //  for X86 passed on the stack, for ARM32 passed in registers
                           //   or the stack or split between registers and the stack.
        SPK_ByValueAsHfa,  // The struct is passed/returned as an HFA in multiple registers.
        SPK_ByReference
    }; // The struct is passed/returned by reference to a copy/buffer.

    // Get the "primitive" type that is used when we are given a struct of size 'structSize'.
    // For pointer sized structs the 'clsHnd' is used to determine if the struct contains GC ref.
    // A "primitive" type is one of the scalar types: byte, short, int, long, ref, float, double
    // If we can't or shouldn't use a "primitive" type then TYP_UNKNOWN is returned.
    //
    // isVarArg is passed for use on Windows Arm64 to change the decision returned regarding
    // hfa types.
    //
    var_types getPrimitiveTypeForStruct(unsigned structSize, CORINFO_CLASS_HANDLE clsHnd, bool isVarArg);

    // Get the type that is used to pass values of the given struct type.
    // isVarArg is passed for use on Windows Arm64 to change the decision returned regarding
    // hfa types.
    //
    var_types getArgTypeForStruct(CORINFO_CLASS_HANDLE clsHnd,
                                  structPassingKind*   wbPassStruct,
                                  bool                 isVarArg,
                                  unsigned             structSize);

    // Get the type that is used to return values of the given struct type.
    // If the size is unknown, pass 0 and it will be determined from 'clsHnd'.
    var_types getReturnTypeForStruct(CORINFO_CLASS_HANDLE     clsHnd,
                                     CorInfoCallConvExtension callConv,
                                     structPassingKind*       wbPassStruct = nullptr,
                                     unsigned                 structSize   = 0);

#ifdef DEBUG
    // Print a representation of "vnp" or "vn" on standard output.
    // If "level" is non-zero, we also print out a partial expansion of the value.
    void vnpPrint(ValueNumPair vnp, unsigned level);
    void vnPrint(ValueNum vn, unsigned level);
#endif

    // Dominator computation member functions
    // Not exposed outside Compiler
protected:
    void fgComputeReturnBlocks(); // Initialize fgReturnBlocks to a list of BBJ_RETURN blocks.

    // Remove blocks determined to be unreachable by the 'canRemoveBlock'.
    template <typename CanRemoveBlockBody>
    bool fgRemoveUnreachableBlocks(CanRemoveBlockBody canRemoveBlock);

    PhaseStatus fgComputeDominators(); // Compute dominators

    bool fgRemoveDeadBlocks(); // Identify and remove dead blocks.

public:
    enum GCPollType
    {
        GCPOLL_NONE,
        GCPOLL_CALL,
        GCPOLL_INLINE
    };

    // Initialize the per-block variable sets (used for liveness analysis).
    void fgInitBlockVarSets();

    PhaseStatus StressSplitTree();
    void SplitTreesRandomly();
    void SplitTreesRemoveCommas();

    template <bool (Compiler::*ExpansionFunction)(BasicBlock**, Statement*, GenTreeCall*)>
    PhaseStatus fgExpandHelper(bool skipRarelyRunBlocks);

    template <bool (Compiler::*ExpansionFunction)(BasicBlock**, Statement*, GenTreeCall*)>
    bool fgExpandHelperForBlock(BasicBlock** pBlock);

    PhaseStatus fgExpandRuntimeLookups();
    bool fgExpandRuntimeLookupsForCall(BasicBlock** pBlock, Statement* stmt, GenTreeCall* call);

    PhaseStatus fgExpandThreadLocalAccess();
    bool fgExpandThreadLocalAccessForCall(BasicBlock** pBlock, Statement* stmt, GenTreeCall* call);
    bool fgExpandThreadLocalAccessForCallNativeAOT(BasicBlock** pBlock, Statement* stmt, GenTreeCall* call);

    PhaseStatus fgExpandStaticInit();
    bool fgExpandStaticInitForCall(BasicBlock** pBlock, Statement* stmt, GenTreeCall* call);

    PhaseStatus fgVNBasedIntrinsicExpansion();
    bool fgVNBasedIntrinsicExpansionForCall(BasicBlock** pBlock, Statement* stmt, GenTreeCall* call);
    bool fgVNBasedIntrinsicExpansionForCall_ReadUtf8(BasicBlock** pBlock, Statement* stmt, GenTreeCall* call);

    PhaseStatus fgLateCastExpansion();
    bool fgLateCastExpansionForCall(BasicBlock** pBlock, Statement* stmt, GenTreeCall* call);

    PhaseStatus fgInsertGCPolls();
    BasicBlock* fgCreateGCPoll(GCPollType pollType, BasicBlock* block);

public:
    // For many purposes, it is desirable to be able to enumerate the *distinct* targets of a switch statement,
    // skipping duplicate targets.  (E.g., in flow analyses that are only interested in the set of possible targets.)
    // SwitchUniqueSuccSet contains the non-duplicated switch successor edges.
    // Code that modifies the flowgraph (such as by renumbering blocks) must call Compiler::InvalidateUniqueSwitchSuccMap,
    // and code that modifies the targets of a switch block must call Compiler::fgInvalidateSwitchDescMapEntry.
    // If the unique targets of a switch block are needed later, they will be recomputed, ensuring they're up-to-date.
    struct SwitchUniqueSuccSet
    {
        unsigned   numDistinctSuccs; // Number of distinct targets of the switch.
        FlowEdge** nonDuplicates;    // Array of "numDistinctSuccs", containing all the distinct switch target
                                     // successor edges.
    };

    typedef JitHashTable<BasicBlock*, JitPtrKeyFuncs<BasicBlock>, SwitchUniqueSuccSet> BlockToSwitchDescMap;

private:
    // Maps BasicBlock*'s that end in switch statements to SwitchUniqueSuccSets that allow
    // iteration over only the distinct successors.
    BlockToSwitchDescMap* m_switchDescMap;

public:
    BlockToSwitchDescMap* GetSwitchDescMap(bool createIfNull = true)
    {
        if ((m_switchDescMap == nullptr) && createIfNull)
        {
            m_switchDescMap = new (getAllocator()) BlockToSwitchDescMap(getAllocator());
        }
        return m_switchDescMap;
    }

    // Invalidate the map of unique switch block successors. For example, since the hash key of the map
    // depends on block numbers, we must invalidate the map when the blocks are renumbered, to ensure that
    // we don't accidentally look up and return the wrong switch data.
    void InvalidateUniqueSwitchSuccMap()
    {
        m_switchDescMap = nullptr;
    }

    // Requires "switchBlock" to be a block that ends in a switch.  Returns
    // the corresponding SwitchUniqueSuccSet.
    SwitchUniqueSuccSet GetDescriptorForSwitch(BasicBlock* switchBlk);

    // Remove the "SwitchUniqueSuccSet" of "switchBlk" in the BlockToSwitchDescMap.
    void fgInvalidateSwitchDescMapEntry(BasicBlock* switchBlk);

    BasicBlock* fgFirstBlockOfHandler(BasicBlock* block);

    bool fgIsFirstBlockOfFilterOrHandler(BasicBlock* block);

    FlowEdge* fgGetPredForBlock(BasicBlock* block, BasicBlock* blockPred);

    FlowEdge* fgGetPredForBlock(BasicBlock* block, BasicBlock* blockPred, FlowEdge*** ptrToPred);

    void fgRemoveRefPred(FlowEdge* edge);

    FlowEdge* fgRemoveAllRefPreds(BasicBlock* block, BasicBlock* blockPred);

    void fgRemoveBlockAsPred(BasicBlock* block);

    void fgChangeSwitchBlock(BasicBlock* oldSwitchBlock, BasicBlock* newSwitchBlock);

    void fgChangeEhfBlock(BasicBlock* oldBlock, BasicBlock* newBlock);

    void fgReplaceEhfSuccessor(BasicBlock* block, BasicBlock* oldSucc, BasicBlock* newSucc);

    void fgRemoveEhfSuccessor(BasicBlock* block, const unsigned succIndex);
    
    void fgRemoveEhfSuccessor(FlowEdge* succEdge);

    void fgReplaceJumpTarget(BasicBlock* block, BasicBlock* oldTarget, BasicBlock* newTarget);

    void fgReplacePred(FlowEdge* edge, BasicBlock* const newPred);

    // initializingPreds is only 'true' when we are computing preds in fgLinkBasicBlocks()
    template <bool initializingPreds = false>
    FlowEdge* fgAddRefPred(BasicBlock* block, BasicBlock* blockPred, FlowEdge* oldEdge = nullptr);

private:
    FlowEdge** fgGetPredInsertPoint(BasicBlock* blockPred, BasicBlock* newTarget);

public:
    void fgRedirectTargetEdge(BasicBlock* block, BasicBlock* newTarget);

    void fgRedirectTrueEdge(BasicBlock* block, BasicBlock* newTarget);

    void fgRedirectFalseEdge(BasicBlock* block, BasicBlock* newTarget);

    void fgFindBasicBlocks();

    bool fgCheckEHCanInsertAfterBlock(BasicBlock* blk, unsigned regionIndex, bool putInTryRegion);

    BasicBlock* fgFindInsertPoint(unsigned    regionIndex,
                                  bool        putInTryRegion,
                                  BasicBlock* startBlk,
                                  BasicBlock* endBlk,
                                  BasicBlock* nearBlk,
                                  BasicBlock* jumpBlk,
                                  bool        runRarely);

    unsigned fgGetNestingLevel(BasicBlock* block, unsigned* pFinallyNesting = nullptr);

    PhaseStatus fgPostImportationCleanup();

    void fgRemoveStmt(BasicBlock* block, Statement* stmt DEBUGARG(bool isUnlink = false));
    void fgUnlinkStmt(BasicBlock* block, Statement* stmt);

    bool fgCheckRemoveStmt(BasicBlock* block, Statement* stmt);

    PhaseStatus fgCanonicalizeFirstBB();

    void fgSetEHRegionForNewPreheaderOrExit(BasicBlock* preheader);

    void fgUnreachableBlock(BasicBlock* block);

    void fgRemoveConditionalJump(BasicBlock* block);

    BasicBlock* fgLastBBInMainFunction();

    BasicBlock* fgEndBBAfterMainFunction();

    BasicBlock* fgGetDomSpeculatively(const BasicBlock* block);

    void fgUnlinkRange(BasicBlock* bBeg, BasicBlock* bEnd);

    BasicBlock* fgRemoveBlock(BasicBlock* block, bool unreachable);

    void fgPrepareCallFinallyRetForRemoval(BasicBlock* block);

    bool fgCanCompactBlocks(BasicBlock* block, BasicBlock* bNext);

    void fgCompactBlocks(BasicBlock* block, BasicBlock* bNext);

    BasicBlock* fgConnectFallThrough(BasicBlock* bSrc, BasicBlock* bDst);

    bool fgRenumberBlocks();

    bool fgExpandRarelyRunBlocks();

    bool fgEhAllowsMoveBlock(BasicBlock* bBefore, BasicBlock* bAfter);

    void fgMoveBlocksAfter(BasicBlock* bStart, BasicBlock* bEnd, BasicBlock* insertAfterBlk);

    PhaseStatus fgHeadTailMerge(bool early);
    bool fgHeadMerge(BasicBlock* block, bool early);
    bool fgTryOneHeadMerge(BasicBlock* block, bool early);
    bool gtTreeContainsTailCall(GenTree* tree);
    bool fgCanMoveFirstStatementIntoPred(bool early, Statement* firstStmt, BasicBlock* pred);

    enum FG_RELOCATE_TYPE
    {
        FG_RELOCATE_TRY,    // relocate the 'try' region
        FG_RELOCATE_HANDLER // relocate the handler region (including the filter if necessary)
    };
    BasicBlock* fgRelocateEHRange(unsigned regionIndex, FG_RELOCATE_TYPE relocateType);

#if defined(FEATURE_EH_FUNCLETS)
    bool fgIsIntraHandlerPred(BasicBlock* predBlock, BasicBlock* block);
    bool fgAnyIntraHandlerPreds(BasicBlock* block);
    void fgInsertFuncletPrologBlock(BasicBlock* block);
    void        fgCreateFuncletPrologBlocks();
    PhaseStatus fgCreateFunclets();
#else  // !FEATURE_EH_FUNCLETS
    bool fgRelocateEHRegions();
#endif // !FEATURE_EH_FUNCLETS

    bool fgOptimizeUncondBranchToSimpleCond(BasicBlock* block, BasicBlock* target);

    bool fgBlockEndFavorsTailDuplication(BasicBlock* block, unsigned lclNum);

    bool fgBlockIsGoodTailDuplicationCandidate(BasicBlock* block, unsigned* lclNum);

    bool fgOptimizeEmptyBlock(BasicBlock* block);

    bool fgOptimizeBranchToEmptyUnconditional(BasicBlock* block, BasicBlock* bDest);

    bool fgOptimizeBranch(BasicBlock* bJump);

    bool fgOptimizeSwitchBranches(BasicBlock* block);

    bool fgOptimizeSwitchJumps();
#ifdef DEBUG
    void fgPrintEdgeWeights();
#endif
    PhaseStatus fgComputeBlockAndEdgeWeights();
    bool fgComputeMissingBlockWeights(weight_t* returnWeight);
    bool fgComputeCalledCount(weight_t returnWeight);
    PhaseStatus fgComputeEdgeWeights();

    bool fgReorderBlocks(bool useProfile);

#ifdef FEATURE_EH_FUNCLETS
    bool fgFuncletsAreCold();
#endif // FEATURE_EH_FUNCLETS

    PhaseStatus fgDetermineFirstColdBlock();

    bool fgIsForwardBranch(BasicBlock* bJump, BasicBlock* bDest, BasicBlock* bSrc = nullptr);

    bool fgUpdateFlowGraph(bool doTailDup = false, bool isPhase = false);
    PhaseStatus fgUpdateFlowGraphPhase();

    PhaseStatus fgDfsBlocksAndRemove();

    PhaseStatus fgFindOperOrder();

    // method that returns if you should split here
    typedef bool(fgSplitPredicate)(GenTree* tree, GenTree* parent, fgWalkData* data);

    PhaseStatus fgSetBlockOrder();
    bool fgHasCycleWithoutGCSafePoint();

    template<typename VisitPreorder, typename VisitPostorder, typename VisitEdge>
    unsigned fgRunDfs(VisitPreorder assignPreorder, VisitPostorder assignPostorder, VisitEdge visitEdge);

    FlowGraphDfsTree* fgComputeDfs();
    void fgInvalidateDfsTree();

    void fgRemoveReturnBlock(BasicBlock* block);

    void fgConvertBBToThrowBB(BasicBlock* block);

    bool fgCastNeeded(GenTree* tree, var_types toType);

    void fgLoopCallTest(BasicBlock* srcBB, BasicBlock* dstBB);
    void fgLoopCallMark();

    unsigned fgGetCodeEstimate(BasicBlock* block);

#if DUMP_FLOWGRAPHS
    enum class PhasePosition
    {
        PrePhase,
        PostPhase
    };
    const char* fgProcessEscapes(const char* nameIn, escapeMapping_t* map);
    static void fgDumpTree(FILE* fgxFile, GenTree* const tree);
    FILE* fgOpenFlowGraphFile(bool* wbDontClose, Phases phase, PhasePosition pos, const char* type);
    bool fgDumpFlowGraph(Phases phase, PhasePosition pos);
    void fgDumpFlowGraphLoops(FILE* file);
#endif // DUMP_FLOWGRAPHS

#ifdef DEBUG

    void fgDispBBLiveness(BasicBlock* block);
    void fgDispBBLiveness();
    void fgTableDispBasicBlock(const BasicBlock* block,
        const BasicBlock* nextBlock = nullptr,
        bool printEdgeLikelihoods = true,
        int blockTargetFieldWidth = 21,
        int ibcColWidth = 0);
    void fgDispBasicBlocks(BasicBlock* firstBlock, BasicBlock* lastBlock, bool dumpTrees);
    void fgDispBasicBlocks(bool dumpTrees = false);
    void fgDumpStmtTree(const BasicBlock* block, Statement* stmt);
    void fgDumpBlock(BasicBlock* block);
    void fgDumpTrees(BasicBlock* firstBlock, BasicBlock* lastBlock);

    void fgDumpBlockMemorySsaIn(BasicBlock* block);
    void fgDumpBlockMemorySsaOut(BasicBlock* block);

    static fgWalkPreFn fgStress64RsltMulCB;
    void               fgStress64RsltMul();
    void               fgDebugCheckUpdate();

    void fgDebugCheckBBNumIncreasing();
    void fgDebugCheckBBlist(bool checkBBNum = false, bool checkBBRefs = true);
    void fgDebugCheckBlockLinks();
    void fgDebugCheckLinks(bool morphTrees = false);
    void fgDebugCheckStmtsList(BasicBlock* block, bool morphTrees);
    void fgDebugCheckNodeLinks(BasicBlock* block, Statement* stmt);
    void fgDebugCheckLinkedLocals();
    void fgDebugCheckNodesUniqueness();
    void fgDebugCheckLoops();
    void fgDebugCheckSsa();

    void fgDebugCheckTypes(GenTree* tree);
    void fgDebugCheckFlags(GenTree* tree, BasicBlock* block);
    void fgDebugCheckDispFlags(GenTree* tree, GenTreeFlags dispFlags, GenTreeDebugFlags debugFlags);
    void fgDebugCheckFlagsHelper(GenTree* tree, GenTreeFlags actualFlags, GenTreeFlags expectedFlags);
    void fgDebugCheckTryFinallyExits();
    void fgDebugCheckProfileWeights();
    bool fgDebugCheckProfileWeights(ProfileChecks checks);
    bool fgDebugCheckIncomingProfileData(BasicBlock* block, ProfileChecks checks);
    bool fgDebugCheckOutgoingProfileData(BasicBlock* block, ProfileChecks checks);

    void fgDebugCheckFlowGraphAnnotations();

#endif // DEBUG

    static bool fgProfileWeightsEqual(weight_t weight1, weight_t weight2, weight_t epsilon = 0.01);
    static bool fgProfileWeightsConsistent(weight_t weight1, weight_t weight2);

    static GenTree* fgGetFirstNode(GenTree* tree);

    //--------------------- Walking the trees in the IR -----------------------

    struct fgWalkData
    {
        Compiler*     compiler;
        fgWalkPreFn*  wtprVisitorFn;
        fgWalkPostFn* wtpoVisitorFn;
        void*         pCallbackData; // user-provided data
        GenTree*      parent;        // parent of current node, provided to callback
        bool          wtprLclsOnly;  // whether to only visit lclvar nodes
#ifdef DEBUG
        bool printModified; // callback can use this
#endif
    };

    fgWalkResult fgWalkTreePre(GenTree**    pTree,
                               fgWalkPreFn* visitor,
                               void*        pCallBackData = nullptr,
                               bool         lclVarsOnly   = false,
                               bool         computeStack  = false);

    fgWalkResult fgWalkTree(GenTree**     pTree,
                            fgWalkPreFn*  preVisitor,
                            fgWalkPostFn* postVisitor,
                            void*         pCallBackData = nullptr);

    void fgWalkAllTreesPre(fgWalkPreFn* visitor, void* pCallBackData);

    //----- Postorder

    fgWalkResult fgWalkTreePost(GenTree**     pTree,
                                fgWalkPostFn* visitor,
                                void*         pCallBackData = nullptr,
                                bool          computeStack  = false);

#ifdef DEBUG
    void fgInvalidateBBLookup();
#endif // DEBUG

    /**************************************************************************
     *                          PROTECTED
     *************************************************************************/

protected:
    friend class SsaBuilder;
    friend class ValueNumberState;

    //--------------------- Detect the basic blocks ---------------------------

    BasicBlock** fgBBs; // Table of pointers to the BBs

    void        fgInitBBLookup();
    BasicBlock* fgLookupBB(unsigned addr);

    bool fgCanSwitchToOptimized();
    void fgSwitchToOptimized(const char* reason);

    bool fgMayExplicitTailCall();

    void fgFindJumpTargets(const BYTE* codeAddr, IL_OFFSET codeSize, FixedBitVect* jumpTarget);

    void fgMarkBackwardJump(BasicBlock* startBlock, BasicBlock* endBlock);

    void fgLinkBasicBlocks();

    unsigned fgMakeBasicBlocks(const BYTE* codeAddr, IL_OFFSET codeSize, FixedBitVect* jumpTarget);

    void fgCheckBasicBlockControlFlow();

    void fgControlFlowPermitted(BasicBlock* blkSrc,
                                BasicBlock* blkDest,
                                bool        IsLeave = false /* is the src a leave block */);

    bool fgFlowToFirstBlockOfInnerTry(BasicBlock* blkSrc, BasicBlock* blkDest, bool sibling);

    void fgObserveInlineConstants(OPCODE opcode, const FgStack& stack, bool isInlining);

    void fgAdjustForAddressExposedOrWrittenThis();

    unsigned fgStressBBProf()
    {
#ifdef DEBUG
        unsigned result = JitConfig.JitStressBBProf();
        if (result == 0)
        {
            if (compStressCompile(STRESS_BB_PROFILE, 15))
            {
                result = 1;
            }
        }
        return result;
#else
        return 0;
#endif
    }

    bool fgHaveProfileData();
    bool fgHaveProfileWeights();
    bool fgGetProfileWeightForBasicBlock(IL_OFFSET offset, weight_t* weight);

    Instrumentor* fgCountInstrumentor;
    Instrumentor* fgHistogramInstrumentor;
    Instrumentor* fgValueInstrumentor;

    PhaseStatus fgPrepareToInstrumentMethod();
    PhaseStatus fgInstrumentMethod();
    PhaseStatus fgIncorporateProfileData();
    bool        fgIncorporateBlockCounts();
    bool        fgIncorporateEdgeCounts();

public:
    const char*                            fgPgoFailReason;
    bool                                   fgPgoDisabled;
    ICorJitInfo::PgoSource                 fgPgoSource;
    ICorJitInfo::PgoInstrumentationSchema* fgPgoSchema;
    BYTE*                                  fgPgoData;
    UINT32                                 fgPgoSchemaCount;
    HRESULT                                fgPgoQueryResult;
    UINT32                                 fgNumProfileRuns;
    UINT32                                 fgPgoBlockCounts;
    UINT32                                 fgPgoEdgeCounts;
    UINT32                                 fgPgoClassProfiles;
    UINT32                                 fgPgoMethodProfiles;
    unsigned                               fgPgoInlineePgo;
    unsigned                               fgPgoInlineeNoPgo;
    unsigned                               fgPgoInlineeNoPgoSingleBlock;
    bool                                   fgPgoHaveWeights;
    bool                                   fgPgoSynthesized;
    bool                                   fgPgoConsistent;

#ifdef DEBUG
    bool                                   fgPgoConsistentCheck;
#endif


    void WalkSpanningTree(SpanningTreeVisitor* visitor);
    void fgSetProfileWeight(BasicBlock* block, weight_t weight);
    void fgApplyProfileScale();
    bool fgHaveSufficientProfileWeights();
    bool fgHaveTrustedProfileWeights();

    // fgIsUsingProfileWeights - returns true if we have real profile data for this method
    //                           or if we have some fake profile data for the stress mode
    bool fgIsUsingProfileWeights()
    {
        return (fgHaveProfileWeights() || fgStressBBProf());
    }

    // fgProfileRunsCount - returns total number of scenario runs for the profile data
    //                      or BB_UNITY_WEIGHT_UNSIGNED when we aren't using profile data.
    unsigned fgProfileRunsCount()
    {
        return fgIsUsingProfileWeights() ? fgNumProfileRuns : BB_UNITY_WEIGHT_UNSIGNED;
    }

//-------- Insert a statement at the start or end of a basic block --------

#ifdef DEBUG
public:
    static bool fgBlockContainsStatementBounded(BasicBlock* block, Statement* stmt, bool answerOnBoundExceeded = true);
#endif

public:
    Statement* fgNewStmtAtBeg(BasicBlock* block, GenTree* tree, const DebugInfo& di = DebugInfo());
    void fgInsertStmtAtEnd(BasicBlock* block, Statement* stmt);
    Statement* fgNewStmtAtEnd(BasicBlock* block, GenTree* tree, const DebugInfo& di = DebugInfo());
    Statement* fgNewStmtNearEnd(BasicBlock* block, GenTree* tree, const DebugInfo& di = DebugInfo());

private:
    void fgInsertStmtNearEnd(BasicBlock* block, Statement* stmt);
    void fgInsertStmtAtBeg(BasicBlock* block, Statement* stmt);

public:
    void fgInsertStmtAfter(BasicBlock* block, Statement* insertionPoint, Statement* stmt);
    void fgInsertStmtBefore(BasicBlock* block, Statement* insertionPoint, Statement* stmt);

private:
    Statement* fgInsertStmtListAfter(BasicBlock* block, Statement* stmtAfter, Statement* stmtList);

    //                  Create a new temporary variable to hold the result of *ppTree,
    //                  and transform the graph accordingly.
    GenTree* fgInsertCommaFormTemp(GenTree** ppTree);
    TempInfo fgMakeTemp(GenTree* rhs);
    GenTree* fgMakeMultiUse(GenTree** ppTree);

    //                  Recognize a bitwise rotation pattern and convert into a GT_ROL or a GT_ROR node.
    GenTree* fgRecognizeAndMorphBitwiseRotation(GenTree* tree);
    bool fgOperIsBitwiseRotationRoot(genTreeOps oper);

#if !defined(TARGET_64BIT)
    //                  Recognize and morph a long multiplication with 32 bit operands.
    GenTreeOp* fgRecognizeAndMorphLongMul(GenTreeOp* mul);
    GenTreeOp* fgMorphLongMul(GenTreeOp* mul);
#endif

    //-------- Determine the order in which the trees will be evaluated -------
public:
    void fgSetStmtSeq(Statement* stmt);

private:
    GenTree* fgSetTreeSeq(GenTree* tree, bool isLIR = false);
    void fgSetBlockOrder(BasicBlock* block);

    //------------------------- Morphing --------------------------------------

    unsigned fgPtrArgCntMax;

public:
    //------------------------------------------------------------------------
    // fgGetPtrArgCntMax: Return the maximum number of pointer-sized stack arguments that calls inside this method
    // can push on the stack. This value is calculated during morph.
    //
    // Return Value:
    //    Returns fgPtrArgCntMax, that is a private field.
    //
    unsigned fgGetPtrArgCntMax() const
    {
        return fgPtrArgCntMax;
    }

    //------------------------------------------------------------------------
    // fgSetPtrArgCntMax: Set the maximum number of pointer-sized stack arguments that calls inside this method
    // can push on the stack. This function is used during StackLevelSetter to fix incorrect morph calculations.
    //
    void fgSetPtrArgCntMax(unsigned argCntMax)
    {
        fgPtrArgCntMax = argCntMax;
    }

    bool compCanEncodePtrArgCntMax();

private:
    hashBv*               fgAvailableOutgoingArgTemps;
    ArrayStack<unsigned>* fgUsedSharedTemps;

    void fgSetRngChkTarget(GenTree* tree, bool delay = true);

    BasicBlock* fgSetRngChkTargetInner(SpecialCodeKind kind, bool delay);

#if REARRANGE_ADDS
    void fgMoveOpsLeft(GenTree* tree);
#endif

    bool fgIsCommaThrow(GenTree* tree, bool forFolding = false);

    bool fgIsThrow(GenTree* tree);

public:
    bool fgInDifferentRegions(const BasicBlock* blk1, const BasicBlock* blk2) const;

private:
    bool fgIsBlockCold(BasicBlock* block);

    GenTree* fgMorphCastIntoHelper(GenTree* tree, int helper, GenTree* oper);

    GenTree* fgMorphIntoHelperCall(
        GenTree* tree, int helper, bool morphArgs, GenTree* arg1 = nullptr, GenTree* arg2 = nullptr);

    // A "MorphAddrContext" carries information from the surrounding context.  If we are evaluating a byref address,
    // it is useful to know whether the address will be immediately dereferenced, or whether the address value will
    // be used, perhaps by passing it as an argument to a called method.  This affects how null checking is done:
    // for sufficiently small offsets, we can rely on OS page protection to implicitly null-check addresses that we
    // know will be dereferenced.  To know that reliance on implicit null checking is sound, we must further know that
    // all offsets between the top-level indirection and the bottom are constant, and that their sum is sufficiently
    // small; hence the other fields of MorphAddrContext.
    struct MorphAddrContext
    {
        GenTreeIndir* m_user = nullptr;  // Indirection using this address.
        size_t        m_totalOffset = 0; // Sum of offsets between the top-level indirection and here (current context).
    };

#ifdef FEATURE_SIMD
    GenTree* getSIMDStructFromField(GenTree*  tree,
                                    unsigned* indexOut,
                                    unsigned* simdSizeOut,
                                    bool      ignoreUsedInSIMDIntrinsic = false);
    bool fgMorphCombineSIMDFieldStores(BasicBlock* block, Statement* stmt);
    void impMarkContiguousSIMDFieldStores(Statement* stmt);

    // fgPreviousCandidateSIMDFieldStoreStmt is only used for tracking previous simd field assignment
    // in function: Compiler::impMarkContiguousSIMDFieldStores.
    Statement* fgPreviousCandidateSIMDFieldStoreStmt;

#endif // FEATURE_SIMD
    GenTree* fgMorphIndexAddr(GenTreeIndexAddr* tree);
    GenTree* fgMorphExpandCast(GenTreeCast* tree);
    GenTreeFieldList* fgMorphLclArgToFieldlist(GenTreeLclVarCommon* lcl);
    GenTreeCall* fgMorphArgs(GenTreeCall* call);

    void fgMakeOutgoingStructArgCopy(GenTreeCall* call, CallArg* arg);

    GenTree* fgMorphLeafLocal(GenTreeLclVarCommon* lclNode);
#ifdef TARGET_X86
    GenTree* fgMorphExpandStackArgForVarArgs(GenTreeLclVarCommon* lclNode);
#endif // TARGET_X86
    GenTree* fgMorphExpandImplicitByRefArg(GenTreeLclVarCommon* lclNode);
    GenTree* fgMorphExpandLocal(GenTreeLclVarCommon* lclNode);

public:
    bool fgAddrCouldBeNull(GenTree* addr);
    void fgAssignSetVarDef(GenTree* tree);

private:
    GenTree* fgMorphFieldAddr(GenTree* tree, MorphAddrContext* mac);
    GenTree* fgMorphExpandInstanceField(GenTree* tree, MorphAddrContext* mac);
    GenTree* fgMorphExpandTlsFieldAddr(GenTree* tree);
    bool fgCanFastTailCall(GenTreeCall* call, const char** failReason);
#if FEATURE_FASTTAILCALL
    bool fgCallHasMustCopyByrefParameter(GenTreeCall* call);
    bool fgCallArgWillPointIntoLocalFrame(GenTreeCall* call, CallArg& arg);

#endif
    GenTree* fgMorphTailCallViaHelpers(GenTreeCall* call, CORINFO_TAILCALL_HELPERS& help);
    bool fgCanTailCallViaJitHelper(GenTreeCall* call);
    void fgMorphTailCallViaJitHelper(GenTreeCall* call);
    GenTree* fgCreateCallDispatcherAndGetResult(GenTreeCall*          origCall,
                                                CORINFO_METHOD_HANDLE callTargetStubHnd,
                                                CORINFO_METHOD_HANDLE dispatcherHnd);
    GenTree* getLookupTree(CORINFO_RESOLVED_TOKEN* pResolvedToken,
                           CORINFO_LOOKUP*         pLookup,
                           GenTreeFlags            handleFlags,
                           void*                   compileTimeHandle);
    GenTree* getRuntimeLookupTree(CORINFO_RESOLVED_TOKEN* pResolvedToken,
                                  CORINFO_LOOKUP*         pLookup,
                                  void*                   compileTimeHandle);
    GenTree* getVirtMethodPointerTree(GenTree*                thisPtr,
                                      CORINFO_RESOLVED_TOKEN* pResolvedToken,
                                      CORINFO_CALL_INFO*      pCallInfo);
    GenTree* getTokenHandleTree(CORINFO_RESOLVED_TOKEN* pResolvedToken, bool parent);

    GenTree* fgMorphPotentialTailCall(GenTreeCall* call);
    void fgValidateIRForTailCall(GenTreeCall* call);
    GenTree* fgGetStubAddrArg(GenTreeCall* call);
    unsigned fgGetArgParameterLclNum(GenTreeCall* call, CallArg* arg);
    void fgMorphRecursiveFastTailCallIntoLoop(BasicBlock* block, GenTreeCall* recursiveTailCall);
    Statement* fgAssignRecursiveCallArgToCallerParam(GenTree*         arg,
                                                     CallArg*         callArg,
                                                     unsigned         lclParamNum,
                                                     BasicBlock*      block,
                                                     const DebugInfo& callDI,
                                                     Statement*       tmpAssignmentInsertionPoint,
                                                     Statement*       paramAssignmentInsertionPoint);
    GenTree* fgMorphCall(GenTreeCall* call);
    GenTree* fgExpandVirtualVtableCallTarget(GenTreeCall* call);

    void fgMorphCallInline(GenTreeCall* call, InlineResult* result);
    void fgMorphCallInlineHelper(GenTreeCall* call, InlineResult* result, InlineContext** createdContext);
#if DEBUG
    void fgNoteNonInlineCandidate(Statement* stmt, GenTreeCall* call);
    static fgWalkPreFn fgFindNonInlineCandidate;
#endif
    GenTree* fgOptimizeDelegateConstructor(GenTreeCall*            call,
                                           CORINFO_CONTEXT_HANDLE* ExactContextHnd,
                                           methodPointerInfo*      ldftnToken);
    GenTree* fgMorphLeaf(GenTree* tree);
public:
    GenTree* fgMorphInitBlock(GenTree* tree);
    GenTree* fgMorphCopyBlock(GenTree* tree);
private:
    GenTree* fgMorphSmpOp(GenTree* tree, MorphAddrContext* mac, bool* optAssertionPropDone = nullptr);
    void fgTryReplaceStructLocalWithField(GenTree* tree);
    GenTree* fgMorphFinalizeIndir(GenTreeIndir* indir);
    GenTree* fgOptimizeCast(GenTreeCast* cast);
    GenTree* fgOptimizeCastOnStore(GenTree* store);
    GenTree* fgOptimizeBitCast(GenTreeUnOp* bitCast);
    GenTree* fgOptimizeEqualityComparisonWithConst(GenTreeOp* cmp);
    GenTree* fgOptimizeRelationalComparisonWithConst(GenTreeOp* cmp);
    GenTree* fgOptimizeRelationalComparisonWithFullRangeConst(GenTreeOp* cmp);
#ifdef FEATURE_HW_INTRINSICS
    GenTree* fgOptimizeHWIntrinsic(GenTreeHWIntrinsic* node);
#endif
    GenTree* fgOptimizeCommutativeArithmetic(GenTreeOp* tree);
    GenTree* fgOptimizeRelationalComparisonWithCasts(GenTreeOp* cmp);
    GenTree* fgOptimizeAddition(GenTreeOp* add);
    GenTree* fgOptimizeMultiply(GenTreeOp* mul);
    GenTree* fgOptimizeBitwiseAnd(GenTreeOp* andOp);
    GenTree* fgOptimizeBitwiseXor(GenTreeOp* xorOp);
    GenTree* fgPropagateCommaThrow(GenTree* parent, GenTreeOp* commaThrow, GenTreeFlags precedingSideEffects);
    GenTree* fgMorphRetInd(GenTreeUnOp* tree);
    GenTree* fgMorphModToZero(GenTreeOp* tree);
    GenTree* fgMorphModToSubMulDiv(GenTreeOp* tree);
    GenTree* fgMorphUModToAndSub(GenTreeOp* tree);
    GenTree* fgMorphSmpOpOptional(GenTreeOp* tree, bool* optAssertionPropDone);
    GenTree* fgMorphMultiOp(GenTreeMultiOp* multiOp);
    GenTree* fgMorphConst(GenTree* tree);

    GenTreeOp* fgMorphCommutative(GenTreeOp* tree);

    GenTree* fgMorphReduceAddOps(GenTree* tree);

public:
    GenTree* fgMorphTree(GenTree* tree, MorphAddrContext* mac = nullptr);

private:
    void fgAssertionGen(GenTree* tree);
    void fgKillDependentAssertionsSingle(unsigned lclNum DEBUGARG(GenTree* tree));
    void fgKillDependentAssertions(unsigned lclNum DEBUGARG(GenTree* tree));
    void fgMorphTreeDone(GenTree* tree);
    void fgMorphTreeDone(GenTree* tree, bool optAssertionPropDone, bool isMorphedTree DEBUGARG(int morphNum = 0));

    Statement* fgMorphStmt;
    unsigned   fgBigOffsetMorphingTemps[TYP_COUNT];

    unsigned fgGetFieldMorphingTemp(GenTreeFieldAddr* fieldNode);

    //----------------------- Liveness analysis -------------------------------

    VARSET_TP fgCurUseSet; // vars used     by block (before an assignment)
    VARSET_TP fgCurDefSet; // vars assigned by block (before a use)

    MemoryKindSet fgCurMemoryUse;   // True iff the current basic block uses memory.
    MemoryKindSet fgCurMemoryDef;   // True iff the current basic block modifies memory.
    MemoryKindSet fgCurMemoryHavoc; // True if  the current basic block is known to set memory to a "havoc" value.

    bool byrefStatesMatchGcHeapStates; // True iff GcHeap and ByrefExposed memory have all the same def points.

    PhaseStatus fgEarlyLiveness();

    void fgMarkUseDef(GenTreeLclVarCommon* tree);

    void fgBeginScopeLife(VARSET_TP* inScope, VarScopeDsc* var);
    void fgEndScopeLife(VARSET_TP* inScope, VarScopeDsc* var);

    void fgMarkInScope(BasicBlock* block, VARSET_VALARG_TP inScope);
    void fgUnmarkInScope(BasicBlock* block, VARSET_VALARG_TP unmarkScope);

    void fgExtendDbgScopes();
    void fgExtendDbgLifetimes();

#ifdef DEBUG
    void fgDispDebugScopes();
#endif // DEBUG

    //-------------------------------------------------------------------------
    //
    //  The following keeps track of any code we've added for things like array
    //  range checking or explicit calls to enable GC, and so on.
    //
public:
    struct AddCodeDsc
    {
        AddCodeDsc*     acdNext;

        // Initially the source block of the exception. After fgCreateThrowHelperBlocks, the block to which
        // we jump to raise the exception.
        BasicBlock*     acdDstBlk;

        unsigned        acdData;
        SpecialCodeKind acdKind; // what kind of a special block is this?
        bool            acdUsed; // do we need to keep this helper block?
#if !FEATURE_FIXED_OUT_ARGS
        bool     acdStkLvlInit; // has acdStkLvl value been already set?
        unsigned acdStkLvl;     // stack level in stack slots.
#endif                          // !FEATURE_FIXED_OUT_ARGS
    };

    struct AddCodeDscKey
    {
    public:
        AddCodeDscKey(): acdKind(SCK_NONE), acdData(0) {}
        AddCodeDscKey(SpecialCodeKind kind, unsigned data): acdKind(kind), acdData(data) {}

        static bool Equals(const AddCodeDscKey& x, const AddCodeDscKey& y)
        {
            return (x.acdData == y.acdData) && (x.acdKind == y.acdKind);
        }

        static unsigned GetHashCode(const AddCodeDscKey& x)
        {
            return (x.acdData << 3) | (unsigned) x.acdKind;
        }

    private:
        SpecialCodeKind acdKind;
        unsigned acdData;
    };

    typedef JitHashTable<AddCodeDscKey, AddCodeDscKey, AddCodeDsc*> AddCodeDscMap;

    AddCodeDscMap* fgGetAddCodeDscMap();

private:
    static unsigned acdHelper(SpecialCodeKind codeKind);

    AddCodeDsc* fgAddCodeList;
    bool        fgRngChkThrowAdded;
    AddCodeDscMap* fgAddCodeDscMap;

    void fgAddCodeRef(BasicBlock* srcBlk, SpecialCodeKind kind);
    PhaseStatus fgCreateThrowHelperBlocks();

public:
    AddCodeDsc* fgFindExcptnTarget(SpecialCodeKind kind, unsigned refData);

    bool fgUseThrowHelperBlocks();

    AddCodeDsc* fgGetAdditionalCodeDescriptors()
    {
        return fgAddCodeList;
    }

private:
    bool fgIsThrowHlpBlk(BasicBlock* block);

#if !FEATURE_FIXED_OUT_ARGS
    unsigned fgThrowHlpBlkStkLevel(BasicBlock* block);
#endif // !FEATURE_FIXED_OUT_ARGS

    unsigned fgCheckInlineDepthAndRecursion(InlineInfo* inlineInfo);
    bool IsDisallowedRecursiveInline(InlineContext* ancestor, InlineInfo* inlineInfo);
    bool ContextComplexityExceeds(CORINFO_CONTEXT_HANDLE handle, int max);
    bool MethodInstantiationComplexityExceeds(CORINFO_METHOD_HANDLE handle, int& cur, int max);
    bool TypeInstantiationComplexityExceeds(CORINFO_CLASS_HANDLE handle, int& cur, int max);

    void fgInvokeInlineeCompiler(GenTreeCall* call, InlineResult* result, InlineContext** createdContext);
    void fgInsertInlineeBlocks(InlineInfo* pInlineInfo);
    void fgInsertInlineeArgument(const InlArgInfo& argInfo, BasicBlock* block, Statement** afterStmt, Statement** newStmt, const DebugInfo& callDI);
    Statement* fgInlinePrependStatements(InlineInfo* inlineInfo);
    void fgInlineAppendStatements(InlineInfo* inlineInfo, BasicBlock* block, Statement* stmt);

#ifdef DEBUG
    static fgWalkPreFn fgDebugCheckInlineCandidates;

    void               CheckNoTransformableIndirectCallsRemain();
    static fgWalkPreFn fgDebugCheckForTransformableIndirectCalls;
#endif

    PhaseStatus fgPromoteStructs();
    void fgMorphLocalField(GenTree* tree, GenTree* parent);

    // Reset the refCount for implicit byrefs.
    void fgResetImplicitByRefRefCount();

    // Identify all candidates for last-use copy omission.
    PhaseStatus fgMarkImplicitByRefCopyOmissionCandidates();

    // Change implicit byrefs' types from struct to pointer, and for any that were
    // promoted, create new promoted struct temps.
    PhaseStatus fgRetypeImplicitByRefArgs();

    // Clear up annotations for any struct promotion temps created for implicit byrefs.
    void fgMarkDemotedImplicitByRefArgs();

    PhaseStatus fgMarkAddressExposedLocals();
    void fgSequenceLocals(Statement* stmt);

    PhaseStatus PhysicalPromotion();

    PhaseStatus fgForwardSub();
    bool fgForwardSubBlock(BasicBlock* block);
    bool fgForwardSubStatement(Statement* statement);
    bool fgForwardSubHasStoreInterference(Statement* defStmt, Statement* nextStmt, GenTree* nextStmtUse);
    void fgForwardSubUpdateLiveness(GenTree* newSubListFirst, GenTree* newSubListLast);

    // The given local variable, required to be a struct variable, is being assigned via
    // a "lclField", to make it masquerade as an integral type in the ABI.  Make sure that
    // the variable is not enregistered, and is therefore not promoted independently.
    void fgLclFldAssign(unsigned lclNum);

    enum TypeProducerKind
    {
        TPK_Unknown = 0, // May not be a RuntimeType
        TPK_Handle  = 1, // RuntimeType via handle
        TPK_GetType = 2, // RuntimeType via Object.get_Type()
        TPK_Null    = 3, // Tree value is null
        TPK_Other   = 4  // RuntimeType via other means
    };

    TypeProducerKind gtGetTypeProducerKind(GenTree* tree);
    bool gtIsTypeHandleToRuntimeTypeHelper(GenTreeCall* call);
    bool gtIsTypeHandleToRuntimeTypeHandleHelper(GenTreeCall* call, CorInfoHelpFunc* pHelper = nullptr);
    bool gtIsActiveCSE_Candidate(GenTree* tree);

    bool gtTreeContainsOper(GenTree* tree, genTreeOps op);
    ExceptionSetFlags gtCollectExceptions(GenTree* tree);

public:
    bool fgIsBigOffset(size_t offset);

    bool IsValidLclAddr(unsigned lclNum, unsigned offset);

private:
    bool fgNeedReturnSpillTemp();

    /*
    XXXXXXXXXXXXXXXXXXXXXXXXXXXXXXXXXXXXXXXXXXXXXXXXXXXXXXXXXXXXXXXXXXXXXXXXXXXXXXX
    XXXXXXXXXXXXXXXXXXXXXXXXXXXXXXXXXXXXXXXXXXXXXXXXXXXXXXXXXXXXXXXXXXXXXXXXXXXXXXX
    XX                                                                           XX
    XX                           Optimizer                                       XX
    XX                                                                           XX
    XXXXXXXXXXXXXXXXXXXXXXXXXXXXXXXXXXXXXXXXXXXXXXXXXXXXXXXXXXXXXXXXXXXXXXXXXXXXXXX
    XXXXXXXXXXXXXXXXXXXXXXXXXXXXXXXXXXXXXXXXXXXXXXXXXXXXXXXXXXXXXXXXXXXXXXXXXXXXXXX
    */

public:
    void optInit();

    PhaseStatus rangeCheckPhase();
    GenTree* optRemoveRangeCheck(GenTreeBoundsChk* check, GenTree* comma, Statement* stmt);
    GenTree* optRemoveStandaloneRangeCheck(GenTreeBoundsChk* check, Statement* stmt);
    void optRemoveCommaBasedRangeCheck(GenTree* comma, Statement* stmt);

protected:
    // Do hoisting for all loops.
    PhaseStatus optHoistLoopCode();

    // To represent sets of VN's that have already been hoisted in outer loops.
    typedef JitHashTable<ValueNum, JitSmallPrimitiveKeyFuncs<ValueNum>, bool> VNSet;

    struct LoopHoistContext
    {
    private:
        // The set of variables hoisted in the current loop (or nullptr if there are none).
        VNSet* m_pHoistedInCurLoop;

    public:
        // Value numbers of expressions that have been hoisted in the current (or most recent) loop in the nest.
        // Previous decisions on loop-invariance of value numbers in the current loop.
        VNSet m_curLoopVnInvariantCache;

        int m_loopVarInOutCount;
        int m_loopVarCount;
        int m_hoistedExprCount;

        int m_loopVarInOutFPCount;
        int m_loopVarFPCount;
        int m_hoistedFPExprCount;

#ifdef TARGET_XARCH
        int m_loopVarInOutMskCount;
        int m_loopVarMskCount;
        int m_hoistedMskExprCount;
#endif // TARGET_XARCH

        // Get the VN cache for current loop
        VNSet* GetHoistedInCurLoop(Compiler* comp)
        {
            if (m_pHoistedInCurLoop == nullptr)
            {
                m_pHoistedInCurLoop = new (comp->getAllocatorLoopHoist()) VNSet(comp->getAllocatorLoopHoist());
            }
            return m_pHoistedInCurLoop;
        }

        // Return the so far collected VNs in cache for current loop and reset it.
        void ResetHoistedInCurLoop()
        {
            m_pHoistedInCurLoop = nullptr;
            JITDUMP("Resetting m_pHoistedInCurLoop\n");
        }

        LoopHoistContext(Compiler* comp)
            : m_pHoistedInCurLoop(nullptr), m_curLoopVnInvariantCache(comp->getAllocatorLoopHoist())
        {
        }
    };

    // Do hoisting for a particular loop
    bool optHoistThisLoop(FlowGraphNaturalLoop* loop, LoopHoistContext* hoistCtxt);

    // Hoist all expressions in "blocks" that are invariant in "loop"
    // outside of that loop.
    void optHoistLoopBlocks(FlowGraphNaturalLoop* loop, ArrayStack<BasicBlock*>* blocks, LoopHoistContext* hoistContext);

    // Return true if the tree looks profitable to hoist out of "loop"
    bool optIsProfitableToHoistTree(GenTree* tree, FlowGraphNaturalLoop* loop, LoopHoistContext* hoistCtxt);

    // Performs the hoisting "tree" into the PreHeader for "loop"
    void optHoistCandidate(GenTree* tree, BasicBlock* treeBb, FlowGraphNaturalLoop* loop, LoopHoistContext* hoistCtxt);

    // Note the new SSA uses in tree
    void optRecordSsaUses(GenTree* tree, BasicBlock* block);

    // Returns true iff the ValueNum "vn" represents a value that is loop-invariant in "loop".
    //   Constants and init values are always loop invariant.
    //   VNPhi's connect VN's to the SSA definition, so we can know if the SSA def occurs in the loop.
    bool optVNIsLoopInvariant(ValueNum vn, FlowGraphNaturalLoop* loop, VNSet* recordedVNs);

    // Records the set of "side effects" of all loops: fields (object instance and static)
    // written to, and SZ-array element type equivalence classes updated.
    void optComputeLoopSideEffects();

    // Compute the sets of long and float vars (lvaLongVars, lvaFloatVars, lvaMaskVars).
    void optComputeInterestingVarSets();

private:
    // Given a loop mark it and any nested loops as having 'memoryHavoc'
    void optRecordLoopNestsMemoryHavoc(FlowGraphNaturalLoop* loop, MemoryKindSet memoryHavoc);

    // Add the side effects of "blk" (which is required to be within a loop) to all loops of which it is a part.
    void optComputeLoopSideEffectsOfBlock(BasicBlock* blk, FlowGraphNaturalLoop* mostNestedLoop);

    // Hoist the expression "expr" out of "loop"
    void optPerformHoistExpr(GenTree* expr, BasicBlock* exprBb, FlowGraphNaturalLoop* loop);

public:
    PhaseStatus optOptimizeBools();
    PhaseStatus optSwitchRecognition();
    bool optSwitchConvert(BasicBlock* firstBlock, int testsCount, ssize_t* testValues, weight_t falseLikelihood, GenTree* nodeToTest);
    bool optSwitchDetectAndConvert(BasicBlock* firstBlock);

    PhaseStatus optInvertLoops();    // Invert loops so they're entered at top and tested at bottom.
    PhaseStatus optOptimizeFlow();   // Simplify flow graph and do tail duplication
    PhaseStatus optOptimizeLayout(); // Optimize the BasicBlock layout of the method
    PhaseStatus optOptimizePostLayout(); // Run optimizations after block layout is finalized
    PhaseStatus optSetBlockWeights();
    PhaseStatus optFindLoopsPhase(); // Finds loops and records them in the loop table

    void optFindLoops();
    bool optCanonicalizeLoops();

    void optCompactLoops();
    void optCompactLoop(FlowGraphNaturalLoop* loop);
    BasicBlock* optFindLoopCompactionInsertionPoint(FlowGraphNaturalLoop* loop, BasicBlock* top);
    BasicBlock* optTryAdvanceLoopCompactionInsertionPoint(FlowGraphNaturalLoop* loop, BasicBlock* insertionPoint, BasicBlock* top, BasicBlock* bottom);
    bool optCreatePreheader(FlowGraphNaturalLoop* loop);
    void optSetWeightForPreheaderOrExit(FlowGraphNaturalLoop* loop, BasicBlock* block);
    weight_t optEstimateEdgeLikelihood(BasicBlock* from, BasicBlock* to, bool* fromProfile);

    bool optCanonicalizeExits(FlowGraphNaturalLoop* loop);
    bool optCanonicalizeExit(FlowGraphNaturalLoop* loop, BasicBlock* exit);

    PhaseStatus optCloneLoops();
    void optCloneLoop(FlowGraphNaturalLoop* loop, LoopCloneContext* context);
    PhaseStatus optUnrollLoops(); // Unrolls loops (needs to have cost info)
    bool optTryUnrollLoop(FlowGraphNaturalLoop* loop, bool* changedIR);
    void optRedirectPrevUnrollIteration(FlowGraphNaturalLoop* loop, BasicBlock* prevTestBlock, BasicBlock* target);
    void optReplaceScalarUsesWithConst(BasicBlock* block, unsigned lclNum, ssize_t cnsVal);
    void        optRemoveRedundantZeroInits();
    PhaseStatus optIfConversion(); // If conversion

public:
    bool fgHasLoops;

protected:
    unsigned optCallCount;         // number of calls made in the method
    unsigned optIndirectCallCount; // number of virtual, interface and indirect calls made in the method
    unsigned optNativeCallCount;   // number of Pinvoke/Native calls made in the method

#ifdef DEBUG
    void optCheckPreds();
#endif

    void optResetLoopInfo();
    void optFindAndScaleGeneralLoopBlocks();

    // Determine if there are any potential loops, and set BBF_LOOP_HEAD on potential loop heads.
    void optMarkLoopHeads();

    void optScaleLoopBlocks(BasicBlock* begBlk, BasicBlock* endBlk);

    bool optIsLoopTestEvalIntoTemp(Statement* testStmt, Statement** newTestStmt);
    unsigned optIsLoopIncrTree(GenTree* incr);
    bool optExtractInitTestIncr(
        BasicBlock** pInitBlock, BasicBlock* bottom, BasicBlock* top, GenTree** ppInit, GenTree** ppTest, GenTree** ppIncr);

    void optSetMappedBlockTargets(BasicBlock*      blk,
                          BasicBlock*      newBlk,
                          BlockToBlockMap* redirectMap);

    // Marks the containsCall information to "loop" and any parent loops.
    void AddContainsCallAllContainingLoops(FlowGraphNaturalLoop* loop);

    // Adds the variable liveness information from 'blk' to "loop" and any parent loops.
    void AddVariableLivenessAllContainingLoops(FlowGraphNaturalLoop* loop, BasicBlock* blk);

    // Adds "fldHnd" to the set of modified fields of "loop" and any parent loops.
    void AddModifiedFieldAllContainingLoops(FlowGraphNaturalLoop* loop, CORINFO_FIELD_HANDLE fldHnd, FieldKindForVN fieldKind);

    // Adds "elemType" to the set of modified array element types of "loop" and any parent loops.
    void AddModifiedElemTypeAllContainingLoops(FlowGraphNaturalLoop* loop, CORINFO_CLASS_HANDLE elemType);

    // Struct used in optInvertWhileLoop to count interesting constructs to boost the profitability score.
    struct OptInvertCountTreeInfoType
    {
        int sharedStaticHelperCount;
        int arrayLengthCount;
    };

    OptInvertCountTreeInfoType optInvertCountTreeInfo(GenTree* tree);

    bool optInvertWhileLoop(BasicBlock* block);
    bool optIfConvert(BasicBlock* block);

private:
    static bool optIterSmallOverflow(int iterAtExit, var_types incrType);
    static bool optIterSmallUnderflow(int iterAtExit, var_types decrType);

    bool optComputeLoopRep(int        constInit,
                           int        constLimit,
                           int        iterInc,
                           genTreeOps iterOper,
                           var_types  iterType,
                           genTreeOps testOper,
                           bool       unsignedTest,
                           unsigned*  iterCount);

protected:
    bool optNarrowTree(GenTree* tree, var_types srct, var_types dstt, ValueNumPair vnpNarrow, bool doit);

    //  The following is the upper limit on how many expressions we'll keep track
    //  of for the CSE analysis.
    //
    static const unsigned MAX_CSE_CNT = EXPSET_SZ;

    static const int MIN_CSE_COST = 2;

    // BitVec trait information only used by the optCSE_canSwap() method, for the  CSE_defMask and CSE_useMask.
    // This BitVec uses one bit per CSE candidate
    BitVecTraits* cseMaskTraits; // one bit per CSE candidate

    // BitVec trait information for computing CSE availability using the CSE_DataFlow algorithm.
    // Two bits are allocated per CSE candidate to compute CSE availability
    // plus an extra bit to handle the initial unvisited case.
    // (See CSE_DataFlow::EndMerge for an explanation of why this is necessary.)
    //
    // The two bits per CSE candidate have the following meanings:
    //     11 - The CSE is available, and is also available when considering calls as killing availability.
    //     10 - The CSE is available, but is not available when considering calls as killing availability.
    //     00 - The CSE is not available
    //     01 - An illegal combination
    //
    BitVecTraits* cseLivenessTraits;

    //-----------------------------------------------------------------------------------------------------------------
    // getCSEnum2bit: Return the normalized index to use in the EXPSET_TP for the CSE with the given CSE index.
    // Each GenTree has a `gtCSEnum` field. Zero is reserved to mean this node is not a CSE, positive values indicate
    // CSE uses, and negative values indicate CSE defs. The caller must pass a non-zero positive value, as from
    // GET_CSE_INDEX().
    //
    static unsigned genCSEnum2bit(unsigned CSEnum)
    {
        assert((CSEnum > 0) && (CSEnum <= MAX_CSE_CNT));
        return CSEnum - 1;
    }

    //-----------------------------------------------------------------------------------------------------------------
    // getCSEAvailBit: Return the bit used by CSE dataflow sets (bbCseGen, etc.) for the availability bit for a CSE.
    //
    static unsigned getCSEAvailBit(unsigned CSEnum)
    {
        return genCSEnum2bit(CSEnum) * 2;
    }

    //-----------------------------------------------------------------------------------------------------------------
    // getCSEAvailCrossCallBit: Return the bit used by CSE dataflow sets (bbCseGen, etc.) for the availability bit
    // for a CSE considering calls as killing availability bit (see description above).
    //
    static unsigned getCSEAvailCrossCallBit(unsigned CSEnum)
    {
        return getCSEAvailBit(CSEnum) + 1;
    }

    void optPrintCSEDataFlowSet(EXPSET_VALARG_TP cseDataFlowSet, bool includeBits = true);

    EXPSET_TP cseCallKillsMask; // Computed once - A mask that is used to kill available CSEs at callsites

    static const size_t s_optCSEhashSizeInitial;
    static const size_t s_optCSEhashGrowthFactor;
    static const size_t s_optCSEhashBucketSize;
    size_t              optCSEhashSize;                 // The current size of hashtable
    size_t              optCSEhashCount;                // Number of entries in hashtable
    size_t              optCSEhashMaxCountBeforeResize; // Number of entries before resize
    CSEdsc**            optCSEhash;
    CSEdsc**            optCSEtab;

    typedef JitHashTable<GenTree*, JitPtrKeyFuncs<GenTree>, GenTree*> NodeToNodeMap;

    NodeToNodeMap* optCseCheckedBoundMap; // Maps bound nodes to ancestor compares that should be
                                          // re-numbered with the bound to improve range check elimination

    // Given a compare, look for a cse candidate checked bound feeding it and add a map entry if found.
    void optCseUpdateCheckedBoundMap(GenTree* compare);

    void optCSEstop();

    CSEdsc* optCSEfindDsc(unsigned index);
    bool optUnmarkCSE(GenTree* tree);

    // user defined callback data for the tree walk function optCSE_MaskHelper()
    struct optCSE_MaskData
    {
        EXPSET_TP CSE_defMask;
        EXPSET_TP CSE_useMask;
    };

    // Treewalk helper for optCSE_DefMask and optCSE_UseMask
    static fgWalkPreFn optCSE_MaskHelper;

    // This function walks all the node for an given tree
    // and return the mask of CSE definitions and uses for the tree
    //
    void optCSE_GetMaskData(GenTree* tree, optCSE_MaskData* pMaskData);

    // Given a binary tree node return true if it is safe to swap the order of evaluation for op1 and op2.
    bool optCSE_canSwap(GenTree* firstNode, GenTree* secondNode);

    struct optCSEcostCmpEx
    {
        bool operator()(const CSEdsc* op1, const CSEdsc* op2);
    };
    struct optCSEcostCmpSz
    {
        bool operator()(const CSEdsc* op1, const CSEdsc* op2);
    };

    void optCleanupCSEs();

#ifdef DEBUG
    void optEnsureClearCSEInfo();
#endif // DEBUG

    static bool Is_Shared_Const_CSE(size_t key)
    {
        return ((key & TARGET_SIGN_BIT) != 0);
    }

    // returns the encoded key
    static size_t Encode_Shared_Const_CSE_Value(size_t key)
    {
        return TARGET_SIGN_BIT | (key >> CSE_CONST_SHARED_LOW_BITS);
    }

    // returns the original key
    static size_t Decode_Shared_Const_CSE_Value(size_t enckey)
    {
        assert(Is_Shared_Const_CSE(enckey));
        return (enckey & ~TARGET_SIGN_BIT) << CSE_CONST_SHARED_LOW_BITS;
    }

    static bool optSharedConstantCSEEnabled();
    static bool optConstantCSEEnabled();

/**************************************************************************
 *                   Value Number based CSEs
 *************************************************************************/

// String to use for formatting CSE numbers. Note that this is the positive number, e.g., from GET_CSE_INDEX().
#define FMT_CSE "CSE #%02u"

public:
    PhaseStatus optOptimizeValnumCSEs();

    // some phases (eg hoisting) need to anticipate
    // what CSE will do
    CSE_HeuristicCommon* optGetCSEheuristic();

protected:
    void     optValnumCSE_Init();
    unsigned optValnumCSE_Index(GenTree* tree, Statement* stmt);
    bool optValnumCSE_Locate(CSE_HeuristicCommon* heuristic);
    void optValnumCSE_InitDataFlow();
    void optValnumCSE_DataFlow();
    void optValnumCSE_Availability();
    void optValnumCSE_Heuristic(CSE_HeuristicCommon* heuristic);

    bool     optDoCSE;             // True when we have found a duplicate CSE tree
    bool     optValnumCSE_phase;   // True when we are executing the optOptimizeValnumCSEs() phase
    unsigned optCSECandidateCount; // Count of CSE candidates
    unsigned optCSEstart;          // The first local variable number that is a CSE
    unsigned optCSEattempt;        // The number of CSEs attempted so far.
    unsigned optCSEcount;          // The total count of CSEs introduced.
    unsigned optCSEunmarks;        // Number of CSE trees unmarked
    weight_t optCSEweight;         // The weight of the current block when we are doing PerformCSE
    CSE_HeuristicCommon* optCSEheuristic; // CSE Heuristic to use for this method

    bool optIsCSEcandidate(GenTree* tree, bool isReturn = false);

    // lclNumIsTrueCSE returns true if the LclVar was introduced by the CSE phase of the compiler
    //
    bool lclNumIsTrueCSE(unsigned lclNum) const
    {
        return ((optCSEcount > 0) && (lclNum >= optCSEstart) && (lclNum < optCSEstart + optCSEcount));
    }

    //  lclNumIsCSE returns true if the LclVar should be treated like a CSE with regards to constant prop.
    //
    bool lclNumIsCSE(unsigned lclNum) const
    {
        return lvaGetDesc(lclNum)->lvIsCSE;
    }

#ifdef DEBUG
    bool optConfigDisableCSE();
    bool optConfigDisableCSE2();
#endif

    void optOptimizeCSEs();

public:
    // VN based copy propagation.

    // In DEBUG builds, we'd like to know the tree that the SSA definition was pushed for.
    // While for ordinary SSA defs it will be available (as a store) in the SSA descriptor,
    // for locals which will use "definitions from uses", it will not be, so we store it
    // in this class instead.
    class CopyPropSsaDef
    {
        LclSsaVarDsc* m_ssaDef;
#ifdef DEBUG
        GenTree* m_defNode;
#endif
    public:
        CopyPropSsaDef(LclSsaVarDsc* ssaDef, GenTree* defNode)
            : m_ssaDef(ssaDef)
#ifdef DEBUG
            , m_defNode(defNode)
#endif
        {
        }

        LclSsaVarDsc* GetSsaDef() const
        {
            return m_ssaDef;
        }

#ifdef DEBUG
        GenTree* GetDefNode() const
        {
            return m_defNode;
        }
#endif
    };

    typedef ArrayStack<CopyPropSsaDef> CopyPropSsaDefStack;
    typedef JitHashTable<unsigned, JitSmallPrimitiveKeyFuncs<unsigned>, CopyPropSsaDefStack*> LclNumToLiveDefsMap;

    // Copy propagation functions.
    bool optCopyProp(BasicBlock*          block,
                     Statement*           stmt,
                     GenTreeLclVarCommon* tree,
                     unsigned             lclNum,
                     LclNumToLiveDefsMap* curSsaName);
    void optBlockCopyPropPopStacks(BasicBlock* block, LclNumToLiveDefsMap* curSsaName);
    bool optBlockCopyProp(BasicBlock* block, LclNumToLiveDefsMap* curSsaName);
    void optCopyPropPushDef(GenTree* defNode, GenTreeLclVarCommon* lclNode, LclNumToLiveDefsMap* curSsaName);
    int optCopyProp_LclVarScore(const LclVarDsc* lclVarDsc, const LclVarDsc* copyVarDsc, bool preferOp2);
    PhaseStatus optVnCopyProp();
    INDEBUG(void optDumpCopyPropStack(LclNumToLiveDefsMap* curSsaName));

    /**************************************************************************
     *               Early value propagation
     *************************************************************************/
    struct SSAName
    {
        unsigned m_lvNum;
        unsigned m_ssaNum;

        SSAName(unsigned lvNum, unsigned ssaNum) : m_lvNum(lvNum), m_ssaNum(ssaNum)
        {
        }

        static unsigned GetHashCode(SSAName ssaNm)
        {
            return (ssaNm.m_lvNum << 16) | (ssaNm.m_ssaNum);
        }

        static bool Equals(SSAName ssaNm1, SSAName ssaNm2)
        {
            return (ssaNm1.m_lvNum == ssaNm2.m_lvNum) && (ssaNm1.m_ssaNum == ssaNm2.m_ssaNum);
        }
    };

    PhaseStatus optVNBasedDeadStoreRemoval();

// clang-format off

#define OMF_HAS_NEWARRAY                       0x00000001 // Method contains 'new' of an SD array
#define OMF_HAS_NEWOBJ                         0x00000002 // Method contains 'new' of an object type.
#define OMF_HAS_ARRAYREF                       0x00000004 // Method contains array element loads or stores.
#define OMF_HAS_NULLCHECK                      0x00000008 // Method contains null check.
#define OMF_HAS_FATPOINTER                     0x00000010 // Method contains call, that needs fat pointer transformation.
#define OMF_HAS_OBJSTACKALLOC                  0x00000020 // Method contains an object allocated on the stack.
#define OMF_HAS_GUARDEDDEVIRT                  0x00000040 // Method contains guarded devirtualization candidate
#define OMF_HAS_EXPRUNTIMELOOKUP               0x00000080 // Method contains a runtime lookup to an expandable dictionary.
#define OMF_HAS_PATCHPOINT                     0x00000100 // Method contains patchpoints
#define OMF_NEEDS_GCPOLLS                      0x00000200 // Method needs GC polls
#define OMF_HAS_FROZEN_OBJECTS                 0x00000400 // Method has frozen objects (REF constant int)
#define OMF_HAS_PARTIAL_COMPILATION_PATCHPOINT 0x00000800 // Method contains partial compilation patchpoints
#define OMF_HAS_TAILCALL_SUCCESSOR             0x00001000 // Method has potential tail call in a non BBJ_RETURN block
#define OMF_HAS_MDNEWARRAY                     0x00002000 // Method contains 'new' of an MD array
#define OMF_HAS_MDARRAYREF                     0x00004000 // Method contains multi-dimensional intrinsic array element loads or stores.
#define OMF_HAS_STATIC_INIT                    0x00008000 // Method has static initializations we might want to partially inline
#define OMF_HAS_TLS_FIELD                      0x00010000 // Method contains TLS field access
#define OMF_HAS_SPECIAL_INTRINSICS             0x00020000 // Method contains special intrinsics expanded in late phases
#define OMF_HAS_RECURSIVE_TAILCALL             0x00040000 // Method contains recursive tail call
#define OMF_HAS_EXPANDABLE_CAST                0x00080000 // Method contains casts eligible for late expansion

    // clang-format on

    bool doesMethodHaveFatPointer()
    {
        return (optMethodFlags & OMF_HAS_FATPOINTER) != 0;
    }

    void setMethodHasFatPointer()
    {
        optMethodFlags |= OMF_HAS_FATPOINTER;
    }

    void clearMethodHasFatPointer()
    {
        optMethodFlags &= ~OMF_HAS_FATPOINTER;
    }

    void addFatPointerCandidate(GenTreeCall* call);

    bool doesMethodHaveFrozenObjects() const
    {
        return (optMethodFlags & OMF_HAS_FROZEN_OBJECTS) != 0;
    }

    void setMethodHasFrozenObjects()
    {
        optMethodFlags |= OMF_HAS_FROZEN_OBJECTS;
    }

    bool doesMethodHaveStaticInit()
    {
        return (optMethodFlags & OMF_HAS_STATIC_INIT) != 0;
    }

    void setMethodHasStaticInit()
    {
        optMethodFlags |= OMF_HAS_STATIC_INIT;
    }

    bool doesMethodHaveExpandableCasts()
    {
        return (optMethodFlags & OMF_HAS_EXPANDABLE_CAST) != 0;
    }

    void setMethodHasExpandableCasts()
    {
        optMethodFlags |= OMF_HAS_EXPANDABLE_CAST;
    }

    bool doesMethodHaveGuardedDevirtualization() const
    {
        return (optMethodFlags & OMF_HAS_GUARDEDDEVIRT) != 0;
    }

    void setMethodHasGuardedDevirtualization()
    {
        optMethodFlags |= OMF_HAS_GUARDEDDEVIRT;
    }

    bool methodHasTlsFieldAccess()
    {
        return (optMethodFlags & OMF_HAS_TLS_FIELD) != 0;
    }

    void setMethodHasTlsFieldAccess()
    {
        optMethodFlags |= OMF_HAS_TLS_FIELD;
    }

    bool doesMethodHaveSpecialIntrinsics()
    {
        return (optMethodFlags & OMF_HAS_SPECIAL_INTRINSICS) != 0;
    }

    void setMethodHasSpecialIntrinsics()
    {
        optMethodFlags |= OMF_HAS_SPECIAL_INTRINSICS;
    }

    bool doesMethodHaveRecursiveTailcall()
    {
        return (optMethodFlags & OMF_HAS_RECURSIVE_TAILCALL) != 0;
    }

    void setMethodHasRecursiveTailcall()
    {
        optMethodFlags |= OMF_HAS_RECURSIVE_TAILCALL;
    }

    void pickGDV(GenTreeCall*           call,
                 IL_OFFSET              ilOffset,
                 bool                   isInterface,
                 CORINFO_CLASS_HANDLE*  classGuesses,
                 CORINFO_METHOD_HANDLE* methodGuesses,
                 int*                   candidatesCount,
                 unsigned*              likelihoods);

    void considerGuardedDevirtualization(GenTreeCall*            call,
                                         IL_OFFSET               ilOffset,
                                         bool                    isInterface,
                                         CORINFO_METHOD_HANDLE   baseMethod,
                                         CORINFO_CLASS_HANDLE    baseClass,
                                         CORINFO_CONTEXT_HANDLE* pContextHandle);

    bool isCompatibleMethodGDV(GenTreeCall* call, CORINFO_METHOD_HANDLE gdvTarget);

    void addGuardedDevirtualizationCandidate(GenTreeCall*           call,
                                             CORINFO_METHOD_HANDLE  methodHandle,
                                             CORINFO_CLASS_HANDLE   classHandle,
                                             CORINFO_CONTEXT_HANDLE contextHandle,
                                             unsigned               methodAttr,
                                             unsigned               classAttr,
                                             unsigned               likelihood);

    int getGDVMaxTypeChecks()
    {
        int typeChecks = JitConfig.JitGuardedDevirtualizationMaxTypeChecks();
        if (typeChecks < 0)
        {
            // Negative value means "it's up to JIT to decide"
            if (IsTargetAbi(CORINFO_NATIVEAOT_ABI) && !opts.jitFlags->IsSet(JitFlags::JIT_FLAG_SIZE_OPT))
            {
                return 3;
            }

            // We plan to use 3 for CoreCLR too, but we need to make sure it doesn't regress performance
            // as CoreCLR heavily relies on Dynamic PGO while for NativeAOT we *usually* don't have it and
            // can only perform the "exact" devirtualization.
            return 1;
        }

        // MAX_GDV_TYPE_CHECKS is the upper limit. The constant can be changed, we just suspect that even
        // 4 type checks is already too much.
        return min(MAX_GDV_TYPE_CHECKS, typeChecks);
    }

    bool doesMethodHaveExpRuntimeLookup()
    {
        return (optMethodFlags & OMF_HAS_EXPRUNTIMELOOKUP) != 0;
    }

    void setMethodHasExpRuntimeLookup()
    {
        optMethodFlags |= OMF_HAS_EXPRUNTIMELOOKUP;
    }

    bool doesMethodHavePatchpoints()
    {
        return (optMethodFlags & OMF_HAS_PATCHPOINT) != 0;
    }

    void setMethodHasPatchpoint()
    {
        optMethodFlags |= OMF_HAS_PATCHPOINT;
    }

    bool doesMethodHavePartialCompilationPatchpoints()
    {
        return (optMethodFlags & OMF_HAS_PARTIAL_COMPILATION_PATCHPOINT) != 0;
    }

    void setMethodHasPartialCompilationPatchpoint()
    {
        optMethodFlags |= OMF_HAS_PARTIAL_COMPILATION_PATCHPOINT;
    }

    unsigned optMethodFlags;

    bool doesMethodHaveNoReturnCalls()
    {
        return optNoReturnCallCount > 0;
    }

    void setMethodHasNoReturnCalls()
    {
        optNoReturnCallCount++;
    }

    unsigned optNoReturnCallCount;

    // Recursion bound controls how far we can go backwards tracking for a SSA value.
    // No throughput diff was found with backward walk bound between 3-8.
    static const int optEarlyPropRecurBound = 5;

    enum class optPropKind
    {
        OPK_INVALID,
        OPK_ARRAYLEN,
        OPK_NULLCHECK
    };

    typedef JitHashTable<unsigned, JitSmallPrimitiveKeyFuncs<unsigned>, GenTree*> LocalNumberToNullCheckTreeMap;

    GenTree* getArrayLengthFromAllocation(GenTree* tree DEBUGARG(BasicBlock* block));
    GenTree* optPropGetValueRec(unsigned lclNum, unsigned ssaNum, optPropKind valueKind, int walkDepth);
    GenTree* optPropGetValue(unsigned lclNum, unsigned ssaNum, optPropKind valueKind);
    GenTree* optEarlyPropRewriteTree(GenTree* tree, LocalNumberToNullCheckTreeMap* nullCheckMap);
    bool optDoEarlyPropForBlock(BasicBlock* block);
    bool        optDoEarlyPropForFunc();
    PhaseStatus optEarlyProp();
    bool optFoldNullCheck(GenTree* tree, LocalNumberToNullCheckTreeMap* nullCheckMap);
    GenTree* optFindNullCheckToFold(GenTree* tree, LocalNumberToNullCheckTreeMap* nullCheckMap);
    bool optIsNullCheckFoldingLegal(GenTree*    tree,
                                    GenTree*    nullCheckTree,
                                    GenTree**   nullCheckParent,
                                    Statement** nullCheckStmt);
    bool optCanMoveNullCheckPastTree(GenTree* tree,
                                     unsigned nullCheckLclNum,
                                     bool     isInsideTry,
                                     bool     checkSideEffectSummary);
#if DEBUG
    void optCheckFlagsAreSet(unsigned    methodFlag,
                             const char* methodFlagStr,
                             unsigned    bbFlag,
                             const char* bbFlagStr,
                             GenTree*    tree,
                             BasicBlock* basicBlock);
#endif

    PhaseStatus optInductionVariables();
    bool optCanSinkWidenedIV(unsigned lclNum, FlowGraphNaturalLoop* loop);
    bool optIsIVWideningProfitable(unsigned                lclNum,
                                   BasicBlock*             initBlock,
                                   bool                    initedToConstant,
                                   FlowGraphNaturalLoop*   loop,
                                   ArrayStack<Statement*>& ivUses);
    void optBestEffortReplaceNarrowIVUses(
        unsigned lclNum, unsigned ssaNum, unsigned newLclNum, BasicBlock* block, Statement* firstStmt);
    void optReplaceWidenedIV(unsigned lclNum, unsigned ssaNum, unsigned newLclNum, Statement* stmt);
    void optSinkWidenedIV(unsigned lclNum, unsigned newLclNum, FlowGraphNaturalLoop* loop);

    // Redundant branch opts
    //
    PhaseStatus optRedundantBranches();
    bool optRedundantRelop(BasicBlock* const block);
    bool optRedundantBranch(BasicBlock* const block);
    bool optJumpThreadDom(BasicBlock* const block, BasicBlock* const domBlock, bool domIsSameRelop);
    bool optJumpThreadPhi(BasicBlock* const block, GenTree* tree, ValueNum treeNormVN);
    bool optJumpThreadCheck(BasicBlock* const block, BasicBlock* const domBlock);
    bool optJumpThreadCore(JumpThreadInfo& jti);
    bool optReachable(BasicBlock* const fromBlock, BasicBlock* const toBlock, BasicBlock* const excludedBlock);
    BitVecTraits* optReachableBitVecTraits;
    BitVec        optReachableBitVec;
    void optRelopImpliesRelop(RelopImplicationInfo* rii);

    /**************************************************************************
     *               Value/Assertion propagation
     *************************************************************************/
public:
    // Data structures for assertion prop
    BitVecTraits* apTraits;
    ASSERT_TP     apFull;
    ASSERT_TP     apLocal;
    ASSERT_TP     apLocalIfTrue;

    enum optAssertionKind
    {
        OAK_INVALID,
        OAK_EQUAL,
        OAK_NOT_EQUAL,
        OAK_SUBRANGE,
        OAK_NO_THROW,
        OAK_COUNT
    };

    enum optOp1Kind
    {
        O1K_INVALID,
        O1K_LCLVAR,
        O1K_ARR_BND,
        O1K_BOUND_OPER_BND,
        O1K_BOUND_LOOP_BND,
        O1K_CONSTANT_LOOP_BND,
        O1K_CONSTANT_LOOP_BND_UN,
        O1K_EXACT_TYPE,
        O1K_SUBTYPE,
        O1K_VALUE_NUMBER,
        O1K_COUNT
    };

    enum optOp2Kind : uint16_t
    {
        O2K_INVALID,
        O2K_LCLVAR_COPY,
        O2K_IND_CNS_INT,
        O2K_CONST_INT,
        O2K_CONST_LONG,
        O2K_CONST_DOUBLE,
        O2K_ZEROOBJ,
        O2K_SUBRANGE,
        O2K_COUNT
    };

    struct AssertionDsc
    {
        optAssertionKind assertionKind;
        struct SsaVar
        {
            unsigned lclNum; // assigned to or property of this local var number
            unsigned ssaNum;
        };
        struct ArrBnd
        {
            ValueNum vnIdx;
            ValueNum vnLen;
        };
        struct AssertionDscOp1
        {
            optOp1Kind kind; // a normal LclVar, or Exact-type or Subtype
            ValueNum   vn;
            union {
                SsaVar lcl;
                ArrBnd bnd;
            };
        } op1;
        struct AssertionDscOp2
        {
            optOp2Kind kind; // a const or copy assignment
        private:
            uint16_t m_encodedIconFlags; // encoded icon gtFlags, don't use directly
        public:
            ValueNum vn;
            struct IntVal
            {
                ssize_t iconVal; // integer
#if !defined(HOST_64BIT)
                unsigned padding; // unused; ensures iconFlags does not overlap lconVal
#endif
                FieldSeq* fieldSeq;
            };
            union {
                SsaVar        lcl;
                IntVal        u1;
                __int64       lconVal;
                double        dconVal;
                IntegralRange u2;
            };

            bool HasIconFlag()
            {
                assert(m_encodedIconFlags <= 0xFF);
                return m_encodedIconFlags != 0;
            }
            GenTreeFlags GetIconFlag()
            {
                // number of trailing zeros in GTF_ICON_HDL_MASK
                const uint16_t iconMaskTzc = 24;
                static_assert_no_msg((0xFF000000 == GTF_ICON_HDL_MASK) && (GTF_ICON_HDL_MASK >> iconMaskTzc) == 0xFF);

                GenTreeFlags flags = (GenTreeFlags)(m_encodedIconFlags << iconMaskTzc);
                assert((flags & ~GTF_ICON_HDL_MASK) == 0);
                return flags;
            }
            void SetIconFlag(GenTreeFlags flags, FieldSeq* fieldSeq = nullptr)
            {
                const uint16_t iconMaskTzc = 24;
                assert((flags & ~GTF_ICON_HDL_MASK) == 0);
                m_encodedIconFlags = flags >> iconMaskTzc;
                u1.fieldSeq        = fieldSeq;
            }
        } op2;

        bool IsCheckedBoundArithBound()
        {
            return ((assertionKind == OAK_EQUAL || assertionKind == OAK_NOT_EQUAL) && op1.kind == O1K_BOUND_OPER_BND);
        }
        bool IsCheckedBoundBound()
        {
            return ((assertionKind == OAK_EQUAL || assertionKind == OAK_NOT_EQUAL) && op1.kind == O1K_BOUND_LOOP_BND);
        }
        bool IsConstantBound()
        {
            return ((assertionKind == OAK_EQUAL || assertionKind == OAK_NOT_EQUAL) &&
                    (op1.kind == O1K_CONSTANT_LOOP_BND));
        }
        bool IsConstantBoundUnsigned()
        {
            return ((assertionKind == OAK_EQUAL || assertionKind == OAK_NOT_EQUAL) &&
                    (op1.kind == O1K_CONSTANT_LOOP_BND_UN));
        }
        bool IsBoundsCheckNoThrow()
        {
            return ((assertionKind == OAK_NO_THROW) && (op1.kind == O1K_ARR_BND));
        }

        bool IsCopyAssertion()
        {
            return ((assertionKind == OAK_EQUAL) && (op1.kind == O1K_LCLVAR) && (op2.kind == O2K_LCLVAR_COPY));
        }

        bool IsConstantInt32Assertion()
        {
            return ((assertionKind == OAK_EQUAL) || (assertionKind == OAK_NOT_EQUAL)) && (op2.kind == O2K_CONST_INT);
        }

        bool CanPropLclVar()
        {
            return assertionKind == OAK_EQUAL && op1.kind == O1K_LCLVAR;
        }

        bool CanPropEqualOrNotEqual()
        {
            return assertionKind == OAK_EQUAL || assertionKind == OAK_NOT_EQUAL;
        }

        bool CanPropNonNull()
        {
            return assertionKind == OAK_NOT_EQUAL && op2.vn == ValueNumStore::VNForNull();
        }

        bool CanPropBndsCheck()
        {
            return op1.kind == O1K_ARR_BND;
        }

        bool CanPropSubRange()
        {
            return assertionKind == OAK_SUBRANGE && op1.kind == O1K_LCLVAR;
        }

        static bool SameKind(AssertionDsc* a1, AssertionDsc* a2)
        {
            return a1->assertionKind == a2->assertionKind && a1->op1.kind == a2->op1.kind &&
                   a1->op2.kind == a2->op2.kind;
        }

        static bool ComplementaryKind(optAssertionKind kind, optAssertionKind kind2)
        {
            if (kind == OAK_EQUAL)
            {
                return kind2 == OAK_NOT_EQUAL;
            }
            else if (kind == OAK_NOT_EQUAL)
            {
                return kind2 == OAK_EQUAL;
            }
            return false;
        }

        bool HasSameOp1(AssertionDsc* that, bool vnBased)
        {
            if (op1.kind != that->op1.kind)
            {
                return false;
            }
            else if (op1.kind == O1K_ARR_BND)
            {
                assert(vnBased);
                return (op1.bnd.vnIdx == that->op1.bnd.vnIdx) && (op1.bnd.vnLen == that->op1.bnd.vnLen);
            }
            else
            {
                return ((vnBased && (op1.vn == that->op1.vn)) ||
                        (!vnBased && (op1.lcl.lclNum == that->op1.lcl.lclNum)));
            }
        }

        bool HasSameOp2(AssertionDsc* that, bool vnBased)
        {
            if (op2.kind != that->op2.kind)
            {
                return false;
            }

            switch (op2.kind)
            {
                case O2K_IND_CNS_INT:
                case O2K_CONST_INT:
                    return ((op2.u1.iconVal == that->op2.u1.iconVal) && (op2.GetIconFlag() == that->op2.GetIconFlag()));

                case O2K_CONST_LONG:
                    return (op2.lconVal == that->op2.lconVal);

                case O2K_CONST_DOUBLE:
                    // exact match because of positive and negative zero.
                    return (memcmp(&op2.dconVal, &that->op2.dconVal, sizeof(double)) == 0);

                case O2K_ZEROOBJ:
                    return true;

                case O2K_LCLVAR_COPY:
                    return (op2.lcl.lclNum == that->op2.lcl.lclNum) &&
                           (!vnBased || (op2.lcl.ssaNum == that->op2.lcl.ssaNum));

                case O2K_SUBRANGE:
                    return op2.u2.Equals(that->op2.u2);

                case O2K_INVALID:
                    // we will return false
                    break;

                default:
                    assert(!"Unexpected value for op2.kind in AssertionDsc.");
                    break;
            }

            return false;
        }

        bool Complementary(AssertionDsc* that, bool vnBased)
        {
            return ComplementaryKind(assertionKind, that->assertionKind) && HasSameOp1(that, vnBased) &&
                   HasSameOp2(that, vnBased);
        }

        bool Equals(AssertionDsc* that, bool vnBased)
        {
            if (assertionKind != that->assertionKind)
            {
                return false;
            }
            else if (assertionKind == OAK_NO_THROW)
            {
                assert(op2.kind == O2K_INVALID);
                return HasSameOp1(that, vnBased);
            }
            else
            {
                return HasSameOp1(that, vnBased) && HasSameOp2(that, vnBased);
            }
        }
    };

protected:
    static fgWalkPreFn optVNAssertionPropCurStmtVisitor;

    bool optLocalAssertionProp;  // indicates that we are performing local assertion prop
    bool optAssertionPropagated; // set to true if we modified the trees
    bool optAssertionPropagatedCurrentStmt;
#ifdef DEBUG
    GenTree* optAssertionPropCurrentTree;
#endif
    AssertionIndex*            optComplementaryAssertionMap;
    JitExpandArray<ASSERT_TP>* optAssertionDep; // table that holds dependent assertions (assertions
                                                // using the value of a local var) for each local var
    AssertionDsc*  optAssertionTabPrivate;      // table that holds info about value assignments
    AssertionIndex optAssertionCount;           // total number of assertions in the assertion table
    AssertionIndex optMaxAssertionCount;
    bool           optCrossBlockLocalAssertionProp;
    unsigned       optAssertionOverflow;
    bool           optCanPropLclVar;
    bool           optCanPropEqual;
    bool           optCanPropNonNull;
    bool           optCanPropBndsChk;
    bool           optCanPropSubRange;

public:
    void optVnNonNullPropCurStmt(BasicBlock* block, Statement* stmt, GenTree* tree);
    fgWalkResult optVNBasedFoldCurStmt(BasicBlock* block, Statement* stmt, GenTree* parent, GenTree* tree);
    GenTree* optVNConstantPropOnJTrue(BasicBlock* block, GenTree* test);
    GenTree* optVNBasedFoldConstExpr(BasicBlock* block, GenTree* parent, GenTree* tree);
    GenTree* optVNBasedFoldExpr(BasicBlock* block, GenTree* parent, GenTree* tree);
    GenTree* optVNBasedFoldExpr_Call(BasicBlock* block, GenTree* parent, GenTreeCall* call);
    GenTree* optExtractSideEffListFromConst(GenTree* tree);

    AssertionIndex GetAssertionCount()
    {
        return optAssertionCount;
    }
    ASSERT_TP* bbJtrueAssertionOut;
    typedef JitHashTable<ValueNum, JitSmallPrimitiveKeyFuncs<ValueNum>, ASSERT_TP> ValueNumToAssertsMap;
    ValueNumToAssertsMap* optValueNumToAsserts;

    // Assertion prop helpers.
    ASSERT_TP& GetAssertionDep(unsigned lclNum);
    AssertionDsc* optGetAssertion(AssertionIndex assertIndex);
    void optAssertionInit(bool isLocalProp);
    void optAssertionTraitsInit(AssertionIndex assertionCount);
    void optAssertionReset(AssertionIndex limit);
    void optAssertionRemove(AssertionIndex index);

    // Assertion prop data flow functions.
    PhaseStatus optAssertionPropMain();
    Statement* optVNAssertionPropCurStmt(BasicBlock* block, Statement* stmt);
    bool optIsTreeKnownIntValue(bool vnBased, GenTree* tree, ssize_t* pConstant, GenTreeFlags* pIconFlags);
    ASSERT_TP* optInitAssertionDataflowFlags();
    ASSERT_TP* optComputeAssertionGen();

    // Assertion Gen functions.
    void optAssertionGen(GenTree* tree);
    AssertionIndex optAssertionGenCast(GenTreeCast* cast);
    AssertionIndex optAssertionGenPhiDefn(GenTree* tree);
    AssertionInfo optCreateJTrueBoundsAssertion(GenTree* tree);
    AssertionInfo optAssertionGenJtrue(GenTree* tree);
    AssertionIndex optCreateJtrueAssertions(GenTree*                   op1,
                                            GenTree*                   op2,
                                            Compiler::optAssertionKind assertionKind,
                                            bool                       helperCallArgs = false);
    AssertionIndex optFindComplementary(AssertionIndex assertionIndex);
    void optMapComplementary(AssertionIndex assertionIndex, AssertionIndex index);

    ValueNum optConservativeNormalVN(GenTree* tree);

    ssize_t optCastConstantSmall(ssize_t iconVal, var_types smallType);

    // Assertion creation functions.
    AssertionIndex optCreateAssertion(GenTree*         op1,
                                      GenTree*         op2,
                                      optAssertionKind assertionKind,
                                      bool             helperCallArgs = false);

    AssertionIndex optFinalizeCreatingAssertion(AssertionDsc* assertion);

    bool optTryExtractSubrangeAssertion(GenTree* source, IntegralRange* pRange);

    void optCreateComplementaryAssertion(AssertionIndex assertionIndex,
                                         GenTree*       op1,
                                         GenTree*       op2,
                                         bool           helperCallArgs = false);

    bool optAssertionVnInvolvesNan(AssertionDsc* assertion);
    AssertionIndex optAddAssertion(AssertionDsc* assertion);
    void optAddVnAssertionMapping(ValueNum vn, AssertionIndex index);
#ifdef DEBUG
    void optPrintVnAssertionMapping();
#endif
    ASSERT_TP optGetVnMappedAssertions(ValueNum vn);

    // Used for respective assertion propagations.
    AssertionIndex optAssertionIsSubrange(GenTree* tree, IntegralRange range, ASSERT_VALARG_TP assertions);
    AssertionIndex optAssertionIsSubtype(GenTree* tree, GenTree* methodTableArg, ASSERT_VALARG_TP assertions);
    AssertionIndex optAssertionIsNonNullInternal(GenTree* op, ASSERT_VALARG_TP assertions DEBUGARG(bool* pVnBased));
    bool optAssertionIsNonNull(GenTree*         op,
                               ASSERT_VALARG_TP assertions DEBUGARG(bool* pVnBased) DEBUGARG(AssertionIndex* pIndex));

    AssertionIndex optGlobalAssertionIsEqualOrNotEqual(ASSERT_VALARG_TP assertions, GenTree* op1, GenTree* op2);
    AssertionIndex optGlobalAssertionIsEqualOrNotEqualZero(ASSERT_VALARG_TP assertions, GenTree* op1);
    AssertionIndex optLocalAssertionIsEqualOrNotEqual(
        optOp1Kind op1Kind, unsigned lclNum, optOp2Kind op2Kind, ssize_t cnsVal, ASSERT_VALARG_TP assertions);

    // Assertion prop for lcl var functions.
    bool optAssertionProp_LclVarTypeCheck(GenTree* tree, LclVarDsc* lclVarDsc, LclVarDsc* copyVarDsc);
    GenTree* optCopyAssertionProp(AssertionDsc*        curAssertion,
                                  GenTreeLclVarCommon* tree,
                                  Statement* stmt DEBUGARG(AssertionIndex index));
    GenTree* optConstantAssertionProp(AssertionDsc*        curAssertion,
                                      GenTreeLclVarCommon* tree,
                                      Statement* stmt DEBUGARG(AssertionIndex index));
    bool optIsProfitableToSubstitute(GenTree* dest, BasicBlock* destBlock, GenTree* destParent, GenTree* value);
    bool optZeroObjAssertionProp(GenTree* tree, ASSERT_VALARG_TP assertions);

    // Assertion propagation functions.
    GenTree* optAssertionProp(ASSERT_VALARG_TP assertions, GenTree* tree, Statement* stmt, BasicBlock* block);
    GenTree* optAssertionProp_LclVar(ASSERT_VALARG_TP assertions, GenTreeLclVarCommon* tree, Statement* stmt);
    GenTree* optAssertionProp_LclFld(ASSERT_VALARG_TP assertions, GenTreeLclVarCommon* tree, Statement* stmt);
    GenTree* optAssertionProp_LocalStore(ASSERT_VALARG_TP assertions, GenTreeLclVarCommon* store, Statement* stmt);
    GenTree* optAssertionProp_BlockStore(ASSERT_VALARG_TP assertions, GenTreeBlk* store, Statement* stmt);
    GenTree* optAssertionProp_ModDiv(ASSERT_VALARG_TP assertions, GenTreeOp* tree, Statement* stmt);
    GenTree* optAssertionProp_Return(ASSERT_VALARG_TP assertions, GenTreeUnOp* ret, Statement* stmt);
    GenTree* optAssertionProp_Ind(ASSERT_VALARG_TP assertions, GenTree* tree, Statement* stmt);
    GenTree* optAssertionProp_Cast(ASSERT_VALARG_TP assertions, GenTreeCast* cast, Statement* stmt);
    GenTree* optAssertionProp_Call(ASSERT_VALARG_TP assertions, GenTreeCall* call, Statement* stmt);
    GenTree* optAssertionProp_RelOp(ASSERT_VALARG_TP assertions, GenTree* tree, Statement* stmt);
    GenTree* optAssertionProp_Comma(ASSERT_VALARG_TP assertions, GenTree* tree, Statement* stmt);
    GenTree* optAssertionProp_BndsChk(ASSERT_VALARG_TP assertions, GenTree* tree, Statement* stmt);
    GenTree* optAssertionPropGlobal_RelOp(ASSERT_VALARG_TP assertions, GenTree* tree, Statement* stmt);
    GenTree* optAssertionPropLocal_RelOp(ASSERT_VALARG_TP assertions, GenTree* tree, Statement* stmt);
    GenTree* optAssertionProp_Update(GenTree* newTree, GenTree* tree, Statement* stmt);
    GenTree* optNonNullAssertionProp_Call(ASSERT_VALARG_TP assertions, GenTreeCall* call);
    bool optNonNullAssertionProp_Ind(ASSERT_VALARG_TP assertions, GenTree* indir);
    bool optWriteBarrierAssertionProp_StoreInd(ASSERT_VALARG_TP assertions, GenTreeStoreInd* indir);

    void optAssertionProp_RangeProperties(ASSERT_VALARG_TP assertions,
                                          GenTree*         tree,
                                          bool*            isKnownNonZero,
                                          bool*            isKnownNonNegative);

    // Implied assertion functions.
    void optImpliedAssertions(AssertionIndex assertionIndex, ASSERT_TP& activeAssertions);
    void optImpliedByTypeOfAssertions(ASSERT_TP& activeAssertions);
    void optImpliedByCopyAssertion(AssertionDsc* copyAssertion, AssertionDsc* depAssertion, ASSERT_TP& result);
    void optImpliedByConstAssertion(AssertionDsc* curAssertion, ASSERT_TP& result);

#ifdef DEBUG
    void optPrintAssertion(AssertionDsc* newAssertion, AssertionIndex assertionIndex = 0);
    void optPrintAssertionIndex(AssertionIndex index);
    void optPrintAssertionIndices(ASSERT_TP assertions);
    void optDebugCheckAssertion(AssertionDsc* assertion);
    void optDebugCheckAssertions(AssertionIndex AssertionIndex);
#endif

    static void optDumpAssertionIndices(const char* header, ASSERT_TP assertions, const char* footer = nullptr);
    static void optDumpAssertionIndices(ASSERT_TP assertions, const char* footer = nullptr);

    /**************************************************************************
     *                          Range checks
     *************************************************************************/

public:
    struct LoopCloneVisitorInfo
    {
        LoopCloneContext*     context;
        Statement*            stmt;
        FlowGraphNaturalLoop* loop;
        const bool            cloneForArrayBounds;
        const bool            cloneForGDVTests;
        LoopCloneVisitorInfo(LoopCloneContext*     context,
                             FlowGraphNaturalLoop* loop,
                             Statement*            stmt,
                             bool                  cloneForArrayBounds,
                             bool                  cloneForGDVTests)
            : context(context)
            , stmt(nullptr)
            , loop(loop)
            , cloneForArrayBounds(cloneForArrayBounds)
            , cloneForGDVTests(cloneForGDVTests)
        {
        }
    };

    bool optIsStackLocalInvariant(FlowGraphNaturalLoop* loop, unsigned lclNum);
    bool optExtractArrIndex(GenTree* tree, ArrIndex* result, unsigned lhsNum, bool* topLevelIsFinal);
    bool optReconstructArrIndexHelp(GenTree* tree, ArrIndex* result, unsigned lhsNum, bool* topLevelIsFinal);
    bool optReconstructArrIndex(GenTree* tree, ArrIndex* result);
    bool optIdentifyLoopOptInfo(FlowGraphNaturalLoop* loop, LoopCloneContext* context);
    static fgWalkPreFn optCanOptimizeByLoopCloningVisitor;
    fgWalkResult optCanOptimizeByLoopCloning(GenTree* tree, LoopCloneVisitorInfo* info);
    bool optObtainLoopCloningOpts(LoopCloneContext* context);
    bool optIsLoopClonable(FlowGraphNaturalLoop* loop, LoopCloneContext* context);
    bool optCheckLoopCloningGDVTestProfitable(GenTreeOp* guard, LoopCloneVisitorInfo* info);
    bool optIsHandleOrIndirOfHandle(GenTree* tree, GenTreeFlags handleType);

    static bool optLoopCloningEnabled();

#ifdef DEBUG
    void optDebugLogLoopCloning(BasicBlock* block, Statement* insertBefore);
#endif
    void optPerformStaticOptimizations(FlowGraphNaturalLoop* loop, LoopCloneContext* context DEBUGARG(bool fastPath));
    bool optComputeDerefConditions(FlowGraphNaturalLoop* loop, LoopCloneContext* context);
    bool optDeriveLoopCloningConditions(FlowGraphNaturalLoop* loop, LoopCloneContext* context);
    BasicBlock* optInsertLoopChoiceConditions(LoopCloneContext*     context,
                                              FlowGraphNaturalLoop* loop,
                                              BasicBlock*           slowHead,
                                              BasicBlock*           insertAfter);

protected:
    ssize_t optGetArrayRefScaleAndIndex(GenTree* mul, GenTree** pIndex DEBUGARG(bool bRngChk));

    /*
    XXXXXXXXXXXXXXXXXXXXXXXXXXXXXXXXXXXXXXXXXXXXXXXXXXXXXXXXXXXXXXXXXXXXXXXXXXXXXXX
    XXXXXXXXXXXXXXXXXXXXXXXXXXXXXXXXXXXXXXXXXXXXXXXXXXXXXXXXXXXXXXXXXXXXXXXXXXXXXXX
    XX                                                                           XX
    XX                           RegAlloc                                        XX
    XX                                                                           XX
    XX  Does the register allocation and puts the remaining lclVars on the stack XX
    XX                                                                           XX
    XXXXXXXXXXXXXXXXXXXXXXXXXXXXXXXXXXXXXXXXXXXXXXXXXXXXXXXXXXXXXXXXXXXXXXXXXXXXXXX
    XXXXXXXXXXXXXXXXXXXXXXXXXXXXXXXXXXXXXXXXXXXXXXXXXXXXXXXXXXXXXXXXXXXXXXXXXXXXXXX
    */

public:
    regNumber raUpdateRegStateForArg(RegState* regState, LclVarDsc* argDsc);

    void raMarkStkVars();

#if FEATURE_PARTIAL_SIMD_CALLEE_SAVE
#if defined(TARGET_AMD64)
    static bool varTypeNeedsPartialCalleeSave(var_types type)
    {
        assert(type != TYP_STRUCT);
        return (type == TYP_SIMD32) || (type == TYP_SIMD64);
    }
#elif defined(TARGET_ARM64)
    static bool varTypeNeedsPartialCalleeSave(var_types type)
    {
        assert(type != TYP_STRUCT);
        // ARM64 ABI FP Callee save registers only require Callee to save lower 8 Bytes
        // For SIMD types longer than 8 bytes Caller is responsible for saving and restoring Upper bytes.
        return ((type == TYP_SIMD16) || (type == TYP_SIMD12));
    }
#else // !defined(TARGET_AMD64) && !defined(TARGET_ARM64)
#error("Unknown target architecture for FEATURE_PARTIAL_SIMD_CALLEE_SAVE")
#endif // !defined(TARGET_AMD64) && !defined(TARGET_ARM64)
#endif // FEATURE_PARTIAL_SIMD_CALLEE_SAVE

protected:
    // Some things are used by both LSRA and regpredict allocators.

    FrameType rpFrameType;
    bool      rpMustCreateEBPCalled; // Set to true after we have called rpMustCreateEBPFrame once

    bool rpMustCreateEBPFrame(INDEBUG(const char** wbReason));

private:
    Lowering*            m_pLowering;   // Lowering; needed to Lower IR that's added or modified after Lowering.
    LinearScanInterface* m_pLinearScan; // Linear Scan allocator

    /* raIsVarargsStackArg is called by raMaskStkVars and by
       lvaComputeRefCounts.  It identifies the special case
       where a varargs function has a parameter passed on the
       stack, other than the special varargs handle.  Such parameters
       require special treatment, because they cannot be tracked
       by the GC (their offsets in the stack are not known
       at compile time).
    */

    bool raIsVarargsStackArg(unsigned lclNum)
    {
#ifdef TARGET_X86

        LclVarDsc* varDsc = lvaGetDesc(lclNum);

        assert(varDsc->lvIsParam);

        return (info.compIsVarArgs && !varDsc->lvIsRegArg && (lclNum != lvaVarargsHandleArg));

#else // TARGET_X86

        return false;

#endif // TARGET_X86
    }

    /*
    XXXXXXXXXXXXXXXXXXXXXXXXXXXXXXXXXXXXXXXXXXXXXXXXXXXXXXXXXXXXXXXXXXXXXXXXXXXXXXX
    XXXXXXXXXXXXXXXXXXXXXXXXXXXXXXXXXXXXXXXXXXXXXXXXXXXXXXXXXXXXXXXXXXXXXXXXXXXXXXX
    XX                                                                           XX
    XX                           EEInterface                                     XX
    XX                                                                           XX
    XX   Get to the class and method info from the Execution Engine given        XX
    XX   tokens for the class and method                                         XX
    XX                                                                           XX
    XXXXXXXXXXXXXXXXXXXXXXXXXXXXXXXXXXXXXXXXXXXXXXXXXXXXXXXXXXXXXXXXXXXXXXXXXXXXXXX
    XXXXXXXXXXXXXXXXXXXXXXXXXXXXXXXXXXXXXXXXXXXXXXXXXXXXXXXXXXXXXXXXXXXXXXXXXXXXXXX
    */

public:
    // Get handles

    void eeGetCallInfo(CORINFO_RESOLVED_TOKEN* pResolvedToken,
                       CORINFO_RESOLVED_TOKEN* pConstrainedToken,
                       CORINFO_CALLINFO_FLAGS  flags,
                       CORINFO_CALL_INFO*      pResult);

    void eeGetFieldInfo(CORINFO_RESOLVED_TOKEN* pResolvedToken,
                        CORINFO_ACCESS_FLAGS    flags,
                        CORINFO_FIELD_INFO*     pResult);

    // Get the flags

    bool eeIsValueClass(CORINFO_CLASS_HANDLE clsHnd);
    bool eeIsIntrinsic(CORINFO_METHOD_HANDLE ftn);
    bool eeIsFieldStatic(CORINFO_FIELD_HANDLE fldHnd);

    var_types eeGetFieldType(CORINFO_FIELD_HANDLE fldHnd, CORINFO_CLASS_HANDLE* pStructHnd = nullptr);

    template <typename TPrint>
    void eeAppendPrint(class StringPrinter* printer, TPrint print);
    // Conventions: the "base" primitive printing functions take StringPrinter*
    // and do not do any SPMI handling. There are then convenience printing
    // functions exposed on top that have SPMI handling and additional buffer
    // handling. Note that the strings returned are never truncated here.
    void eePrintJitType(class StringPrinter* printer, var_types jitType);
    void eePrintType(class StringPrinter* printer, CORINFO_CLASS_HANDLE clsHnd, bool includeInstantiation);
    void eePrintTypeOrJitAlias(class StringPrinter* printer, CORINFO_CLASS_HANDLE clsHnd, bool includeInstantiation);
    void eePrintMethod(class StringPrinter*  printer,
                       CORINFO_CLASS_HANDLE  clsHnd,
                       CORINFO_METHOD_HANDLE methodHnd,
                       CORINFO_SIG_INFO*     sig,
                       bool                  includeClassInstantiation,
                       bool                  includeMethodInstantiation,
                       bool                  includeSignature,
                       bool                  includeReturnType,
                       bool                  includeThisSpecifier);

    void eePrintField(class StringPrinter* printer, CORINFO_FIELD_HANDLE fldHnd, bool includeType);

    const char* eeGetMethodFullName(CORINFO_METHOD_HANDLE hnd,
                                    bool                  includeReturnType    = true,
                                    bool                  includeThisSpecifier = true,
                                    char*                 buffer               = nullptr,
                                    size_t                bufferSize           = 0);

    const char* eeGetMethodName(CORINFO_METHOD_HANDLE methHnd, char* buffer = nullptr, size_t bufferSize = 0);

    const char* eeGetFieldName(CORINFO_FIELD_HANDLE fldHnd,
                               bool                 includeType,
                               char*                buffer     = nullptr,
                               size_t               bufferSize = 0);

    const char* eeGetClassName(CORINFO_CLASS_HANDLE clsHnd, char* buffer = nullptr, size_t bufferSize = 0);

    void eePrintObjectDescription(const char* prefix, CORINFO_OBJECT_HANDLE handle);
    const char* eeGetShortClassName(CORINFO_CLASS_HANDLE clsHnd);

#if defined(DEBUG)
    unsigned eeTryGetClassSize(CORINFO_CLASS_HANDLE clsHnd);
#endif

    unsigned compMethodHash(CORINFO_METHOD_HANDLE methodHandle);

    var_types eeGetArgType(CORINFO_ARG_LIST_HANDLE list, CORINFO_SIG_INFO* sig);
    var_types eeGetArgType(CORINFO_ARG_LIST_HANDLE list, CORINFO_SIG_INFO* sig, bool* isPinned);
    CORINFO_CLASS_HANDLE eeGetArgClass(CORINFO_SIG_INFO* sig, CORINFO_ARG_LIST_HANDLE list);
    CORINFO_CLASS_HANDLE eeGetClassFromContext(CORINFO_CONTEXT_HANDLE context);
    unsigned eeGetArgSize(CorInfoType corInfoType, CORINFO_CLASS_HANDLE typeHnd);
    static unsigned eeGetArgSizeAlignment(var_types type, bool isFloatHfa);

    // VOM info, method sigs

    void eeGetSig(unsigned               sigTok,
                  CORINFO_MODULE_HANDLE  scope,
                  CORINFO_CONTEXT_HANDLE context,
                  CORINFO_SIG_INFO*      retSig);

    void eeGetCallSiteSig(unsigned               sigTok,
                          CORINFO_MODULE_HANDLE  scope,
                          CORINFO_CONTEXT_HANDLE context,
                          CORINFO_SIG_INFO*      retSig);

    void eeGetMethodSig(CORINFO_METHOD_HANDLE methHnd, CORINFO_SIG_INFO* retSig, CORINFO_CLASS_HANDLE owner = nullptr);

    CORINFO_EE_INFO eeInfo;
    bool            eeInfoInitialized;

    CORINFO_EE_INFO* eeGetEEInfo();

    // Gets the offset of a SDArray's first element
    static unsigned eeGetArrayDataOffset();

    // Get the offset of a MDArray's first element
    static unsigned eeGetMDArrayDataOffset(unsigned rank);

    // Get the offset of a MDArray's dimension length for a given dimension.
    static unsigned eeGetMDArrayLengthOffset(unsigned rank, unsigned dimension);

    // Get the offset of a MDArray's lower bound for a given dimension.
    static unsigned eeGetMDArrayLowerBoundOffset(unsigned rank, unsigned dimension);

    GenTree* eeGetPInvokeCookie(CORINFO_SIG_INFO* szMetaSig);

    // Returns the page size for the target machine as reported by the EE.
    target_size_t eeGetPageSize()
    {
        return (target_size_t)eeGetEEInfo()->osPageSize;
    }

    //------------------------------------------------------------------------
    // VirtualStubParam: virtual stub dispatch extra parameter (slot address).
    //
    // It represents Abi and target specific registers for the parameter.
    //
    class VirtualStubParamInfo
    {
    public:
        VirtualStubParamInfo(bool isNativeAOT)
        {
#if defined(TARGET_X86)
            reg     = REG_EAX;
            regMask = RBM_EAX;
#elif defined(TARGET_AMD64)
            if (isNativeAOT)
            {
                reg     = REG_R10;
                regMask = RBM_R10;
            }
            else
            {
                reg     = REG_R11;
                regMask = RBM_R11;
            }
#elif defined(TARGET_ARM)
            if (isNativeAOT)
            {
                reg     = REG_R12;
                regMask = RBM_R12;
            }
            else
            {
                reg     = REG_R4;
                regMask = RBM_R4;
            }
#elif defined(TARGET_ARM64)
            reg     = REG_R11;
            regMask = RBM_R11;
#elif defined(TARGET_LOONGARCH64)
            reg     = REG_T8;
            regMask = RBM_T8;
#elif defined(TARGET_RISCV64)
            reg     = REG_T5;
            regMask = RBM_T5;
#else
#error Unsupported or unset target architecture
#endif
        }

        regNumber GetReg() const
        {
            return reg;
        }

        _regMask_enum GetRegMask() const
        {
            return regMask;
        }

    private:
        regNumber     reg;
        _regMask_enum regMask;
    };

    VirtualStubParamInfo* virtualStubParamInfo;

    bool IsTargetAbi(CORINFO_RUNTIME_ABI abi)
    {
        return eeGetEEInfo()->targetAbi == abi;
    }

    bool generateCFIUnwindCodes()
    {
#if defined(FEATURE_CFI_SUPPORT)
        return TargetOS::IsUnix && IsTargetAbi(CORINFO_NATIVEAOT_ABI);
#else
        return false;
#endif
    }

    // Debugging support - Line number info

    void eeGetStmtOffsets();

    unsigned eeBoundariesCount;

    ICorDebugInfo::OffsetMapping* eeBoundaries; // Boundaries to report to the EE
    void eeSetLIcount(unsigned count);
    void eeSetLIinfo(unsigned which, UNATIVE_OFFSET offs, IPmappingDscKind kind, const ILLocation& loc);
    void eeSetLIdone();

#ifdef DEBUG
    static void eeDispILOffs(IL_OFFSET offs);
    static void eeDispSourceMappingOffs(uint32_t offs);
    static void eeDispLineInfo(const ICorDebugInfo::OffsetMapping* line);
    void eeDispLineInfos();
#endif // DEBUG

    // Debugging support - Local var info

    void eeGetVars();

    unsigned eeVarsCount;

    struct VarResultInfo
    {
        UNATIVE_OFFSET             startOffset;
        UNATIVE_OFFSET             endOffset;
        DWORD                      varNumber;
        CodeGenInterface::siVarLoc loc;
    } * eeVars;
    void eeSetLVcount(unsigned count);
    void eeSetLVinfo(unsigned                          which,
                     UNATIVE_OFFSET                    startOffs,
                     UNATIVE_OFFSET                    length,
                     unsigned                          varNum,
                     const CodeGenInterface::siVarLoc& loc);
    void eeSetLVdone();

#ifdef DEBUG
    void eeDispVar(ICorDebugInfo::NativeVarInfo* var);
    void eeDispVars(CORINFO_METHOD_HANDLE ftn, ULONG32 cVars, ICorDebugInfo::NativeVarInfo* vars);
#endif // DEBUG

    // ICorJitInfo wrappers

    void eeAllocMem(AllocMemArgs* args, const UNATIVE_OFFSET roDataSectionAlignment);

    void eeReserveUnwindInfo(bool isFunclet, bool isColdCode, ULONG unwindSize);

    void eeAllocUnwindInfo(BYTE*          pHotCode,
                           BYTE*          pColdCode,
                           ULONG          startOffset,
                           ULONG          endOffset,
                           ULONG          unwindSize,
                           BYTE*          pUnwindBlock,
                           CorJitFuncKind funcKind);

    void eeSetEHcount(unsigned cEH);

    void eeSetEHinfo(unsigned EHnumber, const CORINFO_EH_CLAUSE* clause);

    WORD eeGetRelocTypeHint(void* target);

// ICorStaticInfo wrapper functions

#if defined(UNIX_AMD64_ABI)
#ifdef DEBUG
    static void dumpSystemVClassificationType(SystemVClassificationType ct);
#endif // DEBUG

    void eeGetSystemVAmd64PassStructInRegisterDescriptor(
        /*IN*/ CORINFO_CLASS_HANDLE                                  structHnd,
        /*OUT*/ SYSTEMV_AMD64_CORINFO_STRUCT_REG_PASSING_DESCRIPTOR* structPassInRegDescPtr);
#endif // UNIX_AMD64_ABI

    template <typename ParamType>
    bool eeRunWithErrorTrap(void (*function)(ParamType*), ParamType* param)
    {
        return eeRunWithErrorTrapImp(reinterpret_cast<void (*)(void*)>(function), reinterpret_cast<void*>(param));
    }

    bool eeRunWithErrorTrapImp(void (*function)(void*), void* param);

    template <typename ParamType>
    bool eeRunWithSPMIErrorTrap(void (*function)(ParamType*), ParamType* param)
    {
        return eeRunWithSPMIErrorTrapImp(reinterpret_cast<void (*)(void*)>(function), reinterpret_cast<void*>(param));
    }

    template <typename Functor>
    bool eeRunFunctorWithSPMIErrorTrap(Functor f)
    {
        return eeRunWithSPMIErrorTrap<Functor>([](Functor* pf) { (*pf)(); }, &f);
    }

    bool eeRunWithSPMIErrorTrapImp(void (*function)(void*), void* param);

    // Utility functions

    static CORINFO_METHOD_HANDLE eeFindHelper(unsigned helper);
    static CorInfoHelpFunc eeGetHelperNum(CORINFO_METHOD_HANDLE method);

    enum StaticHelperReturnValue
    {
        SHRV_STATIC_BASE_PTR,
        SHRV_VOID,
    };
    static bool IsStaticHelperEligibleForExpansion(GenTree*                 tree,
                                                   bool*                    isGc       = nullptr,
                                                   StaticHelperReturnValue* retValKind = nullptr);
    static bool IsSharedStaticHelper(GenTree* tree);
    static bool IsGcSafePoint(GenTreeCall* call);

    static CORINFO_FIELD_HANDLE eeFindJitDataOffs(unsigned jitDataOffs);
    // returns true/false if 'field' is a Jit Data offset
    static bool eeIsJitDataOffs(CORINFO_FIELD_HANDLE field);
    // returns a number < 0 if 'field' is not a Jit Data offset, otherwise the data offset (limited to 2GB)
    static int eeGetJitDataOffs(CORINFO_FIELD_HANDLE field);

    /*****************************************************************************/

    /*
    XXXXXXXXXXXXXXXXXXXXXXXXXXXXXXXXXXXXXXXXXXXXXXXXXXXXXXXXXXXXXXXXXXXXXXXXXXXXXXX
    XXXXXXXXXXXXXXXXXXXXXXXXXXXXXXXXXXXXXXXXXXXXXXXXXXXXXXXXXXXXXXXXXXXXXXXXXXXXXXX
    XX                                                                           XX
    XX                           CodeGenerator                                   XX
    XX                                                                           XX
    XXXXXXXXXXXXXXXXXXXXXXXXXXXXXXXXXXXXXXXXXXXXXXXXXXXXXXXXXXXXXXXXXXXXXXXXXXXXXXX
    XXXXXXXXXXXXXXXXXXXXXXXXXXXXXXXXXXXXXXXXXXXXXXXXXXXXXXXXXXXXXXXXXXXXXXXXXXXXXXX
    */

public:
    CodeGenInterface* codeGen;

    // Record the instr offset mapping to the generated code

    jitstd::list<IPmappingDsc>  genIPmappings;
    jitstd::list<RichIPMapping> genRichIPmappings;

    // Managed RetVal - A side hash table meant to record the mapping from a
    // GT_CALL node to its debug info.  This info is used to emit sequence points
    // that can be used by debugger to determine the native offset at which the
    // managed RetVal will be available.
    //
    // In fact we can store debug info in a GT_CALL node.  This was ruled out in
    // favor of a side table for two reasons: 1) We need debug info for only those
    // GT_CALL nodes (created during importation) that correspond to an IL call and
    // whose return type is other than TYP_VOID. 2) GT_CALL node is a frequently used
    // structure and IL offset is needed only when generating debuggable code. Therefore
    // it is desirable to avoid memory size penalty in retail scenarios.
    typedef JitHashTable<GenTree*, JitPtrKeyFuncs<GenTree>, DebugInfo> CallSiteDebugInfoTable;
    CallSiteDebugInfoTable* genCallSite2DebugInfoMap;

    unsigned    genReturnLocal; // Local number for the return value when applicable.
    BasicBlock* genReturnBB;    // jumped to when not optimizing for speed.

    // The following properties are part of CodeGenContext.  Getters are provided here for
    // convenience and backward compatibility, but the properties can only be set by invoking
    // the setter on CodeGenContext directly.

    emitter* GetEmitter() const
    {
        return codeGen->GetEmitter();
    }

    bool isFramePointerUsed() const
    {
        return codeGen->isFramePointerUsed();
    }

    bool GetInterruptible()
    {
        return codeGen->GetInterruptible();
    }
    void SetInterruptible(bool value)
    {
        codeGen->SetInterruptible(value);
    }

#if DOUBLE_ALIGN
    const bool genDoubleAlign()
    {
        return codeGen->doDoubleAlign();
    }
    DWORD getCanDoubleAlign();
    bool shouldDoubleAlign(unsigned refCntStk,
                           unsigned refCntReg,
                           weight_t refCntWtdReg,
                           unsigned refCntStkParam,
                           weight_t refCntWtdStkDbl);
#endif // DOUBLE_ALIGN

    bool IsFullPtrRegMapRequired()
    {
        return codeGen->IsFullPtrRegMapRequired();
    }
    void SetFullPtrRegMapRequired(bool value)
    {
        codeGen->SetFullPtrRegMapRequired(value);
    }

// Things that MAY belong either in CodeGen or CodeGenContext

#if defined(FEATURE_EH_FUNCLETS)
    FuncInfoDsc*   compFuncInfos;
    unsigned short compCurrFuncIdx;
    unsigned short compFuncInfoCount;

    unsigned short compFuncCount()
    {
        assert(fgFuncletsCreated);
        return compFuncInfoCount;
    }

#else // !FEATURE_EH_FUNCLETS

    // This is a no-op when there are no funclets!
    void genUpdateCurrentFunclet(BasicBlock* block)
    {
        return;
    }

    FuncInfoDsc compFuncInfoRoot;

    static const unsigned compCurrFuncIdx = 0;

    unsigned short compFuncCount()
    {
        return 1;
    }

#endif // !FEATURE_EH_FUNCLETS

    FuncInfoDsc* funCurrentFunc();
    void funSetCurrentFunc(unsigned funcIdx);
    FuncInfoDsc* funGetFunc(unsigned funcIdx);
    unsigned int funGetFuncIdx(BasicBlock* block);

    // LIVENESS

    VARSET_TP compCurLife;     // current live variables
    GenTree*  compCurLifeTree; // node after which compCurLife has been computed

    // Compare the given "newLife" with last set of live variables and update
    // codeGen "gcInfo", siScopes, "regSet" with the new variable's homes/liveness.
    template <bool ForCodeGen>
    void compChangeLife(VARSET_VALARG_TP newLife);

    // Update the GC's masks, register's masks and reports change on variable's homes given a set of
    // current live variables if changes have happened since "compCurLife".
    template <bool ForCodeGen>
    inline void compUpdateLife(VARSET_VALARG_TP newLife);

    // Gets a register mask that represent the kill set for a helper call since
    // not all JIT Helper calls follow the standard ABI on the target architecture.
    regMaskTP compHelperCallKillSet(CorInfoHelpFunc helper);

/*
XXXXXXXXXXXXXXXXXXXXXXXXXXXXXXXXXXXXXXXXXXXXXXXXXXXXXXXXXXXXXXXXXXXXXXXXXXXXXXX
XXXXXXXXXXXXXXXXXXXXXXXXXXXXXXXXXXXXXXXXXXXXXXXXXXXXXXXXXXXXXXXXXXXXXXXXXXXXXXX
XX                                                                           XX
XX                           UnwindInfo                                      XX
XX                                                                           XX
XXXXXXXXXXXXXXXXXXXXXXXXXXXXXXXXXXXXXXXXXXXXXXXXXXXXXXXXXXXXXXXXXXXXXXXXXXXXXXX
XXXXXXXXXXXXXXXXXXXXXXXXXXXXXXXXXXXXXXXXXXXXXXXXXXXXXXXXXXXXXXXXXXXXXXXXXXXXXXX
*/

#if !defined(__GNUC__)
#pragma region Unwind information
#endif

public:
    //
    // Infrastructure functions: start/stop/reserve/emit.
    //

    void unwindBegProlog();
    void unwindEndProlog();
    void unwindBegEpilog();
    void unwindEndEpilog();
    void unwindReserve();
    void unwindEmit(void* pHotCode, void* pColdCode);

    //
    // Specific unwind information functions: called by code generation to indicate a particular
    // prolog or epilog unwindable instruction has been generated.
    //

    void unwindPush(regNumber reg);
    void unwindAllocStack(unsigned size);
    void unwindSetFrameReg(regNumber reg, unsigned offset);
    void unwindSaveReg(regNumber reg, unsigned offset);

#if defined(TARGET_ARM)
    void unwindPushMaskInt(regMaskTP mask);
    void unwindPushMaskFloat(regMaskTP mask);
    void unwindPopMaskInt(regMaskTP mask);
    void unwindPopMaskFloat(regMaskTP mask);
    void unwindBranch16();                    // The epilog terminates with a 16-bit branch (e.g., "bx lr")
    void unwindNop(unsigned codeSizeInBytes); // Generate unwind NOP code. 'codeSizeInBytes' is 2 or 4 bytes. Only
                                              // called via unwindPadding().
    void unwindPadding(); // Generate a sequence of unwind NOP codes representing instructions between the last
                          // instruction and the current location.
#endif                    // TARGET_ARM

#if defined(TARGET_ARM64)
    void unwindNop();
    void unwindPadding(); // Generate a sequence of unwind NOP codes representing instructions between the last
                          // instruction and the current location.
    void unwindSaveReg(regNumber reg, int offset);                                // str reg, [sp, #offset]
    void unwindSaveRegPreindexed(regNumber reg, int offset);                      // str reg, [sp, #offset]!
    void unwindSaveRegPair(regNumber reg1, regNumber reg2, int offset);           // stp reg1, reg2, [sp, #offset]
    void unwindSaveRegPairPreindexed(regNumber reg1, regNumber reg2, int offset); // stp reg1, reg2, [sp, #offset]!
    void unwindSaveNext();                                                        // unwind code: save_next
    void unwindReturn(regNumber reg);                                             // ret lr
#endif                                                                            // defined(TARGET_ARM64)

#if defined(TARGET_LOONGARCH64)
    void unwindNop();
    void unwindPadding(); // Generate a sequence of unwind NOP codes representing instructions between the last
                          // instruction and the current location.
    void unwindSaveReg(regNumber reg, int offset);
    void unwindSaveRegPair(regNumber reg1, regNumber reg2, int offset);
    void unwindReturn(regNumber reg);
#endif // defined(TARGET_LOONGARCH64)

#if defined(TARGET_RISCV64)
    void unwindNop();
    void unwindPadding(); // Generate a sequence of unwind NOP codes representing instructions between the last
                          // instruction and the current location.
    void unwindSaveReg(regNumber reg, int offset);
    void unwindSaveRegPair(regNumber reg1, regNumber reg2, int offset);
    void unwindReturn(regNumber reg);
#endif // defined(TARGET_RISCV64)

    //
    // Private "helper" functions for the unwind implementation.
    //

private:
#if defined(FEATURE_EH_FUNCLETS)
    void unwindGetFuncLocations(FuncInfoDsc*             func,
                                bool                     getHotSectionData,
                                /* OUT */ emitLocation** ppStartLoc,
                                /* OUT */ emitLocation** ppEndLoc);
#endif // FEATURE_EH_FUNCLETS

    void unwindReserveFunc(FuncInfoDsc* func);
    void unwindEmitFunc(FuncInfoDsc* func, void* pHotCode, void* pColdCode);

#if defined(TARGET_AMD64) || (defined(TARGET_X86) && defined(FEATURE_EH_FUNCLETS))

    void unwindReserveFuncHelper(FuncInfoDsc* func, bool isHotCode);
    void unwindEmitFuncHelper(FuncInfoDsc* func, void* pHotCode, void* pColdCode, bool isHotCode);

#endif // TARGET_AMD64 || (TARGET_X86 && FEATURE_EH_FUNCLETS)

    UNATIVE_OFFSET unwindGetCurrentOffset(FuncInfoDsc* func);

#if defined(TARGET_AMD64)

    void unwindBegPrologWindows();
    void unwindPushWindows(regNumber reg);
    void unwindAllocStackWindows(unsigned size);
    void unwindSetFrameRegWindows(regNumber reg, unsigned offset);
    void unwindSaveRegWindows(regNumber reg, unsigned offset);

#ifdef UNIX_AMD64_ABI
    void unwindSaveRegCFI(regNumber reg, unsigned offset);
#endif // UNIX_AMD64_ABI
#elif defined(TARGET_ARM)

    void unwindPushPopMaskInt(regMaskTP mask, bool useOpsize16);
    void unwindPushPopMaskFloat(regMaskTP mask);

#endif // TARGET_ARM

#if defined(FEATURE_CFI_SUPPORT)
    short mapRegNumToDwarfReg(regNumber reg);
    void createCfiCode(FuncInfoDsc* func, UNATIVE_OFFSET codeOffset, UCHAR opcode, short dwarfReg, INT offset = 0);
    void unwindPushPopCFI(regNumber reg);
    void unwindBegPrologCFI();
    void unwindPushPopMaskCFI(regMaskTP regMask, bool isFloat);
    void unwindAllocStackCFI(unsigned size);
    void unwindSetFrameRegCFI(regNumber reg, unsigned offset);
    void unwindEmitFuncCFI(FuncInfoDsc* func, void* pHotCode, void* pColdCode);
#ifdef DEBUG
    void DumpCfiInfo(bool                  isHotCode,
                     UNATIVE_OFFSET        startOffset,
                     UNATIVE_OFFSET        endOffset,
                     DWORD                 cfiCodeBytes,
                     const CFI_CODE* const pCfiCode);
#endif

#endif // FEATURE_CFI_SUPPORT

#if !defined(__GNUC__)
#pragma endregion // Note: region is NOT under !defined(__GNUC__)
#endif

    /*
    XXXXXXXXXXXXXXXXXXXXXXXXXXXXXXXXXXXXXXXXXXXXXXXXXXXXXXXXXXXXXXXXXXXXXXXXXXXXXXX
    XXXXXXXXXXXXXXXXXXXXXXXXXXXXXXXXXXXXXXXXXXXXXXXXXXXXXXXXXXXXXXXXXXXXXXXXXXXXXXX
    XX                                                                           XX
    XX                               SIMD                                        XX
    XX                                                                           XX
    XX   Info about SIMD types, methods and the SIMD assembly (i.e. the assembly XX
    XX   that contains the distinguished, well-known SIMD type definitions).     XX
    XX                                                                           XX
    XXXXXXXXXXXXXXXXXXXXXXXXXXXXXXXXXXXXXXXXXXXXXXXXXXXXXXXXXXXXXXXXXXXXXXXXXXXXXXX
    XXXXXXXXXXXXXXXXXXXXXXXXXXXXXXXXXXXXXXXXXXXXXXXXXXXXXXXXXXXXXXXXXXXXXXXXXXXXXXX
    */

    bool IsBaselineSimdIsaSupported()
    {
#ifdef FEATURE_SIMD
#if defined(TARGET_XARCH)
        CORINFO_InstructionSet minimumIsa = InstructionSet_SSE2;
#elif defined(TARGET_ARM64)
        CORINFO_InstructionSet minimumIsa = InstructionSet_AdvSimd;
#elif defined(TARGET_LOONGARCH64)
        // TODO: supporting SIMD feature for LoongArch64.
        assert(!"unimplemented yet on LA");
        CORINFO_InstructionSet minimumIsa = 0;
#else
#error Unsupported platform
#endif // !TARGET_XARCH && !TARGET_ARM64 && !TARGET_LOONGARCH64

        return compOpportunisticallyDependsOn(minimumIsa);
#else
        return false;
#endif
    }

#if defined(DEBUG)
    bool IsBaselineSimdIsaSupportedDebugOnly()
    {
#ifdef FEATURE_SIMD
#if defined(TARGET_XARCH)
        CORINFO_InstructionSet minimumIsa = InstructionSet_SSE2;
#elif defined(TARGET_ARM64)
        CORINFO_InstructionSet minimumIsa = InstructionSet_AdvSimd;
#else
#error Unsupported platform
#endif // !TARGET_XARCH && !TARGET_ARM64

        return compIsaSupportedDebugOnly(minimumIsa);
#else
        return false;
#endif // FEATURE_SIMD
    }
#endif // DEBUG

    bool isIntrinsicType(CORINFO_CLASS_HANDLE clsHnd)
    {
        return info.compCompHnd->isIntrinsicType(clsHnd);
    }

    const char* getClassNameFromMetadata(CORINFO_CLASS_HANDLE cls, const char** namespaceName)
    {
        return info.compCompHnd->getClassNameFromMetadata(cls, namespaceName);
    }

    CORINFO_CLASS_HANDLE getTypeInstantiationArgument(CORINFO_CLASS_HANDLE cls, unsigned index)
    {
        return info.compCompHnd->getTypeInstantiationArgument(cls, index);
    }

    bool isNumericsNamespace(const char* ns)
    {
        return strcmp(ns, "System.Numerics") == 0;
    }

    bool isRuntimeIntrinsicsNamespace(const char* ns)
    {
        return strcmp(ns, "System.Runtime.Intrinsics") == 0;
    }

    bool isSpanClass(const CORINFO_CLASS_HANDLE clsHnd)
    {
        if (isIntrinsicType(clsHnd))
        {
            const char* namespaceName = nullptr;
            const char* className     = getClassNameFromMetadata(clsHnd, &namespaceName);
            return strcmp(namespaceName, "System") == 0 &&
                   (strcmp(className, "Span`1") == 0 || strcmp(className, "ReadOnlySpan`1") == 0);
        }
        return false;
    }

#ifdef FEATURE_SIMD
    // Have we identified any SIMD types?
    // This is currently used by struct promotion to avoid getting type information for a struct
    // field to see if it is a SIMD type, if we haven't seen any SIMD types or operations in
    // the method.
    bool _usesSIMDTypes;
    bool usesSIMDTypes()
    {
        return _usesSIMDTypes;
    }
    void setUsesSIMDTypes(bool value)
    {
        _usesSIMDTypes = value;
    }

    // This is a temp lclVar allocated on the stack as TYP_SIMD.  It is used to implement intrinsics
    // that require indexed access to the individual fields of the vector, which is not well supported
    // by the hardware.  It is allocated when/if such situations are encountered during Lowering.
    unsigned lvaSIMDInitTempVarNum;

    struct SIMDHandlesCache
    {
        CORINFO_CLASS_HANDLE PlaneHandle;
        CORINFO_CLASS_HANDLE QuaternionHandle;
        CORINFO_CLASS_HANDLE Vector2Handle;
        CORINFO_CLASS_HANDLE Vector3Handle;
        CORINFO_CLASS_HANDLE Vector4Handle;
        CORINFO_CLASS_HANDLE VectorHandle;

        SIMDHandlesCache()
        {
            memset(this, 0, sizeof(*this));
        }
    };

    SIMDHandlesCache* m_simdHandleCache;

    // Returns true if this is a SIMD type that should be considered an opaque
    // vector type (i.e. do not analyze or promote its fields).
    // Note that all but the fixed vector types are opaque, even though they may
    // actually be declared as having fields.
    bool isOpaqueSIMDType(CORINFO_CLASS_HANDLE structHandle) const
    {
        // We order the checks roughly by expected hit count so early exits are possible

        if (m_simdHandleCache == nullptr)
        {
            return false;
        }

        if (structHandle == m_simdHandleCache->Vector4Handle)
        {
            return false;
        }

        if (structHandle == m_simdHandleCache->Vector3Handle)
        {
            return false;
        }

        if (structHandle == m_simdHandleCache->Vector2Handle)
        {
            return false;
        }

        if (structHandle == m_simdHandleCache->QuaternionHandle)
        {
            return false;
        }

        if (structHandle == m_simdHandleCache->PlaneHandle)
        {
            return false;
        }

        return true;
    }

    bool isOpaqueSIMDType(ClassLayout* layout) const
    {
        if (layout->IsBlockLayout())
        {
            return true;
        }

        return isOpaqueSIMDType(layout->GetClassHandle());
    }

    // Returns true if the lclVar is an opaque SIMD type.
    bool isOpaqueSIMDLclVar(const LclVarDsc* varDsc) const
    {
        if (!varTypeIsSIMD(varDsc))
        {
            return false;
        }

        if (varDsc->GetLayout() == nullptr)
        {
            return true;
        }

        return isOpaqueSIMDType(varDsc->GetLayout());
    }

    bool isSIMDClass(CORINFO_CLASS_HANDLE clsHnd)
    {
        if (isIntrinsicType(clsHnd))
        {
            const char* namespaceName = nullptr;
            (void)getClassNameFromMetadata(clsHnd, &namespaceName);
            return isNumericsNamespace(namespaceName);
        }
        return false;
    }

    bool isHWSIMDClass(CORINFO_CLASS_HANDLE clsHnd)
    {
#ifdef FEATURE_HW_INTRINSICS
        if (isIntrinsicType(clsHnd))
        {
            const char* namespaceName = nullptr;
            (void)getClassNameFromMetadata(clsHnd, &namespaceName);
            return isRuntimeIntrinsicsNamespace(namespaceName);
        }
#endif // FEATURE_HW_INTRINSICS
        return false;
    }

    bool isSIMDorHWSIMDClass(CORINFO_CLASS_HANDLE clsHnd)
    {
        return isSIMDClass(clsHnd) || isHWSIMDClass(clsHnd);
    }

    // Get the base (element) type and size in bytes for a SIMD type. Returns CORINFO_TYPE_UNDEF
    // if it is not a SIMD type or is an unsupported base JIT type.
    CorInfoType getBaseJitTypeAndSizeOfSIMDType(CORINFO_CLASS_HANDLE typeHnd, unsigned* sizeBytes = nullptr);

    CorInfoType getBaseJitTypeOfSIMDType(CORINFO_CLASS_HANDLE typeHnd)
    {
        return getBaseJitTypeAndSizeOfSIMDType(typeHnd, nullptr);
    }

    GenTree* impSIMDPopStack();

    void setLclRelatedToSIMDIntrinsic(GenTree* tree);
    bool areFieldsContiguous(GenTreeIndir* op1, GenTreeIndir* op2);
    bool areLocalFieldsContiguous(GenTreeLclFld* first, GenTreeLclFld* second);
    bool areArrayElementsContiguous(GenTree* op1, GenTree* op2);
    bool areArgumentsContiguous(GenTree* op1, GenTree* op2);
    GenTree* CreateAddressNodeForSimdHWIntrinsicCreate(GenTree* tree, var_types simdBaseType, unsigned simdSize);

    // Get the size of the SIMD type in bytes
    int getSIMDTypeSizeInBytes(CORINFO_CLASS_HANDLE typeHnd)
    {
        unsigned sizeBytes = 0;
        (void)getBaseJitTypeAndSizeOfSIMDType(typeHnd, &sizeBytes);
        return sizeBytes;
    }

    // Get the number of elements of baseType of SIMD vector given by its size and baseType
    static int getSIMDVectorLength(unsigned simdSize, var_types baseType);

    // Get the number of elements of baseType of SIMD vector given by its type handle
    int getSIMDVectorLength(CORINFO_CLASS_HANDLE typeHnd);

    // Get preferred alignment of SIMD type.
    int getSIMDTypeAlignment(var_types simdType);

public:
    // Get the number of bytes in a System.Numeric.Vector<T> for the current compilation.
    // Note - cannot be used for System.Runtime.Intrinsic
    uint32_t getVectorTByteLength()
    {
        // We need to report the ISA dependency to the VM so that scenarios
        // such as R2R work correctly for larger vector sizes, so we always
        // do `compExactlyDependsOn` for such cases.
        CLANG_FORMAT_COMMENT_ANCHOR;

#if defined(TARGET_XARCH)
        if (compExactlyDependsOn(InstructionSet_VectorT512))
        {
            assert(!compIsaSupportedDebugOnly(InstructionSet_VectorT256));
            assert(!compIsaSupportedDebugOnly(InstructionSet_VectorT128));
            return ZMM_REGSIZE_BYTES;
        }
        else if (compExactlyDependsOn(InstructionSet_VectorT256))
        {
            assert(!compIsaSupportedDebugOnly(InstructionSet_VectorT128));
            return YMM_REGSIZE_BYTES;
        }
        else if (compExactlyDependsOn(InstructionSet_VectorT128))
        {
            return XMM_REGSIZE_BYTES;
        }
        else
        {
            // TODO: We should be returning 0 here, but there are a number of
            // places that don't quite get handled correctly in that scenario

            return XMM_REGSIZE_BYTES;
        }
#elif defined(TARGET_ARM64)
        if (compExactlyDependsOn(InstructionSet_VectorT128))
        {
            return FP_REGSIZE_BYTES;
        }
        else
        {
            // TODO: We should be returning 0 here, but there are a number of
            // places that don't quite get handled correctly in that scenario

            return FP_REGSIZE_BYTES;
        }
#else
        assert(!"getVectorTByteLength() unimplemented on target arch");
        unreached();
#endif
    }

    // The minimum and maximum possible number of bytes in a SIMD vector.

    // getMaxVectorByteLength
    // The minimum SIMD size supported by System.Numeric.Vectors or System.Runtime.Intrinsic
    // Arm.AdvSimd:  16-byte Vector<T> and Vector128<T>
    // X86.SSE:      16-byte Vector<T> and Vector128<T>
    // X86.AVX:      16-byte Vector<T> and Vector256<T>
    // X86.AVX2:     32-byte Vector<T> and Vector256<T>
    // X86.AVX512F:  32-byte Vector<T> and Vector512<T>
    uint32_t getMaxVectorByteLength() const
    {
#if defined(FEATURE_HW_INTRINSICS) && defined(TARGET_XARCH)
        if (compOpportunisticallyDependsOn(InstructionSet_AVX512F))
        {
            return ZMM_REGSIZE_BYTES;
        }
        else if (compOpportunisticallyDependsOn(InstructionSet_AVX))
        {
            return YMM_REGSIZE_BYTES;
        }
        else if (compOpportunisticallyDependsOn(InstructionSet_SSE))
        {
            return XMM_REGSIZE_BYTES;
        }
        else
        {
            // TODO: We should be returning 0 here, but there are a number of
            // places that don't quite get handled correctly in that scenario

            return XMM_REGSIZE_BYTES;
        }
#elif defined(TARGET_ARM64)
        if (compOpportunisticallyDependsOn(InstructionSet_AdvSimd))
        {
            return FP_REGSIZE_BYTES;
        }
        else
        {
            // TODO: We should be returning 0 here, but there are a number of
            // places that don't quite get handled correctly in that scenario

            return FP_REGSIZE_BYTES;
        }
#else
        assert(!"getMaxVectorByteLength() unimplemented on target arch");
        unreached();
#endif
    }

    //------------------------------------------------------------------------
    // getPreferredVectorByteLength: Gets the preferred length, in bytes, to use for vectorization
    //
    uint32_t getPreferredVectorByteLength() const
    {
#if defined(FEATURE_HW_INTRINSICS) && defined(TARGET_XARCH)
        uint32_t preferredVectorByteLength = opts.preferredVectorByteLength;

        if (preferredVectorByteLength != 0)
        {
            return min(getMaxVectorByteLength(), preferredVectorByteLength);
        }
#endif // FEATURE_HW_INTRINSICS && TARGET_XARCH

        return getMaxVectorByteLength();
    }

    //------------------------------------------------------------------------
    // roundUpSIMDSize: rounds the given size up to the nearest SIMD size
    //                  available on the target. Examples on XARCH:
    //
    //    size: 7 -> XMM
    //    size: 30 -> YMM (or XMM if target doesn't support AVX)
    //    size: 70 -> ZMM (or YMM or XMM depending on target)
    //
    // Arguments:
    //    size   - size of the data to process with SIMD
    //
    // Notes:
    //    It's only supposed to be used for scenarios where we can
    //    perform an overlapped load/store.
    //
    uint32_t roundUpSIMDSize(unsigned size)
    {
#if defined(FEATURE_HW_INTRINSICS) && defined(TARGET_XARCH)
        uint32_t maxSize = getPreferredVectorByteLength();
        assert(maxSize <= ZMM_REGSIZE_BYTES);

        if ((size <= XMM_REGSIZE_BYTES) && (maxSize > XMM_REGSIZE_BYTES))
        {
            return XMM_REGSIZE_BYTES;
        }

        if ((size <= YMM_REGSIZE_BYTES) && (maxSize > YMM_REGSIZE_BYTES))
        {
            return YMM_REGSIZE_BYTES;
        }

        return maxSize;
#elif defined(TARGET_ARM64)
        assert(getMaxVectorByteLength() == FP_REGSIZE_BYTES);
        return FP_REGSIZE_BYTES;
#else
        assert(!"roundUpSIMDSize() unimplemented on target arch");
        unreached();
#endif
    }

    //------------------------------------------------------------------------
    // roundDownSIMDSize: rounds the given size down to the nearest SIMD size
    //                    available on the target. Examples on XARCH:
    //
    //    size: 7 -> 0
    //    size: 30 -> XMM (not enough for AVX)
    //    size: 60 -> YMM (or XMM if target doesn't support AVX)
    //    size: 70 -> ZMM/YMM/XMM whatever the current system can offer
    //
    // Arguments:
    //    size   - size of the data to process with SIMD
    //
    uint32_t roundDownSIMDSize(unsigned size)
    {
#if defined(FEATURE_HW_INTRINSICS) && defined(TARGET_XARCH)
        uint32_t maxSize = getPreferredVectorByteLength();
        assert(maxSize <= ZMM_REGSIZE_BYTES);

        if (size >= maxSize)
        {
            // Size is bigger than max SIMD size the current target supports
            return maxSize;
        }

        if ((size >= YMM_REGSIZE_BYTES) && (maxSize >= YMM_REGSIZE_BYTES))
        {
            // Size is >= YMM but not enough for ZMM -> YMM
            return YMM_REGSIZE_BYTES;
        }

        // Return 0 if size is even less than XMM, otherwise - XMM
        return (size >= XMM_REGSIZE_BYTES) ? XMM_REGSIZE_BYTES : 0;
#elif defined(TARGET_ARM64)
        assert(getMaxVectorByteLength() == FP_REGSIZE_BYTES);
        return (size >= FP_REGSIZE_BYTES) ? FP_REGSIZE_BYTES : 0;
#else
        assert(!"roundDownSIMDSize() unimplemented on target arch");
        unreached();
#endif
    }

    uint32_t getMinVectorByteLength()
    {
        return emitTypeSize(TYP_SIMD8);
    }

    // Returns the codegen type for a given SIMD size.
    static var_types getSIMDTypeForSize(unsigned size)
    {
        var_types simdType = TYP_UNDEF;
        if (size == 8)
        {
            simdType = TYP_SIMD8;
        }
        else if (size == 12)
        {
            simdType = TYP_SIMD12;
        }
        else if (size == 16)
        {
            simdType = TYP_SIMD16;
        }
#if defined(TARGET_XARCH)
        else if (size == 32)
        {
            simdType = TYP_SIMD32;
        }
        else if (size == 64)
        {
            simdType = TYP_SIMD64;
        }
#endif // TARGET_XARCH
        else
        {
            noway_assert(!"Unexpected size for SIMD type");
        }
        return simdType;
    }

private:
    unsigned getSIMDInitTempVarNum(var_types simdType);

#else  // !FEATURE_SIMD
    bool isOpaqueSIMDLclVar(LclVarDsc* varDsc)
    {
        return false;
    }
    unsigned int roundUpSIMDSize(unsigned size)
    {
        return 0;
    }
    unsigned int roundDownSIMDSize(unsigned size)
    {
        return 0;
    }
#endif // FEATURE_SIMD

public:
    // Similar to roundUpSIMDSize, but for General Purpose Registers (GPR)
    unsigned roundUpGPRSize(unsigned size)
    {
        if (size > 4 && (REGSIZE_BYTES == 8))
        {
            return 8;
        }
        else if (size > 2)
        {
            return 4;
        }
        return size; // 2, 1, 0
    }

    var_types roundDownMaxType(unsigned size)
    {
        assert(size > 0);
        var_types result = TYP_UNDEF;
#ifdef FEATURE_SIMD
        if (IsBaselineSimdIsaSupported() && (roundDownSIMDSize(size) > 0))
        {
            return getSIMDTypeForSize(roundDownSIMDSize(size));
        }
#endif
        int nearestPow2 = 1 << BitOperations::Log2((unsigned)size);
        switch (min(nearestPow2, REGSIZE_BYTES))
        {
            case 1:
                return TYP_UBYTE;
            case 2:
                return TYP_USHORT;
            case 4:
                return TYP_INT;
            case 8:
                assert(REGSIZE_BYTES == 8);
                return TYP_LONG;
            default:
                unreached();
        }
    }

    enum UnrollKind
    {
        Memset,
        Memcpy,
        Memmove,
        ProfiledMemmove,
        ProfiledMemcmp
    };

    //------------------------------------------------------------------------
    // getUnrollThreshold: Calculates the unrolling threshold for the given operation
    //
    // Arguments:
    //    type       - kind of the operation (memset/memcpy)
    //    canUseSimd - whether it is allowed to use SIMD or not
    //
    // Return Value:
    //    The unrolling threshold for the given operation in bytes
    //
    unsigned int getUnrollThreshold(UnrollKind type, bool canUseSimd = true)
    {
        unsigned maxRegSize = REGSIZE_BYTES;
        unsigned threshold  = maxRegSize;

#if defined(FEATURE_SIMD)
        if (canUseSimd)
        {
            maxRegSize = getPreferredVectorByteLength();

#if defined(TARGET_XARCH)
            assert(maxRegSize <= ZMM_REGSIZE_BYTES);
            threshold = maxRegSize;
#elif defined(TARGET_ARM64)
            // ldp/stp instructions can load/store two 16-byte vectors at once, e.g.:
            //
            //   ldp q0, q1, [x1]
            //   stp q0, q1, [x0]
            //
            threshold = maxRegSize * 2;
#endif
        }
#if defined(TARGET_XARCH)
        else
        {
            // Compatibility with previous logic: we used to allow memset:128/memcpy:64
            // on AMD64 (and 64/32 on x86) for cases where we don't use SIMD
            // see https://github.com/dotnet/runtime/issues/83297
            threshold *= 2;
        }
#endif
#endif

        if (type == UnrollKind::Memset)
        {
            // Typically, memset-like operations require less instructions than memcpy
            threshold *= 2;
        }

        // Use 4 as a multiplier by default, thus, the final threshold will be:
        //
        // | arch        | memset | memcpy |
        // |-------------|--------|--------|
        // | x86 avx512  |   512  |   256  |
        // | x86 avx     |   256  |   128  |
        // | x86 sse     |   128  |    64  |
        // | arm64       |   256  |   128  | ldp/stp (2x128bit)
        // | arm         |    32  |    16  | no SIMD support
        // | loongarch64 |    64  |    32  | no SIMD support
        // | riscv64     |    64  |    32  | no SIMD support
        //
        // We might want to use a different multiplier for truly hot/cold blocks based on PGO data
        //
        threshold *= 4;

        if (type == UnrollKind::Memmove)
        {
            // NOTE: Memmove's unrolling is currently limited with LSRA -
            // up to LinearScan::MaxInternalCount number of temp regs, e.g. 5*16=80 bytes on arm64
            threshold = maxRegSize * 4;
        }

        // For profiled memcmp/memmove we don't want to unroll too much as it's just a guess,
        // and it works better for small sizes.
        if ((type == UnrollKind::ProfiledMemcmp) || (type == UnrollKind::ProfiledMemmove))
        {
            threshold = maxRegSize * 2;
        }

        return threshold;
    }

    // Use to determine if a struct *might* be a SIMD type. As this function only takes a size, many
    // structs will fit the criteria.
    bool structSizeMightRepresentSIMDType(size_t structSize)
    {
#ifdef FEATURE_SIMD
        return (structSize >= getMinVectorByteLength()) && (structSize <= getMaxVectorByteLength());
#else
        return false;
#endif // FEATURE_SIMD
    }

#ifdef FEATURE_HW_INTRINSICS
    static bool vnEncodesResultTypeForHWIntrinsic(NamedIntrinsic hwIntrinsicID);
#endif // FEATURE_HW_INTRINSICS

private:
    // Returns true if the TYP_SIMD locals on stack are aligned at their
    // preferred byte boundary specified by getSIMDTypeAlignment().
    //
    // As per the Intel manual, the preferred alignment for AVX vectors is
    // 32-bytes. It is not clear whether additional stack space used in
    // aligning stack is worth the benefit and for now will use 16-byte
    // alignment for AVX 256-bit vectors with unaligned load/stores to/from
    // memory. On x86, the stack frame is aligned to 4 bytes. We need to extend
    // existing support for double (8-byte) alignment to 16 or 32 byte
    // alignment for frames with local SIMD vars, if that is determined to be
    // profitable.
    //
    // On Amd64 and SysV, RSP+8 is aligned on entry to the function (before
    // prolog has run). This means that in RBP-based frames RBP will be 16-byte
    // aligned. For RSP-based frames these are only sometimes aligned, depending
    // on the frame size.
    //
    bool isSIMDTypeLocalAligned(unsigned varNum)
    {
#if defined(FEATURE_SIMD) && ALIGN_SIMD_TYPES
        LclVarDsc* lcl = lvaGetDesc(varNum);
        if (varTypeIsSIMD(lcl))
        {
            // TODO-Cleanup: Can't this use the lvExactSize on the varDsc?
            int alignment = getSIMDTypeAlignment(lcl->TypeGet());
            if (alignment <= STACK_ALIGN)
            {
                bool rbpBased;
                int  off = lvaFrameAddress(varNum, &rbpBased);
                // On SysV and Winx64 ABIs RSP+8 will be 16-byte aligned at the
                // first instruction of a function. If our frame is RBP based
                // then RBP will always be 16 bytes aligned, so we can simply
                // check the offset.
                if (rbpBased)
                {
                    return (off % alignment) == 0;
                }

                // For RSP-based frame the alignment of RSP depends on our
                // locals. rsp+8 is aligned on entry and we just subtract frame
                // size so it is not hard to compute. Note that the compiler
                // tries hard to make sure the frame size means RSP will be
                // 16-byte aligned, but for leaf functions without locals (i.e.
                // frameSize = 0) it will not be.
                int frameSize = codeGen->genTotalFrameSize();
                return ((8 - frameSize + off) % alignment) == 0;
            }
        }
#endif // FEATURE_SIMD

        return false;
    }

#ifdef DEBUG
    // Answer the question: Is a particular ISA supported?
    // Use this api when asking the question so that future
    // ISA questions can be asked correctly or when asserting
    // support/nonsupport for an instruction set
    bool compIsaSupportedDebugOnly(CORINFO_InstructionSet isa) const
    {
#if defined(TARGET_XARCH) || defined(TARGET_ARM64)
        return opts.compSupportsISA.HasInstructionSet(isa);
#else
        return false;
#endif
    }
#endif // DEBUG

    bool notifyInstructionSetUsage(CORINFO_InstructionSet isa, bool supported) const;

    // Answer the question: Is a particular ISA allowed to be used implicitly by optimizations?
    // The result of this api call will exactly match the target machine
    // on which the function is executed (except for CoreLib, where there are special rules)
    bool compExactlyDependsOn(CORINFO_InstructionSet isa) const
    {
#if defined(TARGET_XARCH) || defined(TARGET_ARM64)
        if ((opts.compSupportsISAReported.HasInstructionSet(isa)) == false)
        {
            if (notifyInstructionSetUsage(isa, (opts.compSupportsISA.HasInstructionSet(isa))))
                ((Compiler*)this)->opts.compSupportsISAExactly.AddInstructionSet(isa);
            ((Compiler*)this)->opts.compSupportsISAReported.AddInstructionSet(isa);
        }
        return (opts.compSupportsISAExactly.HasInstructionSet(isa));
#else
        return false;
#endif
    }

    // Answer the question: Is a particular ISA allowed to be used implicitly by optimizations?
    // The result of this api call will match the target machine if the result is true.
    // If the result is false, then the target machine may have support for the instruction.
    bool compOpportunisticallyDependsOn(CORINFO_InstructionSet isa) const
    {
        if (opts.compSupportsISA.HasInstructionSet(isa))
        {
            return compExactlyDependsOn(isa);
        }
        else
        {
            return false;
        }
    }

    // Answer the question: Is a particular ISA supported for explicit hardware intrinsics?
    bool compHWIntrinsicDependsOn(CORINFO_InstructionSet isa) const
    {
        // Report intent to use the ISA to the EE
        compExactlyDependsOn(isa);
        return opts.compSupportsISA.HasInstructionSet(isa);
    }

#ifdef DEBUG
    //------------------------------------------------------------------------
    // IsBaselineVector512IsaSupportedDebugOnly - Does isa support exist for Vector512.
    //
    // Returns:
    //    `true` if AVX512F, AVX512BW, AVX512CD, AVX512DQ, and AVX512VL are supported.
    //
    bool IsBaselineVector512IsaSupportedDebugOnly() const
    {
#ifdef TARGET_XARCH
        return compIsaSupportedDebugOnly(InstructionSet_AVX512F);
#else
        return false;
#endif
    }
#endif // DEBUG

    //------------------------------------------------------------------------
    // IsBaselineVector512IsaSupportedOpportunistically - Does opportunistic isa support exist for Vector512.
    //
    // Returns:
    //    `true` if AVX512F, AVX512BW, AVX512CD, AVX512DQ, and AVX512VL are supported.
    //
    bool IsBaselineVector512IsaSupportedOpportunistically() const
    {
#ifdef TARGET_XARCH
        return compOpportunisticallyDependsOn(InstructionSet_AVX512F);
#else
        return false;
#endif
    }

#ifdef TARGET_XARCH
public:
    bool canUseVexEncoding() const
    {
        return compOpportunisticallyDependsOn(InstructionSet_AVX);
    }

    //------------------------------------------------------------------------
    // canUseEvexEncoding - Answer the question: Is Evex encoding supported on this target.
    //
    // Returns:
    //    `true` if Evex encoding is supported, `false` if not.
    //
    bool canUseEvexEncoding() const
    {
        return compOpportunisticallyDependsOn(InstructionSet_AVX512F);
    }

private:
    //------------------------------------------------------------------------
    // DoJitStressEvexEncoding- Answer the question: Do we force EVEX encoding.
    //
    // Returns:
    //    `true` if user requests EVEX encoding and it's safe, `false` if not.
    //
    bool DoJitStressEvexEncoding() const
    {
#ifdef DEBUG
        // Using JitStressEVEXEncoding flag will force instructions which would
        // otherwise use VEX encoding but can be EVEX encoded to use EVEX encoding
        // This requires AVX512F, AVX512BW, AVX512CD, AVX512DQ, and AVX512VL support

        if (JitConfig.JitStressEvexEncoding() && IsBaselineVector512IsaSupportedOpportunistically())
        {
            assert(compIsaSupportedDebugOnly(InstructionSet_AVX512F));
            assert(compIsaSupportedDebugOnly(InstructionSet_AVX512F_VL));
            assert(compIsaSupportedDebugOnly(InstructionSet_AVX512BW));
            assert(compIsaSupportedDebugOnly(InstructionSet_AVX512BW_VL));
            assert(compIsaSupportedDebugOnly(InstructionSet_AVX512CD));
            assert(compIsaSupportedDebugOnly(InstructionSet_AVX512CD_VL));
            assert(compIsaSupportedDebugOnly(InstructionSet_AVX512DQ));
            assert(compIsaSupportedDebugOnly(InstructionSet_AVX512DQ_VL));

            return true;
        }
#endif // DEBUG

        return false;
    }
#endif // TARGET_XARCH

    /*
    XXXXXXXXXXXXXXXXXXXXXXXXXXXXXXXXXXXXXXXXXXXXXXXXXXXXXXXXXXXXXXXXXXXXXXXXXXXXXXX
    XXXXXXXXXXXXXXXXXXXXXXXXXXXXXXXXXXXXXXXXXXXXXXXXXXXXXXXXXXXXXXXXXXXXXXXXXXXXXXX
    XX                                                                           XX
    XX                           Compiler                                        XX
    XX                                                                           XX
    XX   Generic info about the compilation and the method being compiled.       XX
    XX   It is responsible for driving the other phases.                         XX
    XX   It is also responsible for all the memory management.                   XX
    XX                                                                           XX
    XXXXXXXXXXXXXXXXXXXXXXXXXXXXXXXXXXXXXXXXXXXXXXXXXXXXXXXXXXXXXXXXXXXXXXXXXXXXXXX
    XXXXXXXXXXXXXXXXXXXXXXXXXXXXXXXXXXXXXXXXXXXXXXXXXXXXXXXXXXXXXXXXXXXXXXXXXXXXXXX
    */

public:
    Compiler* InlineeCompiler; // The Compiler instance for the inlinee

    InlineResult* compInlineResult; // The result of importing the inlinee method.

    bool compDoAggressiveInlining;     // If true, mark every method as CORINFO_FLG_FORCEINLINE
    bool compJmpOpUsed;                // Does the method do a JMP
    bool compLongUsed;                 // Does the method use TYP_LONG
    bool compFloatingPointUsed;        // Does the method use TYP_FLOAT or TYP_DOUBLE
    bool compTailCallUsed;             // Does the method do a tailcall
    bool compTailPrefixSeen;           // Does the method IL have tail. prefix
    bool compLocallocSeen;             // Does the method IL have localloc opcode
    bool compLocallocUsed;             // Does the method use localloc.
    bool compLocallocOptimized;        // Does the method have an optimized localloc
    bool compQmarkUsed;                // Does the method use GT_QMARK/GT_COLON
    bool compQmarkRationalized;        // Is it allowed to use a GT_QMARK/GT_COLON node.
    bool compHasBackwardJump;          // Does the method (or some inlinee) have a lexically backwards jump?
    bool compHasBackwardJumpInHandler; // Does the method have a lexically backwards jump in a handler?
    bool compSwitchedToOptimized;      // Codegen initially was Tier0 but jit switched to FullOpts
    bool compSwitchedToMinOpts;        // Codegen initially was Tier1/FullOpts but jit switched to MinOpts
    bool compSuppressedZeroInit;       // There are vars with lvSuppressedZeroInit set

// NOTE: These values are only reliable after
//       the importing is completely finished.

#ifdef DEBUG
    // State information - which phases have completed?
    // These are kept together for easy discoverability

    bool    compAllowStress;
    bool    compCodeGenDone;
    int64_t compNumStatementLinksTraversed; // # of links traversed while doing debug checks
    bool    fgNormalizeEHDone;              // Has the flowgraph EH normalization phase been done?
    size_t  compSizeEstimate;               // The estimated size of the method as per `gtSetEvalOrder`.
    size_t  compCycleEstimate;              // The estimated cycle count of the method as per `gtSetEvalOrder`
    bool    compPoisoningAnyImplicitByrefs; // Importer inserted IR before returns to poison implicit byrefs

#endif // DEBUG

    bool fgLocalVarLivenessDone; // Note that this one is used outside of debug.
    bool fgLocalVarLivenessChanged;
    bool fgIsDoingEarlyLiveness;
    bool fgDidEarlyLiveness;
    bool compPostImportationCleanupDone;
    bool compLSRADone;
    bool compRationalIRForm;

    bool compUsesThrowHelper; // There is a call to a THROW_HELPER for the compiled method.

    bool compGeneratingProlog;
    bool compGeneratingEpilog;
    bool compGeneratingUnwindProlog;
    bool compGeneratingUnwindEpilog;
    bool compNeedsGSSecurityCookie; // There is an unsafe buffer (or localloc) on the stack.
                                    // Insert cookie on frame and code to check the cookie, like VC++ -GS.
    bool compGSReorderStackLayout;  // There is an unsafe buffer on the stack, reorder locals and make local
    // copies of susceptible parameters to avoid buffer overrun attacks through locals/params
    bool getNeedsGSSecurityCookie() const
    {
        return compNeedsGSSecurityCookie;
    }
    void setNeedsGSSecurityCookie()
    {
        compNeedsGSSecurityCookie = true;
    }

    FrameLayoutState lvaDoneFrameLayout; // The highest frame layout state that we've completed. During
                                         // frame layout calculations, this is the level we are currently
                                         // computing.

    //---------------------------- JITing options -----------------------------

    enum codeOptimize
    {
        BLENDED_CODE,
        SMALL_CODE,
        FAST_CODE,

        COUNT_OPT_CODE
    };

    struct Options
    {
        JitFlags* jitFlags; // all flags passed from the EE

        // The instruction sets that the compiler is allowed to emit.
        CORINFO_InstructionSetFlags compSupportsISA;
        // The instruction sets that were reported to the VM as being used by the current method. Subset of
        // compSupportsISA.
        CORINFO_InstructionSetFlags compSupportsISAReported;
        // The instruction sets that the compiler is allowed to take advantage of implicitly during optimizations.
        // Subset of compSupportsISA.
        // The instruction sets available in compSupportsISA and not available in compSupportsISAExactly can be only
        // used via explicit hardware intrinsics.
        CORINFO_InstructionSetFlags compSupportsISAExactly;

        void setSupportedISAs(CORINFO_InstructionSetFlags isas)
        {
            compSupportsISA = isas;
        }

        unsigned compFlags; // method attributes
        unsigned instrCount;
        unsigned lvRefCount;

        codeOptimize compCodeOpt; // what type of code optimizations

#if defined(TARGET_XARCH)
        uint32_t preferredVectorByteLength;
#endif // TARGET_XARCH

// optimize maximally and/or favor speed over size?

#define DEFAULT_MIN_OPTS_CODE_SIZE 60000
#define DEFAULT_MIN_OPTS_INSTR_COUNT 20000
#define DEFAULT_MIN_OPTS_BB_COUNT 2000
#define DEFAULT_MIN_OPTS_LV_NUM_COUNT 2000
#define DEFAULT_MIN_OPTS_LV_REF_COUNT 8000

// Maximum number of locals before turning off the inlining
#define MAX_LV_NUM_COUNT_FOR_INLINING 512

        bool compMinOpts;
        bool compMinOptsIsSet;
#ifdef DEBUG
        mutable bool compMinOptsIsUsed;

        bool MinOpts() const
        {
            assert(compMinOptsIsSet);
            compMinOptsIsUsed = true;
            return compMinOpts;
        }
        bool IsMinOptsSet() const
        {
            return compMinOptsIsSet;
        }
#else  // !DEBUG
        bool MinOpts() const
        {
            return compMinOpts;
        }
        bool IsMinOptsSet() const
        {
            return compMinOptsIsSet;
        }
#endif // !DEBUG

        bool OptimizationDisabled() const
        {
            return MinOpts() || compDbgCode;
        }
        bool OptimizationEnabled() const
        {
            return !OptimizationDisabled();
        }

        void SetMinOpts(bool val)
        {
            assert(!compMinOptsIsUsed);
            assert(!compMinOptsIsSet || (compMinOpts == val));
            compMinOpts      = val;
            compMinOptsIsSet = true;
        }

        // true if the CLFLG_* for an optimization is set.
        bool OptEnabled(unsigned optFlag) const
        {
            return !!(compFlags & optFlag);
        }

#ifdef FEATURE_READYTORUN
        bool IsReadyToRun() const
        {
            return jitFlags->IsSet(JitFlags::JIT_FLAG_READYTORUN);
        }
#else
        bool IsReadyToRun() const
        {
            return false;
        }
#endif

        // Check if the compilation is control-flow guard enabled.
        bool IsCFGEnabled() const
        {
#if defined(TARGET_ARM64) || defined(TARGET_AMD64)
            // On these platforms we assume the register that the target is
            // passed in is preserved by the validator and take care to get the
            // target from the register for the call (even in debug mode).
            static_assert_no_msg((RBM_VALIDATE_INDIRECT_CALL_TRASH & (1 << REG_VALIDATE_INDIRECT_CALL_ADDR)) == 0);
            if (JitConfig.JitForceControlFlowGuard())
                return true;

            return jitFlags->IsSet(JitFlags::JIT_FLAG_ENABLE_CFG);
#else
            // The remaining platforms are not supported and would require some
            // work to support.
            //
            // ARM32:
            //   The ARM32 validator does not preserve any volatile registers
            //   which means we have to take special care to allocate and use a
            //   callee-saved register (reloading the target from memory is a
            //   security issue).
            //
            // x86:
            //   On x86 some VSD calls disassemble the call site and expect an
            //   indirect call which is fundamentally incompatible with CFG.
            //   This would require a different way to pass this information
            //   through.
            //
            return false;
#endif
        }

#ifdef FEATURE_ON_STACK_REPLACEMENT
        bool IsOSR() const
        {
            return jitFlags->IsSet(JitFlags::JIT_FLAG_OSR);
        }
#else
        bool IsOSR() const
        {
            return false;
        }
#endif

        bool IsTier0() const
        {
            return jitFlags->IsSet(JitFlags::JIT_FLAG_TIER0);
        }

        bool IsInstrumented() const
        {
            return jitFlags->IsSet(JitFlags::JIT_FLAG_BBINSTR);
        }

        bool IsOptimizedWithProfile() const
        {
            return OptimizationEnabled() && jitFlags->IsSet(JitFlags::JIT_FLAG_BBOPT);
        }

        bool IsInstrumentedAndOptimized() const
        {
            return IsInstrumented() && jitFlags->IsSet(JitFlags::JIT_FLAG_BBOPT);
        }

        bool DoEarlyBlockMerging() const
        {
            if (jitFlags->IsSet(JitFlags::JIT_FLAG_DEBUG_EnC) || jitFlags->IsSet(JitFlags::JIT_FLAG_DEBUG_CODE))
            {
                return false;
            }

            if (jitFlags->IsSet(JitFlags::JIT_FLAG_MIN_OPT) && !jitFlags->IsSet(JitFlags::JIT_FLAG_TIER0))
            {
                return false;
            }

            return true;
        }

        // true if we should use the PINVOKE_{BEGIN,END} helpers instead of generating
        // PInvoke transitions inline. Normally used by R2R, but also used when generating a reverse pinvoke frame, as
        // the current logic for frame setup initializes and pushes
        // the InlinedCallFrame before performing the Reverse PInvoke transition, which is invalid (as frames cannot
        // safely be pushed/popped while the thread is in a preemptive state.).
        bool ShouldUsePInvokeHelpers()
        {
            return jitFlags->IsSet(JitFlags::JIT_FLAG_USE_PINVOKE_HELPERS) ||
                   jitFlags->IsSet(JitFlags::JIT_FLAG_REVERSE_PINVOKE);
        }

        // true if we should use insert the REVERSE_PINVOKE_{ENTER,EXIT} helpers in the method
        // prolog/epilog
        bool IsReversePInvoke()
        {
            return jitFlags->IsSet(JitFlags::JIT_FLAG_REVERSE_PINVOKE);
        }

        bool compScopeInfo; // Generate the LocalVar info ?
        bool compDbgCode;   // Generate debugger-friendly code?
        bool compDbgInfo;   // Gather debugging info?
        bool compDbgEnC;

#ifdef PROFILING_SUPPORTED
        bool compNoPInvokeInlineCB;
#else
        static const bool compNoPInvokeInlineCB;
#endif

#ifdef DEBUG
        bool compGcChecks; // Check arguments and return values to ensure they are sane
#endif

#if defined(DEBUG) && defined(TARGET_XARCH)

        bool compStackCheckOnRet; // Check stack pointer on return to ensure it is correct.

#endif // defined(DEBUG) && defined(TARGET_XARCH)

#if defined(DEBUG) && defined(TARGET_X86)

        bool compStackCheckOnCall; // Check stack pointer after call to ensure it is correct. Only for x86.

#endif // defined(DEBUG) && defined(TARGET_X86)

        bool compReloc; // Generate relocs for pointers in code, true for all ngen/prejit codegen

#ifdef DEBUG
#if defined(TARGET_XARCH)
        bool compEnablePCRelAddr; // Whether absolute addr be encoded as PC-rel offset by RyuJIT where possible
#endif
#endif // DEBUG

#ifdef UNIX_AMD64_ABI
        // This flag  is indicating if there is a need to align the frame.
        // On AMD64-Windows, if there are calls, 4 slots for the outgoing ars are allocated, except for
        // FastTailCall. This slots makes the frame size non-zero, so alignment logic will be called.
        // On AMD64-Unix, there are no such slots. There is a possibility to have calls in the method with frame size of
        // 0. The frame alignment logic won't kick in. This flags takes care of the AMD64-Unix case by remembering that
        // there are calls and making sure the frame alignment logic is executed.
        bool compNeedToAlignFrame;
#endif // UNIX_AMD64_ABI

        bool compProcedureSplitting; // Separate cold code from hot code

        bool genFPorder; // Preserve FP order (operations are non-commutative)
        bool genFPopt;   // Can we do frame-pointer-omission optimization?
        bool altJit;     // True if we are an altjit and are compiling this method

        bool optRepeat;          // Repeat optimizer phases k times
        int  optRepeatIteration; // The current optRepeat iteration: from 0 to optRepeatCount. optRepeatCount can be
                                 // zero, in which case no optimizations in the set of repeated optimizations are
                                 // performed. optRepeatIteration will only be zero if optRepeatCount is zero.
        int  optRepeatCount;     // How many times to repeat. By default, comes from JitConfig.JitOptRepeatCount().
        bool optRepeatActive;    // `true` if we are in the range of phases being repeated.

        bool disAsm;       // Display native code as it is generated
        bool disTesting;   // Display BEGIN METHOD/END METHOD anchors for disasm testing
        bool dspDiffable;  // Makes the Jit Dump 'diff-able' (currently uses same DOTNET_* flag as disDiffable)
        bool disDiffable;  // Makes the Disassembly code 'diff-able'
        bool disAlignment; // Display alignment boundaries in disassembly code
        bool disCodeBytes; // Display instruction code bytes in disassembly code
#ifdef DEBUG
        bool compProcedureSplittingEH; // Separate cold code from hot code for functions with EH
        bool dspCode;                  // Display native code generated
        bool dspEHTable;               // Display the EH table reported to the VM
        bool dspDebugInfo;             // Display the Debug info reported to the VM
        bool dspInstrs;                // Display the IL instructions intermixed with the native code output
        bool dspLines;                 // Display source-code lines intermixed with native code output
        bool varNames;                 // Display variables names in native code output
        bool disAsmSpilled;            // Display native code when any register spilling occurs
        bool disasmWithGC;             // Display GC info interleaved with disassembly.
        bool disAddr;                  // Display process address next to each instruction in disassembly code
        bool disAsm2;                  // Display native code after it is generated using external disassembler
        bool dspOrder;                 // Display names of each of the methods that we ngen/jit
        bool dspUnwind;                // Display the unwind info output
        bool compLongAddress;          // Force using large pseudo instructions for long address
                                       // (IF_LARGEJMP/IF_LARGEADR/IF_LARGLDC)
        bool dspGCtbls;                // Display the GC tables
        bool dspMetrics;               // Display metrics
#endif

// Default numbers used to perform loop alignment. All the numbers are chosen
// based on experimenting with various benchmarks.

// Default minimum loop block weight required to enable loop alignment.
#define DEFAULT_ALIGN_LOOP_MIN_BLOCK_WEIGHT 3

// By default a loop will be aligned at 32B address boundary to get better
// performance as per architecture manuals.
#define DEFAULT_ALIGN_LOOP_BOUNDARY 0x20

// For non-adaptive loop alignment, by default, only align a loop whose size is
// at most 3 times the alignment block size. If the loop is bigger than that, it is most
// likely complicated enough that loop alignment will not impact performance.
#define DEFAULT_MAX_LOOPSIZE_FOR_ALIGN DEFAULT_ALIGN_LOOP_BOUNDARY * 3

// By default only loops with a constant iteration count less than or equal to this will be unrolled
#define DEFAULT_UNROLL_LOOP_MAX_ITERATION_COUNT 4

#ifdef DEBUG
        // Loop alignment variables

        // If set, for non-adaptive alignment, ensure loop jmps are not on or cross alignment boundary.
        bool compJitAlignLoopForJcc;
#endif
        // For non-adaptive alignment, minimum loop size (in bytes) for which alignment will be done.
        unsigned short compJitAlignLoopMaxCodeSize;

        // Minimum weight needed for the first block of a loop to make it a candidate for alignment.
        unsigned short compJitAlignLoopMinBlockWeight;

        // For non-adaptive alignment, address boundary (power of 2) at which loop alignment should
        // be done. By default, 32B.
        unsigned short compJitAlignLoopBoundary;

        // Padding limit to align a loop.
        unsigned short compJitAlignPaddingLimit;

        // If set, perform adaptive loop alignment that limits number of padding based on loop size.
        bool compJitAlignLoopAdaptive;

        // If set, tries to hide alignment instructions behind unconditional jumps.
        bool compJitHideAlignBehindJmp;

        // If set, tracks the hidden return buffer for struct arg.
        bool compJitOptimizeStructHiddenBuffer;

        // Iteration limit to unroll a loop.
        unsigned short compJitUnrollLoopMaxIterationCount;

#ifdef LATE_DISASM
        bool doLateDisasm; // Run the late disassembler
#endif                     // LATE_DISASM

#if DUMP_GC_TABLES && !defined(DEBUG)
#pragma message("NOTE: this non-debug build has GC ptr table dumping always enabled!")
        static const bool dspGCtbls = true;
#endif

#ifdef PROFILING_SUPPORTED
        // Whether to emit Enter/Leave/TailCall hooks using a dummy stub (DummyProfilerELTStub()).
        // This option helps make the JIT behave as if it is running under a profiler.
        bool compJitELTHookEnabled;
#endif // PROFILING_SUPPORTED

#if FEATURE_TAILCALL_OPT
        // Whether opportunistic or implicit tail call optimization is enabled.
        bool compTailCallOpt;
        // Whether optimization of transforming a recursive tail call into a loop is enabled.
        bool compTailCallLoopOpt;
#endif

#if FEATURE_FASTTAILCALL
        // Whether fast tail calls are allowed.
        bool compFastTailCalls;
#endif // FEATURE_FASTTAILCALL

#if defined(TARGET_ARM64)
        // Decision about whether to save FP/LR registers with callee-saved registers (see
        // DOTNET_JitSaveFpLrWithCalleSavedRegisters).
        int compJitSaveFpLrWithCalleeSavedRegisters;
#endif // defined(TARGET_ARM64)

#ifdef CONFIGURABLE_ARM_ABI
        bool compUseSoftFP = false;
#else
#ifdef ARM_SOFTFP
        static const bool compUseSoftFP = true;
#else  // !ARM_SOFTFP
        static const bool compUseSoftFP = false;
#endif // ARM_SOFTFP
#endif // CONFIGURABLE_ARM_ABI

        // Collect 64 bit counts for PGO data.
        bool compCollect64BitCounts;

    } opts;

    static bool                s_pAltJitExcludeAssembliesListInitialized;
    static AssemblyNamesList2* s_pAltJitExcludeAssembliesList;

#ifdef DEBUG
    static bool                s_pJitDisasmIncludeAssembliesListInitialized;
    static AssemblyNamesList2* s_pJitDisasmIncludeAssembliesList;

    static bool       s_pJitFunctionFileInitialized;
    static MethodSet* s_pJitMethodSet;

// silence warning of cast to greater size. It is easier to silence than construct code the compiler is happy with, and
// it is safe in this case
#pragma warning(push)
#pragma warning(disable : 4312)

    template <typename T>
    T dspPtr(T p)
    {
        return (p == ZERO) ? ZERO : (opts.dspDiffable ? T(0xD1FFAB1E) : p);
    }

    template <typename T>
    T dspOffset(T o)
    {
        return (o == ZERO) ? ZERO : (opts.dspDiffable ? T(0xD1FFAB1E) : o);
    }
#pragma warning(pop)
#else
#pragma warning(push)
#pragma warning(disable : 4312)
    template <typename T>
    T dspPtr(T p)
    {
        return p;
    }

    template <typename T>
    T dspOffset(T o)
    {
        return o;
    }
#pragma warning(pop)
#endif

#ifdef DEBUG

    static int dspTreeID(GenTree* tree)
    {
        return tree->gtTreeID;
    }

    static void printStmtID(Statement* stmt)
    {
        assert(stmt != nullptr);
        printf(FMT_STMT, stmt->GetID());
    }

    static void printTreeID(GenTree* tree)
    {
        if (tree == nullptr)
        {
            printf("[------]");
        }
        else
        {
            printf("[%06d]", dspTreeID(tree));
        }
    }

    const char* devirtualizationDetailToString(CORINFO_DEVIRTUALIZATION_DETAIL detail);

    const char* printfAlloc(const char* format, ...);

#endif // DEBUG

// clang-format off
#define STRESS_MODES                                                                            \
                                                                                                \
        STRESS_MODE(NONE)                                                                       \
                                                                                                \
        /* "Variations" stress areas which we try to mix up with each other. */                 \
        /* These should not be exhaustively used as they might */                               \
        /* hide/trivialize other areas */                                                       \
                                                                                                \
        STRESS_MODE(REGS)                                                                       \
        STRESS_MODE(DBL_ALN)                                                                    \
        STRESS_MODE(LCL_FLDS)                                                                   \
        STRESS_MODE(UNROLL_LOOPS)                                                               \
        STRESS_MODE(MAKE_CSE)                                                                   \
        STRESS_MODE(LEGACY_INLINE)                                                              \
        STRESS_MODE(CLONE_EXPR)                                                                 \
        STRESS_MODE(FOLD)                                                                       \
        STRESS_MODE(MERGED_RETURNS)                                                             \
        STRESS_MODE(BB_PROFILE)                                                                 \
        STRESS_MODE(OPT_BOOLS_GC)                                                               \
        STRESS_MODE(OPT_BOOLS_COMPARE_CHAIN_COST)                                               \
        STRESS_MODE(REMORPH_TREES)                                                              \
        STRESS_MODE(64RSLT_MUL)                                                                 \
        STRESS_MODE(DO_WHILE_LOOPS)                                                             \
        STRESS_MODE(MIN_OPTS)                                                                   \
        STRESS_MODE(REVERSE_FLAG)     /* Will set GTF_REVERSE_OPS whenever we can */            \
        STRESS_MODE(TAILCALL)         /* Will make the call as a tailcall whenever legal */     \
        STRESS_MODE(CATCH_ARG)        /* Will spill catch arg */                                \
        STRESS_MODE(UNSAFE_BUFFER_CHECKS)                                                       \
        STRESS_MODE(NULL_OBJECT_CHECK)                                                          \
        STRESS_MODE(RANDOM_INLINE)                                                              \
        STRESS_MODE(SWITCH_CMP_BR_EXPANSION)                                                    \
        STRESS_MODE(GENERIC_VARN)                                                               \
        STRESS_MODE(PROFILER_CALLBACKS) /* Will generate profiler hooks for ELT callbacks */    \
        STRESS_MODE(BYREF_PROMOTION) /* Change undoPromotion decisions for byrefs */            \
        STRESS_MODE(PROMOTE_FEWER_STRUCTS)/* Don't promote some structs that can be promoted */ \
        STRESS_MODE(VN_BUDGET)/* Randomize the VN budget */                                     \
        STRESS_MODE(SSA_INFO) /* Select lower thresholds for "complex" SSA num encoding */      \
        STRESS_MODE(SPLIT_TREES_RANDOMLY) /* Split all statements at a random tree */           \
        STRESS_MODE(SPLIT_TREES_REMOVE_COMMAS) /* Remove all GT_COMMA nodes */                  \
        STRESS_MODE(NO_OLD_PROMOTION) /* Do not use old promotion */                            \
        STRESS_MODE(PHYSICAL_PROMOTION) /* Use physical promotion */                            \
        STRESS_MODE(PHYSICAL_PROMOTION_COST)                                                    \
        STRESS_MODE(UNWIND) /* stress unwind info; e.g., create function fragments */           \
        STRESS_MODE(OPT_REPEAT) /* stress JitOptRepeat */                                       \
                                                                                                \
        /* After COUNT_VARN, stress level 2 does all of these all the time */                   \
                                                                                                \
        STRESS_MODE(COUNT_VARN)                                                                 \
                                                                                                \
        /* "Check" stress areas that can be exhaustively used if we */                          \
        /*  don't care about performance at all */                                              \
                                                                                                \
        STRESS_MODE(FORCE_INLINE) /* Treat every method as AggressiveInlining */                \
        STRESS_MODE(CHK_FLOW_UPDATE)                                                            \
        STRESS_MODE(EMITTER)                                                                    \
        STRESS_MODE(CHK_REIMPORT)                                                               \
        STRESS_MODE(GENERIC_CHECK)                                                              \
        STRESS_MODE(IF_CONVERSION_COST)                                                         \
        STRESS_MODE(IF_CONVERSION_INNER_LOOPS)                                                  \
        STRESS_MODE(POISON_IMPLICIT_BYREFS)                                                     \
        STRESS_MODE(STORE_BLOCK_UNROLLING)                                                      \
        STRESS_MODE(COUNT)

    enum                compStressArea
    {
#define STRESS_MODE(mode) STRESS_##mode,
        STRESS_MODES
#undef STRESS_MODE
    };
// clang-format on

#ifdef DEBUG
    static const LPCWSTR s_compStressModeNamesW[STRESS_COUNT + 1];
    static const char*   s_compStressModeNames[STRESS_COUNT + 1];
    BYTE                 compActiveStressModes[STRESS_COUNT];
#endif // DEBUG

#define MAX_STRESS_WEIGHT 100

    bool compStressCompile(compStressArea stressArea, unsigned weightPercentage);
    bool compStressCompileHelper(compStressArea stressArea, unsigned weightPercentage);
    static unsigned compStressAreaHash(compStressArea area);

#ifdef DEBUG

    bool compInlineStress()
    {
        return compStressCompile(STRESS_LEGACY_INLINE, 50);
    }

    bool compRandomInlineStress()
    {
        return compStressCompile(STRESS_RANDOM_INLINE, 50);
    }

    bool compPromoteFewerStructs(unsigned lclNum);

#endif // DEBUG

    bool compTailCallStress()
    {
#ifdef DEBUG
        // Do not stress tailcalls in IL stubs as the runtime creates several IL
        // stubs to implement the tailcall mechanism, which would then
        // recursively create more IL stubs.
        return !opts.jitFlags->IsSet(JitFlags::JIT_FLAG_IL_STUB) &&
               (JitConfig.TailcallStress() != 0 || compStressCompile(STRESS_TAILCALL, 5));
#else
        return false;
#endif
    }

    const char* compGetTieringName(bool wantShortName = false) const;
    const char* compGetPgoSourceName() const;
    const char* compGetStressMessage() const;

    codeOptimize compCodeOpt() const
    {
#if 0
        // Switching between size & speed has measurable throughput impact
        // (3.5% on NGen CoreLib when measured). It used to be enabled for
        // DEBUG, but should generate identical code between CHK & RET builds,
        // so that's not acceptable.
        // TODO-Throughput: Figure out what to do about size vs. speed & throughput.
        //                  Investigate the cause of the throughput regression.

        return opts.compCodeOpt;
#else
        return BLENDED_CODE;
#endif
    }

    //--------------------- Info about the procedure --------------------------

    struct Info
    {
        COMP_HANDLE           compCompHnd;
        CORINFO_MODULE_HANDLE compScopeHnd;
        CORINFO_CLASS_HANDLE  compClassHnd;
        CORINFO_METHOD_HANDLE compMethodHnd;
        CORINFO_METHOD_INFO*  compMethodInfo;

        bool hasCircularClassConstraints;
        bool hasCircularMethodConstraints;

#if defined(DEBUG) || defined(LATE_DISASM) || DUMP_FLOWGRAPHS || DUMP_GC_TABLES

        const char* compMethodName;
        const char* compClassName;
        const char* compFullName;
        int         compMethodSuperPMIIndex; // useful when debugging under SuperPMI

#endif // defined(DEBUG) || defined(LATE_DISASM) || DUMP_FLOWGRAPHS

#if defined(DEBUG)
        // Method hash is logically const, but computed
        // on first demand.
        mutable unsigned compMethodHashPrivate;
        unsigned         compMethodHash() const;
#endif // defined(DEBUG)

#ifdef PSEUDORANDOM_NOP_INSERTION
        // things for pseudorandom nop insertion
        unsigned  compChecksum;
        CLRRandom compRNG;
#endif

        // The following holds the FLG_xxxx flags for the method we're compiling.
        unsigned compFlags;

        // The following holds the class attributes for the method we're compiling.
        unsigned compClassAttr;

        const BYTE*     compCode;
        IL_OFFSET       compILCodeSize;     // The IL code size
        IL_OFFSET       compILImportSize;   // Estimated amount of IL actually imported
        IL_OFFSET       compILEntry;        // The IL entry point (normally 0)
        PatchpointInfo* compPatchpointInfo; // Patchpoint data for OSR (normally nullptr)
        UNATIVE_OFFSET  compNativeCodeSize; // The native code size, after instructions are issued. This
        // is less than (compTotalHotCodeSize + compTotalColdCodeSize) only if:
        // (1) the code is not hot/cold split, and we issued less code than we expected, or
        // (2) the code is hot/cold split, and we issued less code than we expected
        // in the cold section (the hot section will always be padded out to compTotalHotCodeSize).

        bool compIsStatic : 1;           // Is the method static (no 'this' pointer)?
        bool compIsVarArgs : 1;          // Does the method have varargs parameters?
        bool compInitMem : 1;            // Is the CORINFO_OPT_INIT_LOCALS bit set in the method info options?
        bool compProfilerCallback : 1;   // JIT inserted a profiler Enter callback
        bool compPublishStubParam : 1;   // EAX captured in prolog will be available through an intrinsic
        bool compHasNextCallRetAddr : 1; // The NextCallReturnAddress intrinsic is used.

        var_types compRetType;       // Return type of the method as declared in IL (including SIMD normalization)
        var_types compRetNativeType; // Normalized return type as per target arch ABI
        unsigned  compILargsCount;   // Number of arguments (incl. implicit but not hidden)
        unsigned  compArgsCount;     // Number of arguments (incl. implicit and     hidden)

#if FEATURE_FASTTAILCALL
        unsigned compArgStackSize; // Incoming argument stack size in bytes
#endif                             // FEATURE_FASTTAILCALL

        unsigned compRetBuffArg;    // position of hidden return param var (0, 1) (BAD_VAR_NUM means not present);
        unsigned compTypeCtxtArg;   // position of hidden param for type context for generic code
                                    // (CORINFO_CALLCONV_PARAMTYPE)
        unsigned       compThisArg; // position of implicit this pointer param (not to be confused with lvaArg0Var)
        unsigned       compILlocalsCount; // Number of vars : args + locals (incl. implicit but not hidden)
        unsigned       compLocalsCount;   // Number of vars : args + locals (incl. implicit and     hidden)
        unsigned       compMaxStack;
        UNATIVE_OFFSET compTotalHotCodeSize;  // Total number of bytes of Hot Code in the method
        UNATIVE_OFFSET compTotalColdCodeSize; // Total number of bytes of Cold Code in the method

        unsigned compUnmanagedCallCountWithGCTransition; // count of unmanaged calls with GC transition.

        CorInfoCallConvExtension compCallConv; // The entry-point calling convention for this method.

        unsigned compLvFrameListRoot; // lclNum for the Frame root
        unsigned compXcptnsCount;     // Number of exception-handling clauses read in the method's IL.
                                      // You should generally use compHndBBtabCount instead: it is the
                                      // current number of EH clauses (after additions like synchronized
        // methods and funclets, and removals like unreachable code deletion).

        Target::ArgOrder compArgOrder;

        bool compMatchedVM; // true if the VM is "matched": either the JIT is a cross-compiler
                            // and the VM expects that, or the JIT is a "self-host" compiler
                            // (e.g., x86 hosted targeting x86) and the VM expects that.

        /*  The following holds IL scope information about local variables.
         */

        unsigned     compVarScopesCount;
        VarScopeDsc* compVarScopes;

        /* The following holds information about instr offsets for
         * which we need to report IP-mappings
         */

        IL_OFFSET*                   compStmtOffsets; // sorted
        unsigned                     compStmtOffsetsCount;
        ICorDebugInfo::BoundaryTypes compStmtOffsetsImplicit;

        // Number of class profile probes in this method
        unsigned compHandleHistogramProbeCount;

#ifdef TARGET_ARM64
        bool compNeedsConsecutiveRegisters;
#endif

    } info;

#if defined(DEBUG)
    // Are we running a replay under SuperPMI?
    bool RunningSuperPmiReplay() const
    {
        return info.compMethodSuperPMIIndex != -1;
    }
#endif // DEBUG

    ReturnTypeDesc compRetTypeDesc; // ABI return type descriptor for the method

    //------------------------------------------------------------------------
    // compMethodHasRetVal: Does this method return some kind of value?
    //
    // Return Value:
    //    If this method returns a struct via a return buffer, whether that
    //    buffer's address needs to be returned, otherwise whether signature
    //    return type is not "TYP_VOID".
    //
    bool compMethodHasRetVal() const
    {
        return (info.compRetBuffArg != BAD_VAR_NUM) ? compMethodReturnsRetBufAddr() : (info.compRetType != TYP_VOID);
    }

    // Returns true if the method being compiled returns RetBuf addr as its return value
    bool compMethodReturnsRetBufAddr() const
    {
        // There are cases where implicit RetBuf argument should be explicitly returned in a register.
        // In such cases the return type is changed to TYP_BYREF and appropriate IR is generated.
        // These cases are:
        CLANG_FORMAT_COMMENT_ANCHOR;
#ifdef TARGET_AMD64
        // 1. on x64 Windows and Unix the address of RetBuf needs to be returned by
        //    methods with hidden RetBufArg in RAX. In such case GT_RETURN is of TYP_BYREF,
        //    returning the address of RetBuf.
        return (info.compRetBuffArg != BAD_VAR_NUM);
#else // TARGET_AMD64
#ifdef PROFILING_SUPPORTED
        // 2.  Profiler Leave callback expects the address of retbuf as return value for
        //    methods with hidden RetBuf argument.  impReturnInstruction() when profiler
        //    callbacks are needed creates GT_RETURN(TYP_BYREF, op1 = Addr of RetBuf) for
        //    methods with hidden RetBufArg.
        if (compIsProfilerHookNeeded())
        {
            return (info.compRetBuffArg != BAD_VAR_NUM);
        }
#endif
        // 3. Windows ARM64 native instance calling convention requires the address of RetBuff
        //    to be returned in x0.
        CLANG_FORMAT_COMMENT_ANCHOR;
#if defined(TARGET_ARM64)
        if (TargetOS::IsWindows)
        {
            auto callConv = info.compCallConv;
            if (callConvIsInstanceMethodCallConv(callConv))
            {
                return (info.compRetBuffArg != BAD_VAR_NUM);
            }
        }
#endif // TARGET_ARM64
        // 4. x86 unmanaged calling conventions require the address of RetBuff to be returned in eax.
        CLANG_FORMAT_COMMENT_ANCHOR;
#if defined(TARGET_X86)
        if (info.compCallConv != CorInfoCallConvExtension::Managed)
        {
            return (info.compRetBuffArg != BAD_VAR_NUM);
        }
#endif

        return false;
#endif // TARGET_AMD64
    }

    //------------------------------------------------------------------------
    // compMethodReturnsMultiRegRetType: Does this method return a multi-reg value?
    //
    // Return Value:
    //    If this method returns a value in multiple registers, "true", "false"
    //    otherwise.
    //
    bool compMethodReturnsMultiRegRetType() const
    {
        return compRetTypeDesc.IsMultiRegRetType();
    }

    bool compEnregLocals()
    {
        return ((opts.compFlags & CLFLG_REGVAR) != 0);
    }

    bool compEnregStructLocals()
    {
        return (JitConfig.JitEnregStructLocals() != 0);
    }

    bool compObjectStackAllocation()
    {
        return (JitConfig.JitObjectStackAllocation() != 0);
    }

    // Returns true if the method requires a PInvoke prolog and epilog
    bool compMethodRequiresPInvokeFrame()
    {
        return (info.compUnmanagedCallCountWithGCTransition > 0);
    }

    // Returns true if address-exposed user variables should be poisoned with a recognizable value
    bool compShouldPoisonFrame()
    {
#ifdef FEATURE_ON_STACK_REPLACEMENT
        if (opts.IsOSR())
            return false;
#endif
        return !info.compInitMem && opts.compDbgCode;
    }

    // Returns true if the jit supports having patchpoints in this method.
    // Optionally, get the reason why not.
    bool compCanHavePatchpoints(const char** reason = nullptr);

#if defined(DEBUG)

    void compDispLocalVars();

#endif // DEBUG

private:
    class ClassLayoutTable* m_classLayoutTable;

    class ClassLayoutTable* typCreateClassLayoutTable();
    class ClassLayoutTable* typGetClassLayoutTable();

public:
    // Get the layout having the specified layout number.
    ClassLayout* typGetLayoutByNum(unsigned layoutNum);
    // Get the layout number of the specified layout.
    unsigned typGetLayoutNum(ClassLayout* layout);
    // Get the layout having the specified size but no class handle.
    ClassLayout* typGetBlkLayout(unsigned blockSize);
    // Get the number of a layout having the specified size but no class handle.
    unsigned typGetBlkLayoutNum(unsigned blockSize);
    // Get the layout for the specified class handle.
    ClassLayout* typGetObjLayout(CORINFO_CLASS_HANDLE classHandle);
    // Get the number of a layout for the specified class handle.
    unsigned typGetObjLayoutNum(CORINFO_CLASS_HANDLE classHandle);

    var_types TypeHandleToVarType(CORINFO_CLASS_HANDLE handle, ClassLayout** pLayout = nullptr);
    var_types TypeHandleToVarType(CorInfoType jitType, CORINFO_CLASS_HANDLE handle, ClassLayout** pLayout = nullptr);

//-------------------------- Global Compiler Data ------------------------------------

#ifdef DEBUG
private:
    static LONG s_compMethodsCount; // to produce unique label names
#endif

public:
#ifdef DEBUG
    unsigned compGenTreeID;
    unsigned compStatementID;
    unsigned compBasicBlockID;
#endif
    LONG compMethodID;

    BasicBlock* compCurBB;   // the current basic block in process
    Statement*  compCurStmt; // the current statement in process
    GenTree*    compCurTree; // the current tree in process

    //  The following is used to create the 'method JIT info' block.
    size_t compInfoBlkSize;
    BYTE*  compInfoBlkAddr;

    EHblkDsc* compHndBBtab;           // array of EH data
    unsigned  compHndBBtabCount;      // element count of used elements in EH data array
    unsigned  compHndBBtabAllocCount; // element count of allocated elements in EH data array

#if !defined(FEATURE_EH_FUNCLETS)

    //-------------------------------------------------------------------------
    //  Tracking of region covered by the monitor in synchronized methods
    void* syncStartEmitCookie; // the emitter cookie for first instruction after the call to MON_ENTER
    void* syncEndEmitCookie;   // the emitter cookie for first instruction after the call to MON_EXIT

#endif // !FEATURE_EH_FUNCLETS

    Phases      mostRecentlyActivePhase; // the most recently active phase
    PhaseChecks activePhaseChecks;       // the currently active phase checks
    PhaseDumps  activePhaseDumps;        // the currently active phase dumps

    //-------------------------------------------------------------------------
    //  The following keeps track of how many bytes of local frame space we've
    //  grabbed so far in the current function, and how many argument bytes we
    //  need to pop when we return.
    //

    unsigned compLclFrameSize; // secObject+lclBlk+locals+temps

    // Count of callee-saved regs we pushed in the prolog.
    // Does not include EBP for isFramePointerUsed() and double-aligned frames.
    // In case of Amd64 this doesn't include float regs saved on stack.
    unsigned compCalleeRegsPushed;

#if defined(TARGET_XARCH)
    // Mask of callee saved float regs on stack.
    regMaskTP compCalleeFPRegsSavedMask;
#endif
#ifdef TARGET_AMD64
// Quirk for VS debug-launch scenario to work:
// Bytes of padding between save-reg area and locals.
#define VSQUIRK_STACK_PAD (2 * REGSIZE_BYTES)
    unsigned compVSQuirkStackPaddingNeeded;
#endif

    unsigned compArgSize; // total size of arguments in bytes (including register args (lvIsRegArg))

#if defined(TARGET_ARM) || defined(TARGET_RISCV64)
    bool compHasSplitParam;
#endif

    unsigned compMapILargNum(unsigned ILargNum);      // map accounting for hidden args
    unsigned compMapILvarNum(unsigned ILvarNum);      // map accounting for hidden args
    unsigned compMap2ILvarNum(unsigned varNum) const; // map accounting for hidden args

#if defined(TARGET_ARM64)
    struct FrameInfo
    {
        // Frame type (1-5)
        int frameType;

        // Distance from established (method body) SP to base of callee save area
        int calleeSaveSpOffset;

        // Amount to subtract from SP before saving (prolog) OR
        // to add to SP after restoring (epilog) callee saves
        int calleeSaveSpDelta;

        // Distance from established SP to where caller's FP was saved
        int offsetSpToSavedFp;
    } compFrameInfo;
#endif

    //-------------------------------------------------------------------------

    static void compStartup();  // One-time initialization
    static void compShutdown(); // One-time finalization

    void compInit(ArenaAllocator*       pAlloc,
                  CORINFO_METHOD_HANDLE methodHnd,
                  COMP_HANDLE           compHnd,
                  CORINFO_METHOD_INFO*  methodInfo,
                  InlineInfo*           inlineInfo);
    void compDone();

    static void compDisplayStaticSizes();

    //------------ Some utility functions --------------

    void* compGetHelperFtn(CorInfoHelpFunc ftnNum,         /* IN  */
                           void**          ppIndirection); /* OUT */

    // Several JIT/EE interface functions return a CorInfoType, and also return a
    // class handle as an out parameter if the type is a value class.  Returns the
    // size of the type these describe.
    unsigned compGetTypeSize(CorInfoType cit, CORINFO_CLASS_HANDLE clsHnd);

#ifdef DEBUG
    // Components used by the compiler may write unit test suites, and
    // have them run within this method.  They will be run only once per process, and only
    // in debug.  (Perhaps should be under the control of a DOTNET_ flag.)
    // These should fail by asserting.
    void compDoComponentUnitTestsOnce();
#endif // DEBUG

    int compCompile(CORINFO_MODULE_HANDLE classPtr,
                    void**                methodCodePtr,
                    uint32_t*             methodCodeSize,
                    JitFlags*             compileFlags);
    void compCompileFinish();
    int compCompileHelper(CORINFO_MODULE_HANDLE classPtr,
                          COMP_HANDLE           compHnd,
                          CORINFO_METHOD_INFO*  methodInfo,
                          void**                methodCodePtr,
                          uint32_t*             methodCodeSize,
                          JitFlags*             compileFlag);

    ArenaAllocator* compGetArenaAllocator();

    void generatePatchpointInfo();

#if MEASURE_MEM_ALLOC
    static bool s_dspMemStats; // Display per-phase memory statistics for every function
#endif                         // MEASURE_MEM_ALLOC

#if LOOP_HOIST_STATS
    unsigned m_loopsConsidered;
    bool     m_curLoopHasHoistedExpression;
    unsigned m_loopsWithHoistedExpressions;
    unsigned m_totalHoistedExpressions;

    void AddLoopHoistStats();
    void PrintPerMethodLoopHoistStats();

    static CritSecObject s_loopHoistStatsLock; // This lock protects the data structures below.
    static unsigned      s_loopsConsidered;
    static unsigned      s_loopsWithHoistedExpressions;
    static unsigned      s_totalHoistedExpressions;

    static void PrintAggregateLoopHoistStats(FILE* f);
#endif // LOOP_HOIST_STATS

#if TRACK_ENREG_STATS
    class EnregisterStats
    {
    private:
        unsigned m_totalNumberOfVars;
        unsigned m_totalNumberOfStructVars;
        unsigned m_totalNumberOfEnregVars;
        unsigned m_totalNumberOfStructEnregVars;

        unsigned m_addrExposed;
        unsigned m_hiddenStructArg;
        unsigned m_VMNeedsStackAddr;
        unsigned m_localField;
        unsigned m_blockOp;
        unsigned m_dontEnregStructs;
        unsigned m_notRegSizeStruct;
        unsigned m_structArg;
        unsigned m_lclAddrNode;
        unsigned m_castTakesAddr;
        unsigned m_storeBlkSrc;
        unsigned m_swizzleArg;
        unsigned m_blockOpRet;
        unsigned m_returnSpCheck;
        unsigned m_callSpCheck;
        unsigned m_simdUserForcesDep;
        unsigned m_nonStandardParameter;
        unsigned m_liveInOutHndlr;
        unsigned m_depField;
        unsigned m_noRegVars;
        unsigned m_minOptsGC;
#ifdef JIT32_GCENCODER
        unsigned m_PinningRef;
#endif // JIT32_GCENCODER
#if !defined(TARGET_64BIT)
        unsigned m_longParamField;
#endif // !TARGET_64BIT
        unsigned m_parentExposed;
        unsigned m_tooConservative;
        unsigned m_escapeAddress;
        unsigned m_osrExposed;
        unsigned m_stressLclFld;
        unsigned m_dispatchRetBuf;
        unsigned m_wideIndir;
        unsigned m_stressPoisonImplicitByrefs;
        unsigned m_externallyVisibleImplicitly;
        unsigned m_swiftErrorPseudolocal;

    public:
        void RecordLocal(const LclVarDsc* varDsc);
        void Dump(FILE* fout) const;
    };

    static EnregisterStats s_enregisterStats;
#endif // TRACK_ENREG_STATS

    JitMetrics Metrics;

    bool compIsForInlining() const;
    bool compDonotInline();

#ifdef DEBUG
    // Get the default fill char value we randomize this value when JitStress is enabled.
    static unsigned char compGetJitDefaultFill(Compiler* comp);

    const char* compLocalVarName(unsigned varNum, unsigned offs);
    VarName compVarName(regNumber reg, bool isFloatReg = false);
    const char* compFPregVarName(unsigned fpReg, bool displayVar = false);
    void compDspSrcLinesByNativeIP(UNATIVE_OFFSET curIP);
    void compDspSrcLinesByLineNum(unsigned line, bool seek = false);
#endif // DEBUG
    const char* compRegNameForSize(regNumber reg, size_t size);
    const char* compRegVarName(regNumber reg, bool displayVar = false, bool isFloatReg = false);

    //-------------------------------------------------------------------------

    struct VarScopeListNode
    {
        VarScopeDsc*             data;
        VarScopeListNode*        next;
        static VarScopeListNode* Create(VarScopeDsc* value, CompAllocator alloc)
        {
            VarScopeListNode* node = new (alloc) VarScopeListNode;
            node->data             = value;
            node->next             = nullptr;
            return node;
        }
    };

    struct VarScopeMapInfo
    {
        VarScopeListNode*       head;
        VarScopeListNode*       tail;
        static VarScopeMapInfo* Create(VarScopeListNode* node, CompAllocator alloc)
        {
            VarScopeMapInfo* info = new (alloc) VarScopeMapInfo;
            info->head            = node;
            info->tail            = node;
            return info;
        }
    };

    // Max value of scope count for which we would use linear search; for larger values we would use hashtable lookup.
    static const unsigned MAX_LINEAR_FIND_LCL_SCOPELIST = 32;

    typedef JitHashTable<unsigned, JitSmallPrimitiveKeyFuncs<unsigned>, VarScopeMapInfo*> VarNumToScopeDscMap;

    // Map to keep variables' scope indexed by varNum containing it's scope dscs at the index.
    VarNumToScopeDscMap* compVarScopeMap;

    VarScopeDsc* compFindLocalVar(unsigned varNum, unsigned lifeBeg, unsigned lifeEnd);

    VarScopeDsc* compFindLocalVar(unsigned varNum, unsigned offs);

    VarScopeDsc* compFindLocalVarLinear(unsigned varNum, unsigned offs);

    void compInitVarScopeMap();

    VarScopeDsc** compEnterScopeList; // List has the offsets where variables
                                      // enter scope, sorted by instr offset
    unsigned compNextEnterScope;

    VarScopeDsc** compExitScopeList; // List has the offsets where variables
                                     // go out of scope, sorted by instr offset
    unsigned compNextExitScope;

    void compInitScopeLists();

    void compResetScopeLists();

    VarScopeDsc* compGetNextEnterScope(unsigned offs, bool scan = false);

    VarScopeDsc* compGetNextExitScope(unsigned offs, bool scan = false);

    void compProcessScopesUntil(unsigned   offset,
                                VARSET_TP* inScope,
                                void (Compiler::*enterScopeFn)(VARSET_TP* inScope, VarScopeDsc*),
                                void (Compiler::*exitScopeFn)(VARSET_TP* inScope, VarScopeDsc*));

#ifdef DEBUG
    void compDispScopeLists();
#endif // DEBUG

    bool compIsProfilerHookNeeded() const;

    //-------------------------------------------------------------------------
    /*               Statistical Data Gathering                               */

    void compJitStats(); // call this function and enable
                         // various ifdef's below for statistical data

#if CALL_ARG_STATS
    void        compCallArgStats();
    static void compDispCallArgStats(FILE* fout);
#endif

    //-------------------------------------------------------------------------

protected:
#ifdef DEBUG
    bool skipMethod();
#endif

    ArenaAllocator* compArenaAllocator;

public:
    void compFunctionTraceStart();
    void compFunctionTraceEnd(void* methodCodePtr, ULONG methodCodeSize, bool isNYI);

protected:
    size_t compMaxUncheckedOffsetForNullObject;

    void compInitOptions(JitFlags* compileFlags);

    void compSetProcessor();
    void compInitDebuggingInfo();
    void compSetOptimizationLevel();
#if defined(TARGET_ARMARCH) || defined(TARGET_RISCV64)
    bool compRsvdRegCheck(FrameLayoutState curState);
#endif
    void compCompile(void** methodCodePtr, uint32_t* methodCodeSize, JitFlags* compileFlags);

    // Clear annotations produced during optimizations; to be used between iterations when repeating opts.
    void ResetOptAnnotations();

    // Regenerate flow graph annotations; to be used between iterations when repeating opts.
    void RecomputeFlowGraphAnnotations();

#ifdef PROFILING_SUPPORTED
    // Data required for generating profiler Enter/Leave/TailCall hooks

    bool  compProfilerHookNeeded; // Whether profiler Enter/Leave/TailCall hook needs to be generated for the method
    void* compProfilerMethHnd;    // Profiler handle of the method being compiled. Passed as param to ELT callbacks
    bool  compProfilerMethHndIndirected; // Whether compProfilerHandle is pointer to the handle or is an actual handle
#endif

public:
    // Assumes called as part of process shutdown; does any compiler-specific work associated with that.
    static void ProcessShutdownWork(ICorStaticInfo* statInfo);

    CompAllocator getAllocator(CompMemKind cmk = CMK_Generic)
    {
        return CompAllocator(compArenaAllocator, cmk);
    }

    CompAllocator getAllocatorGC()
    {
        return getAllocator(CMK_GC);
    }

    CompAllocator getAllocatorLoopHoist()
    {
        return getAllocator(CMK_LoopHoist);
    }

#ifdef DEBUG
    CompAllocator getAllocatorDebugOnly()
    {
        return getAllocator(CMK_DebugOnly);
    }
#endif // DEBUG

    /*
    XXXXXXXXXXXXXXXXXXXXXXXXXXXXXXXXXXXXXXXXXXXXXXXXXXXXXXXXXXXXXXXXXXXXXXXXXXXXXXX
    XXXXXXXXXXXXXXXXXXXXXXXXXXXXXXXXXXXXXXXXXXXXXXXXXXXXXXXXXXXXXXXXXXXXXXXXXXXXXXX
    XX                                                                           XX
    XX                           IL verification stuff                           XX
    XX                                                                           XX
    XX                                                                           XX
    XXXXXXXXXXXXXXXXXXXXXXXXXXXXXXXXXXXXXXXXXXXXXXXXXXXXXXXXXXXXXXXXXXXXXXXXXXXXXXX
    XXXXXXXXXXXXXXXXXXXXXXXXXXXXXXXXXXXXXXXXXXXXXXXXXXXXXXXXXXXXXXXXXXXXXXXXXXXXXXX
    */

public:
    EntryState verCurrentState;

    void verInitBBEntryState(BasicBlock* block, EntryState* currentState);

    void verInitCurrentState();
    void verResetCurrentState(BasicBlock* block, EntryState* currentState);

    void verConvertBBToThrowVerificationException(BasicBlock* block DEBUGARG(bool logMsg));
    void verHandleVerificationFailure(BasicBlock* block DEBUGARG(bool logMsg));
    typeInfo verMakeTypeInfoForLocal(unsigned lclNum);
    typeInfo verMakeTypeInfo(CORINFO_CLASS_HANDLE clsHnd); // converts from jit type representation to typeInfo
    typeInfo verMakeTypeInfo(CorInfoType          ciType,
                             CORINFO_CLASS_HANDLE clsHnd); // converts from jit type representation to typeInfo

    typeInfo verParseArgSigToTypeInfo(CORINFO_SIG_INFO* sig, CORINFO_ARG_LIST_HANDLE args);

    bool verCheckTailCallConstraint(OPCODE                  opcode,
                                    CORINFO_RESOLVED_TOKEN* pResolvedToken,
                                    CORINFO_RESOLVED_TOKEN* pConstrainedResolvedToken);

#ifdef DEBUG

    // One line log function. Default level is 0. Increasing it gives you
    // more log information

    // levels are currently unused: #define JITDUMP(level,...)                     ();
    void JitLogEE(unsigned level, const char* fmt, ...);

    bool compDebugBreak;

    bool compJitHaltMethod();

    void dumpRegMask(regMaskTP regs) const;

#endif

    /*
    XXXXXXXXXXXXXXXXXXXXXXXXXXXXXXXXXXXXXXXXXXXXXXXXXXXXXXXXXXXXXXXXXXXXXXXXXXXXXXX
    XXXXXXXXXXXXXXXXXXXXXXXXXXXXXXXXXXXXXXXXXXXXXXXXXXXXXXXXXXXXXXXXXXXXXXXXXXXXXXX
    XX                                                                           XX
    XX                   GS Security checks for unsafe buffers                   XX
    XX                                                                           XX
    XXXXXXXXXXXXXXXXXXXXXXXXXXXXXXXXXXXXXXXXXXXXXXXXXXXXXXXXXXXXXXXXXXXXXXXXXXXXXXX
    XXXXXXXXXXXXXXXXXXXXXXXXXXXXXXXXXXXXXXXXXXXXXXXXXXXXXXXXXXXXXXXXXXXXXXXXXXXXXXX
    */
public:
    struct ShadowParamVarInfo
    {
        FixedBitVect* assignGroup; // the closure set of variables whose values depend on each other
        unsigned      shadowCopy;  // Lcl var num, if not valid set to BAD_VAR_NUM

        static bool mayNeedShadowCopy(LclVarDsc* varDsc)
        {
#if defined(TARGET_AMD64)
            // GS cookie logic to create shadow slots, create trees to copy reg args to shadow
            // slots and update all trees to refer to shadow slots is done immediately after
            // fgMorph().  Lsra could potentially mark a param as DoNotEnregister after JIT determines
            // not to shadow a parameter.  Also, LSRA could potentially spill a param which is passed
            // in register. Therefore, conservatively all params may need a shadow copy.  Note that
            // GS cookie logic further checks whether the param is a ptr or an unsafe buffer before
            // creating a shadow slot even though this routine returns true.
            //
            // TODO-AMD64-CQ: Revisit this conservative approach as it could create more shadow slots than
            // required. There are two cases under which a reg arg could potentially be used from its
            // home location:
            //   a) LSRA marks it as DoNotEnregister (see LinearScan::identifyCandidates())
            //   b) LSRA spills it
            //
            // Possible solution to address case (a)
            //   - The conditions under which LSRA marks a varDsc as DoNotEnregister could be checked
            //     in this routine.  Note that live out of exception handler is something we may not be
            //     able to do it here since GS cookie logic is invoked ahead of liveness computation.
            //     Therefore, for methods with exception handling and need GS cookie check we might have
            //     to take conservative approach.
            //
            // Possible solution to address case (b)
            //   - Whenever a parameter passed in an argument register needs to be spilled by LSRA, we
            //     create a new spill temp if the method needs GS cookie check.
            return varDsc->lvIsParam;
#else // !defined(TARGET_AMD64)
            return varDsc->lvIsParam && !varDsc->lvIsRegArg;
#endif
        }

#ifdef DEBUG
        void Print()
        {
            printf("assignGroup [%p]; shadowCopy: [%d];\n", assignGroup, shadowCopy);
        }
#endif
    };

    GSCookie*           gsGlobalSecurityCookieAddr; // Address of global cookie for unsafe buffer checks
    GSCookie            gsGlobalSecurityCookieVal;  // Value of global cookie if addr is NULL
    ShadowParamVarInfo* gsShadowVarInfo;            // Table used by shadow param analysis code

    PhaseStatus gsPhase();
    void        gsGSChecksInitCookie();   // Grabs cookie variable
    void        gsCopyShadowParams();     // Identify vulnerable params and create dhadow copies
    bool        gsFindVulnerableParams(); // Shadow param analysis code
    void        gsParamsToShadows();      // Insert copy code and replave param uses by shadow

    static fgWalkPreFn gsMarkPtrsAndAssignGroups; // Shadow param analysis tree-walk
    static fgWalkPreFn gsReplaceShadowParams;     // Shadow param replacement tree-walk

#define DEFAULT_MAX_INLINE_SIZE 100 // Methods with >  DEFAULT_MAX_INLINE_SIZE IL bytes will never be inlined.
                                    // This can be overwritten by setting DOTNET_JITInlineSize env variable.

#define DEFAULT_MAX_INLINE_DEPTH 20 // Methods at more than this level deep will not be inlined

#define DEFAULT_MAX_FORCE_INLINE_DEPTH 1 // Methods at more than this level deep will not be force inlined

#define DEFAULT_MAX_LOCALLOC_TO_LOCAL_SIZE 32 // fixed locallocs of this size or smaller will convert to local buffers

private:
#ifdef FEATURE_JIT_METHOD_PERF
    JitTimer*                  pCompJitTimer;         // Timer data structure (by phases) for current compilation.
    static CompTimeSummaryInfo s_compJitTimerSummary; // Summary of the Timer information for the whole run.

    static LPCWSTR JitTimeLogCsv();        // Retrieve the file name for CSV from ConfigDWORD.
    static LPCWSTR compJitTimeLogFilename; // If a log file for JIT time is desired, filename to write it to.
#endif
    void BeginPhase(Phases phase); // Indicate the start of the given phase.
    void EndPhase(Phases phase);   // Indicate the end of the given phase.

#if MEASURE_CLRAPI_CALLS
    // Thin wrappers that call into JitTimer (if present).
    inline void CLRApiCallEnter(unsigned apix);
    inline void CLRApiCallLeave(unsigned apix);

public:
    inline void CLR_API_Enter(API_ICorJitInfo_Names ename);
    inline void CLR_API_Leave(API_ICorJitInfo_Names ename);

private:
#endif

#if defined(DEBUG)
    // These variables are associated with maintaining SQM data about compile time.
    unsigned __int64 m_compCyclesAtEndOfInlining; // The thread-virtualized cycle count at the end of the inlining phase
                                                  // in the current compilation.
    unsigned __int64 m_compCycles;                // Net cycle count for current compilation
    DWORD m_compTickCountAtEndOfInlining; // The result of GetTickCount() (# ms since some epoch marker) at the end of
                                          // the inlining phase in the current compilation.
#endif                                    // defined(DEBUG)

    // Records the SQM-relevant (cycles and tick count).  Should be called after inlining is complete.
    // (We do this after inlining because this marks the last point at which the JIT is likely to cause
    // type-loading and class initialization).
    void RecordStateAtEndOfInlining();
    // Assumes being called at the end of compilation.  Update the SQM state.
    void RecordStateAtEndOfCompilation();

public:
#if FUNC_INFO_LOGGING
    static LPCWSTR compJitFuncInfoFilename; // If a log file for per-function information is required, this is the
                                            // filename to write it to.
    static FILE* compJitFuncInfoFile;       // And this is the actual FILE* to write to.
#endif                                      // FUNC_INFO_LOGGING

    Compiler* prevCompiler; // Previous compiler on stack for TLS Compiler* linked list for reentrant compilers.

#if MEASURE_NOWAY
    void RecordNowayAssert(const char* filename, unsigned line, const char* condStr);
#endif // MEASURE_NOWAY

    // Should we actually fire the noway assert body and the exception handler?
    bool compShouldThrowOnNoway();

#ifdef DEBUG
private:
    NodeToTestDataMap* m_nodeTestData;

    static const unsigned FIRST_LOOP_HOIST_CSE_CLASS = 1000;
    unsigned              m_loopHoistCSEClass; // LoopHoist test annotations turn into CSE requirements; we
                                               // label them with CSE Class #'s starting at FIRST_LOOP_HOIST_CSE_CLASS.
                                               // Current kept in this.
public:
    NodeToTestDataMap* GetNodeTestData()
    {
        Compiler* compRoot = impInlineRoot();
        if (compRoot->m_nodeTestData == nullptr)
        {
            compRoot->m_nodeTestData = new (getAllocatorDebugOnly()) NodeToTestDataMap(getAllocatorDebugOnly());
        }
        return compRoot->m_nodeTestData;
    }

    typedef JitHashTable<GenTree*, JitPtrKeyFuncs<GenTree>, int> NodeToIntMap;

    // Returns the set (i.e., the domain of the result map) of nodes that are keys in m_nodeTestData, and
    // currently occur in the AST graph.
    NodeToIntMap* FindReachableNodesInNodeTestData();

    // Node "from" is being eliminated, and being replaced by node "to".  If "from" had any associated
    // test data, associate that data with "to".
    void TransferTestDataToNode(GenTree* from, GenTree* to);

    // These are the methods that test that the various conditions implied by the
    // test attributes are satisfied.
    void JitTestCheckSSA(); // SSA builder tests.
    void JitTestCheckVN();  // Value numbering tests.
#endif                      // DEBUG

    FieldSeqStore* m_fieldSeqStore;

    FieldSeqStore* GetFieldSeqStore()
    {
        Compiler* compRoot = impInlineRoot();
        if (compRoot->m_fieldSeqStore == nullptr)
        {
            CompAllocator alloc       = getAllocator(CMK_FieldSeqStore);
            compRoot->m_fieldSeqStore = new (alloc) FieldSeqStore(alloc);
        }
        return compRoot->m_fieldSeqStore;
    }

    typedef JitHashTable<GenTree*, JitPtrKeyFuncs<GenTree>, unsigned> NodeToUnsignedMap;

    NodeToUnsignedMap* m_memorySsaMap[MemoryKindCount];

    // In some cases, we want to assign intermediate SSA #'s to memory states, and know what nodes create those memory
    // states. (We do this for try blocks, where, if the try block doesn't do a call that loses track of the memory
    // state, all the possible memory states are possible initial states of the corresponding catch block(s).)
    NodeToUnsignedMap* GetMemorySsaMap(MemoryKind memoryKind)
    {
        if (memoryKind == GcHeap && byrefStatesMatchGcHeapStates)
        {
            // Use the same map for GCHeap and ByrefExposed when their states match.
            memoryKind = ByrefExposed;
        }

        assert(memoryKind < MemoryKindCount);
        Compiler* compRoot = impInlineRoot();
        if (compRoot->m_memorySsaMap[memoryKind] == nullptr)
        {
            // Create a CompAllocator that labels sub-structure with CMK_MemorySsaMap, and use that for allocation.
            CompAllocator ialloc(getAllocator(CMK_MemorySsaMap));
            compRoot->m_memorySsaMap[memoryKind] = new (ialloc) NodeToUnsignedMap(ialloc);
        }
        return compRoot->m_memorySsaMap[memoryKind];
    }

    // The Refany type is the only struct type whose structure is implicitly assumed by IL.  We need its fields.
    CORINFO_CLASS_HANDLE m_refAnyClass;
    CORINFO_FIELD_HANDLE GetRefanyDataField()
    {
        if (m_refAnyClass == nullptr)
        {
            m_refAnyClass = info.compCompHnd->getBuiltinClass(CLASSID_TYPED_BYREF);
        }
        return info.compCompHnd->getFieldInClass(m_refAnyClass, 0);
    }
    CORINFO_FIELD_HANDLE GetRefanyTypeField()
    {
        if (m_refAnyClass == nullptr)
        {
            m_refAnyClass = info.compCompHnd->getBuiltinClass(CLASSID_TYPED_BYREF);
        }
        return info.compCompHnd->getFieldInClass(m_refAnyClass, 1);
    }

#if VARSET_COUNTOPS
    static BitSetSupport::BitSetOpCounter m_varsetOpCounter;
#endif
#if ALLVARSET_COUNTOPS
    static BitSetSupport::BitSetOpCounter m_allvarsetOpCounter;
#endif

    static HelperCallProperties s_helperCallProperties;

#ifdef UNIX_AMD64_ABI
    static var_types GetTypeFromClassificationAndSizes(SystemVClassificationType classType, int size);
    static var_types GetEightByteType(const SYSTEMV_AMD64_CORINFO_STRUCT_REG_PASSING_DESCRIPTOR& structDesc,
                                      unsigned                                                   slotNum);

    static void GetStructTypeOffset(const SYSTEMV_AMD64_CORINFO_STRUCT_REG_PASSING_DESCRIPTOR& structDesc,
                                    var_types*                                                 type0,
                                    var_types*                                                 type1,
                                    unsigned __int8*                                           offset0,
                                    unsigned __int8*                                           offset1);

    void GetStructTypeOffset(CORINFO_CLASS_HANDLE typeHnd,
                             var_types*           type0,
                             var_types*           type1,
                             unsigned __int8*     offset0,
                             unsigned __int8*     offset1);

#endif // defined(UNIX_AMD64_ABI)

    void fgMorphMultiregStructArgs(GenTreeCall* call);
    GenTree* fgMorphMultiregStructArg(CallArg* arg);

    bool killGCRefs(GenTree* tree);

#if defined(TARGET_AMD64)
private:
    // The following are for initializing register allocator "constants" defined in targetamd64.h
    // that now depend upon runtime ISA information, e.g., the presence of AVX512F/VL, which increases
    // the number of SIMD (xmm, ymm, and zmm) registers from 16 to 32.
    // As only 64-bit xarch has the capability to have the additional registers, we limit the changes
    // to TARGET_AMD64 only.
    //
    // Users of these values need to define four accessor functions:
    //
    //    regMaskTP get_RBM_ALLFLOAT();
    //    regMaskTP get_RBM_FLT_CALLEE_TRASH();
    //    unsigned get_CNT_CALLEE_TRASH_FLOAT();
    //    unsigned get_AVAILABLE_REG_COUNT();
    //
    // which return the values of these variables.
    //
    // This was done to avoid polluting all `targetXXX.h` macro definitions with a compiler parameter, where only
    // TARGET_AMD64 requires one.
    //
    regMaskTP rbmAllFloat;
    regMaskTP rbmFltCalleeTrash;
    unsigned  cntCalleeTrashFloat;

public:
    FORCEINLINE regMaskTP get_RBM_ALLFLOAT() const
    {
        return this->rbmAllFloat;
    }
    FORCEINLINE regMaskTP get_RBM_FLT_CALLEE_TRASH() const
    {
        return this->rbmFltCalleeTrash;
    }
    FORCEINLINE unsigned get_CNT_CALLEE_TRASH_FLOAT() const
    {
        return this->cntCalleeTrashFloat;
    }

#endif // TARGET_AMD64

#if defined(TARGET_XARCH)
private:
    // The following are for initializing register allocator "constants" defined in targetamd64.h
    // that now depend upon runtime ISA information, e.g., the presence of AVX512F/VL, which adds
    // 8 mask registers for use.
    //
    // Users of these values need to define four accessor functions:
    //
    //    regMaskTP get_RBM_ALLMASK();
    //    regMaskTP get_RBM_MSK_CALLEE_TRASH();
    //    unsigned get_CNT_CALLEE_TRASH_MASK();
    //    unsigned get_AVAILABLE_REG_COUNT();
    //
    // which return the values of these variables.
    //
    // This was done to avoid polluting all `targetXXX.h` macro definitions with a compiler parameter, where only
    // TARGET_XARCH requires one.
    //
    regMaskTP rbmAllMask;
    regMaskTP rbmMskCalleeTrash;
    unsigned  cntCalleeTrashMask;
    regMaskTP varTypeCalleeTrashRegs[TYP_COUNT];

public:
    FORCEINLINE regMaskTP get_RBM_ALLMASK() const
    {
        return this->rbmAllMask;
    }
    FORCEINLINE regMaskTP get_RBM_MSK_CALLEE_TRASH() const
    {
        return this->rbmMskCalleeTrash;
    }
    FORCEINLINE unsigned get_CNT_CALLEE_TRASH_MASK() const
    {
        return this->cntCalleeTrashMask;
    }
#endif // TARGET_XARCH

}; // end of class Compiler

//---------------------------------------------------------------------------------------------------------------------
// GenTreeVisitor: a flexible tree walker implemented using the curiously-recurring-template pattern.
//
// This class implements a configurable walker for IR trees. There are five configuration options (defaults values are
// shown in parentheses):
//
// - ComputeStack (false): when true, the walker will push each node onto the `m_ancestors` stack. "Ancestors" is a bit
//                         of a misnomer, as the first entry will always be the current node.
//
// - DoPreOrder (false): when true, the walker will invoke `TVisitor::PreOrderVisit` with the current node as an
//                       argument before visiting the node's operands.
//
// - DoPostOrder (false): when true, the walker will invoke `TVisitor::PostOrderVisit` with the current node as an
//                        argument after visiting the node's operands.
//
// - DoLclVarsOnly (false): when true, the walker will only invoke `TVisitor::PreOrderVisit` for lclVar nodes.
//                          `DoPreOrder` must be true if this option is true.
//
// - UseExecutionOrder (false): when true, then walker will visit a node's operands in execution order (e.g. if a
//                              binary operator has the `GTF_REVERSE_OPS` flag set, the second operand will be
//                              visited before the first).
//
// At least one of `DoPreOrder` and `DoPostOrder` must be specified.
//
// A simple pre-order visitor might look something like the following:
//
//     class CountingVisitor final : public GenTreeVisitor<CountingVisitor>
//     {
//     public:
//         enum
//         {
//             DoPreOrder = true
//         };
//
//         unsigned m_count;
//
//         CountingVisitor(Compiler* compiler)
//             : GenTreeVisitor<CountingVisitor>(compiler), m_count(0)
//         {
//         }
//
//         Compiler::fgWalkResult PreOrderVisit(GenTree* node)
//         {
//             m_count++;
//         }
//     };
//
// This visitor would then be used like so:
//
//     CountingVisitor countingVisitor(compiler);
//     countingVisitor.WalkTree(root);
//
template <typename TVisitor>
class GenTreeVisitor
{
protected:
    typedef Compiler::fgWalkResult fgWalkResult;

    enum
    {
        ComputeStack      = false,
        DoPreOrder        = false,
        DoPostOrder       = false,
        DoLclVarsOnly     = false,
        UseExecutionOrder = false,
    };

    Compiler*            m_compiler;
    ArrayStack<GenTree*> m_ancestors;

    GenTreeVisitor(Compiler* compiler) : m_compiler(compiler), m_ancestors(compiler->getAllocator(CMK_ArrayStack))
    {
        assert(compiler != nullptr);

        static_assert_no_msg(TVisitor::DoPreOrder || TVisitor::DoPostOrder);
        static_assert_no_msg(!TVisitor::DoLclVarsOnly || TVisitor::DoPreOrder);
    }

    fgWalkResult PreOrderVisit(GenTree** use, GenTree* user)
    {
        return fgWalkResult::WALK_CONTINUE;
    }

    fgWalkResult PostOrderVisit(GenTree** use, GenTree* user)
    {
        return fgWalkResult::WALK_CONTINUE;
    }

public:
    fgWalkResult WalkTree(GenTree** use, GenTree* user)
    {
        assert(use != nullptr);

        GenTree* node = *use;

        if (TVisitor::ComputeStack)
        {
            m_ancestors.Push(node);
        }

        fgWalkResult result = fgWalkResult::WALK_CONTINUE;
        if (TVisitor::DoPreOrder && !TVisitor::DoLclVarsOnly)
        {
            result = reinterpret_cast<TVisitor*>(this)->PreOrderVisit(use, user);
            if (result == fgWalkResult::WALK_ABORT)
            {
                return result;
            }

            node = *use;
            if ((node == nullptr) || (result == fgWalkResult::WALK_SKIP_SUBTREES))
            {
                goto DONE;
            }
        }

        switch (node->OperGet())
        {
            // Leaf lclVars
            case GT_LCL_VAR:
            case GT_LCL_FLD:
            case GT_LCL_ADDR:
                if (TVisitor::DoLclVarsOnly)
                {
                    result = reinterpret_cast<TVisitor*>(this)->PreOrderVisit(use, user);
                    if (result == fgWalkResult::WALK_ABORT)
                    {
                        return result;
                    }
                }
                FALLTHROUGH;

            // Leaf nodes
            case GT_CATCH_ARG:
            case GT_LABEL:
            case GT_FTN_ADDR:
            case GT_RET_EXPR:
            case GT_CNS_INT:
            case GT_CNS_LNG:
            case GT_CNS_DBL:
            case GT_CNS_STR:
            case GT_CNS_VEC:
            case GT_MEMORYBARRIER:
            case GT_JMP:
            case GT_JCC:
            case GT_SETCC:
            case GT_NO_OP:
            case GT_START_NONGC:
            case GT_START_PREEMPTGC:
            case GT_PROF_HOOK:
#if !defined(FEATURE_EH_FUNCLETS)
            case GT_END_LFIN:
#endif // !FEATURE_EH_FUNCLETS
            case GT_PHI_ARG:
            case GT_JMPTABLE:
            case GT_PHYSREG:
            case GT_EMITNOP:
            case GT_PINVOKE_PROLOG:
            case GT_PINVOKE_EPILOG:
            case GT_IL_OFFSET:
            case GT_NOP:
#ifdef SWIFT_SUPPORT
            case GT_SWIFT_ERROR:
#endif // SWIFT_SUPPORT
                break;

            // Lclvar unary operators
            case GT_STORE_LCL_VAR:
            case GT_STORE_LCL_FLD:
                if (TVisitor::DoLclVarsOnly)
                {
                    result = reinterpret_cast<TVisitor*>(this)->PreOrderVisit(use, user);
                    if (result == fgWalkResult::WALK_ABORT)
                    {
                        return result;
                    }
                }
                FALLTHROUGH;

            // Standard unary operators
            case GT_NOT:
            case GT_NEG:
            case GT_BSWAP:
            case GT_BSWAP16:
            case GT_COPY:
            case GT_RELOAD:
            case GT_ARR_LENGTH:
            case GT_MDARR_LENGTH:
            case GT_MDARR_LOWER_BOUND:
            case GT_CAST:
            case GT_BITCAST:
            case GT_CKFINITE:
            case GT_LCLHEAP:
            case GT_IND:
            case GT_BLK:
            case GT_BOX:
            case GT_ALLOCOBJ:
            case GT_INIT_VAL:
            case GT_JTRUE:
            case GT_SWITCH:
            case GT_NULLCHECK:
            case GT_PUTARG_REG:
            case GT_PUTARG_STK:
            case GT_RETURNTRAP:
            case GT_FIELD_ADDR:
            case GT_RETURN:
            case GT_RETFILT:
            case GT_RUNTIMELOOKUP:
            case GT_ARR_ADDR:
            case GT_KEEPALIVE:
            case GT_INC_SATURATE:
#ifdef SWIFT_SUPPORT
            case GT_SWIFT_ERROR_RET:
#endif // SWIFT_SUPPORT
            {
                GenTreeUnOp* const unOp = node->AsUnOp();
                if (unOp->gtOp1 != nullptr)
                {
                    result = WalkTree(&unOp->gtOp1, unOp);
                    if (result == fgWalkResult::WALK_ABORT)
                    {
                        return result;
                    }
                }
                break;
            }

            // Special nodes
            case GT_PHI:
                for (GenTreePhi::Use& use : node->AsPhi()->Uses())
                {
                    result = WalkTree(&use.NodeRef(), node);
                    if (result == fgWalkResult::WALK_ABORT)
                    {
                        return result;
                    }
                }
                break;

            case GT_FIELD_LIST:
                for (GenTreeFieldList::Use& use : node->AsFieldList()->Uses())
                {
                    result = WalkTree(&use.NodeRef(), node);
                    if (result == fgWalkResult::WALK_ABORT)
                    {
                        return result;
                    }
                }
                break;

            case GT_CMPXCHG:
            {
                GenTreeCmpXchg* const cmpXchg = node->AsCmpXchg();

                result = WalkTree(&cmpXchg->Addr(), cmpXchg);
                if (result == fgWalkResult::WALK_ABORT)
                {
                    return result;
                }
                result = WalkTree(&cmpXchg->Data(), cmpXchg);
                if (result == fgWalkResult::WALK_ABORT)
                {
                    return result;
                }
                result = WalkTree(&cmpXchg->Comparand(), cmpXchg);
                if (result == fgWalkResult::WALK_ABORT)
                {
                    return result;
                }
                break;
            }

            case GT_ARR_ELEM:
            {
                GenTreeArrElem* const arrElem = node->AsArrElem();

                result = WalkTree(&arrElem->gtArrObj, arrElem);
                if (result == fgWalkResult::WALK_ABORT)
                {
                    return result;
                }

                const unsigned rank = arrElem->gtArrRank;
                for (unsigned dim = 0; dim < rank; dim++)
                {
                    result = WalkTree(&arrElem->gtArrInds[dim], arrElem);
                    if (result == fgWalkResult::WALK_ABORT)
                    {
                        return result;
                    }
                }
                break;
            }

            case GT_CALL:
            {
                GenTreeCall* const call = node->AsCall();

                for (CallArg& arg : call->gtArgs.EarlyArgs())
                {
                    result = WalkTree(&arg.EarlyNodeRef(), call);
                    if (result == fgWalkResult::WALK_ABORT)
                    {
                        return result;
                    }
                }

                for (CallArg& arg : call->gtArgs.LateArgs())
                {
                    result = WalkTree(&arg.LateNodeRef(), call);
                    if (result == fgWalkResult::WALK_ABORT)
                    {
                        return result;
                    }
                }

                if (call->gtCallType == CT_INDIRECT)
                {
                    if (call->gtCallCookie != nullptr)
                    {
                        result = WalkTree(&call->gtCallCookie, call);
                        if (result == fgWalkResult::WALK_ABORT)
                        {
                            return result;
                        }
                    }

                    result = WalkTree(&call->gtCallAddr, call);
                    if (result == fgWalkResult::WALK_ABORT)
                    {
                        return result;
                    }
                }

                if (call->gtControlExpr != nullptr)
                {
                    result = WalkTree(&call->gtControlExpr, call);
                    if (result == fgWalkResult::WALK_ABORT)
                    {
                        return result;
                    }
                }

                break;
            }

#if defined(FEATURE_HW_INTRINSICS)
            case GT_HWINTRINSIC:
                if (TVisitor::UseExecutionOrder && node->IsReverseOp())
                {
                    assert(node->AsMultiOp()->GetOperandCount() == 2);
                    result = WalkTree(&node->AsMultiOp()->Op(2), node);
                    if (result == fgWalkResult::WALK_ABORT)
                    {
                        return result;
                    }
                    result = WalkTree(&node->AsMultiOp()->Op(1), node);
                    if (result == fgWalkResult::WALK_ABORT)
                    {
                        return result;
                    }
                }
                else
                {
                    for (GenTree** use : node->AsMultiOp()->UseEdges())
                    {
                        result = WalkTree(use, node);
                        if (result == fgWalkResult::WALK_ABORT)
                        {
                            return result;
                        }
                    }
                }
                break;
#endif // defined(FEATURE_HW_INTRINSICS)

            case GT_SELECT:
            {
                GenTreeConditional* const conditional = node->AsConditional();

                result = WalkTree(&conditional->gtCond, conditional);
                if (result == fgWalkResult::WALK_ABORT)
                {
                    return result;
                }
                result = WalkTree(&conditional->gtOp1, conditional);
                if (result == fgWalkResult::WALK_ABORT)
                {
                    return result;
                }
                result = WalkTree(&conditional->gtOp2, conditional);
                if (result == fgWalkResult::WALK_ABORT)
                {
                    return result;
                }
                break;
            }

            // Binary nodes
            default:
            {
                assert(node->OperIsBinary());

                GenTreeOp* const op = node->AsOp();

                GenTree** op1Use = &op->gtOp1;
                GenTree** op2Use = &op->gtOp2;

                if (TVisitor::UseExecutionOrder && node->IsReverseOp())
                {
                    std::swap(op1Use, op2Use);
                }

                if (*op1Use != nullptr)
                {
                    result = WalkTree(op1Use, op);
                    if (result == fgWalkResult::WALK_ABORT)
                    {
                        return result;
                    }
                }

                if (*op2Use != nullptr)
                {
                    result = WalkTree(op2Use, op);
                    if (result == fgWalkResult::WALK_ABORT)
                    {
                        return result;
                    }
                }
                break;
            }
        }

    DONE:
        // Finally, visit the current node
        if (TVisitor::DoPostOrder)
        {
            result = reinterpret_cast<TVisitor*>(this)->PostOrderVisit(use, user);
        }

        if (TVisitor::ComputeStack)
        {
            m_ancestors.Pop();
        }

        return result;
    }
};

template <bool doPreOrder, bool doPostOrder, bool doLclVarsOnly, bool useExecutionOrder>
class GenericTreeWalker final
    : public GenTreeVisitor<GenericTreeWalker<doPreOrder, doPostOrder, doLclVarsOnly, useExecutionOrder>>
{
public:
    enum
    {
        ComputeStack      = false,
        DoPreOrder        = doPreOrder,
        DoPostOrder       = doPostOrder,
        DoLclVarsOnly     = doLclVarsOnly,
        UseExecutionOrder = useExecutionOrder,
    };

private:
    Compiler::fgWalkData* m_walkData;

public:
    GenericTreeWalker(Compiler::fgWalkData* walkData)
        : GenTreeVisitor<GenericTreeWalker<doPreOrder, doPostOrder, doLclVarsOnly, useExecutionOrder>>(
              walkData->compiler)
        , m_walkData(walkData)
    {
        assert(walkData != nullptr);
    }

    Compiler::fgWalkResult PreOrderVisit(GenTree** use, GenTree* user)
    {
        m_walkData->parent = user;
        return m_walkData->wtprVisitorFn(use, m_walkData);
    }

    Compiler::fgWalkResult PostOrderVisit(GenTree** use, GenTree* user)
    {
        m_walkData->parent = user;
        return m_walkData->wtpoVisitorFn(use, m_walkData);
    }
};

// A dominator tree visitor implemented using the curiously-recurring-template pattern, similar to GenTreeVisitor.
template <typename TVisitor>
class DomTreeVisitor
{
    friend class FlowGraphDominatorTree;

protected:
    Compiler* m_compiler;

    DomTreeVisitor(Compiler* compiler) : m_compiler(compiler)
    {
    }

    void Begin()
    {
    }

    void PreOrderVisit(BasicBlock* block)
    {
    }

    void PostOrderVisit(BasicBlock* block)
    {
    }

    void End()
    {
    }

private:
    void WalkTree(const DomTreeNode* tree)
    {
        static_cast<TVisitor*>(this)->Begin();

        for (BasicBlock *next, *block = m_compiler->fgFirstBB; block != nullptr; block = next)
        {
            static_cast<TVisitor*>(this)->PreOrderVisit(block);

            next = tree[block->bbPostorderNum].firstChild;

            if (next != nullptr)
            {
                assert(next->bbIDom == block);
                continue;
            }

            do
            {
                static_cast<TVisitor*>(this)->PostOrderVisit(block);

                next = tree[block->bbPostorderNum].nextSibling;

                if (next != nullptr)
                {
                    assert(next->bbIDom == block->bbIDom);
                    break;
                }

                block = block->bbIDom;

            } while (block != nullptr);
        }

        static_cast<TVisitor*>(this)->End();
    }

public:
    //------------------------------------------------------------------------
    // WalkTree: Walk the dominator tree.
    //
    // Parameter:
    //    domTree - Dominator tree.
    //
    // Notes:
    //    This performs a non-recursive, non-allocating walk of the dominator
    //    tree.
    //
    void WalkTree(const FlowGraphDominatorTree* domTree)
    {
        WalkTree(domTree->m_domTree);
    }
};

// EHClauses: adapter class for forward iteration of the exception handling table using range-based `for`, e.g.:
//    for (EHblkDsc* const ehDsc : EHClauses(compiler))
//
class EHClauses
{
    EHblkDsc* m_begin;
    EHblkDsc* m_end;

    // Forward iterator for the exception handling table entries. Iteration is in table order.
    //
    class iterator
    {
        EHblkDsc* m_ehDsc;

    public:
        iterator(EHblkDsc* ehDsc) : m_ehDsc(ehDsc)
        {
        }

        EHblkDsc* operator*() const
        {
            return m_ehDsc;
        }

        iterator& operator++()
        {
            ++m_ehDsc;
            return *this;
        }

        bool operator!=(const iterator& i) const
        {
            return m_ehDsc != i.m_ehDsc;
        }
    };

public:
    EHClauses(Compiler* comp) : m_begin(comp->compHndBBtab), m_end(comp->compHndBBtab + comp->compHndBBtabCount)
    {
        assert((m_begin != nullptr) || (m_begin == m_end));
    }

    iterator begin() const
    {
        return iterator(m_begin);
    }

    iterator end() const
    {
        return iterator(m_end);
    }
};

/*
XXXXXXXXXXXXXXXXXXXXXXXXXXXXXXXXXXXXXXXXXXXXXXXXXXXXXXXXXXXXXXXXXXXXXXXXXXXXXXX
XXXXXXXXXXXXXXXXXXXXXXXXXXXXXXXXXXXXXXXXXXXXXXXXXXXXXXXXXXXXXXXXXXXXXXXXXXXXXXX
XX                                                                           XX
XX                   Miscellaneous Compiler stuff                            XX
XX                                                                           XX
XXXXXXXXXXXXXXXXXXXXXXXXXXXXXXXXXXXXXXXXXXXXXXXXXXXXXXXXXXXXXXXXXXXXXXXXXXXXXXX
XXXXXXXXXXXXXXXXXXXXXXXXXXXXXXXXXXXXXXXXXXXXXXXXXXXXXXXXXXXXXXXXXXXXXXXXXXXXXXX
*/

class StringPrinter
{
    CompAllocator m_alloc;
    char*         m_buffer;
    size_t        m_bufferMax;
    size_t        m_bufferIndex = 0;

    void Grow(size_t newSize);

public:
    StringPrinter(CompAllocator alloc, char* buffer = nullptr, size_t bufferMax = 0)
        : m_alloc(alloc), m_buffer(buffer), m_bufferMax(bufferMax)
    {
        if ((m_buffer == nullptr) || (m_bufferMax == 0))
        {
            m_bufferMax = 128;
            m_buffer    = alloc.allocate<char>(m_bufferMax);
        }

        m_buffer[0] = '\0';
    }

    size_t GetLength()
    {
        return m_bufferIndex;
    }

    char* GetBuffer()
    {
        assert(m_buffer[GetLength()] == '\0');
        return m_buffer;
    }
    void Truncate(size_t newLength)
    {
        assert(newLength <= m_bufferIndex);
        m_bufferIndex           = newLength;
        m_buffer[m_bufferIndex] = '\0';
    }

    void Append(const char* str);
    void Append(char chr);
};

/*****************************************************************************
 *
 *  Variables to keep track of total code amounts.
 */

#if DISPLAY_SIZES

extern size_t grossVMsize;
extern size_t grossNCsize;
extern size_t totalNCsize;

extern unsigned genMethodICnt;
extern unsigned genMethodNCnt;
extern size_t   gcHeaderISize;
extern size_t   gcPtrMapISize;
extern size_t   gcHeaderNSize;
extern size_t   gcPtrMapNSize;

#endif // DISPLAY_SIZES

/*****************************************************************************
 *
 *  Variables to keep track of basic block counts (more data on 1 BB methods)
 */

#if COUNT_BASIC_BLOCKS
extern Histogram bbCntTable;
extern Histogram bbOneBBSizeTable;
extern Histogram computeReachabilitySetsIterationTable;
#endif

/*****************************************************************************
 *
 *  Used by optFindNaturalLoops to gather statistical information such as
 *   - total number of natural loops
 *   - number of loops with 1, 2, ... exit conditions
 *   - number of loops that have an iterator (for like)
 *   - number of loops that have a constant iterator
 */

#if COUNT_LOOPS

extern unsigned  totalLoopMethods;        // counts the total number of methods that have natural loops
extern unsigned  maxLoopsPerMethod;       // counts the maximum number of loops a method has
extern unsigned  totalLoopCount;          // counts the total number of natural loops
extern unsigned  totalUnnatLoopCount;     // counts the total number of (not-necessarily natural) loops
extern unsigned  totalUnnatLoopOverflows; // # of methods that identified more unnatural loops than we can represent
extern unsigned  iterLoopCount;           // counts the # of loops with an iterator (for like)
extern unsigned  constIterLoopCount;      // counts the # of loops with a constant iterator (for like)
extern bool      hasMethodLoops;          // flag to keep track if we already counted a method as having loops
extern unsigned  loopsThisMethod;         // counts the number of loops in the current method
extern bool      loopOverflowThisMethod;  // True if we exceeded the max # of loops in the method.
extern Histogram loopCountTable;          // Histogram of loop counts
extern Histogram loopExitCountTable;      // Histogram of loop exit counts

#endif // COUNT_LOOPS

#if MEASURE_BLOCK_SIZE
extern size_t genFlowNodeSize;
extern size_t genFlowNodeCnt;
#endif // MEASURE_BLOCK_SIZE

#if MEASURE_NODE_SIZE
struct NodeSizeStats
{
    void Init()
    {
        genTreeNodeCnt        = 0;
        genTreeNodeSize       = 0;
        genTreeNodeActualSize = 0;
    }

    // Count of tree nodes allocated.
    unsigned __int64 genTreeNodeCnt;

    // The size we allocate.
    unsigned __int64 genTreeNodeSize;

    // The actual size of the node. Note that the actual size will likely be smaller
    // than the allocated size, but we sometimes use SetOper()/ChangeOper() to change
    // a smaller node to a larger one. TODO-Cleanup: add stats on
    // SetOper()/ChangeOper() usage to quantify this.
    unsigned __int64 genTreeNodeActualSize;
};
extern NodeSizeStats genNodeSizeStats;        // Total node size stats
extern NodeSizeStats genNodeSizeStatsPerFunc; // Per-function node size stats
extern Histogram     genTreeNcntHist;
extern Histogram     genTreeNsizHist;
#endif // MEASURE_NODE_SIZE

/*****************************************************************************
 *  Count fatal errors (including noway_asserts).
 */

#if MEASURE_FATAL
extern unsigned fatal_badCode;
extern unsigned fatal_noWay;
extern unsigned fatal_implLimitation;
extern unsigned fatal_NOMEM;
extern unsigned fatal_noWayAssertBody;
#ifdef DEBUG
extern unsigned fatal_noWayAssertBodyArgs;
#endif // DEBUG
extern unsigned fatal_NYI;
#endif // MEASURE_FATAL

/*****************************************************************************
 * Codegen
 */

#ifdef TARGET_XARCH

const instruction INS_SHIFT_LEFT_LOGICAL  = INS_shl;
const instruction INS_SHIFT_RIGHT_LOGICAL = INS_shr;
const instruction INS_SHIFT_RIGHT_ARITHM  = INS_sar;

const instruction INS_AND             = INS_and;
const instruction INS_OR              = INS_or;
const instruction INS_XOR             = INS_xor;
const instruction INS_NEG             = INS_neg;
const instruction INS_TEST            = INS_test;
const instruction INS_MUL             = INS_imul;
const instruction INS_SIGNED_DIVIDE   = INS_idiv;
const instruction INS_UNSIGNED_DIVIDE = INS_div;
const instruction INS_BREAKPOINT      = INS_int3;
const instruction INS_ADDC            = INS_adc;
const instruction INS_SUBC            = INS_sbb;
const instruction INS_NOT             = INS_not;

#endif // TARGET_XARCH

#ifdef TARGET_ARM

const instruction INS_SHIFT_LEFT_LOGICAL  = INS_lsl;
const instruction INS_SHIFT_RIGHT_LOGICAL = INS_lsr;
const instruction INS_SHIFT_RIGHT_ARITHM  = INS_asr;

const instruction INS_AND             = INS_and;
const instruction INS_OR              = INS_orr;
const instruction INS_XOR             = INS_eor;
const instruction INS_NEG             = INS_rsb;
const instruction INS_TEST            = INS_tst;
const instruction INS_MUL             = INS_mul;
const instruction INS_MULADD          = INS_mla;
const instruction INS_SIGNED_DIVIDE   = INS_sdiv;
const instruction INS_UNSIGNED_DIVIDE = INS_udiv;
const instruction INS_BREAKPOINT      = INS_bkpt;
const instruction INS_ADDC            = INS_adc;
const instruction INS_SUBC            = INS_sbc;
const instruction INS_NOT             = INS_mvn;

const instruction INS_ABS  = INS_vabs;
const instruction INS_SQRT = INS_vsqrt;

#endif // TARGET_ARM

#ifdef TARGET_ARM64

const instruction        INS_MULADD = INS_madd;
inline const instruction INS_BREAKPOINT_osHelper()
{
    // GDB needs the encoding of brk #0
    // Windbg needs the encoding of brk #F000
    return TargetOS::IsUnix ? INS_brk_unix : INS_brk_windows;
}
#define INS_BREAKPOINT INS_BREAKPOINT_osHelper()

const instruction INS_ABS  = INS_fabs;
const instruction INS_SQRT = INS_fsqrt;

#endif // TARGET_ARM64

#ifdef TARGET_LOONGARCH64
const instruction INS_BREAKPOINT = INS_break;
const instruction INS_MULADD     = INS_fmadd_d; // NOTE: default is double.
const instruction INS_ABS        = INS_fabs_d;  // NOTE: default is double.
const instruction INS_SQRT       = INS_fsqrt_d; // NOTE: default is double.
#endif                                          // TARGET_LOONGARCH64

#ifdef TARGET_RISCV64
const instruction INS_BREAKPOINT = INS_ebreak;
#endif // TARGET_RISCV64

/*****************************************************************************/

extern const BYTE genTypeSizes[];
extern const BYTE genTypeAlignments[];
extern const BYTE genTypeStSzs[];
extern const BYTE genActualTypes[];

/*****************************************************************************/

#ifdef DEBUG
void dumpConvertedVarSet(Compiler* comp, VARSET_VALARG_TP vars);
#endif // DEBUG

#include "compiler.hpp" // All the shared inline functions

/*****************************************************************************/
#endif //_COMPILER_H_
/*****************************************************************************/<|MERGE_RESOLUTION|>--- conflicted
+++ resolved
@@ -4005,16 +4005,12 @@
                        CORINFO_ARG_LIST_HANDLE varList,
                        CORINFO_SIG_INFO*       varSig);
 
-<<<<<<< HEAD
-    bool lvaInitSpecialSwiftParam(CORINFO_ARG_LIST_HANDLE argHnd, InitVarDscInfo* varDscInfo, CorInfoType type, CORINFO_CLASS_HANDLE typeHnd);
-=======
     template <typename Classifier>
     void lvaClassifyParameterABI(Classifier& classifier);
 
     void lvaClassifyParameterABI();
 
-    bool lvaInitSpecialSwiftParam(InitVarDscInfo* varDscInfo, CorInfoType type, CORINFO_CLASS_HANDLE typeHnd);
->>>>>>> ef866615
+    bool lvaInitSpecialSwiftParam(CORINFO_ARG_LIST_HANDLE argHnd, InitVarDscInfo* varDscInfo, CorInfoType type, CORINFO_CLASS_HANDLE typeHnd);
 
     var_types lvaGetActualType(unsigned lclNum);
     var_types lvaGetRealType(unsigned lclNum);
