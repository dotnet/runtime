// Licensed to the .NET Foundation under one or more agreements.
// The .NET Foundation licenses this file to you under the MIT license.

/*XXXXXXXXXXXXXXXXXXXXXXXXXXXXXXXXXXXXXXXXXXXXXXXXXXXXXXXXXXXXXXXXXXXXXXXXXXXXX
XXXXXXXXXXXXXXXXXXXXXXXXXXXXXXXXXXXXXXXXXXXXXXXXXXXXXXXXXXXXXXXXXXXXXXXXXXXXXXX
XX                                                                           XX
XX                           Compiler                                        XX
XX                                                                           XX
XX  Represents the method data we are currently JIT-compiling.               XX
XX  An instance of this class is created for every method we JIT.            XX
XX  This contains all the info needed for the method. So allocating a        XX
XX  a new instance per method makes it thread-safe.                          XX
XX  It should be used to do all the memory management for the compiler run.  XX
XX                                                                           XX
XXXXXXXXXXXXXXXXXXXXXXXXXXXXXXXXXXXXXXXXXXXXXXXXXXXXXXXXXXXXXXXXXXXXXXXXXXXXXXX
XXXXXXXXXXXXXXXXXXXXXXXXXXXXXXXXXXXXXXXXXXXXXXXXXXXXXXXXXXXXXXXXXXXXXXXXXXXXXXX
*/

/*****************************************************************************/
#ifndef _COMPILER_H_
#define _COMPILER_H_
/*****************************************************************************/

#include "jit.h"
#include "opcode.h"
#include "varset.h"
#include "jitstd.h"
#include "jithashtable.h"
#include "gentree.h"
#include "debuginfo.h"
#include "lir.h"
#include "block.h"
#include "inline.h"
#include "jiteh.h"
#include "instr.h"
#include "regalloc.h"
#include "sm.h"
#include "cycletimer.h"
#include "arraystack.h"
#include "priorityqueue.h"
#include "hashbv.h"
#include "jitexpandarray.h"
#include "valuenum.h"
#include "scev.h"
#include "namedintrinsiclist.h"
#include "structsegments.h"
#ifdef LATE_DISASM
#include "disasm.h"
#endif

#include "codegeninterface.h"
#include "regset.h"
#include "abi.h"
#include "jitgcinfo.h"

#if DUMP_GC_TABLES && defined(JIT32_GCENCODER)
#include "gcdump.h"
#endif

#include "emit.h"

// Forward declaration
template <class T>
inline var_types genActualType(T value);

#include "hwintrinsic.h"
#include "simd.h"

#include "jitmetadata.h"

/*****************************************************************************
 *                  Forward declarations
 */

struct InfoHdr;             // defined in GCInfo.h
struct escapeMapping_t;     // defined in fgdiagnostic.cpp
class emitter;              // defined in emit.h
struct ShadowParamVarInfo;  // defined in GSChecks.cpp
struct InitVarDscInfo;      // defined in registerargconvention.h
class FgStack;              // defined in fgbasic.cpp
class Instrumentor;         // defined in fgprofile.cpp
class SpanningTreeVisitor;  // defined in fgprofile.cpp
class CSE_DataFlow;         // defined in optcse.cpp
struct CSEdsc;              // defined in optcse.h
class CSE_HeuristicCommon;  // defined in optcse.h
class OptBoolsDsc;          // defined in optimizer.cpp
struct JumpThreadInfo;      // defined in redundantbranchopts.cpp
class ProfileSynthesis;     // defined in profilesynthesis.h
class LoopLocalOccurrences; // defined in inductionvariableopts.cpp
#ifdef DEBUG
struct IndentStack;
#endif

class Lowering; // defined in lower.h

// The following are defined in this file, Compiler.h

class Compiler;

/*****************************************************************************
 *                  Unwind info
 */

#include "unwind.h"

/*****************************************************************************/

//
// Declare global operator new overloads that use the compiler's arena allocator
//

void* operator new(size_t n, Compiler* context, CompMemKind cmk);
void* operator new[](size_t n, Compiler* context, CompMemKind cmk);

// Requires the definitions of "operator new" so including "LoopCloning.h" after the definitions.
#include "loopcloning.h"

/*****************************************************************************/

/* This is included here and not earlier as it needs the definition of "CSE"
 * which is defined in the section above */

/*****************************************************************************/

unsigned genLog2(unsigned value);
unsigned genLog2(uint64_t value);

unsigned ReinterpretHexAsDecimal(unsigned in);

/*****************************************************************************/

const unsigned FLG_CCTOR = (CORINFO_FLG_CONSTRUCTOR | CORINFO_FLG_STATIC);

#ifdef DEBUG
const int BAD_STK_OFFS = 0xBAADF00D; // for LclVarDsc::lvStkOffs
#endif

//------------------------------------------------------------------------
// HFA info shared by LclVarDsc and CallArgABIInformation
//------------------------------------------------------------------------
inline bool IsHfa(CorInfoHFAElemType kind)
{
    return kind != CORINFO_HFA_ELEM_NONE;
}
inline var_types HfaTypeFromElemKind(CorInfoHFAElemType kind)
{
    switch (kind)
    {
        case CORINFO_HFA_ELEM_FLOAT:
            return TYP_FLOAT;
        case CORINFO_HFA_ELEM_DOUBLE:
            return TYP_DOUBLE;
#ifdef FEATURE_SIMD
        case CORINFO_HFA_ELEM_VECTOR64:
            return TYP_SIMD8;
        case CORINFO_HFA_ELEM_VECTOR128:
            return TYP_SIMD16;
#endif
        case CORINFO_HFA_ELEM_NONE:
            return TYP_UNDEF;
        default:
            assert(!"Invalid HfaElemKind");
            return TYP_UNDEF;
    }
}
inline CorInfoHFAElemType HfaElemKindFromType(var_types type)
{
    switch (type)
    {
        case TYP_FLOAT:
            return CORINFO_HFA_ELEM_FLOAT;
        case TYP_DOUBLE:
            return CORINFO_HFA_ELEM_DOUBLE;
#ifdef FEATURE_SIMD
        case TYP_SIMD8:
            return CORINFO_HFA_ELEM_VECTOR64;
        case TYP_SIMD16:
            return CORINFO_HFA_ELEM_VECTOR128;
#endif
        case TYP_UNDEF:
            return CORINFO_HFA_ELEM_NONE;
        default:
            assert(!"Invalid HFA Type");
            return CORINFO_HFA_ELEM_NONE;
    }
}

// The following holds the Local var info (scope information)
typedef const char* VarName; // Actual ASCII string
struct VarScopeDsc
{
    unsigned vsdVarNum; // (remapped) LclVarDsc number
    unsigned vsdLVnum;  // 'which' in eeGetLVinfo().
                        // Also, it is the index of this entry in the info.compVarScopes array,
                        // which is useful since the array is also accessed via the
                        // compEnterScopeList and compExitScopeList sorted arrays.

    IL_OFFSET vsdLifeBeg; // instr offset of beg of life
    IL_OFFSET vsdLifeEnd; // instr offset of end of life

#ifdef DEBUG
    VarName vsdName; // name of the var
#endif
};

enum BarrierKind
{
    BARRIER_FULL,       // full barrier
    BARRIER_LOAD_ONLY,  // load barrier
    BARRIER_STORE_ONLY, // store barrier
};

// This class stores information associated with a LclVar SSA definition.
class LclSsaVarDsc
{
    // The basic block where the definition occurs. Definitions of uninitialized variables
    // are considered to occur at the start of the first basic block (fgFirstBB).
    //
    // TODO-Cleanup: In the case of uninitialized variables the block is set to nullptr by
    // SsaBuilder and changed to fgFirstBB during value numbering. It would be useful to
    // investigate and perhaps eliminate this rather unexpected behavior.
    BasicBlock* m_block = nullptr;
    // The store node that generates the definition, or nullptr for definitions
    // of uninitialized variables.
    GenTreeLclVarCommon* m_defNode = nullptr;
    // The SSA number associated with the previous definition for partial (GTF_USEASG) defs.
    unsigned m_useDefSsaNum = SsaConfig::RESERVED_SSA_NUM;
    // Number of uses of this SSA def (may be an over-estimate).
    // May not be accurate for for promoted fields.
    unsigned short m_numUses = 0;
    // True if there may be phi args uses of this def
    // May not be accurate for for promoted fields.
    // (false implies all uses are non-phi).
    bool m_hasPhiUse = false;
    // True if there may be uses of the def in a different block.
    // May not be accurate for for promoted fields.
    bool m_hasGlobalUse = false;

public:
    LclSsaVarDsc()
    {
    }

    LclSsaVarDsc(BasicBlock* block)
        : m_block(block)
    {
    }

    LclSsaVarDsc(BasicBlock* block, GenTreeLclVarCommon* defNode)
        : m_block(block)
    {
        SetDefNode(defNode);
    }

    BasicBlock* GetBlock() const
    {
        return m_block;
    }

    void SetBlock(BasicBlock* block)
    {
        m_block = block;
    }

    GenTreeLclVarCommon* GetDefNode() const
    {
        return m_defNode;
    }

    void SetDefNode(GenTreeLclVarCommon* defNode)
    {
        assert((defNode == nullptr) || defNode->OperIsLocalStore());
        m_defNode = defNode;
    }

    unsigned GetUseDefSsaNum() const
    {
        return m_useDefSsaNum;
    }

    void SetUseDefSsaNum(unsigned ssaNum)
    {
        m_useDefSsaNum = ssaNum;
    }

    unsigned GetNumUses() const
    {
        return m_numUses;
    }

    void AddUse(BasicBlock* block)
    {
        if (block != m_block)
        {
            m_hasGlobalUse = true;
        }

        if (m_numUses < USHRT_MAX)
        {
            m_numUses++;
        }
    }

    void AddPhiUse(BasicBlock* block)
    {
        m_hasPhiUse = true;
        AddUse(block);
    }

    bool HasPhiUse() const
    {
        return m_hasPhiUse;
    }

    bool HasGlobalUse() const
    {
        return m_hasGlobalUse;
    }

    ValueNumPair m_vnPair;

#ifdef DEBUG
    // True if this ssa def VN was updated
    bool m_updated = false;
    // Originally assigned VN
    ValueNumPair m_origVNPair;
#endif
};

// This class stores information associated with a memory SSA definition.
class SsaMemDef
{
public:
    ValueNumPair m_vnPair;
};

//------------------------------------------------------------------------
// SsaDefArray: A resizable array of SSA definitions.
//
// Unlike an ordinary resizable array implementation, this allows only element
// addition (by calling AllocSsaNum) and has special handling for RESERVED_SSA_NUM
// (basically it's a 1-based array). The array doesn't impose any particular
// requirements on the elements it stores and AllocSsaNum forwards its arguments
// to the array element constructor, this way the array supports both LclSsaVarDsc
// and SsaMemDef elements.
//
template <typename T>
class SsaDefArray
{
    T*       m_array;
    unsigned m_arraySize;
    unsigned m_count;

    static_assert_no_msg(SsaConfig::RESERVED_SSA_NUM == 0);
    static_assert_no_msg(SsaConfig::FIRST_SSA_NUM == 1);

    // Get the minimum valid SSA number.
    unsigned GetMinSsaNum() const
    {
        return SsaConfig::FIRST_SSA_NUM;
    }

    // Increase (double) the size of the array.
    void GrowArray(CompAllocator alloc)
    {
        unsigned oldSize = m_arraySize;
        unsigned newSize = max(2u, oldSize * 2);

        T* newArray = alloc.allocate<T>(newSize);

        for (unsigned i = 0; i < oldSize; i++)
        {
            newArray[i] = m_array[i];
        }

        m_array     = newArray;
        m_arraySize = newSize;
    }

public:
    // Construct an empty SsaDefArray.
    SsaDefArray()
        : m_array(nullptr)
        , m_arraySize(0)
        , m_count(0)
    {
    }

    // Reset the array (used only if the SSA form is reconstructed).
    void Reset()
    {
        m_count = 0;
    }

    // Allocate a new SSA number (starting with SsaConfig::FIRST_SSA_NUM).
    template <class... Args>
    unsigned AllocSsaNum(CompAllocator alloc, Args&&... args)
    {
        if (m_count == m_arraySize)
        {
            GrowArray(alloc);
        }

        unsigned ssaNum    = GetMinSsaNum() + m_count;
        m_array[m_count++] = T(std::forward<Args>(args)...);

        // Ensure that the first SSA number we allocate is SsaConfig::FIRST_SSA_NUM
        assert((ssaNum == SsaConfig::FIRST_SSA_NUM) || (m_count > 1));

        return ssaNum;
    }

    // Get the number of SSA definitions in the array.
    unsigned GetCount() const
    {
        return m_count;
    }

    // Get a pointer to the SSA definition at the specified index.
    T* GetSsaDefByIndex(unsigned index) const
    {
        assert(index < m_count);
        return &m_array[index];
    }

    // Check if the specified SSA number is valid.
    bool IsValidSsaNum(unsigned ssaNum) const
    {
        return (GetMinSsaNum() <= ssaNum) && (ssaNum < (GetMinSsaNum() + m_count));
    }

    // Get a pointer to the SSA definition associated with the specified SSA number.
    T* GetSsaDef(unsigned ssaNum) const
    {
        assert(ssaNum != SsaConfig::RESERVED_SSA_NUM);
        return GetSsaDefByIndex(ssaNum - GetMinSsaNum());
    }

    // Get an SSA number associated with the specified SSA def (that must be in this array).
    unsigned GetSsaNum(T* ssaDef) const
    {
        assert((m_array <= ssaDef) && (ssaDef < &m_array[m_count]));
        return GetMinSsaNum() + static_cast<unsigned>(ssaDef - &m_array[0]);
    }
};

enum RefCountState
{
    RCS_INVALID, // not valid to get/set ref counts
    RCS_EARLY,   // early counts for struct promotion and struct passing
    RCS_NORMAL,  // normal ref counts (from lvaMarkRefs onward)
};

#ifdef DEBUG
// Reasons why we can't enregister a local.
enum class DoNotEnregisterReason
{
    None,
    AddrExposed,      // the address of this local is exposed.
    DontEnregStructs, // struct enregistration is disabled.
    NotRegSizeStruct, // the struct size does not much any register size, usually the struct size is too big.
    LocalField,       // the local is accessed with LCL_FLD, note we can do it not only for struct locals.
    VMNeedsStackAddr,
    LiveInOutOfHandler, // the local is alive in and out of exception handler and not single def.
    BlockOp,            // Is read or written via a block operation.
    IsStructArg,        // Is a struct passed as an argument in a way that requires a stack location.
    DepField,           // It is a field of a dependently promoted struct
    NoRegVars,          // opts.compFlags & CLFLG_REGVAR is not set
#if !defined(TARGET_64BIT)
    LongParamField, // It is a decomposed field of a long parameter.
#endif
#ifdef JIT32_GCENCODER
    PinningRef,
#endif
    LclAddrNode, // the local is accessed with LCL_ADDR_VAR/FLD.
    CastTakesAddr,
    StoreBlkSrc,           // the local is used as STORE_BLK source.
    SwizzleArg,            // the local is passed using LCL_FLD as another type.
    BlockOpRet,            // the struct is returned and it promoted or there is a cast.
    ReturnSpCheck,         // the local is used to do SP check on return from function
    CallSpCheck,           // the local is used to do SP check on every call
    SimdUserForcesDep,     // a promoted struct was used by a SIMD/HWI node; it must be dependently promoted
    HiddenBufferStructArg, // the argument is a hidden return buffer passed to a method.
};

enum class AddressExposedReason
{
    NONE,
    PARENT_EXPOSED,                // This is a promoted field but the parent is exposed.
    TOO_CONSERVATIVE,              // Were marked as exposed to be conservative, fix these places.
    ESCAPE_ADDRESS,                // The address is escaping, for example, passed as call argument.
    WIDE_INDIR,                    // We access via indirection with wider type.
    OSR_EXPOSED,                   // It was exposed in the original method, osr has to repeat it.
    STRESS_LCL_FLD,                // Stress mode replaces localVar with localFld and makes them addrExposed.
    DISPATCH_RET_BUF,              // Caller return buffer dispatch.
    STRESS_POISON_IMPLICIT_BYREFS, // This is an implicit byref we want to poison.
    EXTERNALLY_VISIBLE_IMPLICITLY, // Local is visible externally without explicit escape in JIT IR.
                                   // For example because it is used by GC or is the outgoing arg area
                                   // that belongs to callees.
};

#endif // DEBUG

class LclVarDsc
{
public:
    // The constructor. Most things can just be zero'ed.
    //
    // Initialize the ArgRegs to REG_STK.
    LclVarDsc()
        : _lvArgReg(REG_STK)
#if FEATURE_MULTIREG_ARGS
        , _lvOtherArgReg(REG_STK)
#endif // FEATURE_MULTIREG_ARGS
        , lvClassHnd(NO_CLASS_HANDLE)
        , lvPerSsaData()
    {
    }

    // note this only packs because var_types is a typedef of unsigned char
    var_types lvType : 5; // TYP_INT/LONG/FLOAT/DOUBLE/REF

    unsigned char lvIsParam           : 1; // is this a parameter?
    unsigned char lvIsRegArg          : 1; // is this an argument that was passed by register?
    unsigned char lvFramePointerBased : 1; // 0 = off of REG_SPBASE (e.g., ESP), 1 = off of REG_FPBASE (e.g., EBP)

    unsigned char lvOnFrame  : 1; // (part of) the variable lives on the frame
    unsigned char lvRegister : 1; // assigned to live in a register? For RyuJIT backend, this is only set if the
                                  // variable is in the same register for the entire function.
    unsigned char lvTracked : 1;  // is this a tracked variable?
    bool          lvTrackedNonStruct()
    {
        return lvTracked && lvType != TYP_STRUCT;
    }
#ifdef DEBUG
    unsigned char lvTrackedWithoutIndex : 1; // Tracked but has no lvVarIndex (i.e. only valid GTF_VAR_DEATH flags, used
                                             // by physical promotion)
#endif
    unsigned char lvPinned : 1; // is this a pinned variable?

    unsigned char lvMustInit : 1; // must be initialized

private:
    bool m_addrExposed : 1; // The address of this variable is "exposed" -- passed as an argument, stored in a
                            // global location, etc.
                            // We cannot reason reliably about the value of the variable.
public:
    unsigned char lvDoNotEnregister : 1; // Do not enregister this variable.
    unsigned char lvFieldAccessed   : 1; // The var is a struct local, and a field of the variable is accessed.  Affects
                                         // struct promotion.
    unsigned char lvLiveInOutOfHndlr : 1; // The variable is live in or out of an exception handler, and therefore must
                                          // be on the stack (at least at those boundaries.)

    unsigned char lvInSsa       : 1; // The variable is in SSA form (set by SsaBuilder)
    unsigned char lvIsCSE       : 1; // Indicates if this LclVar is a CSE variable.
    unsigned char lvHasLdAddrOp : 1; // has ldloca or ldarga opcode on this local.

    unsigned char lvHasILStoreOp         : 1; // there is at least one STLOC or STARG on this local
    unsigned char lvHasMultipleILStoreOp : 1; // there is more than one STLOC on this local

    unsigned char lvIsTemp : 1; // Short-lifetime compiler temp

#if FEATURE_IMPLICIT_BYREFS
    // Set if the argument is an implicit byref.
    unsigned char lvIsImplicitByRef : 1;
    // Set if the local appears as a last use that will be passed as an implicit byref.
    unsigned char lvIsLastUseCopyOmissionCandidate : 1;
#endif // FEATURE_IMPLICIT_BYREFS

#if defined(TARGET_RISCV64) || defined(TARGET_LOONGARCH64)
    unsigned char lvIsSplit : 1; // Set if the argument is split across last integer register and stack.
#endif                           // defined(TARGET_RISCV64) || defined(TARGET_LOONGARCH64)

    unsigned char lvSingleDef : 1; // variable has a single def. Used to identify ref type locals that can get type
                                   // updates

    unsigned char lvSingleDefRegCandidate : 1; // variable has a single def and hence is a register candidate
                                               // Currently, this is only used to decide if an EH variable can be
                                               // a register candidate or not.

    unsigned char lvDisqualifySingleDefRegCandidate : 1; // tracks variable that are disqualified from register
                                                         // candidancy

    unsigned char lvSpillAtSingleDef : 1; // variable has a single def (as determined by LSRA interval scan)
                                          // and is spilled making it candidate to spill right after the
                                          // first (and only) definition.
                                          // Note: We cannot reuse lvSingleDefRegCandidate because it is set
                                          // in earlier phase and the information might not be appropriate
                                          // in LSRA.

    unsigned char lvHasExceptionalUsesHint : 1; // hint for CopyProp

#ifndef TARGET_64BIT
    unsigned char lvStructDoubleAlign : 1; // Must we double align this struct?
#endif                                     // !TARGET_64BIT
#ifdef TARGET_64BIT
    unsigned char lvQuirkToLong : 1; // Quirk to allocate this LclVar as a 64-bit long
#endif
#ifdef DEBUG
    unsigned char lvKeepType       : 1; // Don't change the type of this variable
    unsigned char lvNoLclFldStress : 1; // Can't apply local field stress on this one
#endif
    unsigned char lvIsPtr : 1; // Might this be used in an address computation? (used by buffer overflow security
                               // checks)
    unsigned char lvIsUnsafeBuffer : 1; // Does this contain an unsafe buffer requiring buffer overflow security checks?
    unsigned char lvPromoted : 1; // True when this local is a promoted struct, a normed struct, or a "split" long on a
                                  // 32-bit target.  For implicit byref parameters, this gets hijacked between
                                  // fgRetypeImplicitByRefArgs and fgMarkDemotedImplicitByRefArgs to indicate whether
                                  // references to the arg are being rewritten as references to a promoted shadow local.
    unsigned char lvIsStructField : 1; // Is this local var a field of a promoted struct local?
    unsigned char lvContainsHoles : 1; // Is this a promoted struct whose fields do not cover the struct local?

    unsigned char lvIsMultiRegArg : 1; // true if this is a multireg LclVar struct used in an argument context
    unsigned char lvIsMultiRegRet : 1; // true if this is a multireg LclVar struct assigned from a multireg call

#ifdef DEBUG
    unsigned char lvHiddenBufferStructArg : 1; // True when this struct (or its field) are passed as hidden buffer
                                               // pointer.
#endif

#ifdef FEATURE_HFA_FIELDS_PRESENT
    CorInfoHFAElemType _lvHfaElemKind : 3; // What kind of an HFA this is (CORINFO_HFA_ELEM_NONE if it is not an HFA).
#endif                                     // FEATURE_HFA_FIELDS_PRESENT

#ifdef DEBUG
    // TODO-Cleanup: See the note on lvSize() - this flag is only in use by asserts that are checking for struct
    // types, and is needed because of cases where TYP_STRUCT is bashed to an integral type.
    // Consider cleaning this up so this workaround is not required.
    unsigned char lvUnusedStruct : 1; // All references to this promoted struct are through its field locals.
                                      // I.e. there is no longer any reference to the struct directly.
                                      // In this case we can simply remove this struct local.

    unsigned char lvUndoneStructPromotion : 1; // The struct promotion was undone and hence there should be no
                                               // reference to the fields of this struct.
#endif

    unsigned char lvLRACandidate : 1; // Tracked for linear scan register allocation purposes

#ifdef FEATURE_SIMD
    unsigned char lvUsedInSIMDIntrinsic : 1; // This tells lclvar is used for simd intrinsic
#endif                                       // FEATURE_SIMD

    unsigned char lvRegStruct : 1; // This is a reg-sized non-field-addressed struct.

    unsigned char lvClassIsExact : 1; // lvClassHandle is the exact type

#ifdef DEBUG
    unsigned char lvClassInfoUpdated : 1; // true if this var has updated class handle or exactness
    unsigned char lvIsHoist          : 1; // CSE temp for a hoisted tree
    unsigned char lvIsMultiDefCSE    : 1; // CSE temp for a multi-def CSE
#endif

    unsigned char lvImplicitlyReferenced : 1; // true if there are non-IR references to this local (prolog, epilog, gc,
                                              // eh)

    unsigned char lvSuppressedZeroInit : 1; // local needs zero init if we transform tail call to loop

    unsigned char lvHasExplicitInit : 1; // The local is explicitly initialized and doesn't need zero initialization in
                                         // the prolog. If the local has gc pointers, there are no gc-safe points
                                         // between the prolog and the explicit initialization.

    unsigned char lvIsOSRLocal : 1; // Root method local in an OSR method. Any stack home will be on the Tier0 frame.
                                    // Initial value will be defined by Tier0. Requires special handing in prolog.

    unsigned char lvIsOSRExposedLocal : 1; // OSR local that was address exposed in Tier0

    unsigned char lvRedefinedInEmbeddedStatement : 1; // Local has redefinitions inside embedded statements that
                                                      // disqualify it from local copy prop.
private:
    unsigned char lvIsNeverNegative : 1; // The local is known to be never negative

    unsigned char lvIsSpan : 1; // The local is a Span<T>

public:
    union
    {
        unsigned lvFieldLclStart; // The index of the local var representing the first field in the promoted struct
                                  // local.  For implicit byref parameters, this gets hijacked between
                                  // fgRetypeImplicitByRefArgs and fgMarkDemotedImplicitByRefArgs to point to the
                                  // struct local created to model the parameter's struct promotion, if any.
        unsigned lvParentLcl; // The index of the local var representing the parent (i.e. the promoted struct local).
                              // Valid on promoted struct local fields.
    };

    unsigned char lvFieldCnt; //  Number of fields in the promoted VarDsc.
    unsigned char lvFldOffset;
    unsigned char lvFldOrdinal;

#ifdef DEBUG
    unsigned char lvSingleDefDisqualifyReason = 'H';
#endif

    unsigned char lvAllDefsAreNoGc    : 1; // For pinned locals: true if all defs of this local are no-gc
    unsigned char lvStackAllocatedBox : 1; // Local is a stack allocated box

#if FEATURE_MULTIREG_ARGS
    regNumber lvRegNumForSlot(unsigned slotNum)
    {
        if (slotNum == 0)
        {
            return (regNumber)_lvArgReg;
        }
        else if (slotNum == 1)
        {
            return GetOtherArgReg();
        }
        else
        {
            assert(false && "Invalid slotNum!");
        }

        unreached();
    }
#endif // FEATURE_MULTIREG_ARGS

    CorInfoHFAElemType GetLvHfaElemKind() const
    {
#ifdef FEATURE_HFA_FIELDS_PRESENT
        return _lvHfaElemKind;
#else
        NOWAY_MSG("GetLvHfaElemKind");
        return CORINFO_HFA_ELEM_NONE;
#endif // FEATURE_HFA_FIELDS_PRESENT
    }

    void SetLvHfaElemKind(CorInfoHFAElemType elemKind)
    {
#ifdef FEATURE_HFA_FIELDS_PRESENT
        _lvHfaElemKind = elemKind;
#else
        NOWAY_MSG("SetLvHfaElemKind");
#endif // FEATURE_HFA_FIELDS_PRESENT
    }

    bool lvIsHfa() const
    {
        if (GlobalJitOptions::compFeatureHfa)
        {
            return IsHfa(GetLvHfaElemKind());
        }
        else
        {
            return false;
        }
    }

    bool lvIsHfaRegArg() const
    {
        if (GlobalJitOptions::compFeatureHfa)
        {
            return lvIsRegArg && lvIsHfa();
        }
        else
        {
            return false;
        }
    }

    //------------------------------------------------------------------------------
    // lvHfaSlots: Get the number of slots used by an HFA local
    //
    // Return Value:
    //    On Arm64 - Returns 1-4 indicating the number of register slots used by the HFA
    //    On Arm32 - Returns the total number of single FP register slots used by the HFA, max is 8
    //
    unsigned lvHfaSlots() const
    {
        assert(lvIsHfa());
        assert(varTypeIsStruct(lvType));
        unsigned slots = 0;
#ifdef TARGET_ARM
        slots = lvExactSize() / sizeof(float);
        assert(slots <= 8);
#elif defined(TARGET_ARM64)
        switch (GetLvHfaElemKind())
        {
            case CORINFO_HFA_ELEM_NONE:
                assert(!"lvHfaSlots called for non-HFA");
                break;
            case CORINFO_HFA_ELEM_FLOAT:
                assert((lvExactSize() % 4) == 0);
                slots = lvExactSize() >> 2;
                break;
            case CORINFO_HFA_ELEM_DOUBLE:
            case CORINFO_HFA_ELEM_VECTOR64:
                assert((lvExactSize() % 8) == 0);
                slots = lvExactSize() >> 3;
                break;
            case CORINFO_HFA_ELEM_VECTOR128:
                assert((lvExactSize() % 16) == 0);
                slots = lvExactSize() >> 4;
                break;
            default:
                unreached();
        }
        assert(slots <= 4);
#endif //  TARGET_ARM64
        return slots;
    }

    // lvIsMultiRegArgOrRet()
    //     returns true if this is a multireg LclVar struct used in an argument context
    //               or if this is a multireg LclVar struct assigned from a multireg call
    bool lvIsMultiRegArgOrRet()
    {
        return lvIsMultiRegArg || lvIsMultiRegRet;
    }

    bool IsStackAllocatedBox() const
    {
        return lvStackAllocatedBox;
    }

#if defined(DEBUG)
private:
    DoNotEnregisterReason m_doNotEnregReason;

    AddressExposedReason m_addrExposedReason;

public:
    void SetDoNotEnregReason(DoNotEnregisterReason reason)
    {
        m_doNotEnregReason = reason;
    }

    DoNotEnregisterReason GetDoNotEnregReason() const
    {
        return m_doNotEnregReason;
    }

    AddressExposedReason GetAddrExposedReason() const
    {
        return m_addrExposedReason;
    }
#endif // DEBUG

public:
    void SetAddressExposed(bool value DEBUGARG(AddressExposedReason reason))
    {
        m_addrExposed = value;
        INDEBUG(m_addrExposedReason = reason);
    }

    void CleanAddressExposed()
    {
        m_addrExposed = false;
    }

    bool IsAddressExposed() const
    {
        return m_addrExposed;
    }

#ifdef DEBUG
    void SetHiddenBufferStructArg(char value)
    {
        lvHiddenBufferStructArg = value;
    }

    bool IsHiddenBufferStructArg() const
    {
        return lvHiddenBufferStructArg;
    }
#endif

private:
    regNumberSmall _lvRegNum; // Used to store the register this variable is in (or, the low register of a
                              // register pair). It is set during codegen any time the
                              // variable is enregistered (lvRegister is only set
                              // to non-zero if the variable gets the same register assignment for its entire
                              // lifetime).
#if !defined(TARGET_64BIT)
    regNumberSmall _lvOtherReg; // Used for "upper half" of long var.
#endif                          // !defined(TARGET_64BIT)

    regNumberSmall _lvArgReg; // The (first) register in which this argument is passed.

#if FEATURE_MULTIREG_ARGS
    regNumberSmall _lvOtherArgReg; // Used for the second part of the struct passed in a register.
                                   // Note this is defined but not used by ARM32
#endif                             // FEATURE_MULTIREG_ARGS

    regNumberSmall _lvArgInitReg; // the register into which the argument is moved at entry

public:
    // The register number is stored in a small format (8 bits), but the getters return and the setters take
    // a full-size (unsigned) format, to localize the casts here.

    /////////////////////

    regNumber GetRegNum() const
    {
        return (regNumber)_lvRegNum;
    }

    void SetRegNum(regNumber reg)
    {
        _lvRegNum = (regNumberSmall)reg;
        assert(_lvRegNum == reg);
    }

    /////////////////////

#if defined(TARGET_64BIT)

    regNumber GetOtherReg() const
    {
        assert(!"shouldn't get here"); // can't use "unreached();" because it's NORETURN, which causes C4072
                                       // "unreachable code" warnings
        return REG_NA;
    }

    void SetOtherReg(regNumber reg)
    {
        assert(!"shouldn't get here"); // can't use "unreached();" because it's NORETURN, which causes C4072
                                       // "unreachable code" warnings
    }
#else  // !TARGET_64BIT

    regNumber GetOtherReg() const
    {
        return (regNumber)_lvOtherReg;
    }

    void SetOtherReg(regNumber reg)
    {
        _lvOtherReg = (regNumberSmall)reg;
        assert(_lvOtherReg == reg);
    }
#endif // !TARGET_64BIT

    /////////////////////

    regNumber GetArgReg() const
    {
        return (regNumber)_lvArgReg;
    }

    void SetArgReg(regNumber reg)
    {
        _lvArgReg = (regNumberSmall)reg;
        assert(_lvArgReg == reg);
    }

#if FEATURE_MULTIREG_ARGS

    regNumber GetOtherArgReg() const
    {
        return (regNumber)_lvOtherArgReg;
    }

    void SetOtherArgReg(regNumber reg)
    {
        _lvOtherArgReg = (regNumberSmall)reg;
        assert(_lvOtherArgReg == reg);
    }
#endif // FEATURE_MULTIREG_ARGS

#ifdef FEATURE_SIMD
    // Is this is a SIMD struct which is used for SIMD intrinsic?
    bool lvIsUsedInSIMDIntrinsic() const
    {
        return lvUsedInSIMDIntrinsic;
    }
#else
    bool lvIsUsedInSIMDIntrinsic() const
    {
        return false;
    }
#endif

    // Is this is local never negative?
    bool IsNeverNegative() const
    {
        return lvIsNeverNegative;
    }

    // Is this is local never negative?
    void SetIsNeverNegative(bool value)
    {
        lvIsNeverNegative = value;
    }

    // Is this is local a Span<T>?
    bool IsSpan() const
    {
        return lvIsSpan;
    }

    // Is this is local a Span<T>?
    void SetIsSpan(bool value)
    {
        lvIsSpan = value;
    }

    /////////////////////

    regNumber GetArgInitReg() const
    {
        return (regNumber)_lvArgInitReg;
    }

    void SetArgInitReg(regNumber reg)
    {
        _lvArgInitReg = (regNumberSmall)reg;
        assert(_lvArgInitReg == reg);
    }

    /////////////////////

    bool lvIsRegCandidate() const
    {
        return lvLRACandidate != 0;
    }

    bool lvIsInReg() const
    {
        return lvIsRegCandidate() && (GetRegNum() != REG_STK);
    }

    regMaskTP lvRegMask() const
    {
        if (GetRegNum() != REG_STK)
        {
            regMaskTP regMask;

            if (varTypeUsesFloatReg(this))
            {
                regMask = genRegMaskFloat(GetRegNum() ARM_ARG(TypeGet()));
            }
            else
            {
#ifdef FEATURE_MASKED_HW_INTRINSICS
                assert(varTypeUsesIntReg(this) || varTypeUsesMaskReg(this));
#else
                assert(varTypeUsesIntReg(this));
#endif

                regMask = genRegMask(GetRegNum());
            }
            return regMask;
        }
        else
        {
            return RBM_NONE;
        }
    }

    //-----------------------------------------------------------------------------
    // AllFieldDeathFlags: Get a bitset of flags that represents all fields dying.
    //
    // Returns:
    //    A bit mask that has GTF_VAR_FIELD_DEATH0 to GTF_VAR_FIELD_DEATH3 set,
    //    depending on how many fields this promoted local has.
    //
    // Remarks:
    //    Only usable for promoted locals.
    //
    GenTreeFlags AllFieldDeathFlags() const
    {
        assert(lvPromoted && (lvFieldCnt > 0) && (lvFieldCnt <= 4));
        GenTreeFlags flags = static_cast<GenTreeFlags>(((1 << lvFieldCnt) - 1) << FIELD_LAST_USE_SHIFT);
        assert((flags & ~GTF_VAR_DEATH_MASK) == 0);
        return flags;
    }

    //-----------------------------------------------------------------------------
    // FullDeathFlags: Get a bitset of flags that represents this local fully dying.
    //
    // Returns:
    //    For promoted locals, this returns AllFieldDeathFlags(). Otherwise
    //    returns GTF_VAR_DEATH.
    //
    GenTreeFlags FullDeathFlags() const
    {
        return lvPromoted ? AllFieldDeathFlags() : GTF_VAR_DEATH;
    }

    unsigned short lvVarIndex; // variable tracking index

private:
    unsigned short m_lvRefCnt; // unweighted (real) reference count.  For implicit by reference
                               // parameters, this gets hijacked from fgResetImplicitByRefRefCount
                               // through fgMarkDemotedImplicitByRefArgs, to provide a static
                               // appearance count (computed during address-exposed analysis)
                               // that fgMakeOutgoingStructArgCopy consults during global morph
                               // to determine if eliding its copy is legal.

    weight_t m_lvRefCntWtd; // weighted reference count

public:
    unsigned short lvRefCnt(RefCountState state = RCS_NORMAL) const;
    void           incLvRefCnt(unsigned short delta, RefCountState state = RCS_NORMAL);
    void           setLvRefCnt(unsigned short newValue, RefCountState state = RCS_NORMAL);
    void           incLvRefCntSaturating(unsigned short delta, RefCountState state = RCS_NORMAL);

    weight_t lvRefCntWtd(RefCountState state = RCS_NORMAL) const;
    void     incLvRefCntWtd(weight_t delta, RefCountState state = RCS_NORMAL);
    void     setLvRefCntWtd(weight_t newValue, RefCountState state = RCS_NORMAL);

private:
    int lvStkOffs; // stack offset of home in bytes.

public:
    int GetStackOffset() const
    {
        return lvStkOffs;
    }

    void SetStackOffset(int offset)
    {
        lvStkOffs = offset;
    }

    unsigned lvExactSize() const;
    unsigned lvSize() const;

    size_t lvArgStackSize() const;

    unsigned lvSlotNum; // original slot # (if remapped)

    // class handle for the local or null if not known or not a class
    CORINFO_CLASS_HANDLE lvClassHnd;

private:
    ClassLayout* m_layout; // layout info for structs

public:
    var_types TypeGet() const
    {
        return (var_types)lvType;
    }

    // NormalizeOnLoad Rules:
    //     1. All small locals are actually TYP_INT locals.
    //     2. NOL locals are such that not all definitions can be controlled by the compiler and so the upper bits can
    //        be undefined.For parameters this is the case because of ABI.For struct fields - because of padding.For
    //        address - exposed locals - because not all stores are direct.
    //     3. Hence, all NOL uses(unless proven otherwise) are assumed in morph to have undefined upper bits and
    //        explicit casts have be inserted to "normalize" them back to conform to IL semantics.
    bool lvNormalizeOnLoad() const
    {
        return varTypeIsSmall(TypeGet()) &&
               // OSR exposed locals were normalize on load in the Tier0 frame so must be so for OSR too.
               (lvIsParam || m_addrExposed || lvIsStructField || lvIsOSRExposedLocal);
    }

    bool lvNormalizeOnStore() const
    {
        return varTypeIsSmall(TypeGet()) &&
               // OSR exposed locals were normalize on load in the Tier0 frame so must be so for OSR too.
               !(lvIsParam || m_addrExposed || lvIsStructField || lvIsOSRExposedLocal);
    }

    void incRefCnts(weight_t weight, Compiler* pComp, RefCountState state = RCS_NORMAL, bool propagate = true);

    var_types GetHfaType() const
    {
        if (GlobalJitOptions::compFeatureHfa)
        {
            assert(lvIsHfa());
            return HfaTypeFromElemKind(GetLvHfaElemKind());
        }
        else
        {
            return TYP_UNDEF;
        }
    }

    void SetHfaType(var_types type)
    {
        if (GlobalJitOptions::compFeatureHfa)
        {
            CorInfoHFAElemType elemKind = HfaElemKindFromType(type);
            SetLvHfaElemKind(elemKind);
            // Ensure we've allocated enough bits.
            assert(GetLvHfaElemKind() == elemKind);
        }
    }

    // Returns true if this variable contains GC pointers (including being a GC pointer itself).
    bool HasGCPtr() const
    {
        return varTypeIsGC(lvType) || ((lvType == TYP_STRUCT) && m_layout->HasGCPtr());
    }

    // Returns the layout of a struct variable or implicit byref.
    ClassLayout* GetLayout() const
    {
#if FEATURE_IMPLICIT_BYREFS
        assert(varTypeIsStruct(TypeGet()) || (lvIsImplicitByRef && (TypeGet() == TYP_BYREF)));
#else
        assert(varTypeIsStruct(TypeGet()));
#endif
        return m_layout;
    }

    // Sets the layout of a struct variable.
    void SetLayout(ClassLayout* layout)
    {
        assert(varTypeIsStruct(lvType));
        assert((m_layout == nullptr) || ClassLayout::AreCompatible(m_layout, layout));
        m_layout = layout;
    }

    // Grow the size of a block layout local.
    void GrowBlockLayout(ClassLayout* layout)
    {
        assert(varTypeIsStruct(lvType));
        assert((m_layout == nullptr) || (m_layout->IsBlockLayout() && (m_layout->GetSize() <= layout->GetSize())));
        assert(layout->IsBlockLayout());
        m_layout = layout;
    }

    SsaDefArray<LclSsaVarDsc> lvPerSsaData;

    // True if ssaNum is a viable ssaNum for this local.
    bool IsValidSsaNum(unsigned ssaNum) const
    {
        return lvPerSsaData.IsValidSsaNum(ssaNum);
    }

    // Returns the address of the per-Ssa data for the given ssaNum (which is required
    // not to be the SsaConfig::RESERVED_SSA_NUM, which indicates that the variable is
    // not an SSA variable).
    LclSsaVarDsc* GetPerSsaData(unsigned ssaNum) const
    {
        return lvPerSsaData.GetSsaDef(ssaNum);
    }

    // Returns the SSA number for "ssaDef". Requires "ssaDef" to be a valid definition
    // of this variable.
    unsigned GetSsaNumForSsaDef(LclSsaVarDsc* ssaDef)
    {
        return lvPerSsaData.GetSsaNum(ssaDef);
    }

    var_types GetRegisterType(const GenTreeLclVarCommon* tree) const;

    var_types GetRegisterType() const;

    var_types GetStackSlotHomeType() const;

    bool IsEnregisterableType() const
    {
        return GetRegisterType() != TYP_UNDEF;
    }

    bool IsEnregisterableLcl() const
    {
        if (lvDoNotEnregister)
        {
            return false;
        }
        return IsEnregisterableType();
    }

    //-----------------------------------------------------------------------------
    //  IsAlwaysAliveInMemory: Determines if this variable's value is always
    //     up-to-date on stack. This is possible if this is an EH-var or
    //     we decided to spill after single-def.
    //
    bool IsAlwaysAliveInMemory() const
    {
        return lvLiveInOutOfHndlr || lvSpillAtSingleDef;
    }

    bool CanBeReplacedWithItsField(Compiler* comp) const;

#ifdef DEBUG
public:
    const char* lvReason;

    void PrintVarReg() const
    {
        printf("%s", getRegName(GetRegNum()));
    }
#endif // DEBUG

}; // class LclVarDsc

enum class SymbolicIntegerValue : int32_t
{
    LongMin,
    IntMin,
    ShortMin,
    ByteMin,
    Zero,
    One,
    ByteMax,
    UByteMax,
    ShortMax,
    UShortMax,
    ArrayLenMax,
    IntMax,
    UIntMax,
    LongMax,
};

inline constexpr bool operator>(SymbolicIntegerValue left, SymbolicIntegerValue right)
{
    return static_cast<int32_t>(left) > static_cast<int32_t>(right);
}

inline constexpr bool operator>=(SymbolicIntegerValue left, SymbolicIntegerValue right)
{
    return static_cast<int32_t>(left) >= static_cast<int32_t>(right);
}

inline constexpr bool operator<(SymbolicIntegerValue left, SymbolicIntegerValue right)
{
    return static_cast<int32_t>(left) < static_cast<int32_t>(right);
}

inline constexpr bool operator<=(SymbolicIntegerValue left, SymbolicIntegerValue right)
{
    return static_cast<int32_t>(left) <= static_cast<int32_t>(right);
}

// Represents an integral range useful for reasoning about integral casts.
// It uses a symbolic representation for lower and upper bounds so
// that it can efficiently handle integers of all sizes on all hosts.
//
// Note that the ranges represented by this class are **always** in the
// "signed" domain. This is so that if we know the range a node produces, it
// can be trivially used to determine if a cast above the node does or does not
// overflow, which requires that the interpretation of integers be the same both
// for the "input" and "output". We choose signed interpretation here because it
// produces nice continuous ranges and because IR uses sign-extension for constants.
//
// Some examples of how ranges are computed for casts:
// 1. CAST_OVF(ubyte <- uint): does not overflow for [0..UBYTE_MAX], produces the
//    same range - all casts that do not change the representation, i. e. have the same
//    "actual" input and output type, have the same "input" and "output" range.
// 2. CAST_OVF(ulong <- uint): never overflows => the "input" range is [INT_MIN..INT_MAX]
//    (aka all possible 32 bit integers). Produces [0..UINT_MAX] (aka all possible 32
//    bit integers zero-extended to 64 bits).
// 3. CAST_OVF(int <- uint): overflows for inputs larger than INT_MAX <=> less than 0
//    when interpreting as signed => the "input" range is [0..INT_MAX], the same range
//    being the produced one as the node does not change the width of the integer.
//
class IntegralRange
{
private:
    SymbolicIntegerValue m_lowerBound;
    SymbolicIntegerValue m_upperBound;

public:
    IntegralRange() = default;

    IntegralRange(SymbolicIntegerValue lowerBound, SymbolicIntegerValue upperBound)
        : m_lowerBound(lowerBound)
        , m_upperBound(upperBound)
    {
        assert(lowerBound <= upperBound);
    }

    SymbolicIntegerValue GetLowerBound() const
    {
        return m_lowerBound;
    }

    SymbolicIntegerValue GetUpperBound() const
    {
        return m_upperBound;
    }

    bool Contains(int64_t value) const;

    bool Contains(IntegralRange other) const
    {
        return (m_lowerBound <= other.m_lowerBound) && (other.m_upperBound <= m_upperBound);
    }

    bool IsNonNegative() const
    {
        return m_lowerBound >= SymbolicIntegerValue::Zero;
    }

    bool Equals(IntegralRange other) const
    {
        return (m_lowerBound == other.m_lowerBound) && (m_upperBound == other.m_upperBound);
    }

    static int64_t              SymbolicToRealValue(SymbolicIntegerValue value);
    static SymbolicIntegerValue LowerBoundForType(var_types type);
    static SymbolicIntegerValue UpperBoundForType(var_types type);

    static IntegralRange ForType(var_types type)
    {
        return {LowerBoundForType(type), UpperBoundForType(type)};
    }

    static IntegralRange ForNode(GenTree* node, Compiler* compiler);
    static IntegralRange ForCastInput(GenTreeCast* cast);
    static IntegralRange ForCastOutput(GenTreeCast* cast, Compiler* compiler);
    static IntegralRange Union(IntegralRange range1, IntegralRange range2);

#ifdef DEBUG
    static void Print(IntegralRange range);
#endif // DEBUG
};

/*
XXXXXXXXXXXXXXXXXXXXXXXXXXXXXXXXXXXXXXXXXXXXXXXXXXXXXXXXXXXXXXXXXXXXXXXXXXXXXXX
XXXXXXXXXXXXXXXXXXXXXXXXXXXXXXXXXXXXXXXXXXXXXXXXXXXXXXXXXXXXXXXXXXXXXXXXXXXXXXX
XX                                                                           XX
XX                           TempsInfo                                       XX
XX                                                                           XX
XX  The temporary lclVars allocated by the compiler for code generation      XX
XX                                                                           XX
XXXXXXXXXXXXXXXXXXXXXXXXXXXXXXXXXXXXXXXXXXXXXXXXXXXXXXXXXXXXXXXXXXXXXXXXXXXXXXX
XXXXXXXXXXXXXXXXXXXXXXXXXXXXXXXXXXXXXXXXXXXXXXXXXXXXXXXXXXXXXXXXXXXXXXXXXXXXXXX
*/

/*****************************************************************************
 *
 *  The following keeps track of temporaries allocated in the stack frame
 *  during code-generation (after register allocation). These spill-temps are
 *  only used if we run out of registers while evaluating a tree.
 *
 *  These are different from the more common temps allocated by lvaGrabTemp().
 */

class TempDsc
{
public:
    TempDsc* tdNext;

private:
    int tdOffs;
#ifdef DEBUG
    static const int BAD_TEMP_OFFSET = 0xDDDDDDDD; // used as a sentinel "bad value" for tdOffs in DEBUG
#endif                                             // DEBUG

    int       tdNum;
    BYTE      tdSize;
    var_types tdType;

public:
    TempDsc(int _tdNum, unsigned _tdSize, var_types _tdType)
        : tdNum(_tdNum)
        , tdSize((BYTE)_tdSize)
        , tdType(_tdType)
    {
#ifdef DEBUG
        // temps must have a negative number (so they have a different number from all local variables)
        assert(tdNum < 0);
        tdOffs = BAD_TEMP_OFFSET;
#endif // DEBUG
        if (tdNum != _tdNum)
        {
            IMPL_LIMITATION("too many spill temps");
        }
    }

#ifdef DEBUG
    bool tdLegalOffset() const
    {
        return tdOffs != BAD_TEMP_OFFSET;
    }
#endif // DEBUG

    int tdTempOffs() const
    {
        assert(tdLegalOffset());
        return tdOffs;
    }
    void tdSetTempOffs(int offs)
    {
        tdOffs = offs;
        assert(tdLegalOffset());
    }
    void tdAdjustTempOffs(int offs)
    {
        tdOffs += offs;
        assert(tdLegalOffset());
    }

    int tdTempNum() const
    {
        assert(tdNum < 0);
        return tdNum;
    }
    unsigned tdTempSize() const
    {
        return tdSize;
    }
    var_types tdTempType() const
    {
        return tdType;
    }
};

// Specify compiler data that a phase might modify
enum class PhaseStatus : unsigned
{
    MODIFIED_NOTHING,    // Phase did not make any changes that warrant running post-phase checks or dumping
                         // the main jit data strutures.
    MODIFIED_EVERYTHING, // Phase made changes that warrant running post-phase checks or dumping
                         // the main jit data strutures.
};

// interface to hide linearscan implementation from rest of compiler
class LinearScanInterface
{
public:
    virtual PhaseStatus doLinearScan()                                = 0;
    virtual void        recordVarLocationsAtStartOfBB(BasicBlock* bb) = 0;
    virtual bool        willEnregisterLocalVars() const               = 0;
#if TRACK_LSRA_STATS
    virtual void dumpLsraStatsCsv(FILE* file)     = 0;
    virtual void dumpLsraStatsSummary(FILE* file) = 0;
#endif // TRACK_LSRA_STATS
};

LinearScanInterface* getLinearScanAllocator(Compiler* comp);

// This enumeration names the phases into which we divide compilation.  The phases should completely
// partition a compilation.
enum Phases
{
#define CompPhaseNameMacro(enum_nm, string_nm, hasChildren, parent, measureIR) enum_nm,
#include "compphases.h"
    PHASE_NUMBER_OF
};

extern const char* PhaseNames[];
extern const char* PhaseEnums[];

// Specify which checks should be run after each phase
//
// clang-format off
enum class PhaseChecks : unsigned int
{
    CHECK_NONE          = 0,
    CHECK_IR            = 1 << 0, // ir flags, etc
    CHECK_UNIQUE        = 1 << 1, // tree node uniqueness
    CHECK_FG            = 1 << 2, // flow graph integrity
    CHECK_EH            = 1 << 3, // eh table integrity
    CHECK_LOOPS         = 1 << 4, // loop integrity/canonicalization
    CHECK_LIKELIHOODS   = 1 << 5, // profile data likelihood integrity
    CHECK_PROFILE       = 1 << 6, // profile data full integrity
    CHECK_LINKED_LOCALS = 1 << 7, // check linked list of locals
    CHECK_FG_INIT_BLOCK = 1 << 8, // flow graph has an init block
};

inline constexpr PhaseChecks operator ~(PhaseChecks a)
{
    return (PhaseChecks)(~(unsigned int)a);
}

inline constexpr PhaseChecks operator |(PhaseChecks a, PhaseChecks b)
{
    return (PhaseChecks)((unsigned int)a | (unsigned int)b);
}

inline constexpr PhaseChecks operator &(PhaseChecks a, PhaseChecks b)
{
    return (PhaseChecks)((unsigned int)a & (unsigned int)b);
}

inline PhaseChecks& operator |=(PhaseChecks& a, PhaseChecks b)
{
    return a = (PhaseChecks)((unsigned int)a | (unsigned int)b);
}

inline PhaseChecks& operator &=(PhaseChecks& a, PhaseChecks b)
{
    return a = (PhaseChecks)((unsigned int)a & (unsigned int)b);
}

inline PhaseChecks& operator ^=(PhaseChecks& a, PhaseChecks b)
{
    return a = (PhaseChecks)((unsigned int)a ^ (unsigned int)b);
}

inline bool hasFlag(const PhaseChecks& flagSet, const PhaseChecks& flag)
{
    return ((flagSet & flag) == flag);
}

// clang-format on

// Specify which dumps should be run after each phase
//
enum class PhaseDumps
{
    DUMP_NONE,
    DUMP_ALL
};

// The following enum provides a simple 1:1 mapping to CLR API's
enum API_ICorJitInfo_Names
{
#define DEF_CLR_API(name) API_##name,
#include "ICorJitInfo_names_generated.h"
    API_COUNT
};

// Profile checking options
//
// clang-format off
enum class ProfileChecks : unsigned int
{
    CHECK_NONE          = 0,
    CHECK_HASLIKELIHOOD = 1 << 0, // check all FlowEdges for hasLikelihood
    CHECK_LIKELIHOODSUM = 1 << 1, // check block succesor likelihoods sum to 1
    CHECK_LIKELY        = 1 << 2, // fully check likelihood based weights
    RAISE_ASSERT        = 1 << 3, // assert on check failure
    CHECK_ALL_BLOCKS    = 1 << 4, // check blocks even if bbHasProfileWeight is false
};

inline constexpr ProfileChecks operator ~(ProfileChecks a)
{
    return (ProfileChecks)(~(unsigned int)a);
}

inline constexpr ProfileChecks operator |(ProfileChecks a, ProfileChecks b)
{
    return (ProfileChecks)((unsigned int)a | (unsigned int)b);
}

inline constexpr ProfileChecks operator &(ProfileChecks a, ProfileChecks b)
{
    return (ProfileChecks)((unsigned int)a & (unsigned int)b);
}

inline ProfileChecks& operator |=(ProfileChecks& a, ProfileChecks b)
{
    return a = (ProfileChecks)((unsigned int)a | (unsigned int)b);
}

inline ProfileChecks& operator &=(ProfileChecks& a, ProfileChecks b)
{
    return a = (ProfileChecks)((unsigned int)a & (unsigned int)b);
}

inline ProfileChecks& operator ^=(ProfileChecks& a, ProfileChecks b)
{
    return a = (ProfileChecks)((unsigned int)a ^ (unsigned int)b);
}

inline bool hasFlag(const ProfileChecks& flagSet, const ProfileChecks& flag)
{
    return ((flagSet & flag) == flag);
}

//---------------------------------------------------------------
// Compilation time.
//

// A "CompTimeInfo" is a structure for tracking the compilation time of one or more methods.
// We divide a compilation into a sequence of contiguous phases, and track the total (per-thread) cycles
// of the compilation, as well as the cycles for each phase.  We also track the number of bytecodes.
// If there is a failure in reading a timer at any point, the "CompTimeInfo" becomes invalid, as indicated
// by "m_timerFailure" being true.
// If FEATURE_JIT_METHOD_PERF is not set, we define a minimal form of this, enough to let other code compile.
struct CompTimeInfo
{
#ifdef FEATURE_JIT_METHOD_PERF
    // The string names of the phases.
    static const char* PhaseNames[];

    static bool PhaseHasChildren[];
    static int  PhaseParent[];
    static bool PhaseReportsIRSize[];

    unsigned         m_byteCodeBytes;
    uint64_t m_totalCycles;
    uint64_t m_invokesByPhase[PHASE_NUMBER_OF];
    uint64_t m_cyclesByPhase[PHASE_NUMBER_OF];
#if MEASURE_CLRAPI_CALLS
    uint64_t m_CLRinvokesByPhase[PHASE_NUMBER_OF];
    uint64_t m_CLRcyclesByPhase[PHASE_NUMBER_OF];
#endif

    unsigned m_nodeCountAfterPhase[PHASE_NUMBER_OF];

    // For better documentation, we call EndPhase on
    // non-leaf phases.  We should also call EndPhase on the
    // last leaf subphase; obviously, the elapsed cycles between the EndPhase
    // for the last leaf subphase and the EndPhase for an ancestor should be very small.
    // We add all such "redundant end phase" intervals to this variable below; we print
    // it out in a report, so we can verify that it is, indeed, very small.  If it ever
    // isn't, this means that we're doing something significant between the end of the last
    // declared subphase and the end of its parent.
    uint64_t m_parentPhaseEndSlop;
    bool             m_timerFailure;

#if MEASURE_CLRAPI_CALLS
    // The following measures the time spent inside each individual CLR API call.
    unsigned         m_allClrAPIcalls;
    unsigned         m_perClrAPIcalls[API_ICorJitInfo_Names::API_COUNT];
    uint64_t m_allClrAPIcycles;
    uint64_t m_perClrAPIcycles[API_ICorJitInfo_Names::API_COUNT];
    uint32_t m_maxClrAPIcycles[API_ICorJitInfo_Names::API_COUNT];
#endif // MEASURE_CLRAPI_CALLS

    CompTimeInfo(unsigned byteCodeBytes);
#endif
};

#ifdef FEATURE_JIT_METHOD_PERF

#if MEASURE_CLRAPI_CALLS
struct WrapICorJitInfo;
#endif

// This class summarizes the JIT time information over the course of a run: the number of methods compiled,
// and the total and maximum timings.  (These are instances of the "CompTimeInfo" type described above).
// The operation of adding a single method's timing to the summary may be performed concurrently by several
// threads, so it is protected by a lock.
// This class is intended to be used as a singleton type, with only a single instance.
class CompTimeSummaryInfo
{
    // This lock protects the fields of all CompTimeSummaryInfo(s) (of which we expect there to be one).
    static CritSecObject s_compTimeSummaryLock;

    int          m_numMethods;
    int          m_totMethods;
    CompTimeInfo m_total;
    CompTimeInfo m_maximum;

    int          m_numFilteredMethods;
    CompTimeInfo m_filtered;

    // This can use what ever data you want to determine if the value to be added
    // belongs in the filtered section (it's always included in the unfiltered section)
    bool IncludedInFilteredData(CompTimeInfo& info);

public:
    // This is the unique CompTimeSummaryInfo object for this instance of the runtime.
    static CompTimeSummaryInfo s_compTimeSummary;

    CompTimeSummaryInfo()
        : m_numMethods(0), m_totMethods(0), m_total(0), m_maximum(0), m_numFilteredMethods(0), m_filtered(0)
    {
    }

    // Assumes that "info" is a completed CompTimeInfo for a compilation; adds it to the summary.
    // This is thread safe.
    void AddInfo(CompTimeInfo& info, bool includePhases);

    // Print the summary information to "f".
    // This is not thread-safe; assumed to be called by only one thread.
    void Print(FILE* f);
};

// A JitTimer encapsulates a CompTimeInfo for a single compilation. It also tracks the start of compilation,
// and when the current phase started.  This is intended to be part of a Compilation object.
//
class JitTimer
{
    uint64_t m_start;         // Start of the compilation.
    uint64_t m_curPhaseStart; // Start of the current phase.
#if MEASURE_CLRAPI_CALLS
    uint64_t m_CLRcallStart;   // Start of the current CLR API call (if any).
    uint64_t m_CLRcallInvokes; // CLR API invokes under current outer so far
    uint64_t m_CLRcallCycles;  // CLR API  cycles under current outer so far.
    int              m_CLRcallAPInum;  // The enum/index of the current CLR API call (or -1).
    static double    s_cyclesPerSec;   // Cached for speedier measurements
#endif
#ifdef DEBUG
    Phases m_lastPhase; // The last phase that was completed (or (Phases)-1 to start).
#endif
    CompTimeInfo m_info; // The CompTimeInfo for this compilation.

    static CritSecObject s_csvLock; // Lock to protect the time log file.
    static FILE*         s_csvFile; // The time log file handle.
    void PrintCsvMethodStats(Compiler* comp);

private:
    void* operator new(size_t);
    void* operator new[](size_t);
    void operator delete(void*);
    void operator delete[](void*);

public:
    // Initialized the timer instance
    JitTimer(unsigned byteCodeSize);

    static JitTimer* Create(Compiler* comp, unsigned byteCodeSize)
    {
        return ::new (comp, CMK_Unknown) JitTimer(byteCodeSize);
    }

    static void PrintCsvHeader();

    // Ends the current phase (argument is for a redundant check).
    void EndPhase(Compiler* compiler, Phases phase);

#if MEASURE_CLRAPI_CALLS
    // Start and end a timed CLR API call.
    void CLRApiCallEnter(unsigned apix);
    void CLRApiCallLeave(unsigned apix);
#endif // MEASURE_CLRAPI_CALLS

    // Completes the timing of the current method, which is assumed to have "byteCodeBytes" bytes of bytecode,
    // and adds it to "sum".
    void Terminate(Compiler* comp, CompTimeSummaryInfo& sum, bool includePhases);

    // Attempts to query the cycle counter of the current thread.  If successful, returns "true" and sets
    // *cycles to the cycle counter value.  Otherwise, returns false and sets the "m_timerFailure" flag of
    // "m_info" to true.
    bool GetThreadCycles(uint64_t* cycles)
    {
        bool res = CycleTimer::GetThreadCyclesS(cycles);
        if (!res)
        {
            m_info.m_timerFailure = true;
        }
        return res;
    }

    static void Shutdown();
};
#endif // FEATURE_JIT_METHOD_PERF

//------------------- Function/Funclet info -------------------------------
enum FuncKind : BYTE
{
    FUNC_ROOT,    // The main/root function (always id==0)
    FUNC_HANDLER, // a funclet associated with an EH handler (finally, fault, catch, filter handler)
    FUNC_FILTER,  // a funclet associated with an EH filter
    FUNC_COUNT
};

class emitLocation;

struct FuncInfoDsc
{
    FuncKind       funKind;
    BYTE           funFlags;   // Currently unused, just here for padding
    unsigned short funEHIndex; // index, into the ebd table, of innermost EH clause corresponding to this
                               // funclet. It is only valid if funKind field indicates this is a
                               // EH-related funclet: FUNC_HANDLER or FUNC_FILTER

#if defined(TARGET_AMD64)

    // TODO-AMD64-Throughput: make the AMD64 info more like the ARM info to avoid having this large static array.
    emitLocation* startLoc;
    emitLocation* endLoc;
    emitLocation* coldStartLoc; // locations for the cold section, if there is one.
    emitLocation* coldEndLoc;
    UNWIND_INFO   unwindHeader;
    // Maximum of 255 UNWIND_CODE 'nodes' and then the unwind header. If there are an odd
    // number of codes, the VM or Zapper will 4-byte align the whole thing.
    BYTE     unwindCodes[offsetof(UNWIND_INFO, UnwindCode) + (0xFF * sizeof(UNWIND_CODE))];
    unsigned unwindCodeSlot;

#elif defined(TARGET_X86)

    emitLocation* startLoc;
    emitLocation* endLoc;
    emitLocation* coldStartLoc; // locations for the cold section, if there is one.
    emitLocation* coldEndLoc;

#elif defined(TARGET_ARMARCH) || defined(TARGET_LOONGARCH64) || defined(TARGET_RISCV64)

    UnwindInfo  uwi;     // Unwind information for this function/funclet's hot  section
    UnwindInfo* uwiCold; // Unwind information for this function/funclet's cold section
                         //   Note: we only have a pointer here instead of the actual object,
                         //   to save memory in the JIT case (compared to the NGEN case),
                         //   where we don't have any cold section.
                         //   Note 2: we currently don't support hot/cold splitting in functions
                         //   with EH, so uwiCold will be NULL for all funclets.

    emitLocation* startLoc;
    emitLocation* endLoc;
    emitLocation* coldStartLoc; // locations for the cold section, if there is one.
    emitLocation* coldEndLoc;

#endif // TARGET_ARMARCH || TARGET_LOONGARCH64 || TARGET_RISCV64

#if defined(FEATURE_CFI_SUPPORT)
    jitstd::vector<CFI_CODE>* cfiCodes;
#endif // FEATURE_CFI_SUPPORT

    // Eventually we may want to move rsModifiedRegsMask, lvaOutgoingArgSize, and anything else
    // that isn't shared between the main function body and funclets.
};

struct TempInfo
{
    GenTree* store;
    GenTree* load;
};

#ifdef DEBUG
// XXXXXXXXXXXXXXXXXXXXXXXXXXXXXXXXXXXXXXXXXXXXXXXXXXXXXXXXXXXXXXXXXXXXXXXXXXXXXX
// We have the ability to mark source expressions with "Test Labels."
// These drive assertions within the JIT, or internal JIT testing.  For example, we could label expressions
// that should be CSE defs, and other expressions that should uses of those defs, with a shared label.

enum TestLabel // This must be kept identical to System.Runtime.CompilerServices.JitTestLabel.TestLabel.
{
    TL_SsaName,
    TL_VN,        // Defines a "VN equivalence class".  (For full VN, including exceptions thrown).
    TL_VNNorm,    // Like above, but uses the non-exceptional value of the expression.
    TL_CSE_Def,   //  This must be identified in the JIT as a CSE def
    TL_CSE_Use,   //  This must be identified in the JIT as a CSE use
    TL_LoopHoist, // Expression must (or must not) be hoisted out of the loop.
};

struct TestLabelAndNum
{
    TestLabel m_tl;
    ssize_t   m_num;

    TestLabelAndNum() : m_tl(TestLabel(0)), m_num(0)
    {
    }
};

typedef JitHashTable<GenTree*, JitPtrKeyFuncs<GenTree>, TestLabelAndNum> NodeToTestDataMap;

// XXXXXXXXXXXXXXXXXXXXXXXXXXXXXXXXXXXXXXXXXXXXXXXXXXXXXXXXXXXXXXXXXXXXXXXXXXXXXX
#endif // DEBUG

// Represents a depth-first search tree of the flow graph.
class FlowGraphDfsTree
{
    Compiler* m_comp;

    // Post-order that we saw reachable basic blocks in. This order can be
    // particularly useful to iterate in reverse, as reverse post-order ensures
    // that all predecessors are visited before successors whenever possible.
    BasicBlock** m_postOrder;
    unsigned m_postOrderCount;

    // Whether the DFS that produced the tree found any backedges.
    bool m_hasCycle;

public:
    FlowGraphDfsTree(Compiler* comp, BasicBlock** postOrder, unsigned postOrderCount, bool hasCycle)
        : m_comp(comp)
        , m_postOrder(postOrder)
        , m_postOrderCount(postOrderCount)
        , m_hasCycle(hasCycle)
    {
    }

    Compiler* GetCompiler() const
    {
        return m_comp;
    }

    BasicBlock** GetPostOrder() const
    {
        return m_postOrder;
    }

    unsigned GetPostOrderCount() const
    {
        return m_postOrderCount;
    }

    BasicBlock* GetPostOrder(unsigned index) const
    {
        assert(index < m_postOrderCount);
        return m_postOrder[index];
    }

    BitVecTraits PostOrderTraits() const
    {
        return BitVecTraits(m_postOrderCount, m_comp);
    }

    bool HasCycle() const
    {
        return m_hasCycle;
    }

#ifdef DEBUG
    void Dump() const;
#endif // DEBUG

    bool Contains(BasicBlock* block) const;
    bool IsAncestor(BasicBlock* ancestor, BasicBlock* descendant) const;
};

// Represents the result of induction variable analysis. See
// FlowGraphNaturalLoop::AnalyzeIteration.
struct NaturalLoopIterInfo
{
    // The local that is the induction variable.
    unsigned IterVar = BAD_VAR_NUM;

#ifdef DEBUG
    // Tree that initializes induction variable outside the loop.
    // Only valid if HasConstInit is true.
    GenTree* InitTree = nullptr;
#endif

    // Constant value that the induction variable is initialized with, outside
    // the loop. Only valid if HasConstInit is true.
    int ConstInitValue = 0;

    // Tree that has the loop test for the induction variable.
    GenTree* TestTree = nullptr;

    // Block that has the loop test.
    BasicBlock* TestBlock = nullptr;

    // Tree that mutates the induction variable.
    GenTree* IterTree = nullptr;

    // Is the loop exited when TestTree is true?
    bool ExitedOnTrue : 1;

    // Whether or not we found an initialization of the induction variable.
    bool HasConstInit : 1;

    // Whether or not the loop test compares the induction variable with a
    // constant value.
    bool HasConstLimit : 1;

    // Whether or not the loop test constant value is a SIMD vector element count.
    bool HasSimdLimit : 1;

    // Whether or not the loop test compares the induction variable with an
    // invariant local.
    bool HasInvariantLocalLimit : 1;

    // Whether or not the loop test compares the induction variable with the
    // length of an invariant array.
    bool HasArrayLengthLimit : 1;

    NaturalLoopIterInfo()
        : ExitedOnTrue(false)
        , HasConstInit(false)
        , HasConstLimit(false)
        , HasSimdLimit(false)
        , HasInvariantLocalLimit(false)
        , HasArrayLengthLimit(false)
    {
    }

    int IterConst();
    genTreeOps IterOper();
    var_types IterOperType();
    genTreeOps TestOper();
    bool IsIncreasingLoop();
    bool IsDecreasingLoop();
    GenTree* Iterator();
    GenTree* Limit();
    int ConstLimit();
    unsigned VarLimit();
    bool ArrLenLimit(Compiler* comp, ArrIndex* index);

private:
    bool IsReversed();
};

// Represents a natural loop in the flow graph. Natural loops are characterized
// by the following properties:
//
// * All loop blocks are strongly connected, meaning that every block of the
//   loop can reach every other block of the loop.
//
// * All loop blocks are dominated by the header block, i.e. the header block
//   is guaranteed to be entered on every iteration. Note that in the prescence
//   of exceptional flow the header might not fully execute on every iteration.
//
// * From the above it follows that the loop can only be entered at the header
//   block. FlowGraphNaturalLoop::EntryEdges() gives a vector of these edges.
//   After loop canonicalization it is expected that this vector has exactly one
//   edge, from the "preheader".
//
// * The loop can have multiple exits. The regular exit edges are recorded in
//   FlowGraphNaturalLoop::ExitEdges(). The loop can also be exited by
//   exceptional flow.
//
class FlowGraphNaturalLoop
{
    friend class FlowGraphNaturalLoops;

    // The DFS tree that contains the loop blocks.
    const FlowGraphDfsTree* m_dfsTree;

    // The header block; dominates all other blocks in the loop, and is the
    // only block branched to from outside the loop.
    BasicBlock* m_header;

    // Parent loop. By loop properties, well-scopedness is always guaranteed.
    // That is, the parent loop contains all blocks of this loop.
    FlowGraphNaturalLoop* m_parent = nullptr;
    // First child loop.
    FlowGraphNaturalLoop* m_child = nullptr;
    // Sibling child loop, in reverse post order of the header blocks.
    FlowGraphNaturalLoop* m_sibling = nullptr;

    // Bit vector of blocks in the loop; each index is the RPO index a block,
    // with the head block's RPO index subtracted.
    BitVec m_blocks;
    // Size of m_blocks.
    unsigned m_blocksSize = 0;

    // Edges from blocks inside the loop back to the header.
    jitstd::vector<FlowEdge*> m_backEdges;

    // Edges from blocks outside the loop to the header.
    jitstd::vector<FlowEdge*> m_entryEdges;

    // Edges from inside the loop to outside the loop. Note that exceptional
    // flow can also exit the loop and is not modelled.
    jitstd::vector<FlowEdge*> m_exitEdges;

    // Index of the loop in the range [0..FlowGraphNaturalLoops::NumLoops()).
    // Can be used to store additional annotations for this loop on the side.
    unsigned m_index = 0;

    // True if this loop contains an improper loop header
    bool m_containsImproperHeader = false;

    FlowGraphNaturalLoop(const FlowGraphDfsTree* dfsTree, BasicBlock* head);

    unsigned LoopBlockBitVecIndex(BasicBlock* block);
    bool TryGetLoopBlockBitVecIndex(BasicBlock* block, unsigned* pIndex);

    BitVecTraits LoopBlockTraits();

    template<typename TFunc>
    bool VisitDefs(TFunc func);

    GenTreeLclVarCommon* FindDef(unsigned lclNum);

    void MatchInit(NaturalLoopIterInfo* info, BasicBlock* initBlock, GenTree* init);
    bool MatchLimit(unsigned iterVar, GenTree* test, NaturalLoopIterInfo* info);
    bool CheckLoopConditionBaseCase(BasicBlock* initBlock, NaturalLoopIterInfo* info);
    bool IsZeroTripTest(BasicBlock* initBlock, NaturalLoopIterInfo* info);
    bool InitBlockEntersLoopOnTrue(BasicBlock* initBlock);
    template<typename T>
    static bool EvaluateRelop(T op1, T op2, genTreeOps oper);
public:
    BasicBlock* GetHeader() const
    {
        return m_header;
    }

    const FlowGraphDfsTree* GetDfsTree() const
    {
        return m_dfsTree;
    }

    FlowGraphNaturalLoop* GetParent() const
    {
        return m_parent;
    }

    FlowGraphNaturalLoop* GetChild() const
    {
        return m_child;
    }

    FlowGraphNaturalLoop* GetSibling() const
    {
        return m_sibling;
    }

    unsigned GetIndex() const
    {
        return m_index;
    }

    const jitstd::vector<FlowEdge*>& BackEdges()
    {
        return m_backEdges;
    }

    const jitstd::vector<FlowEdge*>& EntryEdges()
    {
        return m_entryEdges;
    }

    const jitstd::vector<FlowEdge*>& ExitEdges()
    {
        return m_exitEdges;
    }

    FlowEdge* BackEdge(unsigned index)
    {
        assert(index < m_backEdges.size());
        return m_backEdges[index];
    }

    FlowEdge* EntryEdge(unsigned index)
    {
        assert(index < m_entryEdges.size());
        return m_entryEdges[index];
    }

    FlowEdge* ExitEdge(unsigned index)
    {
        assert(index < m_exitEdges.size());
        return m_exitEdges[index];
    }

    BasicBlock* GetPreheader() const;

    unsigned GetDepth() const;

    bool ContainsBlock(BasicBlock* block);
    bool ContainsLoop(FlowGraphNaturalLoop* childLoop);

    bool ContainsImproperHeader() const
    {
        return m_containsImproperHeader;
    }

    unsigned NumLoopBlocks();

    template<typename TFunc>
    BasicBlockVisit VisitLoopBlocksReversePostOrder(TFunc func);

    template<typename TFunc>
    BasicBlockVisit VisitLoopBlocksPostOrder(TFunc func);

    template<typename TFunc>
    BasicBlockVisit VisitLoopBlocks(TFunc func);

    template<typename TFunc>
    BasicBlockVisit VisitRegularExitBlocks(TFunc func);

    BasicBlock* GetLexicallyTopMostBlock();
    BasicBlock* GetLexicallyBottomMostBlock();

    bool AnalyzeIteration(NaturalLoopIterInfo* info);

    bool HasDef(unsigned lclNum);

    bool CanDuplicate(INDEBUG(const char** reason));
    bool CanDuplicateWithEH(INDEBUG(const char** reason));
    void Duplicate(BasicBlock** insertAfter, BlockToBlockMap* map, weight_t weightScale);
    void DuplicateWithEH(BasicBlock** insertAfter, BlockToBlockMap* map, weight_t weightScale);

    bool MayExecuteBlockMultipleTimesPerIteration(BasicBlock* block);

    bool IsPostDominatedOnLoopIteration(BasicBlock* block, BasicBlock* postDominator);

#ifdef DEBUG
    static void Dump(FlowGraphNaturalLoop* loop);
#endif // DEBUG
};

// Represents a collection of the natural loops in the flow graph. See
// FlowGraphNaturalLoop for the characteristics of these loops.
//
// Loops are stored in a vector, with easily accessible indices (see
// FlowGraphNaturalLoop::GetIndex()). These indices can be used to store
// additional annotations for each loop on the side.
//
class FlowGraphNaturalLoops
{
    const FlowGraphDfsTree* m_dfsTree;

    // Collection of loops that were found.
    jitstd::vector<FlowGraphNaturalLoop*> m_loops;

    unsigned m_improperLoopHeaders;

    FlowGraphNaturalLoops(const FlowGraphDfsTree* dfs);

    static bool FindNaturalLoopBlocks(FlowGraphNaturalLoop* loop, ArrayStack<BasicBlock*>& worklist);

public:
    const FlowGraphDfsTree* GetDfsTree()
    {
        return m_dfsTree;
    }

    size_t NumLoops() const
    {
        return m_loops.size();
    }

    FlowGraphNaturalLoop* GetLoopByIndex(unsigned index);
    FlowGraphNaturalLoop* GetLoopByHeader(BasicBlock* header);

    bool IsLoopBackEdge(FlowEdge* edge);
    bool IsLoopExitEdge(FlowEdge* edge);

    class LoopsPostOrderIter
    {
        jitstd::vector<FlowGraphNaturalLoop*>* m_loops;

    public:
        LoopsPostOrderIter(jitstd::vector<FlowGraphNaturalLoop*>* loops)
            : m_loops(loops)
        {
        }

        jitstd::vector<FlowGraphNaturalLoop*>::reverse_iterator begin()
        {
            return m_loops->rbegin();
        }

        jitstd::vector<FlowGraphNaturalLoop*>::reverse_iterator end()
        {
            return m_loops->rend();
        }
    };

    class LoopsReversePostOrderIter
    {
        jitstd::vector<FlowGraphNaturalLoop*>* m_loops;

    public:
        LoopsReversePostOrderIter(jitstd::vector<FlowGraphNaturalLoop*>* loops)
            : m_loops(loops)
        {
        }

        jitstd::vector<FlowGraphNaturalLoop*>::iterator begin()
        {
            return m_loops->begin();
        }

        jitstd::vector<FlowGraphNaturalLoop*>::iterator end()
        {
            return m_loops->end();
        }
    };

    // Iterate the loops in post order (child loops before parent loops)
    LoopsPostOrderIter InPostOrder()
    {
        return LoopsPostOrderIter(&m_loops);
    }

    // Iterate the loops in reverse post order (parent loops before child loops)
    LoopsReversePostOrderIter InReversePostOrder()
    {
        return LoopsReversePostOrderIter(&m_loops);
    }

    static FlowGraphNaturalLoops* Find(const FlowGraphDfsTree* dfs);

    // Number of blocks with DFS backedges that are not natural loop headers
    // (indicates presence of "irreducible" loops)
    unsigned ImproperLoopHeaders() const
    {
        return m_improperLoopHeaders;
    }

#ifdef DEBUG
    static void Dump(FlowGraphNaturalLoops* loops);
#endif // DEBUG
};

// Represents the dominator tree of the flow graph.
class FlowGraphDominatorTree
{
    template<typename TVisitor>
    friend class DomTreeVisitor;

    const FlowGraphDfsTree* m_dfsTree;
    const DomTreeNode* m_domTree;
    const unsigned* m_preorderNum;
    const unsigned* m_postorderNum;

    FlowGraphDominatorTree(const FlowGraphDfsTree* dfsTree, const DomTreeNode* domTree, const unsigned* preorderNum, const unsigned* postorderNum)
        : m_dfsTree(dfsTree)
        , m_domTree(domTree)
        , m_preorderNum(preorderNum)
        , m_postorderNum(postorderNum)
    {
    }

    static BasicBlock* IntersectDom(BasicBlock* block1, BasicBlock* block2);

public:
    const FlowGraphDfsTree* GetDfsTree()
    {
        return m_dfsTree;
    }

    BasicBlock* Intersect(BasicBlock* block, BasicBlock* block2);
    bool Dominates(BasicBlock* dominator, BasicBlock* dominated);

#ifdef DEBUG
    void Dump();
#endif

    static FlowGraphDominatorTree* Build(const FlowGraphDfsTree* dfsTree);
};

class FlowGraphDominanceFrontiers
{
    FlowGraphDominatorTree* m_domTree;
    BlkToBlkVectorMap m_map;
    BitVecTraits m_poTraits;
    BitVec m_visited;

    FlowGraphDominanceFrontiers(FlowGraphDominatorTree* domTree);

#ifdef DEBUG
    void Dump();
#endif

public:
    FlowGraphDominatorTree* GetDomTree()
    {
        return m_domTree;
    }

    static FlowGraphDominanceFrontiers* Build(FlowGraphDominatorTree* domTree);
    void ComputeIteratedDominanceFrontier(BasicBlock* block, BlkVector* result);
};

// Represents a reverse mapping from block back to its (most nested) containing loop.
class BlockToNaturalLoopMap
{
    FlowGraphNaturalLoops* m_loops;
    // Array from postorder num -> index of most-nested loop containing the
    // block, or UINT_MAX if no loop contains it.
    unsigned* m_indices;

    BlockToNaturalLoopMap(FlowGraphNaturalLoops* loops, unsigned* indices)
        : m_loops(loops), m_indices(indices)
    {
    }

public:
    FlowGraphNaturalLoop* GetLoop(BasicBlock* block);

    static BlockToNaturalLoopMap* Build(FlowGraphNaturalLoops* loops);

#ifdef DEBUG
    void Dump() const;
#endif // DEBUG
};

// Represents a data structure that can answer A -> B reachability queries in
// O(1) time. Only takes regular flow into account; if A -> B requires
// exceptional flow, then CanReach returns false.
class BlockReachabilitySets
{
    const FlowGraphDfsTree* m_dfsTree;
    BitVec* m_reachabilitySets;

    BlockReachabilitySets(const FlowGraphDfsTree* dfsTree, BitVec* reachabilitySets)
        : m_dfsTree(dfsTree)
        , m_reachabilitySets(reachabilitySets)
    {
    }

public:
    const FlowGraphDfsTree* GetDfsTree()
    {
        return m_dfsTree;
    }

    bool CanReach(BasicBlock* from, BasicBlock* to);

#ifdef DEBUG
    void Dump();
#endif

    static BlockReachabilitySets* Build(const FlowGraphDfsTree* dfsTree);
};

enum class FieldKindForVN
{
    SimpleStatic,
    WithBaseAddr
};

typedef JitHashTable<CORINFO_FIELD_HANDLE, JitPtrKeyFuncs<struct CORINFO_FIELD_STRUCT_>, FieldKindForVN> FieldHandleSet;

typedef JitHashTable<CORINFO_CLASS_HANDLE, JitPtrKeyFuncs<struct CORINFO_CLASS_STRUCT_>, bool> ClassHandleSet;

// Represents a distillation of the useful side effects that occur inside a loop.
// Used by VN to be able to reason more precisely when entering loops.
struct LoopSideEffects
{
    // The loop contains an operation that we assume has arbitrary memory side
    // effects. If this is set, the fields below may not be accurate (since
    // they become irrelevant.)
    bool HasMemoryHavoc[MemoryKindCount];
    // The set of variables that are IN or OUT during the execution of this loop
    VARSET_TP VarInOut;
    // The set of variables that are USE or DEF during the execution of this loop.
    VARSET_TP VarUseDef;
    // This has entries for all static field and object instance fields modified
    // in the loop.
    FieldHandleSet* FieldsModified = nullptr;
    // Bits set indicate the set of sz array element types such that
    // arrays of that type are modified
    // in the loop.
    ClassHandleSet* ArrayElemTypesModified = nullptr;
    bool            ContainsCall           = false;

    LoopSideEffects();

    void AddVariableLiveness(Compiler* comp, BasicBlock* block);
    void AddModifiedField(Compiler* comp, CORINFO_FIELD_HANDLE fldHnd, FieldKindForVN fieldKind);
    void AddModifiedElemType(Compiler* comp, CORINFO_CLASS_HANDLE structHnd);
};

//  The following holds information about instr offsets in terms of generated code.

enum class IPmappingDscKind
{
    Prolog,    // The mapping represents the start of a prolog.
    Epilog,    // The mapping represents the start of an epilog.
    NoMapping, // This does not map to any IL offset.
    Normal,    // The mapping maps to an IL offset.
};

struct IPmappingDsc
{
    emitLocation     ipmdNativeLoc; // the emitter location of the native code corresponding to the IL offset
    IPmappingDscKind ipmdKind;      // The kind of mapping
    ILLocation       ipmdLoc;       // The location for normal mappings
    bool             ipmdIsLabel;   // Can this code be a branch label?
};

struct RichIPMapping
{
    emitLocation nativeLoc;
    DebugInfo    debugInfo;
};

// Current kind of node threading stored in GenTree::gtPrev and GenTree::gtNext.
// See fgNodeThreading for more information.
enum class NodeThreading
{
    None,
    AllLocals, // Locals are threaded (after local morph when optimizing)
    AllTrees,  // All nodes are threaded (after gtSetBlockOrder)
    LIR,       // Nodes are in LIR form (after rationalization)
};

//------------------------------------------------------------------------
// RelopImplicationInfo
//
// Describes information needed to check for and describe the
// inferences between two relops.
//
struct RelopImplicationInfo
{
    // Dominating relop, whose value may be determined by control flow
    ValueNum domCmpNormVN = ValueNumStore::NoVN;
    // Dominated relop, whose value we would like to determine
    ValueNum treeNormVN = ValueNumStore::NoVN;
    // Relationship between the two relops, if any
    ValueNumStore::VN_RELATION_KIND vnRelation = ValueNumStore::VN_RELATION_KIND::VRK_Same;
    // Can we draw an inference?
    bool canInfer = false;
    // If canInfer and dominating relop is true, can we infer value of dominated relop?
    bool canInferFromTrue = true;
    // If canInfer and dominating relop is false, can we infer value of dominated relop?
    bool canInferFromFalse = true;
    // Reverse the sense of the inference
    bool reverseSense = false;
};

//------------------------------------------------------------------------
// CloneTryInfo
//
// Describes information needed to clone a try region, and information
// produced by cloning that region
//
struct CloneTryInfo
{
    CloneTryInfo(Compiler* comp);

    // bbID based traits and vector
    //
    BitVecTraits Traits;
    BitVec Visited;

    BlockToBlockMap* Map = nullptr;
    jitstd::vector<BasicBlock*>* BlocksToClone = nullptr;
    weight_t ProfileScale = 0.0;
    unsigned EHIndexShift = 0;
    bool AddEdges = false;
    bool ScaleOriginalBlockProfile = false;
};

/*
XXXXXXXXXXXXXXXXXXXXXXXXXXXXXXXXXXXXXXXXXXXXXXXXXXXXXXXXXXXXXXXXXXXXXXXXXXXXXXX
XXXXXXXXXXXXXXXXXXXXXXXXXXXXXXXXXXXXXXXXXXXXXXXXXXXXXXXXXXXXXXXXXXXXXXXXXXXXXXX
XX                                                                           XX
XX   The big guy. The sections are currently organized as :                  XX
XX                                                                           XX
XX    o  GenTree and BasicBlock                                              XX
XX    o  LclVarsInfo                                                         XX
XX    o  Importer                                                            XX
XX    o  FlowGraph                                                           XX
XX    o  Optimizer                                                           XX
XX    o  RegAlloc                                                            XX
XX    o  EEInterface                                                         XX
XX    o  TempsInfo                                                           XX
XX    o  RegSet                                                              XX
XX    o  GCInfo                                                              XX
XX    o  Instruction                                                         XX
XX    o  ScopeInfo                                                           XX
XX    o  PrologScopeInfo                                                     XX
XX    o  CodeGenerator                                                       XX
XX    o  UnwindInfo                                                          XX
XX    o  Compiler                                                            XX
XX    o  typeInfo                                                            XX
XX                                                                           XX
XXXXXXXXXXXXXXXXXXXXXXXXXXXXXXXXXXXXXXXXXXXXXXXXXXXXXXXXXXXXXXXXXXXXXXXXXXXXXXX
XXXXXXXXXXXXXXXXXXXXXXXXXXXXXXXXXXXXXXXXXXXXXXXXXXXXXXXXXXXXXXXXXXXXXXXXXXXXXXX
*/

struct HWIntrinsicInfo;

class Compiler
{
    friend class emitter;
    friend class UnwindInfo;
    friend class UnwindFragmentInfo;
    friend class UnwindEpilogInfo;
    friend class JitTimer;
    friend class LinearScan;
    friend class Rationalizer;
    friend class Phase;
    friend class Lowering;
    friend class CSE_DataFlow;
    friend class CSE_HeuristicCommon;
    friend class CSE_HeuristicRandom;
    friend class CSE_HeuristicReplay;
    friend class CSE_HeuristicRL;
    friend class CSE_HeuristicParameterized;
    friend class CSE_HeuristicRLHook;
    friend class CSE_Heuristic;
    friend class CodeGenInterface;
    friend class CodeGen;
    friend class LclVarDsc;
    friend class TempDsc;
    friend class LIR;
    friend class ObjectAllocator;
    friend class LocalAddressVisitor;
    friend struct Statement;
    friend struct GenTree;
    friend class MorphInitBlockHelper;
    friend class MorphCopyBlockHelper;
    friend class SharedTempsScope;
    friend class CallArgs;
    friend class IndirectCallTransformer;
    friend class ProfileSynthesis;
    friend class LocalsUseVisitor;
    friend class Promotion;
    friend class ReplaceVisitor;
    friend class FlowGraphNaturalLoop;

#ifdef FEATURE_HW_INTRINSICS
    friend struct GenTreeHWIntrinsic;
    friend struct HWIntrinsicInfo;
#endif // FEATURE_HW_INTRINSICS

#ifndef TARGET_64BIT
    friend class DecomposeLongs;
#endif // !TARGET_64BIT

    /*
    XXXXXXXXXXXXXXXXXXXXXXXXXXXXXXXXXXXXXXXXXXXXXXXXXXXXXXXXXXXXXXXXXXXXXXXXXXXXXXX
    XXXXXXXXXXXXXXXXXXXXXXXXXXXXXXXXXXXXXXXXXXXXXXXXXXXXXXXXXXXXXXXXXXXXXXXXXXXXXXX
    XX                                                                           XX
    XX  Misc structs definitions                                                 XX
    XX                                                                           XX
    XXXXXXXXXXXXXXXXXXXXXXXXXXXXXXXXXXXXXXXXXXXXXXXXXXXXXXXXXXXXXXXXXXXXXXXXXXXXXXX
    XXXXXXXXXXXXXXXXXXXXXXXXXXXXXXXXXXXXXXXXXXXXXXXXXXXXXXXXXXXXXXXXXXXXXXXXXXXXXXX
    */

public:
    Compiler(ArenaAllocator* arena, CORINFO_METHOD_HANDLE methodHnd, COMP_HANDLE compHnd, CORINFO_METHOD_INFO* methodInfo, InlineInfo* inlineInfo);

    ArenaAllocator* compArenaAllocator;
    hashBvGlobalData hbvGlobalData; // Used by the hashBv bitvector package.

#ifdef DEBUG
    bool verbose = false;
    bool verboseTrees;
    bool shouldUseVerboseTrees();
    bool asciiTrees; // If true, dump trees using only ASCII characters
    bool shouldDumpASCIITrees();
    bool verboseSsa; // If true, produce especially verbose dump output in SSA construction.
    bool shouldUseVerboseSsa();
    bool treesBeforeAfterMorph; // If true, print trees before/after morphing (paired by an intra-compilation id:
    int  morphNum;              // This counts the trees that have been morphed, allowing us to label each uniquely.
    void makeExtraStructQueries(CORINFO_CLASS_HANDLE structHandle, int level); // Make queries recursively 'level' deep.

    const char* VarNameToStr(VarName name)
    {
        return name;
    }

    DWORD expensiveDebugCheckLevel;
#endif

    GenTree* impStoreMultiRegValueToVar(GenTree*             op,
                                        CORINFO_CLASS_HANDLE hClass DEBUGARG(CorInfoCallConvExtension callConv));

#ifdef TARGET_X86
    bool isTrivialPointerSizedStruct(CORINFO_CLASS_HANDLE clsHnd) const;
#endif // TARGET_X86

    //-------------------------------------------------------------------------
    // Functions to handle homogeneous floating-point aggregates (HFAs) in ARM/ARM64.
    // HFAs are one to four element structs where each element is the same
    // type, either all float or all double. We handle HVAs (one to four elements of
    // vector types) uniformly with HFAs. HFAs are treated specially
    // in the ARM/ARM64 Procedure Call Standards, specifically, they are passed in
    // floating-point registers instead of the general purpose registers.
    //

    bool IsHfa(CORINFO_CLASS_HANDLE hClass);
    var_types GetHfaType(CORINFO_CLASS_HANDLE hClass);
    unsigned GetHfaCount(CORINFO_CLASS_HANDLE hClass);

    bool IsMultiRegReturnedType(CORINFO_CLASS_HANDLE hClass, CorInfoCallConvExtension callConv);

    //-------------------------------------------------------------------------
    // The following is used for validating format of EH table
    //

    struct EHNodeDsc;
    typedef struct EHNodeDsc* pEHNodeDsc;

    EHNodeDsc* ehnTree; // root of the tree comprising the EHnodes.
    EHNodeDsc* ehnNext; // root of the tree comprising the EHnodes.

    struct EHNodeDsc
    {
        enum EHBlockType
        {
            TryNode,
            FilterNode,
            HandlerNode,
            FinallyNode,
            FaultNode
        };

        EHBlockType ehnBlockType;   // kind of EH block
        IL_OFFSET   ehnStartOffset; // IL offset of start of the EH block
        IL_OFFSET ehnEndOffset; // IL offset past end of the EH block. (TODO: looks like verInsertEhNode() sets this to
                                // the last IL offset, not "one past the last one", i.e., the range Start to End is
                                // inclusive).
        pEHNodeDsc ehnNext;     // next (non-nested) block in sequential order
        pEHNodeDsc ehnChild;    // leftmost nested block
        union {
            pEHNodeDsc ehnTryNode;     // for filters and handlers, the corresponding try node
            pEHNodeDsc ehnHandlerNode; // for a try node, the corresponding handler node
        };
        pEHNodeDsc ehnFilterNode; // if this is a try node and has a filter, otherwise 0
        pEHNodeDsc ehnEquivalent; // if blockType=tryNode, start offset and end offset is same,

        void ehnSetTryNodeType()
        {
            ehnBlockType = TryNode;
        }
        void ehnSetFilterNodeType()
        {
            ehnBlockType = FilterNode;
        }
        void ehnSetHandlerNodeType()
        {
            ehnBlockType = HandlerNode;
        }
        void ehnSetFinallyNodeType()
        {
            ehnBlockType = FinallyNode;
        }
        void ehnSetFaultNodeType()
        {
            ehnBlockType = FaultNode;
        }

        bool ehnIsTryBlock()
        {
            return ehnBlockType == TryNode;
        }
        bool ehnIsFilterBlock()
        {
            return ehnBlockType == FilterNode;
        }
        bool ehnIsHandlerBlock()
        {
            return ehnBlockType == HandlerNode;
        }
        bool ehnIsFinallyBlock()
        {
            return ehnBlockType == FinallyNode;
        }
        bool ehnIsFaultBlock()
        {
            return ehnBlockType == FaultNode;
        }

        // returns true if there is any overlap between the two nodes
        static bool ehnIsOverlap(pEHNodeDsc node1, pEHNodeDsc node2)
        {
            if (node1->ehnStartOffset < node2->ehnStartOffset)
            {
                return (node1->ehnEndOffset >= node2->ehnStartOffset);
            }
            else
            {
                return (node1->ehnStartOffset <= node2->ehnEndOffset);
            }
        }

        // fails with BADCODE if inner is not completely nested inside outer
        static bool ehnIsNested(pEHNodeDsc inner, pEHNodeDsc outer)
        {
            return ((inner->ehnStartOffset >= outer->ehnStartOffset) && (inner->ehnEndOffset <= outer->ehnEndOffset));
        }
    };

//-------------------------------------------------------------------------
// Exception handling functions
//

#if defined(FEATURE_EH_WINDOWS_X86)

    bool ehNeedsShadowSPslots()
    {
        return (info.compXcptnsCount || opts.compDbgEnC);
    }

    // 0 for methods with no EH
    // 1 for methods with non-nested EH, or where only the try blocks are nested
    // 2 for a method with a catch within a catch
    // etc.
    unsigned ehMaxHndNestingCount = 0;

#endif // FEATURE_EH_WINDOWS_X86

    static bool jitIsBetween(unsigned value, unsigned start, unsigned end);
    static bool jitIsBetweenInclusive(unsigned value, unsigned start, unsigned end);

    bool bbInCatchHandlerILRange(BasicBlock* blk);
    bool bbInFilterILRange(BasicBlock* blk);
    bool bbInFilterBBRange(BasicBlock* blk);
    bool bbInTryRegions(unsigned regionIndex, BasicBlock* blk);
    bool bbInExnFlowRegions(unsigned regionIndex, BasicBlock* blk);
    bool bbInHandlerRegions(unsigned regionIndex, BasicBlock* blk);
    bool bbInCatchHandlerRegions(BasicBlock* tryBlk, BasicBlock* hndBlk);
    unsigned short bbFindInnermostCommonTryRegion(BasicBlock* bbOne, BasicBlock* bbTwo);

    unsigned short bbFindInnermostTryRegionContainingHandlerRegion(unsigned handlerIndex);
    unsigned short bbFindInnermostHandlerRegionContainingTryRegion(unsigned tryIndex);

    // Returns true if "block" is the start of a try region.
    bool bbIsTryBeg(const BasicBlock* block);

    // Returns true if "block" is the start of a handler or filter region.
    bool bbIsHandlerBeg(const BasicBlock* block);

    bool ehHasCallableHandlers();

    // Return the EH descriptor for the given region index.
    EHblkDsc* ehGetDsc(unsigned regionIndex);

    // Return the EH index given a region descriptor.
    unsigned ehGetIndex(EHblkDsc* ehDsc);

    // Return the EH descriptor index of the enclosing try, for the given region index.
    unsigned ehGetEnclosingTryIndex(unsigned regionIndex);

    // Return the EH descriptor index of the enclosing handler, for the given region index.
    unsigned ehGetEnclosingHndIndex(unsigned regionIndex);

    // Return the EH descriptor for the most nested 'try' region this BasicBlock is a member of (or nullptr if this
    // block is not in a 'try' region).
    EHblkDsc* ehGetBlockTryDsc(const BasicBlock* block);

    // Return the EH descriptor for the most nested filter or handler region this BasicBlock is a member of (or nullptr
    // if this block is not in a filter or handler region).
    EHblkDsc* ehGetBlockHndDsc(const BasicBlock* block);

    // Return the EH descriptor for the most nested region that may handle exceptions raised in this BasicBlock (or
    // nullptr if this block's exceptions propagate to caller).
    EHblkDsc* ehGetBlockExnFlowDsc(BasicBlock* block);

    EHblkDsc* ehIsBlockTryLast(BasicBlock* block);
    EHblkDsc* ehIsBlockHndLast(BasicBlock* block);
    bool ehIsBlockEHLast(BasicBlock* block);

    bool ehBlockHasExnFlowDsc(BasicBlock* block);

    // Return the region index of the most nested EH region this block is in.
    unsigned ehGetMostNestedRegionIndex(BasicBlock* block, bool* inTryRegion);

    // Find the true enclosing try index, ignoring 'mutual protect' try. Uses IL ranges to check.
    unsigned ehTrueEnclosingTryIndexIL(unsigned regionIndex);

    // Return the index of the most nested enclosing region for a particular EH region. Returns NO_ENCLOSING_INDEX
    // if there is no enclosing region. If the returned index is not NO_ENCLOSING_INDEX, then '*inTryRegion'
    // is set to 'true' if the enclosing region is a 'try', or 'false' if the enclosing region is a handler.
    // (It can never be a filter.)
    unsigned ehGetEnclosingRegionIndex(unsigned regionIndex, bool* inTryRegion);

    // A block has been deleted. Update the EH table appropriately.
    void ehUpdateForDeletedBlock(BasicBlock* block);

    // Determine whether a block can be deleted while preserving the EH normalization rules.
    bool ehCanDeleteEmptyBlock(BasicBlock* block);

    // Update the 'last' pointers in the EH table to reflect new or deleted blocks in an EH region.
    void ehUpdateLastBlocks(BasicBlock* oldLast, BasicBlock* newLast);

    // For a finally handler, find the region index that the BBJ_CALLFINALLY lives in that calls the handler,
    // or NO_ENCLOSING_INDEX if the BBJ_CALLFINALLY lives in the main function body. Normally, the index
    // is the same index as the handler (and the BBJ_CALLFINALLY lives in the 'try' region), but for AMD64 the
    // BBJ_CALLFINALLY lives in the enclosing try or handler region, whichever is more nested, or the main function
    // body. If the returned index is not NO_ENCLOSING_INDEX, then '*inTryRegion' is set to 'true' if the
    // BBJ_CALLFINALLY lives in the returned index's 'try' region, or 'false' if lives in the handler region. (It never
    // lives in a filter.)
    unsigned ehGetCallFinallyRegionIndex(unsigned finallyIndex, bool* inTryRegion);

    // Find the range of basic blocks in which all BBJ_CALLFINALLY will be found that target the 'finallyIndex'
    // region's handler. Set `firstBlock` to the first block, and `lastBlock` to the last block of the range
    // (the range is inclusive of `firstBlock` and `lastBlock`). Thus, the range is [firstBlock .. lastBlock].
    // Precondition: 'finallyIndex' is the EH region of a try/finally clause.
    void ehGetCallFinallyBlockRange(unsigned finallyIndex, BasicBlock** firstBlock, BasicBlock** lastBlock);

#ifdef DEBUG
    // Given a BBJ_CALLFINALLY block and the EH region index of the finally it is calling, return
    // 'true' if the BBJ_CALLFINALLY is in the correct EH region.
    bool ehCallFinallyInCorrectRegion(BasicBlock* blockCallFinally, unsigned finallyIndex);
#endif // DEBUG

    // Do we need a PSPSym in the main function? For codegen purposes, we only need one
    // if there is a filter that protects a region with a nested EH clause (such as a
    // try/catch nested in the 'try' body of a try/filter/filter-handler). See
    // genFuncletProlog() for more details. However, the VM seems to use it for more
    // purposes, maybe including debugging. Until we are sure otherwise, always create
    // a PSPSym for functions with any EH.
    bool ehNeedsPSPSym() const
    {
#ifdef TARGET_X86
        return false;
#else  // TARGET_X86
        return compHndBBtabCount > 0;
#endif // TARGET_X86
    }

    bool     ehAnyFunclets();  // Are there any funclets in this function?
    unsigned ehFuncletCount(); // Return the count of funclets in the function

    FlowEdge* BlockPredsWithEH(BasicBlock* blk);
    FlowEdge* BlockDominancePreds(BasicBlock* blk);

    // This table is useful for memoization of the method above.
    typedef JitHashTable<BasicBlock*, JitPtrKeyFuncs<BasicBlock>, FlowEdge*> BlockToFlowEdgeMap;
    BlockToFlowEdgeMap* m_blockToEHPreds = nullptr;
    BlockToFlowEdgeMap* GetBlockToEHPreds()
    {
        if (m_blockToEHPreds == nullptr)
        {
            m_blockToEHPreds = new (getAllocator()) BlockToFlowEdgeMap(getAllocator());
        }
        return m_blockToEHPreds;
    }

    BlockToFlowEdgeMap* m_dominancePreds = nullptr;
    BlockToFlowEdgeMap* GetDominancePreds()
    {
        if (m_dominancePreds == nullptr)
        {
            m_dominancePreds = new (getAllocator()) BlockToFlowEdgeMap(getAllocator());
        }
        return m_dominancePreds;
    }

    struct BasicBlockLocalPair
    {
        BasicBlock* Block;
        unsigned LclNum;

        BasicBlockLocalPair(BasicBlock* block, unsigned lclNum)
            : Block(block)
            , LclNum(lclNum)
        {
        }

        static bool Equals(const BasicBlockLocalPair& x, const BasicBlockLocalPair& y)
        {
            return (x.Block == y.Block) && (x.LclNum == y.LclNum);
        }
        static unsigned GetHashCode(const BasicBlockLocalPair& val)
        {
            unsigned hash = val.Block->bbID;
            hash ^= val.LclNum + 0x9e3779b9 + (hash << 19) + (hash >> 13);
            return hash;
        }
    };

    typedef JitHashTable<BasicBlockLocalPair, BasicBlockLocalPair, bool> BasicBlockLocalPairSet;

    BasicBlockLocalPairSet* m_insertedSsaLocalsLiveIn = nullptr;
    bool IsInsertedSsaLiveIn(BasicBlock* block, unsigned lclNum);
    bool AddInsertedSsaLiveIn(BasicBlock* block, unsigned lclNum);

    void* ehEmitCookie(BasicBlock* block);
    UNATIVE_OFFSET ehCodeOffset(BasicBlock* block);

    EHblkDsc* ehInitHndRange(BasicBlock* src, IL_OFFSET* hndBeg, IL_OFFSET* hndEnd, bool* inFilter);

    EHblkDsc* ehInitTryRange(BasicBlock* src, IL_OFFSET* tryBeg, IL_OFFSET* tryEnd);

    EHblkDsc* ehInitHndBlockRange(BasicBlock* blk, BasicBlock** hndBeg, BasicBlock** hndLast, bool* inFilter);

    EHblkDsc* ehInitTryBlockRange(BasicBlock* blk, BasicBlock** tryBeg, BasicBlock** tryLast);

    void fgSetTryBeg(EHblkDsc* handlerTab, BasicBlock* newTryBeg);

    void fgSetTryEnd(EHblkDsc* handlerTab, BasicBlock* newTryLast);

    void fgSetHndEnd(EHblkDsc* handlerTab, BasicBlock* newHndLast);

    void fgRebuildEHRegions();

    void fgSkipRmvdBlocks(EHblkDsc* handlerTab);

    void fgAllocEHTable();

    void fgRemoveEHTableEntry(unsigned XTnum);

    EHblkDsc* fgTryAddEHTableEntries(unsigned XTnum, unsigned count = 1, bool deferAdding = false);

    void fgSortEHTable();

    // Causes the EH table to obey some well-formedness conditions, by inserting
    // empty BB's when necessary:
    //   * No block is both the first block of a handler and the first block of a try.
    //   * No block is the first block of multiple 'try' regions.
    //   * No block is the last block of multiple EH regions.
    void fgNormalizeEH();
    bool fgNormalizeEHCase1();
    bool fgNormalizeEHCase2();
    bool fgNormalizeEHCase3();

    bool fgCreateFiltersForGenericExceptions();

    void fgCheckForLoopsInHandlers();

#ifdef DEBUG
    void dispIncomingEHClause(unsigned num, const CORINFO_EH_CLAUSE& clause);
    void dispOutgoingEHClause(unsigned num, const CORINFO_EH_CLAUSE& clause);
    void fgVerifyHandlerTab();
    void fgDispHandlerTab();
#endif // DEBUG

    bool fgNeedToSortEHTable;

    void verInitEHTree(unsigned numEHClauses);
    void verInsertEhNode(CORINFO_EH_CLAUSE* clause, EHblkDsc* handlerTab);
    void verInsertEhNodeInTree(EHNodeDsc** ppRoot, EHNodeDsc* node);
    void verInsertEhNodeParent(EHNodeDsc** ppRoot, EHNodeDsc* node);
    void verCheckNestingLevel(EHNodeDsc* initRoot);

    /*
    XXXXXXXXXXXXXXXXXXXXXXXXXXXXXXXXXXXXXXXXXXXXXXXXXXXXXXXXXXXXXXXXXXXXXXXXXXXXXXX
    XXXXXXXXXXXXXXXXXXXXXXXXXXXXXXXXXXXXXXXXXXXXXXXXXXXXXXXXXXXXXXXXXXXXXXXXXXXXXXX
    XX                                                                           XX
    XX                        GenTree and BasicBlock                             XX
    XX                                                                           XX
    XX  Functions to allocate and display the GenTrees and BasicBlocks           XX
    XX                                                                           XX
    XXXXXXXXXXXXXXXXXXXXXXXXXXXXXXXXXXXXXXXXXXXXXXXXXXXXXXXXXXXXXXXXXXXXXXXXXXXXXXX
    XXXXXXXXXXXXXXXXXXXXXXXXXXXXXXXXXXXXXXXXXXXXXXXXXXXXXXXXXXXXXXXXXXXXXXXXXXXXXXX
    */

    // Functions to create nodes
    Statement* gtNewStmt(GenTree* expr = nullptr);
    Statement* gtNewStmt(GenTree* expr, const DebugInfo& di);

    // For unary opers.
    GenTree* gtNewOperNode(genTreeOps oper, var_types type, GenTree* op1);

    // For binary opers.
    GenTreeOp* gtNewOperNode(genTreeOps oper, var_types type, GenTree* op1, GenTree* op2);

    GenTreeCC* gtNewCC(genTreeOps oper, var_types type, GenCondition cond);
    GenTreeOpCC* gtNewOperCC(genTreeOps oper, var_types type, GenCondition cond, GenTree* op1, GenTree* op2);

    GenTreeColon* gtNewColonNode(var_types type, GenTree* thenNode, GenTree* elseNode);
    GenTreeQmark* gtNewQmarkNode(var_types type, GenTree* cond, GenTreeColon* colon);

    GenTree* gtNewLargeOperNode(genTreeOps oper,
                                var_types  type = TYP_I_IMPL,
                                GenTree*   op1  = nullptr,
                                GenTree*   op2  = nullptr);

    GenTreeIntCon* gtNewIconNode(ssize_t value, var_types type = TYP_INT);
    GenTreeIntCon* gtNewIconNodeWithVN(Compiler* comp, ssize_t value, var_types type = TYP_INT);
    GenTreeIntCon* gtNewIconNode(unsigned fieldOffset, FieldSeq* fieldSeq);
    GenTreeIntCon* gtNewNull();
    GenTreeIntCon* gtNewTrue();
    GenTreeIntCon* gtNewFalse();

    GenTree* gtNewPhysRegNode(regNumber reg, var_types type);

    GenTree* gtNewJmpTableNode();

    GenTree* gtNewIndOfIconHandleNode(var_types indType, size_t addr, GenTreeFlags iconFlags, bool isInvariant);

    GenTreeIntCon*   gtNewIconHandleNode(size_t value, GenTreeFlags flags, FieldSeq* fields = nullptr);

    static var_types gtGetTypeForIconFlags(GenTreeFlags flags)
    {
        return flags == GTF_ICON_OBJ_HDL ? TYP_REF : TYP_I_IMPL;
    }

    GenTreeFlags gtTokenToIconFlags(unsigned token);

    GenTree* gtNewIconEmbHndNode(void* value, void* pValue, GenTreeFlags flags, void* compileTimeHandle);

    GenTree* gtNewIconEmbScpHndNode(CORINFO_MODULE_HANDLE scpHnd);
    GenTree* gtNewIconEmbClsHndNode(CORINFO_CLASS_HANDLE clsHnd);
    GenTree* gtNewIconEmbMethHndNode(CORINFO_METHOD_HANDLE methHnd);
    GenTree* gtNewIconEmbFldHndNode(CORINFO_FIELD_HANDLE fldHnd);

    GenTree* gtNewStringLiteralNode(InfoAccessType iat, void* pValue);
    GenTreeIntCon* gtNewStringLiteralLength(GenTreeStrCon* node);

    GenTree* gtNewLconNode(int64_t value);

    GenTree* gtNewDconNodeF(float value);
    GenTree* gtNewDconNodeD(double value);
    GenTree* gtNewDconNode(float value, var_types type) = delete; // use gtNewDconNodeF instead
    GenTree* gtNewDconNode(double value, var_types type);

    GenTree* gtNewSconNode(int CPX, CORINFO_MODULE_HANDLE scpHandle);

#if defined(FEATURE_SIMD)
    GenTreeVecCon* gtNewVconNode(var_types type);
    GenTreeVecCon* gtNewVconNode(var_types type, void* data);
#endif // FEATURE_SIMD

#if defined(FEATURE_MASKED_HW_INTRINSICS)
    GenTreeMskCon* gtNewMskConNode(var_types type);
#endif // FEATURE_MASKED_HW_INTRINSICS

    GenTree* gtNewAllBitsSetConNode(var_types type);

    GenTree* gtNewZeroConNode(var_types type);

    GenTree* gtNewOneConNode(var_types type, var_types simdBaseType = TYP_UNDEF);

    GenTree* gtNewGenericCon(var_types type, uint8_t* cnsVal);

    GenTree* gtNewConWithPattern(var_types type, uint8_t pattern);

    GenTreeLclVar* gtNewStoreLclVarNode(unsigned lclNum, GenTree* value);

    GenTreeLclFld* gtNewStoreLclFldNode(
        unsigned lclNum, var_types type, ClassLayout* layout, unsigned offset, GenTree* value);

    GenTreeLclFld* gtNewStoreLclFldNode(unsigned lclNum, var_types type, unsigned offset, GenTree* value)
    {
        return gtNewStoreLclFldNode(
            lclNum, type, (type == TYP_STRUCT) ? value->GetLayout(this) : nullptr, offset, value);
    }

    GenTree* gtNewPutArgReg(var_types type, GenTree* arg, regNumber argReg);

    GenTree* gtNewBitCastNode(var_types type, GenTree* arg);

public:
    GenTreeCall* gtNewCallNode(gtCallTypes           callType,
                               CORINFO_METHOD_HANDLE handle,
                               var_types             type,
                               const DebugInfo&      di = DebugInfo());

    GenTreeCall* gtNewIndCallNode(GenTree* addr, var_types type, const DebugInfo& di = DebugInfo());

    GenTreeCall* gtNewHelperCallNode(
        unsigned helper, var_types type, GenTree* arg1 = nullptr, GenTree* arg2 = nullptr, GenTree* arg3 = nullptr);

    GenTreeCall* gtNewRuntimeLookupHelperCallNode(CORINFO_RUNTIME_LOOKUP* pRuntimeLookup,
                                                  GenTree*                ctxTree,
                                                  void*                   compileTimeHandle);

    GenTreeLclVar* gtNewLclvNode(unsigned lnum, var_types type DEBUGARG(IL_OFFSET offs = BAD_IL_OFFSET));
    GenTreeLclVar* gtNewLclVarNode(unsigned lclNum, var_types type = TYP_UNDEF);
    GenTreeLclVar* gtNewLclLNode(unsigned lnum, var_types type DEBUGARG(IL_OFFSET offs = BAD_IL_OFFSET));

    GenTreeLclFld* gtNewLclVarAddrNode(unsigned lclNum, var_types type = TYP_I_IMPL);
    GenTreeLclFld* gtNewLclAddrNode(unsigned lclNum, unsigned lclOffs, var_types type = TYP_I_IMPL);

    GenTreeConditional* gtNewConditionalNode(
        genTreeOps oper, GenTree* cond, GenTree* op1, GenTree* op2, var_types type);

#ifdef FEATURE_SIMD
    void SetOpLclRelatedToSIMDIntrinsic(GenTree* op);
#endif

#ifdef FEATURE_HW_INTRINSICS
    GenTreeHWIntrinsic* gtNewSimdHWIntrinsicNode(var_types      type,
                                                 NamedIntrinsic hwIntrinsicID,
                                                 CorInfoType    simdBaseJitType,
                                                 unsigned       simdSize);
    GenTreeHWIntrinsic* gtNewSimdHWIntrinsicNode(var_types      type,
                                                 GenTree*       op1,
                                                 NamedIntrinsic hwIntrinsicID,
                                                 CorInfoType    simdBaseJitType,
                                                 unsigned       simdSize);
    GenTreeHWIntrinsic* gtNewSimdHWIntrinsicNode(var_types      type,
                                                 GenTree*       op1,
                                                 GenTree*       op2,
                                                 NamedIntrinsic hwIntrinsicID,
                                                 CorInfoType    simdBaseJitType,
                                                 unsigned       simdSize);
    GenTreeHWIntrinsic* gtNewSimdHWIntrinsicNode(var_types      type,
                                                 GenTree*       op1,
                                                 GenTree*       op2,
                                                 GenTree*       op3,
                                                 NamedIntrinsic hwIntrinsicID,
                                                 CorInfoType    simdBaseJitType,
                                                 unsigned       simdSize);
    GenTreeHWIntrinsic* gtNewSimdHWIntrinsicNode(var_types      type,
                                                 GenTree*       op1,
                                                 GenTree*       op2,
                                                 GenTree*       op3,
                                                 GenTree*       op4,
                                                 NamedIntrinsic hwIntrinsicID,
                                                 CorInfoType    simdBaseJitType,
                                                 unsigned       simdSize);
    GenTreeHWIntrinsic* gtNewSimdHWIntrinsicNode(var_types      type,
                                                 GenTree**      operands,
                                                 size_t         operandCount,
                                                 NamedIntrinsic hwIntrinsicID,
                                                 CorInfoType    simdBaseJitType,
                                                 unsigned       simdSize);
    GenTreeHWIntrinsic* gtNewSimdHWIntrinsicNode(var_types              type,
                                                 IntrinsicNodeBuilder&& nodeBuilder,
                                                 NamedIntrinsic         hwIntrinsicID,
                                                 CorInfoType            simdBaseJitType,
                                                 unsigned               simdSize);

    GenTree* gtNewSimdAbsNode(
        var_types type, GenTree* op1, CorInfoType simdBaseJitType, unsigned simdSize);

#if defined(TARGET_ARM64)
    GenTree* gtNewSimdAllTrueMaskNode(CorInfoType simdBaseJitType, unsigned simdSize);
#endif

    GenTree* gtNewSimdBinOpNode(genTreeOps  op,
                                var_types   type,
                                GenTree*    op1,
                                GenTree*    op2,
                                CorInfoType simdBaseJitType,
                                unsigned    simdSize);

    GenTree* gtNewSimdCeilNode(
        var_types type, GenTree* op1, CorInfoType simdBaseJitType, unsigned simdSize);

    GenTree* gtNewSimdCmpOpNode(genTreeOps  op,
                                var_types   type,
                                GenTree*    op1,
                                GenTree*    op2,
                                CorInfoType simdBaseJitType,
                                unsigned    simdSize);

    GenTree* gtNewSimdCmpOpAllNode(genTreeOps  op,
                                   var_types   type,
                                   GenTree*    op1,
                                   GenTree*    op2,
                                   CorInfoType simdBaseJitType,
                                   unsigned    simdSize);

    GenTree* gtNewSimdCmpOpAnyNode(genTreeOps  op,
                                   var_types   type,
                                   GenTree*    op1,
                                   GenTree*    op2,
                                   CorInfoType simdBaseJitType,
                                   unsigned    simdSize);

    GenTree* gtNewSimdCndSelNode(var_types   type,
                                 GenTree*    op1,
                                 GenTree*    op2,
                                 GenTree*    op3,
                                 CorInfoType simdBaseJitType,
                                 unsigned    simdSize);

#if defined(FEATURE_MASKED_HW_INTRINSICS)
    GenTree* gtNewSimdCvtMaskToVectorNode(var_types type, GenTree* op1, CorInfoType simdBaseJitType, unsigned simdSize);
#endif // FEATURE_MASKED_HW_INTRINSICS

    GenTree* gtNewSimdCvtNode(var_types   type,
                              GenTree*    op1,
                              CorInfoType simdTargetBaseJitType,
                              CorInfoType simdSourceBaseJitType,
                              unsigned    simdSize);

    GenTree* gtNewSimdCvtNativeNode(var_types   type,
                                    GenTree*    op1,
                                    CorInfoType simdTargetBaseJitType,
                                    CorInfoType simdSourceBaseJitType,
                                    unsigned    simdSize);

#if defined(FEATURE_MASKED_HW_INTRINSICS)
    GenTree* gtNewSimdCvtVectorToMaskNode(var_types type, GenTree* op1, CorInfoType simdBaseJitType, unsigned simdSize);
#endif // FEATURE_MASKED_HW_INTRINSICS

    GenTree* gtNewSimdCreateBroadcastNode(
        var_types type, GenTree* op1, CorInfoType simdBaseJitType, unsigned simdSize);

    GenTree* gtNewSimdCreateScalarNode(
        var_types type, GenTree* op1, CorInfoType simdBaseJitType, unsigned simdSize);

    GenTree* gtNewSimdCreateScalarUnsafeNode(
        var_types type, GenTree* op1, CorInfoType simdBaseJitType, unsigned simdSize);

    GenTree* gtNewSimdCreateSequenceNode(
        var_types type, GenTree* op1, GenTree* op2, CorInfoType simdBaseJitType, unsigned simdSize);

    GenTree* gtNewSimdDotProdNode(var_types   type,
                                  GenTree*    op1,
                                  GenTree*    op2,
                                  CorInfoType simdBaseJitType,
                                  unsigned    simdSize);

    GenTree* gtNewSimdFloorNode(
        var_types type, GenTree* op1, CorInfoType simdBaseJitType, unsigned simdSize);

    GenTree* gtNewSimdFmaNode(var_types   type,
                              GenTree*    op1,
                              GenTree*    op2,
                              GenTree*    op3,
                              CorInfoType simdBaseJitType,
                              unsigned    simdSize);

    GenTree* gtNewSimdGetElementNode(var_types   type,
                                     GenTree*    op1,
                                     GenTree*    op2,
                                     CorInfoType simdBaseJitType,
                                     unsigned    simdSize);

    GenTree* gtNewSimdGetIndicesNode(var_types type, CorInfoType simdBaseJitType, unsigned simdSize);

    GenTree* gtNewSimdGetLowerNode(var_types   type,
                                   GenTree*    op1,
                                   CorInfoType simdBaseJitType,
                                   unsigned    simdSize);

    GenTree* gtNewSimdGetUpperNode(var_types   type,
                                   GenTree*    op1,
                                   CorInfoType simdBaseJitType,
                                   unsigned    simdSize);

    GenTree* gtNewSimdIsNaNNode(var_types   type,
                                GenTree*    op1,
                                CorInfoType simdBaseJitType,
                                unsigned    simdSize);

    GenTree* gtNewSimdIsNegativeNode(var_types   type,
                                     GenTree*    op1,
                                     CorInfoType simdBaseJitType,
                                     unsigned    simdSize);

    GenTree* gtNewSimdIsPositiveNode(var_types   type,
                                     GenTree*    op1,
                                     CorInfoType simdBaseJitType,
                                     unsigned    simdSize);

    GenTree* gtNewSimdIsPositiveInfinityNode(var_types   type,
                                             GenTree*    op1,
                                             CorInfoType simdBaseJitType,
                                             unsigned    simdSize);

    GenTree* gtNewSimdIsZeroNode(var_types   type,
                                 GenTree*    op1,
                                 CorInfoType simdBaseJitType,
                                 unsigned    simdSize);

    GenTree* gtNewSimdLoadNode(
        var_types type, GenTree* op1, CorInfoType simdBaseJitType, unsigned simdSize);

    GenTree* gtNewSimdLoadAlignedNode(
        var_types type, GenTree* op1, CorInfoType simdBaseJitType, unsigned simdSize);

    GenTree* gtNewSimdLoadNonTemporalNode(
        var_types type, GenTree* op1, CorInfoType simdBaseJitType, unsigned simdSize);

    GenTree* gtNewSimdMaxNode(var_types   type,
                              GenTree*    op1,
                              GenTree*    op2,
                              CorInfoType simdBaseJitType,
                              unsigned    simdSize);

    GenTree* gtNewSimdMaxNativeNode(var_types   type,
                                    GenTree*    op1,
                                    GenTree*    op2,
                                    CorInfoType simdBaseJitType,
                                    unsigned    simdSize);

    GenTree* gtNewSimdMinNode(var_types   type,
                              GenTree*    op1,
                              GenTree*    op2,
                              CorInfoType simdBaseJitType,
                              unsigned    simdSize);

    GenTree* gtNewSimdMinNativeNode(var_types   type,
                                    GenTree*    op1,
                                    GenTree*    op2,
                                    CorInfoType simdBaseJitType,
                                    unsigned    simdSize);

    GenTree* gtNewSimdNarrowNode(var_types   type,
                                 GenTree*    op1,
                                 GenTree*    op2,
                                 CorInfoType simdBaseJitType,
                                 unsigned    simdSize);

    GenTree* gtNewSimdRoundNode(
        var_types type, GenTree* op1, CorInfoType simdBaseJitType, unsigned simdSize);

    GenTree* gtNewSimdShuffleNode(var_types   type,
                                  GenTree*    op1,
                                  GenTree*    op2,
                                  CorInfoType simdBaseJitType,
                                  unsigned    simdSize);

    GenTree* gtNewSimdSqrtNode(
        var_types type, GenTree* op1, CorInfoType simdBaseJitType, unsigned simdSize);

    GenTree* gtNewSimdStoreNode(
        GenTree* op1, GenTree* op2, CorInfoType simdBaseJitType, unsigned simdSize);

    GenTree* gtNewSimdStoreAlignedNode(
        GenTree* op1, GenTree* op2, CorInfoType simdBaseJitType, unsigned simdSize);

    GenTree* gtNewSimdStoreNonTemporalNode(
        GenTree* op1, GenTree* op2, CorInfoType simdBaseJitType, unsigned simdSize);

    GenTree* gtNewSimdSumNode(
        var_types type, GenTree* op1, CorInfoType simdBaseJitType, unsigned simdSize);

#if defined(TARGET_XARCH)
    GenTree* gtNewSimdTernaryLogicNode(var_types   type,
                                       GenTree*    op1,
                                       GenTree*    op2,
                                       GenTree*    op3,
                                       GenTree*    op4,
                                       CorInfoType simdBaseJitType,
                                       unsigned    simdSize);
#endif // TARGET_XARCH


    GenTree* gtNewSimdToScalarNode(var_types   type,
                                   GenTree*    op1,
                                   CorInfoType simdBaseJitType,
                                   unsigned    simdSize);

    GenTree* gtNewSimdTruncNode(
        var_types type, GenTree* op1, CorInfoType simdBaseJitType, unsigned simdSize);

    GenTree* gtNewSimdUnOpNode(genTreeOps  op,
                               var_types   type,
                               GenTree*    op1,
                               CorInfoType simdBaseJitType,
                               unsigned    simdSize);

    GenTree* gtNewSimdWidenLowerNode(
        var_types type, GenTree* op1, CorInfoType simdBaseJitType, unsigned simdSize);

    GenTree* gtNewSimdWidenUpperNode(
        var_types type, GenTree* op1, CorInfoType simdBaseJitType, unsigned simdSize);

    GenTree* gtNewSimdWithElementNode(var_types   type,
                                      GenTree*    op1,
                                      GenTree*    op2,
                                      GenTree*    op3,
                                      CorInfoType simdBaseJitType,
                                      unsigned    simdSize);

    GenTree* gtNewSimdWithLowerNode(var_types   type,
                                    GenTree*    op1,
                                    GenTree*    op2,
                                    CorInfoType simdBaseJitType,
                                    unsigned    simdSize);

    GenTree* gtNewSimdWithUpperNode(var_types   type,
                                    GenTree*    op1,
                                    GenTree*    op2,
                                    CorInfoType simdBaseJitType,
                                    unsigned    simdSize);

    GenTreeHWIntrinsic* gtNewScalarHWIntrinsicNode(var_types type, NamedIntrinsic hwIntrinsicID);
    GenTreeHWIntrinsic* gtNewScalarHWIntrinsicNode(var_types type, GenTree* op1, NamedIntrinsic hwIntrinsicID);
    GenTreeHWIntrinsic* gtNewScalarHWIntrinsicNode(var_types      type,
                                                   GenTree*       op1,
                                                   GenTree*       op2,
                                                   NamedIntrinsic hwIntrinsicID);
    GenTreeHWIntrinsic* gtNewScalarHWIntrinsicNode(
        var_types type, GenTree* op1, GenTree* op2, GenTree* op3, NamedIntrinsic hwIntrinsicID);
    CorInfoType getBaseJitTypeFromArgIfNeeded(NamedIntrinsic       intrinsic,
                                              CORINFO_SIG_INFO*    sig,
                                              CorInfoType          simdBaseJitType);

#ifdef TARGET_ARM64
    GenTreeFieldList* gtConvertTableOpToFieldList(GenTree* op, unsigned fieldCount);
    GenTreeFieldList* gtConvertParamOpToFieldList(GenTree* op, unsigned fieldCount, CORINFO_CLASS_HANDLE clsHnd);
#endif
#endif // FEATURE_HW_INTRINSICS

    GenTree* gtNewMemoryBarrier(BarrierKind barrierKind);

    GenTree* gtNewMustThrowException(unsigned helper, var_types type, CORINFO_CLASS_HANDLE clsHnd);

    GenTreeLclFld* gtNewLclFldNode(unsigned lnum, var_types type, unsigned offset, ClassLayout* layout = nullptr);
    GenTreeRetExpr* gtNewInlineCandidateReturnExpr(GenTreeCall* inlineCandidate, var_types type);

    GenTreeFieldAddr* gtNewFieldAddrNode(var_types            type,
                                         CORINFO_FIELD_HANDLE fldHnd,
                                         GenTree*             obj    = nullptr,
                                         DWORD                offset = 0);

    GenTreeFieldAddr* gtNewFieldAddrNode(CORINFO_FIELD_HANDLE fldHnd, GenTree* obj, unsigned offset)
    {
        return gtNewFieldAddrNode(varTypeIsGC(obj) ? TYP_BYREF : TYP_I_IMPL, fldHnd, obj, offset);
    }

    GenTreeIndexAddr* gtNewIndexAddr(GenTree*             arrayOp,
                                     GenTree*             indexOp,
                                     var_types            elemType,
                                     CORINFO_CLASS_HANDLE elemClassHandle,
                                     unsigned             firstElemOffset,
                                     unsigned             lengthOffset);

    GenTreeIndexAddr* gtNewArrayIndexAddr(GenTree*             arrayOp,
                                          GenTree*             indexOp,
                                          var_types            elemType,
                                          CORINFO_CLASS_HANDLE elemClassHandle);

    GenTreeIndir* gtNewIndexIndir(GenTreeIndexAddr* indexAddr);

    void gtAnnotateNewArrLen(GenTree* arrLen, BasicBlock* block);

    GenTreeArrLen* gtNewArrLen(var_types typ, GenTree* arrayOp, int lenOffset, BasicBlock* block);

    GenTreeMDArr* gtNewMDArrLen(GenTree* arrayOp, unsigned dim, unsigned rank, BasicBlock* block);

    GenTreeMDArr* gtNewMDArrLowerBound(GenTree* arrayOp, unsigned dim, unsigned rank, BasicBlock* block);

    void gtInitializeStoreNode(GenTree* store, GenTree* value);

    void gtInitializeIndirNode(GenTreeIndir* indir, GenTreeFlags indirFlags);

    GenTreeBlk* gtNewBlkIndir(ClassLayout* layout, GenTree* addr, GenTreeFlags indirFlags = GTF_EMPTY);

    GenTreeIndir* gtNewIndir(var_types typ, GenTree* addr, GenTreeFlags indirFlags = GTF_EMPTY);

    GenTreeBlk* gtNewStoreBlkNode(
        ClassLayout* layout, GenTree* addr, GenTree* value, GenTreeFlags indirFlags = GTF_EMPTY);

    GenTreeStoreInd* gtNewStoreIndNode(
        var_types type, GenTree* addr, GenTree* value, GenTreeFlags indirFlags = GTF_EMPTY);

    GenTree* gtNewLoadValueNode(
        var_types type, ClassLayout* layout, GenTree* addr, GenTreeFlags indirFlags = GTF_EMPTY);

    GenTree* gtNewLoadValueNode(ClassLayout* layout, GenTree* addr, GenTreeFlags indirFlags = GTF_EMPTY)
    {
        return gtNewLoadValueNode(layout->GetType(), layout, addr, indirFlags);
    }

    GenTree* gtNewLoadValueNode(var_types type, GenTree* addr, GenTreeFlags indirFlags = GTF_EMPTY)
    {
        return gtNewLoadValueNode(type, nullptr, addr, indirFlags);
    }

    GenTree* gtNewStoreValueNode(
        var_types type, ClassLayout* layout, GenTree* addr, GenTree* value, GenTreeFlags indirFlags = GTF_EMPTY);

    GenTree* gtNewStoreValueNode(
        ClassLayout* layout, GenTree* addr, GenTree* value, GenTreeFlags indirFlags = GTF_EMPTY)
    {
        return gtNewStoreValueNode(layout->GetType(), layout, addr, value, indirFlags);
    }

    GenTree* gtNewStoreValueNode(var_types type, GenTree* addr, GenTree* value, GenTreeFlags indirFlags = GTF_EMPTY)
    {
        return gtNewStoreValueNode(type, nullptr, addr, value, indirFlags);
    }

    GenTree* gtNewNullCheck(GenTree* addr, BasicBlock* basicBlock);

    var_types gtTypeForNullCheck(GenTree* tree);
    void gtChangeOperToNullCheck(GenTree* tree, BasicBlock* block);

    GenTree* gtNewAtomicNode(
        genTreeOps oper, var_types type, GenTree* addr, GenTree* value, GenTree* comparand = nullptr);

    GenTree* gtNewTempStore(unsigned         tmp,
                            GenTree*         val,
                            unsigned         curLevel   = CHECK_SPILL_NONE,
                            Statement**      pAfterStmt = nullptr,
                            const DebugInfo& di         = DebugInfo(),
                            BasicBlock*      block      = nullptr);

    GenTree* gtNewRefCOMfield(GenTree*                objPtr,
                              CORINFO_RESOLVED_TOKEN* pResolvedToken,
                              CORINFO_ACCESS_FLAGS    access,
                              CORINFO_FIELD_INFO*     pFieldInfo,
                              var_types               lclTyp,
                              GenTree*                value);

    GenTree* gtNewNothingNode();

    GenTree* gtUnusedValNode(GenTree* expr);

    GenTree* gtNewKeepAliveNode(GenTree* op);

    GenTreeCast* gtNewCastNode(var_types typ, GenTree* op1, bool fromUnsigned, var_types castType);

    GenTreeCast* gtNewCastNodeL(var_types typ, GenTree* op1, bool fromUnsigned, var_types castType);

    GenTreeAllocObj* gtNewAllocObjNode(
        unsigned int helper, bool helperHasSideEffects, CORINFO_CLASS_HANDLE clsHnd, var_types type, GenTree* op1);

    GenTreeAllocObj* gtNewAllocObjNode(CORINFO_RESOLVED_TOKEN* pResolvedToken, CORINFO_METHOD_HANDLE callerHandle, bool useParent);

    GenTree* gtNewRuntimeLookup(CORINFO_GENERIC_HANDLE hnd, CorInfoGenericHandleType hndTyp, GenTree* lookupTree);

    GenTreeIndir* gtNewMethodTableLookup(GenTree* obj, bool onStack = false);

    //------------------------------------------------------------------------
    // Other GenTree functions

    GenTree* gtClone(GenTree* tree, bool complexOK = false);

    // Create a copy of `tree`
    GenTree* gtCloneExpr(GenTree* tree);

    Statement* gtCloneStmt(Statement* stmt)
    {
        GenTree* exprClone = gtCloneExpr(stmt->GetRootNode());
        return gtNewStmt(exprClone, stmt->GetDebugInfo());
    }

    // Internal helper for cloning a call
    GenTreeCall* gtCloneExprCallHelper(GenTreeCall* call);

    // Create copy of an inline or guarded devirtualization candidate tree.
    GenTreeCall* gtCloneCandidateCall(GenTreeCall* call);

    void gtUpdateSideEffects(Statement* stmt, GenTree* tree);

    void gtUpdateTreeAncestorsSideEffects(GenTree* tree);

    void gtUpdateStmtSideEffects(Statement* stmt);

    void gtUpdateNodeSideEffects(GenTree* tree);

    void gtUpdateNodeOperSideEffects(GenTree* tree);

    // Returns "true" iff the complexity (not formally defined, but first interpretation
    // is #of nodes in subtree) of "tree" is greater than "limit".
    // (This is somewhat redundant with the "GetCostEx()/GetCostSz()" fields, but can be used
    // before they have been set.)
    bool gtComplexityExceeds(GenTree* tree, unsigned limit, unsigned* complexity = nullptr);

    GenTree* gtReverseCond(GenTree* tree);

    static bool gtHasRef(GenTree* tree, unsigned lclNum);

    bool gtHasLocalsWithAddrOp(GenTree* tree);
    bool gtHasAddressExposedLocals(GenTree* tree);

    unsigned gtSetCallArgsOrder(CallArgs* args, bool lateArgs, int* callCostEx, int* callCostSz);
    unsigned gtSetMultiOpOrder(GenTreeMultiOp* multiOp);

    void gtWalkOp(GenTree** op1, GenTree** op2, GenTree* base, bool constOnly);

#ifdef DEBUG
    unsigned gtHashValue(GenTree* tree);

    GenTree* gtWalkOpEffectiveVal(GenTree* op);
#endif

    void gtPrepareCost(GenTree* tree);
    bool gtIsLikelyRegVar(GenTree* tree);
    void gtGetLclVarNodeCost(GenTreeLclVar* node, int* pCostEx, int* pCostSz, bool isLikelyRegVar);
    void gtGetLclFldNodeCost(GenTreeLclFld* node, int* pCostEx, int* pCostSz);
    bool gtGetIndNodeCost(GenTreeIndir* node, int* pCostEx, int* pCostSz);

    // Returns true iff the secondNode can be swapped with firstNode.
    bool gtCanSwapOrder(GenTree* firstNode, GenTree* secondNode);

    // Given an address expression, compute its costs and addressing mode opportunities,
    // and mark addressing mode candidates as GTF_DONT_CSE.
    // TODO-Throughput - Consider actually instantiating these early, to avoid
    // having to re-run the algorithm that looks for them (might also improve CQ).
    bool gtMarkAddrMode(GenTree* addr, int* costEx, int* costSz, var_types type);

    unsigned gtSetEvalOrder(GenTree* tree);
    unsigned gtSetEvalOrderMinOpts(GenTree* tree);
    bool gtMayHaveStoreInterference(GenTree* treeWithStores, GenTree* tree);
    bool gtTreeHasLocalRead(GenTree* tree, unsigned lclNum);

    void gtSetStmtInfo(Statement* stmt);

    // Returns "true" iff "node" has any of the side effects in "flags".
    bool gtNodeHasSideEffects(GenTree* node, GenTreeFlags flags, bool ignoreCctors = false);

    // Returns "true" iff "tree" or its (transitive) children have any of the side effects in "flags".
    bool gtTreeHasSideEffects(GenTree* tree, GenTreeFlags flags, bool ignoreCctors = false);

    void gtExtractSideEffList(GenTree*     expr,
                              GenTree**    pList,
                              GenTreeFlags GenTreeFlags = GTF_SIDE_EFFECT,
                              bool         ignoreRoot   = false);

    GenTree* gtWrapWithSideEffects(GenTree*     tree,
                                   GenTree*     sideEffectsSource,
                                   GenTreeFlags sideEffectsFlags = GTF_SIDE_EFFECT,
                                   bool         ignoreRoot       = false);

    bool gtSplitTree(
        BasicBlock* block, Statement* stmt, GenTree* splitPoint, Statement** firstNewStmt, GenTree*** splitPointUse);

    bool gtStoreDefinesField(
        LclVarDsc* fieldVarDsc, ssize_t offset, unsigned size, ssize_t* pFieldStoreOffset, unsigned* pFieldStoreSize);

    void gtPeelOffsets(GenTree** addr, target_ssize_t* offset, FieldSeq** fldSeq = nullptr);

    // Return true if call is a recursive call; return false otherwise.
    // Note when inlining, this looks for calls back to the root method.
    bool gtIsRecursiveCall(GenTreeCall* call, bool useInlineRoot = true)
    {
        return gtIsRecursiveCall(call->gtCallMethHnd, useInlineRoot);
    }

    bool gtIsRecursiveCall(CORINFO_METHOD_HANDLE callMethodHandle, bool useInlineRoot = true)
    {
        if (useInlineRoot)
        {
            return callMethodHandle == impInlineRoot()->info.compMethodHnd;
        }
        return callMethodHandle == info.compMethodHnd;
    }

    bool gtCanSkipCovariantStoreCheck(GenTree* value, GenTree* array);

    //-------------------------------------------------------------------------

    GenTree* gtFoldExpr(GenTree* tree);
    GenTree* gtFoldExprConst(GenTree* tree);
    GenTree* gtFoldIndirConst(GenTreeIndir* indir);
    GenTree* gtFoldExprSpecial(GenTree* tree);
    GenTree* gtFoldExprSpecialFloating(GenTree* tree);
    GenTree* gtFoldBoxNullable(GenTree* tree);
    GenTree* gtFoldExprCompare(GenTree* tree);
    GenTree* gtFoldExprConditional(GenTree* tree);
    GenTree* gtFoldExprCall(GenTreeCall* call);
    GenTree* gtFoldTypeCompare(GenTree* tree);
    GenTree* gtFoldTypeEqualityCall(bool isEq, GenTree* op1, GenTree* op2);

#if defined(FEATURE_HW_INTRINSICS)
    GenTree* gtFoldExprHWIntrinsic(GenTreeHWIntrinsic* tree);
#endif // FEATURE_HW_INTRINSICS

    // Options to control behavior of gtTryRemoveBoxUpstreamEffects
    enum BoxRemovalOptions
    {
        BR_REMOVE_AND_NARROW, // remove effects, minimize remaining work, return possibly narrowed source tree
        BR_REMOVE_AND_NARROW_WANT_TYPE_HANDLE, // remove effects and minimize remaining work, return type handle tree
        BR_REMOVE_BUT_NOT_NARROW,              // remove effects, return original source tree
        BR_DONT_REMOVE,                        // check if removal is possible, return copy source tree
        BR_DONT_REMOVE_WANT_TYPE_HANDLE,       // check if removal is possible, return type handle tree
        BR_MAKE_LOCAL_COPY                     // revise box to copy to temp local and return local's address
    };

    GenTree* gtTryRemoveBoxUpstreamEffects(GenTree* tree, BoxRemovalOptions options = BR_REMOVE_AND_NARROW);
    GenTree* gtOptimizeEnumHasFlag(GenTree* thisOp, GenTree* flagOp);

    //-------------------------------------------------------------------------
    // Get the handle for a ref type.
    CORINFO_CLASS_HANDLE gtGetClassHandle(GenTree* tree, bool* pIsExact, bool* pIsNonNull);
    // Get the class handle for an helper call
    CORINFO_CLASS_HANDLE gtGetHelperCallClassHandle(GenTreeCall* call, bool* pIsExact, bool* pIsNonNull);
    // Get the element handle for an array of ref type.
    CORINFO_CLASS_HANDLE gtGetArrayElementClassHandle(GenTree* array);
    // Get a class handle from a helper call argument
    CORINFO_CLASS_HANDLE gtGetHelperArgClassHandle(GenTree* array);
    // Get a method handle from a helper call argument
    CORINFO_METHOD_HANDLE gtGetHelperArgMethodHandle(GenTree* array);
    // Get the class handle for a field
    CORINFO_CLASS_HANDLE gtGetFieldClassHandle(CORINFO_FIELD_HANDLE fieldHnd, bool* pIsExact, bool* pIsNonNull);
    // Check if this tree is a typeof()
    bool gtIsTypeof(GenTree* tree, CORINFO_CLASS_HANDLE* handle = nullptr);

    GenTreeLclVarCommon* gtCallGetDefinedRetBufLclAddr(GenTreeCall* call);

//-------------------------------------------------------------------------
// Functions to display the trees

#ifdef DEBUG
    void gtDispNode(GenTree* tree, IndentStack* indentStack, _In_z_ const char* msg, bool isLIR);

    void gtDispConst(GenTree* tree);
    void gtDispLeaf(GenTree* tree, IndentStack* indentStack);
    void gtDispLocal(GenTreeLclVarCommon* tree, IndentStack* indentStack);
    void gtDispNodeName(GenTree* tree);
#if FEATURE_MULTIREG_RET
    unsigned gtDispMultiRegCount(GenTree* tree);
#endif
    void gtDispRegVal(GenTree* tree);
    void gtDispVN(GenTree* tree);
    void gtDispCommonEndLine(GenTree* tree);

    enum IndentInfo
    {
        IINone,
        IIArc,
        IIArcTop,
        IIArcBottom,
        IIEmbedded,
        IIError,
        IndentInfoCount
    };
    void gtDispChild(GenTree*             child,
                     IndentStack*         indentStack,
                     IndentInfo           arcType,
                     _In_opt_ const char* msg     = nullptr,
                     bool                 topOnly = false);
    void gtDispTree(GenTree*             tree,
                    IndentStack*         indentStack = nullptr,
                    _In_opt_ const char* msg         = nullptr,
                    bool                 topOnly     = false,
                    bool                 isLIR       = false);
    void gtGetLclVarNameInfo(unsigned lclNum, const char** ilKindOut, const char** ilNameOut, unsigned* ilNumOut);
    int gtGetLclVarName(unsigned lclNum, char* buf, unsigned buf_remaining);
    char* gtGetLclVarName(unsigned lclNum);
    void gtDispLclVar(unsigned lclNum, bool padForBiggestDisp = true);
    void gtDispLclVarStructType(unsigned lclNum);
    void gtDispSsaName(unsigned lclNum, unsigned ssaNum, bool isDef);
    void gtDispClassLayout(ClassLayout* layout, var_types type);
    void gtDispILLocation(const ILLocation& loc);
    void gtDispStmt(Statement* stmt, const char* msg = nullptr);
    void gtDispBlockStmts(BasicBlock* block);
    void gtPrintArgPrefix(GenTreeCall* call, CallArg* arg, char** bufp, unsigned* bufLength);
    const char* gtGetWellKnownArgNameForArgMsg(WellKnownArg arg);
    void gtGetArgMsg(GenTreeCall* call, CallArg* arg, char* bufp, unsigned bufLength);
    void gtGetLateArgMsg(GenTreeCall* call, CallArg* arg, char* bufp, unsigned bufLength);
    void gtDispArgList(GenTreeCall* call, GenTree* lastCallOperand, IndentStack* indentStack);
    void gtDispFieldSeq(FieldSeq* fieldSeq, ssize_t offset);

    void gtDispRange(LIR::ReadOnlyRange const& range);

    void gtDispTreeRange(LIR::Range& containingRange, GenTree* tree);

    void gtDispLIRNode(GenTree* node, const char* prefixMsg = nullptr);
#endif

    // For tree walks

    enum fgWalkResult
    {
        WALK_CONTINUE,
        WALK_SKIP_SUBTREES,
        WALK_ABORT
    };
    struct fgWalkData;
    typedef fgWalkResult(fgWalkPreFn)(GenTree** pTree, fgWalkData* data);
    typedef fgWalkResult(fgWalkPostFn)(GenTree** pTree, fgWalkData* data);

    static fgWalkPreFn gtMarkColonCond;
    static fgWalkPreFn gtClearColonCond;

    struct FindLinkData
    {
        GenTree*  nodeToFind;
        GenTree** result;
        GenTree*  parent;
    };

    FindLinkData gtFindLink(Statement* stmt, GenTree* node);
    bool gtHasCatchArg(GenTree* tree);

    typedef ArrayStack<GenTree*> GenTreeStack;

//=========================================================================
// BasicBlock functions
#ifdef DEBUG
    // When false, assert when creating a new basic block.
    bool fgSafeBasicBlockCreation = true;

    // When false, assert when creating a new flow edge
    bool fgSafeFlowEdgeCreation = true;
#endif

    /*
    XXXXXXXXXXXXXXXXXXXXXXXXXXXXXXXXXXXXXXXXXXXXXXXXXXXXXXXXXXXXXXXXXXXXXXXXXXXXXXX
    XXXXXXXXXXXXXXXXXXXXXXXXXXXXXXXXXXXXXXXXXXXXXXXXXXXXXXXXXXXXXXXXXXXXXXXXXXXXXXX
    XX                                                                           XX
    XX                           LclVarsInfo                                     XX
    XX                                                                           XX
    XX   The variables to be used by the code generator.                         XX
    XX                                                                           XX
    XXXXXXXXXXXXXXXXXXXXXXXXXXXXXXXXXXXXXXXXXXXXXXXXXXXXXXXXXXXXXXXXXXXXXXXXXXXXXXX
    XXXXXXXXXXXXXXXXXXXXXXXXXXXXXXXXXXXXXXXXXXXXXXXXXXXXXXXXXXXXXXXXXXXXXXXXXXXXXXX
    */

    //
    // For both PROMOTION_TYPE_NONE and PROMOTION_TYPE_DEPENDENT the struct will
    // be placed in the stack frame and it's fields must be laid out sequentially.
    //
    // For PROMOTION_TYPE_INDEPENDENT each of the struct's fields is replaced by
    //  a local variable that can be enregistered or placed in the stack frame.
    //  The fields do not need to be laid out sequentially
    //
    enum lvaPromotionType
    {
        PROMOTION_TYPE_NONE,        // The struct local is not promoted
        PROMOTION_TYPE_INDEPENDENT, // The struct local is promoted,
                                    //   and its field locals are independent of its parent struct local.
        PROMOTION_TYPE_DEPENDENT    // The struct local is promoted,
                                    //   but its field locals depend on its parent struct local.
    };

    /*****************************************************************************/

    enum FrameLayoutState
    {
        NO_FRAME_LAYOUT,
        INITIAL_FRAME_LAYOUT,
        PRE_REGALLOC_FRAME_LAYOUT,
        REGALLOC_FRAME_LAYOUT,
        TENTATIVE_FRAME_LAYOUT,
        FINAL_FRAME_LAYOUT
    };

public:
    RefCountState lvaRefCountState = RCS_INVALID; // Current local ref count state

    bool lvaLocalVarRefCounted() const
    {
        return lvaRefCountState == RCS_NORMAL;
    }

    // false: we can add new tracked variables.
    // true: We cannot add new 'tracked' variable
    bool     lvaTrackedFixed = false; 

    unsigned lvaCount;        // total number of locals, which includes function arguments,
                              // special arguments, IL local variables, and JIT temporary variables

    LclVarDsc* lvaTable = nullptr;    // variable descriptor table
    unsigned   lvaTableCnt; // lvaTable size (>= lvaCount)

    ABIPassingInformation* lvaParameterPassingInfo = nullptr;
    unsigned lvaParameterStackSize = 0;

    unsigned lvaTrackedCount;             // actual # of locals being tracked
    unsigned lvaTrackedCountInSizeTUnits; // min # of size_t's sufficient to hold a bit for all the locals being tracked

#ifdef DEBUG
    VARSET_TP lvaTrackedVars; // set of tracked variables
#endif
#ifndef TARGET_64BIT
    VARSET_TP lvaLongVars; // set of long (64-bit) variables
#endif
    VARSET_TP lvaFloatVars; // set of floating-point (32-bit and 64-bit) or SIMD variables
#ifdef FEATURE_MASKED_HW_INTRINSICS
    VARSET_TP lvaMaskVars; // set of mask variables
#endif // FEATURE_MASKED_HW_INTRINSICS

    unsigned lvaCurEpoch = 0; // VarSets are relative to a specific set of tracked var indices.
                          // It that changes, this changes.  VarSets from different epochs
                          // cannot be meaningfully combined.

    unsigned GetCurLVEpoch()
    {
        return lvaCurEpoch;
    }

    // reverse map of tracked number to var number
    unsigned  lvaTrackedToVarNumSize = 0;
    unsigned* lvaTrackedToVarNum = nullptr;

#if DOUBLE_ALIGN
#ifdef DEBUG
    // # of procs compiled a with double-aligned stack
    static unsigned s_lvaDoubleAlignedProcsCount;
#endif
#endif

    // Getters and setters for address-exposed and do-not-enregister local var properties.
    bool lvaVarAddrExposed(unsigned varNum) const;
    void lvaSetVarAddrExposed(unsigned varNum DEBUGARG(AddressExposedReason reason));
    void lvaSetHiddenBufferStructArg(unsigned varNum);
    void lvaSetVarLiveInOutOfHandler(unsigned varNum);
    bool lvaVarDoNotEnregister(unsigned varNum);

    void lvSetMinOptsDoNotEnreg();

    bool lvaEnregEHVars;
    bool lvaEnregMultiRegVars;

    void lvaSetVarDoNotEnregister(unsigned varNum DEBUGARG(DoNotEnregisterReason reason));

    unsigned lvaVarargsHandleArg = BAD_VAR_NUM;
#ifdef TARGET_X86
    unsigned lvaVarargsBaseOfStkArgs = BAD_VAR_NUM; // Pointer (computed based on incoming varargs handle) to the start of the stack
                                      // arguments
#endif                                // TARGET_X86

    unsigned lvaInlinedPInvokeFrameVar = BAD_VAR_NUM; // variable representing the InlinedCallFrame
    unsigned lvaReversePInvokeFrameVar = BAD_VAR_NUM; // variable representing the reverse PInvoke frame
    unsigned lvaMonAcquired = BAD_VAR_NUM; // boolean variable introduced into in synchronized methods
                             // that tracks whether the lock has been taken

    unsigned lvaArg0Var = BAD_VAR_NUM; // The lclNum of arg0. Normally this will be info.compThisArg.
                         // However, if there is a "ldarga 0" or "starg 0" in the IL,
                         // we will redirect all "ldarg(a) 0" and "starg 0" to this temp.

    unsigned lvaInlineeReturnSpillTemp = BAD_VAR_NUM; // The temp to spill the non-VOID return expression
                                        // in case there are multiple BBJ_RETURN blocks in the inlinee
                                        // or if the inlinee has GC ref locals.

#if FEATURE_FIXED_OUT_ARGS
    unsigned            lvaOutgoingArgSpaceVar = BAD_VAR_NUM;  // var that represents outgoing argument space
    PhasedVar<unsigned> lvaOutgoingArgSpaceSize; // size of fixed outgoing argument space
#endif                                           // FEATURE_FIXED_OUT_ARGS

    static unsigned GetOutgoingArgByteSize(unsigned sizeWithoutPadding)
    {
        return roundUp(sizeWithoutPadding, TARGET_POINTER_SIZE);
    }

    // Variable representing the return address. The helper-based tailcall
    // mechanism passes the address of the return address to a runtime helper
    // where it is used to detect tail-call chains.
    unsigned lvaRetAddrVar = BAD_VAR_NUM;

#ifdef SWIFT_SUPPORT
    unsigned lvaSwiftSelfArg = BAD_VAR_NUM;
    unsigned lvaSwiftIndirectResultArg = BAD_VAR_NUM;
    unsigned lvaSwiftErrorArg = BAD_VAR_NUM;
    unsigned lvaSwiftErrorLocal;
#endif

#if defined(DEBUG) && defined(TARGET_XARCH)

    unsigned lvaReturnSpCheck = BAD_VAR_NUM; // Stores SP to confirm it is not corrupted on return.

#endif // defined(DEBUG) && defined(TARGET_XARCH)

#if defined(DEBUG) && defined(TARGET_X86)

    unsigned lvaCallSpCheck = BAD_VAR_NUM; // Stores SP to confirm it is not corrupted after every call.

#endif // defined(DEBUG) && defined(TARGET_X86)

    bool lvaGenericsContextInUse = false;

    bool lvaKeepAliveAndReportThis(); // Synchronized instance method of a reference type, or
                                      // CORINFO_GENERICS_CTXT_FROM_THIS?
    bool lvaReportParamTypeArg();     // Exceptions and CORINFO_GENERICS_CTXT_FROM_PARAMTYPEARG?

//-------------------------------------------------------------------------
// All these frame offsets are inter-related and must be kept in sync

#if defined(FEATURE_EH_WINDOWS_X86)
    // This is used for the callable handlers
    unsigned lvaShadowSPslotsVar = BAD_VAR_NUM; // Block-layout TYP_STRUCT variable for all the shadow SP slots
#endif                            // FEATURE_EH_WINDOWS_X86

    int lvaCachedGenericContextArgOffs;
    int lvaCachedGenericContextArgOffset(); // For CORINFO_CALLCONV_PARAMTYPE and if generic context is passed as
                                            // THIS pointer

#ifdef JIT32_GCENCODER

    unsigned lvaLocAllocSPvar = BAD_VAR_NUM; // variable which stores the value of ESP after the last alloca/localloc

#endif // JIT32_GCENCODER

    unsigned lvaNewObjArrayArgs = BAD_VAR_NUM; // variable with arguments for new MD array helper

    // TODO-Review: Prior to reg predict we reserve 24 bytes for Spill temps.
    //              after the reg predict we will use a computed maxTmpSize
    //              which is based upon the number of spill temps predicted by reg predict
    //              All this is necessary because if we under-estimate the size of the spill
    //              temps we could fail when encoding instructions that reference stack offsets for ARM.
    //
    // Pre codegen max spill temp size.
    static const unsigned MAX_SPILL_TEMP_SIZE = 24;

    //-------------------------------------------------------------------------

    unsigned lvaGetMaxSpillTempSize();
#ifdef TARGET_ARM
    bool lvaIsPreSpilled(unsigned lclNum, regMaskTP preSpillMask);
#endif // TARGET_ARM
    void lvaAssignFrameOffsets(FrameLayoutState curState);
    void lvaFixVirtualFrameOffsets();
    void lvaUpdateArgWithInitialReg(LclVarDsc* varDsc);
    void lvaUpdateArgsWithInitialReg();
    void lvaAssignVirtualFrameOffsetsToArgs();
    bool lvaGetRelativeOffsetToCallerAllocatedSpaceForParameter(unsigned lclNum, int* offset);
    void lvaAssignVirtualFrameOffsetsToLocals();
    bool lvaParamHasLocalStackSpace(unsigned lclNum);
    int lvaAllocLocalAndSetVirtualOffset(unsigned lclNum, unsigned size, int stkOffs);
#ifdef TARGET_AMD64
    // Returns true if compCalleeRegsPushed (including RBP if used as frame pointer) is even.
    bool lvaIsCalleeSavedIntRegCountEven();
#endif
    void lvaAlignFrame();
    void lvaAssignFrameOffsetsToPromotedStructs();
    int lvaAllocateTemps(int stkOffs, bool mustDoubleAlign);

#ifdef DEBUG
    void lvaDumpRegLocation(unsigned lclNum);
    void lvaDumpFrameLocation(unsigned lclNum);
    void lvaDumpEntry(unsigned lclNum, FrameLayoutState curState, size_t refCntWtdWidth = 6);
    void lvaTableDump(FrameLayoutState curState = NO_FRAME_LAYOUT); // NO_FRAME_LAYOUT means use the current frame
                                                                    // layout state defined by lvaDoneFrameLayout
#endif

// Limit frames size to 1GB. The maximum is 2GB in theory - make it intentionally smaller
// to avoid bugs from borderline cases.
#define MAX_FrameSize 0x3FFFFFFF
    void lvaIncrementFrameSize(unsigned size);

    unsigned lvaFrameSize(FrameLayoutState curState);

    // Returns the caller-SP-relative offset for the SP/FP relative offset determined by FP based.
    int lvaToCallerSPRelativeOffset(int offs, bool isFpBased, bool forRootFrame = true) const;

    // Returns the caller-SP-relative offset for the local variable "varNum."
    int lvaGetCallerSPRelativeOffset(unsigned varNum);

    // Returns the SP-relative offset for the local variable "varNum". Illegal to ask this for functions with localloc.
    int lvaGetSPRelativeOffset(unsigned varNum);

    int lvaToInitialSPRelativeOffset(unsigned offset, bool isFpBased);
    int lvaGetInitialSPRelativeOffset(unsigned varNum);

    // True if this is an OSR compilation and this local is potentially
    // located on the original method stack frame.
    bool lvaIsOSRLocal(unsigned varNum);

    //------------------------ For splitting types ----------------------------

    void lvaInitTypeRef();

    void lvaInitArgs(InitVarDscInfo* varDscInfo);
    void lvaInitThisPtr(InitVarDscInfo* varDscInfo);
    void lvaInitRetBuffArg(InitVarDscInfo* varDscInfo, bool useFixedRetBufReg);
    void lvaInitUserArgs(InitVarDscInfo* varDscInfo, unsigned skipArgs, unsigned takeArgs);
    void lvaInitGenericsCtxt(InitVarDscInfo* varDscInfo);
    void lvaInitVarArgsHandle(InitVarDscInfo* varDscInfo);

    void lvaInitVarDsc(LclVarDsc*              varDsc,
                       unsigned                varNum,
                       CorInfoType             corInfoType,
                       CORINFO_CLASS_HANDLE    typeHnd,
                       CORINFO_ARG_LIST_HANDLE varList,
                       CORINFO_SIG_INFO*       varSig);

    template <typename Classifier>
    void lvaClassifyParameterABI(Classifier& classifier);

    void lvaClassifyParameterABI();

    bool lvaInitSpecialSwiftParam(CORINFO_ARG_LIST_HANDLE argHnd, InitVarDscInfo* varDscInfo, CorInfoType type, CORINFO_CLASS_HANDLE typeHnd);
    bool lvaHasAnySwiftStackParamToReassemble();

    var_types lvaGetActualType(unsigned lclNum);
    var_types lvaGetRealType(unsigned lclNum);

    //-------------------------------------------------------------------------

    LclVarDsc* lvaGetDesc(unsigned lclNum)
    {
        assert(lclNum < lvaCount);
        return &lvaTable[lclNum];
    }

    LclVarDsc* lvaGetDesc(unsigned lclNum) const
    {
        assert(lclNum < lvaCount);
        return &lvaTable[lclNum];
    }

    LclVarDsc* lvaGetDesc(const GenTreeLclVarCommon* lclVar)
    {
        return lvaGetDesc(lclVar->GetLclNum());
    }

    const ABIPassingInformation& lvaGetParameterABIInfo(unsigned lclNum)
    {
        assert(lclNum < info.compArgsCount);
        return lvaParameterPassingInfo[lclNum];
    }

    unsigned lvaTrackedIndexToLclNum(unsigned trackedIndex)
    {
        assert(trackedIndex < lvaTrackedCount);
        unsigned lclNum = lvaTrackedToVarNum[trackedIndex];
        assert(lclNum < lvaCount);
        return lclNum;
    }

    LclVarDsc* lvaGetDescByTrackedIndex(unsigned trackedIndex)
    {
        return lvaGetDesc(lvaTrackedIndexToLclNum(trackedIndex));
    }

    unsigned lvaGetLclNum(const LclVarDsc* varDsc)
    {
        assert((lvaTable <= varDsc) && (varDsc < lvaTable + lvaCount)); // varDsc must point within the table
        assert(((char*)varDsc - (char*)lvaTable) % sizeof(LclVarDsc) ==
               0); // varDsc better not point in the middle of a variable
        unsigned varNum = (unsigned)(varDsc - lvaTable);
        assert(varDsc == &lvaTable[varNum]);
        return varNum;
    }

    unsigned lvaLclSize(unsigned varNum);
    unsigned lvaLclExactSize(unsigned varNum);

    bool lvaHaveManyLocals(float percent = 1.0f) const;

    unsigned lvaGrabTemp(bool shortLifetime DEBUGARG(const char* reason));
    unsigned lvaGrabTemps(unsigned cnt DEBUGARG(const char* reason));
    unsigned lvaGrabTempWithImplicitUse(bool shortLifetime DEBUGARG(const char* reason));

    void lvaSortByRefCount();

    PhaseStatus lvaMarkLocalVars(); // Local variable ref-counting
    void lvaComputeRefCounts(bool isRecompute, bool setSlotNumbers);
    void lvaMarkLocalVars(BasicBlock* block, bool isRecompute);

    void lvaAllocOutgoingArgSpaceVar(); // Set up lvaOutgoingArgSpaceVar

#ifdef DEBUG
    struct lvaStressLclFldArgs
    {
        Compiler* m_pCompiler;
        bool      m_bFirstPass;
    };

    static fgWalkPreFn lvaStressLclFldCB;
    void               lvaStressLclFld();
    unsigned lvaStressLclFldPadding(unsigned lclNum);

    void lvaDispVarSet(VARSET_VALARG_TP set, VARSET_VALARG_TP allVars);
    void lvaDispVarSet(VARSET_VALARG_TP set);

#endif

#ifdef TARGET_ARM
    int lvaFrameAddress(int varNum, bool mustBeFPBased, regNumber* pBaseReg, int addrModeOffset, bool isFloatUsage);
#else
    int lvaFrameAddress(int varNum, bool* pFPbased);
#endif

    bool lvaIsParameter(unsigned varNum);
    bool lvaIsRegArgument(unsigned varNum);
    bool lvaIsOriginalThisArg(unsigned varNum); // Is this varNum the original this argument?
    bool lvaIsOriginalThisReadOnly();           // return true if there is no place in the code
                                                // that writes to arg0

    bool lvaIsArgAccessedViaVarArgsCookie(unsigned lclNum);

    bool lvaIsImplicitByRefLocal(unsigned lclNum) const;
    bool lvaIsLocalImplicitlyAccessedByRef(unsigned lclNum) const;

    // Returns true if this local var is a multireg struct
    bool lvaIsMultiregStruct(LclVarDsc* varDsc, bool isVararg);

    // If the local is a TYP_STRUCT, get/set a class handle describing it
    void lvaSetStruct(unsigned varNum, ClassLayout* layout, bool unsafeValueClsCheck);
    void lvaSetStruct(unsigned varNum, CORINFO_CLASS_HANDLE typeHnd, bool unsafeValueClsCheck);
    void lvaSetStructUsedAsVarArg(unsigned varNum);

    // If the local is TYP_REF, set or update the associated class information.
    void lvaSetClass(unsigned varNum, CORINFO_CLASS_HANDLE clsHnd, bool isExact = false);
    void lvaSetClass(unsigned varNum, GenTree* tree, CORINFO_CLASS_HANDLE stackHandle = nullptr);
    void lvaUpdateClass(unsigned varNum, CORINFO_CLASS_HANDLE clsHnd, bool isExact = false);
    void lvaUpdateClass(unsigned varNum, GenTree* tree, CORINFO_CLASS_HANDLE stackHandle = nullptr);

#define MAX_NumOfFieldsInPromotableStruct 4 // Maximum number of fields in promotable struct

    // Info about struct type fields.
    struct lvaStructFieldInfo
    {
        // Class handle for SIMD type recognition, see CORINFO_TYPE_LAYOUT_NODE
        // for more details on the restrictions.
        CORINFO_CLASS_HANDLE fldSIMDTypeHnd = NO_CLASS_HANDLE;
        uint8_t              fldOffset = 0;
        uint8_t              fldOrdinal = 0;
        var_types            fldType = TYP_UNDEF;
        unsigned             fldSize = 0;

#ifdef DEBUG
        // Field handle for diagnostic purposes only. See CORINFO_TYPE_LAYOUT_NODE.
        CORINFO_FIELD_HANDLE diagFldHnd = NO_FIELD_HANDLE;
#endif
    };

    // Info about a struct type, instances of which may be candidates for promotion.
    struct lvaStructPromotionInfo
    {
        CORINFO_CLASS_HANDLE typeHnd;
        bool                 canPromote;
        bool                 containsHoles;
        bool                 fieldsSorted;
        unsigned char        fieldCnt;
        lvaStructFieldInfo   fields[MAX_NumOfFieldsInPromotableStruct];

        lvaStructPromotionInfo(CORINFO_CLASS_HANDLE typeHnd = nullptr)
            : typeHnd(typeHnd)
            , canPromote(false)
            , containsHoles(false)
            , fieldsSorted(false)
            , fieldCnt(0)
        {
        }
    };

    // This class is responsible for checking validity and profitability of struct promotion.
    // If it is both legal and profitable, then TryPromoteStructVar promotes the struct and initializes
    // necessary information for fgMorphStructField to use.
    class StructPromotionHelper
    {
    public:
        StructPromotionHelper(Compiler* compiler);

        bool CanPromoteStructType(CORINFO_CLASS_HANDLE typeHnd);
        bool TryPromoteStructVar(unsigned lclNum);
        void Clear()
        {
            structPromotionInfo.typeHnd = NO_CLASS_HANDLE;
        }

    private:
        bool CanPromoteStructVar(unsigned lclNum);
        bool ShouldPromoteStructVar(unsigned lclNum);
        void PromoteStructVar(unsigned lclNum);
        void SortStructFields();

        var_types TryPromoteValueClassAsPrimitive(CORINFO_TYPE_LAYOUT_NODE* treeNodes, size_t maxTreeNodes, size_t index);
        void AdvanceSubTree(CORINFO_TYPE_LAYOUT_NODE* treeNodes, size_t maxTreeNodes, size_t* index);

    private:
        Compiler*              compiler;
        lvaStructPromotionInfo structPromotionInfo;
    };

    StructPromotionHelper* structPromotionHelper;

    unsigned lvaGetFieldLocal(const LclVarDsc* varDsc, unsigned int fldOffset);
    lvaPromotionType lvaGetPromotionType(const LclVarDsc* varDsc);
    lvaPromotionType lvaGetPromotionType(unsigned varNum);
    lvaPromotionType lvaGetParentPromotionType(const LclVarDsc* varDsc);
    lvaPromotionType lvaGetParentPromotionType(unsigned varNum);
    bool lvaIsFieldOfDependentlyPromotedStruct(const LclVarDsc* varDsc);
    bool lvaIsGCTracked(const LclVarDsc* varDsc);

#if defined(FEATURE_SIMD)
    bool lvaMapSimd12ToSimd16(const LclVarDsc* varDsc)
    {
        assert(varDsc->lvType == TYP_SIMD12);

#if defined(TARGET_64BIT)
        assert(compAppleArm64Abi() || varDsc->lvSize() == 16);
#endif // defined(TARGET_64BIT)

        // We make local variable SIMD12 types 16 bytes instead of just 12.
        // lvSize() will return 16 bytes for SIMD12, even for fields.
        // However, we can't do that mapping if the var is a dependently promoted struct field.
        // Such a field must remain its exact size within its parent struct unless it is a single
        // field *and* it is the only field in a struct of 16 bytes.
        if (varDsc->lvSize() != 16)
        {
            return false;
        }
        if (lvaIsFieldOfDependentlyPromotedStruct(varDsc))
        {
            LclVarDsc* parentVarDsc = lvaGetDesc(varDsc->lvParentLcl);
            return (parentVarDsc->lvFieldCnt == 1) && (parentVarDsc->lvSize() == 16);
        }
        return true;
    }
#endif // defined(FEATURE_SIMD)

    unsigned lvaGSSecurityCookie = BAD_VAR_NUM; // LclVar number
#ifdef TARGET_ARM64
    unsigned lvaFfrRegister = BAD_VAR_NUM; // LclVar number
    unsigned getFFRegisterVarNum();
#endif
    bool     lvaTempsHaveLargerOffsetThanVars();

    // Returns "true" iff local variable "lclNum" is in SSA form.
    bool lvaInSsa(unsigned lclNum) const
    {
        return lvaGetDesc(lclNum)->lvInSsa;
    }

    unsigned lvaStubArgumentVar = BAD_VAR_NUM; // variable representing the secret stub argument

    unsigned lvaPSPSym = BAD_VAR_NUM; // variable representing the PSPSym

    InlineInfo*     impInlineInfo; // Only present for inlinees
    InlineStrategy* m_inlineStrategy;

    InlineContext* compInlineContext; // Always present

    // The Compiler* that is the root of the inlining tree of which "this" is a member.
    Compiler* impInlineRoot();

#if defined(DEBUG)
    uint64_t getInlineCycleCount()
    {
        return m_compCycles;
    }
#endif // defined(DEBUG)

    bool fgNoStructPromotion = false;      // Set to TRUE to turn off struct promotion for this method.
    bool fgNoStructParamPromotion = false; // Set to TRUE to turn off struct promotion for parameters this method.

    //=========================================================================
    //                          PROTECTED
    //=========================================================================

protected:
    //---------------- Local variable ref-counting ----------------------------

    void lvaMarkLclRefs(GenTree* tree, BasicBlock* block, Statement* stmt, bool isRecompute);
    bool IsDominatedByExceptionalEntry(BasicBlock* block);
    void SetHasExceptionalUsesHint(LclVarDsc* varDsc);

    // Keeps the mapping from SSA #'s to VN's for the implicit memory variables.
    SsaDefArray<SsaMemDef> lvMemoryPerSsaData;

public:
    // Returns the address of the per-Ssa data for memory at the given ssaNum (which is required
    // not to be the SsaConfig::RESERVED_SSA_NUM, which indicates that the variable is
    // not an SSA variable).
    SsaMemDef* GetMemoryPerSsaData(unsigned ssaNum)
    {
        return lvMemoryPerSsaData.GetSsaDef(ssaNum);
    }

    /*
    XXXXXXXXXXXXXXXXXXXXXXXXXXXXXXXXXXXXXXXXXXXXXXXXXXXXXXXXXXXXXXXXXXXXXXXXXXXXXXX
    XXXXXXXXXXXXXXXXXXXXXXXXXXXXXXXXXXXXXXXXXXXXXXXXXXXXXXXXXXXXXXXXXXXXXXXXXXXXXXX
    XX                                                                           XX
    XX                           Importer                                        XX
    XX                                                                           XX
    XX   Imports the given method and converts it to semantic trees              XX
    XX                                                                           XX
    XXXXXXXXXXXXXXXXXXXXXXXXXXXXXXXXXXXXXXXXXXXXXXXXXXXXXXXXXXXXXXXXXXXXXXXXXXXXXXX
    XXXXXXXXXXXXXXXXXXXXXXXXXXXXXXXXXXXXXXXXXXXXXXXXXXXXXXXXXXXXXXXXXXXXXXXXXXXXXXX
    */

private:
    // For prefixFlags
    enum
    {
        PREFIX_TAILCALL_EXPLICIT = 0x00000001, // call has "tail" IL prefix
        PREFIX_TAILCALL_IMPLICIT =
            0x00000002, // call is treated as having "tail" prefix even though there is no "tail" IL prefix
        PREFIX_TAILCALL    = PREFIX_TAILCALL_EXPLICIT | PREFIX_TAILCALL_IMPLICIT,
        PREFIX_VOLATILE    = 0x00000004,
        PREFIX_UNALIGNED   = 0x00000008,
        PREFIX_CONSTRAINED = 0x00000010,
        PREFIX_READONLY    = 0x00000020,

#ifdef DEBUG
        PREFIX_TAILCALL_STRESS = 0x00000040, // call doesn't "tail" IL prefix but is treated as explicit because of tail call stress
#endif
    };

    static void impValidateMemoryAccessOpcode(const BYTE* codeAddr, const BYTE* codeEndp, bool volatilePrefix);
    static OPCODE impGetNonPrefixOpcode(const BYTE* codeAddr, const BYTE* codeEndp);
    static GenTreeFlags impPrefixFlagsToIndirFlags(unsigned prefixFlags);
    static bool impOpcodeIsCallOpcode(OPCODE opcode);

public:
    void impImport();
    void impFixPredLists();

    CORINFO_CLASS_HANDLE impGetRefAnyClass();
    CORINFO_CLASS_HANDLE impGetRuntimeArgumentHandle();
    CORINFO_CLASS_HANDLE impGetTypeHandleClass();
    CORINFO_CLASS_HANDLE impGetStringClass();
    CORINFO_CLASS_HANDLE impGetObjectClass();

    // Returns underlying type of handles returned by ldtoken instruction
    var_types GetRuntimeHandleUnderlyingType()
    {
        // RuntimeTypeHandle is backed by raw pointer on NativeAOT and by object reference on other runtimes
        return IsTargetAbi(CORINFO_NATIVEAOT_ABI) ? TYP_I_IMPL : TYP_REF;
    }

    void impDevirtualizeCall(GenTreeCall*            call,
                             CORINFO_RESOLVED_TOKEN* pResolvedToken,
                             CORINFO_METHOD_HANDLE*  method,
                             unsigned*               methodFlags,
                             CORINFO_CONTEXT_HANDLE* contextHandle,
                             CORINFO_CONTEXT_HANDLE* exactContextHandle,
                             bool                    isLateDevirtualization,
                             bool                    isExplicitTailCall,
                             IL_OFFSET               ilOffset = BAD_IL_OFFSET);

    bool impConsiderCallProbe(GenTreeCall* call, IL_OFFSET ilOffset);

    enum class GDVProbeType
    {
        None,
        ClassProfile,
        MethodProfile,
        MethodAndClassProfile,
    };

    GDVProbeType compClassifyGDVProbeType(GenTreeCall* call);

    //=========================================================================
    //                          PROTECTED
    //=========================================================================

protected:
    //-------------------- Stack manipulation ---------------------------------

    unsigned impStkSize; // Size of the full stack

#define SMALL_STACK_SIZE 16 // number of elements in impSmallStack

    struct SavedStack // used to save/restore stack contents.
    {
        unsigned    ssDepth; // number of values on stack
        StackEntry* ssTrees; // saved tree values
    };

    bool impIsPrimitive(CorInfoType type);
    bool impILConsumesAddr(const BYTE* codeAddr);

    void impResolveToken(const BYTE* addr, CORINFO_RESOLVED_TOKEN* pResolvedToken, CorInfoTokenKind kind);

    void impPushOnStack(GenTree* tree, typeInfo ti);
    StackEntry impPopStack();
    void impPopStack(unsigned n);
    StackEntry& impStackTop(unsigned n = 0);
    unsigned impStackHeight();

    void impSaveStackState(SavedStack* savePtr, bool copy);
    void impRestoreStackState(SavedStack* savePtr);

    GenTree* impImportLdvirtftn(GenTree* thisPtr, CORINFO_RESOLVED_TOKEN* pResolvedToken, CORINFO_CALL_INFO* pCallInfo);

    enum class BoxPatterns
    {
        None                  = 0,
        IsByRefLike           = 1,
        MakeInlineObservation = 2,
    };

    GenTree* impStoreNullableFields(CORINFO_CLASS_HANDLE nullableCls,
        GenTree* value);
    GenTree* impInlineUnboxNullable(CORINFO_CLASS_HANDLE nullableCls, GenTree* nullableClsNode, GenTree* obj);
    void impLoadNullableFields(GenTree* nullableObj, CORINFO_CLASS_HANDLE nullableCls, GenTree** hasValueFld, GenTree** valueFld);

    int impBoxPatternMatch(CORINFO_RESOLVED_TOKEN* pResolvedToken,
                           const BYTE*             codeAddr,
                           const BYTE*             codeEndp,
                           BoxPatterns             opts);
    void impImportAndPushBox(CORINFO_RESOLVED_TOKEN* pResolvedToken);

    void impImportNewObjArray(CORINFO_RESOLVED_TOKEN* pResolvedToken, CORINFO_CALL_INFO* pCallInfo);

    bool impCanPInvokeInline();
    bool impCanPInvokeInlineCallSite(BasicBlock* block);
    void impCheckForPInvokeCall(
        GenTreeCall* call, CORINFO_METHOD_HANDLE methHnd, CORINFO_SIG_INFO* sig, unsigned mflags, BasicBlock* block);
    GenTreeCall* impImportIndirectCall(CORINFO_SIG_INFO* sig, const DebugInfo& di = DebugInfo());
    void impPopArgsForUnmanagedCall(GenTreeCall* call, CORINFO_SIG_INFO* sig, GenTree** swiftErrorNode);
    void impPopArgsForSwiftCall(GenTreeCall* call, CORINFO_SIG_INFO* sig, GenTree** swiftErrorNode);
    void impRetypeUnmanagedCallArgs(GenTreeCall* call);

#ifdef SWIFT_SUPPORT
    void impAppendSwiftErrorStore(GenTree* const swiftErrorNode);
#endif // SWIFT_SUPPORT

    void impInsertHelperCall(CORINFO_HELPER_DESC* helperCall);
    void impHandleAccessAllowed(CorInfoIsAccessAllowedResult result, CORINFO_HELPER_DESC* helperCall);
    void impHandleAccessAllowedInternal(CorInfoIsAccessAllowedResult result, CORINFO_HELPER_DESC* helperCall);

    var_types impImportCall(OPCODE                  opcode,
                            CORINFO_RESOLVED_TOKEN* pResolvedToken,
                            CORINFO_RESOLVED_TOKEN* pConstrainedResolvedToken, // Is this a "constrained." call on a
                                                                               // type parameter?
                            GenTree*           newobjThis,
                            int                prefixFlags,
                            CORINFO_CALL_INFO* callInfo,
                            IL_OFFSET          rawILOffset);

    CORINFO_CLASS_HANDLE impGetSpecialIntrinsicExactReturnType(GenTreeCall* call);

    GenTree* impFixupCallStructReturn(GenTreeCall* call, CORINFO_CLASS_HANDLE retClsHnd);

    GenTree* impFixupStructReturnType(GenTree* op);

    GenTree* impDuplicateWithProfiledArg(GenTreeCall* call, IL_OFFSET ilOffset);

    GenTree* impThrowIfNull(GenTreeCall* call);

#ifdef DEBUG
    var_types impImportJitTestLabelMark(int numArgs);
#endif // DEBUG

    GenTree* impInitClass(CORINFO_RESOLVED_TOKEN* pResolvedToken);

    GenTree* impImportStaticReadOnlyField(CORINFO_FIELD_HANDLE field, CORINFO_CLASS_HANDLE ownerCls);

    GenTree* impImportStaticFieldAddress(CORINFO_RESOLVED_TOKEN* pResolvedToken,
                                         CORINFO_ACCESS_FLAGS    access,
                                         CORINFO_FIELD_INFO*     pFieldInfo,
                                         var_types               lclTyp,
                                         GenTreeFlags*           pIndirFlags,
                                         bool*                   pIsHoistable = nullptr);
    void impAnnotateFieldIndir(GenTreeIndir* indir);

    static void impBashVarAddrsToI(GenTree* tree1, GenTree* tree2 = nullptr);

    GenTree* impImplicitIorI4Cast(GenTree* tree, var_types dstTyp, bool zeroExtend = false);

    GenTree* impImplicitR4orR8Cast(GenTree* tree, var_types dstTyp);

    void impImportLeave(BasicBlock* block);
#if defined(FEATURE_EH_WINDOWS_X86)
    void impImportLeaveEHRegions(BasicBlock* block);
#endif
    void impResetLeaveBlock(BasicBlock* block, unsigned jmpAddr);
    GenTree* impTypeIsAssignable(GenTree* typeTo, GenTree* typeFrom);
    GenTree* impGetGenericTypeDefinition(GenTree* type);

    // Mirrors StringComparison.cs
    enum StringComparison
    {
        Ordinal           = 4,
        OrdinalIgnoreCase = 5
    };
    enum class StringComparisonKind
    {
        Equals,
        StartsWith,
        EndsWith
    };
    GenTree* impUtf16StringComparison(StringComparisonKind kind, CORINFO_SIG_INFO* sig, unsigned methodFlags);
    GenTree* impUtf16SpanComparison(StringComparisonKind kind, CORINFO_SIG_INFO* sig, unsigned methodFlags);
    GenTree* impExpandHalfConstEquals(GenTreeLclVarCommon*   data,
                                      GenTree*         lengthFld,
                                      bool             checkForNull,
                                      StringComparisonKind kind,
                                      WCHAR*           cnsData,
                                      int              len,
                                      int              dataOffset,
                                      StringComparison cmpMode);
    GenTree* impExpandHalfConstEquals(
        GenTreeLclVarCommon* data, WCHAR* cns, int len, int dataOffset, StringComparison cmpMode);
    GenTreeStrCon* impGetStrConFromSpan(GenTree* span);

    GenTree* impIntrinsic(CORINFO_CLASS_HANDLE    clsHnd,
                          CORINFO_METHOD_HANDLE   method,
                          CORINFO_SIG_INFO*       sig,
                          unsigned                methodFlags,
                          CORINFO_RESOLVED_TOKEN* pResolvedToken,
                          bool                    readonlyCall,
                          bool                    tailCall,
                          bool                    callvirt,
                          CORINFO_RESOLVED_TOKEN* pContstrainedResolvedToken,
                          CORINFO_THIS_TRANSFORM  constraintCallThisTransform
                          R2RARG(CORINFO_CONST_LOOKUP* entryPoint),
                          NamedIntrinsic*         pIntrinsicName,
                          bool*                   isSpecialIntrinsic = nullptr);
    GenTree* impEstimateIntrinsic(CORINFO_METHOD_HANDLE method,
                                  CORINFO_SIG_INFO*     sig,
                                  CorInfoType           callJitType,
                                  NamedIntrinsic        intrinsicName,
                                  bool                  mustExpand);
    GenTree* impMathIntrinsic(CORINFO_METHOD_HANDLE method,
                              CORINFO_SIG_INFO*     sig
                              R2RARG(CORINFO_CONST_LOOKUP* entryPoint),
                              var_types             callType,
                              NamedIntrinsic        intrinsicName,
                              bool                  tailCall);
    GenTree* impMinMaxIntrinsic(CORINFO_METHOD_HANDLE method,
                                CORINFO_SIG_INFO*     sig,
                                CorInfoType           callJitType,
                                NamedIntrinsic        intrinsicName,
                                bool                  tailCall,
                                bool                  isMax,
                                bool                  isMagnitude,
                                bool                  isNumber);

    NamedIntrinsic lookupPrimitiveFloatNamedIntrinsic(CORINFO_METHOD_HANDLE method, const char* methodName);
    NamedIntrinsic lookupPrimitiveIntNamedIntrinsic(CORINFO_METHOD_HANDLE method, const char* methodName);
    GenTree* impUnsupportedNamedIntrinsic(unsigned              helper,
                                          CORINFO_METHOD_HANDLE method,
                                          CORINFO_SIG_INFO*     sig,
                                          bool                  mustExpand);

    GenTree* impSRCSUnsafeIntrinsic(NamedIntrinsic        intrinsic,
                                    CORINFO_CLASS_HANDLE  clsHnd,
                                    CORINFO_METHOD_HANDLE method,
                                    CORINFO_SIG_INFO*     sig,
        CORINFO_RESOLVED_TOKEN* pResolvedToken);

    GenTree* impPrimitiveNamedIntrinsic(NamedIntrinsic        intrinsic,
                                        CORINFO_CLASS_HANDLE  clsHnd,
                                        CORINFO_METHOD_HANDLE method,
                                        CORINFO_SIG_INFO*     sig,
                                        bool                  mustExpand);

#ifdef FEATURE_HW_INTRINSICS
    bool IsValidForShuffle(GenTreeVecCon* vecCon, unsigned simdSize, var_types simdBaseType) const;

    GenTree* impHWIntrinsic(NamedIntrinsic        intrinsic,
                            CORINFO_CLASS_HANDLE  clsHnd,
                            CORINFO_METHOD_HANDLE method,
                            CORINFO_SIG_INFO*     sig
                            R2RARG(CORINFO_CONST_LOOKUP* entryPoint),
                            bool                  mustExpand);

protected:
    bool compSupportsHWIntrinsic(CORINFO_InstructionSet isa);

    GenTree* impSpecialIntrinsic(NamedIntrinsic        intrinsic,
                                 CORINFO_CLASS_HANDLE  clsHnd,
                                 CORINFO_METHOD_HANDLE method,
                                 CORINFO_SIG_INFO*     sig
                                 R2RARG(CORINFO_CONST_LOOKUP* entryPoint),
                                 CorInfoType           simdBaseJitType,
                                 var_types             retType,
                                 unsigned              simdSize,
                                 bool                  mustExpand);

    GenTree* getArgForHWIntrinsic(var_types argType, CORINFO_CLASS_HANDLE argClass);
    GenTree* impNonConstFallback(NamedIntrinsic intrinsic, var_types simdType, CorInfoType simdBaseJitType);
    GenTree* addRangeCheckIfNeeded(
        NamedIntrinsic intrinsic, GenTree* immOp, int immLowerBound, int immUpperBound);
    GenTree* addRangeCheckForHWIntrinsic(GenTree* immOp, int immLowerBound, int immUpperBound);

    void getHWIntrinsicImmOps(NamedIntrinsic    intrinsic,
                              CORINFO_SIG_INFO* sig,
                              GenTree**         immOp1Ptr,
                              GenTree**         immOp2Ptr);

    bool CheckHWIntrinsicImmRange(NamedIntrinsic intrinsic,
                                  CorInfoType simdBaseJitType,
                                  GenTree* immOp,
                                  bool mustExpand,
                                  int immLowerBound,
                                  int immUpperBound,
                                  bool hasFullRangeImm,
                                  bool *useFallback);

#if defined(TARGET_ARM64)

    void getHWIntrinsicImmTypes(NamedIntrinsic       intrinsic,
                                CORINFO_SIG_INFO*    sig,
                                unsigned             immNumber,
                                var_types            simdBaseType,
                                CorInfoType          simdBaseJitType,
                                CORINFO_CLASS_HANDLE op1ClsHnd,
                                CORINFO_CLASS_HANDLE op2ClsHnd,
                                CORINFO_CLASS_HANDLE op3ClsHnd,
                                unsigned*            immSimdSize,
                                var_types*           immSimdBaseType);

#endif // TARGET_ARM64

#endif // FEATURE_HW_INTRINSICS
    GenTree* impArrayAccessIntrinsic(CORINFO_CLASS_HANDLE clsHnd,
                                     CORINFO_SIG_INFO*    sig,
                                     int                  memberRef,
                                     bool                 readonlyCall,
                                     NamedIntrinsic       intrinsicName);
    GenTree* impInitializeArrayIntrinsic(CORINFO_SIG_INFO* sig);
    GenTree* impCreateSpanIntrinsic(CORINFO_SIG_INFO* sig);

    GenTree* impKeepAliveIntrinsic(GenTree* objToKeepAlive);

    GenTree* impMethodPointer(CORINFO_RESOLVED_TOKEN* pResolvedToken, CORINFO_CALL_INFO* pCallInfo);

    GenTree* impTransformThis(GenTree*                thisPtr,
                              CORINFO_RESOLVED_TOKEN* pConstrainedResolvedToken,
                              CORINFO_THIS_TRANSFORM  transform);

    //----------------- Manipulating the trees and stmts ----------------------

    Statement* impStmtList = nullptr; // Statements for the BB being imported.
    Statement* impLastStmt = nullptr; // The last statement for the current BB.

public:
    static const unsigned CHECK_SPILL_ALL  = static_cast<unsigned>(-1);
    static const unsigned CHECK_SPILL_NONE = static_cast<unsigned>(-2);

    NamedIntrinsic lookupNamedIntrinsic(CORINFO_METHOD_HANDLE method);
    void impBeginTreeList();
    void impEndTreeList(BasicBlock* block, Statement* firstStmt, Statement* lastStmt);
    void impEndTreeList(BasicBlock* block);
    void impAppendStmtCheck(Statement* stmt, unsigned chkLevel);
    void impAppendStmt(Statement* stmt, unsigned chkLevel, bool checkConsumedDebugInfo = true);
    void impAppendStmt(Statement* stmt);
    void impInsertStmtBefore(Statement* stmt, Statement* stmtBefore);
    Statement* impAppendTree(GenTree* tree, unsigned chkLevel, const DebugInfo& di, bool checkConsumedDebugInfo = true);
    void impStoreToTemp(unsigned         lclNum,
                        GenTree*         val,
                        unsigned         curLevel,
                        Statement**      pAfterStmt = nullptr,
                        const DebugInfo& di         = DebugInfo(),
                        BasicBlock*      block      = nullptr);
    Statement* impExtractLastStmt();
    GenTree* impCloneExpr(GenTree*             tree,
                          GenTree**            clone,
                          unsigned             curLevel,
                          Statement** pAfterStmt DEBUGARG(const char* reason));
    GenTree* impStoreStruct(GenTree*         store,
                             unsigned         curLevel,
                             Statement**      pAfterStmt = nullptr,
                             const DebugInfo& di         = DebugInfo(),
                             BasicBlock*      block      = nullptr);
    GenTree* impStoreStructPtr(GenTree* destAddr, GenTree* value, unsigned curLevel);

    GenTree* impGetNodeAddr(GenTree* val, unsigned curLevel, GenTreeFlags* pDerefFlags);

    var_types impNormStructType(CORINFO_CLASS_HANDLE structHnd, CorInfoType* simdBaseJitType = nullptr);

    GenTree* impNormStructVal(GenTree* structVal, unsigned curLevel);

    GenTree* impTokenToHandle(CORINFO_RESOLVED_TOKEN* pResolvedToken,
                              bool*                   pRuntimeLookup    = nullptr,
                              bool                    mustRestoreHandle = false,
                              bool                    importParent      = false);

    GenTree* impParentClassTokenToHandle(CORINFO_RESOLVED_TOKEN* pResolvedToken,
                                         bool*                   pRuntimeLookup    = nullptr,
                                         bool                    mustRestoreHandle = false)
    {
        return impTokenToHandle(pResolvedToken, pRuntimeLookup, mustRestoreHandle, true);
    }

    GenTree* impLookupToTree(CORINFO_RESOLVED_TOKEN* pResolvedToken,
                             CORINFO_LOOKUP*         pLookup,
                             GenTreeFlags            flags,
                             void*                   compileTimeHandle);

    GenTree* getRuntimeContextTree(CORINFO_RUNTIME_LOOKUP_KIND kind);

    GenTree* impRuntimeLookupToTree(CORINFO_RESOLVED_TOKEN* pResolvedToken,
                                    CORINFO_LOOKUP*         pLookup,
                                    void*                   compileTimeHandle);

    GenTree* impReadyToRunLookupToTree(CORINFO_CONST_LOOKUP* pLookup, GenTreeFlags flags, void* compileTimeHandle);

    GenTreeCall* impReadyToRunHelperToTree(CORINFO_RESOLVED_TOKEN* pResolvedToken,
                                           CorInfoHelpFunc         helper,
                                           var_types               type,
                                           CORINFO_LOOKUP_KIND*    pGenericLookupKind = nullptr,
                                           GenTree*                arg1               = nullptr);

    bool impIsCastHelperEligibleForClassProbe(GenTree* tree);
    bool impIsCastHelperMayHaveProfileData(CorInfoHelpFunc helper);

    bool impMatchIsInstBooleanConversion(const BYTE* codeAddr, const BYTE* codeEndp, int* consumed);

    GenTree* impCastClassOrIsInstToTree(
        GenTree* op1, GenTree* op2, CORINFO_RESOLVED_TOKEN* pResolvedToken, bool isCastClass, bool* booleanCheck, IL_OFFSET ilOffset);

    GenTree* impOptimizeCastClassOrIsInst(GenTree* op1, CORINFO_RESOLVED_TOKEN* pResolvedToken, bool isCastClass);

    bool VarTypeIsMultiByteAndCanEnreg(var_types                type,
                                       CORINFO_CLASS_HANDLE     typeClass,
                                       unsigned*                typeSize,
                                       bool                     forReturn,
                                       bool                     isVarArg,
                                       CorInfoCallConvExtension callConv);

    bool IsIntrinsicImplementedByUserCall(NamedIntrinsic intrinsicName);
    bool IsTargetIntrinsic(NamedIntrinsic intrinsicName);
    bool IsMathIntrinsic(NamedIntrinsic intrinsicName);
    bool IsMathIntrinsic(GenTree* tree);

private:
    //----------------- Importing the method ----------------------------------

    CORINFO_CONTEXT_HANDLE impTokenLookupContextHandle; // The context used for looking up tokens.

#ifdef DEBUG
    unsigned    impCurOpcOffs;
    const char* impCurOpcName;
    bool        impNestedStackSpill;

    // For displaying instrs with generated native code (-n:B)
    Statement* impLastILoffsStmt; // oldest stmt added for which we did not call SetLastILOffset().
    void       impNoteLastILoffs();
#endif

    // Debug info of current statement being imported. It gets set to contain
    // no IL location (!impCurStmtDI.GetLocation().IsValid) after it has been
    // set in the appended trees. Then it gets updated at IL instructions for
    // which we have to report mapping info.
    // It will always contain the current inline context.
    DebugInfo impCurStmtDI;

    DebugInfo impCreateDIWithCurrentStackInfo(IL_OFFSET offs, bool isCall);
    void impCurStmtOffsSet(IL_OFFSET offs);

    void impNoteBranchOffs();

    unsigned impInitBlockLineInfo();

    bool impIsThis(GenTree* obj);

    void impPopCallArgs(CORINFO_SIG_INFO* sig, GenTreeCall* call);

public:
    static bool impCheckImplicitArgumentCoercion(var_types sigType, var_types nodeType);

private:
    void impPopReverseCallArgs(CORINFO_SIG_INFO* sig, GenTreeCall* call, unsigned skipReverseCount);

    //---------------- Spilling the importer stack ----------------------------

    // The maximum number of bytes of IL processed without clean stack state.
    // It allows to limit the maximum tree size and depth.
    static const unsigned MAX_TREE_SIZE = 200;
    bool impCanSpillNow(OPCODE prevOpcode);

    struct PendingDsc
    {
        PendingDsc* pdNext;
        BasicBlock* pdBB;
        SavedStack  pdSavedStack;
    };

    PendingDsc* impPendingList; // list of BBs currently waiting to be imported.
    PendingDsc* impPendingFree; // Freed up dscs that can be reused

    // We keep a byte-per-block map (dynamically extended) in the top-level Compiler object of a compilation.
    JitExpandArray<BYTE> impPendingBlockMembers;

    // Return the byte for "b" (allocating/extending impPendingBlockMembers if necessary.)
    // Operates on the map in the top-level ancestor.
    BYTE impGetPendingBlockMember(BasicBlock* blk)
    {
        return impInlineRoot()->impPendingBlockMembers.Get(blk->bbInd());
    }

    // Set the byte for "b" to "val" (allocating/extending impPendingBlockMembers if necessary.)
    // Operates on the map in the top-level ancestor.
    void impSetPendingBlockMember(BasicBlock* blk, BYTE val)
    {
        impInlineRoot()->impPendingBlockMembers.Set(blk->bbInd(), val);
    }

    bool impCanReimport;

    bool impSpillStackEntry(unsigned level,
                            unsigned varNum
#ifdef DEBUG
                            ,
                            bool        bAssertOnRecursion,
                            const char* reason
#endif
                            );

    void impSpillStackEnsure(bool spillLeaves = false);
    void impEvalSideEffects();
    void impSpillSpecialSideEff();
    void impSpillSideEffect(bool spillGlobEffects, unsigned chkLevel DEBUGARG(const char* reason));
    void impSpillSideEffects(bool spillGlobEffects, unsigned chkLevel DEBUGARG(const char* reason));
    void impSpillLclRefs(unsigned lclNum, unsigned chkLevel);

    BasicBlock* impPushCatchArgOnStack(BasicBlock* hndBlk, CORINFO_CLASS_HANDLE clsHnd, bool isSingleBlockFilter);

    bool impBlockIsInALoop(BasicBlock* block);
    void impImportBlockCode(BasicBlock* block);

    void impReimportMarkBlock(BasicBlock* block);

    void impVerifyEHBlock(BasicBlock* block);

    void impImportBlockPending(BasicBlock* block);

    // Similar to impImportBlockPending, but assumes that block has already been imported once and is being
    // reimported for some reason.  It specifically does *not* look at stackState to set the EntryState
    // for the block, but instead, just re-uses the block's existing EntryState.
    void impReimportBlockPending(BasicBlock* block);

    var_types impGetByRefResultType(genTreeOps oper, bool fUnsigned, GenTree** pOp1, GenTree** pOp2);

    void impImportBlock(BasicBlock* block);

    // Assumes that "block" is a basic block that completes with a non-empty stack. We will assign the values
    // on the stack to local variables (the "spill temp" variables). The successor blocks will assume that
    // its incoming stack contents are in those locals. This requires "block" and its successors to agree on
    // the variables that will be used -- and for all the predecessors of those successors, and the
    // successors of those predecessors, etc. Call such a set of blocks closed under alternating
    // successor/predecessor edges a "spill clique." A block is a "predecessor" or "successor" member of the
    // clique (or, conceivably, both). Each block has a specified sequence of incoming and outgoing spill
    // temps. If "block" already has its outgoing spill temps assigned (they are always a contiguous series
    // of local variable numbers, so we represent them with the base local variable number), returns that.
    // Otherwise, picks a set of spill temps, and propagates this choice to all blocks in the spill clique of
    // which "block" is a member (asserting, in debug mode, that no block in this clique had its spill temps
    // chosen already. More precisely, that the incoming or outgoing spill temps are not chosen, depending
    // on which kind of member of the clique the block is).
    unsigned impGetSpillTmpBase(BasicBlock* block);

    // Assumes that "block" is a basic block that completes with a non-empty stack. We have previously
    // assigned the values on the stack to local variables (the "spill temp" variables). The successor blocks
    // will assume that its incoming stack contents are in those locals. This requires "block" and its
    // successors to agree on the variables and their types that will be used.  The CLI spec allows implicit
    // conversions between 'int' and 'native int' or 'float' and 'double' stack types. So one predecessor can
    // push an int and another can push a native int.  For 64-bit we have chosen to implement this by typing
    // the "spill temp" as native int, and then importing (or re-importing as needed) so that all the
    // predecessors in the "spill clique" push a native int (sign-extending if needed), and all the
    // successors receive a native int. Similarly float and double are unified to double.
    // This routine is called after a type-mismatch is detected, and it will walk the spill clique to mark
    // blocks for re-importation as appropriate (both successors, so they get the right incoming type, and
    // predecessors, so they insert an upcast if needed).
    void impReimportSpillClique(BasicBlock* block);

    // When we compute a "spill clique" (see above) these byte-maps are allocated to have a byte per basic
    // block, and represent the predecessor and successor members of the clique currently being computed.
    // *** Access to these will need to be locked in a parallel compiler.
    JitExpandArray<BYTE> impSpillCliquePredMembers;
    JitExpandArray<BYTE> impSpillCliqueSuccMembers;

    enum SpillCliqueDir
    {
        SpillCliquePred,
        SpillCliqueSucc
    };

    // Abstract class for receiving a callback while walking a spill clique
    class SpillCliqueWalker
    {
    public:
        virtual void Visit(SpillCliqueDir predOrSucc, BasicBlock* blk) = 0;
    };

    // This class is used for setting the bbStkTempsIn and bbStkTempsOut on the blocks within a spill clique
    class SetSpillTempsBase : public SpillCliqueWalker
    {
        unsigned m_baseTmp;

    public:
        SetSpillTempsBase(unsigned baseTmp) : m_baseTmp(baseTmp)
        {
        }
        virtual void Visit(SpillCliqueDir predOrSucc, BasicBlock* blk);
    };

    // This class is used for implementing impReimportSpillClique part on each block within the spill clique
    class ReimportSpillClique : public SpillCliqueWalker
    {
        Compiler* m_pComp;

    public:
        ReimportSpillClique(Compiler* pComp) : m_pComp(pComp)
        {
        }
        virtual void Visit(SpillCliqueDir predOrSucc, BasicBlock* blk);
    };

    // This is the heart of the algorithm for walking spill cliques. It invokes callback->Visit for each
    // predecessor or successor within the spill clique
    void impWalkSpillCliqueFromPred(BasicBlock* pred, SpillCliqueWalker* callback);

    // For a BasicBlock that has already been imported, the EntryState has an array of GenTrees for the
    // incoming locals. This walks that list an resets the types of the GenTrees to match the types of
    // the VarDscs. They get out of sync when we have int/native int issues (see impReimportSpillClique).
    void impRetypeEntryStateTemps(BasicBlock* blk);

    BYTE impSpillCliqueGetMember(SpillCliqueDir predOrSucc, BasicBlock* blk);
    void impSpillCliqueSetMember(SpillCliqueDir predOrSucc, BasicBlock* blk, BYTE val);

    GenTreeLclVar* impCreateLocalNode(unsigned lclNum DEBUGARG(IL_OFFSET offset));
    void impLoadVar(unsigned lclNum, IL_OFFSET offset);
    void impLoadArg(unsigned ilArgNum, IL_OFFSET offset);
    void impLoadLoc(unsigned ilLclNum, IL_OFFSET offset);
    bool impReturnInstruction(int prefixFlags, OPCODE& opcode);
    void impPoisonImplicitByrefsBeforeReturn();

    // A free list of linked list nodes used to represent to-do stacks of basic blocks.
    struct BlockListNode
    {
        BasicBlock*    m_blk;
        BlockListNode* m_next;
        BlockListNode(BasicBlock* blk, BlockListNode* next = nullptr) : m_blk(blk), m_next(next)
        {
        }
        void* operator new(size_t sz, Compiler* comp);
    };
    BlockListNode* impBlockListNodeFreeList;

    void FreeBlockListNode(BlockListNode* node);

    var_types mangleVarArgsType(var_types type);

    regNumber getCallArgIntRegister(regNumber floatReg);
    regNumber getCallArgFloatRegister(regNumber intReg);

    static unsigned jitTotalMethodCompiled;

#ifdef DEBUG
    static LONG jitNestingLevel;
#endif // DEBUG

    static bool impIsInvariant(const GenTree* tree);
    static bool impIsAddressInLocal(const GenTree* tree, GenTree** lclVarTreeOut = nullptr);

    void impMakeDiscretionaryInlineObservations(InlineInfo* pInlineInfo, InlineResult* inlineResult);

    // STATIC inlining decision based on the IL code.
    void impCanInlineIL(CORINFO_METHOD_HANDLE fncHandle,
                        CORINFO_METHOD_INFO*  methInfo,
                        bool                  forceInline,
                        InlineResult*         inlineResult);

    void impCheckCanInline(GenTreeCall*           call,
                           uint8_t                candidateIndex,
                           CORINFO_METHOD_HANDLE  fncHandle,
                           unsigned               methAttr,
                           CORINFO_CONTEXT_HANDLE exactContextHnd,
                           InlineCandidateInfo**  ppInlineCandidateInfo,
                           InlineResult*          inlineResult);

    void impInlineRecordArgInfo(InlineInfo* pInlineInfo, CallArg* arg, unsigned argNum, InlineResult* inlineResult);

    void impInlineInitVars(InlineInfo* pInlineInfo);

    unsigned impInlineFetchLocal(unsigned lclNum DEBUGARG(const char* reason));

    GenTree* impInlineFetchArg(InlArgInfo& argInfo, const InlLclVarInfo& lclInfo);

    bool impInlineIsThis(GenTree* tree, InlArgInfo* inlArgInfo);

    bool impInlineIsGuaranteedThisDerefBeforeAnySideEffects(GenTree*    additionalTree,
                                                            CallArgs*   additionalCallArgs,
                                                            GenTree*    dereferencedAddress,
                                                            InlArgInfo* inlArgInfo);

    void impMarkInlineCandidate(GenTree*               call,
                                CORINFO_CONTEXT_HANDLE exactContextHnd,
                                bool                   exactContextNeedsRuntimeLookup,
                                CORINFO_CALL_INFO*     callInfo,
                                IL_OFFSET              ilOffset);

    void impMarkInlineCandidateHelper(GenTreeCall*           call,
                                      uint8_t                candidateIndex,
                                      CORINFO_CONTEXT_HANDLE exactContextHnd,
                                      bool                   exactContextNeedsRuntimeLookup,
                                      CORINFO_CALL_INFO*     callInfo,
                                      IL_OFFSET              ilOffset,
                                      InlineResult*          inlineResult);

    bool impTailCallRetTypeCompatible(bool                     allowWidening,
                                      var_types                callerRetType,
                                      CORINFO_CLASS_HANDLE     callerRetTypeClass,
                                      CorInfoCallConvExtension callerCallConv,
                                      var_types                calleeRetType,
                                      CORINFO_CLASS_HANDLE     calleeRetTypeClass,
                                      CorInfoCallConvExtension calleeCallConv);

    bool impIsTailCallILPattern(
        bool tailPrefixed, OPCODE curOpcode, const BYTE* codeAddrOfNextOpcode, const BYTE* codeEnd, bool isRecursive);

    bool impIsImplicitTailCallCandidate(
        OPCODE curOpcode, const BYTE* codeAddrOfNextOpcode, const BYTE* codeEnd, int prefixFlags, bool isRecursive);

    methodPointerInfo* impAllocateMethodPointerInfo(const CORINFO_RESOLVED_TOKEN& token, mdToken tokenConstrained);

    /*
    XXXXXXXXXXXXXXXXXXXXXXXXXXXXXXXXXXXXXXXXXXXXXXXXXXXXXXXXXXXXXXXXXXXXXXXXXXXXXXX
    XXXXXXXXXXXXXXXXXXXXXXXXXXXXXXXXXXXXXXXXXXXXXXXXXXXXXXXXXXXXXXXXXXXXXXXXXXXXXXX
    XX                                                                           XX
    XX                           FlowGraph                                       XX
    XX                                                                           XX
    XX   Info about the basic-blocks, their contents and the flow analysis       XX
    XX                                                                           XX
    XXXXXXXXXXXXXXXXXXXXXXXXXXXXXXXXXXXXXXXXXXXXXXXXXXXXXXXXXXXXXXXXXXXXXXXXXXXXXXX
    XXXXXXXXXXXXXXXXXXXXXXXXXXXXXXXXXXXXXXXXXXXXXXXXXXXXXXXXXXXXXXXXXXXXXXXXXXXXXXX
    */

public:
    BasicBlock* fgFirstBB = nullptr;        // Beginning of the basic block list
    BasicBlock* fgLastBB = nullptr;         // End of the basic block list
    BasicBlock* fgFirstColdBlock = nullptr; // First block to be placed in the cold section
    BasicBlock* fgEntryBB = nullptr;        // For OSR, the original method's entry point
    BasicBlock* fgOSREntryBB = nullptr;     // For OSR, the logical entry point (~ patchpoint)
    BasicBlock* fgFirstFuncletBB = nullptr; // First block of outlined funclets (to allow block insertion before the funclets)
    BasicBlockList* fgReturnBlocks = nullptr; // list of BBJ_RETURN blocks
    unsigned        fgEdgeCount = 0;    // # of control flow edges between the BBs
    unsigned        fgBBcount = 0;      // # of BBs in the method (in the linked list that starts with fgFirstBB)
#ifdef DEBUG
    jitstd::vector<BasicBlock*>* fgBBOrder = nullptr;          // ordered vector of BBs
#endif
    // Used as a quick check for whether phases downstream of loop finding should look for natural loops.
    // If true: there may or may not be any natural loops in the flow graph, so try to find them
    // If false: there's definitely not any natural loops in the flow graph
    bool         fgMightHaveNaturalLoops = false;

    unsigned     fgBBNumMax = 0;           // The max bbNum that has been assigned to basic blocks
    unsigned     fgDomBBcount = 0;         // # of BBs for which we have dominator and reachability information
    BasicBlock** fgBBReversePostorder; // Blocks in reverse postorder

    FlowGraphDfsTree* m_dfsTree = nullptr;
    // The next members are annotations on the flow graph used during the
    // optimization phases. They are invalidated once RBO runs and modifies the
    // flow graph.
    FlowGraphNaturalLoops* m_loops = nullptr;
    LoopSideEffects* m_loopSideEffects = nullptr;
    BlockToNaturalLoopMap* m_blockToLoop = nullptr;
    // Dominator tree used by SSA construction and copy propagation (the two are expected to use the same tree
    // in order to avoid the need for SSA reconstruction and an "out of SSA" phase).
    FlowGraphDominatorTree* m_domTree = nullptr;
    FlowGraphDominanceFrontiers* m_domFrontiers = nullptr;
    BlockReachabilitySets* m_reachabilitySets = nullptr;

    // Do we require loops to be in canonical form? The canonical form ensures that:
    // 1. All loops have preheaders (single entry blocks that always enter the loop)
    // 2. All loop exits where bbIsHandlerBeg(exit) is false have only loop predecessors.
    //
    bool optLoopsCanonical = false;

    bool fgBBVarSetsInited = false;

    // Track how many artificial ref counts we've added to fgEntryBB (for OSR)
    unsigned fgEntryBBExtraRefs = 0;

    // Allocate array like T* a = new T[fgBBNumMax + 1];
    // Using helper so we don't keep forgetting +1.
    template <typename T>
    T* fgAllocateTypeForEachBlk(CompMemKind cmk = CMK_Unknown)
    {
        return getAllocator(cmk).allocate<T>(fgBBNumMax + 1);
    }

    void fgExtendEHRegionBefore(BasicBlock* block);
    void fgExtendEHRegionAfter(BasicBlock* block);

    BasicBlock* fgNewBBbefore(BBKinds jumpKind, BasicBlock* block, bool extendRegion);

    BasicBlock* fgNewBBafter(BBKinds jumpKind, BasicBlock* block, bool extendRegion);

    BasicBlock* fgNewBBFromTreeAfter(BBKinds jumpKind, BasicBlock* block, GenTree* tree, DebugInfo& debugInfo, bool updateSideEffects = false);

    BasicBlock* fgNewBBinRegion(BBKinds jumpKind,
                                unsigned    tryIndex,
                                unsigned    hndIndex,
                                BasicBlock* nearBlk,
                                bool        putInFilter = false,
                                bool        runRarely   = false,
                                bool        insertAtEnd = false);

    BasicBlock* fgNewBBinRegion(BBKinds jumpKind,
                                BasicBlock* srcBlk,
                                bool        runRarely   = false,
                                bool        insertAtEnd = false);

    BasicBlock* fgNewBBinRegion(BBKinds jumpKind);

    BasicBlock* fgNewBBinRegionWorker(BBKinds jumpKind,
                                      BasicBlock* afterBlk,
                                      unsigned    xcptnIndex,
                                      bool        putInTryRegion);

    BasicBlock* fgNewBBatTryRegionEnd(BBKinds jumpKind, unsigned tryIndex);

    void fgInsertBBbefore(BasicBlock* insertBeforeBlk, BasicBlock* newBlk);
    void fgInsertBBafter(BasicBlock* insertAfterBlk, BasicBlock* newBlk);
    void fgUnlinkBlock(BasicBlock* block);
    void fgUnlinkBlockForRemoval(BasicBlock* block);

#ifdef FEATURE_JIT_METHOD_PERF
    unsigned fgMeasureIR();
#endif // FEATURE_JIT_METHOD_PERF

    bool fgModified = false;             // True if the flow graph has been modified recently
    bool fgPredsComputed = false;        // Have we computed the bbPreds list

    bool fgHasSwitch = false; // any BBJ_SWITCH jumps?

    bool fgRemoveRestOfBlock = false; // true if we know that we will throw
    bool fgHasNoReturnCall = false;   // true if statement we morphed had a no-return call
    bool fgStmtRemoved = false;       // true if we remove statements -> need new DFA

    enum FlowGraphOrder
    {
        FGOrderTree,
        FGOrderLinear
    };
    // There are two modes for ordering of the trees.
    //  - In FGOrderTree, the dominant ordering is the tree order, and the nodes contained in
    //    each tree and sub-tree are contiguous, and can be traversed (in gtNext/gtPrev order)
    //    by traversing the tree according to the order of the operands.
    //  - In FGOrderLinear, the dominant ordering is the linear order.
    FlowGraphOrder fgOrder = FGOrderTree;

    // The following are flags that keep track of the state of internal data structures

    // Even in tree form (fgOrder == FGOrderTree) the trees are threaded in a
    // doubly linked lists during certain phases of the compilation.
    // - Local morph threads all locals to be used for early liveness and
    //   forward sub when optimizing. This is kept valid until after forward sub.
    //   The first local is kept in Statement::GetTreeList() and the last
    //   local in Statement::GetTreeListEnd(). fgSequenceLocals can be used
    //   to (re-)sequence a statement into this form, and
    //   Statement::LocalsTreeList for range-based iteration. The order must
    //   match tree order.
    //
    // - fgSetBlockOrder threads all nodes. This is kept valid until LIR form.
    //   In this form the first node is given by Statement::GetTreeList and the
    //   last node is given by Statement::GetRootNode(). fgSetStmtSeq can be used
    //   to (re-)sequence a statement into this form, and Statement::TreeList for
    //   range-based iteration. The order must match tree order.
    //
    // - Rationalization links all nodes into linear form which is kept until
    //   the end of compilation. The first and last nodes are stored in the block.
    NodeThreading fgNodeThreading = NodeThreading::None;
    weight_t      fgCalledCount = BB_ZERO_WEIGHT;          // count of the number of times this method was called
                                          // This is derived from the profile data
                                          // or is BB_UNITY_WEIGHT when we don't have profile data

    bool fgFuncletsCreated = false; // true if the funclet creation phase has been run

    bool fgGlobalMorph = false; // indicates if we are during the global morphing phase
                        // since fgMorphTree can be called from several places

    bool fgGlobalMorphDone = false;

    bool     impBoxTempInUse; // the temp below is valid and available
    unsigned impBoxTemp;      // a temporary that is used for boxing

#ifdef DEBUG
    bool jitFallbackCompile; // Are we doing a fallback compile? That is, have we executed a NO_WAY assert,
                             //   and we are trying to compile again in a "safer", minopts mode?
#endif

#if defined(DEBUG)
    unsigned impInlinedCodeSize = 0;
    bool     fgPrintInlinedMethods = false;
#endif

    jitstd::vector<FlowEdge*>* fgPredListSortVector = nullptr;

    //-------------------------------------------------------------------------

    PhaseStatus fgImport();

    PhaseStatus fgTransformIndirectCalls();

    PhaseStatus fgTransformPatchpoints();

    PhaseStatus fgMorphInit();

    PhaseStatus fgInline();

    PhaseStatus fgRemoveEmptyTry();

    PhaseStatus fgRemoveEmptyTryCatchOrTryFault();

    PhaseStatus fgRemoveEmptyFinally();

    PhaseStatus fgMergeFinallyChains();

    PhaseStatus fgCloneFinally();

    bool fgCanCloneTryRegion(BasicBlock* tryEntry);

    BasicBlock* fgCloneTryRegion(BasicBlock* tryEntry, CloneTryInfo& info, BasicBlock** insertAfter = nullptr);

    void fgUpdateACDsBeforeEHTableEntryRemoval(unsigned XTnum);

    void fgCleanupContinuation(BasicBlock* continuation);

    PhaseStatus fgTailMergeThrows();

    bool fgRetargetBranchesToCanonicalCallFinally(BasicBlock*      block,
                                                  BasicBlock*      handler,
                                                  BlockToBlockMap& continuationMap);

    GenTree* fgGetCritSectOfStaticMethod();

    void fgAddSyncMethodEnterExit();

    GenTree* fgCreateMonitorTree(unsigned lvaMonitorBool, unsigned lvaThisVar, BasicBlock* block, bool enter);

    void fgConvertSyncReturnToLeave(BasicBlock* block);

    void fgAddReversePInvokeEnterExit();

    bool fgMoreThanOneReturnBlock();

    // The number of separate return points in the method.
    unsigned fgReturnCount = 0;
    unsigned fgThrowCount = 0;

    PhaseStatus fgAddInternal();

#ifdef SWIFT_SUPPORT
    PhaseStatus fgAddSwiftErrorReturns();
#endif // SWIFT_SUPPORT

    enum class FoldResult
    {
        FOLD_DID_NOTHING,
        FOLD_CHANGED_CONTROL_FLOW,
        FOLD_REMOVED_LAST_STMT,
        FOLD_ALTERED_LAST_STMT,
    };

    FoldResult fgFoldConditional(BasicBlock* block);

    struct MorphUnreachableInfo
    {
        MorphUnreachableInfo(Compiler* comp);
        void SetUnreachable(BasicBlock* block);
        bool IsUnreachable(BasicBlock* block);

    private:

        BitVecTraits m_traits;
        BitVec m_vec;
    };

    PhaseStatus fgMorphBlocks();
    BasicBlock* fgGetFirstILBlock();
    void fgMorphBlock(BasicBlock* block, MorphUnreachableInfo* unreachableInfo = nullptr);
    void fgMorphStmts(BasicBlock* block);

    void fgMergeBlockReturn(BasicBlock* block);

    bool fgMorphBlockStmt(BasicBlock* block, Statement* stmt DEBUGARG(const char* msg), bool invalidateDFSTreeOnFGChange = true);
    void fgMorphStmtBlockOps(BasicBlock* block, Statement* stmt);

    bool gtRemoveTreesAfterNoReturnCall(BasicBlock* block, Statement* stmt);

    //------------------------------------------------------------------------------------------------------------
    // MorphMDArrayTempCache: a simple cache of compiler temporaries in the local variable table, used to minimize
    // the number of locals allocated when doing early multi-dimensional array operation expansion. Two types of
    // temps are created and cached (due to the two types of temps needed by the MD array expansion): TYP_INT and
    // TYP_REF. `GrabTemp` either returns an available temp from the cache or allocates a new temp and returns it
    // after adding it to the cache. `Reset` makes all the temps in the cache available for subsequent re-use.
    //
    class MorphMDArrayTempCache
    {
    private:
        class TempList
        {
        public:
            TempList(Compiler* compiler)
                : m_compiler(compiler), m_first(nullptr), m_insertPtr(&m_first), m_nextAvail(nullptr)
            {
            }

            unsigned GetTemp();

            void Reset()
            {
                m_nextAvail = m_first;
            }

        private:
            struct Node
            {
                Node(unsigned tmp) : next(nullptr), tmp(tmp)
                {
                }

                Node*    next;
                unsigned tmp;
            };

            Compiler* m_compiler;
            Node*     m_first;
            Node**    m_insertPtr;
            Node*     m_nextAvail;
        };

        TempList intTemps; // Temps for genActualType() == TYP_INT
        TempList refTemps; // Temps for TYP_REF

    public:
        MorphMDArrayTempCache(Compiler* compiler) : intTemps(compiler), refTemps(compiler)
        {
        }

        unsigned GrabTemp(var_types type);

        void Reset()
        {
            intTemps.Reset();
            refTemps.Reset();
        }
    };

    bool fgMorphArrayOpsStmt(MorphMDArrayTempCache* pTempCache, BasicBlock* block, Statement* stmt);
    PhaseStatus fgMorphArrayOps();

    void fgSetOptions();

#ifdef DEBUG
    void fgPreExpandQmarkChecks(GenTree* expr);
    void fgPostExpandQmarkChecks();
#endif

    IL_OFFSET fgFindBlockILOffset(BasicBlock* block);
    void fgFixEntryFlowForOSR();

    BasicBlock* fgSplitBlockAtBeginning(BasicBlock* curr);
    BasicBlock* fgSplitBlockAtEnd(BasicBlock* curr);
    BasicBlock* fgSplitBlockAfterStatement(BasicBlock* curr, Statement* stmt);
    BasicBlock* fgSplitBlockAfterNode(BasicBlock* curr, GenTree* node); // for LIR
    BasicBlock* fgSplitEdge(BasicBlock* curr, BasicBlock* succ);
    BasicBlock* fgSplitBlockBeforeTree(BasicBlock* block, Statement* stmt, GenTree* splitPoint, Statement** firstNewStmt, GenTree*** splitNodeUse);

    Statement* fgNewStmtFromTree(GenTree* tree, BasicBlock* block, const DebugInfo& di);
    Statement* fgNewStmtFromTree(GenTree* tree);
    Statement* fgNewStmtFromTree(GenTree* tree, BasicBlock* block);
    Statement* fgNewStmtFromTree(GenTree* tree, const DebugInfo& di);

    GenTreeQmark* fgGetTopLevelQmark(GenTree* expr, GenTree** ppDst = nullptr);
    bool fgExpandQmarkStmt(BasicBlock* block, Statement* stmt);
    void fgExpandQmarkNodes();

    bool fgSimpleLowerCastOfSmpOp(LIR::Range& range, GenTreeCast* cast);

#if FEATURE_LOOP_ALIGN
    bool shouldAlignLoop(FlowGraphNaturalLoop* loop, BasicBlock* top);
    PhaseStatus placeLoopAlignInstructions();
#endif

    // This field keep the R2R helper call that would be inserted to trigger the constructor
    // of the static class. It is set as nongc or gc static base if they are imported, so
    // CSE can eliminate the repeated call, or the chepeast helper function that triggers it.
    CorInfoHelpFunc m_preferredInitCctor = CORINFO_HELP_UNDEF;
    void            fgSetPreferredInitCctor();

    GenTree* fgInitThisClass();

    GenTreeCall* fgGetStaticsCCtorHelper(CORINFO_CLASS_HANDLE cls, CorInfoHelpFunc helper, uint32_t typeIndex = 0);

    GenTreeCall* fgGetSharedCCtor(CORINFO_CLASS_HANDLE cls);

    bool backendRequiresLocalVarLifetimes()
    {
        return !opts.MinOpts() || m_pLinearScan->willEnregisterLocalVars();
    }

    void fgLocalVarLiveness();

    void fgLocalVarLivenessInit();

    template <bool lowered>
    void fgPerNodeLocalVarLiveness(GenTree* node);
    void fgPerBlockLocalVarLiveness();

#if defined(FEATURE_HW_INTRINSICS)
    void fgPerNodeLocalVarLiveness(GenTreeHWIntrinsic* hwintrinsic);
#endif // FEATURE_HW_INTRINSICS

    void fgAddHandlerLiveVars(BasicBlock* block, VARSET_TP& ehHandlerLiveVars, MemoryKindSet& memoryLiveness);

    void fgLiveVarAnalysis();

    GenTreeLclVarCommon* fgComputeLifeCall(VARSET_TP& life, VARSET_VALARG_TP keepAliveVars, GenTreeCall* call);

    void fgComputeLifeTrackedLocalUse(VARSET_TP& life, LclVarDsc& varDsc, GenTreeLclVarCommon* node);
    bool fgComputeLifeTrackedLocalDef(VARSET_TP&           life,
                                      VARSET_VALARG_TP     keepAliveVars,
                                      LclVarDsc&           varDsc,
                                      GenTreeLclVarCommon* node);
    bool fgComputeLifeUntrackedLocal(VARSET_TP&           life,
                                     VARSET_VALARG_TP     keepAliveVars,
                                     LclVarDsc&           varDsc,
                                     GenTreeLclVarCommon* lclVarNode);
    bool fgComputeLifeLocal(VARSET_TP& life, VARSET_VALARG_TP keepAliveVars, GenTree* lclVarNode);

    GenTree* fgTryRemoveDeadStoreEarly(Statement* stmt, GenTreeLclVarCommon* dst);

    void fgComputeLife(VARSET_TP&       life,
                       GenTree*         startNode,
                       GenTree*         endNode,
                       VARSET_VALARG_TP keepAliveVars,
                       bool* pStmtInfoDirty DEBUGARG(bool* treeModf));

    void fgComputeLifeLIR(VARSET_TP& life, BasicBlock* block, VARSET_VALARG_TP keepAliveVars);
    bool fgIsTrackedRetBufferAddress(LIR::Range& range, GenTree* node);

    bool fgTryRemoveNonLocal(GenTree* node, LIR::Range* blockRange);

    bool fgTryRemoveDeadStoreLIR(GenTree* store, GenTreeLclVarCommon* lclNode, BasicBlock* block);

    bool fgRemoveDeadStore(GenTree**        pTree,
                           LclVarDsc*       varDsc,
                           VARSET_VALARG_TP life,
                           bool*            doAgain,
                           bool*            pStmtInfoDirty,
                           bool* pStoreRemoved DEBUGARG(bool* treeModf));

    void fgInterBlockLocalVarLiveness();

    // Blocks: convenience methods for enabling range-based `for` iteration over the function's blocks, e.g.:
    // 1.   for (BasicBlock* const block : compiler->Blocks()) ...
    // 2.   for (BasicBlock* const block : compiler->Blocks(startBlock)) ...
    // 3.   for (BasicBlock* const block : compiler->Blocks(startBlock, endBlock)) ...
    // In case (1), the block list can be empty. In case (2), `startBlock` can be nullptr. In case (3),
    // both `startBlock` and `endBlock` must be non-null.
    //
    BasicBlockSimpleList Blocks() const
    {
        return BasicBlockSimpleList(fgFirstBB);
    }

    BasicBlockSimpleList Blocks(BasicBlock* startBlock) const
    {
        return BasicBlockSimpleList(startBlock);
    }

    BasicBlockRangeList Blocks(BasicBlock* startBlock, BasicBlock* endBlock) const
    {
        return BasicBlockRangeList(startBlock, endBlock);
    }

    // This array, managed by the SSA numbering infrastructure, keeps "outlined composite SSA numbers".
    // See "SsaNumInfo::GetNum" for more details on when this is needed.
    JitExpandArrayStack<unsigned>* m_outlinedCompositeSsaNums = nullptr;

    // This map tracks nodes whose value numbers explicitly or implicitly depend on memory states.
    // The map provides the entry block of the most closely enclosing loop that
    // defines the memory region accessed when defining the nodes's VN.
    //
    // This information should be consulted when considering hoisting node out of a loop, as the VN
    // for the node will only be valid within the indicated loop.
    //
    // It is not fine-grained enough to track memory dependence within loops, so cannot be used
    // for more general code motion.
    //
    // If a node does not have an entry in the map we currently assume the VN is not memory dependent
    // and so memory does not constrain hoisting.
    //
    typedef JitHashTable<GenTree*, JitPtrKeyFuncs<GenTree>, BasicBlock*> NodeToLoopMemoryBlockMap;
    NodeToLoopMemoryBlockMap* m_nodeToLoopMemoryBlockMap = nullptr;
    NodeToLoopMemoryBlockMap* GetNodeToLoopMemoryBlockMap()
    {
        if (m_nodeToLoopMemoryBlockMap == nullptr)
        {
            m_nodeToLoopMemoryBlockMap = new (getAllocator()) NodeToLoopMemoryBlockMap(getAllocator());
        }
        return m_nodeToLoopMemoryBlockMap;
    }

    typedef JitHashTable<void*, JitPtrKeyFuncs<void>, CORINFO_RUNTIME_LOOKUP> SignatureToLookupInfoMap;
    SignatureToLookupInfoMap* m_signatureToLookupInfoMap = nullptr;
    SignatureToLookupInfoMap* GetSignatureToLookupInfoMap()
    {
        if (m_signatureToLookupInfoMap == nullptr)
        {
            m_signatureToLookupInfoMap = new (getAllocator()) SignatureToLookupInfoMap(getAllocator());
        }
        return m_signatureToLookupInfoMap;
    }

    const StructSegments& GetSignificantSegments(ClassLayout* layout);

    typedef JitHashTable<ClassLayout*, JitPtrKeyFuncs<ClassLayout>, class StructSegments*> ClassLayoutStructSegmentsMap;
    ClassLayoutStructSegmentsMap* m_significantSegmentsMap = nullptr;

#ifdef SWIFT_SUPPORT
    typedef JitHashTable<CORINFO_CLASS_HANDLE, JitPtrKeyFuncs<struct CORINFO_CLASS_STRUCT_>, CORINFO_SWIFT_LOWERING*> SwiftLoweringMap;
    SwiftLoweringMap* m_swiftLoweringCache = nullptr;
    const CORINFO_SWIFT_LOWERING* GetSwiftLowering(CORINFO_CLASS_HANDLE clsHnd);
#endif

#if defined(TARGET_X86) && defined(FEATURE_IJW)
    bool* m_specialCopyArgs = nullptr;
    bool recordArgRequiresSpecialCopy(unsigned argNum)
    {
        if (argNum >= info.compArgsCount)
        {
            return false;
        }

        if (m_specialCopyArgs == nullptr)
        {
            m_specialCopyArgs = new (getAllocator()) bool[info.compArgsCount];
            memset(m_specialCopyArgs, 0, info.compArgsCount * sizeof(bool));
        }

        m_specialCopyArgs[argNum] = true;
        return true;
    }

    bool argRequiresSpecialCopy(unsigned argNum)
    {
        return argNum < info.compArgsCount && m_specialCopyArgs != nullptr && m_specialCopyArgs[argNum];
    }

    bool compHasSpecialCopyArgs()
    {
        return m_specialCopyArgs != nullptr;
    }
#endif

    void optRecordLoopMemoryDependence(GenTree* tree, BasicBlock* block, ValueNum memoryVN);
    void optCopyLoopMemoryDependence(GenTree* fromTree, GenTree* toTree);

    inline bool PreciseRefCountsRequired();

    // Performs SSA conversion.
    PhaseStatus fgSsaBuild();

    // Reset any data structures to the state expected by "fgSsaBuild", so it can be run again.
    void fgResetForSsa();

    unsigned fgSsaPassesCompleted = 0; // Number of times fgSsaBuild has been run.
    bool     fgSsaValid = false;           // True if SSA info is valid and can be cross-checked versus IR

#ifdef DEBUG
    void DumpSsaSummary();
#endif

    // Returns "true" if this is a special variable that is never zero initialized in the prolog.
    inline bool fgVarIsNeverZeroInitializedInProlog(unsigned varNum);

    // Returns "true" if the variable needs explicit zero initialization.
    inline bool fgVarNeedsExplicitZeroInit(unsigned varNum, bool bbInALoop, bool bbIsReturn);

    // The value numbers for this compilation.
    ValueNumStore* vnStore = nullptr;
    class ValueNumberState* vnState = nullptr;

public:
    ValueNumStore* GetValueNumStore()
    {
        return vnStore;
    }

    // Do value numbering (assign a value number to each
    // tree node).
    PhaseStatus fgValueNumber();

    void fgValueNumberLocalStore(GenTree*             storeNode,
                                 GenTreeLclVarCommon* lclDefNode,
                                 ssize_t              offset,
                                 unsigned             storeSize,
                                 ValueNumPair         value,
                                 bool                 normalize = true);

    void fgValueNumberArrayElemLoad(GenTree* loadTree, VNFuncApp* addrFunc);

    void fgValueNumberArrayElemStore(GenTree* storeNode, VNFuncApp* addrFunc, unsigned storeSize, ValueNum value);

    void fgValueNumberFieldLoad(GenTree* loadTree, GenTree* baseAddr, FieldSeq* fieldSeq, ssize_t offset);

    void fgValueNumberFieldStore(
        GenTree* storeNode, GenTree* baseAddr, FieldSeq* fieldSeq, ssize_t offset, unsigned storeSize, ValueNum value);

    static bool fgGetStaticFieldSeqAndAddress(ValueNumStore* vnStore, GenTree* tree, ssize_t* byteOffset, FieldSeq** pFseq);

    bool fgValueNumberConstLoad(GenTreeIndir* tree);

    // Compute the value number for a byref-exposed load of the given type via the given pointerVN.
    ValueNum fgValueNumberByrefExposedLoad(var_types type, ValueNum pointerVN);

    unsigned fgVNPassesCompleted = 0; // Number of times fgValueNumber has been run.

    // Utility functions for fgValueNumber.

    // Value number a block or blocks in a loop
    void fgValueNumberBlocks(BasicBlock* block, BitVec& visitedBlocks, BitVecTraits* traits);

    // Perform value-numbering for the trees in "blk".
    void fgValueNumberBlock(BasicBlock* blk);

    // Value number a phi definition
    void fgValueNumberPhiDef(GenTreeLclVar* newSsaDef, BasicBlock* block, bool isUpdate = false);

    // Requires that "entryBlock" is the header block of "loop" and that "loop" is the
    // innermost loop of which "entryBlock" is the entry.  Returns the value number that should be
    // assumed for the memoryKind at the start "entryBlk".
    ValueNum fgMemoryVNForLoopSideEffects(MemoryKind memoryKind, BasicBlock* entryBlock, FlowGraphNaturalLoop* loop);

    // Called when an operation (performed by "tree", described by "msg") may cause the GcHeap to be mutated.
    // As GcHeap is a subset of ByrefExposed, this will also annotate the ByrefExposed mutation.
    void fgMutateGcHeap(GenTree* tree DEBUGARG(const char* msg));

    // Called when an operation (performed by "tree", described by "msg") may cause an address-exposed local to be
    // mutated.
    void fgMutateAddressExposedLocal(GenTree* tree DEBUGARG(const char* msg));

    // For a GC heap store at curTree, record the new curMemoryVN's and update curTree's MemorySsaMap.
    // As GcHeap is a subset of ByrefExposed, this will also record the ByrefExposed store.
    void recordGcHeapStore(GenTree* curTree, ValueNum gcHeapVN DEBUGARG(const char* msg));

    // For a store to an address-exposed local at curTree, record the new curMemoryVN and update curTree's MemorySsaMap.
    void recordAddressExposedLocalStore(GenTree* curTree, ValueNum memoryVN DEBUGARG(const char* msg));

    void fgSetCurrentMemoryVN(MemoryKind memoryKind, ValueNum newMemoryVN);

    // Tree caused an update in the current memory VN.  If "tree" has an associated heap SSA #, record that
    // value in that SSA #.
    void fgValueNumberRecordMemorySsa(MemoryKind memoryKind, GenTree* tree);

    // The input 'tree' is a leaf node that is a constant
    // Assign the proper value number to the tree
    void fgValueNumberTreeConst(GenTree* tree);

    // If the constant has a field sequence associated with it, then register
    void fgValueNumberRegisterConstFieldSeq(GenTreeIntCon* tree);

    // If the VN store has been initialized, reassign the
    // proper value number to the constant tree.
    void fgUpdateConstTreeValueNumber(GenTree* tree);

    // Assumes that all inputs to "tree" have had value numbers assigned; assigns a VN to tree.
    void fgValueNumberTree(GenTree* tree);

    void fgValueNumberStore(GenTree* tree);

    void fgValueNumberSsaVarDef(GenTreeLclVarCommon* lcl);

    // Does value-numbering for a cast tree.
    void fgValueNumberCastTree(GenTree* tree);

    // Does value-numbering for a bitcast tree.
    void fgValueNumberBitCast(GenTree* tree);

    // Does value-numbering for an intrinsic tree.
    void fgValueNumberIntrinsic(GenTree* tree);

    void fgValueNumberArrIndexAddr(GenTreeArrAddr* arrAddr);

#ifdef FEATURE_HW_INTRINSICS
    // Does value-numbering for a GT_HWINTRINSIC tree
    void fgValueNumberHWIntrinsic(GenTreeHWIntrinsic* tree);
#endif // FEATURE_HW_INTRINSICS

    // Does value-numbering for a call.  We interpret some helper calls.
    void fgValueNumberCall(GenTreeCall* call);

    // Does value-numbering for a special intrinsic call.
    bool fgValueNumberSpecialIntrinsic(GenTreeCall* call);

    // Does value-numbering for a helper representing a cast operation.
    void fgValueNumberCastHelper(GenTreeCall* call);

    // Does value-numbering for a helper "call" that has a VN function symbol "vnf".
    void fgValueNumberHelperCallFunc(GenTreeCall* call, VNFunc vnf, ValueNumPair vnpExc);

    // Requires "helpCall" to be a helper call.  Assigns it a value number;
    // we understand the semantics of some of the calls.  Returns "true" if
    // the call may modify the heap (we assume arbitrary memory side effects if so).
    bool fgValueNumberHelperCall(GenTreeCall* helpCall);

    // Requires that "helpFunc" is one of the pure Jit Helper methods.
    // Returns the corresponding VNFunc to use for value numbering
    VNFunc fgValueNumberJitHelperMethodVNFunc(CorInfoHelpFunc helpFunc);

    // Adds the exception set for the current tree node which has a memory indirection operation
    void fgValueNumberAddExceptionSetForIndirection(GenTree* tree, GenTree* baseAddr);

    // Adds the exception sets for the current tree node which is performing a division or modulus operation
    void fgValueNumberAddExceptionSetForDivision(GenTree* tree);

    // Compute exceptions for a division operation
    ValueNumPair fgValueNumberDivisionExceptions(genTreeOps oper, GenTree* dividend, GenTree* divisor);

    // Adds the exception set for the current tree node which is performing a overflow checking operation
    void fgValueNumberAddExceptionSetForOverflow(GenTree* tree);

    // Adds the exception set for the current tree node which is performing a bounds check operation
    void fgValueNumberAddExceptionSetForBoundsCheck(GenTree* tree);

    // Adds the exception set for the current tree node which is performing a ckfinite operation
    void fgValueNumberAddExceptionSetForCkFinite(GenTree* tree);

    // Adds the exception sets for the current tree node
    void fgValueNumberAddExceptionSet(GenTree* tree);

#ifdef DEBUG
    void fgDebugCheckExceptionSets();
#endif

    // These are the current value number for the memory implicit variables while
    // doing value numbering.  These are the value numbers under the "liberal" interpretation
    // of memory values; the "conservative" interpretation needs no VN, since every access of
    // memory yields an unknown value.
    ValueNum fgCurMemoryVN[MemoryKindCount];

    // Return a "pseudo"-class handle for an array element type. If `elemType` is TYP_STRUCT,
    // `elemStructType` is the struct handle (it must be non-null and have a low-order zero bit).
    // Otherwise, `elemTyp` is encoded by left-shifting by 1 and setting the low-order bit to 1.
    // Decode the result by calling `DecodeElemType`.
    static CORINFO_CLASS_HANDLE EncodeElemType(var_types elemTyp, CORINFO_CLASS_HANDLE elemStructType)
    {
        if (elemStructType != nullptr)
        {
            assert(varTypeIsStruct(elemTyp) || elemTyp == TYP_REF || elemTyp == TYP_BYREF ||
                   varTypeIsIntegral(elemTyp));
            assert((size_t(elemStructType) & 0x1) == 0x0); // Make sure the encoding below is valid.
            return elemStructType;
        }
        else
        {
            assert(elemTyp != TYP_STRUCT);
            elemTyp = varTypeToSigned(elemTyp);
            return CORINFO_CLASS_HANDLE(size_t(elemTyp) << 1 | 0x1);
        }
    }

    // Decodes a pseudo-class handle encoded by `EncodeElemType`. Returns TYP_STRUCT if `clsHnd` represents
    // a struct (in which case `clsHnd` is the struct handle). Otherwise, returns the primitive var_types
    // value it represents.
    static var_types DecodeElemType(CORINFO_CLASS_HANDLE clsHnd)
    {
        size_t clsHndVal = size_t(clsHnd);
        if (clsHndVal & 0x1)
        {
            return var_types(clsHndVal >> 1);
        }
        else
        {
            return TYP_STRUCT;
        }
    }

    bool GetImmutableDataFromAddress(GenTree* address, int size, uint8_t* pValue);
    bool GetObjectHandleAndOffset(GenTree* tree, ssize_t* byteOffset, CORINFO_OBJECT_HANDLE* pObj);

    // Convert a BYTE which represents the VM's CorInfoGCtype to the JIT's var_types
    var_types getJitGCType(BYTE gcType);

    // Returns true if the provided type should be treated as a primitive type
    // for the unmanaged calling conventions.
    bool isNativePrimitiveStructType(CORINFO_CLASS_HANDLE clsHnd);

    enum structPassingKind
    {
        SPK_Unknown,       // Invalid value, never returned
        SPK_PrimitiveType, // The struct is passed/returned using a primitive type.
        SPK_EnclosingType, // Like SPK_Primitive type, but used for return types that
                           //  require a primitive type temp that is larger than the struct size.
                           //  Currently used for structs of size 3, 5, 6, or 7 bytes.
        SPK_ByValue,       // The struct is passed/returned by value (using the ABI rules)
                           //  for ARM64 and UNIX_X64 in multiple registers. (when all of the
                           //   parameters registers are used, then the stack will be used)
                           //  for X86 passed on the stack, for ARM32 passed in registers
                           //   or the stack or split between registers and the stack.
        SPK_ByValueAsHfa,  // The struct is passed/returned as an HFA in multiple registers.
        SPK_ByReference
    }; // The struct is passed/returned by reference to a copy/buffer.

    // Get the "primitive" type that is used when we are given a struct of size 'structSize'.
    // For pointer sized structs the 'clsHnd' is used to determine if the struct contains GC ref.
    // A "primitive" type is one of the scalar types: byte, short, int, long, ref, float, double
    // If we can't or shouldn't use a "primitive" type then TYP_UNKNOWN is returned.
    //
    // isVarArg is passed for use on Windows Arm64 to change the decision returned regarding
    // hfa types.
    //
    var_types getPrimitiveTypeForStruct(unsigned structSize, CORINFO_CLASS_HANDLE clsHnd, bool isVarArg);

    // Get the type that is used to pass values of the given struct type.
    // isVarArg is passed for use on Windows Arm64 to change the decision returned regarding
    // hfa types.
    //
    var_types getArgTypeForStruct(CORINFO_CLASS_HANDLE clsHnd,
                                  structPassingKind*   wbPassStruct,
                                  bool                 isVarArg,
                                  unsigned             structSize);

    // Get the type that is used to return values of the given struct type.
    // If the size is unknown, pass 0 and it will be determined from 'clsHnd'.
    var_types getReturnTypeForStruct(CORINFO_CLASS_HANDLE     clsHnd,
                                     CorInfoCallConvExtension callConv,
                                     structPassingKind*       wbPassStruct = nullptr,
                                     unsigned                 structSize   = 0);

#ifdef DEBUG
    // Print a representation of "vnp" or "vn" on standard output.
    // If "level" is non-zero, we also print out a partial expansion of the value.
    void vnpPrint(ValueNumPair vnp, unsigned level);
    void vnPrint(ValueNum vn, unsigned level);
#endif

    // Dominator computation member functions
    // Not exposed outside Compiler
protected:
    void fgComputeReturnBlocks(); // Initialize fgReturnBlocks to a list of BBJ_RETURN blocks.

    // Remove blocks determined to be unreachable by the 'canRemoveBlock'.
    template <typename CanRemoveBlockBody>
    bool fgRemoveUnreachableBlocks(CanRemoveBlockBody canRemoveBlock);

    PhaseStatus fgComputeDominators(); // Compute dominators

public:
    enum GCPollType
    {
        GCPOLL_NONE,
        GCPOLL_CALL,
        GCPOLL_INLINE
    };

    // Initialize the per-block variable sets (used for liveness analysis).
    void fgInitBlockVarSets();

    PhaseStatus StressSplitTree();
    void SplitTreesRandomly();
    void SplitTreesRemoveCommas();

    template <bool (Compiler::*ExpansionFunction)(BasicBlock**, Statement*, GenTreeCall*)>
    PhaseStatus fgExpandHelper(bool skipRarelyRunBlocks);

    template <bool (Compiler::*ExpansionFunction)(BasicBlock**, Statement*, GenTreeCall*)>
    bool fgExpandHelperForBlock(BasicBlock** pBlock);

    PhaseStatus fgExpandRuntimeLookups();
    bool fgExpandRuntimeLookupsForCall(BasicBlock** pBlock, Statement* stmt, GenTreeCall* call);

    PhaseStatus fgExpandThreadLocalAccess();
    bool fgExpandThreadLocalAccessForCall(BasicBlock** pBlock, Statement* stmt, GenTreeCall* call);
    bool fgExpandThreadLocalAccessForCallNativeAOT(BasicBlock** pBlock, Statement* stmt, GenTreeCall* call);

    PhaseStatus fgExpandStaticInit();
    bool fgExpandStaticInitForCall(BasicBlock** pBlock, Statement* stmt, GenTreeCall* call);

    PhaseStatus fgVNBasedIntrinsicExpansion();
    bool fgVNBasedIntrinsicExpansionForCall(BasicBlock** pBlock, Statement* stmt, GenTreeCall* call);
    bool fgVNBasedIntrinsicExpansionForCall_ReadUtf8(BasicBlock** pBlock, Statement* stmt, GenTreeCall* call);

    PhaseStatus fgLateCastExpansion();
    bool fgLateCastExpansionForCall(BasicBlock** pBlock, Statement* stmt, GenTreeCall* call);

    PhaseStatus fgInsertGCPolls();
    BasicBlock* fgCreateGCPoll(GCPollType pollType, BasicBlock* block);

public:
    // For many purposes, it is desirable to be able to enumerate the *distinct* targets of a switch statement,
    // skipping duplicate targets.  (E.g., in flow analyses that are only interested in the set of possible targets.)
    // SwitchUniqueSuccSet contains the non-duplicated switch successor edges.
    // Code that modifies the flowgraph (such as by renumbering blocks) must call Compiler::InvalidateUniqueSwitchSuccMap,
    // and code that modifies the targets of a switch block must call Compiler::fgInvalidateSwitchDescMapEntry.
    // If the unique targets of a switch block are needed later, they will be recomputed, ensuring they're up-to-date.
    struct SwitchUniqueSuccSet
    {
        unsigned   numDistinctSuccs; // Number of distinct targets of the switch.
        FlowEdge** nonDuplicates;    // Array of "numDistinctSuccs", containing all the distinct switch target
                                     // successor edges.
    };

    typedef JitHashTable<BasicBlock*, JitPtrKeyFuncs<BasicBlock>, SwitchUniqueSuccSet> BlockToSwitchDescMap;

private:
    // Maps BasicBlock*'s that end in switch statements to SwitchUniqueSuccSets that allow
    // iteration over only the distinct successors.
    BlockToSwitchDescMap* m_switchDescMap = nullptr;

public:
    BlockToSwitchDescMap* GetSwitchDescMap(bool createIfNull = true)
    {
        if ((m_switchDescMap == nullptr) && createIfNull)
        {
            m_switchDescMap = new (getAllocator()) BlockToSwitchDescMap(getAllocator());
        }
        return m_switchDescMap;
    }

    // Invalidate the map of unique switch block successors. For example, since the hash key of the map
    // depends on block numbers, we must invalidate the map when the blocks are renumbered, to ensure that
    // we don't accidentally look up and return the wrong switch data.
    void InvalidateUniqueSwitchSuccMap()
    {
        m_switchDescMap = nullptr;
    }

    // Requires "switchBlock" to be a block that ends in a switch.  Returns
    // the corresponding SwitchUniqueSuccSet.
    SwitchUniqueSuccSet GetDescriptorForSwitch(BasicBlock* switchBlk);

    // Remove the "SwitchUniqueSuccSet" of "switchBlk" in the BlockToSwitchDescMap.
    void fgInvalidateSwitchDescMapEntry(BasicBlock* switchBlk);

    BasicBlock* fgFirstBlockOfHandler(BasicBlock* block);

    FlowEdge* fgGetPredForBlock(BasicBlock* block, BasicBlock* blockPred);

    FlowEdge* fgGetPredForBlock(BasicBlock* block, BasicBlock* blockPred, FlowEdge*** ptrToPred);

    void fgRemoveRefPred(FlowEdge* edge);

    FlowEdge* fgRemoveAllRefPreds(BasicBlock* block, BasicBlock* blockPred);

    void fgRemoveBlockAsPred(BasicBlock* block);

    void fgChangeSwitchBlock(BasicBlock* oldSwitchBlock, BasicBlock* newSwitchBlock);

    void fgChangeEhfBlock(BasicBlock* oldBlock, BasicBlock* newBlock);

    void fgReplaceEhfSuccessor(BasicBlock* block, BasicBlock* oldSucc, BasicBlock* newSucc);

    void fgRemoveEhfSuccessor(BasicBlock* block, const unsigned succIndex);

    void fgRemoveEhfSuccessor(FlowEdge* succEdge);

    void fgReplaceJumpTarget(BasicBlock* block, BasicBlock* oldTarget, BasicBlock* newTarget);

    void fgReplacePred(FlowEdge* edge, BasicBlock* const newPred);

    // initializingPreds is only 'true' when we are computing preds in fgLinkBasicBlocks()
    template <bool initializingPreds = false>
    FlowEdge* fgAddRefPred(BasicBlock* block, BasicBlock* blockPred, FlowEdge* oldEdge = nullptr);

private:
    FlowEdge** fgGetPredInsertPoint(BasicBlock* blockPred, BasicBlock* newTarget);

public:
    void fgRedirectTargetEdge(BasicBlock* block, BasicBlock* newTarget);

    void fgRedirectTrueEdge(BasicBlock* block, BasicBlock* newTarget);

    void fgRedirectFalseEdge(BasicBlock* block, BasicBlock* newTarget);

    void fgFindBasicBlocks();

    bool fgCheckEHCanInsertAfterBlock(BasicBlock* blk, unsigned regionIndex, bool putInTryRegion);

    BasicBlock* fgFindInsertPoint(unsigned    regionIndex,
                                  bool        putInTryRegion,
                                  BasicBlock* startBlk,
                                  BasicBlock* endBlk,
                                  BasicBlock* nearBlk,
                                  BasicBlock* jumpBlk,
                                  bool        runRarely);

    unsigned fgGetNestingLevel(BasicBlock* block, unsigned* pFinallyNesting = nullptr);

    PhaseStatus fgPostImportationCleanup();

    void fgRemoveStmt(BasicBlock* block, Statement* stmt DEBUGARG(bool isUnlink = false));
    void fgUnlinkStmt(BasicBlock* block, Statement* stmt);

    bool fgCheckRemoveStmt(BasicBlock* block, Statement* stmt);

    PhaseStatus fgCanonicalizeFirstBB();
    void fgCreateNewInitBB();

    void fgSetEHRegionForNewPreheaderOrExit(BasicBlock* preheader);

    void fgUnreachableBlock(BasicBlock* block);

    void fgRemoveConditionalJump(BasicBlock* block);

    BasicBlock* fgLastBBInMainFunction();

    BasicBlock* fgEndBBAfterMainFunction();

    BasicBlock* fgGetDomSpeculatively(const BasicBlock* block);

    void fgUnlinkRange(BasicBlock* bBeg, BasicBlock* bEnd);

    BasicBlock* fgRemoveBlock(BasicBlock* block, bool unreachable);

    void fgPrepareCallFinallyRetForRemoval(BasicBlock* block);

    bool fgCanCompactBlock(BasicBlock* block);

    bool fgCanCompactInitBlock();

    void fgCompactBlock(BasicBlock* block);

    BasicBlock* fgConnectFallThrough(BasicBlock* bSrc, BasicBlock* bDst);

    bool fgRenumberBlocks();

    bool fgExpandRarelyRunBlocks();

    bool fgEhAllowsMoveBlock(BasicBlock* bBefore, BasicBlock* bAfter);

    void fgMoveBlocksAfter(BasicBlock* bStart, BasicBlock* bEnd, BasicBlock* insertAfterBlk);

    PhaseStatus fgHeadTailMerge(bool early);
    bool fgHeadMerge(BasicBlock* block, bool early);
    bool fgTryOneHeadMerge(BasicBlock* block, bool early);
    bool gtTreeContainsTailCall(GenTree* tree);
    bool fgCanMoveFirstStatementIntoPred(bool early, Statement* firstStmt, BasicBlock* pred);

    enum FG_RELOCATE_TYPE
    {
        FG_RELOCATE_TRY,    // relocate the 'try' region
        FG_RELOCATE_HANDLER // relocate the handler region (including the filter if necessary)
    };
    BasicBlock* fgRelocateEHRange(unsigned regionIndex, FG_RELOCATE_TYPE relocateType);

    bool fgIsIntraHandlerPred(BasicBlock* predBlock, BasicBlock* block);
    bool fgAnyIntraHandlerPreds(BasicBlock* block);
    void fgInsertFuncletPrologBlock(BasicBlock* block);
    void        fgCreateFuncletPrologBlocks();
    PhaseStatus fgCreateFunclets();
#if defined(FEATURE_EH_WINDOWS_X86)
    bool fgRelocateEHRegions();
#endif // FEATURE_EH_WINDOWS_X86

    bool fgOptimizeUncondBranchToSimpleCond(BasicBlock* block, BasicBlock* target);
    bool fgFoldSimpleCondByForwardSub(BasicBlock* block);

    bool fgBlockEndFavorsTailDuplication(BasicBlock* block, unsigned lclNum);

    bool fgBlockIsGoodTailDuplicationCandidate(BasicBlock* block, unsigned* lclNum);

    bool fgOptimizeEmptyBlock(BasicBlock* block);

    bool fgOptimizeBranchToEmptyUnconditional(BasicBlock* block, BasicBlock* bDest);

    bool fgOptimizeBranch(BasicBlock* bJump);

    bool fgOptimizeSwitchBranches(BasicBlock* block);

    bool fgOptimizeSwitchJumps();
#ifdef DEBUG
    void fgPrintEdgeWeights();
#endif
    PhaseStatus fgComputeBlockWeights();
    bool fgComputeMissingBlockWeights(weight_t* returnWeight);
    bool fgComputeCalledCount(weight_t returnWeight);

    bool fgReorderBlocks(bool useProfile);
    void fgDoReversePostOrderLayout();
    void fgMoveColdBlocks();
    void fgSearchImprovedLayout();

    class ThreeOptLayout
    {
        static bool EdgeCmp(const FlowEdge* left, const FlowEdge* right);

        Compiler* compiler;
        PriorityQueue<FlowEdge*, decltype(&ThreeOptLayout::EdgeCmp)> cutPoints;
        unsigned* ordinals;
        BasicBlock** blockOrder;
        BasicBlock** tempOrder;
        unsigned numCandidateBlocks;
        unsigned currEHRegion;

#ifdef DEBUG
        weight_t GetLayoutCost(unsigned startPos, unsigned endPos);
#endif // DEBUG

        weight_t GetCost(BasicBlock* block, BasicBlock* next);
        weight_t GetPartitionCostDelta(unsigned s1Start, unsigned s2Start, unsigned s3Start, unsigned s3End, unsigned s4End);
        void SwapPartitions(unsigned s1Start, unsigned s2Start, unsigned s3Start, unsigned s3End, unsigned s4End);

        void ConsiderEdge(FlowEdge* edge);
        void AddNonFallthroughSuccs(unsigned blockPos);
        void AddNonFallthroughPreds(unsigned blockPos);
        bool RunGreedyThreeOptPass(unsigned startPos, unsigned endPos);

        bool RunThreeOptPass(BasicBlock* startBlock, BasicBlock* endBlock);

    public:
        ThreeOptLayout(Compiler* comp);
        void Run();
    };

    template <bool hasEH>
    void fgMoveHotJumps(FlowGraphDfsTree* dfsTree);

    bool fgFuncletsAreCold();

    PhaseStatus fgDetermineFirstColdBlock();

    bool fgIsForwardBranch(BasicBlock* bJump, BasicBlock* bDest, BasicBlock* bSrc = nullptr);

    bool fgUpdateFlowGraph(bool doTailDup = false, bool isPhase = false);
    PhaseStatus fgUpdateFlowGraphPhase();

    PhaseStatus fgDfsBlocksAndRemove();
    bool fgRemoveBlocksOutsideDfsTree();

    PhaseStatus fgFindOperOrder();

    // method that returns if you should split here
    typedef bool(fgSplitPredicate)(GenTree* tree, GenTree* parent, fgWalkData* data);

    PhaseStatus fgSetBlockOrder();
    bool fgHasCycleWithoutGCSafePoint();

    template <typename VisitPreorder, typename VisitPostorder, typename VisitEdge, const bool useProfile = false>
    unsigned fgRunDfs(VisitPreorder assignPreorder, VisitPostorder assignPostorder, VisitEdge visitEdge);

    template <const bool useProfile = false>
    FlowGraphDfsTree* fgComputeDfs();
    void fgInvalidateDfsTree();

    template <typename TFunc>
    void fgVisitBlocksInLoopAwareRPO(FlowGraphDfsTree* dfsTree, FlowGraphNaturalLoops* loops, TFunc func);

    void fgRemoveReturnBlock(BasicBlock* block);

    void fgConvertBBToThrowBB(BasicBlock* block);

    bool fgCastNeeded(GenTree* tree, var_types toType);

    void fgLoopCallTest(BasicBlock* srcBB, BasicBlock* dstBB);
    void fgLoopCallMark();

    unsigned fgGetCodeEstimate(BasicBlock* block);

#if DUMP_FLOWGRAPHS
    enum class PhasePosition
    {
        PrePhase,
        PostPhase
    };
    const char* fgProcessEscapes(const char* nameIn, escapeMapping_t* map);
    static void fgDumpTree(FILE* fgxFile, GenTree* const tree);
    FILE* fgOpenFlowGraphFile(bool* wbDontClose, Phases phase, PhasePosition pos, const char* type);
    bool fgDumpFlowGraph(Phases phase, PhasePosition pos);
    void fgDumpFlowGraphLoops(FILE* file);
#endif // DUMP_FLOWGRAPHS

#ifdef DEBUG

    void fgDispBBLiveness(BasicBlock* block);
    void fgDispBBLiveness();
    void fgTableDispBasicBlock(const BasicBlock* block,
        const BasicBlock* nextBlock = nullptr,
        bool printEdgeLikelihoods = true,
        int blockTargetFieldWidth = 21,
        int ibcColWidth = 0);
    void fgDispBasicBlocks(BasicBlock* firstBlock, BasicBlock* lastBlock, bool dumpTrees);
    void fgDispBasicBlocks(bool dumpTrees = false);
    void fgDumpStmtTree(const BasicBlock* block, Statement* stmt);
    void fgDumpBlock(BasicBlock* block);
    void fgDumpTrees(BasicBlock* firstBlock, BasicBlock* lastBlock);

    void fgDumpBlockMemorySsaIn(BasicBlock* block);
    void fgDumpBlockMemorySsaOut(BasicBlock* block);

    static fgWalkPreFn fgStress64RsltMulCB;
    void               fgStress64RsltMul();
    void               fgDebugCheckUpdate();

    void fgDebugCheckBBNumIncreasing();
    void fgDebugCheckBBlist(bool checkBBNum = false, bool checkBBRefs = true);
    void fgDebugCheckBlockLinks();
    void fgDebugCheckInitBB();
    void fgDebugCheckLinks(bool morphTrees = false);
    void fgDebugCheckStmtsList(BasicBlock* block, bool morphTrees);
    void fgDebugCheckNodeLinks(BasicBlock* block, Statement* stmt);
    void fgDebugCheckLinkedLocals();
    void fgDebugCheckNodesUniqueness();
    void fgDebugCheckLoops();
    void fgDebugCheckSsa();

    void fgDebugCheckTypes(GenTree* tree);
    void fgDebugCheckFlags(GenTree* tree, BasicBlock* block);
    void fgDebugCheckDispFlags(GenTree* tree, GenTreeFlags dispFlags, GenTreeDebugFlags debugFlags);
    void fgDebugCheckFlagsHelper(GenTree* tree, GenTreeFlags actualFlags, GenTreeFlags expectedFlags);
    void fgDebugCheckTryFinallyExits();
    void fgDebugCheckProfile(PhaseChecks checks = PhaseChecks::CHECK_NONE);
    bool fgDebugCheckProfileWeights(ProfileChecks checks);
    bool fgDebugCheckIncomingProfileData(BasicBlock* block, ProfileChecks checks);
    bool fgDebugCheckOutgoingProfileData(BasicBlock* block, ProfileChecks checks);

    void fgDebugCheckFlowGraphAnnotations();

#endif // DEBUG

    static bool fgProfileWeightsEqual(weight_t weight1, weight_t weight2, weight_t epsilon = 0.01);
    static bool fgProfileWeightsConsistent(weight_t weight1, weight_t weight2);
    static bool fgProfileWeightsConsistentOrSmall(weight_t weight1, weight_t weight2, weight_t epsilon = 1e-4);

    static GenTree* fgGetFirstNode(GenTree* tree);

    //--------------------- Walking the trees in the IR -----------------------

    struct fgWalkData
    {
        Compiler*     compiler;
        fgWalkPreFn*  wtprVisitorFn;
        fgWalkPostFn* wtpoVisitorFn;
        void*         pCallbackData; // user-provided data
        GenTree*      parent;        // parent of current node, provided to callback
        bool          wtprLclsOnly;  // whether to only visit lclvar nodes
#ifdef DEBUG
        bool printModified; // callback can use this
#endif
    };

    fgWalkResult fgWalkTreePre(GenTree**    pTree,
                               fgWalkPreFn* visitor,
                               void*        pCallBackData = nullptr,
                               bool         lclVarsOnly   = false,
                               bool         computeStack  = false);

    fgWalkResult fgWalkTree(GenTree**     pTree,
                            fgWalkPreFn*  preVisitor,
                            fgWalkPostFn* postVisitor,
                            void*         pCallBackData = nullptr);

    void fgWalkAllTreesPre(fgWalkPreFn* visitor, void* pCallBackData);

    //----- Postorder

    fgWalkResult fgWalkTreePost(GenTree**     pTree,
                                fgWalkPostFn* visitor,
                                void*         pCallBackData = nullptr,
                                bool          computeStack  = false);

#ifdef DEBUG
    void fgInvalidateBBLookup();
#endif // DEBUG

    /**************************************************************************
     *                          PROTECTED
     *************************************************************************/

protected:
    friend class SsaBuilder;
    friend class ValueNumberState;

    //--------------------- Detect the basic blocks ---------------------------

    BasicBlock** fgBBs; // Table of pointers to the BBs

    void        fgInitBBLookup();
    BasicBlock* fgLookupBB(unsigned addr);

    bool fgCanSwitchToOptimized();
    void fgSwitchToOptimized(const char* reason);

    bool fgMayExplicitTailCall();

    template<bool makeInlineObservations>
    void fgFindJumpTargets(const BYTE* codeAddr, IL_OFFSET codeSize, FixedBitVect* jumpTarget);

    void fgMarkBackwardJump(BasicBlock* startBlock, BasicBlock* endBlock);

    void fgLinkBasicBlocks();

    void fgMakeBasicBlocks(const BYTE* codeAddr, IL_OFFSET codeSize, FixedBitVect* jumpTarget);

    void fgCheckBasicBlockControlFlow();

    void fgControlFlowPermitted(BasicBlock* blkSrc,
                                BasicBlock* blkDest,
                                bool        IsLeave = false /* is the src a leave block */);

    bool fgFlowToFirstBlockOfInnerTry(BasicBlock* blkSrc, BasicBlock* blkDest, bool sibling);

    void fgObserveInlineConstants(OPCODE opcode, const FgStack& stack, bool isInlining);

    void fgAdjustForAddressExposedOrWrittenThis();

    unsigned fgStressBBProf()
    {
#ifdef DEBUG
        unsigned result = JitConfig.JitStressBBProf();
        if (result == 0)
        {
            if (compStressCompile(STRESS_BB_PROFILE, 15))
            {
                result = 1;
            }
        }
        return result;
#else
        return 0;
#endif
    }

    bool fgHaveProfileData();
    bool fgHaveProfileWeights();
    bool fgGetProfileWeightForBasicBlock(IL_OFFSET offset, weight_t* weight);

    Instrumentor* fgCountInstrumentor = nullptr;
    Instrumentor* fgHistogramInstrumentor = nullptr;
    Instrumentor* fgValueInstrumentor = nullptr;

    PhaseStatus fgPrepareToInstrumentMethod();
    PhaseStatus fgInstrumentMethod();
    PhaseStatus fgIncorporateProfileData();
    bool        fgIncorporateBlockCounts();
    bool        fgIncorporateEdgeCounts();

public:
    const char*                            fgPgoFailReason;
    bool                                   fgPgoDisabled = false;
    ICorJitInfo::PgoSource                 fgPgoSource;
    ICorJitInfo::PgoInstrumentationSchema* fgPgoSchema = nullptr;
    BYTE*                                  fgPgoData = nullptr;
    UINT32                                 fgPgoSchemaCount = 0;
    HRESULT                                fgPgoQueryResult;
    UINT32                                 fgNumProfileRuns = 0;
    UINT32                                 fgPgoBlockCounts = 0;
    UINT32                                 fgPgoEdgeCounts = 0;
    UINT32                                 fgPgoClassProfiles = 0;
    UINT32                                 fgPgoMethodProfiles = 0;
    unsigned                               fgPgoInlineePgo = 0;
    unsigned                               fgPgoInlineeNoPgo = 0;
    unsigned                               fgPgoInlineeNoPgoSingleBlock = 0;
    bool                                   fgPgoHaveWeights;
    bool                                   fgPgoSynthesized;
    bool                                   fgPgoDynamic;
    bool                                   fgPgoConsistent;

#ifdef DEBUG
    bool                                   fgPgoDeferredInconsistency;
#endif


    void WalkSpanningTree(SpanningTreeVisitor* visitor);
    void fgSetProfileWeight(BasicBlock* block, weight_t weight);
    void fgApplyProfileScale();
    bool fgHaveSufficientProfileWeights();
    bool fgHaveTrustedProfileWeights();

    // fgIsUsingProfileWeights - returns true if we have real profile data for this method
    //                           or if we have some fake profile data for the stress mode
    bool fgIsUsingProfileWeights()
    {
        return (fgHaveProfileWeights() || fgStressBBProf());
    }

    // fgProfileRunsCount - returns total number of scenario runs for the profile data
    //                      or BB_UNITY_WEIGHT_UNSIGNED when we aren't using profile data.
    unsigned fgProfileRunsCount()
    {
        return fgIsUsingProfileWeights() ? fgNumProfileRuns : BB_UNITY_WEIGHT_UNSIGNED;
    }

    void fgRemoveProfileData(const char* reason);
    void fgRepairProfileCondToUncond(BasicBlock* block, FlowEdge* retainedEdge, FlowEdge* removedEdge, int* metric = nullptr);

//-------- Insert a statement at the start or end of a basic block --------

#ifdef DEBUG
public:
    static bool fgBlockContainsStatementBounded(BasicBlock* block, Statement* stmt, bool answerOnBoundExceeded = true);
#endif

public:
    Statement* fgNewStmtAtBeg(BasicBlock* block, GenTree* tree, const DebugInfo& di = DebugInfo());
    void fgInsertStmtAtEnd(BasicBlock* block, Statement* stmt);
    Statement* fgNewStmtAtEnd(BasicBlock* block, GenTree* tree, const DebugInfo& di = DebugInfo());
    Statement* fgNewStmtNearEnd(BasicBlock* block, GenTree* tree, const DebugInfo& di = DebugInfo());

    void fgInsertStmtNearEnd(BasicBlock* block, Statement* stmt);
    void fgInsertStmtAtBeg(BasicBlock* block, Statement* stmt);

    void fgInsertStmtAfter(BasicBlock* block, Statement* insertionPoint, Statement* stmt);
    void fgInsertStmtBefore(BasicBlock* block, Statement* insertionPoint, Statement* stmt);

private:
    Statement* fgInsertStmtListAfter(BasicBlock* block, Statement* stmtAfter, Statement* stmtList);

    //                  Create a new temporary variable to hold the result of *ppTree,
    //                  and transform the graph accordingly.
    GenTree* fgInsertCommaFormTemp(GenTree** ppTree);
    TempInfo fgMakeTemp(GenTree* value);
    GenTree* fgMakeMultiUse(GenTree** ppTree);

    //                  Recognize a bitwise rotation pattern and convert into a GT_ROL or a GT_ROR node.
    GenTree* fgRecognizeAndMorphBitwiseRotation(GenTree* tree);
    bool fgOperIsBitwiseRotationRoot(genTreeOps oper);

#if !defined(TARGET_64BIT)
    //                  Recognize and morph a long multiplication with 32 bit operands.
    GenTreeOp* fgRecognizeAndMorphLongMul(GenTreeOp* mul);
    GenTreeOp* fgMorphLongMul(GenTreeOp* mul);
#endif

    //-------- Determine the order in which the trees will be evaluated -------
public:
    void fgSetStmtSeq(Statement* stmt);

private:
    GenTree* fgSetTreeSeq(GenTree* tree, bool isLIR = false);
    void fgSetBlockOrder(BasicBlock* block);

    //------------------------- Morphing --------------------------------------

    unsigned fgPtrArgCntMax = 0;

public:
    //------------------------------------------------------------------------
    // fgGetPtrArgCntMax: Return the maximum number of pointer-sized stack arguments that calls inside this method
    // can push on the stack. This value is calculated during morph.
    //
    // Return Value:
    //    Returns fgPtrArgCntMax, that is a private field.
    //
    unsigned fgGetPtrArgCntMax() const
    {
        return fgPtrArgCntMax;
    }

    //------------------------------------------------------------------------
    // fgSetPtrArgCntMax: Set the maximum number of pointer-sized stack arguments that calls inside this method
    // can push on the stack. This function is used during StackLevelSetter to fix incorrect morph calculations.
    //
    void fgSetPtrArgCntMax(unsigned argCntMax)
    {
        fgPtrArgCntMax = argCntMax;
    }

    bool compCanEncodePtrArgCntMax();

private:
    hashBv*               fgAvailableOutgoingArgTemps;
    ArrayStack<unsigned>* fgUsedSharedTemps = nullptr;

    void fgSetRngChkTarget(GenTree* tree, bool delay = true);

    BasicBlock* fgSetRngChkTargetInner(SpecialCodeKind kind, bool delay);

#if REARRANGE_ADDS
    void fgMoveOpsLeft(GenTree* tree);
#endif

    bool fgIsCommaThrow(GenTree* tree, bool forFolding = false);

    bool fgIsThrow(GenTree* tree);

public:
    bool fgInDifferentRegions(const BasicBlock* blk1, const BasicBlock* blk2) const;

private:
    bool fgIsBlockCold(BasicBlock* block);

    GenTree* fgMorphCastIntoHelper(GenTree* tree, int helper, GenTree* oper);

    GenTree* fgMorphIntoHelperCall(
        GenTree* tree, int helper, bool morphArgs, GenTree* arg1 = nullptr, GenTree* arg2 = nullptr);

    // A "MorphAddrContext" carries information from the surrounding context.  If we are evaluating a byref address,
    // it is useful to know whether the address will be immediately dereferenced, or whether the address value will
    // be used, perhaps by passing it as an argument to a called method.  This affects how null checking is done:
    // for sufficiently small offsets, we can rely on OS page protection to implicitly null-check addresses that we
    // know will be dereferenced.  To know that reliance on implicit null checking is sound, we must further know that
    // all offsets between the top-level indirection and the bottom are constant, and that their sum is sufficiently
    // small; hence the other fields of MorphAddrContext.
    struct MorphAddrContext
    {
        GenTreeIndir* m_user = nullptr;  // Indirection using this address.
        size_t        m_totalOffset = 0; // Sum of offsets between the top-level indirection and here (current context).
    };

#ifdef FEATURE_SIMD
    GenTree* getSIMDStructFromField(GenTree*  tree,
                                    unsigned* indexOut,
                                    unsigned* simdSizeOut,
                                    bool      ignoreUsedInSIMDIntrinsic = false);
    bool fgMorphCombineSIMDFieldStores(BasicBlock* block, Statement* stmt);
    void impMarkContiguousSIMDFieldStores(Statement* stmt);

    // fgPreviousCandidateSIMDFieldStoreStmt is only used for tracking previous simd field store
    // in function: Compiler::impMarkContiguousSIMDFieldStores.
    Statement* fgPreviousCandidateSIMDFieldStoreStmt = nullptr;

#endif // FEATURE_SIMD
    GenTree* fgMorphIndexAddr(GenTreeIndexAddr* tree);
    GenTree* fgMorphExpandCast(GenTreeCast* tree);
    GenTreeFieldList* fgMorphLclArgToFieldlist(GenTreeLclVarCommon* lcl);
    GenTreeCall* fgMorphArgs(GenTreeCall* call);

    void fgMakeOutgoingStructArgCopy(GenTreeCall* call, CallArg* arg);

    GenTree* fgMorphLeafLocal(GenTreeLclVarCommon* lclNode);
#ifdef TARGET_X86
    GenTree* fgMorphExpandStackArgForVarArgs(GenTreeLclVarCommon* lclNode);
#endif // TARGET_X86
    GenTree* fgMorphExpandImplicitByRefArg(GenTreeLclVarCommon* lclNode);
    GenTree* fgMorphExpandLocal(GenTreeLclVarCommon* lclNode);

public:
    bool fgAddrCouldBeNull(GenTree* addr);
    void fgAssignSetVarDef(GenTree* tree);

private:
    GenTree* fgMorphFieldAddr(GenTree* tree, MorphAddrContext* mac);
    GenTree* fgMorphExpandInstanceField(GenTree* tree, MorphAddrContext* mac);
    GenTree* fgMorphExpandTlsFieldAddr(GenTree* tree);
    bool fgCanFastTailCall(GenTreeCall* call, const char** failReason);
#if FEATURE_FASTTAILCALL
    bool fgCallHasMustCopyByrefParameter(GenTreeCall* call);
    bool fgCallArgWillPointIntoLocalFrame(GenTreeCall* call, CallArg& arg);

#endif
    GenTree* fgMorphTailCallViaHelpers(GenTreeCall* call, CORINFO_TAILCALL_HELPERS& help);
    bool fgCanTailCallViaJitHelper(GenTreeCall* call);
    void fgMorphTailCallViaJitHelper(GenTreeCall* call);
    GenTree* fgCreateCallDispatcherAndGetResult(GenTreeCall*          origCall,
                                                CORINFO_METHOD_HANDLE callTargetStubHnd,
                                                CORINFO_METHOD_HANDLE dispatcherHnd);
    GenTree* getLookupTree(CORINFO_RESOLVED_TOKEN* pResolvedToken,
                           CORINFO_LOOKUP*         pLookup,
                           GenTreeFlags            handleFlags,
                           void*                   compileTimeHandle);
    GenTree* getRuntimeLookupTree(CORINFO_RESOLVED_TOKEN* pResolvedToken,
                                  CORINFO_LOOKUP*         pLookup,
                                  void*                   compileTimeHandle);
    GenTree* getVirtMethodPointerTree(GenTree*                thisPtr,
                                      CORINFO_RESOLVED_TOKEN* pResolvedToken,
                                      CORINFO_CALL_INFO*      pCallInfo);
    GenTree* getTokenHandleTree(CORINFO_RESOLVED_TOKEN* pResolvedToken, bool parent);

    GenTree* fgMorphPotentialTailCall(GenTreeCall* call);
    void fgValidateIRForTailCall(GenTreeCall* call);
    GenTree* fgGetStubAddrArg(GenTreeCall* call);
    unsigned fgGetArgParameterLclNum(GenTreeCall* call, CallArg* arg);
    void fgMorphRecursiveFastTailCallIntoLoop(BasicBlock* block, GenTreeCall* recursiveTailCall);
    Statement* fgAssignRecursiveCallArgToCallerParam(GenTree*         arg,
                                                     CallArg*         callArg,
                                                     unsigned         lclParamNum,
                                                     BasicBlock*      block,
                                                     const DebugInfo& callDI,
                                                     Statement*       tmpAssignmentInsertionPoint,
                                                     Statement*       paramAssignmentInsertionPoint);
    GenTree* fgMorphCall(GenTreeCall* call);
    GenTree* fgExpandVirtualVtableCallTarget(GenTreeCall* call);

    void fgMorphCallInline(GenTreeCall* call, InlineResult* result);
    void fgMorphCallInlineHelper(GenTreeCall* call, InlineResult* result, InlineContext** createdContext);
#if DEBUG
    void fgNoteNonInlineCandidate(Statement* stmt, GenTreeCall* call);
    static fgWalkPreFn fgFindNonInlineCandidate;
#endif
    GenTree* fgOptimizeDelegateConstructor(GenTreeCall*            call,
                                           CORINFO_CONTEXT_HANDLE* ExactContextHnd,
                                           methodPointerInfo*      ldftnToken);
    GenTree* fgMorphLeaf(GenTree* tree);
public:
    GenTree* fgMorphInitBlock(GenTree* tree);
    GenTree* fgMorphCopyBlock(GenTree* tree);
private:
    GenTree* fgMorphSmpOp(GenTree* tree, MorphAddrContext* mac, bool* optAssertionPropDone = nullptr);
    void fgTryReplaceStructLocalWithField(GenTree* tree);
    GenTree* fgMorphFinalizeIndir(GenTreeIndir* indir);
    GenTree* fgOptimizeCast(GenTreeCast* cast);
    GenTree* fgOptimizeCastOnStore(GenTree* store);
    GenTree* fgOptimizeBitCast(GenTreeUnOp* bitCast);
    GenTree* fgOptimizeEqualityComparisonWithConst(GenTreeOp* cmp);
    GenTree* fgOptimizeRelationalComparisonWithConst(GenTreeOp* cmp);
    GenTree* fgOptimizeRelationalComparisonWithFullRangeConst(GenTreeOp* cmp);
#if defined(FEATURE_HW_INTRINSICS)
    GenTree* fgMorphHWIntrinsic(GenTreeHWIntrinsic* tree);
    GenTree* fgOptimizeHWIntrinsic(GenTreeHWIntrinsic* node);
    GenTree* fgOptimizeHWIntrinsicAssociative(GenTreeHWIntrinsic* node);
#endif // FEATURE_HW_INTRINSICS
    GenTree* fgOptimizeCommutativeArithmetic(GenTreeOp* tree);
    GenTree* fgOptimizeRelationalComparisonWithCasts(GenTreeOp* cmp);
    GenTree* fgOptimizeAddition(GenTreeOp* add);
    GenTree* fgOptimizeMultiply(GenTreeOp* mul);
    GenTree* fgOptimizeBitwiseAnd(GenTreeOp* andOp);
    GenTree* fgOptimizeBitwiseXor(GenTreeOp* xorOp);
    GenTree* fgPropagateCommaThrow(GenTree* parent, GenTreeOp* commaThrow, GenTreeFlags precedingSideEffects);
    GenTree* fgMorphRetInd(GenTreeOp* tree);
    GenTree* fgMorphModToZero(GenTreeOp* tree);
    GenTree* fgMorphModToSubMulDiv(GenTreeOp* tree);
    GenTree* fgMorphUModToAndSub(GenTreeOp* tree);
    GenTree* fgMorphSmpOpOptional(GenTreeOp* tree, bool* optAssertionPropDone);
    GenTree* fgMorphConst(GenTree* tree);

    GenTreeOp* fgMorphCommutative(GenTreeOp* tree);

    GenTree* fgMorphReduceAddOps(GenTree* tree);

public:
    GenTree* fgMorphTree(GenTree* tree, MorphAddrContext* mac = nullptr);

private:
    void fgAssertionGen(GenTree* tree);
    void fgKillDependentAssertionsSingle(unsigned lclNum DEBUGARG(GenTree* tree));
    void fgKillDependentAssertions(unsigned lclNum DEBUGARG(GenTree* tree));
    void fgMorphTreeDone(GenTree* tree);
    void fgMorphTreeDone(GenTree* tree, bool optAssertionPropDone, bool isMorphedTree DEBUGARG(int morphNum = 0));

    Statement* fgMorphStmt;
    unsigned   fgBigOffsetMorphingTemps[TYP_COUNT];

    unsigned fgGetFieldMorphingTemp(GenTreeFieldAddr* fieldNode);

    //----------------------- Liveness analysis -------------------------------

    VARSET_TP fgCurUseSet; // vars used     by block (before a def)
    VARSET_TP fgCurDefSet; // vars assigned by block (before a use)

    MemoryKindSet fgCurMemoryUse;   // True iff the current basic block uses memory.
    MemoryKindSet fgCurMemoryDef;   // True iff the current basic block modifies memory.
    MemoryKindSet fgCurMemoryHavoc; // True if  the current basic block is known to set memory to a "havoc" value.

    bool byrefStatesMatchGcHeapStates; // True iff GcHeap and ByrefExposed memory have all the same def points.

    PhaseStatus fgEarlyLiveness();

    void fgMarkUseDef(GenTreeLclVarCommon* tree);

    //-------------------------------------------------------------------------
    //
    //  The following keeps track of any code we've added for things like array
    //  range checking or explicit calls to enable GC, and so on.
    //
public:

    enum class AcdKeyDesignator { KD_NONE, KD_TRY, KD_HND, KD_FLT };

    struct AddCodeDsc
    {
        // After fgCreateThrowHelperBlocks, the block to which
        // we jump to raise the exception.
        BasicBlock*     acdDstBlk;

        // EH regions for this dsc
        unsigned short acdTryIndex;
        unsigned short acdHndIndex;

        // Which EH region forms the key?
        AcdKeyDesignator  acdKeyDsg;

        // Update the key designator, after modifying the region indices
        bool UpdateKeyDesignator(Compiler* compiler);

        SpecialCodeKind acdKind; // what kind of a special block is this?
        bool            acdUsed; // do we need to keep this helper block?

#if !FEATURE_FIXED_OUT_ARGS
        bool     acdStkLvlInit; // has acdStkLvl value been already set?
        unsigned acdStkLvl;     // stack level in stack slots.
#endif                          // !FEATURE_FIXED_OUT_ARGS

#ifdef DEBUG
        unsigned acdNum;
        void Dump();
#endif;
    };

    unsigned acdCount = 0;

    // Get the index to use as part of the AddCodeDsc key for sharing throw blocks
    unsigned bbThrowIndex(BasicBlock* blk, AcdKeyDesignator* dsg); 

    struct AddCodeDscKey
    {
    public:
        AddCodeDscKey(): acdKind(SCK_NONE), acdData(0) {}
        AddCodeDscKey(SpecialCodeKind kind, BasicBlock* block, Compiler* comp);
        AddCodeDscKey(AddCodeDsc* add);
        
        static bool Equals(const AddCodeDscKey& x, const AddCodeDscKey& y)
        {
            return (x.acdData == y.acdData) && (x.acdKind == y.acdKind);
        }

        static unsigned GetHashCode(const AddCodeDscKey& x)
        {
            return (x.acdData << 3) | (unsigned) x.acdKind;
        }

        unsigned Data() const { return acdData; }

    private:

        SpecialCodeKind acdKind;
        unsigned acdData;
    };

    typedef JitHashTable<AddCodeDscKey, AddCodeDscKey, AddCodeDsc*> AddCodeDscMap;
    AddCodeDscMap* fgGetAddCodeDscMap();

private:
    static unsigned acdHelper(SpecialCodeKind codeKind);

    bool        fgRngChkThrowAdded = false;
    AddCodeDscMap* fgAddCodeDscMap = nullptr;

    void fgAddCodeRef(BasicBlock* srcBlk, SpecialCodeKind kind);
    PhaseStatus fgCreateThrowHelperBlocks();

public:

    bool fgHasAddCodeDscMap() const { return fgAddCodeDscMap != nullptr; }
    AddCodeDsc* fgFindExcptnTarget(SpecialCodeKind kind, BasicBlock* fromBlock);
    bool fgUseThrowHelperBlocks();
    void fgCreateThrowHelperBlockCode(AddCodeDsc* add);
    void fgSequenceLocals(Statement* stmt);

private:
    bool fgIsThrowHlpBlk(BasicBlock* block);

#if !FEATURE_FIXED_OUT_ARGS
    unsigned fgThrowHlpBlkStkLevel(BasicBlock* block);
#endif // !FEATURE_FIXED_OUT_ARGS

    unsigned fgCheckInlineDepthAndRecursion(InlineInfo* inlineInfo);
    bool IsDisallowedRecursiveInline(InlineContext* ancestor, InlineInfo* inlineInfo);
    bool ContextComplexityExceeds(CORINFO_CONTEXT_HANDLE handle, int max);
    bool MethodInstantiationComplexityExceeds(CORINFO_METHOD_HANDLE handle, int& cur, int max);
    bool TypeInstantiationComplexityExceeds(CORINFO_CLASS_HANDLE handle, int& cur, int max);

    void fgInvokeInlineeCompiler(GenTreeCall* call, InlineResult* result, InlineContext** createdContext);
    void fgInsertInlineeBlocks(InlineInfo* pInlineInfo);
    void fgInsertInlineeArgument(const InlArgInfo& argInfo, BasicBlock* block, Statement** afterStmt, Statement** newStmt, const DebugInfo& callDI);
    Statement* fgInlinePrependStatements(InlineInfo* inlineInfo);
    void fgInlineAppendStatements(InlineInfo* inlineInfo, BasicBlock* block, Statement* stmt);

#ifdef DEBUG
    static fgWalkPreFn fgDebugCheckInlineCandidates;

    void               CheckNoTransformableIndirectCallsRemain();
    static fgWalkPreFn fgDebugCheckForTransformableIndirectCalls;
#endif

    PhaseStatus fgPromoteStructs();
    void fgMorphLocalField(GenTree* tree, GenTree* parent);

    // Reset the refCount for implicit byrefs.
    void fgResetImplicitByRefRefCount();

    // Identify all candidates for last-use copy omission.
    PhaseStatus fgMarkImplicitByRefCopyOmissionCandidates();

    // Change implicit byrefs' types from struct to pointer, and for any that were
    // promoted, create new promoted struct temps.
    PhaseStatus fgRetypeImplicitByRefArgs();

    // Clear up annotations for any struct promotion temps created for implicit byrefs.
    void fgMarkDemotedImplicitByRefArgs();

    PhaseStatus fgMarkAddressExposedLocals();
    bool fgExposeUnpropagatedLocals(bool propagatedAny, class LocalEqualsLocalAddrAssertions* assertions);
    void fgExposeLocalsInBitVec(BitVec_ValArg_T bitVec);

    PhaseStatus fgOptimizeMaskConversions();

    PhaseStatus PhysicalPromotion();

    PhaseStatus fgForwardSub();
    bool fgForwardSubBlock(BasicBlock* block);
    bool fgForwardSubStatement(Statement* statement);
    bool fgForwardSubHasStoreInterference(Statement* defStmt, Statement* nextStmt, GenTree* nextStmtUse);
    void fgForwardSubUpdateLiveness(GenTree* newSubListFirst, GenTree* newSubListLast);

    enum TypeProducerKind
    {
        TPK_Unknown = 0, // May not be a RuntimeType
        TPK_Handle  = 1, // RuntimeType via handle
        TPK_GetType = 2, // RuntimeType via Object.get_Type()
        TPK_Null    = 3, // Tree value is null
        TPK_Other   = 4  // RuntimeType via other means
    };

    TypeProducerKind gtGetTypeProducerKind(GenTree* tree);
    bool gtIsTypeHandleToRuntimeTypeHelper(GenTreeCall* call);
    bool gtIsTypeHandleToRuntimeTypeHandleHelper(GenTreeCall* call, CorInfoHelpFunc* pHelper = nullptr);

    bool gtTreeContainsOper(GenTree* tree, genTreeOps op);
    ExceptionSetFlags gtCollectExceptions(GenTree* tree);

public:
    bool fgIsBigOffset(size_t offset);
    bool IsValidLclAddr(unsigned lclNum, unsigned offset);
    bool IsPotentialGCSafePoint(GenTree* tree) const;

private:
    bool fgNeedReturnSpillTemp();

    /*
    XXXXXXXXXXXXXXXXXXXXXXXXXXXXXXXXXXXXXXXXXXXXXXXXXXXXXXXXXXXXXXXXXXXXXXXXXXXXXXX
    XXXXXXXXXXXXXXXXXXXXXXXXXXXXXXXXXXXXXXXXXXXXXXXXXXXXXXXXXXXXXXXXXXXXXXXXXXXXXXX
    XX                                                                           XX
    XX                           Optimizer                                       XX
    XX                                                                           XX
    XXXXXXXXXXXXXXXXXXXXXXXXXXXXXXXXXXXXXXXXXXXXXXXXXXXXXXXXXXXXXXXXXXXXXXXXXXXXXXX
    XXXXXXXXXXXXXXXXXXXXXXXXXXXXXXXXXXXXXXXXXXXXXXXXXXXXXXXXXXXXXXXXXXXXXXXXXXXXXXX
    */

public:
    PhaseStatus rangeCheckPhase();
    GenTree* optRemoveRangeCheck(GenTreeBoundsChk* check, GenTree* comma, Statement* stmt);
    GenTree* optRemoveStandaloneRangeCheck(GenTreeBoundsChk* check, Statement* stmt);
    void optRemoveCommaBasedRangeCheck(GenTree* comma, Statement* stmt);

protected:
    // Do hoisting for all loops.
    PhaseStatus optHoistLoopCode();

    // To represent sets of VN's that have already been hoisted in outer loops.
    typedef JitHashTable<ValueNum, JitSmallPrimitiveKeyFuncs<ValueNum>, bool> VNSet;

    struct LoopHoistContext
    {
    private:
        // The set of variables hoisted in the current loop (or nullptr if there are none).
        VNSet* m_pHoistedInCurLoop;

    public:
        // Value numbers of expressions that have been hoisted in the current (or most recent) loop in the nest.
        // Previous decisions on loop-invariance of value numbers in the current loop.
        VNSet m_curLoopVnInvariantCache;

        int m_loopVarInOutCount;
        int m_loopVarCount;
        int m_hoistedExprCount;

        int m_loopVarInOutFPCount;
        int m_loopVarFPCount;
        int m_hoistedFPExprCount;

#ifdef FEATURE_MASKED_HW_INTRINSICS
        int m_loopVarInOutMskCount;
        int m_loopVarMskCount;
        int m_hoistedMskExprCount;
#endif // FEATURE_MASKED_HW_INTRINSICS

        // Get the VN cache for current loop
        VNSet* GetHoistedInCurLoop(Compiler* comp)
        {
            if (m_pHoistedInCurLoop == nullptr)
            {
                m_pHoistedInCurLoop = new (comp->getAllocatorLoopHoist()) VNSet(comp->getAllocatorLoopHoist());
            }
            return m_pHoistedInCurLoop;
        }

        // Return the so far collected VNs in cache for current loop and reset it.
        void ResetHoistedInCurLoop()
        {
            m_pHoistedInCurLoop = nullptr;
            JITDUMP("Resetting m_pHoistedInCurLoop\n");
        }

        LoopHoistContext(Compiler* comp)
            : m_pHoistedInCurLoop(nullptr), m_curLoopVnInvariantCache(comp->getAllocatorLoopHoist())
        {
        }
    };

    // Do hoisting for a particular loop
    bool optHoistThisLoop(FlowGraphNaturalLoop* loop, LoopHoistContext* hoistCtxt);

    // Hoist all expressions in "blocks" that are invariant in "loop"
    // outside of that loop.
    void optHoistLoopBlocks(FlowGraphNaturalLoop* loop, ArrayStack<BasicBlock*>* blocks, LoopHoistContext* hoistContext);

    // Return true if the tree looks profitable to hoist out of "loop"
    bool optIsProfitableToHoistTree(GenTree* tree, FlowGraphNaturalLoop* loop, LoopHoistContext* hoistCtxt);

    // Performs the hoisting "tree" into the PreHeader for "loop"
    void optHoistCandidate(GenTree* tree, BasicBlock* treeBb, FlowGraphNaturalLoop* loop, LoopHoistContext* hoistCtxt);

    // Note the new SSA uses in tree
    void optRecordSsaUses(GenTree* tree, BasicBlock* block);

    // Returns true iff the ValueNum "vn" represents a value that is loop-invariant in "loop".
    //   Constants and init values are always loop invariant.
    //   VNPhi's connect VN's to the SSA definition, so we can know if the SSA def occurs in the loop.
    bool optVNIsLoopInvariant(ValueNum vn, FlowGraphNaturalLoop* loop, VNSet* recordedVNs);

    // Records the set of "side effects" of all loops: fields (object instance and static)
    // written to, and SZ-array element type equivalence classes updated.
    void optComputeLoopSideEffects();

    // Compute the sets of long and float vars (lvaLongVars, lvaFloatVars, lvaMaskVars).
    void optComputeInterestingVarSets();

private:
    // Given a loop mark it and any nested loops as having 'memoryHavoc'
    void optRecordLoopNestsMemoryHavoc(FlowGraphNaturalLoop* loop, MemoryKindSet memoryHavoc);

    // Add the side effects of "blk" (which is required to be within a loop) to all loops of which it is a part.
    void optComputeLoopSideEffectsOfBlock(BasicBlock* blk, FlowGraphNaturalLoop* mostNestedLoop);

    // Hoist the expression "expr" out of "loop"
    void optPerformHoistExpr(GenTree* expr, BasicBlock* exprBb, FlowGraphNaturalLoop* loop);

public:
    PhaseStatus optOptimizeBools();
    PhaseStatus optSwitchRecognition();
    bool optSwitchConvert(BasicBlock* firstBlock, int testsCount, ssize_t* testValues, weight_t falseLikelihood, GenTree* nodeToTest);
    bool optSwitchDetectAndConvert(BasicBlock* firstBlock);

    PhaseStatus optInvertLoops();    // Invert loops so they're entered at top and tested at bottom.
    PhaseStatus optOptimizeFlow();   // Simplify flow graph and do tail duplication
    PhaseStatus optOptimizeLayout(); // Optimize the BasicBlock layout of the method
    PhaseStatus optOptimizePostLayout(); // Run optimizations after block layout is finalized
    PhaseStatus optSetBlockWeights();
    PhaseStatus optFindLoopsPhase(); // Finds loops and records them in the loop table

    void optFindLoops();
    bool optCanonicalizeLoops();

    void optCompactLoops();
    void optCompactLoop(FlowGraphNaturalLoop* loop);
    bool optCreatePreheader(FlowGraphNaturalLoop* loop);
    void optSetWeightForPreheaderOrExit(FlowGraphNaturalLoop* loop, BasicBlock* block);

    bool optCanonicalizeExits(FlowGraphNaturalLoop* loop);
    bool optCanonicalizeExit(FlowGraphNaturalLoop* loop, BasicBlock* exit);

    PhaseStatus optCloneLoops();
    bool optShouldCloneLoop(FlowGraphNaturalLoop* loop, LoopCloneContext* context);
    void optCloneLoop(FlowGraphNaturalLoop* loop, LoopCloneContext* context);
    PhaseStatus optUnrollLoops(); // Unrolls loops (needs to have cost info)
    bool optTryUnrollLoop(FlowGraphNaturalLoop* loop, bool* changedIR);
    void optRedirectPrevUnrollIteration(FlowGraphNaturalLoop* loop, BasicBlock* prevTestBlock, BasicBlock* target);
    void optReplaceScalarUsesWithConst(BasicBlock* block, unsigned lclNum, ssize_t cnsVal);
    void        optRemoveRedundantZeroInits();
    PhaseStatus optIfConversion(); // If conversion

public:
    bool fgHasLoops = false;

protected:
    unsigned optCallCount = 0;         // number of calls made in the method
    unsigned optIndirectCallCount = 0; // number of virtual, interface and indirect calls made in the method
    unsigned optNativeCallCount = 0;   // number of Pinvoke/Native calls made in the method

#ifdef DEBUG
    void optCheckPreds();
#endif

    void optResetLoopInfo();
    void optFindAndScaleGeneralLoopBlocks();

    // Determine if there are any potential loops, and set BBF_LOOP_HEAD on potential loop heads.
    void optMarkLoopHeads();

    void optScaleLoopBlocks(BasicBlock* begBlk, BasicBlock* endBlk);

    bool optIsLoopTestEvalIntoTemp(Statement* testStmt, Statement** newTestStmt);
    unsigned optIsLoopIncrTree(GenTree* incr);
    bool optExtractInitTestIncr(
        BasicBlock** pInitBlock, BasicBlock* bottom, BasicBlock* top, GenTree** ppInit, GenTree** ppTest, GenTree** ppIncr);

    void optSetMappedBlockTargets(BasicBlock*      blk,
                          BasicBlock*      newBlk,
                          BlockToBlockMap* redirectMap);

    // Marks the containsCall information to "loop" and any parent loops.
    void AddContainsCallAllContainingLoops(FlowGraphNaturalLoop* loop);

    // Adds the variable liveness information from 'blk' to "loop" and any parent loops.
    void AddVariableLivenessAllContainingLoops(FlowGraphNaturalLoop* loop, BasicBlock* blk);

    // Adds "fldHnd" to the set of modified fields of "loop" and any parent loops.
    void AddModifiedFieldAllContainingLoops(FlowGraphNaturalLoop* loop, CORINFO_FIELD_HANDLE fldHnd, FieldKindForVN fieldKind);

    // Adds "elemType" to the set of modified array element types of "loop" and any parent loops.
    void AddModifiedElemTypeAllContainingLoops(FlowGraphNaturalLoop* loop, CORINFO_CLASS_HANDLE elemType);

    // Struct used in optInvertWhileLoop to count interesting constructs to boost the profitability score.
    struct OptInvertCountTreeInfoType
    {
        int sharedStaticHelperCount;
        int arrayLengthCount;
    };

    OptInvertCountTreeInfoType optInvertCountTreeInfo(GenTree* tree);

    bool optInvertWhileLoop(BasicBlock* block);
    bool optIfConvert(BasicBlock* block);

private:
    static bool optIterSmallOverflow(int iterAtExit, var_types incrType);
    static bool optIterSmallUnderflow(int iterAtExit, var_types decrType);

    bool optComputeLoopRep(int        constInit,
                           int        constLimit,
                           int        iterInc,
                           genTreeOps iterOper,
                           var_types  iterType,
                           genTreeOps testOper,
                           bool       unsignedTest,
                           unsigned*  iterCount);

protected:
    bool optNarrowTree(GenTree* tree, var_types srct, var_types dstt, ValueNumPair vnpNarrow, bool doit);

    //  The following is the upper limit on how many expressions we'll keep track
    //  of for the CSE analysis.
    //
    static const unsigned MAX_CSE_CNT = EXPSET_SZ;

    static const int MIN_CSE_COST = 2;

    // BitVec trait information only used by the optCSE_canSwap() method, for the  CSE_defMask and CSE_useMask.
    // This BitVec uses one bit per CSE candidate
    BitVecTraits* cseMaskTraits; // one bit per CSE candidate

    // BitVec trait information for computing CSE availability using the CSE_DataFlow algorithm.
    // Two bits are allocated per CSE candidate to compute CSE availability
    // plus an extra bit to handle the initial unvisited case.
    // (See CSE_DataFlow::EndMerge for an explanation of why this is necessary.)
    //
    // The two bits per CSE candidate have the following meanings:
    //     11 - The CSE is available, and is also available when considering calls as killing availability.
    //     10 - The CSE is available, but is not available when considering calls as killing availability.
    //     00 - The CSE is not available
    //     01 - An illegal combination
    //
    BitVecTraits* cseLivenessTraits;

    //-----------------------------------------------------------------------------------------------------------------
    // getCSEnum2bit: Return the normalized index to use in the EXPSET_TP for the CSE with the given CSE index.
    // Each GenTree has a `gtCSEnum` field. Zero is reserved to mean this node is not a CSE, positive values indicate
    // CSE uses, and negative values indicate CSE defs. The caller must pass a non-zero positive value, as from
    // GET_CSE_INDEX().
    //
    static unsigned genCSEnum2bit(unsigned CSEnum)
    {
        assert((CSEnum > 0) && (CSEnum <= MAX_CSE_CNT));
        return CSEnum - 1;
    }

    //-----------------------------------------------------------------------------------------------------------------
    // getCSEAvailBit: Return the bit used by CSE dataflow sets (bbCseGen, etc.) for the availability bit for a CSE.
    //
    static unsigned getCSEAvailBit(unsigned CSEnum)
    {
        return genCSEnum2bit(CSEnum) * 2;
    }

    //-----------------------------------------------------------------------------------------------------------------
    // getCSEAvailCrossCallBit: Return the bit used by CSE dataflow sets (bbCseGen, etc.) for the availability bit
    // for a CSE considering calls as killing availability bit (see description above).
    //
    static unsigned getCSEAvailCrossCallBit(unsigned CSEnum)
    {
        return getCSEAvailBit(CSEnum) + 1;
    }

    void optPrintCSEDataFlowSet(EXPSET_VALARG_TP cseDataFlowSet, bool includeBits = true);

    EXPSET_TP cseCallKillsMask; // Computed once - A mask that is used to kill available CSEs at callsites

    static const size_t s_optCSEhashSizeInitial;
    static const size_t s_optCSEhashGrowthFactor;
    static const size_t s_optCSEhashBucketSize;
    size_t              optCSEhashSize;                 // The current size of hashtable
    size_t              optCSEhashCount;                // Number of entries in hashtable
    size_t              optCSEhashMaxCountBeforeResize; // Number of entries before resize
    CSEdsc**            optCSEhash;
    CSEdsc**            optCSEtab;

    void optCSEstop();

    CSEdsc* optCSEfindDsc(unsigned index);
    bool optUnmarkCSE(GenTree* tree);

    // user defined callback data for the tree walk function optCSE_MaskHelper()
    struct optCSE_MaskData
    {
        EXPSET_TP CSE_defMask;
        EXPSET_TP CSE_useMask;
    };

    // Treewalk helper for optCSE_DefMask and optCSE_UseMask
    static fgWalkPreFn optCSE_MaskHelper;

    // This function walks all the node for an given tree
    // and return the mask of CSE definitions and uses for the tree
    //
    void optCSE_GetMaskData(GenTree* tree, optCSE_MaskData* pMaskData);

    // Given a binary tree node return true if it is safe to swap the order of evaluation for op1 and op2.
    bool optCSE_canSwap(GenTree* firstNode, GenTree* secondNode);

    struct optCSEcostCmpEx
    {
        bool operator()(const CSEdsc* op1, const CSEdsc* op2);
    };
    struct optCSEcostCmpSz
    {
        bool operator()(const CSEdsc* op1, const CSEdsc* op2);
    };

    void optCleanupCSEs();

#ifdef DEBUG
    void optEnsureClearCSEInfo();
#endif // DEBUG

    static bool Is_Shared_Const_CSE(size_t key)
    {
        return ((key & TARGET_SIGN_BIT) != 0);
    }

    // returns the encoded key
    static size_t Encode_Shared_Const_CSE_Value(size_t key)
    {
        return TARGET_SIGN_BIT | (key >> CSE_CONST_SHARED_LOW_BITS);
    }

    // returns the original key
    static size_t Decode_Shared_Const_CSE_Value(size_t enckey)
    {
        assert(Is_Shared_Const_CSE(enckey));
        return (enckey & ~TARGET_SIGN_BIT) << CSE_CONST_SHARED_LOW_BITS;
    }

    static bool optSharedConstantCSEEnabled();
    static bool optConstantCSEEnabled();

/**************************************************************************
 *                   Value Number based CSEs
 *************************************************************************/

// String to use for formatting CSE numbers. Note that this is the positive number, e.g., from GET_CSE_INDEX().
#define FMT_CSE "CSE #%02u"

public:
    PhaseStatus optOptimizeValnumCSEs();

    // some phases (eg hoisting) need to anticipate
    // what CSE will do
    CSE_HeuristicCommon* optGetCSEheuristic();

protected:
    void     optValnumCSE_Init();
    unsigned optValnumCSE_Index(GenTree* tree, Statement* stmt);
    bool optValnumCSE_Locate(CSE_HeuristicCommon* heuristic);
    void optValnumCSE_InitDataFlow();
    void optValnumCSE_DataFlow();
    void optValnumCSE_Availability();
    void optValnumCSE_Heuristic(CSE_HeuristicCommon* heuristic);
    GenTree* optExtractSideEffectsForCSE(GenTree* tree);

    bool     optDoCSE;             // True when we have found a duplicate CSE tree
    bool     optValnumCSE_phase = false;   // True when we are executing the optOptimizeValnumCSEs() phase
    unsigned optCSECandidateCount = 0; // Count of CSE candidates
    unsigned optCSEstart = BAD_VAR_NUM;          // The first local variable number that is a CSE
    unsigned optCSEattempt = 0;        // The number of CSEs attempted so far.
    unsigned optCSEcount = 0;          // The total count of CSEs introduced.
    unsigned optCSEunmarks = 0;        // Number of CSE trees unmarked
    weight_t optCSEweight;         // The weight of the current block when we are doing PerformCSE
    CSE_HeuristicCommon* optCSEheuristic = nullptr; // CSE Heuristic to use for this method

    bool optIsCSEcandidate(GenTree* tree, bool isReturn = false);

    // lclNumIsTrueCSE returns true if the LclVar was introduced by the CSE phase of the compiler
    //
    bool lclNumIsTrueCSE(unsigned lclNum) const
    {
        return ((optCSEcount > 0) && (lclNum >= optCSEstart) && (lclNum < optCSEstart + optCSEcount));
    }

    //  lclNumIsCSE returns true if the LclVar should be treated like a CSE with regards to constant prop.
    //
    bool lclNumIsCSE(unsigned lclNum) const
    {
        return lvaGetDesc(lclNum)->lvIsCSE;
    }

#ifdef DEBUG
    bool optConfigDisableCSE();
    bool optConfigDisableCSE2();
#endif

    void optOptimizeCSEs();

public:
    // VN based copy propagation.

    // In DEBUG builds, we'd like to know the tree that the SSA definition was pushed for.
    // While for ordinary SSA defs it will be available (as a store) in the SSA descriptor,
    // for locals which will use "definitions from uses", it will not be, so we store it
    // in this class instead.
    class CopyPropSsaDef
    {
        LclSsaVarDsc* m_ssaDef;
#ifdef DEBUG
        GenTree* m_defNode;
#endif
    public:
        CopyPropSsaDef(LclSsaVarDsc* ssaDef, GenTree* defNode)
            : m_ssaDef(ssaDef)
#ifdef DEBUG
            , m_defNode(defNode)
#endif
        {
        }

        LclSsaVarDsc* GetSsaDef() const
        {
            return m_ssaDef;
        }

#ifdef DEBUG
        GenTree* GetDefNode() const
        {
            return m_defNode;
        }
#endif
    };

    typedef ArrayStack<CopyPropSsaDef> CopyPropSsaDefStack;
    typedef JitHashTable<unsigned, JitSmallPrimitiveKeyFuncs<unsigned>, CopyPropSsaDefStack*> LclNumToLiveDefsMap;

    // Copy propagation functions.
    bool optCopyProp(BasicBlock*          block,
                     Statement*           stmt,
                     GenTreeLclVarCommon* tree,
                     unsigned             lclNum,
                     LclNumToLiveDefsMap* curSsaName);
    void optBlockCopyPropPopStacks(BasicBlock* block, LclNumToLiveDefsMap* curSsaName);
    bool optBlockCopyProp(BasicBlock* block, LclNumToLiveDefsMap* curSsaName);
    void optCopyPropPushDef(GenTree* defNode, GenTreeLclVarCommon* lclNode, LclNumToLiveDefsMap* curSsaName);
    int optCopyProp_LclVarScore(const LclVarDsc* lclVarDsc, const LclVarDsc* copyVarDsc, bool preferOp2);
    PhaseStatus optVnCopyProp();
    INDEBUG(void optDumpCopyPropStack(LclNumToLiveDefsMap* curSsaName));

    /**************************************************************************
     *               Early value propagation
     *************************************************************************/
    struct SSAName
    {
        unsigned m_lvNum;
        unsigned m_ssaNum;

        SSAName(unsigned lvNum, unsigned ssaNum) : m_lvNum(lvNum), m_ssaNum(ssaNum)
        {
        }

        static unsigned GetHashCode(SSAName ssaNm)
        {
            return (ssaNm.m_lvNum << 16) | (ssaNm.m_ssaNum);
        }

        static bool Equals(SSAName ssaNm1, SSAName ssaNm2)
        {
            return (ssaNm1.m_lvNum == ssaNm2.m_lvNum) && (ssaNm1.m_ssaNum == ssaNm2.m_ssaNum);
        }
    };

    PhaseStatus optVNBasedDeadStoreRemoval();

// clang-format off

#define OMF_HAS_NEWARRAY                       0x00000001 // Method contains 'new' of an SD array
#define OMF_HAS_NEWOBJ                         0x00000002 // Method contains 'new' of an object type.
#define OMF_HAS_ARRAYREF                       0x00000004 // Method contains array element loads or stores.
#define OMF_HAS_NULLCHECK                      0x00000008 // Method contains null check.
#define OMF_HAS_FATPOINTER                     0x00000010 // Method contains call, that needs fat pointer transformation.
#define OMF_HAS_OBJSTACKALLOC                  0x00000020 // Method contains an object allocated on the stack.
#define OMF_HAS_GUARDEDDEVIRT                  0x00000040 // Method contains guarded devirtualization candidate
#define OMF_HAS_EXPRUNTIMELOOKUP               0x00000080 // Method contains a runtime lookup to an expandable dictionary.
#define OMF_HAS_PATCHPOINT                     0x00000100 // Method contains patchpoints
#define OMF_NEEDS_GCPOLLS                      0x00000200 // Method needs GC polls
#define OMF_HAS_FROZEN_OBJECTS                 0x00000400 // Method has frozen objects (REF constant int)
#define OMF_HAS_PARTIAL_COMPILATION_PATCHPOINT 0x00000800 // Method contains partial compilation patchpoints
#define OMF_HAS_TAILCALL_SUCCESSOR             0x00001000 // Method has potential tail call in a non BBJ_RETURN block
#define OMF_HAS_MDNEWARRAY                     0x00002000 // Method contains 'new' of an MD array
#define OMF_HAS_MDARRAYREF                     0x00004000 // Method contains multi-dimensional intrinsic array element loads or stores.
#define OMF_HAS_STATIC_INIT                    0x00008000 // Method has static initializations we might want to partially inline
#define OMF_HAS_TLS_FIELD                      0x00010000 // Method contains TLS field access
#define OMF_HAS_SPECIAL_INTRINSICS             0x00020000 // Method contains special intrinsics expanded in late phases
#define OMF_HAS_RECURSIVE_TAILCALL             0x00040000 // Method contains recursive tail call
#define OMF_HAS_EXPANDABLE_CAST                0x00080000 // Method contains casts eligible for late expansion

    // clang-format on

    bool doesMethodHaveFatPointer()
    {
        return (optMethodFlags & OMF_HAS_FATPOINTER) != 0;
    }

    void setMethodHasFatPointer()
    {
        optMethodFlags |= OMF_HAS_FATPOINTER;
    }

    void clearMethodHasFatPointer()
    {
        optMethodFlags &= ~OMF_HAS_FATPOINTER;
    }

    void addFatPointerCandidate(GenTreeCall* call);

    bool doesMethodHaveFrozenObjects() const
    {
        return (optMethodFlags & OMF_HAS_FROZEN_OBJECTS) != 0;
    }

    void setMethodHasFrozenObjects()
    {
        optMethodFlags |= OMF_HAS_FROZEN_OBJECTS;
    }

    bool doesMethodHaveStaticInit()
    {
        return (optMethodFlags & OMF_HAS_STATIC_INIT) != 0;
    }

    void setMethodHasStaticInit()
    {
        optMethodFlags |= OMF_HAS_STATIC_INIT;
    }

    bool doesMethodHaveExpandableCasts()
    {
        return (optMethodFlags & OMF_HAS_EXPANDABLE_CAST) != 0;
    }

    void setMethodHasExpandableCasts()
    {
        optMethodFlags |= OMF_HAS_EXPANDABLE_CAST;
    }

    bool doesMethodHaveGuardedDevirtualization() const
    {
        return (optMethodFlags & OMF_HAS_GUARDEDDEVIRT) != 0;
    }

    void setMethodHasGuardedDevirtualization()
    {
        optMethodFlags |= OMF_HAS_GUARDEDDEVIRT;
    }

    bool methodHasTlsFieldAccess()
    {
        return (optMethodFlags & OMF_HAS_TLS_FIELD) != 0;
    }

    void setMethodHasTlsFieldAccess()
    {
        optMethodFlags |= OMF_HAS_TLS_FIELD;
    }

    bool doesMethodHaveSpecialIntrinsics()
    {
        return (optMethodFlags & OMF_HAS_SPECIAL_INTRINSICS) != 0;
    }

    void setMethodHasSpecialIntrinsics()
    {
        optMethodFlags |= OMF_HAS_SPECIAL_INTRINSICS;
    }

    bool doesMethodHaveRecursiveTailcall()
    {
        return (optMethodFlags & OMF_HAS_RECURSIVE_TAILCALL) != 0;
    }

    void setMethodHasRecursiveTailcall()
    {
        optMethodFlags |= OMF_HAS_RECURSIVE_TAILCALL;
    }

    void pickGDV(GenTreeCall*           call,
                 IL_OFFSET              ilOffset,
                 bool                   isInterface,
                 CORINFO_CLASS_HANDLE*  classGuesses,
                 CORINFO_METHOD_HANDLE* methodGuesses,
                 int*                   candidatesCount,
                 unsigned*              likelihoods);

    void considerGuardedDevirtualization(GenTreeCall*            call,
                                         IL_OFFSET               ilOffset,
                                         bool                    isInterface,
                                         CORINFO_METHOD_HANDLE   baseMethod,
                                         CORINFO_CLASS_HANDLE    baseClass,
                                         CORINFO_CONTEXT_HANDLE* pContextHandle);

    bool isCompatibleMethodGDV(GenTreeCall* call, CORINFO_METHOD_HANDLE gdvTarget);

    void addGuardedDevirtualizationCandidate(GenTreeCall*           call,
                                             CORINFO_METHOD_HANDLE  methodHandle,
                                             CORINFO_CLASS_HANDLE   classHandle,
                                             CORINFO_CONTEXT_HANDLE contextHandle,
                                             unsigned               methodAttr,
                                             unsigned               classAttr,
                                             unsigned               likelihood,
                                             bool                   arrayInterface,
                                             bool                   instantiatingStub,
                                             CORINFO_CONTEXT_HANDLE originalContextHandle);

    int getGDVMaxTypeChecks()
    {
        int typeChecks = JitConfig.JitGuardedDevirtualizationMaxTypeChecks();
        if (typeChecks < 0)
        {
            // Negative value means "it's up to JIT to decide"
            if (IsTargetAbi(CORINFO_NATIVEAOT_ABI) && !opts.jitFlags->IsSet(JitFlags::JIT_FLAG_SIZE_OPT))
            {
                return 3;
            }

            // We plan to use 3 for CoreCLR too, but we need to make sure it doesn't regress performance
            // as CoreCLR heavily relies on Dynamic PGO while for NativeAOT we *usually* don't have it and
            // can only perform the "exact" devirtualization.
            return 1;
        }

        // MAX_GDV_TYPE_CHECKS is the upper limit. The constant can be changed, we just suspect that even
        // 4 type checks is already too much.
        return min(MAX_GDV_TYPE_CHECKS, typeChecks);
    }

    bool doesMethodHaveExpRuntimeLookup()
    {
        return (optMethodFlags & OMF_HAS_EXPRUNTIMELOOKUP) != 0;
    }

    void setMethodHasExpRuntimeLookup()
    {
        optMethodFlags |= OMF_HAS_EXPRUNTIMELOOKUP;
    }

    bool doesMethodHavePatchpoints()
    {
        return (optMethodFlags & OMF_HAS_PATCHPOINT) != 0;
    }

    void setMethodHasPatchpoint()
    {
        optMethodFlags |= OMF_HAS_PATCHPOINT;
    }

    bool doesMethodHavePartialCompilationPatchpoints()
    {
        return (optMethodFlags & OMF_HAS_PARTIAL_COMPILATION_PATCHPOINT) != 0;
    }

    void setMethodHasPartialCompilationPatchpoint()
    {
        optMethodFlags |= OMF_HAS_PARTIAL_COMPILATION_PATCHPOINT;
    }

    unsigned optMethodFlags = 0;

    bool doesMethodHaveNoReturnCalls()
    {
        return optNoReturnCallCount > 0;
    }

    void setMethodHasNoReturnCalls()
    {
        optNoReturnCallCount++;
    }

    void setCallDoesNotReturn(GenTreeCall* const call)
    {
        assert(call != nullptr);
        assert(!call->IsNoReturn());
        call->gtCallMoreFlags |= GTF_CALL_M_DOES_NOT_RETURN;
        setMethodHasNoReturnCalls();
    }

    unsigned optNoReturnCallCount = 0;

    // Recursion bound controls how far we can go backwards tracking for a SSA value.
    // No throughput diff was found with backward walk bound between 3-8.
    static const int optEarlyPropRecurBound = 5;

    enum class optPropKind
    {
        OPK_INVALID,
        OPK_ARRAYLEN,
        OPK_NULLCHECK
    };

    typedef JitHashTable<unsigned, JitSmallPrimitiveKeyFuncs<unsigned>, GenTree*> LocalNumberToNullCheckTreeMap;

    GenTree*    getArrayLengthFromAllocation(GenTree* tree DEBUGARG(BasicBlock* block));
    GenTree*    optPropGetValueRec(unsigned lclNum, unsigned ssaNum, optPropKind valueKind, int walkDepth);
    GenTree*    optPropGetValue(unsigned lclNum, unsigned ssaNum, optPropKind valueKind);
    GenTree*    optEarlyPropRewriteTree(GenTree* tree, LocalNumberToNullCheckTreeMap* nullCheckMap);
    bool        optDoEarlyPropForBlock(BasicBlock* block);
    bool        optDoEarlyPropForFunc();
    PhaseStatus optEarlyProp();
    bool        optFoldNullCheck(GenTree* tree, LocalNumberToNullCheckTreeMap* nullCheckMap);
    GenTree*    optFindNullCheckToFold(GenTree* tree, LocalNumberToNullCheckTreeMap* nullCheckMap);
    bool        optIsNullCheckFoldingLegal(GenTree*    tree,
                                           GenTree*    nullCheckTree,
                                           GenTree**   nullCheckParent,
                                           Statement** nullCheckStmt);
    bool        optCanMoveNullCheckPastTree(GenTree* tree,
                                            unsigned nullCheckLclNum,
                                            bool     isInsideTry,
                                            bool     checkSideEffectSummary);
#if DEBUG
    void optCheckFlagsAreSet(unsigned    methodFlag,
                             const char* methodFlagStr,
                             unsigned    bbFlag,
                             const char* bbFlagStr,
                             GenTree*    tree,
                             BasicBlock* basicBlock);
#endif

    PhaseStatus optInductionVariables();

    template <typename TFunctor>
    void optVisitBoundingExitingCondBlocks(FlowGraphNaturalLoop* loop, TFunctor func);
    bool optMakeLoopDownwardsCounted(ScalarEvolutionContext& scevContext,
                                     FlowGraphNaturalLoop*   loop,
                                     LoopLocalOccurrences*   loopLocals);
    bool optMakeExitTestDownwardsCounted(ScalarEvolutionContext& scevContext,
                                         FlowGraphNaturalLoop*   loop,
                                         BasicBlock*             exiting,
                                         LoopLocalOccurrences*   loopLocals);
    bool optCanAndShouldChangeExitTest(GenTree* cond, bool dump);
    bool optLocalHasNonLoopUses(unsigned lclNum, FlowGraphNaturalLoop* loop, LoopLocalOccurrences* loopLocals);
    bool optLocalIsLiveIntoBlock(unsigned lclNum, BasicBlock* block);

    bool optWidenIVs(ScalarEvolutionContext& scevContext, FlowGraphNaturalLoop* loop, LoopLocalOccurrences* loopLocals);
    bool optWidenPrimaryIV(FlowGraphNaturalLoop* loop,
                           unsigned              lclNum,
                           ScevAddRec*           addRec,
                           LoopLocalOccurrences* loopLocals);

    bool optCanSinkWidenedIV(unsigned lclNum, FlowGraphNaturalLoop* loop);
    bool optIsIVWideningProfitable(unsigned              lclNum,
                                   BasicBlock*           initBlock,
                                   bool                  initedToConstant,
                                   FlowGraphNaturalLoop* loop,
                                   LoopLocalOccurrences* loopLocals);
    void optBestEffortReplaceNarrowIVUses(
        unsigned lclNum, unsigned ssaNum, unsigned newLclNum, BasicBlock* block, Statement* firstStmt);
    void optReplaceWidenedIV(unsigned lclNum, unsigned ssaNum, unsigned newLclNum, Statement* stmt);
    void optSinkWidenedIV(unsigned lclNum, unsigned newLclNum, FlowGraphNaturalLoop* loop);

    bool optRemoveUnusedIVs(FlowGraphNaturalLoop* loop, LoopLocalOccurrences* loopLocals);
    bool optIsUpdateOfIVWithoutSideEffects(GenTree* tree, unsigned lclNum);

    // Redundant branch opts
    //
    PhaseStatus   optRedundantBranches();
    bool          optRedundantRelop(BasicBlock* const block);
    bool          optRedundantBranch(BasicBlock* const block);
    bool          optJumpThreadDom(BasicBlock* const block, BasicBlock* const domBlock, bool domIsSameRelop);
    bool          optJumpThreadPhi(BasicBlock* const block, GenTree* tree, ValueNum treeNormVN);
    bool          optJumpThreadCheck(BasicBlock* const block, BasicBlock* const domBlock);
    bool          optJumpThreadCore(JumpThreadInfo& jti);
    bool          optReachable(BasicBlock* const fromBlock, BasicBlock* const toBlock, BasicBlock* const excludedBlock);
    BitVecTraits* optReachableBitVecTraits;
    BitVec        optReachableBitVec;
    void          optRelopImpliesRelop(RelopImplicationInfo* rii);
    bool          optRelopTryInferWithOneEqualOperand(const VNFuncApp&      domApp,
                                                      const VNFuncApp&      treeApp,
                                                      RelopImplicationInfo* rii);

    /**************************************************************************
     *               Value/Assertion propagation
     *************************************************************************/
public:
    // Data structures for assertion prop
    BitVecTraits* apTraits;
    ASSERT_TP     apFull;
    ASSERT_TP     apLocal;
    ASSERT_TP     apLocalIfTrue;

    enum optAssertionKind
    {
        OAK_INVALID,
        OAK_EQUAL,
        OAK_NOT_EQUAL,
        OAK_SUBRANGE,
        OAK_NO_THROW,
        OAK_COUNT
    };

    enum optOp1Kind
    {
        O1K_INVALID,
        O1K_LCLVAR,
        O1K_ARR_BND,
        O1K_BOUND_OPER_BND,
        O1K_BOUND_LOOP_BND,
        O1K_CONSTANT_LOOP_BND,
        O1K_CONSTANT_LOOP_BND_UN,
        O1K_EXACT_TYPE,
        O1K_SUBTYPE,
        O1K_COUNT
    };

    enum optOp2Kind : uint16_t
    {
        O2K_INVALID,
        O2K_LCLVAR_COPY,
        O2K_IND_CNS_INT,
        O2K_CONST_INT,
        O2K_CONST_LONG,
        O2K_CONST_DOUBLE,
        O2K_ZEROOBJ,
        O2K_SUBRANGE,
        O2K_COUNT
    };

    struct AssertionDsc
    {
        optAssertionKind assertionKind;
        struct SsaVar
        {
            unsigned lclNum; // assigned to or property of this local var number
            unsigned ssaNum;
        };
        struct ArrBnd
        {
            ValueNum vnIdx;
            ValueNum vnLen;
        };
        struct AssertionDscOp1
        {
            optOp1Kind kind; // a normal LclVar, or Exact-type or Subtype
            ValueNum   vn;
            union
            {
                SsaVar lcl;
                ArrBnd bnd;
            };
        } op1;
        struct AssertionDscOp2
        {
            optOp2Kind kind; // a const or copy assertion
        private:
            uint16_t m_encodedIconFlags; // encoded icon gtFlags, don't use directly
        public:
            ValueNum vn;
            struct IntVal
            {
                ssize_t iconVal; // integer
#if !defined(HOST_64BIT)
                unsigned padding; // unused; ensures iconFlags does not overlap lconVal
#endif
                FieldSeq* fieldSeq;
            };
            union
            {
                SsaVar        lcl;
                IntVal        u1;
                int64_t       lconVal;
                double        dconVal;
                IntegralRange u2;
            };

            bool HasIconFlag()
            {
                assert(m_encodedIconFlags <= 0xFF);
                return m_encodedIconFlags != 0;
            }
            GenTreeFlags GetIconFlag()
            {
                // number of trailing zeros in GTF_ICON_HDL_MASK
                const uint16_t iconMaskTzc = 24;
                static_assert_no_msg((0xFF000000 == GTF_ICON_HDL_MASK) && (GTF_ICON_HDL_MASK >> iconMaskTzc) == 0xFF);

                GenTreeFlags flags = (GenTreeFlags)(m_encodedIconFlags << iconMaskTzc);
                assert((flags & ~GTF_ICON_HDL_MASK) == 0);
                return flags;
            }
            void SetIconFlag(GenTreeFlags flags, FieldSeq* fieldSeq = nullptr)
            {
                const uint16_t iconMaskTzc = 24;
                assert((flags & ~GTF_ICON_HDL_MASK) == 0);
                m_encodedIconFlags = flags >> iconMaskTzc;
                u1.fieldSeq        = fieldSeq;
            }
        } op2;

        bool IsCheckedBoundArithBound()
        {
            return ((assertionKind == OAK_EQUAL || assertionKind == OAK_NOT_EQUAL) && op1.kind == O1K_BOUND_OPER_BND);
        }
        bool IsCheckedBoundBound()
        {
            return ((assertionKind == OAK_EQUAL || assertionKind == OAK_NOT_EQUAL) && op1.kind == O1K_BOUND_LOOP_BND);
        }
        bool IsConstantBound()
        {
            return ((assertionKind == OAK_EQUAL || assertionKind == OAK_NOT_EQUAL) &&
                    (op1.kind == O1K_CONSTANT_LOOP_BND));
        }
        bool IsConstantBoundUnsigned()
        {
            return ((assertionKind == OAK_EQUAL || assertionKind == OAK_NOT_EQUAL) &&
                    (op1.kind == O1K_CONSTANT_LOOP_BND_UN));
        }
        bool IsBoundsCheckNoThrow()
        {
            return ((assertionKind == OAK_NO_THROW) && (op1.kind == O1K_ARR_BND));
        }

        bool IsCopyAssertion()
        {
            return ((assertionKind == OAK_EQUAL) && (op1.kind == O1K_LCLVAR) && (op2.kind == O2K_LCLVAR_COPY));
        }

        bool IsConstantInt32Assertion()
        {
            return ((assertionKind == OAK_EQUAL) || (assertionKind == OAK_NOT_EQUAL)) && (op2.kind == O2K_CONST_INT);
        }

        bool CanPropLclVar()
        {
            return assertionKind == OAK_EQUAL && op1.kind == O1K_LCLVAR;
        }

        bool CanPropEqualOrNotEqual()
        {
            return assertionKind == OAK_EQUAL || assertionKind == OAK_NOT_EQUAL;
        }

        bool CanPropNonNull()
        {
            return assertionKind == OAK_NOT_EQUAL && op2.vn == ValueNumStore::VNForNull();
        }

        bool CanPropBndsCheck()
        {
            return op1.kind == O1K_ARR_BND;
        }

        bool CanPropSubRange()
        {
            return assertionKind == OAK_SUBRANGE && op1.kind == O1K_LCLVAR;
        }

        static bool SameKind(AssertionDsc* a1, AssertionDsc* a2)
        {
            return a1->assertionKind == a2->assertionKind && a1->op1.kind == a2->op1.kind &&
                   a1->op2.kind == a2->op2.kind;
        }

        static bool ComplementaryKind(optAssertionKind kind, optAssertionKind kind2)
        {
            if (kind == OAK_EQUAL)
            {
                return kind2 == OAK_NOT_EQUAL;
            }
            else if (kind == OAK_NOT_EQUAL)
            {
                return kind2 == OAK_EQUAL;
            }
            return false;
        }

        bool HasSameOp1(AssertionDsc* that, bool vnBased)
        {
            if (op1.kind != that->op1.kind)
            {
                return false;
            }
            else if (op1.kind == O1K_ARR_BND)
            {
                assert(vnBased);
                return (op1.bnd.vnIdx == that->op1.bnd.vnIdx) && (op1.bnd.vnLen == that->op1.bnd.vnLen);
            }
            else
            {
                return ((vnBased && (op1.vn == that->op1.vn)) ||
                        (!vnBased && (op1.lcl.lclNum == that->op1.lcl.lclNum)));
            }
        }

        bool HasSameOp2(AssertionDsc* that, bool vnBased)
        {
            if (op2.kind != that->op2.kind)
            {
                return false;
            }

            switch (op2.kind)
            {
                case O2K_IND_CNS_INT:
                case O2K_CONST_INT:
                    return ((op2.u1.iconVal == that->op2.u1.iconVal) && (op2.GetIconFlag() == that->op2.GetIconFlag()));

                case O2K_CONST_LONG:
                    return (op2.lconVal == that->op2.lconVal);

                case O2K_CONST_DOUBLE:
                    // exact match because of positive and negative zero.
                    return (memcmp(&op2.dconVal, &that->op2.dconVal, sizeof(double)) == 0);

                case O2K_ZEROOBJ:
                    return true;

                case O2K_LCLVAR_COPY:
                    return (op2.lcl.lclNum == that->op2.lcl.lclNum) &&
                           (!vnBased || (op2.lcl.ssaNum == that->op2.lcl.ssaNum));

                case O2K_SUBRANGE:
                    return op2.u2.Equals(that->op2.u2);

                case O2K_INVALID:
                    // we will return false
                    break;

                default:
                    assert(!"Unexpected value for op2.kind in AssertionDsc.");
                    break;
            }

            return false;
        }

        bool Complementary(AssertionDsc* that, bool vnBased)
        {
            return ComplementaryKind(assertionKind, that->assertionKind) && HasSameOp1(that, vnBased) &&
                   HasSameOp2(that, vnBased);
        }

        bool Equals(AssertionDsc* that, bool vnBased)
        {
            if (assertionKind != that->assertionKind)
            {
                return false;
            }
            else if (assertionKind == OAK_NO_THROW)
            {
                assert(op2.kind == O2K_INVALID);
                return HasSameOp1(that, vnBased);
            }
            else
            {
                return HasSameOp1(that, vnBased) && HasSameOp2(that, vnBased);
            }
        }
    };

protected:
    static fgWalkPreFn optVNAssertionPropCurStmtVisitor;

    bool optLocalAssertionProp;  // indicates that we are performing local assertion prop
    bool optAssertionPropagated; // set to true if we modified the trees
    bool optAssertionPropagatedCurrentStmt;
#ifdef DEBUG
    GenTree* optAssertionPropCurrentTree;
#endif
    AssertionIndex*            optComplementaryAssertionMap;
    JitExpandArray<ASSERT_TP>* optAssertionDep = nullptr; // table that holds dependent assertions (assertions
                                                          // using the value of a local var) for each local var
    AssertionDsc*  optAssertionTabPrivate;                // table that holds info about assertions
    AssertionIndex optAssertionCount = 0;                 // total number of assertions in the assertion table
    AssertionIndex optMaxAssertionCount;
    bool           optCrossBlockLocalAssertionProp;
    unsigned       optAssertionOverflow;
    bool           optCanPropLclVar;
    bool           optCanPropEqual;
    bool           optCanPropNonNull;
    bool           optCanPropBndsChk;
    bool           optCanPropSubRange;

public:
    void         optVnNonNullPropCurStmt(BasicBlock* block, Statement* stmt, GenTree* tree);
    fgWalkResult optVNBasedFoldCurStmt(BasicBlock* block, Statement* stmt, GenTree* parent, GenTree* tree);
    GenTree*     optVNConstantPropOnJTrue(BasicBlock* block, GenTree* test);
    GenTree*     optVNBasedFoldConstExpr(BasicBlock* block, GenTree* parent, GenTree* tree);
    GenTree*     optVNBasedFoldExpr(BasicBlock* block, GenTree* parent, GenTree* tree);
    GenTree*     optVNBasedFoldExpr_Call(BasicBlock* block, GenTree* parent, GenTreeCall* call);
    GenTree*     optVNBasedFoldExpr_Call_Memmove(GenTreeCall* call);

    AssertionIndex GetAssertionCount()
    {
        return optAssertionCount;
    }
    ASSERT_TP*                                                                     bbJtrueAssertionOut;
    typedef JitHashTable<ValueNum, JitSmallPrimitiveKeyFuncs<ValueNum>, ASSERT_TP> ValueNumToAssertsMap;
    ValueNumToAssertsMap*                                                          optValueNumToAsserts;

    // Assertion prop helpers.
    ASSERT_TP&    GetAssertionDep(unsigned lclNum);
    AssertionDsc* optGetAssertion(AssertionIndex assertIndex);
    void          optAssertionInit(bool isLocalProp);
    void          optAssertionTraitsInit(AssertionIndex assertionCount);
    void          optAssertionReset(AssertionIndex limit);
    void          optAssertionRemove(AssertionIndex index);

    // Assertion prop data flow functions.
    PhaseStatus optAssertionPropMain();
    Statement*  optVNAssertionPropCurStmt(BasicBlock* block, Statement* stmt);
    bool        optIsTreeKnownIntValue(bool vnBased, GenTree* tree, ssize_t* pConstant, GenTreeFlags* pIconFlags);
    ASSERT_TP*  optInitAssertionDataflowFlags();
    ASSERT_TP*  optComputeAssertionGen();

    // Assertion Gen functions.
    void           optAssertionGen(GenTree* tree);
    AssertionIndex optAssertionGenCast(GenTreeCast* cast);
    AssertionInfo  optCreateJTrueBoundsAssertion(GenTree* tree);
    AssertionInfo  optAssertionGenJtrue(GenTree* tree);
    AssertionIndex optCreateJtrueAssertions(GenTree*                   op1,
                                            GenTree*                   op2,
                                            Compiler::optAssertionKind assertionKind,
                                            bool                       helperCallArgs = false);
    AssertionIndex optFindComplementary(AssertionIndex assertionIndex);
    void           optMapComplementary(AssertionIndex assertionIndex, AssertionIndex index);

    ValueNum optConservativeNormalVN(GenTree* tree);

    ssize_t optCastConstantSmall(ssize_t iconVal, var_types smallType);

    // Assertion creation functions.
    AssertionIndex optCreateAssertion(GenTree*         op1,
                                      GenTree*         op2,
                                      optAssertionKind assertionKind,
                                      bool             helperCallArgs = false);

    AssertionIndex optFinalizeCreatingAssertion(AssertionDsc* assertion);

    bool optTryExtractSubrangeAssertion(GenTree* source, IntegralRange* pRange);

    void optCreateComplementaryAssertion(AssertionIndex assertionIndex,
                                         GenTree*       op1,
                                         GenTree*       op2,
                                         bool           helperCallArgs = false);

    bool           optAssertionVnInvolvesNan(AssertionDsc* assertion);
    AssertionIndex optAddAssertion(AssertionDsc* assertion);
    void           optAddVnAssertionMapping(ValueNum vn, AssertionIndex index);
#ifdef DEBUG
    void optPrintVnAssertionMapping();
#endif
    ASSERT_TP optGetVnMappedAssertions(ValueNum vn);

    // Used for respective assertion propagations.
    AssertionIndex optAssertionIsSubrange(GenTree* tree, IntegralRange range, ASSERT_VALARG_TP assertions);
    AssertionIndex optAssertionIsSubtype(GenTree* tree, GenTree* methodTableArg, ASSERT_VALARG_TP assertions);
    AssertionIndex optAssertionIsNonNullInternal(GenTree* op, ASSERT_VALARG_TP assertions DEBUGARG(bool* pVnBased));
    bool           optAssertionVNIsNonNull(ValueNum vn, ASSERT_VALARG_TP assertions);
    bool           optAssertionIsNonNull(GenTree*                    op,
                                         ASSERT_VALARG_TP assertions DEBUGARG(bool* pVnBased) DEBUGARG(AssertionIndex* pIndex));

    AssertionIndex optGlobalAssertionIsEqualOrNotEqual(ASSERT_VALARG_TP assertions, GenTree* op1, GenTree* op2);
    AssertionIndex optGlobalAssertionIsEqualOrNotEqualZero(ASSERT_VALARG_TP assertions, GenTree* op1);
    AssertionIndex optLocalAssertionIsEqualOrNotEqual(
        optOp1Kind op1Kind, unsigned lclNum, optOp2Kind op2Kind, ssize_t cnsVal, ASSERT_VALARG_TP assertions);

    // Assertion prop for lcl var functions.
    bool     optAssertionProp_LclVarTypeCheck(GenTree* tree, LclVarDsc* lclVarDsc, LclVarDsc* copyVarDsc);
    GenTree* optCopyAssertionProp(AssertionDsc*        curAssertion,
                                  GenTreeLclVarCommon* tree,
                                  Statement* stmt      DEBUGARG(AssertionIndex index));
    GenTree* optConstantAssertionProp(AssertionDsc*        curAssertion,
                                      GenTreeLclVarCommon* tree,
                                      Statement* stmt      DEBUGARG(AssertionIndex index));
    bool     optIsProfitableToSubstitute(GenTree* dest, BasicBlock* destBlock, GenTree* destParent, GenTree* value);
    bool     optZeroObjAssertionProp(GenTree* tree, ASSERT_VALARG_TP assertions);

    // Assertion propagation functions.
    GenTree* optAssertionProp(ASSERT_VALARG_TP assertions, GenTree* tree, Statement* stmt, BasicBlock* block);
    GenTree* optAssertionProp_LclVar(ASSERT_VALARG_TP assertions, GenTreeLclVarCommon* tree, Statement* stmt);
    GenTree* optAssertionProp_LclFld(ASSERT_VALARG_TP assertions, GenTreeLclVarCommon* tree, Statement* stmt);
    GenTree* optAssertionProp_LocalStore(ASSERT_VALARG_TP assertions, GenTreeLclVarCommon* store, Statement* stmt);
    GenTree* optAssertionProp_BlockStore(ASSERT_VALARG_TP assertions, GenTreeBlk* store, Statement* stmt);
    GenTree* optAssertionProp_ModDiv(ASSERT_VALARG_TP assertions, GenTreeOp* tree, Statement* stmt);
    GenTree* optAssertionProp_Return(ASSERT_VALARG_TP assertions, GenTreeOp* ret, Statement* stmt);
    GenTree* optAssertionProp_Ind(ASSERT_VALARG_TP assertions, GenTree* tree, Statement* stmt);
    GenTree* optAssertionProp_Cast(ASSERT_VALARG_TP assertions, GenTreeCast* cast, Statement* stmt);
    GenTree* optAssertionProp_Call(ASSERT_VALARG_TP assertions, GenTreeCall* call, Statement* stmt);
    GenTree* optAssertionProp_RelOp(ASSERT_VALARG_TP assertions, GenTree* tree, Statement* stmt);
    GenTree* optAssertionProp_Comma(ASSERT_VALARG_TP assertions, GenTree* tree, Statement* stmt);
    GenTree* optAssertionProp_BndsChk(ASSERT_VALARG_TP assertions, GenTree* tree, Statement* stmt);
    GenTree* optAssertionPropGlobal_RelOp(ASSERT_VALARG_TP assertions, GenTree* tree, Statement* stmt);
    GenTree* optAssertionPropLocal_RelOp(ASSERT_VALARG_TP assertions, GenTree* tree, Statement* stmt);
    GenTree* optAssertionProp_Update(GenTree* newTree, GenTree* tree, Statement* stmt);
    GenTree* optNonNullAssertionProp_Call(ASSERT_VALARG_TP assertions, GenTreeCall* call);
    bool     optNonNullAssertionProp_Ind(ASSERT_VALARG_TP assertions, GenTree* indir);
    bool     optWriteBarrierAssertionProp_StoreInd(ASSERT_VALARG_TP assertions, GenTreeStoreInd* indir);

    void optAssertionProp_RangeProperties(ASSERT_VALARG_TP assertions,
                                          GenTree*         tree,
                                          bool*            isKnownNonZero,
                                          bool*            isKnownNonNegative);

    // Implied assertion functions.
    void optImpliedAssertions(AssertionIndex assertionIndex, ASSERT_TP& activeAssertions);
    void optImpliedByTypeOfAssertions(ASSERT_TP& activeAssertions);
    void optImpliedByCopyAssertion(AssertionDsc* copyAssertion, AssertionDsc* depAssertion, ASSERT_TP& result);
    void optImpliedByConstAssertion(AssertionDsc* curAssertion, ASSERT_TP& result);

#ifdef DEBUG
    void optPrintAssertion(AssertionDsc* newAssertion, AssertionIndex assertionIndex = 0);
    void optPrintAssertionIndex(AssertionIndex index);
    void optPrintAssertionIndices(ASSERT_TP assertions);
    void optDebugCheckAssertion(AssertionDsc* assertion);
    void optDebugCheckAssertions(AssertionIndex AssertionIndex);
#endif

    static void optDumpAssertionIndices(const char* header, ASSERT_TP assertions, const char* footer = nullptr);
    static void optDumpAssertionIndices(ASSERT_TP assertions, const char* footer = nullptr);

    /**************************************************************************
     *                          Range checks
     *************************************************************************/

public:
    struct LoopCloneVisitorInfo
    {
        LoopCloneContext*     context;
        Statement*            stmt;
        FlowGraphNaturalLoop* loop;
        const bool            cloneForArrayBounds;
        const bool            cloneForGDVTests;
        LoopCloneVisitorInfo(LoopCloneContext*     context,
                             FlowGraphNaturalLoop* loop,
                             Statement*            stmt,
                             bool                  cloneForArrayBounds,
                             bool                  cloneForGDVTests)
            : context(context)
            , stmt(nullptr)
            , loop(loop)
            , cloneForArrayBounds(cloneForArrayBounds)
            , cloneForGDVTests(cloneForGDVTests)
        {
        }
    };

    bool optIsStackLocalInvariant(FlowGraphNaturalLoop* loop, unsigned lclNum);
    bool optExtractArrIndex(GenTree* tree, ArrIndex* result, unsigned lhsNum, bool* topLevelIsFinal);
    bool optReconstructArrIndexHelp(GenTree* tree, ArrIndex* result, unsigned lhsNum, bool* topLevelIsFinal);
    bool optReconstructArrIndex(GenTree* tree, ArrIndex* result);
    bool optIdentifyLoopOptInfo(FlowGraphNaturalLoop* loop, LoopCloneContext* context);
    static fgWalkPreFn optCanOptimizeByLoopCloningVisitor;
    fgWalkResult       optCanOptimizeByLoopCloning(GenTree* tree, LoopCloneVisitorInfo* info);
    bool               optObtainLoopCloningOpts(LoopCloneContext* context);
    bool               optIsLoopClonable(FlowGraphNaturalLoop* loop, LoopCloneContext* context);
    bool               optCheckLoopCloningGDVTestProfitable(GenTreeOp* guard, LoopCloneVisitorInfo* info);
    bool               optIsHandleOrIndirOfHandle(GenTree* tree, GenTreeFlags handleType);

    static bool optLoopCloningEnabled();

#ifdef DEBUG
    void optDebugLogLoopCloning(BasicBlock* block, Statement* insertBefore);
#endif
    void optPerformStaticOptimizations(FlowGraphNaturalLoop* loop, LoopCloneContext* context DEBUGARG(bool fastPath));
    bool optComputeDerefConditions(FlowGraphNaturalLoop* loop, LoopCloneContext* context);
    bool optDeriveLoopCloningConditions(FlowGraphNaturalLoop* loop, LoopCloneContext* context);
    BasicBlock* optInsertLoopChoiceConditions(LoopCloneContext*     context,
                                              FlowGraphNaturalLoop* loop,
                                              BasicBlock*           slowHead,
                                              BasicBlock*           insertAfter);

protected:
    ssize_t optGetArrayRefScaleAndIndex(GenTree* mul, GenTree** pIndex DEBUGARG(bool bRngChk));

    /*
    XXXXXXXXXXXXXXXXXXXXXXXXXXXXXXXXXXXXXXXXXXXXXXXXXXXXXXXXXXXXXXXXXXXXXXXXXXXXXXX
    XXXXXXXXXXXXXXXXXXXXXXXXXXXXXXXXXXXXXXXXXXXXXXXXXXXXXXXXXXXXXXXXXXXXXXXXXXXXXXX
    XX                                                                           XX
    XX                           RegAlloc                                        XX
    XX                                                                           XX
    XX  Does the register allocation and puts the remaining lclVars on the stack XX
    XX                                                                           XX
    XXXXXXXXXXXXXXXXXXXXXXXXXXXXXXXXXXXXXXXXXXXXXXXXXXXXXXXXXXXXXXXXXXXXXXXXXXXXXXX
    XXXXXXXXXXXXXXXXXXXXXXXXXXXXXXXXXXXXXXXXXXXXXXXXXXXXXXXXXXXXXXXXXXXXXXXXXXXXXXX
    */

public:
    regNumber raUpdateRegStateForArg(RegState* regState, LclVarDsc* argDsc);

    void raMarkStkVars();

#if FEATURE_PARTIAL_SIMD_CALLEE_SAVE
#if defined(TARGET_AMD64)
    static bool varTypeNeedsPartialCalleeSave(var_types type)
    {
        assert(type != TYP_STRUCT);
        return (type == TYP_SIMD32) || (type == TYP_SIMD64);
    }
#elif defined(TARGET_ARM64)
    static bool varTypeNeedsPartialCalleeSave(var_types type)
    {
        assert(type != TYP_STRUCT);
        // ARM64 ABI FP Callee save registers only require Callee to save lower 8 Bytes
        // For SIMD types longer than 8 bytes Caller is responsible for saving and restoring Upper bytes.
        return ((type == TYP_SIMD16) || (type == TYP_SIMD12));
    }
#else // !defined(TARGET_AMD64) && !defined(TARGET_ARM64)
#error("Unknown target architecture for FEATURE_PARTIAL_SIMD_CALLEE_SAVE")
#endif // !defined(TARGET_AMD64) && !defined(TARGET_ARM64)
#endif // FEATURE_PARTIAL_SIMD_CALLEE_SAVE

protected:
    // Some things are used by both LSRA and regpredict allocators.

    FrameType rpFrameType;
    bool      rpMustCreateEBPCalled; // Set to true after we have called rpMustCreateEBPFrame once

    bool rpMustCreateEBPFrame(INDEBUG(const char** wbReason));

private:
    Lowering*            m_pLowering;   // Lowering; needed to Lower IR that's added or modified after Lowering.
    LinearScanInterface* m_pLinearScan; // Linear Scan allocator

    /*
    XXXXXXXXXXXXXXXXXXXXXXXXXXXXXXXXXXXXXXXXXXXXXXXXXXXXXXXXXXXXXXXXXXXXXXXXXXXXXXX
    XXXXXXXXXXXXXXXXXXXXXXXXXXXXXXXXXXXXXXXXXXXXXXXXXXXXXXXXXXXXXXXXXXXXXXXXXXXXXXX
    XX                                                                           XX
    XX                           EEInterface                                     XX
    XX                                                                           XX
    XX   Get to the class and method info from the Execution Engine given        XX
    XX   tokens for the class and method                                         XX
    XX                                                                           XX
    XXXXXXXXXXXXXXXXXXXXXXXXXXXXXXXXXXXXXXXXXXXXXXXXXXXXXXXXXXXXXXXXXXXXXXXXXXXXXXX
    XXXXXXXXXXXXXXXXXXXXXXXXXXXXXXXXXXXXXXXXXXXXXXXXXXXXXXXXXXXXXXXXXXXXXXXXXXXXXXX
    */

public:
    // Get handles

    void eeGetCallInfo(CORINFO_RESOLVED_TOKEN* pResolvedToken,
                       CORINFO_RESOLVED_TOKEN* pConstrainedToken,
                       CORINFO_CALLINFO_FLAGS  flags,
                       CORINFO_CALL_INFO*      pResult);

    void eeGetFieldInfo(CORINFO_RESOLVED_TOKEN* pResolvedToken,
                        CORINFO_ACCESS_FLAGS    flags,
                        CORINFO_FIELD_INFO*     pResult);

    // Get the flags

    bool eeIsValueClass(CORINFO_CLASS_HANDLE clsHnd);
    bool eeIsByrefLike(CORINFO_CLASS_HANDLE clsHnd);
    bool eeIsSharedInst(CORINFO_CLASS_HANDLE clsHnd);
    bool eeIsIntrinsic(CORINFO_METHOD_HANDLE ftn);
    bool eeIsFieldStatic(CORINFO_FIELD_HANDLE fldHnd);

    var_types eeGetFieldType(CORINFO_FIELD_HANDLE  fldHnd,
                             CORINFO_CLASS_HANDLE* pStructHnd   = nullptr,
                             CORINFO_CLASS_HANDLE  memberParent = NO_CLASS_HANDLE);

    template <typename TPrint>
    void eeAppendPrint(class StringPrinter* printer, TPrint print);
    // Conventions: the "base" primitive printing functions take StringPrinter*
    // and do not do any SPMI handling. There are then convenience printing
    // functions exposed on top that have SPMI handling and additional buffer
    // handling. Note that the strings returned are never truncated here.
    void eePrintJitType(class StringPrinter* printer, var_types jitType);
    void eePrintType(class StringPrinter* printer, CORINFO_CLASS_HANDLE clsHnd, bool includeInstantiation);
    void eePrintTypeOrJitAlias(class StringPrinter* printer, CORINFO_CLASS_HANDLE clsHnd, bool includeInstantiation);
    void eePrintMethod(class StringPrinter*  printer,
                       CORINFO_CLASS_HANDLE  clsHnd,
                       CORINFO_METHOD_HANDLE methodHnd,
                       CORINFO_SIG_INFO*     sig,
                       bool                  includeClassInstantiation,
                       bool                  includeMethodInstantiation,
                       bool                  includeSignature,
                       bool                  includeReturnType,
                       bool                  includeThisSpecifier);

    void eePrintField(class StringPrinter* printer, CORINFO_FIELD_HANDLE fldHnd, bool includeType);

    const char* eeGetMethodFullName(CORINFO_METHOD_HANDLE hnd,
                                    bool                  includeReturnType    = true,
                                    bool                  includeThisSpecifier = true,
                                    char*                 buffer               = nullptr,
                                    size_t                bufferSize           = 0);

    const char* eeGetMethodName(CORINFO_METHOD_HANDLE methHnd, char* buffer = nullptr, size_t bufferSize = 0);

    const char* eeGetFieldName(CORINFO_FIELD_HANDLE fldHnd,
                               bool                 includeType,
                               char*                buffer     = nullptr,
                               size_t               bufferSize = 0);

    const char* eeGetClassName(CORINFO_CLASS_HANDLE clsHnd, char* buffer = nullptr, size_t bufferSize = 0);

    void        eePrintObjectDescription(const char* prefix, CORINFO_OBJECT_HANDLE handle);
    const char* eeGetShortClassName(CORINFO_CLASS_HANDLE clsHnd);

    const char* eeGetClassAssemblyName(CORINFO_CLASS_HANDLE clsHnd);

#if defined(DEBUG)
    unsigned eeTryGetClassSize(CORINFO_CLASS_HANDLE clsHnd);
#endif

    unsigned compMethodHash(CORINFO_METHOD_HANDLE methodHandle);

    var_types            eeGetArgType(CORINFO_ARG_LIST_HANDLE list, CORINFO_SIG_INFO* sig);
    var_types            eeGetArgType(CORINFO_ARG_LIST_HANDLE list, CORINFO_SIG_INFO* sig, bool* isPinned);
    CORINFO_CLASS_HANDLE eeGetArgClass(CORINFO_SIG_INFO* sig, CORINFO_ARG_LIST_HANDLE list);
    CORINFO_CLASS_HANDLE eeGetClassFromContext(CORINFO_CONTEXT_HANDLE context);
    unsigned             eeGetArgSize(CorInfoType corInfoType, CORINFO_CLASS_HANDLE typeHnd);
    static unsigned      eeGetArgSizeAlignment(var_types type, bool isFloatHfa);

    // VOM info, method sigs

    void eeGetSig(unsigned               sigTok,
                  CORINFO_MODULE_HANDLE  scope,
                  CORINFO_CONTEXT_HANDLE context,
                  CORINFO_SIG_INFO*      retSig);

    void eeGetCallSiteSig(unsigned               sigTok,
                          CORINFO_MODULE_HANDLE  scope,
                          CORINFO_CONTEXT_HANDLE context,
                          CORINFO_SIG_INFO*      retSig);

    void eeGetMethodSig(CORINFO_METHOD_HANDLE methHnd, CORINFO_SIG_INFO* retSig, CORINFO_CLASS_HANDLE owner = nullptr);

    CORINFO_EE_INFO eeInfo;
    bool            eeInfoInitialized = false;

    CORINFO_EE_INFO* eeGetEEInfo();

    // Gets the offset of a SDArray's first element
    static unsigned eeGetArrayDataOffset();

    // Get the offset of a MDArray's first element
    static unsigned eeGetMDArrayDataOffset(unsigned rank);

    // Get the offset of a MDArray's dimension length for a given dimension.
    static unsigned eeGetMDArrayLengthOffset(unsigned rank, unsigned dimension);

    // Get the offset of a MDArray's lower bound for a given dimension.
    static unsigned eeGetMDArrayLowerBoundOffset(unsigned rank, unsigned dimension);

    GenTree* eeGetPInvokeCookie(CORINFO_SIG_INFO* szMetaSig);

    // Returns the page size for the target machine as reported by the EE.
    target_size_t eeGetPageSize()
    {
        return (target_size_t)eeGetEEInfo()->osPageSize;
    }

    //------------------------------------------------------------------------
    // VirtualStubParam: virtual stub dispatch extra parameter (slot address).
    //
    // It represents Abi and target specific registers for the parameter.
    //
    class VirtualStubParamInfo
    {
    public:
        VirtualStubParamInfo(bool isNativeAOT)
        {
#if defined(TARGET_X86)
            reg     = REG_EAX;
            regMask = RBM_EAX;
#elif defined(TARGET_AMD64)
            if (isNativeAOT)
            {
                reg     = REG_R10;
                regMask = RBM_R10;
            }
            else
            {
                reg     = REG_R11;
                regMask = RBM_R11;
            }
#elif defined(TARGET_ARM)
            if (isNativeAOT)
            {
                reg     = REG_R12;
                regMask = RBM_R12;
            }
            else
            {
                reg     = REG_R4;
                regMask = RBM_R4;
            }
#elif defined(TARGET_ARM64)
            reg     = REG_R11;
            regMask = RBM_R11;
#elif defined(TARGET_LOONGARCH64)
            reg     = REG_T8;
            regMask = RBM_T8;
#elif defined(TARGET_RISCV64)
            reg     = REG_T5;
            regMask = RBM_T5;
#else
#error Unsupported or unset target architecture
#endif
        }

        regNumber GetReg() const
        {
            return reg;
        }

        regMaskTP GetRegMask() const
        {
            return regMask;
        }

    private:
        regNumber reg;
        regMaskTP regMask;
    };

    VirtualStubParamInfo* virtualStubParamInfo = nullptr;

    bool IsTargetAbi(CORINFO_RUNTIME_ABI abi)
    {
        return eeGetEEInfo()->targetAbi == abi;
    }

    bool BlockNonDeterministicIntrinsics(bool mustExpand)
    {
        // We explicitly block these APIs from being expanded in R2R
        // since we know they are non-deterministic across hardware

        if (opts.IsReadyToRun() && !IsTargetAbi(CORINFO_NATIVEAOT_ABI))
        {
            if (mustExpand)
            {
                implLimitation();
            }
            return true;
        }
        return false;
    }

#if defined(FEATURE_EH_WINDOWS_X86)
    bool eeIsNativeAotAbi = false;
    bool UsesFunclets() const
    {
        return eeIsNativeAotAbi;
    }

    bool UsesCallFinallyThunks() const
    {
        // Generate call-to-finally code in "thunks" in the enclosing EH region, protected by "cloned finally" clauses.
        return UsesFunclets();
    }
#else
    bool UsesFunclets() const
    {
        return true;
    }

    bool UsesCallFinallyThunks() const
    {
        return true;
    }
#endif

    bool generateCFIUnwindCodes()
    {
#if defined(FEATURE_CFI_SUPPORT)
        return TargetOS::IsUnix && IsTargetAbi(CORINFO_NATIVEAOT_ABI);
#else
        return false;
#endif
    }

    // Debugging support - Line number info

    void eeGetStmtOffsets();

    unsigned eeBoundariesCount;

    ICorDebugInfo::OffsetMapping* eeBoundaries; // Boundaries to report to the EE
    void                          eeSetLIcount(unsigned count);
    void eeSetLIinfo(unsigned which, UNATIVE_OFFSET offs, IPmappingDscKind kind, const ILLocation& loc);
    void eeSetLIdone();

#ifdef DEBUG
    static void eeDispILOffs(IL_OFFSET offs);
    static void eeDispSourceMappingOffs(uint32_t offs);
    static void eeDispLineInfo(const ICorDebugInfo::OffsetMapping* line);
    void        eeDispLineInfos();
#endif // DEBUG

    // Debugging support - Local var info

    void eeGetVars();

    unsigned eeVarsCount;

    struct VarResultInfo
    {
        UNATIVE_OFFSET             startOffset;
        UNATIVE_OFFSET             endOffset;
        DWORD                      varNumber;
        CodeGenInterface::siVarLoc loc;
    }*   eeVars;
    void eeSetLVcount(unsigned count);
    void eeSetLVinfo(unsigned                          which,
                     UNATIVE_OFFSET                    startOffs,
                     UNATIVE_OFFSET                    length,
                     unsigned                          varNum,
                     const CodeGenInterface::siVarLoc& loc);
    void eeSetLVdone();

#ifdef DEBUG
    void eeDispVar(ICorDebugInfo::NativeVarInfo* var);
    void eeDispVars(CORINFO_METHOD_HANDLE ftn, ULONG32 cVars, ICorDebugInfo::NativeVarInfo* vars);
#endif // DEBUG

    // ICorJitInfo wrappers

    void eeAllocMem(AllocMemArgs* args, const UNATIVE_OFFSET roDataSectionAlignment);

    void eeReserveUnwindInfo(bool isFunclet, bool isColdCode, ULONG unwindSize);

    void eeAllocUnwindInfo(BYTE*          pHotCode,
                           BYTE*          pColdCode,
                           ULONG          startOffset,
                           ULONG          endOffset,
                           ULONG          unwindSize,
                           BYTE*          pUnwindBlock,
                           CorJitFuncKind funcKind);

    void eeSetEHcount(unsigned cEH);

    void eeSetEHinfo(unsigned EHnumber, const CORINFO_EH_CLAUSE* clause);

    WORD eeGetRelocTypeHint(void* target);

    // ICorStaticInfo wrapper functions

#if defined(UNIX_AMD64_ABI)
#ifdef DEBUG
    static void dumpSystemVClassificationType(SystemVClassificationType ct);
#endif // DEBUG

    void eeGetSystemVAmd64PassStructInRegisterDescriptor(
        /*IN*/ CORINFO_CLASS_HANDLE                                  structHnd,
        /*OUT*/ SYSTEMV_AMD64_CORINFO_STRUCT_REG_PASSING_DESCRIPTOR* structPassInRegDescPtr);
#endif // UNIX_AMD64_ABI

    template <typename ParamType>
    bool eeRunWithErrorTrap(void (*function)(ParamType*), ParamType* param)
    {
        return eeRunWithErrorTrapImp(reinterpret_cast<void (*)(void*)>(function), reinterpret_cast<void*>(param));
    }

    bool eeRunWithErrorTrapImp(void (*function)(void*), void* param);

    template <typename ParamType>
    bool eeRunWithSPMIErrorTrap(void (*function)(ParamType*), ParamType* param)
    {
        return eeRunWithSPMIErrorTrapImp(reinterpret_cast<void (*)(void*)>(function), reinterpret_cast<void*>(param));
    }

    template <typename Functor>
    bool eeRunFunctorWithSPMIErrorTrap(Functor f)
    {
        return eeRunWithSPMIErrorTrap<Functor>(
            [](Functor* pf) {
            (*pf)();
        },
            &f);
    }

    bool eeRunWithSPMIErrorTrapImp(void (*function)(void*), void* param);

    // Utility functions

    static CORINFO_METHOD_HANDLE eeFindHelper(unsigned helper);
    static CorInfoHelpFunc       eeGetHelperNum(CORINFO_METHOD_HANDLE method);

    enum StaticHelperReturnValue
    {
        SHRV_STATIC_BASE_PTR,
        SHRV_VOID,
    };
    static bool IsStaticHelperEligibleForExpansion(GenTree*                 tree,
                                                   bool*                    isGc       = nullptr,
                                                   StaticHelperReturnValue* retValKind = nullptr);
    static bool IsSharedStaticHelper(GenTree* tree);
    static bool IsGcSafePoint(GenTreeCall* call);

    static CORINFO_FIELD_HANDLE eeFindJitDataOffs(unsigned jitDataOffs);
    // returns true/false if 'field' is a Jit Data offset
    static bool eeIsJitDataOffs(CORINFO_FIELD_HANDLE field);
    // returns a number < 0 if 'field' is not a Jit Data offset, otherwise the data offset (limited to 2GB)
    static int eeGetJitDataOffs(CORINFO_FIELD_HANDLE field);

    /*****************************************************************************/

    /*
    XXXXXXXXXXXXXXXXXXXXXXXXXXXXXXXXXXXXXXXXXXXXXXXXXXXXXXXXXXXXXXXXXXXXXXXXXXXXXXX
    XXXXXXXXXXXXXXXXXXXXXXXXXXXXXXXXXXXXXXXXXXXXXXXXXXXXXXXXXXXXXXXXXXXXXXXXXXXXXXX
    XX                                                                           XX
    XX                           CodeGenerator                                   XX
    XX                                                                           XX
    XXXXXXXXXXXXXXXXXXXXXXXXXXXXXXXXXXXXXXXXXXXXXXXXXXXXXXXXXXXXXXXXXXXXXXXXXXXXXXX
    XXXXXXXXXXXXXXXXXXXXXXXXXXXXXXXXXXXXXXXXXXXXXXXXXXXXXXXXXXXXXXXXXXXXXXXXXXXXXXX
    */

public:
    CodeGenInterface* codeGen = nullptr;

    // Record the instr offset mapping to the generated code

    jitstd::list<IPmappingDsc>  genIPmappings;
    jitstd::list<RichIPMapping> genRichIPmappings;

    // Managed RetVal - A side hash table meant to record the mapping from a
    // GT_CALL node to its debug info.  This info is used to emit sequence points
    // that can be used by debugger to determine the native offset at which the
    // managed RetVal will be available.
    //
    // In fact we can store debug info in a GT_CALL node.  This was ruled out in
    // favor of a side table for two reasons: 1) We need debug info for only those
    // GT_CALL nodes (created during importation) that correspond to an IL call and
    // whose return type is other than TYP_VOID. 2) GT_CALL node is a frequently used
    // structure and IL offset is needed only when generating debuggable code. Therefore
    // it is desirable to avoid memory size penalty in retail scenarios.
    typedef JitHashTable<GenTree*, JitPtrKeyFuncs<GenTree>, DebugInfo> CallSiteDebugInfoTable;
    CallSiteDebugInfoTable*                                            genCallSite2DebugInfoMap;

    unsigned    genReturnLocal = BAD_VAR_NUM; // Local number for the return value when applicable.
    BasicBlock* genReturnBB    = nullptr;     // jumped to when not optimizing for speed.

#ifdef SWIFT_SUPPORT
    unsigned genReturnErrorLocal = BAD_VAR_NUM; // Local number for the Swift error value when applicable.
#endif                                          // SWIFT_SUPPORT

    // The following properties are part of CodeGenContext.  Getters are provided here for
    // convenience and backward compatibility, but the properties can only be set by invoking
    // the setter on CodeGenContext directly.

    emitter* GetEmitter() const
    {
        return codeGen->GetEmitter();
    }

    bool isFramePointerUsed() const
    {
        return codeGen->isFramePointerUsed();
    }

    bool GetInterruptible()
    {
        return codeGen->GetInterruptible();
    }
    void SetInterruptible(bool value)
    {
        codeGen->SetInterruptible(value);
    }

#if DOUBLE_ALIGN
    const bool genDoubleAlign()
    {
        return codeGen->doDoubleAlign();
    }
    DWORD getCanDoubleAlign();
    bool  shouldDoubleAlign(unsigned refCntStk,
                            unsigned refCntReg,
                            weight_t refCntWtdReg,
                            unsigned refCntStkParam,
                            weight_t refCntWtdStkDbl);
#endif // DOUBLE_ALIGN

    bool IsFullPtrRegMapRequired()
    {
        return codeGen->IsFullPtrRegMapRequired();
    }
    void SetFullPtrRegMapRequired(bool value)
    {
        codeGen->SetFullPtrRegMapRequired(value);
    }

    // Things that MAY belong either in CodeGen or CodeGenContext
    FuncInfoDsc*   compFuncInfos;
    unsigned short compCurrFuncIdx;
    unsigned short compFuncInfoCount;
    FuncInfoDsc    compFuncInfoRoot;

    unsigned short compFuncCount()
    {
        if (UsesFunclets())
        {
            assert(fgFuncletsCreated);
            return compFuncInfoCount;
        }
        else
        {
            return 1;
        }
    }

    unsigned short funCurrentFuncIdx()
    {
        return UsesFunclets() ? compCurrFuncIdx : 0;
    }

    FuncInfoDsc* funCurrentFunc();
    void         funSetCurrentFunc(unsigned funcIdx);
    FuncInfoDsc* funGetFunc(unsigned funcIdx);
    unsigned int funGetFuncIdx(BasicBlock* block);

    // LIVENESS

    VARSET_TP compCurLife;     // current live variables
    GenTree*  compCurLifeTree; // node after which compCurLife has been computed

    // Compare the given "newLife" with last set of live variables and update
    // codeGen "gcInfo", siScopes, "regSet" with the new variable's homes/liveness.
    template <bool ForCodeGen>
    void compChangeLife(VARSET_VALARG_TP newLife);

    // Update the GC's masks, register's masks and reports change on variable's homes given a set of
    // current live variables if changes have happened since "compCurLife".
    template <bool ForCodeGen>
    inline void compUpdateLife(VARSET_VALARG_TP newLife);

    // Gets a register mask that represent the kill set for a helper call since
    // not all JIT Helper calls follow the standard ABI on the target architecture.
    regMaskTP compHelperCallKillSet(CorInfoHelpFunc helper);

    /*
    XXXXXXXXXXXXXXXXXXXXXXXXXXXXXXXXXXXXXXXXXXXXXXXXXXXXXXXXXXXXXXXXXXXXXXXXXXXXXXX
    XXXXXXXXXXXXXXXXXXXXXXXXXXXXXXXXXXXXXXXXXXXXXXXXXXXXXXXXXXXXXXXXXXXXXXXXXXXXXXX
    XX                                                                           XX
    XX                           UnwindInfo                                      XX
    XX                                                                           XX
    XXXXXXXXXXXXXXXXXXXXXXXXXXXXXXXXXXXXXXXXXXXXXXXXXXXXXXXXXXXXXXXXXXXXXXXXXXXXXXX
    XXXXXXXXXXXXXXXXXXXXXXXXXXXXXXXXXXXXXXXXXXXXXXXXXXXXXXXXXXXXXXXXXXXXXXXXXXXXXXX
    */

#if !defined(__GNUC__)
#pragma region Unwind information
#endif

public:
    //
    // Infrastructure functions: start/stop/reserve/emit.
    //

    void unwindBegProlog();
    void unwindEndProlog();
    void unwindBegEpilog();
    void unwindEndEpilog();
    void unwindReserve();
    void unwindEmit(void* pHotCode, void* pColdCode);

    //
    // Specific unwind information functions: called by code generation to indicate a particular
    // prolog or epilog unwindable instruction has been generated.
    //

    void unwindPush(regNumber reg);
    void unwindAllocStack(unsigned size);
    void unwindSetFrameReg(regNumber reg, unsigned offset);
    void unwindSaveReg(regNumber reg, unsigned offset);

#if defined(TARGET_ARM)
    void unwindPushMaskInt(regMaskTP mask);
    void unwindPushMaskFloat(regMaskTP mask);
    void unwindPopMaskInt(regMaskTP mask);
    void unwindPopMaskFloat(regMaskTP mask);
    void unwindBranch16();                    // The epilog terminates with a 16-bit branch (e.g., "bx lr")
    void unwindNop(unsigned codeSizeInBytes); // Generate unwind NOP code. 'codeSizeInBytes' is 2 or 4 bytes. Only
                                              // called via unwindPadding().
    void unwindPadding(); // Generate a sequence of unwind NOP codes representing instructions between the last
                          // instruction and the current location.
#endif                    // TARGET_ARM

#if defined(TARGET_ARM64)
    void unwindNop();
    void unwindPadding(); // Generate a sequence of unwind NOP codes representing instructions between the last
                          // instruction and the current location.
    void unwindSaveReg(regNumber reg, int offset);                                // str reg, [sp, #offset]
    void unwindSaveRegPreindexed(regNumber reg, int offset);                      // str reg, [sp, #offset]!
    void unwindSaveRegPair(regNumber reg1, regNumber reg2, int offset);           // stp reg1, reg2, [sp, #offset]
    void unwindSaveRegPairPreindexed(regNumber reg1, regNumber reg2, int offset); // stp reg1, reg2, [sp, #offset]!
    void unwindSaveNext();                                                        // unwind code: save_next
    void unwindReturn(regNumber reg);                                             // ret lr
#endif                                                                            // defined(TARGET_ARM64)

#if defined(TARGET_LOONGARCH64)
    void unwindNop();
    void unwindPadding(); // Generate a sequence of unwind NOP codes representing instructions between the last
                          // instruction and the current location.
    void unwindSaveReg(regNumber reg, int offset);
    void unwindSaveRegPair(regNumber reg1, regNumber reg2, int offset);
    void unwindReturn(regNumber reg);
#endif // defined(TARGET_LOONGARCH64)

#if defined(TARGET_RISCV64)
    void unwindNop();
    void unwindPadding(); // Generate a sequence of unwind NOP codes representing instructions between the last
                          // instruction and the current location.
    void unwindSaveReg(regNumber reg, int offset);
    void unwindSaveRegPair(regNumber reg1, regNumber reg2, int offset);
    void unwindReturn(regNumber reg);
#endif // defined(TARGET_RISCV64)

    //
    // Private "helper" functions for the unwind implementation.
    //

private:
    void unwindGetFuncLocations(FuncInfoDsc*             func,
                                bool                     getHotSectionData,
                                /* OUT */ emitLocation** ppStartLoc,
                                /* OUT */ emitLocation** ppEndLoc);

    void unwindReserveFunc(FuncInfoDsc* func);
    void unwindEmitFunc(FuncInfoDsc* func, void* pHotCode, void* pColdCode);

#if defined(TARGET_AMD64) || defined(TARGET_X86)

    void unwindReserveFuncHelper(FuncInfoDsc* func, bool isHotCode);
    void unwindEmitFuncHelper(FuncInfoDsc* func, void* pHotCode, void* pColdCode, bool isHotCode);

#endif // TARGET_AMD64 || TARGET_X86

    UNATIVE_OFFSET unwindGetCurrentOffset(FuncInfoDsc* func);

#if defined(TARGET_AMD64)

    void unwindBegPrologWindows();
    void unwindPushWindows(regNumber reg);
    void unwindAllocStackWindows(unsigned size);
    void unwindSetFrameRegWindows(regNumber reg, unsigned offset);
    void unwindSaveRegWindows(regNumber reg, unsigned offset);

#ifdef UNIX_AMD64_ABI
    void unwindSaveRegCFI(regNumber reg, unsigned offset);
#endif // UNIX_AMD64_ABI
#elif defined(TARGET_ARM)

    void unwindPushPopMaskInt(regMaskTP mask, bool useOpsize16);
    void unwindPushPopMaskFloat(regMaskTP mask);

#endif // TARGET_ARM

#if defined(FEATURE_CFI_SUPPORT)
    short mapRegNumToDwarfReg(regNumber reg);
    void  createCfiCode(FuncInfoDsc* func, UNATIVE_OFFSET codeOffset, UCHAR opcode, short dwarfReg, INT offset = 0);
    void  unwindPushPopCFI(regNumber reg);
    void  unwindBegPrologCFI();
    void  unwindPushPopMaskCFI(regMaskTP regMask, bool isFloat);
    void  unwindAllocStackCFI(unsigned size);
    void  unwindSetFrameRegCFI(regNumber reg, unsigned offset);
    void  unwindEmitFuncCFI(FuncInfoDsc* func, void* pHotCode, void* pColdCode);
#ifdef DEBUG
    void DumpCfiInfo(bool                  isHotCode,
                     UNATIVE_OFFSET        startOffset,
                     UNATIVE_OFFSET        endOffset,
                     DWORD                 cfiCodeBytes,
                     const CFI_CODE* const pCfiCode);
#endif

#endif // FEATURE_CFI_SUPPORT

#if !defined(__GNUC__)
#pragma endregion // Note: region is NOT under !defined(__GNUC__)
#endif

    /*
    XXXXXXXXXXXXXXXXXXXXXXXXXXXXXXXXXXXXXXXXXXXXXXXXXXXXXXXXXXXXXXXXXXXXXXXXXXXXXXX
    XXXXXXXXXXXXXXXXXXXXXXXXXXXXXXXXXXXXXXXXXXXXXXXXXXXXXXXXXXXXXXXXXXXXXXXXXXXXXXX
    XX                                                                           XX
    XX                               SIMD                                        XX
    XX                                                                           XX
    XX   Info about SIMD types, methods and the SIMD assembly (i.e. the assembly XX
    XX   that contains the distinguished, well-known SIMD type definitions).     XX
    XX                                                                           XX
    XXXXXXXXXXXXXXXXXXXXXXXXXXXXXXXXXXXXXXXXXXXXXXXXXXXXXXXXXXXXXXXXXXXXXXXXXXXXXXX
    XXXXXXXXXXXXXXXXXXXXXXXXXXXXXXXXXXXXXXXXXXXXXXXXXXXXXXXXXXXXXXXXXXXXXXXXXXXXXXX
    */

    bool IsBaselineSimdIsaSupported()
    {
#ifdef FEATURE_SIMD
#if defined(TARGET_XARCH)
        CORINFO_InstructionSet minimumIsa = InstructionSet_SSE2;
#elif defined(TARGET_ARM64)
        CORINFO_InstructionSet minimumIsa = InstructionSet_AdvSimd;
#elif defined(TARGET_LOONGARCH64)
        // TODO: supporting SIMD feature for LoongArch64.
        assert(!"unimplemented yet on LA");
        CORINFO_InstructionSet minimumIsa = 0;
#else
#error Unsupported platform
#endif // !TARGET_XARCH && !TARGET_ARM64 && !TARGET_LOONGARCH64

        return compOpportunisticallyDependsOn(minimumIsa);
#else
        return false;
#endif
    }

#if defined(DEBUG)
    bool IsBaselineSimdIsaSupportedDebugOnly()
    {
#ifdef FEATURE_SIMD
#if defined(TARGET_XARCH)
        CORINFO_InstructionSet minimumIsa = InstructionSet_SSE2;
#elif defined(TARGET_ARM64)
        CORINFO_InstructionSet minimumIsa = InstructionSet_AdvSimd;
#else
#error Unsupported platform
#endif // !TARGET_XARCH && !TARGET_ARM64

        return compIsaSupportedDebugOnly(minimumIsa);
#else
        return false;
#endif // FEATURE_SIMD
    }
#endif // DEBUG

    bool isIntrinsicType(CORINFO_CLASS_HANDLE clsHnd)
    {
        return info.compCompHnd->isIntrinsicType(clsHnd);
    }

    const char* getClassNameFromMetadata(CORINFO_CLASS_HANDLE cls, const char** namespaceName)
    {
        return info.compCompHnd->getClassNameFromMetadata(cls, namespaceName);
    }

    CORINFO_CLASS_HANDLE getTypeInstantiationArgument(CORINFO_CLASS_HANDLE cls, unsigned index)
    {
        return info.compCompHnd->getTypeInstantiationArgument(cls, index);
    }

    CORINFO_CLASS_HANDLE getMethodInstantiationArgument(CORINFO_METHOD_HANDLE ftn, unsigned index)
    {
        return info.compCompHnd->getMethodInstantiationArgument(ftn, index);
    }

    bool isNumericsNamespace(const char* ns)
    {
        return strcmp(ns, "System.Numerics") == 0;
    }

    bool isRuntimeIntrinsicsNamespace(const char* ns)
    {
        return strcmp(ns, "System.Runtime.Intrinsics") == 0;
    }

    bool isSpanClass(const CORINFO_CLASS_HANDLE clsHnd)
    {
        if (isIntrinsicType(clsHnd))
        {
            const char* namespaceName = nullptr;
            const char* className     = getClassNameFromMetadata(clsHnd, &namespaceName);
            return strcmp(namespaceName, "System") == 0 &&
                   (strcmp(className, "Span`1") == 0 || strcmp(className, "ReadOnlySpan`1") == 0);
        }
        return false;
    }

#ifdef FEATURE_SIMD
    // Have we identified any SIMD types?
    // This is currently used by struct promotion to avoid getting type information for a struct
    // field to see if it is a SIMD type, if we haven't seen any SIMD types or operations in
    // the method.
    bool _usesSIMDTypes;
    bool usesSIMDTypes()
    {
        return _usesSIMDTypes;
    }
    void setUsesSIMDTypes(bool value)
    {
        _usesSIMDTypes = value;
    }

    // This is a temp lclVar allocated on the stack as TYP_SIMD.  It is used to implement intrinsics
    // that require indexed access to the individual fields of the vector, which is not well supported
    // by the hardware.  It is allocated when/if such situations are encountered during Lowering.
    unsigned lvaSIMDInitTempVarNum = BAD_VAR_NUM;

    struct SIMDHandlesCache
    {
        CORINFO_CLASS_HANDLE PlaneHandle;
        CORINFO_CLASS_HANDLE QuaternionHandle;
        CORINFO_CLASS_HANDLE Vector2Handle;
        CORINFO_CLASS_HANDLE Vector3Handle;
        CORINFO_CLASS_HANDLE Vector4Handle;
        CORINFO_CLASS_HANDLE VectorHandle;

        SIMDHandlesCache()
        {
            memset(this, 0, sizeof(*this));
        }
    };

    SIMDHandlesCache* m_simdHandleCache = nullptr;

    // Returns true if this is a SIMD type that should be considered an opaque
    // vector type (i.e. do not analyze or promote its fields).
    // Note that all but the fixed vector types are opaque, even though they may
    // actually be declared as having fields.
    bool isOpaqueSIMDType(CORINFO_CLASS_HANDLE structHandle) const
    {
        // We order the checks roughly by expected hit count so early exits are possible

        if (m_simdHandleCache == nullptr)
        {
            return false;
        }

        if (structHandle == m_simdHandleCache->Vector4Handle)
        {
            return false;
        }

        if (structHandle == m_simdHandleCache->Vector3Handle)
        {
            return false;
        }

        if (structHandle == m_simdHandleCache->Vector2Handle)
        {
            return false;
        }

        if (structHandle == m_simdHandleCache->QuaternionHandle)
        {
            return false;
        }

        if (structHandle == m_simdHandleCache->PlaneHandle)
        {
            return false;
        }

        return true;
    }

    bool isOpaqueSIMDType(ClassLayout* layout) const
    {
        if (layout->IsBlockLayout())
        {
            return true;
        }

        return isOpaqueSIMDType(layout->GetClassHandle());
    }

    // Returns true if the lclVar is an opaque SIMD type.
    bool isOpaqueSIMDLclVar(const LclVarDsc* varDsc) const
    {
        if (!varTypeIsSIMD(varDsc))
        {
            return false;
        }

        if (varDsc->GetLayout() == nullptr)
        {
            return true;
        }

        return isOpaqueSIMDType(varDsc->GetLayout());
    }

    bool isSIMDClass(CORINFO_CLASS_HANDLE clsHnd)
    {
        if (isIntrinsicType(clsHnd))
        {
            const char* namespaceName = nullptr;
            (void)getClassNameFromMetadata(clsHnd, &namespaceName);
            return isNumericsNamespace(namespaceName);
        }
        return false;
    }

    bool isHWSIMDClass(CORINFO_CLASS_HANDLE clsHnd)
    {
#ifdef FEATURE_HW_INTRINSICS
        if (isIntrinsicType(clsHnd))
        {
            const char* namespaceName = nullptr;
            (void)getClassNameFromMetadata(clsHnd, &namespaceName);
            return isRuntimeIntrinsicsNamespace(namespaceName);
        }
#endif // FEATURE_HW_INTRINSICS
        return false;
    }

    bool isSIMDorHWSIMDClass(CORINFO_CLASS_HANDLE clsHnd)
    {
        return isSIMDClass(clsHnd) || isHWSIMDClass(clsHnd);
    }

    // Get the base (element) type and size in bytes for a SIMD type. Returns CORINFO_TYPE_UNDEF
    // if it is not a SIMD type or is an unsupported base JIT type.
    CorInfoType getBaseJitTypeAndSizeOfSIMDType(CORINFO_CLASS_HANDLE typeHnd, unsigned* sizeBytes = nullptr);

    CorInfoType getBaseJitTypeOfSIMDType(CORINFO_CLASS_HANDLE typeHnd)
    {
        return getBaseJitTypeAndSizeOfSIMDType(typeHnd, nullptr);
    }

    GenTree* impSIMDPopStack();

    void     setLclRelatedToSIMDIntrinsic(GenTree* tree);
    bool     areFieldsContiguous(GenTreeIndir* op1, GenTreeIndir* op2);
    bool     areLocalFieldsContiguous(GenTreeLclFld* first, GenTreeLclFld* second);
    bool     areArrayElementsContiguous(GenTree* op1, GenTree* op2);
    bool     areArgumentsContiguous(GenTree* op1, GenTree* op2);
    GenTree* CreateAddressNodeForSimdHWIntrinsicCreate(GenTree* tree, var_types simdBaseType, unsigned simdSize);

    // Get the size of the SIMD type in bytes
    int getSIMDTypeSizeInBytes(CORINFO_CLASS_HANDLE typeHnd)
    {
        unsigned sizeBytes = 0;
        (void)getBaseJitTypeAndSizeOfSIMDType(typeHnd, &sizeBytes);
        return sizeBytes;
    }

    // Get the number of elements of baseType of SIMD vector given by its size and baseType
    static int getSIMDVectorLength(unsigned simdSize, var_types baseType);

    // Get the number of elements of baseType of SIMD vector given by its type handle
    int getSIMDVectorLength(CORINFO_CLASS_HANDLE typeHnd);

    // Get preferred alignment of SIMD type.
    int getSIMDTypeAlignment(var_types simdType);

public:
    // Get the number of bytes in a System.Numeric.Vector<T> for the current compilation.
    // Note - cannot be used for System.Runtime.Intrinsic
    uint32_t getVectorTByteLength()
    {
        // We need to report the ISA dependency to the VM so that scenarios
        // such as R2R work correctly for larger vector sizes, so we always
        // do `compExactlyDependsOn` for such cases.

#if defined(TARGET_XARCH)
        if (compExactlyDependsOn(InstructionSet_VectorT512))
        {
            assert(!compIsaSupportedDebugOnly(InstructionSet_VectorT256));
            assert(!compIsaSupportedDebugOnly(InstructionSet_VectorT128));
            return ZMM_REGSIZE_BYTES;
        }
        else if (compExactlyDependsOn(InstructionSet_VectorT256))
        {
            assert(!compIsaSupportedDebugOnly(InstructionSet_VectorT128));
            return YMM_REGSIZE_BYTES;
        }
        else if (compExactlyDependsOn(InstructionSet_VectorT128))
        {
            return XMM_REGSIZE_BYTES;
        }
        else
        {
            // TODO: We should be returning 0 here, but there are a number of
            // places that don't quite get handled correctly in that scenario

            return XMM_REGSIZE_BYTES;
        }
#elif defined(TARGET_ARM64)
        if (compExactlyDependsOn(InstructionSet_VectorT128))
        {
            return FP_REGSIZE_BYTES;
        }
        else
        {
            // TODO: We should be returning 0 here, but there are a number of
            // places that don't quite get handled correctly in that scenario

            return FP_REGSIZE_BYTES;
        }
#else
        assert(!"getVectorTByteLength() unimplemented on target arch");
        unreached();
#endif
    }

    // The minimum and maximum possible number of bytes in a SIMD vector.

    // getMaxVectorByteLength
    // The minimum SIMD size supported by System.Numeric.Vectors or System.Runtime.Intrinsic
    // Arm.AdvSimd:  16-byte Vector<T> and Vector128<T>
    // X86.SSE:      16-byte Vector<T> and Vector128<T>
    // X86.AVX:      16-byte Vector<T> and Vector256<T>
    // X86.AVX2:     32-byte Vector<T> and Vector256<T>
    // X86.AVX512F:  32-byte Vector<T> and Vector512<T>
    uint32_t getMaxVectorByteLength() const
    {
#if defined(FEATURE_HW_INTRINSICS) && defined(TARGET_XARCH)
        if (compOpportunisticallyDependsOn(InstructionSet_AVX512F))
        {
            return ZMM_REGSIZE_BYTES;
        }
        else if (compOpportunisticallyDependsOn(InstructionSet_AVX))
        {
            return YMM_REGSIZE_BYTES;
        }
        else if (compOpportunisticallyDependsOn(InstructionSet_SSE))
        {
            return XMM_REGSIZE_BYTES;
        }
        else
        {
            // TODO: We should be returning 0 here, but there are a number of
            // places that don't quite get handled correctly in that scenario

            return XMM_REGSIZE_BYTES;
        }
#elif defined(TARGET_ARM64)
        if (compOpportunisticallyDependsOn(InstructionSet_AdvSimd))
        {
            return FP_REGSIZE_BYTES;
        }
        else
        {
            // TODO: We should be returning 0 here, but there are a number of
            // places that don't quite get handled correctly in that scenario

            return FP_REGSIZE_BYTES;
        }
#else
        assert(!"getMaxVectorByteLength() unimplemented on target arch");
        unreached();
#endif
    }

    //------------------------------------------------------------------------
    // getPreferredVectorByteLength: Gets the preferred length, in bytes, to use for vectorization
    //
    uint32_t getPreferredVectorByteLength() const
    {
#if defined(FEATURE_HW_INTRINSICS) && defined(TARGET_XARCH)
        uint32_t preferredVectorByteLength = opts.preferredVectorByteLength;

        if (preferredVectorByteLength != 0)
        {
            return min(getMaxVectorByteLength(), preferredVectorByteLength);
        }
#endif // FEATURE_HW_INTRINSICS && TARGET_XARCH

        return getMaxVectorByteLength();
    }

    //------------------------------------------------------------------------
    // roundUpSIMDSize: rounds the given size up to the nearest SIMD size
    //                  available on the target. Examples on XARCH:
    //
    //    size: 7 -> XMM
    //    size: 30 -> YMM (or XMM if target doesn't support AVX)
    //    size: 70 -> ZMM (or YMM or XMM depending on target)
    //
    // Arguments:
    //    size   - size of the data to process with SIMD
    //
    // Notes:
    //    It's only supposed to be used for scenarios where we can
    //    perform an overlapped load/store.
    //
    uint32_t roundUpSIMDSize(unsigned size)
    {
#if defined(FEATURE_HW_INTRINSICS) && defined(TARGET_XARCH)
        uint32_t maxSize = getPreferredVectorByteLength();
        assert(maxSize <= ZMM_REGSIZE_BYTES);

        if ((size <= XMM_REGSIZE_BYTES) && (maxSize > XMM_REGSIZE_BYTES))
        {
            return XMM_REGSIZE_BYTES;
        }

        if ((size <= YMM_REGSIZE_BYTES) && (maxSize > YMM_REGSIZE_BYTES))
        {
            return YMM_REGSIZE_BYTES;
        }

        return maxSize;
#elif defined(TARGET_ARM64)
        assert(getMaxVectorByteLength() == FP_REGSIZE_BYTES);
        return FP_REGSIZE_BYTES;
#else
        assert(!"roundUpSIMDSize() unimplemented on target arch");
        unreached();
#endif
    }

    //------------------------------------------------------------------------
    // roundDownSIMDSize: rounds the given size down to the nearest SIMD size
    //                    available on the target. Examples on XARCH:
    //
    //    size: 7 -> 0
    //    size: 30 -> XMM (not enough for AVX)
    //    size: 60 -> YMM (or XMM if target doesn't support AVX)
    //    size: 70 -> ZMM/YMM/XMM whatever the current system can offer
    //
    // Arguments:
    //    size   - size of the data to process with SIMD
    //
    uint32_t roundDownSIMDSize(unsigned size)
    {
#if defined(FEATURE_HW_INTRINSICS) && defined(TARGET_XARCH)
        uint32_t maxSize = getPreferredVectorByteLength();
        assert(maxSize <= ZMM_REGSIZE_BYTES);

        if (size >= maxSize)
        {
            // Size is bigger than max SIMD size the current target supports
            return maxSize;
        }

        if ((size >= YMM_REGSIZE_BYTES) && (maxSize >= YMM_REGSIZE_BYTES))
        {
            // Size is >= YMM but not enough for ZMM -> YMM
            return YMM_REGSIZE_BYTES;
        }

        // Return 0 if size is even less than XMM, otherwise - XMM
        return (size >= XMM_REGSIZE_BYTES) ? XMM_REGSIZE_BYTES : 0;
#elif defined(TARGET_ARM64)
        assert(getMaxVectorByteLength() == FP_REGSIZE_BYTES);
        return (size >= FP_REGSIZE_BYTES) ? FP_REGSIZE_BYTES : 0;
#else
        assert(!"roundDownSIMDSize() unimplemented on target arch");
        unreached();
#endif
    }

    uint32_t getMinVectorByteLength()
    {
        return emitTypeSize(TYP_SIMD8);
    }

    // Returns the codegen type for a given SIMD size.
    static var_types getSIMDTypeForSize(unsigned size)
    {
        var_types simdType = TYP_UNDEF;
        if (size == 8)
        {
            simdType = TYP_SIMD8;
        }
        else if (size == 12)
        {
            simdType = TYP_SIMD12;
        }
        else if (size == 16)
        {
            simdType = TYP_SIMD16;
        }
#if defined(TARGET_XARCH)
        else if (size == 32)
        {
            simdType = TYP_SIMD32;
        }
        else if (size == 64)
        {
            simdType = TYP_SIMD64;
        }
#endif // TARGET_XARCH
        else
        {
            noway_assert(!"Unexpected size for SIMD type");
        }
        return simdType;
    }

private:
    unsigned getSIMDInitTempVarNum(var_types simdType);

#else  // !FEATURE_SIMD
    bool isOpaqueSIMDLclVar(LclVarDsc* varDsc)
    {
        return false;
    }
    unsigned int roundUpSIMDSize(unsigned size)
    {
        return 0;
    }
    unsigned int roundDownSIMDSize(unsigned size)
    {
        return 0;
    }
#endif // FEATURE_SIMD

public:
    // Similar to roundUpSIMDSize, but for General Purpose Registers (GPR)
    unsigned roundUpGPRSize(unsigned size)
    {
        if (size > 4 && (REGSIZE_BYTES == 8))
        {
            return 8;
        }
        if (size > 2)
        {
            return 4;
        }
        return size; // 2, 1, 0
    }

    // Similar to roundUpGPRSize, but returns var_types (zero-extendable) instead
    var_types roundUpGPRType(unsigned size)
    {
        switch (roundUpGPRSize(size))
        {
            case 1:
                return TYP_UBYTE;
            case 2:
                return TYP_USHORT;
            case 4:
                return TYP_INT;
            case 8:
                return TYP_LONG;
            default:
                unreached();
        }
    }

    var_types roundDownMaxType(unsigned size)
    {
        assert(size > 0);
        var_types result = TYP_UNDEF;
#ifdef FEATURE_SIMD
        if (IsBaselineSimdIsaSupported() && (roundDownSIMDSize(size) > 0))
        {
            return getSIMDTypeForSize(roundDownSIMDSize(size));
        }
#endif
        int nearestPow2 = 1 << BitOperations::Log2((unsigned)size);
        switch (min(nearestPow2, REGSIZE_BYTES))
        {
            case 1:
                return TYP_UBYTE;
            case 2:
                return TYP_USHORT;
            case 4:
                return TYP_INT;
            case 8:
                assert(REGSIZE_BYTES == 8);
                return TYP_LONG;
            default:
                unreached();
        }
    }

    // Same as roundDownMaxType, but with an additional parameter to be more conservative
    // around available ISAs, e.g. if AVX2 is not supported while AVX is -> downgrade to SIMD16.
    var_types roundDownMaxType(unsigned size, bool conservative)
    {
        var_types result = roundDownMaxType(size);
#if defined(FEATURE_SIMD) && defined(TARGET_XARCH)
        if (conservative && (result == TYP_SIMD32))
        {
            // Downgrade to SIMD16 if AVX2 is not supported
            return compOpportunisticallyDependsOn(InstructionSet_AVX2) ? result : TYP_SIMD16;
        }
#endif
        return result;
    }

    enum UnrollKind
    {
        Memset,
        Memcpy,
        Memmove,
        MemcmpU16,
        ProfiledMemmove,
        ProfiledMemcmp
    };

    //------------------------------------------------------------------------
    // getUnrollThreshold: Calculates the unrolling threshold for the given operation
    //
    // Arguments:
    //    type       - kind of the operation (memset/memcpy)
    //    canUseSimd - whether it is allowed to use SIMD or not
    //
    // Return Value:
    //    The unrolling threshold for the given operation in bytes
    //
    unsigned int getUnrollThreshold(UnrollKind type, bool canUseSimd = true)
    {
        unsigned maxRegSize = REGSIZE_BYTES;
        unsigned threshold  = maxRegSize;

#if defined(FEATURE_SIMD)
        if (canUseSimd)
        {
            maxRegSize = getPreferredVectorByteLength();

#if defined(TARGET_XARCH)
            assert(maxRegSize <= ZMM_REGSIZE_BYTES);
            threshold = maxRegSize;
#elif defined(TARGET_ARM64)
            // ldp/stp instructions can load/store two 16-byte vectors at once, e.g.:
            //
            //   ldp q0, q1, [x1]
            //   stp q0, q1, [x0]
            //
            threshold = maxRegSize * 2;
#endif
        }
#if defined(TARGET_XARCH)
        else
        {
            // Compatibility with previous logic: we used to allow memset:128/memcpy:64
            // on AMD64 (and 64/32 on x86) for cases where we don't use SIMD
            // see https://github.com/dotnet/runtime/issues/83297
            threshold *= 2;
        }
#endif
#endif

        if (type == UnrollKind::Memset)
        {
            // Typically, memset-like operations require less instructions than memcpy
            threshold *= 2;
        }

        // Use 4 as a multiplier by default, thus, the final threshold will be:
        //
        // | arch        | memset | memcpy |
        // |-------------|--------|--------|
        // | x86 avx512  |   512  |   256  |
        // | x86 avx     |   256  |   128  |
        // | x86 sse     |   128  |    64  |
        // | arm64       |   256  |   128  | ldp/stp (2x128bit)
        // | arm         |    32  |    16  | no SIMD support
        // | loongarch64 |    64  |    32  | no SIMD support
        // | riscv64     |    64  |    32  | no SIMD support
        //
        // We might want to use a different multiplier for truly hot/cold blocks based on PGO data
        //
        threshold *= 4;

        if (type == UnrollKind::Memmove)
        {
            // NOTE: Memmove's unrolling is currently limited with LSRA -
            // up to LinearScan::MaxInternalCount number of temp regs, e.g. 5*16=80 bytes on arm64
            threshold = maxRegSize * 4;
        }

        if (type == UnrollKind::MemcmpU16)
        {
            threshold = maxRegSize * 2;
#ifdef TARGET_ARM64
            threshold = maxRegSize * 6;
#endif
        }

        // For profiled memcmp/memmove we don't want to unroll too much as it's just a guess,
        // and it works better for small sizes.
        if ((type == UnrollKind::ProfiledMemcmp) || (type == UnrollKind::ProfiledMemmove))
        {
            threshold = maxRegSize * 2;
        }

        return threshold;
    }

    // Use to determine if a struct *might* be a SIMD type. As this function only takes a size, many
    // structs will fit the criteria.
    bool structSizeMightRepresentSIMDType(size_t structSize)
    {
#ifdef FEATURE_SIMD
        return (structSize >= getMinVectorByteLength()) && (structSize <= getMaxVectorByteLength());
#else
        return false;
#endif // FEATURE_SIMD
    }

private:
    // Returns true if the TYP_SIMD locals on stack are aligned at their
    // preferred byte boundary specified by getSIMDTypeAlignment().
    //
    // As per the Intel manual, the preferred alignment for AVX vectors is
    // 32-bytes. It is not clear whether additional stack space used in
    // aligning stack is worth the benefit and for now will use 16-byte
    // alignment for AVX 256-bit vectors with unaligned load/stores to/from
    // memory. On x86, the stack frame is aligned to 4 bytes. We need to extend
    // existing support for double (8-byte) alignment to 16 or 32 byte
    // alignment for frames with local SIMD vars, if that is determined to be
    // profitable.
    //
    // On Amd64 and SysV, RSP+8 is aligned on entry to the function (before
    // prolog has run). This means that in RBP-based frames RBP will be 16-byte
    // aligned. For RSP-based frames these are only sometimes aligned, depending
    // on the frame size.
    //
    bool isSIMDTypeLocalAligned(unsigned varNum)
    {
#if defined(FEATURE_SIMD) && ALIGN_SIMD_TYPES
        LclVarDsc* lcl = lvaGetDesc(varNum);
        if (varTypeIsSIMD(lcl))
        {
            // TODO-Cleanup: Can't this use the lvExactSize on the varDsc?
            int alignment = getSIMDTypeAlignment(lcl->TypeGet());
            if (alignment <= STACK_ALIGN)
            {
                bool rbpBased;
                int  off = lvaFrameAddress(varNum, &rbpBased);
                // On SysV and Winx64 ABIs RSP+8 will be 16-byte aligned at the
                // first instruction of a function. If our frame is RBP based
                // then RBP will always be 16 bytes aligned, so we can simply
                // check the offset.
                if (rbpBased)
                {
                    return (off % alignment) == 0;
                }

                // For RSP-based frame the alignment of RSP depends on our
                // locals. rsp+8 is aligned on entry and we just subtract frame
                // size so it is not hard to compute. Note that the compiler
                // tries hard to make sure the frame size means RSP will be
                // 16-byte aligned, but for leaf functions without locals (i.e.
                // frameSize = 0) it will not be.
                int frameSize = codeGen->genTotalFrameSize();
                return ((8 - frameSize + off) % alignment) == 0;
            }
        }
#endif // FEATURE_SIMD

        return false;
    }

#ifdef DEBUG
    // Answer the question: Is a particular ISA supported?
    // Use this api when asking the question so that future
    // ISA questions can be asked correctly or when asserting
    // support/nonsupport for an instruction set
    bool compIsaSupportedDebugOnly(CORINFO_InstructionSet isa) const
    {
#if defined(TARGET_XARCH) || defined(TARGET_ARM64)
        return opts.compSupportsISA.HasInstructionSet(isa);
#else
        return false;
#endif
    }
#endif // DEBUG

    bool notifyInstructionSetUsage(CORINFO_InstructionSet isa, bool supported) const;

    // Answer the question: Is a particular ISA allowed to be used implicitly by optimizations?
    // The result of this api call will exactly match the target machine
    // on which the function is executed (except for CoreLib, where there are special rules)
    bool compExactlyDependsOn(CORINFO_InstructionSet isa) const
    {
#if defined(TARGET_XARCH) || defined(TARGET_ARM64)
        if ((opts.compSupportsISAReported.HasInstructionSet(isa)) == false)
        {
            if (notifyInstructionSetUsage(isa, (opts.compSupportsISA.HasInstructionSet(isa))))
                ((Compiler*)this)->opts.compSupportsISAExactly.AddInstructionSet(isa);
            ((Compiler*)this)->opts.compSupportsISAReported.AddInstructionSet(isa);
        }
        return (opts.compSupportsISAExactly.HasInstructionSet(isa));
#else
        return false;
#endif
    }

    // Answer the question: Is a particular ISA allowed to be used implicitly by optimizations?
    // The result of this api call will match the target machine if the result is true.
    // If the result is false, then the target machine may have support for the instruction.
    bool compOpportunisticallyDependsOn(CORINFO_InstructionSet isa) const
    {
        if (opts.compSupportsISA.HasInstructionSet(isa))
        {
            return compExactlyDependsOn(isa);
        }
        else
        {
            return false;
        }
    }

    // Answer the question: Is a particular ISA supported for explicit hardware intrinsics?
    bool compHWIntrinsicDependsOn(CORINFO_InstructionSet isa) const
    {
        // Report intent to use the ISA to the EE
        compExactlyDependsOn(isa);
        return opts.compSupportsISA.HasInstructionSet(isa);
    }

    // Following cases should be taken into consideration when using the below APIs:
    // InstructionSet_EVEX implies Avx10v1 -or- Avx512F+CD+DQ+BW+VL and can be used for 128-bit or 256-bit EVEX encoding
    // instructions in these instruction sets InstructionSet_Avx10v1_V512 should never be queried directly, it is
    // covered by querying Avx512* InstructionSet_Avx512F (and same for BW, CD, DQ) is only queried for 512-bit EVEX
    // encoded instructions
    // InstructionSet_Avx10v1 is only queried for cases like 128-bit/256-bit instructions that wouldn't be in
    // F+CD+DQ+BW+VL (such as VBMI) and should appear with a corresponding query around AVX512*_VL (i.e. AVX512_VBMI_VL)

#ifdef DEBUG
    //------------------------------------------------------------------------
    // IsBaselineVector256IsaSupportedDebugOnly - Does isa support exist for Vector256.
    //
    // Returns:
    //    `true` if AVX.
    //
    bool IsBaselineVector256IsaSupportedDebugOnly() const
    {
#ifdef TARGET_XARCH
        return compIsaSupportedDebugOnly(InstructionSet_AVX);
#else
        return false;
#endif
    }

    //------------------------------------------------------------------------
    // IsBaselineVector512IsaSupportedDebugOnly - Does isa support exist for Vector512.
    //
    // Returns:
    //    `true` if AVX512F, AVX512BW, AVX512CD, AVX512DQ, and AVX512VL are supported.
    //
    bool IsBaselineVector512IsaSupportedDebugOnly() const
    {
#ifdef TARGET_XARCH
        return compIsaSupportedDebugOnly(InstructionSet_AVX512F);
#else
        return false;
#endif
    }

    //------------------------------------------------------------------------
    // canUseEvexEncodingDebugOnly - Answer the question: Is Evex encoding supported on this target.
    //
    // Returns:
    //    `true` if Evex encoding is supported, `false` if not.
    //
    bool canUseEvexEncodingDebugOnly() const
    {
#ifdef TARGET_XARCH
        return (compIsaSupportedDebugOnly(InstructionSet_EVEX));
#else
        return false;
#endif
    }

    //------------------------------------------------------------------------
    // IsAvx10OrIsaSupportedDebugOnly - Answer the question: Is AVX10v1 or the given ISA supported.
    //
    // Returns:
    //    `true` if AVX10v1 or the given ISA is supported, `false` if not.
    //
    bool IsAvx10OrIsaSupportedDebugOnly(CORINFO_InstructionSet isa) const
    {
#ifdef TARGET_XARCH
        // For the below cases, check for evex encoding should be used.
        assert(isa != InstructionSet_AVX512F || isa != InstructionSet_AVX512F_VL || isa != InstructionSet_AVX512BW ||
               isa != InstructionSet_AVX512BW_VL || isa != InstructionSet_AVX512CD ||
               isa != InstructionSet_AVX512CD_VL || isa != InstructionSet_AVX512DQ ||
               isa != InstructionSet_AVX512DQ_VL);

        return (compIsaSupportedDebugOnly(InstructionSet_AVX10v1) || compIsaSupportedDebugOnly(isa));
#else
        return false;
#endif
    }
#endif // DEBUG

    //------------------------------------------------------------------------
    // IsBaselineVector512IsaSupportedOpportunistically - Does opportunistic isa support exist for Vector512.
    //
    // Returns:
    //    `true` if AVX512F, AVX512BW, AVX512CD, AVX512DQ, and AVX512VL are supported.
    //
    bool IsBaselineVector512IsaSupportedOpportunistically() const
    {
#ifdef TARGET_XARCH
        return compOpportunisticallyDependsOn(InstructionSet_AVX512F);
#else
        return false;
#endif
    }

    //------------------------------------------------------------------------
    // IsAvx10OrIsaSupportedOpportunistically - Does opportunistic isa support exist for AVX10v1 or the given ISA.
    //
    // Returns:
    //    `true` if AVX10v1 or the given ISA is supported, `false` if not.
    //
    bool IsAvx10OrIsaSupportedOpportunistically(CORINFO_InstructionSet isa) const
    {
#ifdef TARGET_XARCH
        return (compOpportunisticallyDependsOn(InstructionSet_AVX10v1) || compOpportunisticallyDependsOn(isa));
#else
        return false;
#endif
    }

    bool canUseEmbeddedBroadcast() const
    {
        return JitConfig.EnableEmbeddedBroadcast();
    }

    bool canUseEmbeddedMasking() const
    {
        return JitConfig.EnableEmbeddedMasking();
    }

#ifdef TARGET_XARCH
public:

    //------------------------------------------------------------------------
    // compIsEvexOpportunisticallySupported - Checks for whether AVX10v1 or avx512InstructionSet is supported
    // opportunistically.
    //
    // Returns:
    //    returns true if AVX10v1 or avx512InstructionSet is supported opportunistically and
    //    sets isV512Supported to true if AVX512F is supported, false otherwise.
    //
    bool compIsEvexOpportunisticallySupported(bool&                  isV512Supported,
                                              CORINFO_InstructionSet avx512InstructionSet = InstructionSet_AVX512F)
    {
        assert(avx512InstructionSet == InstructionSet_AVX512F || avx512InstructionSet == InstructionSet_AVX512F_VL ||
               avx512InstructionSet == InstructionSet_AVX512BW || avx512InstructionSet == InstructionSet_AVX512BW_VL ||
               avx512InstructionSet == InstructionSet_AVX512CD || avx512InstructionSet == InstructionSet_AVX512CD_VL ||
               avx512InstructionSet == InstructionSet_AVX512DQ || avx512InstructionSet == InstructionSet_AVX512DQ_VL ||
               avx512InstructionSet == InstructionSet_AVX512VBMI ||
               avx512InstructionSet == InstructionSet_AVX512VBMI_VL);

        if (compOpportunisticallyDependsOn(avx512InstructionSet))
        {
            isV512Supported = true;
            return true;
        }

        isV512Supported = false;
        return compOpportunisticallyDependsOn(InstructionSet_AVX10v1);
    }

    bool canUseVexEncoding() const
    {
        return compOpportunisticallyDependsOn(InstructionSet_AVX);
    }

    //------------------------------------------------------------------------
    // canUseEvexEncoding - Answer the question: Is Evex encoding supported on this target.
    //
    // Returns:
    //    `true` if Evex encoding is supported, `false` if not.
    //
    bool canUseEvexEncoding() const
    {
        return (compOpportunisticallyDependsOn(InstructionSet_EVEX));
    }

    //------------------------------------------------------------------------
<<<<<<< HEAD
    // canUseApxEncodings - Answer the question: are Apx encodings - rex2 and promoted EVEX supported on this target.
    //
    // Returns:
    //    `true` if Apx encodings are supported, `false` if not.
    //
    bool canUseApxEncodings() const
    {
#ifdef DEBUG
        if(JitConfig.JitBypassApxCheck())
        {
            return true;
        }
#endif // DEBUG
=======
    // canUseRex2Encoding - Answer the question: Is Rex2 encoding supported on this target.
    //
    // Returns:
    //    `true` if Rex2 encoding is supported, `false` if not.
    //
    bool canUseApxEncoding() const
    {
>>>>>>> 9a02107e
        return compOpportunisticallyDependsOn(InstructionSet_APX);
    }

private:
    //------------------------------------------------------------------------
    // DoJitStressEvexEncoding- Answer the question: Do we force EVEX encoding.
    //
    // Returns:
    //    `true` if user requests EVEX encoding and it's safe, `false` if not.
    //
    bool DoJitStressEvexEncoding() const
    {
#ifdef DEBUG
        // Using JitStressEVEXEncoding flag will force instructions which would
        // otherwise use VEX encoding but can be EVEX encoded to use EVEX encoding
        // This requires AVX512F, AVX512BW, AVX512CD, AVX512DQ, and AVX512VL support

        if (JitStressEvexEncoding() && IsBaselineVector512IsaSupportedOpportunistically())
        {
            assert(compIsaSupportedDebugOnly(InstructionSet_AVX512F));
            assert(compIsaSupportedDebugOnly(InstructionSet_AVX512F_VL));
            assert(compIsaSupportedDebugOnly(InstructionSet_AVX512BW));
            assert(compIsaSupportedDebugOnly(InstructionSet_AVX512BW_VL));
            assert(compIsaSupportedDebugOnly(InstructionSet_AVX512CD));
            assert(compIsaSupportedDebugOnly(InstructionSet_AVX512CD_VL));
            assert(compIsaSupportedDebugOnly(InstructionSet_AVX512DQ));
            assert(compIsaSupportedDebugOnly(InstructionSet_AVX512DQ_VL));

            return true;
        }
        else if (JitStressEvexEncoding() && compOpportunisticallyDependsOn(InstructionSet_AVX10v1))
        {
            return true;
        }
#endif // DEBUG

        return false;
    }

    //------------------------------------------------------------------------
    // DoJitStressRex2Encoding- Answer the question: Do we force REX2 encoding.
    //
    // Returns:
    //    `true` if user requests REX2 encoding.
    //
    bool DoJitStressRex2Encoding() const
    {
#ifdef DEBUG
<<<<<<< HEAD
        if (JitConfig.JitStressRex2Encoding())
        {
=======
        if (JitConfig.JitStressRex2Encoding() && compOpportunisticallyDependsOn(InstructionSet_APX))
        {
            // we should make sure EVEX is also stressed when REX2 is stressed, as we will need to guarantee EGPR
            // functionality is properly turned on for every instructions when REX2 is stress.
>>>>>>> 9a02107e
            return true;
        }
#endif // DEBUG

        return false;
    }

    //------------------------------------------------------------------------
<<<<<<< HEAD
    // DoJitStressPromotedEvexEncoding- Answer the question: Do we force promoted EVEX encoding.
    //
    // Returns:
    //    `true` if user requests promoted EVEX encoding.
    //
    bool DoJitStressPromotedEvexEncoding() const
    {
#ifdef DEBUG
        if (JitConfig.JitStressPromotedEvexEncoding())
        {
            return true;
        }
=======
    // JitStressEvexEncoding- Answer the question: Is Evex stress knob set
    //
    // Returns:
    //    `true` if user requests REX2 encoding.
    //
    bool JitStressEvexEncoding() const
    {
#ifdef DEBUG
        return JitConfig.JitStressEvexEncoding() || JitConfig.JitStressRex2Encoding();
>>>>>>> 9a02107e
#endif // DEBUG

        return false;
    }
#endif // TARGET_XARCH

    /*
    XXXXXXXXXXXXXXXXXXXXXXXXXXXXXXXXXXXXXXXXXXXXXXXXXXXXXXXXXXXXXXXXXXXXXXXXXXXXXXX
    XXXXXXXXXXXXXXXXXXXXXXXXXXXXXXXXXXXXXXXXXXXXXXXXXXXXXXXXXXXXXXXXXXXXXXXXXXXXXXX
    XX                                                                           XX
    XX                           Compiler                                        XX
    XX                                                                           XX
    XX   Generic info about the compilation and the method being compiled.       XX
    XX   It is responsible for driving the other phases.                         XX
    XX   It is also responsible for all the memory management.                   XX
    XX                                                                           XX
    XXXXXXXXXXXXXXXXXXXXXXXXXXXXXXXXXXXXXXXXXXXXXXXXXXXXXXXXXXXXXXXXXXXXXXXXXXXXXXX
    XXXXXXXXXXXXXXXXXXXXXXXXXXXXXXXXXXXXXXXXXXXXXXXXXXXXXXXXXXXXXXXXXXXXXXXXXXXXXXX
    */

public:
    Compiler* InlineeCompiler = nullptr; // The Compiler instance for the inlinee

    InlineResult* compInlineResult; // The result of importing the inlinee method.

    bool compDoAggressiveInlining     = false; // If true, mark every method as CORINFO_FLG_FORCEINLINE
    bool compJmpOpUsed                = false; // Does the method do a JMP
    bool compLongUsed                 = false; // Does the method use TYP_LONG
    bool compFloatingPointUsed        = false; // Does the method use TYP_FLOAT or TYP_DOUBLE
    bool compTailCallUsed             = false; // Does the method do a tailcall
    bool compTailPrefixSeen           = false; // Does the method IL have tail. prefix
    bool compLocallocSeen             = false; // Does the method IL have localloc opcode
    bool compLocallocUsed             = false; // Does the method use localloc.
    bool compLocallocOptimized        = false; // Does the method have an optimized localloc
    bool compQmarkUsed                = false; // Does the method use GT_QMARK/GT_COLON
    bool compQmarkRationalized        = false; // Is it allowed to use a GT_QMARK/GT_COLON node.
    bool compHasBackwardJump          = false; // Does the method (or some inlinee) have a lexically backwards jump?
    bool compHasBackwardJumpInHandler = false; // Does the method have a lexically backwards jump in a handler?
    bool compSwitchedToOptimized      = false; // Codegen initially was Tier0 but jit switched to FullOpts
    bool compSwitchedToMinOpts        = false; // Codegen initially was Tier1/FullOpts but jit switched to MinOpts
    bool compSuppressedZeroInit       = false; // There are vars with lvSuppressedZeroInit set
    bool compMaskConvertUsed          = false; // Does the method have Convert Mask To Vector nodes.

    // NOTE: These values are only reliable after
    //       the importing is completely finished.

#ifdef DEBUG
    // State information - which phases have completed?
    // These are kept together for easy discoverability

    bool    compAllowStress                = true;
    bool    compCodeGenDone                = false;
    int64_t compNumStatementLinksTraversed = 0;     // # of links traversed while doing debug checks
    bool    fgNormalizeEHDone              = false; // Has the flowgraph EH normalization phase been done?
    size_t  compSizeEstimate;                       // The estimated size of the method as per `gtSetEvalOrder`.
    size_t  compCycleEstimate;                      // The estimated cycle count of the method as per `gtSetEvalOrder`
    bool    compPoisoningAnyImplicitByrefs = false; // Importer inserted IR before returns to poison implicit byrefs

#endif // DEBUG

    bool fgLocalVarLivenessDone = false; // Note that this one is used outside of debug.
    bool fgLocalVarLivenessChanged;
    bool fgIsDoingEarlyLiveness         = false;
    bool fgDidEarlyLiveness             = false;
    bool compPostImportationCleanupDone = false;
    bool compLSRADone                   = false;
    bool compRationalIRForm             = false;

    bool compUsesThrowHelper = false; // There is a call to a THROW_HELPER for the compiled method.

    bool compGeneratingProlog       = false;
    bool compGeneratingEpilog       = false;
    bool compGeneratingUnwindProlog = false;
    bool compGeneratingUnwindEpilog = false;
    bool compNeedsGSSecurityCookie  = false; // There is an unsafe buffer (or localloc) on the stack.
                                             // Insert cookie on frame and code to check the cookie, like VC++ -GS.
    bool compGSReorderStackLayout = false;   // There is an unsafe buffer on the stack, reorder locals and make local
    // copies of susceptible parameters to avoid buffer overrun attacks through locals/params
    bool getNeedsGSSecurityCookie() const
    {
        return compNeedsGSSecurityCookie;
    }
    void setNeedsGSSecurityCookie()
    {
        compNeedsGSSecurityCookie = true;
    }

    FrameLayoutState lvaDoneFrameLayout = NO_FRAME_LAYOUT; // The highest frame layout state that we've completed.
                                                           // During frame layout calculations, this is the level we are
                                                           // currently computing.

    //---------------------------- JITing options -----------------------------

    enum codeOptimize
    {
        BLENDED_CODE,
        SMALL_CODE,
        FAST_CODE,

        COUNT_OPT_CODE
    };

    struct Options
    {
        JitFlags* jitFlags; // all flags passed from the EE

        // The instruction sets that the compiler is allowed to emit.
        CORINFO_InstructionSetFlags compSupportsISA;
        // The instruction sets that were reported to the VM as being used by the current method. Subset of
        // compSupportsISA.
        CORINFO_InstructionSetFlags compSupportsISAReported;
        // The instruction sets that the compiler is allowed to take advantage of implicitly during optimizations.
        // Subset of compSupportsISA.
        // The instruction sets available in compSupportsISA and not available in compSupportsISAExactly can be only
        // used via explicit hardware intrinsics.
        CORINFO_InstructionSetFlags compSupportsISAExactly;

        void setSupportedISAs(CORINFO_InstructionSetFlags isas)
        {
            compSupportsISA = isas;
        }

        unsigned compFlags; // method attributes
        unsigned instrCount = 0;
        unsigned lvRefCount;

        codeOptimize compCodeOpt; // what type of code optimizations

#if defined(TARGET_XARCH)
        uint32_t preferredVectorByteLength;
#endif // TARGET_XARCH

        // optimize maximally and/or favor speed over size?

#define DEFAULT_MIN_OPTS_CODE_SIZE    60000
#define DEFAULT_MIN_OPTS_INSTR_COUNT  20000
#define DEFAULT_MIN_OPTS_BB_COUNT     2000
#define DEFAULT_MIN_OPTS_LV_NUM_COUNT 2000
#define DEFAULT_MIN_OPTS_LV_REF_COUNT 8000

// Maximum number of locals before turning off the inlining
#define MAX_LV_NUM_COUNT_FOR_INLINING 512

        bool canUseTier0Opts;
        bool canUseAllOpts;
        bool compMinOpts;
        bool compMinOptsIsSet = false;
#ifdef DEBUG
        mutable bool compMinOptsIsUsed = false;

        bool MinOpts() const
        {
            assert(compMinOptsIsSet);
            compMinOptsIsUsed = true;
            return compMinOpts;
        }
        bool IsMinOptsSet() const
        {
            return compMinOptsIsSet;
        }
#else  // !DEBUG
        bool MinOpts() const
        {
            return compMinOpts;
        }
        bool IsMinOptsSet() const
        {
            return compMinOptsIsSet;
        }
#endif // !DEBUG

        // TODO: we should convert these into a single OptimizationLevel

        bool OptimizationDisabled() const
        {
            assert(compMinOptsIsSet);
            return !canUseAllOpts;
        }
        bool OptimizationEnabled() const
        {
            assert(compMinOptsIsSet);
            return canUseAllOpts;
        }
        bool Tier0OptimizationEnabled() const
        {
            assert(compMinOptsIsSet);
            return canUseTier0Opts;
        }

        void SetMinOpts(bool val)
        {
            assert(!compMinOptsIsUsed);
            assert(!compMinOptsIsSet || (compMinOpts == val));
            compMinOpts      = val;
            compMinOptsIsSet = true;

            canUseTier0Opts = !compDbgCode && !jitFlags->IsSet(JitFlags::JIT_FLAG_MIN_OPT);
            canUseAllOpts   = canUseTier0Opts && !val;
        }

        // true if the CLFLG_* for an optimization is set.
        bool OptEnabled(unsigned optFlag) const
        {
            return !!(compFlags & optFlag);
        }

#ifdef FEATURE_READYTORUN
        bool IsReadyToRun() const
        {
            return jitFlags->IsSet(JitFlags::JIT_FLAG_READYTORUN);
        }
#else
        bool IsReadyToRun() const
        {
            return false;
        }
#endif

        // Check if the compilation is control-flow guard enabled.
        bool IsCFGEnabled() const
        {
#if defined(TARGET_ARM64) || defined(TARGET_AMD64)
            // On these platforms we assume the register that the target is
            // passed in is preserved by the validator and take care to get the
            // target from the register for the call (even in debug mode).
            static_assert_no_msg((RBM_VALIDATE_INDIRECT_CALL_TRASH & regMaskTP(1 << REG_VALIDATE_INDIRECT_CALL_ADDR)) ==
                                 RBM_NONE);
            if (JitConfig.JitForceControlFlowGuard())
                return true;

            return jitFlags->IsSet(JitFlags::JIT_FLAG_ENABLE_CFG);
#else
            // The remaining platforms are not supported and would require some
            // work to support.
            //
            // ARM32:
            //   The ARM32 validator does not preserve any volatile registers
            //   which means we have to take special care to allocate and use a
            //   callee-saved register (reloading the target from memory is a
            //   security issue).
            //
            // x86:
            //   On x86 some VSD calls disassemble the call site and expect an
            //   indirect call which is fundamentally incompatible with CFG.
            //   This would require a different way to pass this information
            //   through.
            //
            return false;
#endif
        }

#ifdef FEATURE_ON_STACK_REPLACEMENT
        bool IsOSR() const
        {
            return jitFlags->IsSet(JitFlags::JIT_FLAG_OSR);
        }
#else
        bool IsOSR() const
        {
            return false;
        }
#endif

        bool IsTier0() const
        {
            return jitFlags->IsSet(JitFlags::JIT_FLAG_TIER0);
        }

        bool IsInstrumented() const
        {
            return jitFlags->IsSet(JitFlags::JIT_FLAG_BBINSTR);
        }

        bool IsOptimizedWithProfile() const
        {
            return OptimizationEnabled() && jitFlags->IsSet(JitFlags::JIT_FLAG_BBOPT);
        }

        bool IsInstrumentedAndOptimized() const
        {
            return IsInstrumented() && jitFlags->IsSet(JitFlags::JIT_FLAG_BBOPT);
        }

        bool DoEarlyBlockMerging() const
        {
            if (jitFlags->IsSet(JitFlags::JIT_FLAG_DEBUG_EnC) || jitFlags->IsSet(JitFlags::JIT_FLAG_DEBUG_CODE))
            {
                return false;
            }

            if (jitFlags->IsSet(JitFlags::JIT_FLAG_MIN_OPT) && !jitFlags->IsSet(JitFlags::JIT_FLAG_TIER0))
            {
                return false;
            }

            return true;
        }

        // true if we should use the PINVOKE_{BEGIN,END} helpers instead of generating
        // PInvoke transitions inline. Normally used by R2R, but also used when generating a reverse pinvoke frame, as
        // the current logic for frame setup initializes and pushes
        // the InlinedCallFrame before performing the Reverse PInvoke transition, which is invalid (as frames cannot
        // safely be pushed/popped while the thread is in a preemptive state.).
        bool ShouldUsePInvokeHelpers()
        {
            return jitFlags->IsSet(JitFlags::JIT_FLAG_USE_PINVOKE_HELPERS) ||
                   jitFlags->IsSet(JitFlags::JIT_FLAG_REVERSE_PINVOKE);
        }

        // true if we should use insert the REVERSE_PINVOKE_{ENTER,EXIT} helpers in the method
        // prolog/epilog
        bool IsReversePInvoke()
        {
            return jitFlags->IsSet(JitFlags::JIT_FLAG_REVERSE_PINVOKE);
        }

        bool compScopeInfo; // Generate the LocalVar info ?
        bool compDbgCode;   // Generate debugger-friendly code?
        bool compDbgInfo;   // Gather debugging info?
        bool compDbgEnC;

#ifdef PROFILING_SUPPORTED
        bool compNoPInvokeInlineCB;
#else
        static const bool compNoPInvokeInlineCB;
#endif

#ifdef DEBUG
        bool compGcChecks; // Check arguments and return values to ensure they are sane
#endif

#if defined(DEBUG) && defined(TARGET_XARCH)

        bool compStackCheckOnRet; // Check stack pointer on return to ensure it is correct.

#endif // defined(DEBUG) && defined(TARGET_XARCH)

#if defined(DEBUG) && defined(TARGET_X86)

        bool compStackCheckOnCall; // Check stack pointer after call to ensure it is correct. Only for x86.

#endif // defined(DEBUG) && defined(TARGET_X86)

        bool compReloc; // Generate relocs for pointers in code, true for all ngen/prejit codegen

#ifdef DEBUG
#if defined(TARGET_XARCH)
        bool compEnablePCRelAddr; // Whether absolute addr be encoded as PC-rel offset by RyuJIT where possible
#endif
#endif // DEBUG

#ifdef UNIX_AMD64_ABI
        // This flag  is indicating if there is a need to align the frame.
        // On AMD64-Windows, if there are calls, 4 slots for the outgoing ars are allocated, except for
        // FastTailCall. This slots makes the frame size non-zero, so alignment logic will be called.
        // On AMD64-Unix, there are no such slots. There is a possibility to have calls in the method with frame size of
        // 0. The frame alignment logic won't kick in. This flags takes care of the AMD64-Unix case by remembering that
        // there are calls and making sure the frame alignment logic is executed.
        bool compNeedToAlignFrame;
#endif // UNIX_AMD64_ABI

        bool compProcedureSplitting; // Separate cold code from hot code

        bool genFPorder; // Preserve FP order (operations are non-commutative)
        bool genFPopt;   // Can we do frame-pointer-omission optimization?
        bool altJit;     // True if we are an altjit and are compiling this method

        bool optRepeat;          // Repeat optimizer phases k times
        int  optRepeatIteration; // The current optRepeat iteration: from 0 to optRepeatCount. optRepeatCount can be
                                 // zero, in which case no optimizations in the set of repeated optimizations are
                                 // performed. optRepeatIteration will only be zero if optRepeatCount is zero.
        int  optRepeatCount;     // How many times to repeat. By default, comes from JitConfig.JitOptRepeatCount().
        bool optRepeatActive;    // `true` if we are in the range of phases being repeated.

        bool disAsm;       // Display native code as it is generated
        bool disTesting;   // Display BEGIN METHOD/END METHOD anchors for disasm testing
        bool dspDiffable;  // Makes the Jit Dump 'diff-able' (currently uses same DOTNET_* flag as disDiffable)
        bool disDiffable;  // Makes the Disassembly code 'diff-able'
        bool disAlignment; // Display alignment boundaries in disassembly code
        bool disCodeBytes; // Display instruction code bytes in disassembly code
#ifdef DEBUG
        bool compProcedureSplittingEH; // Separate cold code from hot code for functions with EH
        bool dspCode;                  // Display native code generated
        bool dspEHTable;               // Display the EH table reported to the VM
        bool dspDebugInfo;             // Display the Debug info reported to the VM
        bool dspInstrs;                // Display the IL instructions intermixed with the native code output
        bool dspLines;                 // Display source-code lines intermixed with native code output
        bool varNames;                 // Display variables names in native code output
        bool disAsmSpilled;            // Display native code when any register spilling occurs
        bool disasmWithGC;             // Display GC info interleaved with disassembly.
        bool disAddr;                  // Display process address next to each instruction in disassembly code
        bool disAsm2;                  // Display native code after it is generated using external disassembler
        bool dspOrder;                 // Display names of each of the methods that we ngen/jit
        bool dspUnwind;                // Display the unwind info output
        bool compLongAddress;          // Force using large pseudo instructions for long address
                                       // (IF_LARGEJMP/IF_LARGEADR/IF_LARGLDC)
        bool dspGCtbls;                // Display the GC tables
        bool dspMetrics;               // Display metrics
#endif

// Default numbers used to perform loop alignment. All the numbers are chosen
// based on experimenting with various benchmarks.

// Default minimum loop block weight required to enable loop alignment.
#define DEFAULT_ALIGN_LOOP_MIN_BLOCK_WEIGHT 3

// By default a loop will be aligned at 32B address boundary to get better
// performance as per architecture manuals.
#define DEFAULT_ALIGN_LOOP_BOUNDARY 0x20

// For non-adaptive loop alignment, by default, only align a loop whose size is
// at most 3 times the alignment block size. If the loop is bigger than that, it is most
// likely complicated enough that loop alignment will not impact performance.
#define DEFAULT_MAX_LOOPSIZE_FOR_ALIGN DEFAULT_ALIGN_LOOP_BOUNDARY * 3

// By default only loops with a constant iteration count less than or equal to this will be unrolled
#define DEFAULT_UNROLL_LOOP_MAX_ITERATION_COUNT 4

#ifdef DEBUG
        // Loop alignment variables

        // If set, for non-adaptive alignment, ensure loop jmps are not on or cross alignment boundary.
        bool compJitAlignLoopForJcc;
#endif
        // For non-adaptive alignment, minimum loop size (in bytes) for which alignment will be done.
        unsigned short compJitAlignLoopMaxCodeSize;

        // Minimum weight needed for the first block of a loop to make it a candidate for alignment.
        unsigned short compJitAlignLoopMinBlockWeight;

        // For non-adaptive alignment, address boundary (power of 2) at which loop alignment should
        // be done. By default, 32B.
        unsigned short compJitAlignLoopBoundary;

        // Padding limit to align a loop.
        unsigned short compJitAlignPaddingLimit;

        // If set, perform adaptive loop alignment that limits number of padding based on loop size.
        bool compJitAlignLoopAdaptive;

        // If set, tries to hide alignment instructions behind unconditional jumps.
        bool compJitHideAlignBehindJmp;

        // If set, tracks the hidden return buffer for struct arg.
        bool compJitOptimizeStructHiddenBuffer;

        // Iteration limit to unroll a loop.
        unsigned short compJitUnrollLoopMaxIterationCount;

#ifdef LATE_DISASM
        bool doLateDisasm; // Run the late disassembler
#endif                     // LATE_DISASM

#if DUMP_GC_TABLES && !defined(DEBUG)
#pragma message("NOTE: this non-debug build has GC ptr table dumping always enabled!")
        static const bool dspGCtbls = true;
#endif

#ifdef PROFILING_SUPPORTED
        // Whether to emit Enter/Leave/TailCall hooks using a dummy stub (DummyProfilerELTStub()).
        // This option helps make the JIT behave as if it is running under a profiler.
        bool compJitELTHookEnabled;
#endif // PROFILING_SUPPORTED

#if FEATURE_TAILCALL_OPT
        // Whether opportunistic or implicit tail call optimization is enabled.
        bool compTailCallOpt;
        // Whether optimization of transforming a recursive tail call into a loop is enabled.
        bool compTailCallLoopOpt;
#endif

#if FEATURE_FASTTAILCALL
        // Whether fast tail calls are allowed.
        bool compFastTailCalls;
#endif // FEATURE_FASTTAILCALL

#if defined(TARGET_ARM64)
        // Decision about whether to save FP/LR registers with callee-saved registers (see
        // DOTNET_JitSaveFpLrWithCalleSavedRegisters).
        int compJitSaveFpLrWithCalleeSavedRegisters;
#endif // defined(TARGET_ARM64)

#ifdef CONFIGURABLE_ARM_ABI
        bool compUseSoftFP = false;
#else
#ifdef ARM_SOFTFP
        static const bool compUseSoftFP = true;
#else  // !ARM_SOFTFP
        static const bool compUseSoftFP = false;
#endif // ARM_SOFTFP
#endif // CONFIGURABLE_ARM_ABI

        // Collect 64 bit counts for PGO data.
        bool compCollect64BitCounts;

    } opts;

    static bool                s_pAltJitExcludeAssembliesListInitialized;
    static AssemblyNamesList2* s_pAltJitExcludeAssembliesList;

#ifdef DEBUG
    static bool                s_pJitDisasmIncludeAssembliesListInitialized;
    static AssemblyNamesList2* s_pJitDisasmIncludeAssembliesList;

    static bool       s_pJitFunctionFileInitialized;
    static MethodSet* s_pJitMethodSet;

// silence warning of cast to greater size. It is easier to silence than construct code the compiler is happy with, and
// it is safe in this case
#pragma warning(push)
#pragma warning(disable : 4312)

    template <typename T>
    T dspPtr(T p)
    {
        return (p == ZERO) ? ZERO : (opts.dspDiffable ? T(0xD1FFAB1E) : p);
    }

    template <typename T>
    T dspOffset(T o)
    {
        return (o == ZERO) ? ZERO : (opts.dspDiffable ? T(0xD1FFAB1E) : o);
    }
#pragma warning(pop)
#else
#pragma warning(push)
#pragma warning(disable : 4312)
    template <typename T>
    T dspPtr(T p)
    {
        return p;
    }

    template <typename T>
    T dspOffset(T o)
    {
        return o;
    }
#pragma warning(pop)
#endif

#ifdef DEBUG

    static int dspTreeID(GenTree* tree)
    {
        return tree->gtTreeID;
    }

    static void printStmtID(Statement* stmt)
    {
        assert(stmt != nullptr);
        printf(FMT_STMT, stmt->GetID());
    }

    static void printTreeID(GenTree* tree)
    {
        if (tree == nullptr)
        {
            printf("[------]");
        }
        else
        {
            printf("[%06d]", dspTreeID(tree));
        }
    }

    const char* devirtualizationDetailToString(CORINFO_DEVIRTUALIZATION_DETAIL detail);

    const char* printfAlloc(const char* format, ...);

    const char* convertUtf16ToUtf8ForPrinting(const WCHAR* utf16String);

#endif // DEBUG

    // clang-format off
#define STRESS_MODES                                                                            \
                                                                                                \
        STRESS_MODE(NONE)                                                                       \
                                                                                                \
        /* "Variations" stress areas which we try to mix up with each other. */                 \
        /* These should not be exhaustively used as they might */                               \
        /* hide/trivialize other areas */                                                       \
                                                                                                \
        STRESS_MODE(REGS)                                                                       \
        STRESS_MODE(DBL_ALN)                                                                    \
        STRESS_MODE(LCL_FLDS)                                                                   \
        STRESS_MODE(UNROLL_LOOPS)                                                               \
        STRESS_MODE(MAKE_CSE)                                                                   \
        STRESS_MODE(LEGACY_INLINE)                                                              \
        STRESS_MODE(CLONE_EXPR)                                                                 \
        STRESS_MODE(FOLD)                                                                       \
        STRESS_MODE(MERGED_RETURNS)                                                             \
        STRESS_MODE(BB_PROFILE)                                                                 \
        STRESS_MODE(OPT_BOOLS_GC)                                                               \
        STRESS_MODE(OPT_BOOLS_COMPARE_CHAIN_COST)                                               \
        STRESS_MODE(REMORPH_TREES)                                                              \
        STRESS_MODE(64RSLT_MUL)                                                                 \
        STRESS_MODE(DO_WHILE_LOOPS)                                                             \
        STRESS_MODE(MIN_OPTS)                                                                   \
        STRESS_MODE(REVERSE_FLAG)     /* Will set GTF_REVERSE_OPS whenever we can */            \
        STRESS_MODE(TAILCALL)         /* Will make the call as a tailcall whenever legal */     \
        STRESS_MODE(CATCH_ARG)        /* Will spill catch arg */                                \
        STRESS_MODE(UNSAFE_BUFFER_CHECKS)                                                       \
        STRESS_MODE(NULL_OBJECT_CHECK)                                                          \
        STRESS_MODE(RANDOM_INLINE)                                                              \
        STRESS_MODE(SWITCH_CMP_BR_EXPANSION)                                                    \
        STRESS_MODE(GENERIC_VARN)                                                               \
        STRESS_MODE(PROFILER_CALLBACKS) /* Will generate profiler hooks for ELT callbacks */    \
        STRESS_MODE(BYREF_PROMOTION) /* Change undoPromotion decisions for byrefs */            \
        STRESS_MODE(PROMOTE_FEWER_STRUCTS)/* Don't promote some structs that can be promoted */ \
        STRESS_MODE(VN_BUDGET)/* Randomize the VN budget */                                     \
        STRESS_MODE(SSA_INFO) /* Select lower thresholds for "complex" SSA num encoding */      \
        STRESS_MODE(SPLIT_TREES_RANDOMLY) /* Split all statements at a random tree */           \
        STRESS_MODE(SPLIT_TREES_REMOVE_COMMAS) /* Remove all GT_COMMA nodes */                  \
        STRESS_MODE(NO_OLD_PROMOTION) /* Do not use old promotion */                            \
        STRESS_MODE(PHYSICAL_PROMOTION) /* Use physical promotion */                            \
        STRESS_MODE(PHYSICAL_PROMOTION_COST)                                                    \
        STRESS_MODE(UNWIND) /* stress unwind info; e.g., create function fragments */           \
        STRESS_MODE(OPT_REPEAT) /* stress JitOptRepeat */                                       \
        STRESS_MODE(INITIAL_PARAM_REG) /* Stress initial register assigned to parameters */     \
        STRESS_MODE(DOWNWARDS_COUNTED_LOOPS) /* Make more loops downwards counted         */    \
        STRESS_MODE(STRENGTH_REDUCTION) /* Enable strength reduction */                         \
        STRESS_MODE(STRENGTH_REDUCTION_PROFITABILITY) /* Do more strength reduction */          \
                                                                                                \
        /* After COUNT_VARN, stress level 2 does all of these all the time */                   \
                                                                                                \
        STRESS_MODE(COUNT_VARN)                                                                 \
                                                                                                \
        /* "Check" stress areas that can be exhaustively used if we */                          \
        /*  don't care about performance at all */                                              \
                                                                                                \
        STRESS_MODE(FORCE_INLINE) /* Treat every method as AggressiveInlining */                \
        STRESS_MODE(CHK_FLOW_UPDATE)                                                            \
        STRESS_MODE(EMITTER)                                                                    \
        STRESS_MODE(CHK_REIMPORT)                                                               \
        STRESS_MODE(GENERIC_CHECK)                                                              \
        STRESS_MODE(IF_CONVERSION_COST)                                                         \
        STRESS_MODE(IF_CONVERSION_INNER_LOOPS)                                                  \
        STRESS_MODE(POISON_IMPLICIT_BYREFS)                                                     \
        STRESS_MODE(STORE_BLOCK_UNROLLING)                                                      \
        STRESS_MODE(COUNT)

    enum                compStressArea
    {
#define STRESS_MODE(mode) STRESS_##mode,
        STRESS_MODES
#undef STRESS_MODE
    };
    // clang-format on

#ifdef DEBUG
    static const char* s_compStressModeNames[STRESS_COUNT + 1];
    BYTE               compActiveStressModes[STRESS_COUNT];
#endif // DEBUG

#define MAX_STRESS_WEIGHT 100

    bool            compStressCompile(compStressArea stressArea, unsigned weightPercentage);
    bool            compStressCompileHelper(compStressArea stressArea, unsigned weightPercentage);
    static unsigned compStressAreaHash(compStressArea area);

#ifdef DEBUG

    bool compInlineStress()
    {
        return compStressCompile(STRESS_LEGACY_INLINE, 50);
    }

    bool compRandomInlineStress()
    {
        return compStressCompile(STRESS_RANDOM_INLINE, 50);
    }

    bool compPromoteFewerStructs(unsigned lclNum);

#endif // DEBUG

    bool compTailCallStress()
    {
#ifdef DEBUG
        // Do not stress tailcalls in IL stubs as the runtime creates several IL
        // stubs to implement the tailcall mechanism, which would then
        // recursively create more IL stubs.
        return !opts.jitFlags->IsSet(JitFlags::JIT_FLAG_IL_STUB) &&
               (JitConfig.TailcallStress() != 0 || compStressCompile(STRESS_TAILCALL, 5));
#else
        return false;
#endif
    }

    const char* compGetTieringName(bool wantShortName = false) const;
    const char* compGetPgoSourceName() const;
    const char* compGetStressMessage() const;

    codeOptimize compCodeOpt() const
    {
#if 0
        // Switching between size & speed has measurable throughput impact
        // (3.5% on NGen CoreLib when measured). It used to be enabled for
        // DEBUG, but should generate identical code between CHK & RET builds,
        // so that's not acceptable.
        // TODO-Throughput: Figure out what to do about size vs. speed & throughput.
        //                  Investigate the cause of the throughput regression.

        return opts.compCodeOpt;
#else
        return BLENDED_CODE;
#endif
    }

    //--------------------- Info about the procedure --------------------------

    struct Info
    {
        COMP_HANDLE           compCompHnd;
        CORINFO_MODULE_HANDLE compScopeHnd;
        CORINFO_CLASS_HANDLE  compClassHnd;
        CORINFO_METHOD_HANDLE compMethodHnd;
        CORINFO_METHOD_INFO*  compMethodInfo;

        bool hasCircularClassConstraints;
        bool hasCircularMethodConstraints;

#if defined(DEBUG) || defined(LATE_DISASM) || DUMP_FLOWGRAPHS || DUMP_GC_TABLES

        const char* compMethodName          = nullptr;
        const char* compClassName           = nullptr;
        const char* compFullName            = nullptr;
        int         compMethodSuperPMIIndex = -1; // useful when debugging under SuperPMI

#endif // defined(DEBUG) || defined(LATE_DISASM) || DUMP_FLOWGRAPHS

#if defined(DEBUG)
        // Method hash is logically const, but computed
        // on first demand.
        mutable unsigned compMethodHashPrivate = 0;
        unsigned         compMethodHash() const;
#endif // defined(DEBUG)

#ifdef PSEUDORANDOM_NOP_INSERTION
        // things for pseudorandom nop insertion
        unsigned  compChecksum;
        CLRRandom compRNG;
#endif

        // The following holds the FLG_xxxx flags for the method we're compiling.
        unsigned compFlags;

        // The following holds the class attributes for the method we're compiling.
        unsigned compClassAttr;

        const BYTE*     compCode;
        IL_OFFSET       compILCodeSize;         // The IL code size
        IL_OFFSET       compILImportSize;       // Estimated amount of IL actually imported
        IL_OFFSET       compILEntry;            // The IL entry point (normally 0)
        PatchpointInfo* compPatchpointInfo;     // Patchpoint data for OSR (normally nullptr)
        UNATIVE_OFFSET  compNativeCodeSize = 0; // The native code size, after instructions are issued. This
        // is less than (compTotalHotCodeSize + compTotalColdCodeSize) only if:
        // (1) the code is not hot/cold split, and we issued less code than we expected, or
        // (2) the code is hot/cold split, and we issued less code than we expected
        // in the cold section (the hot section will always be padded out to compTotalHotCodeSize).

        bool compIsStatic           : 1; // Is the method static (no 'this' pointer)?
        bool compIsVarArgs          : 1; // Does the method have varargs parameters?
        bool compInitMem            : 1; // Is the CORINFO_OPT_INIT_LOCALS bit set in the method info options?
        bool compProfilerCallback   : 1; // JIT inserted a profiler Enter callback
        bool compPublishStubParam   : 1; // EAX captured in prolog will be available through an intrinsic
        bool compHasNextCallRetAddr : 1; // The NextCallReturnAddress intrinsic is used.

        var_types compRetType;       // Return type of the method as declared in IL (including SIMD normalization)
        var_types compRetNativeType; // Normalized return type as per target arch ABI
        unsigned  compILargsCount;   // Number of arguments (incl. implicit but not hidden)
        unsigned  compArgsCount;     // Number of arguments (incl. implicit and     hidden)

#if FEATURE_FASTTAILCALL
        unsigned compArgStackSize; // Incoming argument stack size in bytes
#endif                             // FEATURE_FASTTAILCALL

        unsigned compRetBuffArg;    // position of hidden return param var (0, 1) (BAD_VAR_NUM means not present);
        unsigned compTypeCtxtArg;   // position of hidden param for type context for generic code
                                    // (CORINFO_CALLCONV_PARAMTYPE)
        unsigned       compThisArg; // position of implicit this pointer param (not to be confused with lvaArg0Var)
        unsigned       compILlocalsCount; // Number of vars : args + locals (incl. implicit but not hidden)
        unsigned       compLocalsCount;   // Number of vars : args + locals (incl. implicit and     hidden)
        unsigned       compMaxStack;
        UNATIVE_OFFSET compTotalHotCodeSize  = 0; // Total number of bytes of Hot Code in the method
        UNATIVE_OFFSET compTotalColdCodeSize = 0; // Total number of bytes of Cold Code in the method

        unsigned compUnmanagedCallCountWithGCTransition = 0; // count of unmanaged calls with GC transition.

        CorInfoCallConvExtension compCallConv; // The entry-point calling convention for this method.

        unsigned compLvFrameListRoot = BAD_VAR_NUM; // lclNum for the Frame root
        unsigned compXcptnsCount;                   // Number of exception-handling clauses read in the method's IL.
                                                    // You should generally use compHndBBtabCount instead: it is the
                                                    // current number of EH clauses (after additions like synchronized
        // methods and funclets, and removals like unreachable code deletion).

        Target::ArgOrder compArgOrder;

        bool compMatchedVM = true; // true if the VM is "matched": either the JIT is a cross-compiler
                                   // and the VM expects that, or the JIT is a "self-host" compiler
                                   // (e.g., x86 hosted targeting x86) and the VM expects that.

        /*  The following holds IL scope information about local variables.
         */

        unsigned     compVarScopesCount;
        VarScopeDsc* compVarScopes;

        /* The following holds information about instr offsets for
         * which we need to report IP-mappings
         */

        IL_OFFSET*                   compStmtOffsets; // sorted
        unsigned                     compStmtOffsetsCount;
        ICorDebugInfo::BoundaryTypes compStmtOffsetsImplicit;

        // Number of class profile probes in this method
        unsigned compHandleHistogramProbeCount = 0;

#ifdef TARGET_ARM64
        bool compNeedsConsecutiveRegisters = false;
#endif

    } info;

#if defined(DEBUG)
    // Are we running a replay under SuperPMI?
    bool RunningSuperPmiReplay() const
    {
        return info.compMethodSuperPMIIndex != -1;
    }
#endif // DEBUG

    ReturnTypeDesc compRetTypeDesc; // ABI return type descriptor for the method

    //------------------------------------------------------------------------
    // compMethodHasRetVal: Does this method return some kind of value?
    //
    // Return Value:
    //    If this method returns a struct via a return buffer, whether that
    //    buffer's address needs to be returned, otherwise whether signature
    //    return type is not "TYP_VOID".
    //
    bool compMethodHasRetVal() const
    {
        return (info.compRetBuffArg != BAD_VAR_NUM) ? compMethodReturnsRetBufAddr() : (info.compRetType != TYP_VOID);
    }

    // Returns true if the method being compiled returns RetBuf addr as its return value
    bool compMethodReturnsRetBufAddr() const
    {
        // There are cases where implicit RetBuf argument should be explicitly returned in a register.
        // In such cases the return type is changed to TYP_BYREF and appropriate IR is generated.
        // These cases are:
#ifdef TARGET_AMD64
        // 1. on x64 Windows and Unix the address of RetBuf needs to be returned by
        //    methods with hidden RetBufArg in RAX. In such case GT_RETURN is of TYP_BYREF,
        //    returning the address of RetBuf.
        return (info.compRetBuffArg != BAD_VAR_NUM);
#else // TARGET_AMD64
#ifdef PROFILING_SUPPORTED
        // 2.  Profiler Leave callback expects the address of retbuf as return value for
        //    methods with hidden RetBuf argument.  impReturnInstruction() when profiler
        //    callbacks are needed creates GT_RETURN(TYP_BYREF, op1 = Addr of RetBuf) for
        //    methods with hidden RetBufArg.
        if (compIsProfilerHookNeeded())
        {
            return (info.compRetBuffArg != BAD_VAR_NUM);
        }
#endif
        // 3. Windows ARM64 native instance calling convention requires the address of RetBuff
        //    to be returned in x0.
#if defined(TARGET_ARM64)
        if (TargetOS::IsWindows)
        {
            auto callConv = info.compCallConv;
            if (callConvIsInstanceMethodCallConv(callConv))
            {
                return (info.compRetBuffArg != BAD_VAR_NUM);
            }
        }
#endif // TARGET_ARM64
       // 4. x86 unmanaged calling conventions require the address of RetBuff to be returned in eax.
#if defined(TARGET_X86)
        if (info.compCallConv != CorInfoCallConvExtension::Managed)
        {
            return (info.compRetBuffArg != BAD_VAR_NUM);
        }
#endif

        return false;
#endif // TARGET_AMD64
    }

    //------------------------------------------------------------------------
    // compMethodReturnsMultiRegRetType: Does this method return a multi-reg value?
    //
    // Return Value:
    //    If this method returns a value in multiple registers, "true", "false"
    //    otherwise.
    //
    bool compMethodReturnsMultiRegRetType() const
    {
        return compRetTypeDesc.IsMultiRegRetType();
    }

    bool compEnregLocals()
    {
        return ((opts.compFlags & CLFLG_REGVAR) != 0);
    }

    bool compEnregStructLocals()
    {
        return (JitConfig.JitEnregStructLocals() != 0);
    }

    bool compObjectStackAllocation()
    {
        return (JitConfig.JitObjectStackAllocation() != 0);
    }

    // Returns true if the method requires a PInvoke prolog and epilog
    bool compMethodRequiresPInvokeFrame()
    {
        return (info.compUnmanagedCallCountWithGCTransition > 0);
    }

    // Returns true if address-exposed user variables should be poisoned with a recognizable value
    bool compShouldPoisonFrame()
    {
#ifdef FEATURE_ON_STACK_REPLACEMENT
        if (opts.IsOSR())
            return false;
#endif
        return !info.compInitMem && opts.compDbgCode;
    }

    // Returns true if the jit supports having patchpoints in this method.
    // Optionally, get the reason why not.
    bool compCanHavePatchpoints(const char** reason = nullptr);

#if defined(DEBUG)

    void compDispLocalVars();

#endif // DEBUG

private:
    class ClassLayoutTable* m_classLayoutTable = nullptr;

    class ClassLayoutTable* typCreateClassLayoutTable();
    class ClassLayoutTable* typGetClassLayoutTable();

public:
    // Get the layout having the specified layout number.
    ClassLayout* typGetLayoutByNum(unsigned layoutNum);
    // Get the layout number of the specified layout.
    unsigned typGetLayoutNum(ClassLayout* layout);
    // Get the layout having the specified size but no class handle.
    ClassLayout* typGetBlkLayout(unsigned blockSize);
    // Get the number of a layout having the specified size but no class handle.
    unsigned typGetBlkLayoutNum(unsigned blockSize);
    // Get the layout for the specified class handle.
    ClassLayout* typGetObjLayout(CORINFO_CLASS_HANDLE classHandle);
    // Get the number of a layout for the specified class handle.
    unsigned typGetObjLayoutNum(CORINFO_CLASS_HANDLE classHandle);

    var_types TypeHandleToVarType(CORINFO_CLASS_HANDLE handle, ClassLayout** pLayout = nullptr);
    var_types TypeHandleToVarType(CorInfoType jitType, CORINFO_CLASS_HANDLE handle, ClassLayout** pLayout = nullptr);

    //-------------------------- Global Compiler Data ------------------------------------

#ifdef DEBUG
private:
    static LONG s_compMethodsCount; // to produce unique label names
#endif

public:
#ifdef DEBUG
    unsigned compGenTreeID   = 0;
    unsigned compStatementID = 0;
#endif
    unsigned compBasicBlockID = 0;
    LONG     compMethodID     = 0;

    BasicBlock* compCurBB = nullptr; // the current basic block in process
    Statement*  compCurStmt;         // the current statement in process
    GenTree*    compCurTree;         // the current tree in process

    //  The following is used to create the 'method JIT info' block.
    size_t compInfoBlkSize;
    BYTE*  compInfoBlkAddr;

    EHblkDsc* compHndBBtab           = nullptr; // array of EH data
    unsigned  compHndBBtabCount      = 0;       // element count of used elements in EH data array
    unsigned  compHndBBtabAllocCount = 0;       // element count of allocated elements in EH data array

#if defined(FEATURE_EH_WINDOWS_X86)

    //-------------------------------------------------------------------------
    //  Tracking of region covered by the monitor in synchronized methods
    void* syncStartEmitCookie; // the emitter cookie for first instruction after the call to MON_ENTER
    void* syncEndEmitCookie;   // the emitter cookie for first instruction after the call to MON_EXIT

#endif // FEATURE_EH_WINDOWS_X86

    Phases      mostRecentlyActivePhase = PHASE_PRE_IMPORT;        // the most recently active phase
    PhaseChecks activePhaseChecks       = PhaseChecks::CHECK_NONE; // the currently active phase checks
    PhaseDumps  activePhaseDumps        = PhaseDumps::DUMP_ALL;    // the currently active phase dumps

    //-------------------------------------------------------------------------
    //  The following keeps track of how many bytes of local frame space we've
    //  grabbed so far in the current function, and how many argument bytes we
    //  need to pop when we return.
    //

    unsigned compLclFrameSize; // secObject+lclBlk+locals+temps

    // Count of callee-saved regs we pushed in the prolog.
    // Does not include EBP for isFramePointerUsed() and double-aligned frames.
    // In case of Amd64 this doesn't include float regs saved on stack.
    unsigned compCalleeRegsPushed;

#if defined(TARGET_XARCH)
    // Mask of callee saved float regs on stack.
    regMaskTP compCalleeFPRegsSavedMask;
#endif
#ifdef TARGET_AMD64
// Quirk for VS debug-launch scenario to work:
// Bytes of padding between save-reg area and locals.
#define VSQUIRK_STACK_PAD (2 * REGSIZE_BYTES)
    unsigned compVSQuirkStackPaddingNeeded;
#endif

    unsigned compArgSize; // total size of arguments in bytes (including register args (lvIsRegArg))

#if defined(TARGET_ARM) || defined(TARGET_RISCV64)
    bool compHasSplitParam;
#endif

    unsigned compMapILargNum(unsigned ILargNum);      // map accounting for hidden args
    unsigned compMapILvarNum(unsigned ILvarNum);      // map accounting for hidden args
    unsigned compMap2ILvarNum(unsigned varNum) const; // map accounting for hidden args

#if defined(TARGET_ARM64)
    struct FrameInfo
    {
        // Frame type (1-5)
        int frameType = 0;

        // Distance from established (method body) SP to base of callee save area
        int calleeSaveSpOffset = 0;

        // Amount to subtract from SP before saving (prolog) OR
        // to add to SP after restoring (epilog) callee saves
        int calleeSaveSpDelta = 0;

        // Distance from established SP to where caller's FP was saved
        int offsetSpToSavedFp = 0;
    } compFrameInfo;
#endif

    //-------------------------------------------------------------------------

    static void compStartup();  // One-time initialization
    static void compShutdown(); // One-time finalization

    void compDone();

    static void compDisplayStaticSizes();

    //------------ Some utility functions --------------

    void* compGetHelperFtn(CorInfoHelpFunc ftnNum, /* IN  */
                           void**          ppIndirection);  /* OUT */

    // Several JIT/EE interface functions return a CorInfoType, and also return a
    // class handle as an out parameter if the type is a value class.  Returns the
    // size of the type these describe.
    unsigned compGetTypeSize(CorInfoType cit, CORINFO_CLASS_HANDLE clsHnd);

#ifdef DEBUG
    // Components used by the compiler may write unit test suites, and
    // have them run within this method.  They will be run only once per process, and only
    // in debug.  (Perhaps should be under the control of a DOTNET_ flag.)
    // These should fail by asserting.
    void compDoComponentUnitTestsOnce();
#endif // DEBUG

    int  compCompile(CORINFO_MODULE_HANDLE classPtr,
                     void**                methodCodePtr,
                     uint32_t*             methodCodeSize,
                     JitFlags*             compileFlags);
    void compCompileFinish();
    int  compCompileHelper(CORINFO_MODULE_HANDLE classPtr,
                           COMP_HANDLE           compHnd,
                           CORINFO_METHOD_INFO*  methodInfo,
                           void**                methodCodePtr,
                           uint32_t*             methodCodeSize,
                           JitFlags*             compileFlag);

    ArenaAllocator* compGetArenaAllocator();

    void generatePatchpointInfo();

#if MEASURE_MEM_ALLOC
    static bool s_dspMemStats; // Display per-phase memory statistics for every function
#endif                         // MEASURE_MEM_ALLOC

#if LOOP_HOIST_STATS
    unsigned m_loopsConsidered             = 0;
    bool     m_curLoopHasHoistedExpression = false;
    unsigned m_loopsWithHoistedExpressions = 0;
    unsigned m_totalHoistedExpressions     = 0;

    void AddLoopHoistStats();
    void PrintPerMethodLoopHoistStats();

    static CritSecObject s_loopHoistStatsLock; // This lock protects the data structures below.
    static unsigned      s_loopsConsidered;
    static unsigned      s_loopsWithHoistedExpressions;
    static unsigned      s_totalHoistedExpressions;

    static void PrintAggregateLoopHoistStats(FILE* f);
#endif // LOOP_HOIST_STATS

#if TRACK_ENREG_STATS
    class EnregisterStats
    {
    private:
        unsigned m_totalNumberOfVars;
        unsigned m_totalNumberOfStructVars;
        unsigned m_totalNumberOfEnregVars;
        unsigned m_totalNumberOfStructEnregVars;

        unsigned m_addrExposed;
        unsigned m_hiddenStructArg;
        unsigned m_VMNeedsStackAddr;
        unsigned m_localField;
        unsigned m_blockOp;
        unsigned m_dontEnregStructs;
        unsigned m_notRegSizeStruct;
        unsigned m_structArg;
        unsigned m_lclAddrNode;
        unsigned m_castTakesAddr;
        unsigned m_storeBlkSrc;
        unsigned m_swizzleArg;
        unsigned m_blockOpRet;
        unsigned m_returnSpCheck;
        unsigned m_callSpCheck;
        unsigned m_simdUserForcesDep;
        unsigned m_liveInOutHndlr;
        unsigned m_depField;
        unsigned m_noRegVars;
#ifdef JIT32_GCENCODER
        unsigned m_PinningRef;
#endif // JIT32_GCENCODER
#if !defined(TARGET_64BIT)
        unsigned m_longParamField;
#endif // !TARGET_64BIT
        unsigned m_parentExposed;
        unsigned m_tooConservative;
        unsigned m_escapeAddress;
        unsigned m_osrExposed;
        unsigned m_stressLclFld;
        unsigned m_dispatchRetBuf;
        unsigned m_wideIndir;
        unsigned m_stressPoisonImplicitByrefs;
        unsigned m_externallyVisibleImplicitly;

    public:
        void RecordLocal(const LclVarDsc* varDsc);
        void Dump(FILE* fout) const;
    };

    static EnregisterStats s_enregisterStats;
#endif // TRACK_ENREG_STATS

    JitMetrics Metrics;

    bool compIsForInlining() const;
    bool compDonotInline();

#ifdef DEBUG
    // Get the default fill char value we randomize this value when JitStress is enabled.
    static unsigned char compGetJitDefaultFill(Compiler* comp);

    const char* compLocalVarName(unsigned varNum, unsigned offs);
    VarName     compVarName(regNumber reg, bool isFloatReg = false);
    const char* compFPregVarName(unsigned fpReg, bool displayVar = false);
    void        compDspSrcLinesByNativeIP(UNATIVE_OFFSET curIP);
    void        compDspSrcLinesByLineNum(unsigned line, bool seek = false);
#endif // DEBUG
    const char* compRegNameForSize(regNumber reg, size_t size);
    const char* compRegVarName(regNumber reg, bool displayVar = false, bool isFloatReg = false);

    //-------------------------------------------------------------------------

    struct VarScopeListNode
    {
        VarScopeDsc*             data;
        VarScopeListNode*        next;
        static VarScopeListNode* Create(VarScopeDsc* value, CompAllocator alloc)
        {
            VarScopeListNode* node = new (alloc) VarScopeListNode;
            node->data             = value;
            node->next             = nullptr;
            return node;
        }
    };

    struct VarScopeMapInfo
    {
        VarScopeListNode*       head;
        VarScopeListNode*       tail;
        static VarScopeMapInfo* Create(VarScopeListNode* node, CompAllocator alloc)
        {
            VarScopeMapInfo* info = new (alloc) VarScopeMapInfo;
            info->head            = node;
            info->tail            = node;
            return info;
        }
    };

    // Max value of scope count for which we would use linear search; for larger values we would use hashtable lookup.
    static const unsigned MAX_LINEAR_FIND_LCL_SCOPELIST = 32;

    typedef JitHashTable<unsigned, JitSmallPrimitiveKeyFuncs<unsigned>, VarScopeMapInfo*> VarNumToScopeDscMap;

    // Map to keep variables' scope indexed by varNum containing it's scope dscs at the index.
    VarNumToScopeDscMap* compVarScopeMap = nullptr;

    VarScopeDsc* compFindLocalVar(unsigned varNum, unsigned lifeBeg, unsigned lifeEnd);

    VarScopeDsc* compFindLocalVar(unsigned varNum, unsigned offs);

    VarScopeDsc* compFindLocalVarLinear(unsigned varNum, unsigned offs);

    void compInitVarScopeMap();

    VarScopeDsc** compEnterScopeList; // List has the offsets where variables
                                      // enter scope, sorted by instr offset
    unsigned compNextEnterScope;

    VarScopeDsc** compExitScopeList; // List has the offsets where variables
                                     // go out of scope, sorted by instr offset
    unsigned compNextExitScope;

    void compInitScopeLists();

    void compResetScopeLists();

    VarScopeDsc* compGetNextEnterScope(unsigned offs, bool scan = false);

    VarScopeDsc* compGetNextExitScope(unsigned offs, bool scan = false);

    void compProcessScopesUntil(unsigned   offset,
                                VARSET_TP* inScope,
                                void (Compiler::*enterScopeFn)(VARSET_TP* inScope, VarScopeDsc*),
                                void (Compiler::*exitScopeFn)(VARSET_TP* inScope, VarScopeDsc*));

#ifdef DEBUG
    void compDispScopeLists();
#endif // DEBUG

    bool compIsProfilerHookNeeded() const;

    //-------------------------------------------------------------------------
    /*               Statistical Data Gathering                               */

    void compJitStats(); // call this function and enable
                         // various ifdef's below for statistical data

#if CALL_ARG_STATS
    void        compCallArgStats();
    static void compDispCallArgStats(FILE* fout);
#endif

    //-------------------------------------------------------------------------

protected:
#ifdef DEBUG
    bool skipMethod();
#endif

public:
    void compFunctionTraceStart();
    void compFunctionTraceEnd(void* methodCodePtr, ULONG methodCodeSize, bool isNYI);

protected:
    size_t compMaxUncheckedOffsetForNullObject;

    void compInitOptions(JitFlags* compileFlags);

    void compSetProcessor();
    void compInitDebuggingInfo();
    void compSetOptimizationLevel();
#if defined(TARGET_ARMARCH) || defined(TARGET_RISCV64)
    bool compRsvdRegCheck(FrameLayoutState curState);
#endif
    void compCompile(void** methodCodePtr, uint32_t* methodCodeSize, JitFlags* compileFlags);

    // Clear annotations produced during optimizations; to be used between iterations when repeating opts.
    void ResetOptAnnotations();

    // Regenerate flow graph annotations; to be used between iterations when repeating opts.
    void RecomputeFlowGraphAnnotations();

#ifdef PROFILING_SUPPORTED
    // Data required for generating profiler Enter/Leave/TailCall hooks

    bool  compProfilerHookNeeded; // Whether profiler Enter/Leave/TailCall hook needs to be generated for the method
    void* compProfilerMethHnd;    // Profiler handle of the method being compiled. Passed as param to ELT callbacks
    bool  compProfilerMethHndIndirected; // Whether compProfilerHandle is pointer to the handle or is an actual handle
#endif

public:
    // Assumes called as part of process shutdown; does any compiler-specific work associated with that.
    static void ProcessShutdownWork(ICorStaticInfo* statInfo);

    CompAllocator getAllocator(CompMemKind cmk = CMK_Generic)
    {
        return CompAllocator(compArenaAllocator, cmk);
    }

    CompAllocator getAllocatorGC()
    {
        return getAllocator(CMK_GC);
    }

    CompAllocator getAllocatorLoopHoist()
    {
        return getAllocator(CMK_LoopHoist);
    }

#ifdef DEBUG
    CompAllocator getAllocatorDebugOnly()
    {
        return getAllocator(CMK_DebugOnly);
    }
#endif // DEBUG

public:
    EntryState stackState;

    void initBBEntryState(BasicBlock* block, EntryState* currentState);

    void initCurrentState();
    void resetCurrentState(BasicBlock* block, EntryState* currentState);

    typeInfo makeTypeInfoForLocal(unsigned lclNum);
    typeInfo makeTypeInfo(CORINFO_CLASS_HANDLE clsHnd); // converts from jit type representation to typeInfo
    typeInfo makeTypeInfo(CorInfoType          ciType,
                          CORINFO_CLASS_HANDLE clsHnd); // converts from jit type representation to typeInfo

    bool checkTailCallConstraint(OPCODE                  opcode,
                                 CORINFO_RESOLVED_TOKEN* pResolvedToken,
                                 CORINFO_RESOLVED_TOKEN* pConstrainedResolvedToken);

#ifdef DEBUG

    // One line log function. Default level is 0. Increasing it gives you
    // more log information

    // levels are currently unused: #define JITDUMP(level,...)                     ();
    void JitLogEE(unsigned level, const char* fmt, ...);

    bool compDebugBreak;

    bool compJitHaltMethod();

    void dumpRegMask(regMaskTP regs) const;
    void dumpRegMask(SingleTypeRegSet regs, var_types type) const;

#endif

    /*
    XXXXXXXXXXXXXXXXXXXXXXXXXXXXXXXXXXXXXXXXXXXXXXXXXXXXXXXXXXXXXXXXXXXXXXXXXXXXXXX
    XXXXXXXXXXXXXXXXXXXXXXXXXXXXXXXXXXXXXXXXXXXXXXXXXXXXXXXXXXXXXXXXXXXXXXXXXXXXXXX
    XX                                                                           XX
    XX                   GS Security checks for unsafe buffers                   XX
    XX                                                                           XX
    XXXXXXXXXXXXXXXXXXXXXXXXXXXXXXXXXXXXXXXXXXXXXXXXXXXXXXXXXXXXXXXXXXXXXXXXXXXXXXX
    XXXXXXXXXXXXXXXXXXXXXXXXXXXXXXXXXXXXXXXXXXXXXXXXXXXXXXXXXXXXXXXXXXXXXXXXXXXXXXX
    */
public:
    struct ShadowParamVarInfo
    {
        FixedBitVect* assignGroup; // the closure set of variables whose values depend on each other
        unsigned      shadowCopy;  // Lcl var num, if not valid set to BAD_VAR_NUM

        static bool mayNeedShadowCopy(LclVarDsc* varDsc)
        {
#if defined(TARGET_AMD64)
            // GS cookie logic to create shadow slots, create trees to copy reg args to shadow
            // slots and update all trees to refer to shadow slots is done immediately after
            // fgMorph().  Lsra could potentially mark a param as DoNotEnregister after JIT determines
            // not to shadow a parameter.  Also, LSRA could potentially spill a param which is passed
            // in register. Therefore, conservatively all params may need a shadow copy.  Note that
            // GS cookie logic further checks whether the param is a ptr or an unsafe buffer before
            // creating a shadow slot even though this routine returns true.
            //
            // TODO-AMD64-CQ: Revisit this conservative approach as it could create more shadow slots than
            // required. There are two cases under which a reg arg could potentially be used from its
            // home location:
            //   a) LSRA marks it as DoNotEnregister (see LinearScan::identifyCandidates())
            //   b) LSRA spills it
            //
            // Possible solution to address case (a)
            //   - The conditions under which LSRA marks a varDsc as DoNotEnregister could be checked
            //     in this routine.  Note that live out of exception handler is something we may not be
            //     able to do it here since GS cookie logic is invoked ahead of liveness computation.
            //     Therefore, for methods with exception handling and need GS cookie check we might have
            //     to take conservative approach.
            //
            // Possible solution to address case (b)
            //   - Whenever a parameter passed in an argument register needs to be spilled by LSRA, we
            //     create a new spill temp if the method needs GS cookie check.
            return varDsc->lvIsParam;
#else // !defined(TARGET_AMD64)
            return varDsc->lvIsParam && !varDsc->lvIsRegArg;
#endif
        }

#ifdef DEBUG
        void Print()
        {
            printf("assignGroup [%p]; shadowCopy: [%d];\n", assignGroup, shadowCopy);
        }
#endif
    };

    GSCookie*           gsGlobalSecurityCookieAddr; // Address of global cookie for unsafe buffer checks
    GSCookie            gsGlobalSecurityCookieVal;  // Value of global cookie if addr is NULL
    ShadowParamVarInfo* gsShadowVarInfo = nullptr;  // Table used by shadow param analysis code

    PhaseStatus gsPhase();
    void        gsGSChecksInitCookie();   // Grabs cookie variable
    void        gsCopyShadowParams();     // Identify vulnerable params and create dhadow copies
    bool        gsFindVulnerableParams(); // Shadow param analysis code
    void        gsParamsToShadows();      // Insert copy code and replave param uses by shadow

    static fgWalkPreFn gsMarkPtrsAndAssignGroups; // Shadow param analysis tree-walk
    static fgWalkPreFn gsReplaceShadowParams;     // Shadow param replacement tree-walk

#define DEFAULT_MAX_INLINE_SIZE                                                                                        \
    100 // Methods with >  DEFAULT_MAX_INLINE_SIZE IL bytes will never be inlined.
        // This can be overwritten by setting DOTNET_JITInlineSize env variable.

#define DEFAULT_MAX_INLINE_DEPTH 20 // Methods at more than this level deep will not be inlined

#define DEFAULT_MAX_FORCE_INLINE_DEPTH 1 // Methods at more than this level deep will not be force inlined

#define DEFAULT_MAX_LOCALLOC_TO_LOCAL_SIZE 32 // fixed locallocs of this size or smaller will convert to local buffers

private:
#ifdef FEATURE_JIT_METHOD_PERF
    JitTimer*                  pCompJitTimer = nullptr; // Timer data structure (by phases) for current compilation.
    static CompTimeSummaryInfo s_compJitTimerSummary;   // Summary of the Timer information for the whole run.

    static const char* JitTimeLogCsv();        // Retrieve the file name for CSV from ConfigDWORD.
    static const char* compJitTimeLogFilename; // If a log file for JIT time is desired, filename to write it to.
#endif
    void BeginPhase(Phases phase); // Indicate the start of the given phase.
    void EndPhase(Phases phase);   // Indicate the end of the given phase.

#if MEASURE_CLRAPI_CALLS
    // Thin wrappers that call into JitTimer (if present).
    inline void CLRApiCallEnter(unsigned apix);
    inline void CLRApiCallLeave(unsigned apix);

public:
    inline void CLR_API_Enter(API_ICorJitInfo_Names ename);
    inline void CLR_API_Leave(API_ICorJitInfo_Names ename);

private:
#endif

#if defined(DEBUG)
    // These variables are associated with maintaining SQM data about compile time.
    uint64_t m_compCyclesAtEndOfInlining; // The thread-virtualized cycle count at the end of the inlining phase
                                          // in the current compilation.
    uint64_t m_compCycles;                // Net cycle count for current compilation
    DWORD m_compTickCountAtEndOfInlining; // The result of GetTickCount() (# ms since some epoch marker) at the end of
                                          // the inlining phase in the current compilation.
#endif                                    // defined(DEBUG)

    // Records the SQM-relevant (cycles and tick count).  Should be called after inlining is complete.
    // (We do this after inlining because this marks the last point at which the JIT is likely to cause
    // type-loading and class initialization).
    void RecordStateAtEndOfInlining();
    // Assumes being called at the end of compilation.  Update the SQM state.
    void RecordStateAtEndOfCompilation();

public:
#if FUNC_INFO_LOGGING
    static const char* compJitFuncInfoFilename; // If a log file for per-function information is required, this is the
                                                // filename to write it to.
    static FILE* compJitFuncInfoFile;           // And this is the actual FILE* to write to.
#endif                                          // FUNC_INFO_LOGGING

#if MEASURE_NOWAY
    void RecordNowayAssert(const char* filename, unsigned line, const char* condStr);
#endif // MEASURE_NOWAY

    // Should we actually fire the noway assert body and the exception handler?
    bool compShouldThrowOnNoway();

#ifdef DEBUG
private:
    NodeToTestDataMap* m_nodeTestData = nullptr;

    static const unsigned FIRST_LOOP_HOIST_CSE_CLASS = 1000;
    unsigned m_loopHoistCSEClass = FIRST_LOOP_HOIST_CSE_CLASS; // LoopHoist test annotations turn into CSE requirements;
                                                               // we label them with CSE Class #'s starting at
                                                               // FIRST_LOOP_HOIST_CSE_CLASS. Current kept in this.
public:
    NodeToTestDataMap* GetNodeTestData()
    {
        Compiler* compRoot = impInlineRoot();
        if (compRoot->m_nodeTestData == nullptr)
        {
            compRoot->m_nodeTestData = new (getAllocatorDebugOnly()) NodeToTestDataMap(getAllocatorDebugOnly());
        }
        return compRoot->m_nodeTestData;
    }

    typedef JitHashTable<GenTree*, JitPtrKeyFuncs<GenTree>, int> NodeToIntMap;

    // Returns the set (i.e., the domain of the result map) of nodes that are keys in m_nodeTestData, and
    // currently occur in the AST graph.
    NodeToIntMap* FindReachableNodesInNodeTestData();

    // Node "from" is being eliminated, and being replaced by node "to".  If "from" had any associated
    // test data, associate that data with "to".
    void TransferTestDataToNode(GenTree* from, GenTree* to);

    // These are the methods that test that the various conditions implied by the
    // test attributes are satisfied.
    void JitTestCheckSSA(); // SSA builder tests.
    void JitTestCheckVN();  // Value numbering tests.
#endif                      // DEBUG

    FieldSeqStore* m_fieldSeqStore = nullptr;

    FieldSeqStore* GetFieldSeqStore()
    {
        Compiler* compRoot = impInlineRoot();
        if (compRoot->m_fieldSeqStore == nullptr)
        {
            CompAllocator alloc       = getAllocator(CMK_FieldSeqStore);
            compRoot->m_fieldSeqStore = new (alloc) FieldSeqStore(alloc);
        }
        return compRoot->m_fieldSeqStore;
    }

    typedef JitHashTable<GenTree*, JitPtrKeyFuncs<GenTree>, unsigned> NodeToUnsignedMap;

    NodeToUnsignedMap* m_memorySsaMap[MemoryKindCount];

    // In some cases, we want to assign intermediate SSA #'s to memory states, and know what nodes create those memory
    // states. (We do this for try blocks, where, if the try block doesn't do a call that loses track of the memory
    // state, all the possible memory states are possible initial states of the corresponding catch block(s).)
    NodeToUnsignedMap* GetMemorySsaMap(MemoryKind memoryKind)
    {
        if (memoryKind == GcHeap && byrefStatesMatchGcHeapStates)
        {
            // Use the same map for GCHeap and ByrefExposed when their states match.
            memoryKind = ByrefExposed;
        }

        assert(memoryKind < MemoryKindCount);
        Compiler* compRoot = impInlineRoot();
        if (compRoot->m_memorySsaMap[memoryKind] == nullptr)
        {
            // Create a CompAllocator that labels sub-structure with CMK_MemorySsaMap, and use that for allocation.
            CompAllocator ialloc(getAllocator(CMK_MemorySsaMap));
            compRoot->m_memorySsaMap[memoryKind] = new (ialloc) NodeToUnsignedMap(ialloc);
        }
        return compRoot->m_memorySsaMap[memoryKind];
    }

    // The Refany type is the only struct type whose structure is implicitly assumed by IL.  We need its fields.
    CORINFO_CLASS_HANDLE m_refAnyClass = NO_CLASS_HANDLE;
    CORINFO_FIELD_HANDLE GetRefanyDataField()
    {
        if (m_refAnyClass == nullptr)
        {
            m_refAnyClass = info.compCompHnd->getBuiltinClass(CLASSID_TYPED_BYREF);
        }
        return info.compCompHnd->getFieldInClass(m_refAnyClass, 0);
    }
    CORINFO_FIELD_HANDLE GetRefanyTypeField()
    {
        if (m_refAnyClass == nullptr)
        {
            m_refAnyClass = info.compCompHnd->getBuiltinClass(CLASSID_TYPED_BYREF);
        }
        return info.compCompHnd->getFieldInClass(m_refAnyClass, 1);
    }

#if VARSET_COUNTOPS
    static BitSetSupport::BitSetOpCounter m_varsetOpCounter;
#endif
#if ALLVARSET_COUNTOPS
    static BitSetSupport::BitSetOpCounter m_allvarsetOpCounter;
#endif

    static HelperCallProperties s_helperCallProperties;

#ifdef UNIX_AMD64_ABI
    static var_types GetTypeFromClassificationAndSizes(SystemVClassificationType classType, int size);
    static var_types GetEightByteType(const SYSTEMV_AMD64_CORINFO_STRUCT_REG_PASSING_DESCRIPTOR& structDesc,
                                      unsigned                                                   slotNum);

    static void GetStructTypeOffset(const SYSTEMV_AMD64_CORINFO_STRUCT_REG_PASSING_DESCRIPTOR& structDesc,
                                    var_types*                                                 type0,
                                    var_types*                                                 type1,
                                    uint8_t*                                                   offset0,
                                    uint8_t*                                                   offset1);

    void GetStructTypeOffset(
        CORINFO_CLASS_HANDLE typeHnd, var_types* type0, var_types* type1, uint8_t* offset0, uint8_t* offset1);

#elif defined(TARGET_RISCV64) || defined(TARGET_LOONGARCH64)
    typedef JitHashTable<CORINFO_CLASS_HANDLE, JitPtrKeyFuncs<struct CORINFO_CLASS_STRUCT_>, CORINFO_FPSTRUCT_LOWERING*>
                                     FpStructLoweringMap;
    FpStructLoweringMap*             m_fpStructLoweringCache = nullptr;
    const CORINFO_FPSTRUCT_LOWERING* GetFpStructLowering(CORINFO_CLASS_HANDLE structHandle);
#endif // defined(UNIX_AMD64_ABI)

    void     fgMorphMultiregStructArgs(GenTreeCall* call);
    GenTree* fgMorphMultiregStructArg(CallArg* arg);

    bool killGCRefs(GenTree* tree);

#if defined(TARGET_AMD64)
private:
    // The following are for initializing register allocator "constants" defined in targetamd64.h
    // that now depend upon runtime ISA information, e.g., the presence of AVX512F/VL, which increases
    // the number of SIMD (xmm, ymm, and zmm) registers from 16 to 32.
    // As only 64-bit xarch has the capability to have the additional registers, we limit the changes
    // to TARGET_AMD64 only.
    //
    // Users of these values need to define four accessor functions:
    //
    //    regMaskTP get_RBM_ALLFLOAT();
    //    regMaskTP get_RBM_FLT_CALLEE_TRASH();
    //    unsigned get_CNT_CALLEE_TRASH_FLOAT();
    //    unsigned get_AVAILABLE_REG_COUNT();
    //
    // which return the values of these variables.
    //
    // This was done to avoid polluting all `targetXXX.h` macro definitions with a compiler parameter, where only
    // TARGET_AMD64 requires one.
    //
    regMaskTP rbmAllFloat;
    regMaskTP rbmFltCalleeTrash;
    unsigned  cntCalleeTrashFloat;

public:
    FORCEINLINE regMaskTP get_RBM_ALLFLOAT() const
    {
        return this->rbmAllFloat;
    }
    FORCEINLINE regMaskTP get_RBM_FLT_CALLEE_TRASH() const
    {
        return this->rbmFltCalleeTrash;
    }
    FORCEINLINE unsigned get_CNT_CALLEE_TRASH_FLOAT() const
    {
        return this->cntCalleeTrashFloat;
    }

#endif // TARGET_AMD64

#if defined(TARGET_XARCH)
private:
    // The following are for initializing register allocator "constants" defined in targetamd64.h
    // that now depend upon runtime ISA information, e.g., the presence of AVX512F/VL, which adds
    // 8 mask registers for use.
    //
    // Users of these values need to define four accessor functions:
    //
    //    regMaskTP get_RBM_ALLMASK();
    //    regMaskTP get_RBM_MSK_CALLEE_TRASH();
    //    unsigned get_CNT_CALLEE_TRASH_MASK();
    //    unsigned get_AVAILABLE_REG_COUNT();
    //
    // which return the values of these variables.
    //
    // This was done to avoid polluting all `targetXXX.h` macro definitions with a compiler parameter, where only
    // TARGET_XARCH requires one.
    //
    regMaskTP rbmAllMask;
    regMaskTP rbmMskCalleeTrash;
    unsigned  cntCalleeTrashMask;
    regMaskTP varTypeCalleeTrashRegs[TYP_COUNT];

public:
    FORCEINLINE regMaskTP get_RBM_ALLMASK() const
    {
        return this->rbmAllMask;
    }
    FORCEINLINE regMaskTP get_RBM_MSK_CALLEE_TRASH() const
    {
        return this->rbmMskCalleeTrash;
    }
    FORCEINLINE unsigned get_CNT_CALLEE_TRASH_MASK() const
    {
        return this->cntCalleeTrashMask;
    }
#endif // TARGET_XARCH

}; // end of class Compiler

//---------------------------------------------------------------------------------------------------------------------
// GenTreeVisitor: a flexible tree walker implemented using the curiously-recurring-template pattern.
//
// This class implements a configurable walker for IR trees. There are five configuration options (defaults values are
// shown in parentheses):
//
// - ComputeStack (false): when true, the walker will push each node onto the `m_ancestors` stack. "Ancestors" is a bit
//                         of a misnomer, as the first entry will always be the current node.
//
// - DoPreOrder (false): when true, the walker will invoke `TVisitor::PreOrderVisit` with the current node as an
//                       argument before visiting the node's operands.
//
// - DoPostOrder (false): when true, the walker will invoke `TVisitor::PostOrderVisit` with the current node as an
//                        argument after visiting the node's operands.
//
// - DoLclVarsOnly (false): when true, the walker will only invoke `TVisitor::PreOrderVisit` for lclVar nodes.
//                          `DoPreOrder` must be true if this option is true.
//
// - UseExecutionOrder (false): when true, then walker will visit a node's operands in execution order (e.g. if a
//                              binary operator has the `GTF_REVERSE_OPS` flag set, the second operand will be
//                              visited before the first).
//
// At least one of `DoPreOrder` and `DoPostOrder` must be specified.
//
// A simple pre-order visitor might look something like the following:
//
//     class CountingVisitor final : public GenTreeVisitor<CountingVisitor>
//     {
//     public:
//         enum
//         {
//             DoPreOrder = true
//         };
//
//         unsigned m_count;
//
//         CountingVisitor(Compiler* compiler)
//             : GenTreeVisitor<CountingVisitor>(compiler), m_count(0)
//         {
//         }
//
//         Compiler::fgWalkResult PreOrderVisit(GenTree* node)
//         {
//             m_count++;
//         }
//     };
//
// This visitor would then be used like so:
//
//     CountingVisitor countingVisitor(compiler);
//     countingVisitor.WalkTree(root);
//
template <typename TVisitor>
class GenTreeVisitor
{
protected:
    typedef Compiler::fgWalkResult fgWalkResult;

    enum
    {
        ComputeStack      = false,
        DoPreOrder        = false,
        DoPostOrder       = false,
        DoLclVarsOnly     = false,
        UseExecutionOrder = false,
    };

    Compiler*            m_compiler;
    ArrayStack<GenTree*> m_ancestors;

    GenTreeVisitor(Compiler* compiler)
        : m_compiler(compiler)
        , m_ancestors(compiler->getAllocator(CMK_ArrayStack))
    {
        assert(compiler != nullptr);

        static_assert_no_msg(TVisitor::DoPreOrder || TVisitor::DoPostOrder);
        static_assert_no_msg(!TVisitor::DoLclVarsOnly || TVisitor::DoPreOrder);
    }

    fgWalkResult PreOrderVisit(GenTree** use, GenTree* user)
    {
        return fgWalkResult::WALK_CONTINUE;
    }

    fgWalkResult PostOrderVisit(GenTree** use, GenTree* user)
    {
        return fgWalkResult::WALK_CONTINUE;
    }

public:
    fgWalkResult WalkTree(GenTree** use, GenTree* user)
    {
        assert(use != nullptr);

        GenTree* node = *use;

        if (TVisitor::ComputeStack)
        {
            m_ancestors.Push(node);
        }

        fgWalkResult result = fgWalkResult::WALK_CONTINUE;
        if (TVisitor::DoPreOrder && !TVisitor::DoLclVarsOnly)
        {
            result = reinterpret_cast<TVisitor*>(this)->PreOrderVisit(use, user);
            if (result == fgWalkResult::WALK_ABORT)
            {
                return result;
            }

            node = *use;
            if ((node == nullptr) || (result == fgWalkResult::WALK_SKIP_SUBTREES))
            {
                goto DONE;
            }
        }

        switch (node->OperGet())
        {
            // Leaf lclVars
            case GT_LCL_VAR:
            case GT_LCL_FLD:
            case GT_LCL_ADDR:
                if (TVisitor::DoLclVarsOnly)
                {
                    result = reinterpret_cast<TVisitor*>(this)->PreOrderVisit(use, user);
                    if (result == fgWalkResult::WALK_ABORT)
                    {
                        return result;
                    }
                }
                FALLTHROUGH;

            // Leaf nodes
            case GT_CATCH_ARG:
            case GT_LABEL:
            case GT_FTN_ADDR:
            case GT_RET_EXPR:
            case GT_CNS_INT:
            case GT_CNS_LNG:
            case GT_CNS_DBL:
            case GT_CNS_STR:
#if defined(FEATURE_SIMD)
            case GT_CNS_VEC:
#endif // FEATURE_SIMD
#if defined(FEATURE_MASKED_HW_INTRINSICS)
            case GT_CNS_MSK:
#endif // FEATURE_MASKED_HW_INTRINSICS
            case GT_MEMORYBARRIER:
            case GT_JMP:
            case GT_JCC:
            case GT_SETCC:
            case GT_NO_OP:
            case GT_START_NONGC:
            case GT_START_PREEMPTGC:
            case GT_PROF_HOOK:
#if defined(FEATURE_EH_WINDOWS_X86)
            case GT_END_LFIN:
#endif // !FEATURE_EH_WINDOWS_X86
            case GT_PHI_ARG:
            case GT_JMPTABLE:
            case GT_PHYSREG:
            case GT_EMITNOP:
            case GT_PINVOKE_PROLOG:
            case GT_PINVOKE_EPILOG:
            case GT_IL_OFFSET:
            case GT_NOP:
            case GT_SWIFT_ERROR:
                break;

            // Lclvar unary operators
            case GT_STORE_LCL_VAR:
            case GT_STORE_LCL_FLD:
                if (TVisitor::DoLclVarsOnly)
                {
                    result = reinterpret_cast<TVisitor*>(this)->PreOrderVisit(use, user);
                    if (result == fgWalkResult::WALK_ABORT)
                    {
                        return result;
                    }
                }
                FALLTHROUGH;

            // Standard unary operators
            case GT_NOT:
            case GT_NEG:
            case GT_BSWAP:
            case GT_BSWAP16:
            case GT_COPY:
            case GT_RELOAD:
            case GT_ARR_LENGTH:
            case GT_MDARR_LENGTH:
            case GT_MDARR_LOWER_BOUND:
            case GT_CAST:
            case GT_BITCAST:
            case GT_CKFINITE:
            case GT_LCLHEAP:
            case GT_IND:
            case GT_BLK:
            case GT_BOX:
            case GT_ALLOCOBJ:
            case GT_INIT_VAL:
            case GT_JTRUE:
            case GT_SWITCH:
            case GT_NULLCHECK:
            case GT_PUTARG_REG:
            case GT_PUTARG_STK:
            case GT_RETURNTRAP:
            case GT_FIELD_ADDR:
            case GT_RETURN:
            case GT_RETFILT:
            case GT_RUNTIMELOOKUP:
            case GT_ARR_ADDR:
            case GT_KEEPALIVE:
            case GT_INC_SATURATE:
            {
                GenTreeUnOp* const unOp = node->AsUnOp();
                if (unOp->gtOp1 != nullptr)
                {
                    result = WalkTree(&unOp->gtOp1, unOp);
                    if (result == fgWalkResult::WALK_ABORT)
                    {
                        return result;
                    }
                }
                break;
            }

            // Special nodes
            case GT_PHI:
                for (GenTreePhi::Use& use : node->AsPhi()->Uses())
                {
                    result = WalkTree(&use.NodeRef(), node);
                    if (result == fgWalkResult::WALK_ABORT)
                    {
                        return result;
                    }
                }
                break;

            case GT_FIELD_LIST:
                for (GenTreeFieldList::Use& use : node->AsFieldList()->Uses())
                {
                    result = WalkTree(&use.NodeRef(), node);
                    if (result == fgWalkResult::WALK_ABORT)
                    {
                        return result;
                    }
                }
                break;

            case GT_CMPXCHG:
            {
                GenTreeCmpXchg* const cmpXchg = node->AsCmpXchg();

                result = WalkTree(&cmpXchg->Addr(), cmpXchg);
                if (result == fgWalkResult::WALK_ABORT)
                {
                    return result;
                }
                result = WalkTree(&cmpXchg->Data(), cmpXchg);
                if (result == fgWalkResult::WALK_ABORT)
                {
                    return result;
                }
                result = WalkTree(&cmpXchg->Comparand(), cmpXchg);
                if (result == fgWalkResult::WALK_ABORT)
                {
                    return result;
                }
                break;
            }

            case GT_ARR_ELEM:
            {
                GenTreeArrElem* const arrElem = node->AsArrElem();

                result = WalkTree(&arrElem->gtArrObj, arrElem);
                if (result == fgWalkResult::WALK_ABORT)
                {
                    return result;
                }

                const unsigned rank = arrElem->gtArrRank;
                for (unsigned dim = 0; dim < rank; dim++)
                {
                    result = WalkTree(&arrElem->gtArrInds[dim], arrElem);
                    if (result == fgWalkResult::WALK_ABORT)
                    {
                        return result;
                    }
                }
                break;
            }

            case GT_CALL:
            {
                GenTreeCall* const call = node->AsCall();

                for (CallArg& arg : call->gtArgs.EarlyArgs())
                {
                    result = WalkTree(&arg.EarlyNodeRef(), call);
                    if (result == fgWalkResult::WALK_ABORT)
                    {
                        return result;
                    }
                }

                for (CallArg& arg : call->gtArgs.LateArgs())
                {
                    result = WalkTree(&arg.LateNodeRef(), call);
                    if (result == fgWalkResult::WALK_ABORT)
                    {
                        return result;
                    }
                }

                if (call->gtCallType == CT_INDIRECT)
                {
                    if (call->gtCallCookie != nullptr)
                    {
                        result = WalkTree(&call->gtCallCookie, call);
                        if (result == fgWalkResult::WALK_ABORT)
                        {
                            return result;
                        }
                    }

                    result = WalkTree(&call->gtCallAddr, call);
                    if (result == fgWalkResult::WALK_ABORT)
                    {
                        return result;
                    }
                }

                if (call->gtControlExpr != nullptr)
                {
                    result = WalkTree(&call->gtControlExpr, call);
                    if (result == fgWalkResult::WALK_ABORT)
                    {
                        return result;
                    }
                }

                break;
            }

#if defined(FEATURE_HW_INTRINSICS)
            case GT_HWINTRINSIC:
                if (TVisitor::UseExecutionOrder && node->IsReverseOp())
                {
                    assert(node->AsMultiOp()->GetOperandCount() == 2);
                    result = WalkTree(&node->AsMultiOp()->Op(2), node);
                    if (result == fgWalkResult::WALK_ABORT)
                    {
                        return result;
                    }
                    result = WalkTree(&node->AsMultiOp()->Op(1), node);
                    if (result == fgWalkResult::WALK_ABORT)
                    {
                        return result;
                    }
                }
                else
                {
                    for (GenTree** use : node->AsMultiOp()->UseEdges())
                    {
                        result = WalkTree(use, node);
                        if (result == fgWalkResult::WALK_ABORT)
                        {
                            return result;
                        }
                    }
                }
                break;
#endif // defined(FEATURE_HW_INTRINSICS)

            case GT_SELECT:
            {
                GenTreeConditional* const conditional = node->AsConditional();

                result = WalkTree(&conditional->gtCond, conditional);
                if (result == fgWalkResult::WALK_ABORT)
                {
                    return result;
                }
                result = WalkTree(&conditional->gtOp1, conditional);
                if (result == fgWalkResult::WALK_ABORT)
                {
                    return result;
                }
                result = WalkTree(&conditional->gtOp2, conditional);
                if (result == fgWalkResult::WALK_ABORT)
                {
                    return result;
                }
                break;
            }

            // Binary nodes
            default:
            {
                assert(node->OperIsBinary());

                GenTreeOp* const op = node->AsOp();

                GenTree** op1Use = &op->gtOp1;
                GenTree** op2Use = &op->gtOp2;

                if (TVisitor::UseExecutionOrder && node->IsReverseOp())
                {
                    std::swap(op1Use, op2Use);
                }

                if (*op1Use != nullptr)
                {
                    result = WalkTree(op1Use, op);
                    if (result == fgWalkResult::WALK_ABORT)
                    {
                        return result;
                    }
                }

                if (*op2Use != nullptr)
                {
                    result = WalkTree(op2Use, op);
                    if (result == fgWalkResult::WALK_ABORT)
                    {
                        return result;
                    }
                }
                break;
            }
        }

    DONE:
        // Finally, visit the current node
        if (TVisitor::DoPostOrder)
        {
            result = reinterpret_cast<TVisitor*>(this)->PostOrderVisit(use, user);
        }

        if (TVisitor::ComputeStack)
        {
            m_ancestors.Pop();
        }

        return result;
    }
};

template <bool doPreOrder, bool doPostOrder, bool doLclVarsOnly, bool useExecutionOrder>
class GenericTreeWalker final
    : public GenTreeVisitor<GenericTreeWalker<doPreOrder, doPostOrder, doLclVarsOnly, useExecutionOrder>>
{
public:
    enum
    {
        ComputeStack      = false,
        DoPreOrder        = doPreOrder,
        DoPostOrder       = doPostOrder,
        DoLclVarsOnly     = doLclVarsOnly,
        UseExecutionOrder = useExecutionOrder,
    };

private:
    Compiler::fgWalkData* m_walkData;

public:
    GenericTreeWalker(Compiler::fgWalkData* walkData)
        : GenTreeVisitor<GenericTreeWalker<doPreOrder, doPostOrder, doLclVarsOnly, useExecutionOrder>>(
              walkData->compiler)
        , m_walkData(walkData)
    {
        assert(walkData != nullptr);
    }

    Compiler::fgWalkResult PreOrderVisit(GenTree** use, GenTree* user)
    {
        m_walkData->parent = user;
        return m_walkData->wtprVisitorFn(use, m_walkData);
    }

    Compiler::fgWalkResult PostOrderVisit(GenTree** use, GenTree* user)
    {
        m_walkData->parent = user;
        return m_walkData->wtpoVisitorFn(use, m_walkData);
    }
};

// A dominator tree visitor implemented using the curiously-recurring-template pattern, similar to GenTreeVisitor.
template <typename TVisitor>
class DomTreeVisitor
{
    friend class FlowGraphDominatorTree;

protected:
    Compiler* m_compiler;

    DomTreeVisitor(Compiler* compiler)
        : m_compiler(compiler)
    {
    }

    void Begin()
    {
    }

    void PreOrderVisit(BasicBlock* block)
    {
    }

    void PostOrderVisit(BasicBlock* block)
    {
    }

    void End()
    {
    }

private:
    void WalkTree(const DomTreeNode* tree)
    {
        static_cast<TVisitor*>(this)->Begin();

        for (BasicBlock *next, *block = m_compiler->fgFirstBB; block != nullptr; block = next)
        {
            static_cast<TVisitor*>(this)->PreOrderVisit(block);

            next = tree[block->bbPostorderNum].firstChild;

            if (next != nullptr)
            {
                assert(next->bbIDom == block);
                continue;
            }

            do
            {
                static_cast<TVisitor*>(this)->PostOrderVisit(block);

                next = tree[block->bbPostorderNum].nextSibling;

                if (next != nullptr)
                {
                    assert(next->bbIDom == block->bbIDom);
                    break;
                }

                block = block->bbIDom;

            } while (block != nullptr);
        }

        static_cast<TVisitor*>(this)->End();
    }

public:
    //------------------------------------------------------------------------
    // WalkTree: Walk the dominator tree starting from the first BB.
    //
    // Parameter:
    //    domTree - Dominator tree.
    //
    // Notes:
    //    This performs a non-recursive, non-allocating walk of the dominator
    //    tree.
    //
    void WalkTree(const FlowGraphDominatorTree* domTree)
    {
        WalkTree(domTree->m_domTree);
    }
};

// EHClauses: adapter class for forward iteration of the exception handling table using range-based `for`, e.g.:
//    for (EHblkDsc* const ehDsc : EHClauses(compiler))
//
class EHClauses
{
    EHblkDsc* m_begin;
    EHblkDsc* m_end;

    // Forward iterator for the exception handling table entries. Iteration is in table order.
    //
    class iterator
    {
        EHblkDsc* m_ehDsc;

    public:
        iterator(EHblkDsc* ehDsc)
            : m_ehDsc(ehDsc)
        {
        }

        EHblkDsc* operator*() const
        {
            return m_ehDsc;
        }

        iterator& operator++()
        {
            ++m_ehDsc;
            return *this;
        }

        bool operator!=(const iterator& i) const
        {
            return m_ehDsc != i.m_ehDsc;
        }
    };

public:
    EHClauses(Compiler* comp)
        : m_begin(comp->compHndBBtab)
        , m_end(comp->compHndBBtab + comp->compHndBBtabCount)
    {
        assert((m_begin != nullptr) || (m_begin == m_end));
    }

    EHClauses(Compiler* comp, EHblkDsc* begin)
        : m_begin(begin)
        , m_end(comp->compHndBBtab + comp->compHndBBtabCount)
    {
        assert((m_begin != nullptr) || (m_begin == m_end));
    }

    iterator begin() const
    {
        return iterator(m_begin);
    }

    iterator end() const
    {
        return iterator(m_end);
    }
};

/*
XXXXXXXXXXXXXXXXXXXXXXXXXXXXXXXXXXXXXXXXXXXXXXXXXXXXXXXXXXXXXXXXXXXXXXXXXXXXXXX
XXXXXXXXXXXXXXXXXXXXXXXXXXXXXXXXXXXXXXXXXXXXXXXXXXXXXXXXXXXXXXXXXXXXXXXXXXXXXXX
XX                                                                           XX
XX                   Miscellaneous Compiler stuff                            XX
XX                                                                           XX
XXXXXXXXXXXXXXXXXXXXXXXXXXXXXXXXXXXXXXXXXXXXXXXXXXXXXXXXXXXXXXXXXXXXXXXXXXXXXXX
XXXXXXXXXXXXXXXXXXXXXXXXXXXXXXXXXXXXXXXXXXXXXXXXXXXXXXXXXXXXXXXXXXXXXXXXXXXXXXX
*/

class StringPrinter
{
    CompAllocator m_alloc;
    char*         m_buffer;
    size_t        m_bufferMax;
    size_t        m_bufferIndex = 0;

    void Grow(size_t newSize);

public:
    StringPrinter(CompAllocator alloc, char* buffer = nullptr, size_t bufferMax = 0)
        : m_alloc(alloc)
        , m_buffer(buffer)
        , m_bufferMax(bufferMax)
    {
        if ((m_buffer == nullptr) || (m_bufferMax == 0))
        {
            m_bufferMax = 128;
            m_buffer    = alloc.allocate<char>(m_bufferMax);
        }

        m_buffer[0] = '\0';
    }

    size_t GetLength()
    {
        return m_bufferIndex;
    }

    char* GetBuffer()
    {
        assert(m_buffer[GetLength()] == '\0');
        return m_buffer;
    }
    void Truncate(size_t newLength)
    {
        assert(newLength <= m_bufferIndex);
        m_bufferIndex           = newLength;
        m_buffer[m_bufferIndex] = '\0';
    }

    void Append(const char* str);
    void Append(char chr);
};

/*****************************************************************************
 *
 *  Variables to keep track of total code amounts.
 */

#if DISPLAY_SIZES

extern size_t grossVMsize;
extern size_t grossNCsize;
extern size_t totalNCsize;

extern unsigned genMethodICnt;
extern unsigned genMethodNCnt;
extern size_t   gcHeaderISize;
extern size_t   gcPtrMapISize;
extern size_t   gcHeaderNSize;
extern size_t   gcPtrMapNSize;

#endif // DISPLAY_SIZES

/*****************************************************************************
 *
 *  Variables to keep track of basic block counts (more data on 1 BB methods)
 */

#if COUNT_BASIC_BLOCKS
extern Histogram bbCntTable;
extern Histogram bbOneBBSizeTable;
extern Histogram computeReachabilitySetsIterationTable;
#endif

/*****************************************************************************
 *
 *  Used by optFindNaturalLoops to gather statistical information such as
 *   - total number of natural loops
 *   - number of loops with 1, 2, ... exit conditions
 *   - number of loops that have an iterator (for like)
 *   - number of loops that have a constant iterator
 */

#if COUNT_LOOPS

extern unsigned  totalLoopMethods;        // counts the total number of methods that have natural loops
extern unsigned  maxLoopsPerMethod;       // counts the maximum number of loops a method has
extern unsigned  totalLoopCount;          // counts the total number of natural loops
extern unsigned  totalUnnatLoopCount;     // counts the total number of (not-necessarily natural) loops
extern unsigned  totalUnnatLoopOverflows; // # of methods that identified more unnatural loops than we can represent
extern unsigned  iterLoopCount;           // counts the # of loops with an iterator (for like)
extern unsigned  constIterLoopCount;      // counts the # of loops with a constant iterator (for like)
extern bool      hasMethodLoops;          // flag to keep track if we already counted a method as having loops
extern unsigned  loopsThisMethod;         // counts the number of loops in the current method
extern bool      loopOverflowThisMethod;  // True if we exceeded the max # of loops in the method.
extern Histogram loopCountTable;          // Histogram of loop counts
extern Histogram loopExitCountTable;      // Histogram of loop exit counts

#endif // COUNT_LOOPS

#if MEASURE_BLOCK_SIZE
extern size_t genFlowNodeSize;
extern size_t genFlowNodeCnt;
#endif // MEASURE_BLOCK_SIZE

#if MEASURE_NODE_SIZE
struct NodeSizeStats
{
    void Init()
    {
        genTreeNodeCnt        = 0;
        genTreeNodeSize       = 0;
        genTreeNodeActualSize = 0;
    }

    // Count of tree nodes allocated.
    uint64_t genTreeNodeCnt;

    // The size we allocate.
    uint64_t genTreeNodeSize;

    // The actual size of the node. Note that the actual size will likely be smaller
    // than the allocated size, but we sometimes use SetOper()/ChangeOper() to change
    // a smaller node to a larger one. TODO-Cleanup: add stats on
    // SetOper()/ChangeOper() usage to quantify this.
    uint64_t genTreeNodeActualSize;
};
extern NodeSizeStats genNodeSizeStats;        // Total node size stats
extern NodeSizeStats genNodeSizeStatsPerFunc; // Per-function node size stats
extern Histogram     genTreeNcntHist;
extern Histogram     genTreeNsizHist;
#endif // MEASURE_NODE_SIZE

/*****************************************************************************
 *  Count fatal errors (including noway_asserts).
 */

#if MEASURE_FATAL
extern unsigned fatal_badCode;
extern unsigned fatal_noWay;
extern unsigned fatal_implLimitation;
extern unsigned fatal_NOMEM;
extern unsigned fatal_noWayAssertBody;
#ifdef DEBUG
extern unsigned fatal_noWayAssertBodyArgs;
#endif // DEBUG
extern unsigned fatal_NYI;
#endif // MEASURE_FATAL

/*****************************************************************************
 * Codegen
 */

#ifdef TARGET_XARCH

const instruction INS_SHIFT_LEFT_LOGICAL  = INS_shl;
const instruction INS_SHIFT_RIGHT_LOGICAL = INS_shr;
const instruction INS_SHIFT_RIGHT_ARITHM  = INS_sar;

const instruction INS_AND             = INS_and;
const instruction INS_OR              = INS_or;
const instruction INS_XOR             = INS_xor;
const instruction INS_NEG             = INS_neg;
const instruction INS_TEST            = INS_test;
const instruction INS_MUL             = INS_imul;
const instruction INS_SIGNED_DIVIDE   = INS_idiv;
const instruction INS_UNSIGNED_DIVIDE = INS_div;
const instruction INS_BREAKPOINT      = INS_int3;
const instruction INS_ADDC            = INS_adc;
const instruction INS_SUBC            = INS_sbb;
const instruction INS_NOT             = INS_not;

#endif // TARGET_XARCH

#ifdef TARGET_ARM

const instruction INS_SHIFT_LEFT_LOGICAL  = INS_lsl;
const instruction INS_SHIFT_RIGHT_LOGICAL = INS_lsr;
const instruction INS_SHIFT_RIGHT_ARITHM  = INS_asr;

const instruction INS_AND             = INS_and;
const instruction INS_OR              = INS_orr;
const instruction INS_XOR             = INS_eor;
const instruction INS_NEG             = INS_rsb;
const instruction INS_TEST            = INS_tst;
const instruction INS_MUL             = INS_mul;
const instruction INS_MULADD          = INS_mla;
const instruction INS_SIGNED_DIVIDE   = INS_sdiv;
const instruction INS_UNSIGNED_DIVIDE = INS_udiv;
const instruction INS_BREAKPOINT      = INS_bkpt;
const instruction INS_ADDC            = INS_adc;
const instruction INS_SUBC            = INS_sbc;
const instruction INS_NOT             = INS_mvn;

const instruction INS_ABS  = INS_vabs;
const instruction INS_SQRT = INS_vsqrt;

#endif // TARGET_ARM

#ifdef TARGET_ARM64

const instruction INS_MULADD     = INS_madd;
const instruction INS_BREAKPOINT = INS_brk;
const instruction INS_ABS        = INS_fabs;
const instruction INS_SQRT       = INS_fsqrt;

#endif // TARGET_ARM64

#ifdef TARGET_LOONGARCH64
const instruction INS_BREAKPOINT = INS_break;
const instruction INS_MULADD     = INS_fmadd_d; // NOTE: default is double.
const instruction INS_ABS        = INS_fabs_d;  // NOTE: default is double.
const instruction INS_SQRT       = INS_fsqrt_d; // NOTE: default is double.
#endif                                          // TARGET_LOONGARCH64

#ifdef TARGET_RISCV64
const instruction INS_BREAKPOINT = INS_ebreak;
#endif // TARGET_RISCV64

/*****************************************************************************/

extern const BYTE genTypeSizes[];
extern const BYTE genTypeAlignments[];
extern const BYTE genTypeStSzs[];
extern const BYTE genActualTypes[];

/*****************************************************************************/

#ifdef DEBUG
void dumpConvertedVarSet(Compiler* comp, VARSET_VALARG_TP vars);
#endif // DEBUG

#include "compiler.hpp" // All the shared inline functions

/*****************************************************************************/
#endif //_COMPILER_H_
/*****************************************************************************/<|MERGE_RESOLUTION|>--- conflicted
+++ resolved
@@ -9922,21 +9922,6 @@
     }
 
     //------------------------------------------------------------------------
-<<<<<<< HEAD
-    // canUseApxEncodings - Answer the question: are Apx encodings - rex2 and promoted EVEX supported on this target.
-    //
-    // Returns:
-    //    `true` if Apx encodings are supported, `false` if not.
-    //
-    bool canUseApxEncodings() const
-    {
-#ifdef DEBUG
-        if(JitConfig.JitBypassApxCheck())
-        {
-            return true;
-        }
-#endif // DEBUG
-=======
     // canUseRex2Encoding - Answer the question: Is Rex2 encoding supported on this target.
     //
     // Returns:
@@ -9944,7 +9929,6 @@
     //
     bool canUseApxEncoding() const
     {
->>>>>>> 9a02107e
         return compOpportunisticallyDependsOn(InstructionSet_APX);
     }
 
@@ -9993,15 +9977,10 @@
     bool DoJitStressRex2Encoding() const
     {
 #ifdef DEBUG
-<<<<<<< HEAD
-        if (JitConfig.JitStressRex2Encoding())
-        {
-=======
         if (JitConfig.JitStressRex2Encoding() && compOpportunisticallyDependsOn(InstructionSet_APX))
         {
             // we should make sure EVEX is also stressed when REX2 is stressed, as we will need to guarantee EGPR
             // functionality is properly turned on for every instructions when REX2 is stress.
->>>>>>> 9a02107e
             return true;
         }
 #endif // DEBUG
@@ -10010,7 +9989,20 @@
     }
 
     //------------------------------------------------------------------------
-<<<<<<< HEAD
+    // JitStressEvexEncoding- Answer the question: Is Evex stress knob set
+    //
+    // Returns:
+    //    `true` if user requests REX2 encoding.
+    //
+    bool JitStressEvexEncoding() const
+    {
+#ifdef DEBUG
+        return JitConfig.JitStressEvexEncoding() || JitConfig.JitStressRex2Encoding();
+#endif // DEBUG
+        return false;
+    }
+
+    //------------------------------------------------------------------------
     // DoJitStressPromotedEvexEncoding- Answer the question: Do we force promoted EVEX encoding.
     //
     // Returns:
@@ -10023,17 +10015,6 @@
         {
             return true;
         }
-=======
-    // JitStressEvexEncoding- Answer the question: Is Evex stress knob set
-    //
-    // Returns:
-    //    `true` if user requests REX2 encoding.
-    //
-    bool JitStressEvexEncoding() const
-    {
-#ifdef DEBUG
-        return JitConfig.JitStressEvexEncoding() || JitConfig.JitStressRex2Encoding();
->>>>>>> 9a02107e
 #endif // DEBUG
 
         return false;
