--- conflicted
+++ resolved
@@ -1593,20 +1593,11 @@
 enum class ProfileChecks : unsigned int
 {
     CHECK_NONE          = 0,
-<<<<<<< HEAD
-    CHECK_CLASSIC       = 1 << 0, // check "classic" jit weights
-    CHECK_HASLIKELIHOOD = 1 << 1, // check all FlowEdges for hasLikelihood
-    CHECK_LIKELIHOODSUM = 1 << 2, // check block successor likelihoods sum to 1
-    CHECK_LIKELY        = 1 << 3, // fully check likelihood based weights
-    RAISE_ASSERT        = 1 << 4, // assert on check failure
-    CHECK_ALL_BLOCKS    = 1 << 5, // check blocks even if bbHasProfileWeight is false
-=======
     CHECK_HASLIKELIHOOD = 1 << 0, // check all FlowEdges for hasLikelihood
     CHECK_LIKELIHOODSUM = 1 << 1, // check block succesor likelihoods sum to 1                              
     CHECK_LIKELY        = 1 << 2, // fully check likelihood based weights
     RAISE_ASSERT        = 1 << 3, // assert on check failure
     CHECK_ALL_BLOCKS    = 1 << 4, // check blocks even if bbHasProfileWeight is false
->>>>>>> 11b53b2c
 };
 
 inline constexpr ProfileChecks operator ~(ProfileChecks a)
