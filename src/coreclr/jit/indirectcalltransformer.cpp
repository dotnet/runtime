--- conflicted
+++ resolved
@@ -279,13 +279,8 @@
             }
 
             // checkBlock
-<<<<<<< HEAD
             assert(checkBlock->KindIs(BBJ_ALWAYS));
-            checkBlock->SetJumpKindAndTarget(BBJ_COND, elseBlock DEBUG_ARG(compiler));
-=======
-            assert(checkBlock->KindIs(BBJ_NONE));
             checkBlock->SetJumpKindAndTarget(BBJ_COND, elseBlock);
->>>>>>> acf7c85d
             compiler->fgAddRefPred(elseBlock, checkBlock);
             compiler->fgAddRefPred(thenBlock, checkBlock);
 
@@ -667,11 +662,7 @@
             const bool isLastCheck = (checkIdx == origCall->GetInlineCandidatesCount() - 1);
             if (isLastCheck && ((origCall->gtCallMoreFlags & GTF_CALL_M_GUARDED_DEVIRT_EXACT) != 0))
             {
-<<<<<<< HEAD
                 assert(checkBlock->KindIs(BBJ_ALWAYS));
-=======
-                checkBlock->SetJumpKindAndTarget(BBJ_NONE);
->>>>>>> acf7c85d
                 checkFallsThrough = true;
                 return;
             }
