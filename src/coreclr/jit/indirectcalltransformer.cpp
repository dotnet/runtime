--- conflicted
+++ resolved
@@ -575,11 +575,6 @@
     public:
         GuardedDevirtualizationTransformer(Compiler* compiler, BasicBlock* block, Statement* stmt)
             : Transformer(compiler, block, stmt)
-<<<<<<< HEAD
-=======
-            , returnTemp(BAD_VAR_NUM)
-            , returnValueUnused(false)
->>>>>>> 20610305
         {
         }
 
@@ -819,159 +814,6 @@
         }
 
         //------------------------------------------------------------------------
-<<<<<<< HEAD
-=======
-        // SpillArgToTempBeforeGuard: spill an argument into a temp in the guard/check block.
-        //
-        // Parameters
-        //   arg - The arg to create a temp and local store for.
-        //
-        void SpillArgToTempBeforeGuard(CallArg* arg)
-        {
-            unsigned       tmpNum  = compiler->lvaGrabTemp(true DEBUGARG("guarded devirt arg temp"));
-            GenTree* const argNode = arg->GetNode();
-            GenTree*       store   = compiler->gtNewTempStore(tmpNum, argNode);
-
-            if (argNode->TypeIs(TYP_REF))
-            {
-                bool                 isExact   = false;
-                bool                 isNonNull = false;
-                CORINFO_CLASS_HANDLE cls       = compiler->gtGetClassHandle(argNode, &isExact, &isNonNull);
-                if (cls != NO_CLASS_HANDLE)
-                {
-                    compiler->lvaSetClass(tmpNum, cls, isExact);
-                }
-            }
-
-            Statement* storeStmt = compiler->fgNewStmtFromTree(store, stmt->GetDebugInfo());
-            compiler->fgInsertStmtAtEnd(checkBlock, storeStmt);
-
-            arg->SetEarlyNode(compiler->gtNewLclVarNode(tmpNum));
-        }
-
-        //------------------------------------------------------------------------
-        // FixupRetExpr: set up to repair return value placeholder from call
-        //
-        virtual void FixupRetExpr()
-        {
-            // If call returns a value, we need to copy it to a temp, and
-            // bash the associated GT_RET_EXPR to refer to the temp instead
-            // of the call.
-            //
-            // Note implicit by-ref returns should have already been converted
-            // so any struct copy we induce here should be cheap.
-            InlineCandidateInfo* const inlineInfo  = origCall->GetGDVCandidateInfo(0);
-            GenTree* const             retExprNode = inlineInfo->retExpr;
-
-            if (retExprNode == nullptr)
-            {
-                // We do not produce GT_RET_EXPRs for CTOR calls, so there is nothing to patch.
-                return;
-            }
-
-            GenTreeRetExpr* const retExpr       = retExprNode->AsRetExpr();
-            bool const            noReturnValue = origCall->TypeIs(TYP_VOID);
-
-            // If there is a return value, search the next statement to see if we can find
-            // retExprNode's parent. If we find it, see if retExprNode's value is unused.
-            //
-            // If we fail to find it, we will assume the return value is used.
-            //
-            if (!noReturnValue)
-            {
-                Statement* const nextStmt = stmt->GetNextStmt();
-                if (nextStmt != nullptr)
-                {
-                    Compiler::FindLinkData fld    = compiler->gtFindLink(nextStmt, retExprNode);
-                    GenTree* const         parent = fld.parent;
-
-                    if ((parent != nullptr) && parent->OperIs(GT_COMMA) && (parent->AsOp()->gtGetOp1() == retExprNode))
-                    {
-                        returnValueUnused = true;
-                        JITDUMP("GT_RET_EXPR [%06u] value is unused\n", compiler->dspTreeID(retExprNode));
-                    }
-                }
-            }
-
-            if (noReturnValue)
-            {
-                JITDUMP("Linking GT_RET_EXPR [%06u] for VOID return to NOP\n",
-                        compiler->dspTreeID(inlineInfo->retExpr));
-                inlineInfo->retExpr->gtSubstExpr = compiler->gtNewNothingNode();
-            }
-            else if (returnValueUnused)
-            {
-                JITDUMP("Linking GT_RET_EXPR [%06u] for UNUSED return to NOP\n",
-                        compiler->dspTreeID(inlineInfo->retExpr));
-                inlineInfo->retExpr->gtSubstExpr = compiler->gtNewNothingNode();
-            }
-            else
-            {
-                // If there's a spill temp already associated with this inline candidate,
-                // use that instead of allocating a new temp.
-                //
-                returnTemp = inlineInfo->preexistingSpillTemp;
-
-                if (returnTemp != BAD_VAR_NUM)
-                {
-                    JITDUMP("Reworking call(s) to return value via a existing return temp V%02u\n", returnTemp);
-
-                    // We will be introducing multiple defs for this temp, so make sure
-                    // it is no longer marked as single def.
-                    //
-                    // Otherwise, we could make an incorrect type deduction. Say the
-                    // original call site returns a B, but after we devirtualize along the
-                    // GDV happy path we see that method returns a D. We can't then assume that
-                    // the return temp is type D, because we don't know what type the fallback
-                    // path returns. So we have to stick with the current type for B as the
-                    // return type.
-                    //
-                    // Note local vars always live in the root method's symbol table. So we
-                    // need to use the root compiler for lookup here.
-                    //
-                    LclVarDsc* const returnTempLcl = compiler->impInlineRoot()->lvaGetDesc(returnTemp);
-
-                    if (returnTempLcl->lvSingleDef == 1)
-                    {
-                        // In this case it's ok if we already updated the type assuming single def,
-                        // we just don't want any further updates.
-                        //
-                        JITDUMP("Return temp V%02u is no longer a single def temp\n", returnTemp);
-                        returnTempLcl->lvSingleDef = 0;
-                    }
-                }
-                else
-                {
-                    returnTemp = compiler->lvaGrabTemp(false DEBUGARG("guarded devirt return temp"));
-                    JITDUMP("Reworking call(s) to return value via a new temp V%02u\n", returnTemp);
-
-                    // Keep the information about small typedness to avoid
-                    // inserting unnecessary casts for normalization, which can
-                    // make tailcall invariants unhappy. This is the same logic
-                    // that impImportCall uses when it introduces call temps.
-                    if (varTypeIsSmall(origCall->gtReturnType))
-                    {
-                        assert(origCall->NormalizesSmallTypesOnReturn());
-                        compiler->lvaGetDesc(returnTemp)->lvType = origCall->gtReturnType;
-                    }
-                }
-
-                if (varTypeIsStruct(origCall))
-                {
-                    compiler->lvaSetStruct(returnTemp, origCall->gtRetClsHnd, false);
-                }
-
-                GenTree* tempTree = compiler->gtNewLclvNode(returnTemp, origCall->TypeGet());
-
-                JITDUMP("Linking GT_RET_EXPR [%06u] to refer to temp V%02u\n", compiler->dspTreeID(inlineInfo->retExpr),
-                        returnTemp);
-
-                inlineInfo->retExpr->gtSubstExpr = tempTree;
-            }
-        }
-
-        //------------------------------------------------------------------------
->>>>>>> 20610305
         // Devirtualize origCall using the given inline candidate
         //
         void DevirtualizeCall(BasicBlock* block, uint8_t candidateId)
@@ -1146,35 +988,9 @@
                 call->SetSingleInlineCandidateInfo(inlineInfo);
             }
 
-<<<<<<< HEAD
             if (doesReturnValue)
             {
                 compiler->lvaGetDesc(stmt->GetRootNode()->AsLclVarCommon())->lvSingleDef = false;
-=======
-                // If there was a ret expr for this call, we need to create a new one
-                // and append it just after the call.
-                //
-                // Note the original GT_RET_EXPR has been linked to a temp.
-                // we set all this up in FixupRetExpr().
-                if (oldRetExpr != nullptr)
-                {
-                    inlineInfo->retExpr = compiler->gtNewInlineCandidateReturnExpr(call, call->TypeGet());
-                    GenTree* newRetExpr = inlineInfo->retExpr;
-
-                    if (returnTemp != BAD_VAR_NUM)
-                    {
-                        newRetExpr = compiler->gtNewTempStore(returnTemp, newRetExpr);
-                    }
-                    else
-                    {
-                        // We should always have a return temp if we return results by value
-                        // and that value is used.
-                        assert(origCall->TypeIs(TYP_VOID) || returnValueUnused);
-                        newRetExpr = compiler->gtUnusedValNode(newRetExpr);
-                    }
-                    compiler->fgNewStmtAtEnd(block, newRetExpr);
-                }
->>>>>>> 20610305
             }
         }
 
