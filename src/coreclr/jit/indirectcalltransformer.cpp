--- conflicted
+++ resolved
@@ -1091,13 +1091,9 @@
                     else
                     {
                         // We should always have a return temp if we return results by value
-<<<<<<< HEAD
-                        assert(origCall->TypeIs(TYP_VOID));
-=======
                         // and that value is used.
-                        assert((origCall->TypeGet() == TYP_VOID) || returnValueUnused);
+                        assert(origCall->TypeIs(TYP_VOID) || returnValueUnused);
                         newRetExpr = compiler->gtUnusedValNode(newRetExpr);
->>>>>>> fa1b3899
                     }
                     compiler->fgNewStmtAtEnd(block, newRetExpr);
                 }
