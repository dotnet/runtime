--- conflicted
+++ resolved
@@ -839,11 +839,7 @@
                                       compiler->info.compCompHnd->getMethodClass(inlineInfo->guardedMethodHandle));
             }
 
-<<<<<<< HEAD
-            compiler->fgNewStmtAtEnd(block, assign);
-=======
-            compiler->fgNewStmtAtEnd(thenBlock, store);
->>>>>>> 18270a3d
+            compiler->fgNewStmtAtEnd(block, store);
 
             // Clone call for the devirtualized case. Note we must use the
             // special candidate helper and we need to use the new 'this'.
@@ -916,13 +912,8 @@
 
                 if (returnTemp != BAD_VAR_NUM)
                 {
-<<<<<<< HEAD
-                    GenTree* const assign = compiler->gtNewTempAssign(returnTemp, call);
-                    compiler->fgNewStmtAtEnd(block, assign);
-=======
                     GenTree* const store = compiler->gtNewTempStore(returnTemp, call);
-                    compiler->fgNewStmtAtEnd(thenBlock, store);
->>>>>>> 18270a3d
+                    compiler->fgNewStmtAtEnd(block, store);
                 }
                 else
                 {
