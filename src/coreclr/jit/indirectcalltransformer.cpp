// Licensed to the .NET Foundation under one or more agreements.
// The .NET Foundation licenses this file to you under the MIT license.

#include "jitpch.h"
#ifdef _MSC_VER
#pragma hdrstop
#endif

// The IndirectCallTransformer transforms indirect calls that involve fat function
// pointers, guarded devirtualization candidates, or runtime lookup with dynamic dictionary expansion.
// These transformations introduce control flow and so can't easily be done in the importer.
//
// A fat function pointer is a pointer with the second least significant bit
// (aka FAT_POINTER_MASK) set. If the bit is set, the pointer (after clearing the bit)
// actually points to a tuple <method pointer, instantiation argument> where
// instantiationArgument is a hidden first argument required by method pointer.
//
// Fat pointers are used in NativeAOT as a replacement for instantiating stubs,
// because NativeAOT can't generate stubs in runtime.
//
// The JIT is responsible for emitting code to check the bit at runtime, branching
// to one of two call sites.
//
// When the bit is not set, the code should execute the original indirect call.
//
// When the bit is set, the code should mask off the bit, use the resulting pointer
// to load the real target address and the extra argument, and then call indirect
// via the target, passing the extra argument.
//
// before:
//   current block
//   {
//     previous statements
//     transforming statement
//     {
//       call with GTF_CALL_M_FAT_POINTER_CHECK flag set in function ptr
//     }
//     subsequent statements
//   }
//
// after:
//   current block
//   {
//     previous statements
//   } BBJ_ALWAYS check block
//   check block
//   {
//     jump to else if function ptr has the FAT_POINTER_MASK bit set.
//   } BBJ_COND then block, else block
//   then block
//   {
//     original statement
//   } BBJ_ALWAYS remainder block
//   else block
//   {
//     clear FAT_POINTER_MASK bit
//     load actual function pointer
//     load instantiation argument
//     create newArgList = (instantiation argument, original argList)
//     call (actual function pointer, newArgList)
//   } BBJ_ALWAYS remainder block
//   remainder block
//   {
//     subsequent statements
//   }
//
class IndirectCallTransformer
{
public:
    IndirectCallTransformer(Compiler* compiler) : compiler(compiler)
    {
    }

    //------------------------------------------------------------------------
    // Run: run transformation for each block.
    //
    // Returns:
    //   Count of calls transformed.
    int Run()
    {
        int count = 0;

        for (BasicBlock* const block : compiler->Blocks())
        {
            count += TransformBlock(block);
        }

        return count;
    }

private:
    //------------------------------------------------------------------------
    // TransformBlock: look through statements and transform statements with
    //   particular indirect calls
    //
    // Returns:
    //   Count of calls transformed.
    //
    int TransformBlock(BasicBlock* block)
    {
        int count = 0;

        for (Statement* const stmt : block->Statements())
        {
            if (compiler->doesMethodHaveFatPointer() && ContainsFatCalli(stmt))
            {
                FatPointerCallTransformer transformer(compiler, block, stmt);
                transformer.Run();
                count++;
            }
            else if (compiler->doesMethodHaveGuardedDevirtualization() &&
                     ContainsGuardedDevirtualizationCandidate(stmt))
            {
                GuardedDevirtualizationTransformer transformer(compiler, block, stmt);
                transformer.Run();
                count++;
            }
        }

        return count;
    }

    //------------------------------------------------------------------------
    // ContainsFatCalli: check does this statement contain fat pointer call.
    //
    // Checks fatPointerCandidate in form of call() or lclVar = call().
    //
    // Return Value:
    //    true if contains, false otherwise.
    //
    bool ContainsFatCalli(Statement* stmt)
    {
        GenTree* fatPointerCandidate = stmt->GetRootNode();
        if (fatPointerCandidate->OperIs(GT_STORE_LCL_VAR))
        {
            fatPointerCandidate = fatPointerCandidate->AsLclVar()->Data();
        }
        return fatPointerCandidate->IsCall() && fatPointerCandidate->AsCall()->IsFatPointerCandidate();
    }

    //------------------------------------------------------------------------
    // ContainsGuardedDevirtualizationCandidate: check does this statement contain a virtual
    // call that we'd like to guardedly devirtualize?
    //
    // Return Value:
    //    true if contains, false otherwise.
    //
    // Notes:
    //    calls are hoisted to top level ... (we hope)
    bool ContainsGuardedDevirtualizationCandidate(Statement* stmt)
    {
        GenTree* candidate = stmt->GetRootNode();
        return candidate->IsCall() && candidate->AsCall()->IsGuardedDevirtualizationCandidate();
    }

    class Transformer
    {
    public:
        Transformer(Compiler* compiler, BasicBlock* block, Statement* stmt)
            : compiler(compiler), currBlock(block), stmt(stmt)
        {
            remainderBlock = nullptr;
            checkBlock     = nullptr;
            thenBlock      = nullptr;
            elseBlock      = nullptr;
            origCall       = nullptr;
            likelihood     = HIGH_PROBABILITY;
        }

        //------------------------------------------------------------------------
        // Run: transform the statement as described above.
        //
        virtual void Run()
        {
            Transform();
        }

        void Transform()
        {
            JITDUMP("*** %s: transforming " FMT_STMT "\n", Name(), stmt->GetID());
            FixupRetExpr();
            ClearFlag();
            CreateRemainder();
            assert(GetChecksCount() > 0);
            for (uint8_t i = 0; i < GetChecksCount(); i++)
            {
                CreateCheck(i);
                CreateThen(i);
            }
            CreateElse();
            RemoveOldStatement();
            SetWeights();
            ChainFlow();
        }

    protected:
        virtual const char*  Name()                       = 0;
        virtual void         ClearFlag()                  = 0;
        virtual GenTreeCall* GetCall(Statement* callStmt) = 0;
        virtual void FixupRetExpr()                       = 0;

        //------------------------------------------------------------------------
        // CreateRemainder: split current block at the call stmt and
        // insert statements after the call into remainderBlock.
        //
        void CreateRemainder()
        {
            remainderBlock = compiler->fgSplitBlockAfterStatement(currBlock, stmt);
            remainderBlock->SetFlags(BBF_INTERNAL);
        }

        virtual void CreateCheck(uint8_t checkIdx) = 0;

        //------------------------------------------------------------------------
        // CreateAndInsertBasicBlock: ask compiler to create new basic block.
        // and insert in into the basic block list.
        //
        // Arguments:
        //    jumpKind - jump kind for the new basic block
        //    insertAfter - basic block, after which compiler has to insert the new one.
        //    jumpDest - jump target for the new basic block. Defaults to nullptr.
        //
        // Return Value:
        //    new basic block.
        BasicBlock* CreateAndInsertBasicBlock(BBjumpKinds jumpKind,
                                              BasicBlock* insertAfter,
                                              BasicBlock* jumpDest = nullptr)
        {
            BasicBlock* block = compiler->fgNewBBafter(jumpKind, insertAfter, true, jumpDest);
            block->SetFlags(BBF_IMPORTED);
            return block;
        }

        virtual void CreateThen(uint8_t checkIdx) = 0;
        virtual void CreateElse()                 = 0;

        //------------------------------------------------------------------------
        // GetChecksCount: Get number of Check-Then pairs
        //
        virtual UINT8 GetChecksCount()
        {
            return 1;
        }

        //------------------------------------------------------------------------
        // RemoveOldStatement: remove original stmt from current block.
        //
        void RemoveOldStatement()
        {
            compiler->fgRemoveStmt(currBlock, stmt);
        }

        //------------------------------------------------------------------------
        // SetWeights: set weights for new blocks.
        //
        virtual void SetWeights()
        {
            remainderBlock->inheritWeight(currBlock);
            checkBlock->inheritWeight(currBlock);
            thenBlock->inheritWeightPercentage(currBlock, likelihood);
            elseBlock->inheritWeightPercentage(currBlock, 100 - likelihood);
        }

        //------------------------------------------------------------------------
        // ChainFlow: link new blocks into correct cfg.
        //
        virtual void ChainFlow()
        {
            assert(compiler->fgPredsComputed);

            // currBlock
            compiler->fgRemoveRefPred(remainderBlock, currBlock);

            if (checkBlock != currBlock)
            {
                assert(currBlock->KindIs(BBJ_ALWAYS));
                currBlock->SetJumpDest(checkBlock);
                compiler->fgAddRefPred(checkBlock, currBlock);
            }

            // checkBlock
            assert(checkBlock->KindIs(BBJ_ALWAYS));
            checkBlock->SetJumpKindAndTarget(BBJ_COND, elseBlock);
            compiler->fgAddRefPred(elseBlock, checkBlock);
            compiler->fgAddRefPred(thenBlock, checkBlock);

            // thenBlock
            assert(thenBlock->HasJumpTo(remainderBlock));
            compiler->fgAddRefPred(remainderBlock, thenBlock);

            // elseBlock
            compiler->fgAddRefPred(remainderBlock, elseBlock);
        }

        Compiler*    compiler;
        BasicBlock*  currBlock;
        BasicBlock*  remainderBlock;
        BasicBlock*  checkBlock;
        BasicBlock*  thenBlock;
        BasicBlock*  elseBlock;
        Statement*   stmt;
        GenTreeCall* origCall;
        unsigned     likelihood;

        const int HIGH_PROBABILITY = 80;
    };

    class FatPointerCallTransformer final : public Transformer
    {
    public:
        FatPointerCallTransformer(Compiler* compiler, BasicBlock* block, Statement* stmt)
            : Transformer(compiler, block, stmt)
        {
            doesReturnValue = stmt->GetRootNode()->OperIs(GT_STORE_LCL_VAR);
            origCall        = GetCall(stmt);
            fptrAddress     = origCall->gtCallAddr;
            pointerType     = fptrAddress->TypeGet();
        }

    protected:
        virtual const char* Name()
        {
            return "FatPointerCall";
        }

        //------------------------------------------------------------------------
        // GetCall: find a call in a statement.
        //
        // Arguments:
        //    callStmt - the statement with the call inside.
        //
        // Return Value:
        //    call tree node pointer.
        virtual GenTreeCall* GetCall(Statement* callStmt)
        {
            GenTree*     tree = callStmt->GetRootNode();
            GenTreeCall* call = nullptr;
            if (doesReturnValue)
            {
                assert(tree->OperIs(GT_STORE_LCL_VAR));
                call = tree->AsLclVar()->Data()->AsCall();
            }
            else
            {
                call = tree->AsCall(); // call with void return type.
            }
            return call;
        }

        //------------------------------------------------------------------------
        // ClearFlag: clear fat pointer candidate flag from the original call.
        //
        virtual void ClearFlag()
        {
            origCall->ClearFatPointerCandidate();
        }

        // FixupRetExpr: no action needed as we handle this in the importer.
        virtual void FixupRetExpr()
        {
        }

        //------------------------------------------------------------------------
        // CreateCheck: create check block, that checks fat pointer bit set.
        //
        virtual void CreateCheck(uint8_t checkIdx)
        {
            assert(checkIdx == 0);

            checkBlock = CreateAndInsertBasicBlock(BBJ_ALWAYS, currBlock, currBlock->Next());
            checkBlock->bbFlags |= BBF_NONE_QUIRK;
            GenTree*   fatPointerMask  = new (compiler, GT_CNS_INT) GenTreeIntCon(TYP_I_IMPL, FAT_POINTER_MASK);
            GenTree*   fptrAddressCopy = compiler->gtCloneExpr(fptrAddress);
            GenTree*   fatPointerAnd   = compiler->gtNewOperNode(GT_AND, TYP_I_IMPL, fptrAddressCopy, fatPointerMask);
            GenTree*   zero            = new (compiler, GT_CNS_INT) GenTreeIntCon(TYP_I_IMPL, 0);
            GenTree*   fatPointerCmp   = compiler->gtNewOperNode(GT_NE, TYP_INT, fatPointerAnd, zero);
            GenTree*   jmpTree         = compiler->gtNewOperNode(GT_JTRUE, TYP_VOID, fatPointerCmp);
            Statement* jmpStmt         = compiler->fgNewStmtFromTree(jmpTree, stmt->GetDebugInfo());
            compiler->fgInsertStmtAtEnd(checkBlock, jmpStmt);
        }

        //------------------------------------------------------------------------
        // CreateThen: create then block, that is executed if the check succeeds.
        // This simply executes the original call.
        //
        virtual void CreateThen(uint8_t checkIdx)
        {
            assert(remainderBlock != nullptr);
            thenBlock                     = CreateAndInsertBasicBlock(BBJ_ALWAYS, checkBlock, remainderBlock);
            Statement* copyOfOriginalStmt = compiler->gtCloneStmt(stmt);
            compiler->fgInsertStmtAtEnd(thenBlock, copyOfOriginalStmt);
        }

        //------------------------------------------------------------------------
        // CreateElse: create else block, that is executed if call address is fat pointer.
        //
        virtual void CreateElse()
        {
            elseBlock = CreateAndInsertBasicBlock(BBJ_ALWAYS, thenBlock, thenBlock->Next());
            elseBlock->bbFlags |= BBF_NONE_QUIRK;

            GenTree* fixedFptrAddress  = GetFixedFptrAddress();
            GenTree* actualCallAddress = compiler->gtNewIndir(pointerType, fixedFptrAddress);
            GenTree* hiddenArgument    = GetHiddenArgument(fixedFptrAddress);

            Statement* fatStmt = CreateFatCallStmt(actualCallAddress, hiddenArgument);
            compiler->fgInsertStmtAtEnd(elseBlock, fatStmt);
        }

        //------------------------------------------------------------------------
        // GetFixedFptrAddress: clear fat pointer bit from fat pointer address.
        //
        // Return Value:
        //    address without fat pointer bit set.
        GenTree* GetFixedFptrAddress()
        {
            GenTree* fptrAddressCopy = compiler->gtCloneExpr(fptrAddress);
            GenTree* fatPointerMask  = new (compiler, GT_CNS_INT) GenTreeIntCon(TYP_I_IMPL, FAT_POINTER_MASK);
            return compiler->gtNewOperNode(GT_SUB, pointerType, fptrAddressCopy, fatPointerMask);
        }

        //------------------------------------------------------------------------
        // GetHiddenArgument: load hidden argument.
        //
        // Arguments:
        //    fixedFptrAddress - pointer to the tuple <methodPointer, instantiationArgument>
        //
        // Return Value:
        //    generic context hidden argument.
        GenTree* GetHiddenArgument(GenTree* fixedFptrAddress)
        {
            GenTree* fixedFptrAddressCopy = compiler->gtCloneExpr(fixedFptrAddress);
            GenTree* wordSize          = new (compiler, GT_CNS_INT) GenTreeIntCon(TYP_I_IMPL, genTypeSize(TYP_I_IMPL));
            GenTree* hiddenArgumentPtr = compiler->gtNewOperNode(GT_ADD, pointerType, fixedFptrAddressCopy, wordSize);
            return compiler->gtNewIndir(fixedFptrAddressCopy->TypeGet(), hiddenArgumentPtr);
        }

        //------------------------------------------------------------------------
        // CreateFatCallStmt: create call with fixed call address and hidden argument in the args list.
        //
        // Arguments:
        //    actualCallAddress - fixed call address
        //    hiddenArgument - generic context hidden argument
        //
        // Return Value:
        //    created call node.
        Statement* CreateFatCallStmt(GenTree* actualCallAddress, GenTree* hiddenArgument)
        {
            Statement*   fatStmt = compiler->gtCloneStmt(stmt);
            GenTreeCall* fatCall = GetCall(fatStmt);
            fatCall->gtCallAddr  = actualCallAddress;
            fatCall->gtArgs.InsertInstParam(compiler, hiddenArgument);
            return fatStmt;
        }

    private:
        const int FAT_POINTER_MASK = 0x2;

        GenTree*  fptrAddress;
        var_types pointerType;
        bool      doesReturnValue;
    };

    class GuardedDevirtualizationTransformer final : public Transformer
    {
    public:
        GuardedDevirtualizationTransformer(Compiler* compiler, BasicBlock* block, Statement* stmt)
            : Transformer(compiler, block, stmt), returnTemp(BAD_VAR_NUM)
        {
        }

        //------------------------------------------------------------------------
        // Run: transform the statement as described above.
        //
        virtual void Run()
        {
            origCall = GetCall(stmt);

            JITDUMP("\n----------------\n\n*** %s contemplating [%06u] in " FMT_BB " \n", Name(),
                    compiler->dspTreeID(origCall), currBlock->bbNum);

            // We currently need inline candidate info to guarded devirt.
            //
            if (!origCall->IsInlineCandidate())
            {
                JITDUMP("*** %s Bailing on [%06u] -- not an inline candidate\n", Name(), compiler->dspTreeID(origCall));
                ClearFlag();
                return;
            }

            likelihood = origCall->GetGDVCandidateInfo(0)->likelihood;
            assert((likelihood >= 0) && (likelihood <= 100));
            JITDUMP("Likelihood of correct guess is %u\n", likelihood);

            // TODO: implement chaining for multiple GDV candidates
            const bool canChainGdv =
                (GetChecksCount() == 1) && ((origCall->gtCallMoreFlags & GTF_CALL_M_GUARDED_DEVIRT_EXACT) == 0);
            if (canChainGdv)
            {
                const bool isChainedGdv = (origCall->gtCallMoreFlags & GTF_CALL_M_GUARDED_DEVIRT_CHAIN) != 0;

                if (isChainedGdv)
                {
                    JITDUMP("Expansion will chain to the previous GDV\n");
                }

                Transform();

                if (isChainedGdv)
                {
                    TransformForChainedGdv();
                }

                // Look ahead and see if there's another Gdv we might chain to this one.
                //
                ScoutForChainedGdv();
            }
            else
            {
                JITDUMP("Expansion will not chain to the previous GDV due to multiple type checks\n");
                Transform();
            }
        }

    protected:
        virtual const char* Name()
        {
            return "GuardedDevirtualization";
        }

        //------------------------------------------------------------------------
        // GetCall: find a call in a statement.
        //
        // Arguments:
        //    callStmt - the statement with the call inside.
        //
        // Return Value:
        //    call tree node pointer.
        virtual GenTreeCall* GetCall(Statement* callStmt)
        {
            GenTree* tree = callStmt->GetRootNode();
            assert(tree->IsCall());
            GenTreeCall* call = tree->AsCall();
            return call;
        }

        virtual void ClearFlag()
        {
            // We remove the GDV flag from the call in the CreateElse
        }

        virtual UINT8 GetChecksCount()
        {
            return origCall->GetInlineCandidatesCount();
        }

        virtual void ChainFlow()
        {
            assert(compiler->fgPredsComputed);

            // currBlock
            compiler->fgRemoveRefPred(remainderBlock, currBlock);

            // The rest of chaining is done in-place.
        }

        virtual void SetWeights()
        {
            // remainderBlock has the same weight as the original block.
            remainderBlock->inheritWeight(currBlock);

            // The rest of the weights are assigned in-place.
        }

        //------------------------------------------------------------------------
        // CreateCheck: create check block and check method table
        //
        virtual void CreateCheck(uint8_t checkIdx)
        {
            if (checkIdx == 0)
            {
                // There's no need for a new block here. We can just append to currBlock.
                //
                checkBlock        = currBlock;
                checkFallsThrough = false;
            }
            else
            {
                // In case of multiple checks, append to the previous thenBlock block
                // (Set jump target of new checkBlock in CreateThen())
                BasicBlock* prevCheckBlock = checkBlock;
                checkBlock                 = CreateAndInsertBasicBlock(BBJ_ALWAYS, thenBlock);
                checkFallsThrough          = false;

                // prevCheckBlock is expected to jump to this new check (if its type check doesn't succeed)
                prevCheckBlock->SetJumpKindAndTarget(BBJ_COND, checkBlock);
                compiler->fgAddRefPred(checkBlock, prevCheckBlock);

                // Calculate the total likelihood for this check as a sum of likelihoods
                // of all previous candidates (thenBlocks)
                unsigned checkLikelihood = 100;
                for (uint8_t previousCandidate = 0; previousCandidate < checkIdx; previousCandidate++)
                {
                    checkLikelihood -= origCall->GetGDVCandidateInfo(previousCandidate)->likelihood;
                }

                // Make sure we didn't overflow
                assert(checkLikelihood <= 100);

                checkBlock->inheritWeightPercentage(currBlock, checkLikelihood);
            }

            // Find last arg with a side effect. All args with any effect
            // before that will need to be spilled.
            CallArg* lastSideEffArg = nullptr;
            for (CallArg& arg : origCall->gtArgs.Args())
            {
                if ((arg.GetNode()->gtFlags & GTF_SIDE_EFFECT) != 0)
                {
                    lastSideEffArg = &arg;
                }
            }

            if (lastSideEffArg != nullptr)
            {
                for (CallArg& arg : origCall->gtArgs.Args())
                {
                    GenTree* argNode = arg.GetNode();
                    if (((argNode->gtFlags & GTF_ALL_EFFECT) != 0) || compiler->gtHasLocalsWithAddrOp(argNode))
                    {
                        SpillArgToTempBeforeGuard(&arg);
                    }

                    if (&arg == lastSideEffArg)
                    {
                        break;
                    }
                }
            }

            CallArg* thisArg = origCall->gtArgs.GetThisArg();
            // We spill 'this' if it is complex, regardless of side effects. It
            // is going to be used multiple times due to the guard.
            if (!thisArg->GetNode()->IsLocal())
            {
                SpillArgToTempBeforeGuard(thisArg);
            }

            GenTree* thisTree = compiler->gtCloneExpr(thisArg->GetNode());

            // Remember the current last statement. If we're doing a chained GDV, we'll clone/copy
            // all the code in the check block up to and including this statement.
            //
            // Note it's important that we clone/copy the temp assign above, if we created one,
            // because flow along the "cold path" is going to bypass the check block.
            //
            lastStmt = checkBlock->lastStmt();

            // In case if GDV candidates are "exact" (e.g. we have the full list of classes implementing
            // the given interface in the app - NativeAOT only at this moment) we assume the last
            // check will always be true, so we just simplify the block to BBJ_ALWAYS
            const bool isLastCheck = (checkIdx == origCall->GetInlineCandidatesCount() - 1);
            if (isLastCheck && ((origCall->gtCallMoreFlags & GTF_CALL_M_GUARDED_DEVIRT_EXACT) != 0))
            {
                assert(checkBlock->KindIs(BBJ_ALWAYS));
                checkFallsThrough = true;
                return;
            }

            InlineCandidateInfo* guardedInfo = origCall->GetGDVCandidateInfo(checkIdx);

            // Create comparison. On success we will jump to do the indirect call.
            GenTree* compare;
            if (guardedInfo->guardedClassHandle != NO_CLASS_HANDLE)
            {
                // Find target method table
                //
                GenTree*             methodTable       = compiler->gtNewMethodTableLookup(thisTree);
                CORINFO_CLASS_HANDLE clsHnd            = guardedInfo->guardedClassHandle;
                GenTree*             targetMethodTable = compiler->gtNewIconEmbClsHndNode(clsHnd);

                compare = compiler->gtNewOperNode(GT_NE, TYP_INT, targetMethodTable, methodTable);
            }
            else
            {
                assert(origCall->IsVirtualVtable() || origCall->IsDelegateInvoke());
                // We reuse the target except if this is a chained GDV, in
                // which case the check will be moved into the success case of
                // a previous GDV and thus may not execute when we hit the cold
                // path.
                if (origCall->IsVirtualVtable())
                {
                    GenTree* tarTree = compiler->fgExpandVirtualVtableCallTarget(origCall);

                    CORINFO_METHOD_HANDLE methHnd = guardedInfo->guardedMethodHandle;
                    CORINFO_CONST_LOOKUP  lookup;
                    compiler->info.compCompHnd->getFunctionEntryPoint(methHnd, &lookup);

                    GenTree* compareTarTree = CreateTreeForLookup(methHnd, lookup);
                    compare                 = compiler->gtNewOperNode(GT_NE, TYP_INT, compareTarTree, tarTree);
                }
                else
                {
                    GenTree* offset =
                        compiler->gtNewIconNode((ssize_t)compiler->eeGetEEInfo()->offsetOfDelegateFirstTarget,
                                                TYP_I_IMPL);
                    GenTree* tarTree = compiler->gtNewOperNode(GT_ADD, TYP_BYREF, thisTree, offset);
                    tarTree          = compiler->gtNewIndir(TYP_I_IMPL, tarTree, GTF_IND_INVARIANT);

                    CORINFO_METHOD_HANDLE methHnd = guardedInfo->guardedMethodHandle;
                    CORINFO_CONST_LOOKUP  lookup;
                    compiler->info.compCompHnd->getFunctionFixedEntryPoint(methHnd, false, &lookup);

                    GenTree* compareTarTree = CreateTreeForLookup(methHnd, lookup);
                    compare                 = compiler->gtNewOperNode(GT_NE, TYP_INT, compareTarTree, tarTree);
                }
            }

            GenTree*   jmpTree = compiler->gtNewOperNode(GT_JTRUE, TYP_VOID, compare);
            Statement* jmpStmt = compiler->fgNewStmtFromTree(jmpTree, stmt->GetDebugInfo());
            compiler->fgInsertStmtAtEnd(checkBlock, jmpStmt);
        }

        //------------------------------------------------------------------------
        // SpillArgToTempBeforeGuard: spill an argument into a temp in the guard/check block.
        //
        // Parameters
        //   arg - The arg to create a temp and assignment for.
        //
        void SpillArgToTempBeforeGuard(CallArg* arg)
        {
            unsigned   tmpNum    = compiler->lvaGrabTemp(true DEBUGARG("guarded devirt arg temp"));
            GenTree*   store     = compiler->gtNewTempStore(tmpNum, arg->GetNode());
            Statement* storeStmt = compiler->fgNewStmtFromTree(store, stmt->GetDebugInfo());
            compiler->fgInsertStmtAtEnd(checkBlock, storeStmt);

            arg->SetEarlyNode(compiler->gtNewLclVarNode(tmpNum));
        }

        //------------------------------------------------------------------------
        // FixupRetExpr: set up to repair return value placeholder from call
        //
        virtual void FixupRetExpr()
        {
            // If call returns a value, we need to copy it to a temp, and
            // bash the associated GT_RET_EXPR to refer to the temp instead
            // of the call.
            //
            // Note implicit by-ref returns should have already been converted
            // so any struct copy we induce here should be cheap.
            InlineCandidateInfo* const inlineInfo = origCall->GetGDVCandidateInfo(0);

            if (!origCall->TypeIs(TYP_VOID))
            {
                // If there's a spill temp already associated with this inline candidate,
                // use that instead of allocating a new temp.
                //
                returnTemp = inlineInfo->preexistingSpillTemp;

                if (returnTemp != BAD_VAR_NUM)
                {
                    JITDUMP("Reworking call(s) to return value via a existing return temp V%02u\n", returnTemp);

                    // We will be introducing multiple defs for this temp, so make sure
                    // it is no longer marked as single def.
                    //
                    // Otherwise, we could make an incorrect type deduction. Say the
                    // original call site returns a B, but after we devirtualize along the
                    // GDV happy path we see that method returns a D. We can't then assume that
                    // the return temp is type D, because we don't know what type the fallback
                    // path returns. So we have to stick with the current type for B as the
                    // return type.
                    //
                    // Note local vars always live in the root method's symbol table. So we
                    // need to use the root compiler for lookup here.
                    //
                    LclVarDsc* const returnTempLcl = compiler->impInlineRoot()->lvaGetDesc(returnTemp);

                    if (returnTempLcl->lvSingleDef == 1)
                    {
                        // In this case it's ok if we already updated the type assuming single def,
                        // we just don't want any further updates.
                        //
                        JITDUMP("Return temp V%02u is no longer a single def temp\n", returnTemp);
                        returnTempLcl->lvSingleDef = 0;
                    }
                }
                else
                {
                    returnTemp = compiler->lvaGrabTemp(false DEBUGARG("guarded devirt return temp"));
                    JITDUMP("Reworking call(s) to return value via a new temp V%02u\n", returnTemp);
                }

                if (varTypeIsStruct(origCall))
                {
                    compiler->lvaSetStruct(returnTemp, origCall->gtRetClsHnd, false);
                }

                GenTree* tempTree = compiler->gtNewLclvNode(returnTemp, origCall->TypeGet());

                JITDUMP("Linking GT_RET_EXPR [%06u] to refer to temp V%02u\n", compiler->dspTreeID(inlineInfo->retExpr),
                        returnTemp);

                inlineInfo->retExpr->gtSubstExpr = tempTree;
            }
            else if (inlineInfo->retExpr != nullptr)
            {
                // We still oddly produce GT_RET_EXPRs for some void
                // returning calls. Just bash the ret expr to a NOP.
                //
                // Todo: consider bagging creation of these RET_EXPRs. The only possible
                // benefit they provide is stitching back larger trees for failed inlines
                // of void-returning methods. But then the calls likely sit in commas and
                // the benefit of a larger tree is unclear.
                JITDUMP("Linking GT_RET_EXPR [%06u] for VOID return to NOP\n",
                        compiler->dspTreeID(inlineInfo->retExpr));
                inlineInfo->retExpr->gtSubstExpr = compiler->gtNewNothingNode();
            }
            else
            {
                // We do not produce GT_RET_EXPRs for CTOR calls, so there is nothing to patch.
            }
        }

        //------------------------------------------------------------------------
        // Devirtualize origCall using the given inline candidate
        //
        void DevirtualizeCall(BasicBlock* block, uint8_t candidateId)
        {
            InlineCandidateInfo* inlineInfo = origCall->GetGDVCandidateInfo(candidateId);
            CORINFO_CLASS_HANDLE clsHnd     = inlineInfo->guardedClassHandle;

            //
            // Copy the 'this' for the devirtualized call to a new temp. For
            // class-based GDV this will allow us to set the exact type on that
            // temp. For delegate GDV, this will be the actual 'this' object
            // stored in the delegate.
            //
            const unsigned thisTemp  = compiler->lvaGrabTemp(false DEBUGARG("guarded devirt this exact temp"));
            GenTree*       clonedObj = compiler->gtCloneExpr(origCall->gtArgs.GetThisArg()->GetNode());
            GenTree*       newThisObj;
            if (origCall->IsDelegateInvoke())
            {
                GenTree* offset =
                    compiler->gtNewIconNode((ssize_t)compiler->eeGetEEInfo()->offsetOfDelegateInstance, TYP_I_IMPL);
                newThisObj = compiler->gtNewOperNode(GT_ADD, TYP_BYREF, clonedObj, offset);
                newThisObj = compiler->gtNewIndir(TYP_REF, newThisObj);
            }
            else
            {
                newThisObj = clonedObj;
            }
            GenTree* store = compiler->gtNewTempStore(thisTemp, newThisObj);

            if (clsHnd != NO_CLASS_HANDLE)
            {
                compiler->lvaSetClass(thisTemp, clsHnd, true);
            }
            else
            {
                compiler->lvaSetClass(thisTemp,
                                      compiler->info.compCompHnd->getMethodClass(inlineInfo->guardedMethodHandle));
            }

            compiler->fgNewStmtAtEnd(block, store);

            // Clone call for the devirtualized case. Note we must use the
            // special candidate helper and we need to use the new 'this'.
            GenTreeCall* call = compiler->gtCloneCandidateCall(origCall);
            call->gtArgs.GetThisArg()->SetEarlyNode(compiler->gtNewLclvNode(thisTemp, TYP_REF));

            INDEBUG(call->SetIsGuarded());

            JITDUMP("Direct call [%06u] in block " FMT_BB "\n", compiler->dspTreeID(call), block->bbNum);

            CORINFO_METHOD_HANDLE  methodHnd = inlineInfo->guardedMethodHandle;
            CORINFO_CONTEXT_HANDLE context   = inlineInfo->exactContextHnd;
            if (clsHnd != NO_CLASS_HANDLE)
            {
                // Then invoke impDevirtualizeCall to actually transform the call for us,
                // given the original (base) method and the exact guarded class. It should succeed.
                //
                unsigned   methodFlags            = compiler->info.compCompHnd->getMethodAttribs(methodHnd);
                const bool isLateDevirtualization = true;
                const bool explicitTailCall = (call->AsCall()->gtCallMoreFlags & GTF_CALL_M_EXPLICIT_TAILCALL) != 0;
                CORINFO_CONTEXT_HANDLE contextInput = context;
                compiler->impDevirtualizeCall(call, nullptr, &methodHnd, &methodFlags, &contextInput, &context,
                                              isLateDevirtualization, explicitTailCall);
            }
            else
            {
                // Otherwise we know the exact method already, so just change
                // the call as necessary here.
                call->gtFlags &= ~GTF_CALL_VIRT_KIND_MASK;
                call->gtCallMethHnd = methodHnd = inlineInfo->guardedMethodHandle;
                call->gtCallType                = CT_USER_FUNC;
                INDEBUG(call->gtCallDebugFlags |= GTF_CALL_MD_DEVIRTUALIZED);
                call->gtCallMoreFlags &= ~GTF_CALL_M_DELEGATE_INV;
                // TODO-GDV: To support R2R we need to get the entry point
                // here. We should unify with the tail of impDevirtualizeCall.

                if (origCall->IsVirtual())
                {
                    // Virtual calls include an implicit null check, which we may
                    // now need to make explicit.
                    bool isExact;
                    bool objIsNonNull;
                    compiler->gtGetClassHandle(newThisObj, &isExact, &objIsNonNull);

                    if (!objIsNonNull)
                    {
                        call->gtFlags |= GTF_CALL_NULLCHECK;
                    }
                }

                context = MAKE_METHODCONTEXT(methodHnd);
            }

            // We know this call can devirtualize or we would not have set up GDV here.
            // So above code should succeed in devirtualizing.
            //
            assert(!call->IsVirtual() && !call->IsDelegateInvoke());

            // If this call is in tail position, see if we've created a recursive tail call
            // candidate...
            //
            if (call->CanTailCall() && compiler->gtIsRecursiveCall(methodHnd))
            {
                compiler->setMethodHasRecursiveTailcall();
                block->SetFlags(BBF_RECURSIVE_TAILCALL);
                JITDUMP("[%06u] is a recursive call in tail position\n", compiler->dspTreeID(call));
            }
            else
            {
                JITDUMP("[%06u] is%s in tail position and is%s recursive\n", compiler->dspTreeID(call),
                        call->CanTailCall() ? "" : " not", compiler->gtIsRecursiveCall(methodHnd) ? "" : " not");
            }

            // If the devirtualizer was unable to transform the call to invoke the unboxed entry, the inline info
            // we set up may be invalid. We won't be able to inline anyways. So demote the call as an inline candidate.
            //
            CORINFO_METHOD_HANDLE unboxedMethodHnd = inlineInfo->guardedMethodUnboxedEntryHandle;
            if ((unboxedMethodHnd != nullptr) && (methodHnd != unboxedMethodHnd))
            {
                // Demote this call to a non-inline candidate
                //
                JITDUMP("Devirtualization was unable to use the unboxed entry; so marking call (to boxed entry) as not "
                        "inlineable\n");

                call->gtFlags &= ~GTF_CALL_INLINE_CANDIDATE;
                call->ClearInlineInfo();

                if (returnTemp != BAD_VAR_NUM)
                {
                    GenTree* const store = compiler->gtNewTempStore(returnTemp, call);
                    compiler->fgNewStmtAtEnd(block, store);
                }
                else
                {
                    compiler->fgNewStmtAtEnd(block, call, stmt->GetDebugInfo());
                }
            }
            else
            {
                // Add the call.
                //
                compiler->fgNewStmtAtEnd(block, call, stmt->GetDebugInfo());

                // Re-establish this call as an inline candidate.
                //
                GenTreeRetExpr* oldRetExpr       = inlineInfo->retExpr;
                inlineInfo->clsHandle            = compiler->info.compCompHnd->getMethodClass(methodHnd);
                inlineInfo->exactContextHnd      = context;
                inlineInfo->preexistingSpillTemp = returnTemp;
                call->SetSingleInlineCandidateInfo(inlineInfo);

                // If there was a ret expr for this call, we need to create a new one
                // and append it just after the call.
                //
                // Note the original GT_RET_EXPR has been linked to a temp.
                // we set all this up in FixupRetExpr().
                if (oldRetExpr != nullptr)
                {
                    inlineInfo->retExpr = compiler->gtNewInlineCandidateReturnExpr(call, call->TypeGet());

                    GenTree* newRetExpr = inlineInfo->retExpr;

                    if (returnTemp != BAD_VAR_NUM)
                    {
                        newRetExpr = compiler->gtNewTempStore(returnTemp, newRetExpr);
                    }
                    else
                    {
                        // We should always have a return temp if we return results by value
                        assert(origCall->TypeGet() == TYP_VOID);
                    }
                    compiler->fgNewStmtAtEnd(block, newRetExpr);
                }
            }
        }

        //------------------------------------------------------------------------
        // CreateThen: create then block with direct call to method
        //
        virtual void CreateThen(uint8_t checkIdx)
        {
            // thenBlock always jumps to remainderBlock
            thenBlock = CreateAndInsertBasicBlock(BBJ_ALWAYS, checkBlock, remainderBlock);
            thenBlock->CopyFlags(currBlock, BBF_SPLIT_GAINED);
            thenBlock->inheritWeightPercentage(currBlock, origCall->GetGDVCandidateInfo(checkIdx)->likelihood);

            // Also, thenBlock has a single pred - last checkBlock
            assert(checkBlock->KindIs(BBJ_ALWAYS));
            checkBlock->SetJumpDest(thenBlock);
            checkBlock->bbFlags |= BBF_NONE_QUIRK;
            assert(checkBlock->JumpsToNext());
            compiler->fgAddRefPred(thenBlock, checkBlock);
            compiler->fgAddRefPred(remainderBlock, thenBlock);

            DevirtualizeCall(thenBlock, checkIdx);
        }

        //------------------------------------------------------------------------
        // CreateElse: create else block. This executes the original indirect call.
        //
        virtual void CreateElse()
        {
<<<<<<< HEAD
            elseBlock = CreateAndInsertBasicBlock(BBJ_NONE, thenBlock);
            elseBlock->CopyFlags(currBlock, BBF_SPLIT_GAINED);
=======
            elseBlock = CreateAndInsertBasicBlock(BBJ_ALWAYS, thenBlock, thenBlock->Next());
            elseBlock->bbFlags |= ((currBlock->bbFlags & BBF_SPLIT_GAINED) | BBF_NONE_QUIRK);
>>>>>>> d2172989

            // CheckBlock flows into elseBlock unless we deal with the case
            // where we know the last check is always true (in case of "exact" GDV)
            if (!checkFallsThrough)
            {
                checkBlock->SetJumpKindAndTarget(BBJ_COND, elseBlock);
                compiler->fgAddRefPred(elseBlock, checkBlock);
            }
            else
            {
                // In theory, we could simplify the IR here, but since it's a rare case
                // and is NativeAOT-only, we just assume the unreached block will be removed
                // by other phases.
                assert(origCall->gtCallMoreFlags & GTF_CALL_M_GUARDED_DEVIRT_EXACT);
            }

            // elseBlock always flows into remainderBlock
            compiler->fgAddRefPred(remainderBlock, elseBlock);

            // Calculate the likelihood of the else block as a remainder of the sum
            // of all the other likelihoods.
            unsigned elseLikelihood = 100;
            for (uint8_t i = 0; i < origCall->GetInlineCandidatesCount(); i++)
            {
                elseLikelihood -= origCall->GetGDVCandidateInfo(i)->likelihood;
            }
            // Make sure it didn't overflow
            assert(elseLikelihood <= 100);

            // Remove everything related to inlining from the original call
            origCall->ClearInlineInfo();

            elseBlock->inheritWeightPercentage(currBlock, elseLikelihood);

            GenTreeCall* call    = origCall;
            Statement*   newStmt = compiler->gtNewStmt(call, stmt->GetDebugInfo());

            call->gtFlags &= ~GTF_CALL_INLINE_CANDIDATE;

            INDEBUG(call->SetIsGuarded());

            JITDUMP("Residual call [%06u] moved to block " FMT_BB "\n", compiler->dspTreeID(call), elseBlock->bbNum);

            if (returnTemp != BAD_VAR_NUM)
            {
                GenTree* store = compiler->gtNewTempStore(returnTemp, call);
                newStmt->SetRootNode(store);
            }

            compiler->fgInsertStmtAtEnd(elseBlock, newStmt);

            // Set the original statement to a nop.
            //
            stmt->SetRootNode(compiler->gtNewNothingNode());
        }

        // For chained gdv, we modify the expansion as follows:
        //
        // We verify the check block has two BBJ_ALWAYS predecessors, one of
        // which (the "cold path") ends in a normal call, the other in an
        // inline candidate call.
        //
        // All the statements in the check block before the type test are copied to the
        // predecessor blocks (one via cloning, the other via direct copy).
        //
        // The cold path block is then modified to bypass the type test and jump
        // directly to the else block.
        //
        void TransformForChainedGdv()
        {
            // Find the hot/cold predecessors. (Consider: just record these when
            // we did the scouting).
            //
            BasicBlock* const coldBlock = checkBlock->Prev();

            if (!coldBlock->KindIs(BBJ_ALWAYS) || !coldBlock->JumpsToNext())
            {
                JITDUMP("Unexpected flow from cold path " FMT_BB "\n", coldBlock->bbNum);
                return;
            }

            BasicBlock* const hotBlock = coldBlock->Prev();

            if (!hotBlock->KindIs(BBJ_ALWAYS) || !hotBlock->HasJumpTo(checkBlock))
            {
                JITDUMP("Unexpected flow from hot path " FMT_BB "\n", hotBlock->bbNum);
                return;
            }

            JITDUMP("Hot pred block is " FMT_BB " and cold pred block is " FMT_BB "\n", hotBlock->bbNum,
                    coldBlock->bbNum);

            // Clone and and copy the statements in the check block up to
            // and including lastStmt over to the hot block.
            //
            // This will be the "hot" copy of the code.
            //
            Statement* const afterLastStmt = lastStmt->GetNextStmt();

            for (Statement* checkStmt = checkBlock->firstStmt(); checkStmt != afterLastStmt;)
            {
                Statement* const nextStmt = checkStmt->GetNextStmt();

                // We should have ensured during scouting that all the statements
                // here can safely be cloned.
                //
                // Consider: allow inline candidates here, and keep them viable
                // in the hot copy, and demote them in the cold copy.
                //
                Statement* const clonedStmt = compiler->gtCloneStmt(checkStmt);
                compiler->fgInsertStmtAtEnd(hotBlock, clonedStmt);
                checkStmt = nextStmt;
            }

            // Now move the same span of statements to the cold block.
            //
            for (Statement* checkStmt = checkBlock->firstStmt(); checkStmt != afterLastStmt;)
            {
                Statement* const nextStmt = checkStmt->GetNextStmt();
                compiler->fgUnlinkStmt(checkBlock, checkStmt);
                compiler->fgInsertStmtAtEnd(coldBlock, checkStmt);
                checkStmt = nextStmt;
            }

            // Finally, rewire the cold block to jump to the else block,
            // not fall through to the check block.
            //
            compiler->fgRemoveRefPred(checkBlock, coldBlock);
            coldBlock->SetJumpKindAndTarget(BBJ_ALWAYS, elseBlock);
            compiler->fgAddRefPred(elseBlock, coldBlock);
        }

        // When the current candidate hads sufficiently high likelihood, scan
        // the remainer block looking for another GDV candidate.
        //
        // (also consider: if currBlock has sufficiently high execution frequency)
        //
        // We want to see if it makes sense to mark the subsequent GDV site as a "chained"
        // GDV, where we duplicate the code in between to stitch together the high-likehood
        // outcomes without a join.
        //
        void ScoutForChainedGdv()
        {
            // If the current call isn't sufficiently likely, don't try and form a chain.
            //
            const unsigned gdvChainLikelihood = JitConfig.JitGuardedDevirtualizationChainLikelihood();

            if (likelihood < gdvChainLikelihood)
            {
                return;
            }

            JITDUMP("Scouting for possible GDV chain as likelihood %u >= %u\n", likelihood, gdvChainLikelihood);

            const unsigned maxStatementDup   = JitConfig.JitGuardedDevirtualizationChainStatements();
            unsigned       chainStatementDup = 0;
            unsigned       chainNodeDup      = 0;
            unsigned       chainLikelihood   = 0;
            GenTreeCall*   chainedCall       = nullptr;

            // Helper class to check/fix a statement for clonability and count
            // the total number of nodes
            //
            class ClonabilityVisitor final : public GenTreeVisitor<ClonabilityVisitor>
            {
            public:
                enum
                {
                    DoPreOrder = true
                };

                GenTree* m_unclonableNode;
                unsigned m_nodeCount;

                ClonabilityVisitor(Compiler* compiler)
                    : GenTreeVisitor(compiler), m_unclonableNode(nullptr), m_nodeCount(0)
                {
                }

                fgWalkResult PreOrderVisit(GenTree** use, GenTree* user)
                {
                    GenTree* const node = *use;

                    if (node->IsCall())
                    {
                        GenTreeCall* const call = node->AsCall();

                        if (call->IsInlineCandidate() && !call->IsGuardedDevirtualizationCandidate())
                        {
                            m_unclonableNode = node;
                            return fgWalkResult::WALK_ABORT;
                        }
                    }
                    else if (node->OperIs(GT_RET_EXPR))
                    {
                        // If this is a RET_EXPR that we already know how to substitute then it is the
                        // "fixed-up" RET_EXPR from a previous GDV candidate. In that case we can
                        // substitute it right here to make it eligibile for cloning.
                        if (node->AsRetExpr()->gtSubstExpr != nullptr)
                        {
                            assert(node->AsRetExpr()->gtInlineCandidate->IsGuarded());
                            *use = node->AsRetExpr()->gtSubstExpr;
                            return fgWalkResult::WALK_CONTINUE;
                        }

                        m_unclonableNode = node;
                        return fgWalkResult::WALK_ABORT;
                    }

                    m_nodeCount++;
                    return fgWalkResult::WALK_CONTINUE;
                }
            };

            for (Statement* const nextStmt : remainderBlock->Statements())
            {
                JITDUMP(" Scouting " FMT_STMT "\n", nextStmt->GetID());

                // See if this is a guarded devirt candidate.
                // These will be top-level trees.
                //
                GenTree* const root = nextStmt->GetRootNode();

                if (root->IsCall())
                {
                    GenTreeCall* const call = root->AsCall();

                    if (call->IsGuardedDevirtualizationCandidate() &&
                        (call->GetGDVCandidateInfo(0)->likelihood >= gdvChainLikelihood))
                    {
                        JITDUMP("GDV call at [%06u] has likelihood %u >= %u; chaining (%u stmts, %u nodes to dup).\n",
                                compiler->dspTreeID(call), call->GetGDVCandidateInfo(0)->likelihood, gdvChainLikelihood,
                                chainStatementDup, chainNodeDup);

                        call->gtCallMoreFlags |= GTF_CALL_M_GUARDED_DEVIRT_CHAIN;
                        break;
                    }
                }

                // Stop searching if we've accumulated too much dup cost.
                // Consider: use node count instead.
                //
                if (chainStatementDup >= maxStatementDup)
                {
                    JITDUMP("  reached max statement dup limit of %u, bailing out\n", maxStatementDup);
                    break;
                }

                // See if this statement's tree is one that we can clone.
                //
                ClonabilityVisitor clonabilityVisitor(compiler);
                clonabilityVisitor.WalkTree(nextStmt->GetRootNodePointer(), nullptr);

                if (clonabilityVisitor.m_unclonableNode != nullptr)
                {
                    JITDUMP("  node [%06u] can't be cloned\n",
                            compiler->dspTreeID(clonabilityVisitor.m_unclonableNode));
                    break;
                }

                // Looks like we can clone this, so keep scouting.
                //
                chainStatementDup++;
                chainNodeDup += clonabilityVisitor.m_nodeCount;
            }
        }

    private:
        unsigned   returnTemp;
        Statement* lastStmt;
        bool       checkFallsThrough;

        //------------------------------------------------------------------------
        // CreateTreeForLookup: Create a tree representing a lookup of a method address.
        //
        // Arguments:
        //   methHnd - the handle for the method the lookup is for
        //   lookup  - lookup information for the address
        //
        // Returns:
        //   A node representing the lookup.
        //
        GenTree* CreateTreeForLookup(CORINFO_METHOD_HANDLE methHnd, const CORINFO_CONST_LOOKUP& lookup)
        {
            switch (lookup.accessType)
            {
                case IAT_VALUE:
                {
                    return CreateFunctionTargetAddr(methHnd, lookup);
                }
                case IAT_PVALUE:
                {
                    GenTree* tree = CreateFunctionTargetAddr(methHnd, lookup);
                    tree          = compiler->gtNewIndir(TYP_I_IMPL, tree, GTF_IND_NONFAULTING | GTF_IND_INVARIANT);
                    return tree;
                }
                case IAT_PPVALUE:
                {
                    noway_assert(!"Unexpected IAT_PPVALUE");
                    return nullptr;
                }
                case IAT_RELPVALUE:
                {
                    GenTree* addr = CreateFunctionTargetAddr(methHnd, lookup);
                    GenTree* tree = CreateFunctionTargetAddr(methHnd, lookup);
                    tree          = compiler->gtNewIndir(TYP_I_IMPL, tree, GTF_IND_NONFAULTING | GTF_IND_INVARIANT);
                    tree          = compiler->gtNewOperNode(GT_ADD, TYP_I_IMPL, tree, addr);
                    return tree;
                }
                default:
                {
                    noway_assert(!"Bad accessType");
                    return nullptr;
                }
            }
        }

        GenTree* CreateFunctionTargetAddr(CORINFO_METHOD_HANDLE methHnd, const CORINFO_CONST_LOOKUP& lookup)
        {
            GenTree* con = compiler->gtNewIconHandleNode((size_t)lookup.addr, GTF_ICON_FTN_ADDR);
            INDEBUG(con->AsIntCon()->gtTargetHandle = (size_t)methHnd);
            return con;
        }
    };

    Compiler* compiler;
};

#ifdef DEBUG

//------------------------------------------------------------------------
// fgDebugCheckForTransformableIndirectCalls: callback to make sure there
//  are no more GTF_CALL_M_FAT_POINTER_CHECK or GTF_CALL_M_GUARDED_DEVIRT
//  calls remaining
//
Compiler::fgWalkResult Compiler::fgDebugCheckForTransformableIndirectCalls(GenTree** pTree, fgWalkData* data)
{
    GenTree* tree = *pTree;
    if (tree->IsCall())
    {
        GenTreeCall* call = tree->AsCall();
        assert(!call->IsFatPointerCandidate());
        assert(!call->IsGuardedDevirtualizationCandidate());
    }
    return WALK_CONTINUE;
}

//------------------------------------------------------------------------
// CheckNoTransformableIndirectCallsRemain: walk through blocks and check
//    that there are no indirect call candidates left to transform.
//
void Compiler::CheckNoTransformableIndirectCallsRemain()
{
    assert(!doesMethodHaveFatPointer());

    for (BasicBlock* const block : Blocks())
    {
        for (Statement* const stmt : block->Statements())
        {
            fgWalkTreePre(stmt->GetRootNodePointer(), fgDebugCheckForTransformableIndirectCalls);
        }
    }
}
#endif

//------------------------------------------------------------------------
// fgTransformIndirectCalls: find and transform various indirect calls
//
// These transformations happen post-import because they may introduce
// control flow.
//
// Returns:
//   phase status indicating if changes were made
//
PhaseStatus Compiler::fgTransformIndirectCalls()
{
    int count = 0;
    if (doesMethodHaveFatPointer() || doesMethodHaveGuardedDevirtualization())
    {
        IndirectCallTransformer indirectCallTransformer(this);
        count = indirectCallTransformer.Run();

        if (count > 0)
        {
            JITDUMP("\n -- %d calls transformed\n", count);
        }
        else
        {
            JITDUMP("\n -- no transforms done (?)\n");
        }

        clearMethodHasFatPointer();
    }
    else
    {
        JITDUMP("\n -- no candidates to transform\n");
    }

    INDEBUG(CheckNoTransformableIndirectCallsRemain(););

    return (count == 0) ? PhaseStatus::MODIFIED_NOTHING : PhaseStatus::MODIFIED_EVERYTHING;
}<|MERGE_RESOLUTION|>--- conflicted
+++ resolved
@@ -368,7 +368,7 @@
             assert(checkIdx == 0);
 
             checkBlock = CreateAndInsertBasicBlock(BBJ_ALWAYS, currBlock, currBlock->Next());
-            checkBlock->bbFlags |= BBF_NONE_QUIRK;
+            checkBlock->SetFlags(BBF_NONE_QUIRK);
             GenTree*   fatPointerMask  = new (compiler, GT_CNS_INT) GenTreeIntCon(TYP_I_IMPL, FAT_POINTER_MASK);
             GenTree*   fptrAddressCopy = compiler->gtCloneExpr(fptrAddress);
             GenTree*   fatPointerAnd   = compiler->gtNewOperNode(GT_AND, TYP_I_IMPL, fptrAddressCopy, fatPointerMask);
@@ -397,7 +397,7 @@
         virtual void CreateElse()
         {
             elseBlock = CreateAndInsertBasicBlock(BBJ_ALWAYS, thenBlock, thenBlock->Next());
-            elseBlock->bbFlags |= BBF_NONE_QUIRK;
+            elseBlock->SetFlags(BBF_NONE_QUIRK);
 
             GenTree* fixedFptrAddress  = GetFixedFptrAddress();
             GenTree* actualCallAddress = compiler->gtNewIndir(pointerType, fixedFptrAddress);
@@ -1012,7 +1012,7 @@
             // Also, thenBlock has a single pred - last checkBlock
             assert(checkBlock->KindIs(BBJ_ALWAYS));
             checkBlock->SetJumpDest(thenBlock);
-            checkBlock->bbFlags |= BBF_NONE_QUIRK;
+            checkBlock->SetFlags(BBF_NONE_QUIRK);
             assert(checkBlock->JumpsToNext());
             compiler->fgAddRefPred(thenBlock, checkBlock);
             compiler->fgAddRefPred(remainderBlock, thenBlock);
@@ -1025,13 +1025,9 @@
         //
         virtual void CreateElse()
         {
-<<<<<<< HEAD
-            elseBlock = CreateAndInsertBasicBlock(BBJ_NONE, thenBlock);
+            elseBlock = CreateAndInsertBasicBlock(BBJ_ALWAYS, thenBlock, thenBlock->Next());
             elseBlock->CopyFlags(currBlock, BBF_SPLIT_GAINED);
-=======
-            elseBlock = CreateAndInsertBasicBlock(BBJ_ALWAYS, thenBlock, thenBlock->Next());
-            elseBlock->bbFlags |= ((currBlock->bbFlags & BBF_SPLIT_GAINED) | BBF_NONE_QUIRK);
->>>>>>> d2172989
+            elseBlock->SetFlags(BBF_NONE_QUIRK);
 
             // CheckBlock flows into elseBlock unless we deal with the case
             // where we know the last check is always true (in case of "exact" GDV)
