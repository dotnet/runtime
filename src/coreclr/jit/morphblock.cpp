--- conflicted
+++ resolved
@@ -548,19 +548,13 @@
             m_src->BashToZeroConst(lclVarType);
         }
 
-<<<<<<< HEAD
-        m_dst->ChangeType(m_dstVarDsc->lvNormalizeOnLoad() ? lclVarType : genActualType(lclVarType));
-        m_dst->ChangeOper(GT_LCL_VAR);
-        m_dst->AsLclVar()->SetLclNum(m_dstLclNum);
-        m_dst->gtFlags |= GTF_VAR_DEF;
-        INDEBUG(m_dst->AsLclVar()->ResetLclILoffs());
-=======
         if (m_asg->OperIs(GT_ASG))
         {
             m_dst->ChangeType(m_dstVarDsc->lvNormalizeOnLoad() ? lclVarType : genActualType(lclVarType));
             m_dst->ChangeOper(GT_LCL_VAR);
             m_dst->AsLclVar()->SetLclNum(m_dstLclNum);
             m_dst->gtFlags |= GTF_VAR_DEF;
+        INDEBUG(m_dst->AsLclVar()->ResetLclILoffs());
 
             m_asg->ChangeType(m_dst->TypeGet());
             m_asg->AsOp()->gtOp1 = m_dst;
@@ -573,7 +567,6 @@
             m_asg->AsLclVar()->SetLclNum(m_dstLclNum);
             m_asg->gtFlags |= GTF_VAR_DEF;
         }
->>>>>>> 34138a15
 
         m_result                 = m_asg;
         m_transformationDecision = BlockTransformation::OneAsgBlock;
