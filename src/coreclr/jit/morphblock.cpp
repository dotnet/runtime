--- conflicted
+++ resolved
@@ -170,12 +170,9 @@
 void MorphInitBlockHelper::PrepareDst()
 {
     m_dst = m_asg->gtGetOp1();
-<<<<<<< HEAD
-=======
 
     // Commas cannot be destinations.
     assert(!m_dst->OperIs(GT_COMMA));
->>>>>>> d795694a
 
     if (m_asg->TypeGet() != m_dst->TypeGet())
     {
