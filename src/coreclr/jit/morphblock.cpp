--- conflicted
+++ resolved
@@ -803,9 +803,6 @@
 // TrySpecialCases: check special cases that require special transformations.
 //    The current special cases include assignments with calls in RHS.
 //
-// Notes:
-//    It could change multiReg flags or change m_dst node.
-//
 void MorphCopyBlockHelper::TrySpecialCases()
 {
     if (m_src->IsMultiRegNode())
@@ -820,38 +817,11 @@
         m_transformationDecision = BlockTransformation::SkipMultiRegSrc;
         m_result                 = m_asg;
     }
-
-    if (m_transformationDecision == BlockTransformation::Undefined)
-    {
-        if (m_src->IsCall() && m_dst->OperIs(GT_LCL_VAR) && m_dstVarDsc->CanBeReplacedWithItsField(m_comp))
-        {
-<<<<<<< HEAD
-            if (m_dst->OperIs(GT_OBJ))
-            {
-                GenTreeLclVar* lclVar = m_comp->fgMorphTryFoldObjAsLclVar(m_dst->AsObj());
-                if (lclVar != nullptr)
-                {
-                    m_dst        = lclVar;
-                    m_asg->gtOp1 = lclVar;
-                }
-            }
-            if (m_dst->OperIs(GT_LCL_VAR))
-            {
-                LclVarDsc* varDsc = m_comp->lvaGetDesc(m_dst->AsLclVar());
-                if (varTypeIsStruct(varDsc) && varDsc->CanBeReplacedWithItsField(m_comp))
-                {
-                    m_dst->gtFlags |= GTF_DONT_CSE;
-                    JITDUMP("Not morphing a single reg call return\n");
-                    m_transformationDecision = BlockTransformation::SkipSingleRegCallSrc;
-                    m_result                 = m_asg;
-                }
-            }
-=======
-            JITDUMP("Not morphing a single reg call return\n");
-            m_transformationDecision = BlockTransformation::SkipCallSrc;
-            m_result                 = m_asg;
->>>>>>> e90b0071
-        }
+    else if (m_src->IsCall() && m_dst->OperIs(GT_LCL_VAR) && m_dstVarDsc->CanBeReplacedWithItsField(m_comp))
+    {
+        JITDUMP("Not morphing a single reg call return\n");
+        m_transformationDecision = BlockTransformation::SkipSingleRegCallSrc;
+        m_result                 = m_asg;
     }
 }
 
