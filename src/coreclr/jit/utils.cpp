﻿// Licensed to the .NET Foundation under one or more agreements.
// The .NET Foundation licenses this file to you under the MIT license.

// ===================================================================================================
// Portions of the code implemented below are based on the 'Berkeley SoftFloat Release 3e' algorithms.
// ===================================================================================================

/*XXXXXXXXXXXXXXXXXXXXXXXXXXXXXXXXXXXXXXXXXXXXXXXXXXXXXXXXXXXXXXXXXXXXXXXXXXXXX
XXXXXXXXXXXXXXXXXXXXXXXXXXXXXXXXXXXXXXXXXXXXXXXXXXXXXXXXXXXXXXXXXXXXXXXXXXXXXXX
XX                                                                           XX
XX                                  Utils.cpp                                XX
XX                                                                           XX
XX   Has miscellaneous utility functions                                     XX
XX                                                                           XX
XXXXXXXXXXXXXXXXXXXXXXXXXXXXXXXXXXXXXXXXXXXXXXXXXXXXXXXXXXXXXXXXXXXXXXXXXXXXXXX
XXXXXXXXXXXXXXXXXXXXXXXXXXXXXXXXXXXXXXXXXXXXXXXXXXXXXXXXXXXXXXXXXXXXXXXXXXXXXXX
*/

#include "jitpch.h"
#ifdef _MSC_VER
#pragma hdrstop
#endif

#include "opcode.h"
#include "jitstd/algorithm.h"

#include <dn-u16.h> // for u16_strtod

/*****************************************************************************/

#define DECLARE_DATA

// clang-format off
extern
const signed char       opcodeSizes[] =
{
    #define InlineNone_size           0
    #define ShortInlineVar_size       1
    #define InlineVar_size            2
    #define ShortInlineI_size         1
    #define InlineI_size              4
    #define InlineI8_size             8
    #define ShortInlineR_size         4
    #define InlineR_size              8
    #define ShortInlineBrTarget_size  1
    #define InlineBrTarget_size       4
    #define InlineMethod_size         4
    #define InlineField_size          4
    #define InlineType_size           4
    #define InlineString_size         4
    #define InlineSig_size            4
    #define InlineRVA_size            4
    #define InlineTok_size            4
    #define InlineSwitch_size         0       // for now
    #define InlinePhi_size            0       // for now
    #define InlineVarTok_size         0       // remove

    #define OPDEF(name,string,pop,push,oprType,opcType,l,s1,s2,ctrl) oprType ## _size ,
    #include "opcode.def"
    #undef OPDEF

    #undef InlineNone_size
    #undef ShortInlineVar_size
    #undef InlineVar_size
    #undef ShortInlineI_size
    #undef InlineI_size
    #undef InlineI8_size
    #undef ShortInlineR_size
    #undef InlineR_size
    #undef ShortInlineBrTarget_size
    #undef InlineBrTarget_size
    #undef InlineMethod_size
    #undef InlineField_size
    #undef InlineType_size
    #undef InlineString_size
    #undef InlineSig_size
    #undef InlineRVA_size
    #undef InlineTok_size
    #undef InlineSwitch_size
    #undef InlinePhi_size
};
// clang-format on

const BYTE varTypeClassification[] = {
#define DEF_TP(tn, nm, jitType, sz, sze, asze, st, al, regTyp, regFld, csr, ctr, tf) tf,
#include "typelist.h"
#undef DEF_TP
};

const BYTE varTypeRegister[] = {
#define DEF_TP(tn, nm, jitType, sz, sze, asze, st, al, regTyp, regFld, csr, ctr, tf) regTyp,
#include "typelist.h"
#undef DEF_TP
};

/*****************************************************************************/
/*****************************************************************************/
#ifdef DEBUG
extern const char* const opcodeNames[] = {
#define OPDEF(name, string, pop, push, oprType, opcType, l, s1, s2, ctrl) string,
#include "opcode.def"
#undef OPDEF
};

extern const BYTE opcodeArgKinds[] = {
#define OPDEF(name, string, pop, push, oprType, opcType, l, s1, s2, ctrl) (BYTE) oprType,
#include "opcode.def"
#undef OPDEF
};
#endif

/*****************************************************************************/

const char* varTypeName(var_types vt)
{
    static const char* const varTypeNames[] = {
#define DEF_TP(tn, nm, jitType, sz, sze, asze, st, al, regTyp, regFld, csr, ctr, tf) nm,
#include "typelist.h"
#undef DEF_TP
    };

    assert((unsigned)vt < ArrLen(varTypeNames));

    return varTypeNames[vt];
}

/*****************************************************************************
 *
 *  Return the name of the given register.
 */

const char* getRegName(regNumber reg)
{
    // Special-case REG_NA; it's not in the regNames array, but we might want to print it.
    if (reg == REG_NA)
    {
        return "NA";
    }

    static const char* const regNames[] = {
#if defined(TARGET_ARM64)
#define REGDEF(name, rnum, mask, xname, wname) xname,
#else
#define REGDEF(name, rnum, mask, sname) sname,
#endif
#include "register.h"
    };
    assert(reg < ArrLen(regNames));
    return regNames[reg];
}

const char* getRegName(unsigned reg) // this is for gcencode.cpp and disasm.cpp that dont use the regNumber type
{
    return getRegName((regNumber)reg);
}

#if defined(DEBUG)

const char* getRegNameFloat(regNumber reg, var_types type)
{
#ifdef TARGET_ARM
    assert(genIsValidFloatReg(reg));
    if (type == TYP_FLOAT)
        return getRegName(reg);
    else
    {
        const char* regName;

        switch (reg)
        {
            default:
                assert(!"Bad double register");
                regName = "d??";
                break;
            case REG_F0:
                regName = "d0";
                break;
            case REG_F2:
                regName = "d2";
                break;
            case REG_F4:
                regName = "d4";
                break;
            case REG_F6:
                regName = "d6";
                break;
            case REG_F8:
                regName = "d8";
                break;
            case REG_F10:
                regName = "d10";
                break;
            case REG_F12:
                regName = "d12";
                break;
            case REG_F14:
                regName = "d14";
                break;
            case REG_F16:
                regName = "d16";
                break;
            case REG_F18:
                regName = "d18";
                break;
            case REG_F20:
                regName = "d20";
                break;
            case REG_F22:
                regName = "d22";
                break;
            case REG_F24:
                regName = "d24";
                break;
            case REG_F26:
                regName = "d26";
                break;
            case REG_F28:
                regName = "d28";
                break;
            case REG_F30:
                regName = "d30";
                break;
        }
        return regName;
    }

#elif defined(TARGET_ARM64)

    static const char* regNamesFloat[] = {
#define REGDEF(name, rnum, mask, xname, wname) xname,
#include "register.h"
    };
    assert((unsigned)reg < ArrLen(regNamesFloat));

    return regNamesFloat[reg];

#elif defined(TARGET_LOONGARCH64)

    static const char* regNamesFloat[] = {
#define REGDEF(name, rnum, mask, sname) sname,
#include "register.h"
    };

    assert((unsigned)reg < ArrLen(regNamesFloat));

    return regNamesFloat[reg];

#else
    static const char* regNamesFloat[] = {
#define REGDEF(name, rnum, mask, sname) "x" sname,
#include "register.h"
    };
#ifdef FEATURE_SIMD
    static const char* regNamesYMM[] = {
#define REGDEF(name, rnum, mask, sname) "y" sname,
#include "register.h"
    };
    static const char* regNamesZMM[] = {
#define REGDEF(name, rnum, mask, sname) "z" sname,
#include "register.h"
    };
#endif // FEATURE_SIMD
    assert((unsigned)reg < ArrLen(regNamesFloat));

#if defined(FEATURE_SIMD) && defined(TARGET_XARCH)
    if (type == TYP_SIMD64)
    {
        return regNamesZMM[reg];
    }
    else if (type == TYP_SIMD32)
    {
        return regNamesYMM[reg];
    }
#endif // FEATURE_SIMD && TARGET_XARCH

    return regNamesFloat[reg];
#endif
}

/*****************************************************************************
 *
 *  Displays a range of registers
 *   -- This is a helper used by dspRegMask
 */
const char* dspRegRange(regMaskTP regMask, size_t& minSiz, const char* sep, regNumber regFirst, regNumber regLast)
{
#ifdef TARGET_XARCH
    assert(((regFirst == REG_INT_FIRST) && (regLast == REG_INT_LAST)) ||
           ((regFirst == REG_FP_FIRST) && (regLast == REG_FP_LAST)) ||
           ((regFirst == REG_MASK_FIRST) && (regLast == REG_MASK_LAST)));
#else
    assert(((regFirst == REG_INT_FIRST) && (regLast == REG_INT_LAST)) ||
           ((regFirst == REG_FP_FIRST) && (regLast == REG_FP_LAST)));
#endif

    if (strlen(sep) > 0)
    {
        // We've already printed something.
        sep = " ";
    }

    bool      inRegRange = false;
    regNumber regPrev    = REG_NA;
    regNumber regHead    = REG_NA; // When we start a range, remember the first register of the range, so we don't use
                                   // range notation if the range contains just a single register.

    for (regNumber regNum = regFirst; regNum <= regLast; regNum = REG_NEXT(regNum))
    {
        regMaskTP regBit = genRegMask(regNum);

        if ((regMask & regBit) != 0)
        {
            // We have a register to display. It gets displayed now if:
            // 1. This is the first register to display of a new range of registers (possibly because
            //    no register has ever been displayed).
            // 2. This is the last register of an acceptable range (either the last register of a type,
            //    or the last of a range that is displayed with range notation).
            if (!inRegRange)
            {
                // It's the first register of a potential range.
                const char* nam = getRegName(regNum);
                printf("%s%s", sep, nam);
                minSiz -= strlen(sep) + strlen(nam);

                // What kind of separator should we use for this range (if it is indeed going to be a range)?

                if (genIsValidIntReg(regNum))
                {
                    // By default, we're not starting a potential register range.
                    sep = " ";

#if defined(TARGET_AMD64)
                    // For AMD64, create ranges for int registers R8 through R15, but not the "old" registers.
                    if (regNum >= REG_R8)
                    {
                        regHead    = regNum;
                        inRegRange = true;
                        sep        = "-";
                    }
#elif defined(TARGET_ARM64)
                    // R17 and R28 can't be the start of a range, since the range would include TEB or FP
                    if ((regNum < REG_R17) || ((REG_R19 <= regNum) && (regNum < REG_R28)))
                    {
                        regHead    = regNum;
                        inRegRange = true;
                        sep        = "-";
                    }
#elif defined(TARGET_ARM)
                    if (regNum < REG_R12)
                    {
                        regHead    = regNum;
                        inRegRange = true;
                        sep        = "-";
                    }
#elif defined(TARGET_X86)
                    // No register ranges
#elif defined(TARGET_LOONGARCH64)
                    if (REG_A0 <= regNum && regNum <= REG_T8)
                    {
                        regHead    = regNum;
                        inRegRange = true;
                        sep        = "-";
                    }
#elif defined(TARGET_RISCV64)
                    if ((REG_A0 <= regNum && REG_A7 >= regNum) || REG_T0 == regNum || REG_T1 == regNum ||
                        (REG_T2 <= regNum && REG_T6 >= regNum))
                    {
                        regHead    = regNum;
                        inRegRange = true;
                        sep        = "-";
                    }
#else // TARGET*
#error Unsupported or unset target architecture
#endif // TARGET*
                }
                else
                {
                    regHead    = regNum;
                    inRegRange = true;
                    sep        = "-";
                }
            }
#if defined(TARGET_ARM64)
            else if ((regNum == regLast) || (regNum == REG_R17) // last register before TEB
                     || (regNum == REG_R28))                    // last register before FP
#elif defined(TARGET_LOONGARCH64)
            else if ((regNum == regLast) || (regNum == REG_A7) || (regNum == REG_T8))
#else
            else if (regNum == regLast)
#endif
            {
                // We've already printed a register and hit the end of a range

                const char* nam = getRegName(regNum);
                printf("%s%s", sep, nam);
                minSiz -= strlen(sep) + strlen(nam);

                regHead    = REG_NA;
                inRegRange = false; // No longer in the middle of a register range
                sep        = " ";
            }
        }
        else if (inRegRange)
        {
            assert(regHead != REG_NA);

            if (regPrev != regHead)
            {
                // Close out the previous range, if it included more than one register.
                const char* nam = getRegName(regPrev);
                printf("%s%s", sep, nam);
                minSiz -= (strlen(sep) + strlen(nam));
            }

            regHead    = REG_NA;
            inRegRange = false;
            sep        = " ";
        }

        regPrev = regNum;
    }

    return sep;
}

/*****************************************************************************
 *
 *  Displays a register set.
 *  TODO-ARM64-Cleanup: don't allow ip0, ip1 as part of a range.
 */
void dspRegMask(regMaskTP regMask, size_t minSiz)
{
    const char* sep = "";

    printf("[");

    sep = dspRegRange(regMask, minSiz, sep, REG_INT_FIRST, REG_INT_LAST);
    sep = dspRegRange(regMask, minSiz, sep, REG_FP_FIRST, REG_FP_LAST);

#ifdef TARGET_XARCH
    sep = dspRegRange(regMask, minSiz, sep, REG_MASK_FIRST, REG_MASK_LAST);
#endif // TARGET_XARCH

    printf("]");

    while ((int)minSiz > 0)
    {
        printf(" ");
        minSiz--;
    }
}

//------------------------------------------------------------------------
// dumpILBytes: Helper for dumpSingleInstr() to dump hex bytes of an IL stream,
// aligning up to a minimum alignment width.
//
// Arguments:
//    codeAddr  - Pointer to IL byte stream to display.
//    codeSize  - Number of bytes of IL byte stream to display.
//    alignSize - Pad out to this many characters, if fewer than this were written.
//
void dumpILBytes(const BYTE* const codeAddr,
                 unsigned          codeSize,
                 unsigned          alignSize) // number of characters to write, for alignment
{
    for (IL_OFFSET offs = 0; offs < codeSize; ++offs)
    {
        printf(" %02x", *(codeAddr + offs));
    }

    unsigned charsWritten = 3 * codeSize;
    for (unsigned i = charsWritten; i < alignSize; i++)
    {
        printf(" ");
    }
}

//------------------------------------------------------------------------
// dumpSingleInstr: Display a single IL instruction.
//
// Arguments:
//    codeAddr  - Base pointer to a stream of IL instructions.
//    offs      - Offset from codeAddr of the IL instruction to display.
//    prefix    - Optional string to prefix the IL instruction with (if nullptr, no prefix is output).
//
// Return Value:
//    Size of the displayed IL instruction in the instruction stream, in bytes. (Add this to 'offs' to
//    get to the next instruction.)
//
unsigned dumpSingleInstr(const BYTE* const codeAddr, IL_OFFSET offs, const char* prefix)
{
    const BYTE*    opcodePtr      = codeAddr + offs;
    const BYTE*    startOpcodePtr = opcodePtr;
    const unsigned ALIGN_WIDTH    = 3 * 6; // assume 3 characters * (1 byte opcode + 4 bytes data + 1 prefix byte) for
                                           // most things

    if (prefix != nullptr)
    {
        printf("%s", prefix);
    }

    OPCODE opcode = (OPCODE)getU1LittleEndian(opcodePtr);
    opcodePtr += sizeof(int8_t);

DECODE_OPCODE:

    if (opcode >= CEE_COUNT)
    {
        printf("\nIllegal opcode: %02X\n", (int)opcode);
        return (IL_OFFSET)(opcodePtr - startOpcodePtr);
    }

    /* Get the size of additional parameters */

    size_t   sz      = opcodeSizes[opcode];
    unsigned argKind = opcodeArgKinds[opcode];

    /* See what kind of an opcode we have, then */

    switch (opcode)
    {
        case CEE_PREFIX1:
            opcode = OPCODE(getU1LittleEndian(opcodePtr) + 256);
            opcodePtr += sizeof(int8_t);
            goto DECODE_OPCODE;

        default:
        {
            int64_t iOp;
            double  dOp;
            int     jOp;
            DWORD   jOp2;

            switch (argKind)
            {
                case InlineNone:
                    dumpILBytes(startOpcodePtr, (unsigned)(opcodePtr - startOpcodePtr), ALIGN_WIDTH);
                    printf(" %-12s", opcodeNames[opcode]);
                    break;

                case ShortInlineVar:
                    iOp = getU1LittleEndian(opcodePtr);
                    goto INT_OP;
                case ShortInlineI:
                    iOp = getI1LittleEndian(opcodePtr);
                    goto INT_OP;
                case InlineVar:
                    iOp = getU2LittleEndian(opcodePtr);
                    goto INT_OP;
                case InlineTok:
                case InlineMethod:
                case InlineField:
                case InlineType:
                case InlineString:
                case InlineSig:
                case InlineI:
                    iOp = getI4LittleEndian(opcodePtr);
                    goto INT_OP;
                case InlineI8:
                    iOp = getU4LittleEndian(opcodePtr);
                    iOp |= (int64_t)getU4LittleEndian(opcodePtr + 4) << 32;
                    goto INT_OP;

                INT_OP:
                    dumpILBytes(startOpcodePtr, (unsigned)((opcodePtr - startOpcodePtr) + sz), ALIGN_WIDTH);
                    printf(" %-12s 0x%X", opcodeNames[opcode], iOp);
                    break;

                case ShortInlineR:
                    dOp = FloatingPointUtils::convertToDouble(getR4LittleEndian(opcodePtr));
                    goto FLT_OP;
                case InlineR:
                    dOp = getR8LittleEndian(opcodePtr);
                    goto FLT_OP;

                FLT_OP:
                    dumpILBytes(startOpcodePtr, (unsigned)((opcodePtr - startOpcodePtr) + sz), ALIGN_WIDTH);
                    printf(" %-12s %f", opcodeNames[opcode], dOp);
                    break;

                case ShortInlineBrTarget:
                    jOp = getI1LittleEndian(opcodePtr);
                    goto JMP_OP;
                case InlineBrTarget:
                    jOp = getI4LittleEndian(opcodePtr);
                    goto JMP_OP;

                JMP_OP:
                    dumpILBytes(startOpcodePtr, (unsigned)((opcodePtr - startOpcodePtr) + sz), ALIGN_WIDTH);
                    printf(" %-12s %d (IL_%04x)", opcodeNames[opcode], jOp, (int)(opcodePtr + sz - codeAddr) + jOp);
                    break;

                case InlineSwitch:
                    jOp2 = getU4LittleEndian(opcodePtr);
                    opcodePtr += 4;
                    opcodePtr += jOp2 * 4; // Jump over the table
                    dumpILBytes(startOpcodePtr, (unsigned)(opcodePtr - startOpcodePtr), ALIGN_WIDTH);
                    printf(" %-12s", opcodeNames[opcode]);
                    break;

                case InlinePhi:
                    jOp2 = getU1LittleEndian(opcodePtr);
                    opcodePtr += 1;
                    opcodePtr += jOp2 * 2; // Jump over the table
                    dumpILBytes(startOpcodePtr, (unsigned)(opcodePtr - startOpcodePtr), ALIGN_WIDTH);
                    printf(" %-12s", opcodeNames[opcode]);
                    break;

                default:
                    assert(!"Bad argKind");
            }

            opcodePtr += sz;
            break;
        }
    }

    printf("\n");
    return (IL_OFFSET)(opcodePtr - startOpcodePtr);
}

//------------------------------------------------------------------------
// dumpILRange: Display a range of IL instructions from an IL instruction stream.
//
// Arguments:
//    codeAddr  - Pointer to IL byte stream to display.
//    codeSize  - Number of bytes of IL byte stream to display.
//
void dumpILRange(const BYTE* const codeAddr, unsigned codeSize) // in bytes
{
    for (IL_OFFSET offs = 0; offs < codeSize;)
    {
        char prefix[100];
        sprintf_s(prefix, ArrLen(prefix), "IL_%04x ", offs);
        unsigned codeBytesDumped = dumpSingleInstr(codeAddr, offs, prefix);
        offs += codeBytesDumped;
    }
}

/*****************************************************************************
 *
 *  Display a variable set.
 */
const char* genES2str(BitVecTraits* traits, EXPSET_TP set)
{
    const int    bufSize = 65; // Supports a BitVec of up to 256 bits
    static char  num1[bufSize];
    static char  num2[bufSize];
    static char* nump = num1;

    assert(bufSize > roundUp(BitVecTraits::GetSize(traits), (unsigned)sizeof(char)) / 8);

    char* temp = nump;
    nump       = (nump == num1) ? num2 : num1;
    sprintf_s(temp, bufSize, "%s", BitVecOps::ToString(traits, set));

    return temp;
}

//------------------------------------------------------------------------
// refCntWtd2str: Return a string representation of a weighted ref count
//
// Arguments:
//    refCntWtd - weight to format
//    padForDecimalPlaces - (default: false) If true, pad any integral or non-numeric
//                          output on the right with three spaces, representing space
//                          for ".00". This makes "1" line up with "2.34" at the "2" column.
//                          This is used for formatting the BasicBlock list.
//
const char* refCntWtd2str(weight_t refCntWtd, bool padForDecimalPlaces)
{
    const int    bufSize = 17;
    static char  num1[bufSize];
    static char  num2[bufSize];
    static char* nump = num1;

    char* temp = nump;

    const char* strDecimalPaddingString = "";
    if (padForDecimalPlaces)
    {
        strDecimalPaddingString = "   ";
    }

    nump = (nump == num1) ? num2 : num1;

    if (refCntWtd >= BB_MAX_WEIGHT)
    {
        sprintf_s(temp, bufSize, "MAX%s", strDecimalPaddingString);
    }
    else
    {
        weight_t scaledWeight = refCntWtd / BB_UNITY_WEIGHT;
        weight_t intPart      = (weight_t)floor(scaledWeight);
        bool     isLarge      = intPart > 1e9;
        bool     isSmall      = (intPart < 1e-2) && (intPart != 0);

        // Use g format for high dynamic range counts.
        //
        if (isLarge || isSmall)
        {
            sprintf_s(temp, bufSize, "%.2g", scaledWeight);
        }
        else
        {
            if (intPart == scaledWeight)
            {
                sprintf_s(temp, bufSize, "%lld%s", (long long)intPart, strDecimalPaddingString);
            }
            else
            {
                sprintf_s(temp, bufSize, "%.2f", scaledWeight);
            }
        }
    }
    return temp;
}

#endif // DEBUG

#if defined(DEBUG)

//------------------------------------------------------------------------
// Contains: check if the range includes a particular hash
//
// Arguments:
//    hash -- hash value to check

bool ConfigMethodRange::Contains(unsigned hash)
{
    _ASSERT(m_inited == 1);

    // No ranges specified means all methods included.
    if (m_lastRange == 0)
    {
        return true;
    }

    for (unsigned i = 0; i < m_lastRange; i++)
    {
        if ((m_ranges[i].m_low <= hash) && (hash <= m_ranges[i].m_high))
        {
            return true;
        }
    }

    return false;
}

//------------------------------------------------------------------------
// InitRanges: parse the range string and set up the range info
//
// Arguments:
//    rangeStr -- string to parse (may be nullptr)
//    capacity -- number ranges to allocate in the range array
//
// Notes:
//    Does some internal error checking; clients can use Error()
//    to determine if the range string couldn't be fully parsed
//    because of bad characters or too many entries, or had values
//    that were too large to represent.

void ConfigMethodRange::InitRanges(const WCHAR* rangeStr, unsigned capacity)
{
    // Make sure that the memory was zero initialized
    assert(m_inited == 0 || m_inited == 1);
    assert(m_entries == 0);
    assert(m_ranges == nullptr);
    assert(m_lastRange == 0);

    // Flag any strange-looking requests
    assert(capacity < 100000);

    if (rangeStr == nullptr)
    {
        m_inited = 1;
        return;
    }

    // Allocate some persistent memory
    ICorJitHost* jitHost = g_jitHost;
    m_ranges             = (Range*)jitHost->allocateMemory(capacity * sizeof(Range));
    m_entries            = capacity;

    const WCHAR* p           = rangeStr;
    unsigned     lastRange   = 0;
    bool         setHighPart = false;

    while ((*p != 0) && (lastRange < m_entries))
    {
        while ((*p == L' ') || (*p == L','))
        {
            p++;
        }

        int i = 0;

        while (((L'0' <= *p) && (*p <= L'9')) || ((L'A' <= *p) && (*p <= L'F')) || ((L'a' <= *p) && (*p <= L'f')))
        {
            int n = 0;

            if ((L'0' <= *p) && (*p <= L'9'))
            {
                n = (*p++) - L'0';
            }
            else if ((L'A' <= *p) && (*p <= L'F'))
            {
                n = (*p++) - L'A' + 10;
            }
            else if ((L'a' <= *p) && (*p <= L'f'))
            {
                n = (*p++) - L'a' + 10;
            }

            int j = 16 * i + n;

            // Check for overflow
            if ((m_badChar != 0) && (j <= i))
            {
                m_badChar = (p - rangeStr) + 1;
            }

            i = j;
        }

        // Was this the high part of a low-high pair?
        if (setHighPart)
        {
            // Yep, set it and move to the next range
            m_ranges[lastRange].m_high = i;

            // Sanity check that range is proper
            if ((m_badChar != 0) && (m_ranges[lastRange].m_high < m_ranges[lastRange].m_low))
            {
                m_badChar = (p - rangeStr) + 1;
            }

            lastRange++;
            setHighPart = false;
            continue;
        }

        // Must have been looking for the low part of a range
        m_ranges[lastRange].m_low = i;

        while (*p == L' ')
        {
            p++;
        }

        // Was that the low part of a low-high pair?
        if (*p == L'-')
        {
            // Yep, skip the dash and set high part next time around.
            p++;
            setHighPart = true;
            continue;
        }

        // Else we have a point range, so set high = low
        m_ranges[lastRange].m_high = i;
        lastRange++;
    }

    // If we didn't parse the full range string, note index of the the
    // first bad char.
    if ((m_badChar != 0) && (*p != 0))
    {
        m_badChar = (p - rangeStr) + 1;
    }

    // Finish off any remaining open range
    if (setHighPart)
    {
        m_ranges[lastRange].m_high = UINT_MAX;
        lastRange++;
    }

    assert(lastRange <= m_entries);
    m_lastRange = lastRange;
    m_inited    = 1;
}

//------------------------------------------------------------------------
// Dump: dump hash ranges to stdout
//
void ConfigMethodRange::Dump()
{
    if (m_inited != 1)
    {
        printf("<uninitialized method range>\n");
        return;
    }

    if (m_lastRange == 0)
    {
        printf("<empty method range>\n");
        return;
    }

    printf("<method range with %d entries>\n", m_lastRange);
    for (unsigned i = 0; i < m_lastRange; i++)
    {
        if (m_ranges[i].m_low == m_ranges[i].m_high)
        {
            printf("%i [0x%08x]\n", i, m_ranges[i].m_low);
        }
        else
        {
            printf("%i [0x%08x-0x%08x]\n", i, m_ranges[i].m_low, m_ranges[i].m_high);
        }
    }
}

//------------------------------------------------------------------------
// Init: parse a string to set up a ConfigIntArray
//
// Arguments:
//    str -- string to parse (may be nullptr)
//
// Notes:
//    Values are separated decimal with no whitespace.
//    Separators are any digit not '-' or '0-9'
//
void ConfigIntArray::Init(const WCHAR* str)
{
    // Count the number of values
    //
    const WCHAR* p         = str;
    unsigned     numValues = 0;
    while (*p != 0)
    {
        if ((*p == L'-') || ((L'0' <= *p) && (*p <= L'9')))
        {
            if (*p == L'-')
            {
                p++;
            }

            while ((L'0' <= *p) && (*p <= L'9'))
            {
                p++;
            }

            numValues++;
        }
        else
        {
            p++;
        }
    }

    m_length = numValues;
    m_values = (int*)g_jitHost->allocateMemory(numValues * sizeof(int));

    numValues         = 0;
    p                 = str;
    int  currentValue = 0;
    bool isNegative   = false;
    while (*p != 0)
    {
        if ((*p == L'-') || ((L'0' <= *p) && (*p <= L'9')))
        {
            if (*p == L'-')
            {
                isNegative = true;
                p++;
            }

            while ((L'0' <= *p) && (*p <= L'9'))
            {
                currentValue = currentValue * 10 + (*p++) - L'0';
            }

            if (isNegative)
            {
                currentValue = -currentValue;
            }

            m_values[numValues++] = currentValue;
            currentValue          = 0;
        }
        else
        {
            p++;
        }
    }
}

//------------------------------------------------------------------------
// Dump: dump config array to stdout
//
void ConfigIntArray::Dump()
{
    if (m_values == nullptr)
    {
        printf("<uninitialized config int array>\n");
        return;
    }

    if (m_length == 0)
    {
        printf("<empty config int array>\n");
        return;
    }

    for (unsigned i = 0; i < m_length; i++)
    {
        printf("%s%i", i == 0 ? "" : ", ", m_values[i]);
    }
}

//------------------------------------------------------------------------
// Init: parse a string to set up a ConfigDoubleArray
//
// Arguments:
//    str -- string to parse (may be nullptr)
//
// Notes:
//    Values are comma, tab or space separated.
//    Consecutive separators are ignored
//
void ConfigDoubleArray::Init(const WCHAR* str)
{
    // Count the number of values
    //
    const WCHAR* p         = str;
    unsigned     numValues = 0;
    while (*p != 0)
    {
        if (*p == L',')
        {
            p++;
            continue;
        }
        WCHAR* pNext = nullptr;
        u16_strtod(p, &pNext);
        if (errno == 0)
        {
            numValues++;
        }
        p = pNext;
    }

    m_length  = numValues;
    m_values  = (double*)g_jitHost->allocateMemory(numValues * sizeof(double));
    p         = str;
    numValues = 0;
    while (*p != 0)
    {
        if (*p == L',')
        {
            p++;
            continue;
        }

        WCHAR* pNext = nullptr;
        double val   = u16_strtod(p, &pNext);
        if (errno == 0)
        {
            m_values[numValues++] = val;
        }
        p = pNext;
    }
}

//------------------------------------------------------------------------
// Dump: dump config array to stdout
//
void ConfigDoubleArray::Dump()
{
    if (m_values == nullptr)
    {
        printf("<uninitialized config double array>\n");
        return;
    }

    if (m_length == 0)
    {
        printf("<empty config double array>\n");
        return;
    }

    for (unsigned i = 0; i < m_length; i++)
    {
        printf("%s%f ", i == 0 ? "" : ",", m_values[i]);
    }
}

#endif // defined(DEBUG)

#if CALL_ARG_STATS || COUNT_BASIC_BLOCKS || COUNT_LOOPS || EMITTER_STATS || MEASURE_NODE_SIZE || MEASURE_MEM_ALLOC

void Counter::dump(FILE* output)
{
    fprintf(output, "%lld\n", (long long)Value);
}

/*****************************************************************************
 *  Histogram class.
 */

Histogram::Histogram(const unsigned* const sizeTable)
    : m_sizeTable(sizeTable)
{
    unsigned sizeCount = 0;
    do
    {
        sizeCount++;
    } while ((sizeTable[sizeCount] != 0) && (sizeCount < 1000));

    assert(sizeCount < HISTOGRAM_MAX_SIZE_COUNT - 1);

    m_sizeCount = sizeCount;

    memset(m_counts, 0, (m_sizeCount + 1) * sizeof(*m_counts));
}

void Histogram::dump(FILE* output)
{
    unsigned t = 0;
    for (unsigned i = 0; i < m_sizeCount; i++)
    {
        t += m_counts[i];
    }

    for (unsigned c = 0, i = 0; i <= m_sizeCount; i++)
    {
        if (i == m_sizeCount)
        {
            if (m_counts[i] == 0)
            {
                break;
            }

            fprintf(output, "      >    %7u", m_sizeTable[i - 1]);
        }
        else
        {
            if (i == 0)
            {
                fprintf(output, "     <=    ");
            }
            else
            {
                fprintf(output, "%7u .. ", m_sizeTable[i - 1] + 1);
            }

            fprintf(output, "%7u", m_sizeTable[i]);
        }

        c += static_cast<unsigned>(m_counts[i]);

        fprintf(output, " ===> %7u count (%3u%% of total)\n", static_cast<unsigned>(m_counts[i]), (int)(100.0 * c / t));
    }
}

void Histogram::record(unsigned size)
{
    unsigned i;
    for (i = 0; i < m_sizeCount; i++)
    {
        if (m_sizeTable[i] >= size)
        {
            break;
        }
    }

    InterlockedAdd(&m_counts[i], 1);
}

void NodeCounts::dump(FILE* output)
{
    struct Entry
    {
        genTreeOps oper;
        unsigned   count;
    };

    Entry sorted[GT_COUNT];
    for (int i = 0; i < GT_COUNT; i++)
    {
        sorted[i].oper  = static_cast<genTreeOps>(i);
        sorted[i].count = static_cast<unsigned>(m_counts[i]);
    }

    jitstd::sort(sorted, sorted + ArrLen(sorted), [](const Entry& lhs, const Entry& rhs) {
        if (lhs.count > rhs.count)
        {
            return true;
        }

        if (lhs.count < rhs.count)
        {
            return false;
        }

        return static_cast<unsigned>(lhs.oper) < static_cast<unsigned>(rhs.oper);
    });

    for (const Entry& entry : sorted)
    {
        if (entry.count == 0)
        {
            break;
        }

        fprintf(output, "%-20s : %7u\n", GenTree::OpName(entry.oper), entry.count);
    }
}

void NodeCounts::record(genTreeOps oper)
{
    assert(oper < GT_COUNT);
    InterlockedAdd(&m_counts[oper], 1);
}

struct DumpOnShutdownEntry
{
    const char* Name;
    Dumpable*   Dumpable;
};

static DumpOnShutdownEntry s_dumpOnShutdown[16];

DumpOnShutdown::DumpOnShutdown(const char* name, Dumpable* dumpable)
{
    for (DumpOnShutdownEntry& entry : s_dumpOnShutdown)
    {
        if ((entry.Name == nullptr) && (entry.Dumpable == nullptr))
        {
            entry.Name     = name;
            entry.Dumpable = dumpable;
            return;
        }
    }

    assert(!"No space left in table");
}

void DumpOnShutdown::DumpAll()
{
    for (const DumpOnShutdownEntry& entry : s_dumpOnShutdown)
    {
        if (entry.Name != nullptr)
        {
            jitprintf("%s\n", entry.Name);
        }

        if (entry.Dumpable != nullptr)
        {
            entry.Dumpable->dump(jitstdout());
            jitprintf("\n");
        }
    }
}

#endif // CALL_ARG_STATS || COUNT_BASIC_BLOCKS || COUNT_LOOPS || EMITTER_STATS || MEASURE_NODE_SIZE

/*****************************************************************************
 * Fixed bit vector class
 */

// bitChunkSize() - Returns number of bits in a bitVect chunk
inline UINT FixedBitVect::bitChunkSize()
{
    return sizeof(UINT) * 8;
}

// bitNumToBit() - Returns a bit mask of the given bit number
inline UINT FixedBitVect::bitNumToBit(UINT bitNum)
{
    assert(bitNum < bitChunkSize());
    assert(bitChunkSize() <= sizeof(int) * 8);

    return 1 << bitNum;
}

// bitVectInit() - Initializes a bit vector of a given size
FixedBitVect* FixedBitVect::bitVectInit(UINT size, Compiler* comp)
{
    UINT          bitVectMemSize, numberOfChunks;
    FixedBitVect* bv;

    assert(size != 0);

    numberOfChunks = (size - 1) / bitChunkSize() + 1;
    bitVectMemSize = numberOfChunks * (bitChunkSize() / 8); // size in bytes

    assert(bitVectMemSize * bitChunkSize() >= size);

    bv = (FixedBitVect*)comp->getAllocator(CMK_FixedBitVect).allocate<char>(sizeof(FixedBitVect) + bitVectMemSize);
    memset(bv->bitVect, 0, bitVectMemSize);

    bv->bitVectSize = size;

    return bv;
}

// bitVectSet() - Sets the given bit
void FixedBitVect::bitVectSet(UINT bitNum)
{
    UINT index;

    assert(bitNum <= bitVectSize);

    index = bitNum / bitChunkSize();
    bitNum -= index * bitChunkSize();

    bitVect[index] |= bitNumToBit(bitNum);
}

// bitVectClear() - Clears the given bit
void FixedBitVect::bitVectClear(UINT bitNum)
{
    UINT index;

    assert(bitNum <= bitVectSize);

    index = bitNum / bitChunkSize();
    bitNum -= index * bitChunkSize();

    bitVect[index] &= ~bitNumToBit(bitNum);
}

// bitVectTest() - Tests the given bit
bool FixedBitVect::bitVectTest(UINT bitNum)
{
    UINT index;

    assert(bitNum <= bitVectSize);

    index = bitNum / bitChunkSize();
    bitNum -= index * bitChunkSize();

    return (bitVect[index] & bitNumToBit(bitNum)) != 0;
}

// bitVectOr() - Or in the given bit vector
void FixedBitVect::bitVectOr(FixedBitVect* bv)
{
    UINT bitChunkCnt = (bitVectSize - 1) / bitChunkSize() + 1;

    assert(bitVectSize == bv->bitVectSize);

    // Or each chunks
    for (UINT i = 0; i < bitChunkCnt; i++)
    {
        bitVect[i] |= bv->bitVect[i];
    }
}

// bitVectAnd() - And with passed in bit vector
void FixedBitVect::bitVectAnd(FixedBitVect& bv)
{
    UINT bitChunkCnt = (bitVectSize - 1) / bitChunkSize() + 1;

    assert(bitVectSize == bv.bitVectSize);

    // And each chunks
    for (UINT i = 0; i < bitChunkCnt; i++)
    {
        bitVect[i] &= bv.bitVect[i];
    }
}

// bitVectGetFirst() - Find the first bit on and return bit num,
//                    Return -1 if no bits found.
UINT FixedBitVect::bitVectGetFirst()
{
    return bitVectGetNext((UINT)-1);
}

// bitVectGetNext() - Find the next bit on given previous position and return bit num.
//                    Return -1 if no bits found.
UINT FixedBitVect::bitVectGetNext(UINT bitNumPrev)
{
    UINT bitNum = (UINT)-1;
    UINT index;
    UINT bitMask;
    UINT bitChunkCnt = (bitVectSize - 1) / bitChunkSize() + 1;
    UINT i;

    if (bitNumPrev == (UINT)-1)
    {
        index   = 0;
        bitMask = (UINT)-1;
    }
    else
    {
        UINT bit;

        index = bitNumPrev / bitChunkSize();
        bitNumPrev -= index * bitChunkSize();
        bit     = bitNumToBit(bitNumPrev);
        bitMask = ~(bit | (bit - 1));
    }

    // Find first bit
    for (i = index; i < bitChunkCnt; i++)
    {
        UINT bitChunk = bitVect[i] & bitMask;

        if (bitChunk != 0)
        {
            BitScanForward((ULONG*)&bitNum, bitChunk);
            break;
        }

        bitMask = 0xFFFFFFFF;
    }

    // Empty bit vector?
    if (bitNum == (UINT)-1)
    {
        return (UINT)-1;
    }

    bitNum += i * bitChunkSize();

    assert(bitNum <= bitVectSize);

    return bitNum;
}

// bitVectGetNextAndClear() - Find the first bit on, clear it and return it.
//                            Return -1 if no bits found.
UINT FixedBitVect::bitVectGetNextAndClear()
{
    UINT bitNum      = (UINT)-1;
    UINT bitChunkCnt = (bitVectSize - 1) / bitChunkSize() + 1;
    UINT i;

    // Find first bit
    for (i = 0; i < bitChunkCnt; i++)
    {
        if (bitVect[i] != 0)
        {
            BitScanForward((ULONG*)&bitNum, bitVect[i]);
            break;
        }
    }

    // Empty bit vector?
    if (bitNum == (UINT)-1)
    {
        return (UINT)-1;
    }

    // Clear the bit in the right chunk
    bitVect[i] &= ~bitNumToBit(bitNum);

    bitNum += i * bitChunkSize();

    assert(bitNum <= bitVectSize);

    return bitNum;
}

int SimpleSprintf_s(_In_reads_(cbBufSize - (pWriteStart - pBufStart)) char* pWriteStart,
                    _In_reads_(cbBufSize) char*                             pBufStart,
                    size_t                                                  cbBufSize,
                    _In_z_ const char*                                      fmt,
                    ...)
{
    assert(fmt);
    assert(pBufStart);
    assert(pWriteStart);
    assert((size_t)pBufStart <= (size_t)pWriteStart);
    int ret;

    // compute the space left in the buffer.
    if ((pBufStart + cbBufSize) < pWriteStart)
    {
        NO_WAY("pWriteStart is past end of buffer");
    }
    size_t  cbSpaceLeft = (size_t)((pBufStart + cbBufSize) - pWriteStart);
    va_list args;
    va_start(args, fmt);
    ret = vsprintf_s(pWriteStart, cbSpaceLeft, const_cast<char*>(fmt), args);
    va_end(args);
    if (ret < 0)
    {
        NO_WAY("vsprintf_s failed.");
    }
    return ret;
}

#ifdef DEBUG

void hexDump(FILE* dmpf, BYTE* addr, size_t size)
{
    if (size == 0)
    {
        return;
    }

    assert(addr != nullptr);

    for (size_t i = 0; i < size; i++)
    {
        fprintf(dmpf, "%02X", *addr++);
    }
}

#endif // DEBUG

void HelperCallProperties::init()
{
    for (CorInfoHelpFunc helper = CORINFO_HELP_UNDEF; // initialize helper
         (helper < CORINFO_HELP_COUNT);               // test helper for loop exit
         helper = CorInfoHelpFunc(int(helper) + 1))   // update helper to next
    {
        // Generally you want initialize these to their most typical/safest result
        //
        bool isPure        = false; // true if the result only depends upon input args and not any global state
        bool noThrow       = false; // true if the helper will never throw
        bool alwaysThrow   = false; // true if the helper will always throw
        bool nonNullReturn = false; // true if the result will never be null or zero
        bool isAllocator   = false; // true if the result is usually a newly created heap item, or may throw OutOfMemory
        bool mutatesHeap   = false; // true if any previous heap objects [are|can be] modified
        bool mayRunCctor   = false; // true if the helper call may cause a static constructor to be run.

        switch (helper)
        {
            // Arithmetic helpers that cannot throw
            case CORINFO_HELP_LLSH:
            case CORINFO_HELP_LRSH:
            case CORINFO_HELP_LRSZ:
            case CORINFO_HELP_LMUL:
            case CORINFO_HELP_LNG2DBL:
            case CORINFO_HELP_ULNG2DBL:
            case CORINFO_HELP_DBL2INT:
            case CORINFO_HELP_DBL2LNG:
            case CORINFO_HELP_DBL2UINT:
            case CORINFO_HELP_DBL2ULNG:
            case CORINFO_HELP_FLTREM:
            case CORINFO_HELP_DBLREM:
            case CORINFO_HELP_FLTROUND:
            case CORINFO_HELP_DBLROUND:

                isPure  = true;
                noThrow = true;
                break;

            // Arithmetic helpers that *can* throw.

            // This (or these) are not pure, in that they have "VM side effects"...but they don't mutate the heap.
            case CORINFO_HELP_ENDCATCH:

                noThrow = true;
                break;

            // Arithmetic helpers that may throw
            case CORINFO_HELP_LMOD: // Mods throw div-by zero, and signed mods have problems with the smallest integer
                                    // mod -1,
            case CORINFO_HELP_MOD:  // which is not representable as a positive integer.
            case CORINFO_HELP_UMOD:
            case CORINFO_HELP_ULMOD:

            case CORINFO_HELP_UDIV: // Divs throw divide-by-zero.
            case CORINFO_HELP_DIV:
            case CORINFO_HELP_LDIV:
            case CORINFO_HELP_ULDIV:

            case CORINFO_HELP_LMUL_OVF:
            case CORINFO_HELP_ULMUL_OVF:
            case CORINFO_HELP_DBL2INT_OVF:
            case CORINFO_HELP_DBL2LNG_OVF:
            case CORINFO_HELP_DBL2UINT_OVF:
            case CORINFO_HELP_DBL2ULNG_OVF:

                isPure = true;
                break;

            // Heap Allocation helpers, these all never return null
            case CORINFO_HELP_NEWSFAST:
            case CORINFO_HELP_NEWSFAST_ALIGN8:
            case CORINFO_HELP_NEWSFAST_ALIGN8_VC:
            case CORINFO_HELP_NEWFAST:
            case CORINFO_HELP_NEWFAST_MAYBEFROZEN:
            case CORINFO_HELP_NEWSFAST_FINALIZE:
            case CORINFO_HELP_NEWSFAST_ALIGN8_FINALIZE:
            case CORINFO_HELP_READYTORUN_NEW:
            case CORINFO_HELP_BOX:

                isAllocator   = true;
                nonNullReturn = true;
                noThrow       = true; // only can throw OutOfMemory
                break;

            // These allocation helpers do some checks on the size (and lower bound) inputs,
            // and can throw exceptions other than OOM.
            case CORINFO_HELP_NEWARR_1_VC:
            case CORINFO_HELP_NEWARR_1_ALIGN8:
            case CORINFO_HELP_NEW_MDARR:
            case CORINFO_HELP_NEW_MDARR_RARE:
            case CORINFO_HELP_NEWARR_1_DIRECT:
            case CORINFO_HELP_NEWARR_1_MAYBEFROZEN:
            case CORINFO_HELP_NEWARR_1_OBJ:
            case CORINFO_HELP_READYTORUN_NEWARR_1:

                isAllocator   = true;
                nonNullReturn = true;
                break;

            // Heap Allocation helpers that are also pure
            case CORINFO_HELP_STRCNS:

                isPure        = true;
                isAllocator   = true;
                nonNullReturn = true;
                noThrow       = true; // only can throw OutOfMemory
                break;

            case CORINFO_HELP_BOX_NULLABLE:
                // Box Nullable is not a 'pure' function
                // It has a Byref argument that it reads the contents of.
                //
                // So two calls to Box Nullable that pass the same address (with the same Value Number)
                // will produce different results when the contents of the memory pointed to by the Byref changes
                //
                isAllocator = true;
                noThrow     = true; // only can throw OutOfMemory
                break;

            case CORINFO_HELP_RUNTIMEHANDLE_METHOD:
            case CORINFO_HELP_RUNTIMEHANDLE_CLASS:
            case CORINFO_HELP_RUNTIMEHANDLE_METHOD_LOG:
            case CORINFO_HELP_RUNTIMEHANDLE_CLASS_LOG:
            case CORINFO_HELP_READYTORUN_GENERIC_HANDLE:
                // logging helpers are not technically pure but can be optimized away
                isPure        = true;
                noThrow       = true;
                nonNullReturn = true;
                break;

            // type casting helpers
            case CORINFO_HELP_ISINSTANCEOFINTERFACE:
            case CORINFO_HELP_ISINSTANCEOFARRAY:
            case CORINFO_HELP_ISINSTANCEOFCLASS:
            case CORINFO_HELP_ISINSTANCEOFANY:
            case CORINFO_HELP_READYTORUN_ISINSTANCEOF:
            case CORINFO_HELP_TYPEHANDLE_TO_RUNTIMETYPE:
            case CORINFO_HELP_TYPEHANDLE_TO_RUNTIMETYPEHANDLE:

                isPure  = true;
                noThrow = true; // These return null for a failing cast
                break;

            case CORINFO_HELP_GETCURRENTMANAGEDTHREADID:
                isPure  = true;
                noThrow = true;
                break;

            // type casting helpers that throw
            case CORINFO_HELP_CHKCASTINTERFACE:
            case CORINFO_HELP_CHKCASTARRAY:
            case CORINFO_HELP_CHKCASTCLASS:
            case CORINFO_HELP_CHKCASTANY:
            case CORINFO_HELP_CHKCASTCLASS_SPECIAL:
            case CORINFO_HELP_READYTORUN_CHKCAST:

                // These throw for a failing cast
                // But if given a null input arg will return null
                isPure = true;
                break;

            // helpers returning addresses, these can also throw
            case CORINFO_HELP_UNBOX:
            case CORINFO_HELP_LDELEMA_REF:

                isPure = true;
                break;

            // GETREFANY is pure up to the value of the struct argument. We
            // only support that when it is not an implicit byref.
            case CORINFO_HELP_GETREFANY:
#ifndef WINDOWS_AMD64_ABI
                isPure = true;
#endif
                break;

            // helpers that return internal handle
            case CORINFO_HELP_GETCLASSFROMMETHODPARAM:
            case CORINFO_HELP_GETSYNCFROMCLASSHANDLE:

                isPure  = true;
                noThrow = true;
                break;

            // Helpers that load the base address for static variables.
            // We divide these between those that may and may not invoke
            // static class constructors.
            case CORINFO_HELP_GETSHARED_GCSTATIC_BASE:
            case CORINFO_HELP_GETSHARED_NONGCSTATIC_BASE:
            case CORINFO_HELP_GETSHARED_GCSTATIC_BASE_DYNAMICCLASS:
            case CORINFO_HELP_GETSHARED_NONGCSTATIC_BASE_DYNAMICCLASS:
            case CORINFO_HELP_GETGENERICS_GCTHREADSTATIC_BASE:
            case CORINFO_HELP_GETGENERICS_NONGCTHREADSTATIC_BASE:
            case CORINFO_HELP_GETSHARED_GCTHREADSTATIC_BASE:
            case CORINFO_HELP_GETSHARED_NONGCTHREADSTATIC_BASE:
            case CORINFO_HELP_CLASSINIT_SHARED_DYNAMICCLASS:
            case CORINFO_HELP_GETSHARED_GCTHREADSTATIC_BASE_DYNAMICCLASS:
            case CORINFO_HELP_GETSHARED_NONGCTHREADSTATIC_BASE_DYNAMICCLASS:
            case CORINFO_HELP_GETSTATICFIELDADDR_TLS:
            case CORINFO_HELP_GETGENERICS_GCSTATIC_BASE:
            case CORINFO_HELP_GETGENERICS_NONGCSTATIC_BASE:
            case CORINFO_HELP_READYTORUN_GCSTATIC_BASE:
            case CORINFO_HELP_READYTORUN_NONGCSTATIC_BASE:
            case CORINFO_HELP_READYTORUN_THREADSTATIC_BASE:
            case CORINFO_HELP_READYTORUN_NONGCTHREADSTATIC_BASE:
            case CORINFO_HELP_READYTORUN_GENERIC_STATIC_BASE:

                // These may invoke static class constructors
                // These can throw InvalidProgram exception if the class can not be constructed
                //
                isPure        = true;
                nonNullReturn = true;
                mayRunCctor   = true;
                break;

            case CORINFO_HELP_GETSHARED_GCSTATIC_BASE_NOCTOR:
            case CORINFO_HELP_GETSHARED_NONGCSTATIC_BASE_NOCTOR:
            case CORINFO_HELP_GETSHARED_GCTHREADSTATIC_BASE_NOCTOR:
            case CORINFO_HELP_GETSHARED_GCTHREADSTATIC_BASE_NOCTOR_OPTIMIZED:
            case CORINFO_HELP_GETSHARED_NONGCTHREADSTATIC_BASE_NOCTOR:
            case CORINFO_HELP_GETSHARED_NONGCTHREADSTATIC_BASE_NOCTOR_OPTIMIZED:
            case CORINFO_HELP_READYTORUN_THREADSTATIC_BASE_NOCTOR:

                // These do not invoke static class constructors
                //
                isPure        = true;
                noThrow       = true;
                nonNullReturn = true;
                break;

            // GC Write barrier support
            // TODO-ARM64-Bug?: Can these throw or not?
            case CORINFO_HELP_ASSIGN_REF:
            case CORINFO_HELP_CHECKED_ASSIGN_REF:
            case CORINFO_HELP_ASSIGN_REF_ENSURE_NONHEAP:
            case CORINFO_HELP_ASSIGN_BYREF:
            case CORINFO_HELP_BULK_WRITEBARRIER:

                mutatesHeap = true;
                break;

            // Accessing fields (write)
            case CORINFO_HELP_SETFIELD32:
            case CORINFO_HELP_SETFIELD64:
            case CORINFO_HELP_SETFIELDOBJ:
            case CORINFO_HELP_SETFIELDSTRUCT:
            case CORINFO_HELP_SETFIELDFLOAT:
            case CORINFO_HELP_SETFIELDDOUBLE:
            case CORINFO_HELP_ARRADDR_ST:

                mutatesHeap = true;
                break;

            // These helper calls always throw an exception
            case CORINFO_HELP_OVERFLOW:
            case CORINFO_HELP_VERIFICATION:
            case CORINFO_HELP_RNGCHKFAIL:
            case CORINFO_HELP_THROWDIVZERO:
            case CORINFO_HELP_THROWNULLREF:
            case CORINFO_HELP_THROW:
            case CORINFO_HELP_RETHROW:
            case CORINFO_HELP_THROW_ARGUMENTEXCEPTION:
            case CORINFO_HELP_THROW_ARGUMENTOUTOFRANGEEXCEPTION:
            case CORINFO_HELP_THROW_NOT_IMPLEMENTED:
            case CORINFO_HELP_THROW_PLATFORM_NOT_SUPPORTED:
            case CORINFO_HELP_THROW_TYPE_NOT_SUPPORTED:
            case CORINFO_HELP_FAIL_FAST:
            case CORINFO_HELP_METHOD_ACCESS_EXCEPTION:
            case CORINFO_HELP_FIELD_ACCESS_EXCEPTION:
            case CORINFO_HELP_CLASS_ACCESS_EXCEPTION:

                alwaysThrow = true;
                break;

            // These helper calls may throw an exception
            case CORINFO_HELP_MON_EXIT_STATIC:

                break;

            // This is a debugging aid; it simply returns a constant address.
            case CORINFO_HELP_LOOP_CLONE_CHOICE_ADDR:
                isPure  = true;
                noThrow = true;
                break;

            case CORINFO_HELP_DBG_IS_JUST_MY_CODE:
            case CORINFO_HELP_BBT_FCN_ENTER:
            case CORINFO_HELP_POLL_GC:
            case CORINFO_HELP_MON_ENTER:
            case CORINFO_HELP_MON_EXIT:
            case CORINFO_HELP_MON_ENTER_STATIC:
            case CORINFO_HELP_JIT_REVERSE_PINVOKE_ENTER:
            case CORINFO_HELP_JIT_REVERSE_PINVOKE_EXIT:
            case CORINFO_HELP_GETFIELDADDR:
            case CORINFO_HELP_INIT_PINVOKE_FRAME:
            case CORINFO_HELP_JIT_PINVOKE_BEGIN:
            case CORINFO_HELP_JIT_PINVOKE_END:

                noThrow = true;
                break;

            // Not sure how to handle optimization involving the rest of these  helpers
            default:

                // The most pessimistic results are returned for these helpers
                mutatesHeap = true;
                break;
        }

        m_isPure[helper]        = isPure;
        m_noThrow[helper]       = noThrow;
        m_alwaysThrow[helper]   = alwaysThrow;
        m_nonNullReturn[helper] = nonNullReturn;
        m_isAllocator[helper]   = isAllocator;
        m_mutatesHeap[helper]   = mutatesHeap;
        m_mayRunCctor[helper]   = mayRunCctor;
    }
}

//=============================================================================
// AssemblyNamesList2
//=============================================================================
// The string should be of the form
// MyAssembly
// MyAssembly;mscorlib;System
//
// You must use ';' as a separator; whitespace no longer works

AssemblyNamesList2::AssemblyNamesList2(const WCHAR* list, HostAllocator alloc)
    : m_alloc(alloc)
{
    WCHAR          prevChar   = '?';     // dummy
    LPWSTR         nameStart  = nullptr; // start of the name currently being processed. nullptr if no current name
    AssemblyName** ppPrevLink = &m_pNames;

    for (LPWSTR listWalk = const_cast<LPWSTR>(list); prevChar != '\0'; prevChar = *listWalk, listWalk++)
    {
        WCHAR curChar = *listWalk;

        if (curChar == W(';') || curChar == W('\0'))
        {
            // Found separator or end of string
            if (nameStart)
            {
                // Found the end of the current name; add a new assembly name to the list.

                AssemblyName* newName = new (m_alloc) AssemblyName();

                // Null out the current character so we can do zero-terminated string work; we'll restore it later.
                *listWalk = W('\0');

                // How much space do we need?
                int convertedNameLenBytes =
                    WszWideCharToMultiByte(CP_UTF8, 0, nameStart, -1, nullptr, 0, nullptr, nullptr);
                newName->m_assemblyName = new (m_alloc) char[convertedNameLenBytes]; // convertedNameLenBytes includes
                                                                                     // the trailing null character
                if (WszWideCharToMultiByte(CP_UTF8, 0, nameStart, -1, newName->m_assemblyName, convertedNameLenBytes,
                                           nullptr, nullptr) != 0)
                {
                    *ppPrevLink = newName;
                    ppPrevLink  = &newName->m_next;
                }
                else
                {
                    // Failed to convert the string. Ignore this string (and leak the memory).
                }

                nameStart = nullptr;

                // Restore the current character.
                *listWalk = curChar;
            }
        }
        else if (!nameStart)
        {
            //
            // Found the start of a new name
            //

            nameStart = listWalk;
        }
    }

    assert(nameStart == nullptr); // cannot be in the middle of a name
    *ppPrevLink = nullptr;        // Terminate the last element of the list.
}

AssemblyNamesList2::~AssemblyNamesList2()
{
    for (AssemblyName* pName = m_pNames; pName != nullptr; /**/)
    {
        AssemblyName* cur = pName;
        pName             = pName->m_next;

        m_alloc.deallocate(cur->m_assemblyName);
        m_alloc.deallocate(cur);
    }
}

bool AssemblyNamesList2::IsInList(const char* assemblyName)
{
    for (AssemblyName* pName = m_pNames; pName != nullptr; pName = pName->m_next)
    {
        if (_stricmp(pName->m_assemblyName, assemblyName) == 0)
        {
            return true;
        }
    }

    return false;
}

//=============================================================================
// MethodSet
//=============================================================================

MethodSet::MethodSet(const WCHAR* filename, HostAllocator alloc)
    : m_pInfos(nullptr)
    , m_alloc(alloc)
{
    FILE* methodSetFile = _wfopen(filename, W("r"));
    if (methodSetFile == nullptr)
    {
        return;
    }

    MethodInfo* lastInfo = m_pInfos;
    char        buffer[1024];

    while (true)
    {
        // Get next line
        if (fgets(buffer, sizeof(buffer), methodSetFile) == nullptr)
        {
            break;
        }

        // Ignore lines starting with leading ";" "#" "//".
        if ((0 == strncmp(buffer, ";", 1)) || (0 == strncmp(buffer, "#", 1)) || (0 == strncmp(buffer, "//", 2)))
        {
            continue;
        }

        // Remove trailing newline, if any.
        char* p = strpbrk(buffer, "\r\n");
        if (p != nullptr)
        {
            *p = '\0';
        }

        char*    methodName;
        unsigned methodHash = 0;

        // Parse the line. Very simple. One of:
        //
        //    <method-name>
        //    <method-name><whitespace>(MethodHash=<hash>)

        const char methodHashPattern[] = " (MethodHash=";
        p                              = strstr(buffer, methodHashPattern);
        if (p == nullptr)
        {
            // Just use it without the hash.
            methodName = _strdup(buffer);
        }
        else
        {
            // There's a method hash; use that.

            // First, get the method name.
            char* p2 = p;
            *p       = '\0';

            // Null terminate method at first whitespace. (Don't have any leading whitespace!)
            p = strpbrk(buffer, " \t");
            if (p != nullptr)
            {
                *p = '\0';
            }
            methodName = _strdup(buffer);

            // Now get the method hash.
            p2 += strlen(methodHashPattern);
            char* p3 = strchr(p2, ')');
            if (p3 == nullptr)
            {
                // Malformed line: no trailing slash.
                JITDUMP("Couldn't parse: %s\n", p2);
                // We can still just use the method name.
            }
            else
            {
                // Convert the slash to null.
                *p3 = '\0';

                // Now parse it as hex.
                int count = sscanf_s(p2, "%x", &methodHash);
                if (count != 1)
                {
                    JITDUMP("Couldn't parse: %s\n", p2);
                    // Still, use the method name.
                }
            }
        }

        MethodInfo* newInfo = new (m_alloc) MethodInfo(methodName, methodHash);
        if (m_pInfos == nullptr)
        {
            m_pInfos = lastInfo = newInfo;
        }
        else
        {
            lastInfo->m_next = newInfo;
            lastInfo         = newInfo;
        }
    }

    if (fclose(methodSetFile))
    {
        JITDUMP("Unable to close %ws\n", filename);
    }

    if (m_pInfos == nullptr)
    {
        JITDUMP("No methods read from %ws\n", filename);
    }
    else
    {
        JITDUMP("Methods read from %ws:\n", filename);

        int methodCount = 0;
        for (MethodInfo* pInfo = m_pInfos; pInfo != nullptr; pInfo = pInfo->m_next)
        {
            JITDUMP("  %s (MethodHash: %x)\n", pInfo->m_MethodName, pInfo->m_MethodHash);
            ++methodCount;
        }

        if (methodCount > 100)
        {
            JITDUMP("Warning: high method count (%d) for MethodSet with linear search lookups might be slow\n",
                    methodCount);
        }
    }
}

MethodSet::~MethodSet()
{
    for (MethodInfo* pInfo = m_pInfos; pInfo != nullptr; /**/)
    {
        MethodInfo* cur = pInfo;
        pInfo           = pInfo->m_next;

        m_alloc.deallocate(cur->m_MethodName);
        m_alloc.deallocate(cur);
    }
}

// TODO: make this more like JitConfigValues::MethodSet::contains()?
bool MethodSet::IsInSet(const char* methodName)
{
    for (MethodInfo* pInfo = m_pInfos; pInfo != nullptr; pInfo = pInfo->m_next)
    {
        if (_stricmp(pInfo->m_MethodName, methodName) == 0)
        {
            return true;
        }
    }

    return false;
}

bool MethodSet::IsInSet(int methodHash)
{
    for (MethodInfo* pInfo = m_pInfos; pInfo != nullptr; pInfo = pInfo->m_next)
    {
        if (pInfo->m_MethodHash == methodHash)
        {
            return true;
        }
    }

    return false;
}

bool MethodSet::IsActiveMethod(const char* methodName, int methodHash)
{
    if (methodHash != 0)
    {
        // Use the method hash.
        if (IsInSet(methodHash))
        {
            JITDUMP("Method active in MethodSet (hash match): %s Hash: %x\n", methodName, methodHash);
            return true;
        }
    }

    // Else, fall back and use the method name.
    assert(methodName != nullptr);
    if (IsInSet(methodName))
    {
        JITDUMP("Method active in MethodSet (name match): %s Hash: %x\n", methodName, methodHash);
        return true;
    }

    return false;
}

//------------------------------------------------------------------------
// CachedCyclesPerSecond - Return the cached value of CycleTimer::CyclesPerSecond().
//
// Calling CycleTimer::CyclesPerSecond() can be expensive: it runs a loop of non-empty
// code to compute its value. So call it once and cache the result.
//
double CachedCyclesPerSecond()
{
    static volatile LONG s_CachedCyclesPerSecondInitialized = 0;
    static double        s_CachedCyclesPerSecond            = 0.0;
    static CritSecObject s_CachedCyclesPerSecondLock;

    if (s_CachedCyclesPerSecondInitialized == 1)
    {
        return s_CachedCyclesPerSecond;
    }

    // It wasn't initialized yet, so initialize it. There might be a race,
    // so lock the update.

    CritSecHolder cachedCyclesPerSecondLock(s_CachedCyclesPerSecondLock);

    if (s_CachedCyclesPerSecondInitialized == 1)
    {
        // Someone else initialized it first.
        return s_CachedCyclesPerSecond;
    }

    s_CachedCyclesPerSecond = CycleTimer::CyclesPerSecond();

    LONG originalInitializedValue = InterlockedCompareExchange(&s_CachedCyclesPerSecondInitialized, 1, 0);
    if (originalInitializedValue == 1)
    {
        // This is unexpected; the critical section should have protected us.
    }

    return s_CachedCyclesPerSecond;
}

#ifdef FEATURE_JIT_METHOD_PERF
CycleCount::CycleCount()
    : cps(CachedCyclesPerSecond())
{
}

bool CycleCount::GetCycles(uint64_t* time)
{
    return CycleTimer::GetThreadCyclesS(time);
}

bool CycleCount::Start()
{
    return GetCycles(&beginCycles);
}

double CycleCount::ElapsedTime()
{
    uint64_t nowCycles;
    (void)GetCycles(&nowCycles);
    return ((double)(nowCycles - beginCycles) / cps) * 1000.0;
}

bool PerfCounter::Start()
{
    bool result = QueryPerformanceFrequency(&beg) != 0;
    if (!result)
    {
        return result;
    }
    freq = (double)beg.QuadPart / 1000.0;
    (void)QueryPerformanceCounter(&beg);
    return result;
}

// Return elapsed time from Start() in millis.
double PerfCounter::ElapsedTime()
{
    LARGE_INTEGER li;
    (void)QueryPerformanceCounter(&li);
    return (double)(li.QuadPart - beg.QuadPart) / freq;
}

#endif

#ifdef DEBUG

/*****************************************************************************
 * Return the number of digits in a number of the given base (default base 10).
 * Used when outputting strings.
 */
unsigned CountDigits(unsigned num, unsigned base /* = 10 */)
{
    assert(2 <= base && base <= 16); // sanity check
    unsigned count = 1;
    while (num >= base)
    {
        num /= base;
        ++count;
    }
    return count;
}

unsigned CountDigits(double num, unsigned base /* = 10 */)
{
    assert(2 <= base && base <= 16); // sanity check
    unsigned count = 1;
    while (num >= base)
    {
        num /= base;
        ++count;
    }
    return count;
}

#endif // DEBUG

double FloatingPointUtils::convertUInt64ToDouble(uint64_t uIntVal)
{
<<<<<<< HEAD
    int64_t s64 = uIntVal;
    double  d;
    if (s64 < 0)
    {
#if defined(TARGET_XARCH)
        // RyuJIT codegen and clang (or gcc) may produce different results for casting uint64 to
        // double, and the clang result is more accurate. For example,
        //    1) (double)0x84595161401484A0UL --> 43e08b2a2c280290  (RyuJIT codegen or VC++)
        //    2) (double)0x84595161401484A0UL --> 43e08b2a2c280291  (clang or gcc)
        // If the folding optimization below is implemented by simple casting of (double)uint64_val
        // and it is compiled by clang, casting result can be inconsistent, depending on whether
        // the folding optimization is triggered or the codegen generates instructions for casting. //
        // The current solution is to force the same math as the codegen does, so that casting
        // result is always consistent.

        // d = (double)(int64_t)uint64 + 0x1p64
        uint64_t adjHex = 0x43F0000000000000UL;
        d               = (double)s64 + *(double*)&adjHex;
#else
        d = (double)uIntVal;
#endif
    }
    else
    {
        d = (double)uIntVal;
    }
    return d;
=======
    return (double)uIntVal;
>>>>>>> ddff593e
}

float FloatingPointUtils::convertUInt64ToFloat(uint64_t u64)
{
    double d = convertUInt64ToDouble(u64);
    return (float)d;
}

uint64_t FloatingPointUtils::convertDoubleToUInt64(double d)
{
    return (uint64_t)d;
}

//------------------------------------------------------------------------
// convertToDouble: Convert a single to a double with platform independent
// preservation of payload bits.
//
// Arguments:
//   f - the single
//
// Return Value:
//   A double.
//
// Remarks:
//   All our host platforms except for RISCV-64 will preserve payload bits of
//   NaNs. This function implements the conversion in software for RISCV-64 to
//   mimic other platforms.
//
double FloatingPointUtils::convertToDouble(float f)
{
#ifdef HOST_RISCV64
    if (f == f)
    {
        return f;
    }

    uint32_t bits    = BitOperations::SingleToUInt32Bits(f);
    uint32_t payload = bits & ((1u << 23) - 1);
    uint64_t newBits = ((uint64_t)(bits >> 31) << 63) | 0x7FF8000000000000ul | ((uint64_t)payload << 29);
    return BitOperations::UInt64BitsToDouble(newBits);
#else
    return f;
#endif
}

//------------------------------------------------------------------------
// convertToSingle: Convert a double to a single with platform independent
// preservation of payload bits.
//
// Arguments:
//   d - the double
//
// Return Value:
//   A float.
//
// Remarks:
//   All our host platforms except for RISCV-64 will preserve payload bits of
//   NaNs. This function implements the conversion in software for RISCV-64 to
//   mimic other platforms.
//
float FloatingPointUtils::convertToSingle(double d)
{
#ifdef HOST_RISCV64
    if (d == d)
    {
        return (float)d;
    }

    uint64_t bits       = BitOperations::DoubleToUInt64Bits(d);
    uint32_t newPayload = (uint32_t)((bits >> 29) & ((1u << 23) - 1));
    uint32_t newBits    = ((uint32_t)(bits >> 63) << 31) | 0x7F800000u | newPayload;
    return BitOperations::UInt32BitsToSingle(newBits);
#else
    return (float)d;
#endif
}

// Rounds a double-precision floating-point value to the nearest integer,
// and rounds midpoint values to the nearest even number.
double FloatingPointUtils::round(double x)
{
    // ************************************************************************************
    // IMPORTANT: Do not change this implementation without also updating Math.Round(double),
    //            MathF.Round(float), and FloatingPointUtils::round(float)
    // ************************************************************************************

    // This represents the boundary at which point we can only represent whole integers
    const double IntegerBoundary = 4503599627370496.0; // 2^52

    if (fabs(x) >= IntegerBoundary)
    {
        // Values above this boundary don't have a fractional
        // portion and so we can simply return them as-is.
        return x;
    }

    // Otherwise, since floating-point takes the inputs, performs
    // the computation as if to infinite precision and unbounded
    // range, and then rounds to the nearest representable result
    // using the current rounding mode, we can rely on this to
    // cheaply round.
    //
    // In particular, .NET doesn't support changing the rounding
    // mode and defaults to "round to nearest, ties to even", thus
    // by adding the original value to the IntegerBoundary we get
    // an exactly represented whole integer that is precisely the
    // IntegerBoundary greater in magnitude than the answer we want.
    //
    // We can then simply remove that offset to get the correct answer,
    // noting that we also need to copy back the original sign to
    // correctly handle -0.0

    double temp = copysign(IntegerBoundary, x);
    return copysign((x + temp) - temp, x);
}

// Rounds a single-precision floating-point value to the nearest integer,
// and rounds midpoint values to the nearest even number.
float FloatingPointUtils::round(float x)
{
    // ************************************************************************************
    // IMPORTANT: Do not change this implementation without also updating MathF.Round(float),
    //            Math.Round(double), and FloatingPointUtils::round(double)
    // ************************************************************************************

    // This code is based on `nearbyint` from amd/aocl-libm-ose
    // Copyright (C) 2008-2022 Advanced Micro Devices, Inc. All rights reserved.
    //
    // Licensed under the BSD 3-Clause "New" or "Revised" License
    // See THIRD-PARTY-NOTICES.TXT for the full license text

    // This represents the boundary at which point we can only represent whole integers
    const float IntegerBoundary = 8388608.0f; // 2^23

    if (fabsf(x) >= IntegerBoundary)
    {
        // Values above this boundary don't have a fractional
        // portion and so we can simply return them as-is.
        return x;
    }

    // Otherwise, since floating-point takes the inputs, performs
    // the computation as if to infinite precision and unbounded
    // range, and then rounds to the nearest representable result
    // using the current rounding mode, we can rely on this to
    // cheaply round.
    //
    // In particular, .NET doesn't support changing the rounding
    // mode and defaults to "round to nearest, ties to even", thus
    // by adding the original value to the IntegerBoundary we get
    // an exactly represented whole integer that is precisely the
    // IntegerBoundary greater in magnitude than the answer we want.
    //
    // We can then simply remove that offset to get the correct answer,
    // noting that we also need to copy back the original sign to
    // correctly handle -0.0

    float temp = copysignf(IntegerBoundary, x);
    return copysignf((x + temp) - temp, x);
}

bool FloatingPointUtils::isNormal(double x)
{
    int64_t bits = reinterpret_cast<int64_t&>(x);
    bits &= 0x7FFFFFFFFFFFFFFF;
    return (bits < 0x7FF0000000000000) && (bits != 0) && ((bits & 0x7FF0000000000000) != 0);
}

bool FloatingPointUtils::isNormal(float x)
{
    int32_t bits = reinterpret_cast<int32_t&>(x);
    bits &= 0x7FFFFFFF;
    return (bits < 0x7F800000) && (bits != 0) && ((bits & 0x7F800000) != 0);
}

//------------------------------------------------------------------------
// infinite_double: return an infinite double value
//
// Returns:
//    Infinite double value.
//
// Notes:
//    This is the predefined constant HUGE_VAL on many platforms.
//
double FloatingPointUtils::infinite_double()
{
    int64_t bits = 0x7FF0000000000000;
    return *reinterpret_cast<double*>(&bits);
}

//------------------------------------------------------------------------
// infinite_float: return an infinite float value
//
// Returns:
//    Infinite float value.
//
// Notes:
//    This is the predefined constant HUGE_VALF on many platforms.
//
float FloatingPointUtils::infinite_float()
{
    int32_t bits = 0x7F800000;
    return *reinterpret_cast<float*>(&bits);
}

//------------------------------------------------------------------------
// hasPreciseReciprocal: check double for precise reciprocal. E.g. 2.0 <--> 0.5
//
// Arguments:
//    x - value to check for precise reciprocal
//
// Return Value:
//    True if 'x' is a power of two value and is not denormal (denormals may not be well-defined
//    on some platforms such as if the user modified the floating-point environment via a P/Invoke)
//

bool FloatingPointUtils::hasPreciseReciprocal(double x)
{
    if (!isNormal(x))
    {
        return false;
    }

    uint64_t i        = reinterpret_cast<uint64_t&>(x);
    uint64_t exponent = (i >> 52) & 0x7FFul;   // 0x7FF mask drops the sign bit
    uint64_t mantissa = i & 0xFFFFFFFFFFFFFul; // 0xFFFFFFFFFFFFF mask drops the sign + exponent bits
    return mantissa == 0 && exponent != 0 && exponent != 1023;
}

//------------------------------------------------------------------------
// hasPreciseReciprocal: check float for precise reciprocal. E.g. 2.0f <--> 0.5f
//
// Arguments:
//    x - value to check for precise reciprocal
//
// Return Value:
//    True if 'x' is a power of two value and is not denormal (denormals may not be well-defined
//    on some platforms such as if the user modified the floating-point environment via a P/Invoke)
//

bool FloatingPointUtils::hasPreciseReciprocal(float x)
{
    if (!isNormal(x))
    {
        return false;
    }

    uint32_t i        = reinterpret_cast<uint32_t&>(x);
    uint32_t exponent = (i >> 23) & 0xFFu; // 0xFF mask drops the sign bit
    uint32_t mantissa = i & 0x7FFFFFu;     // 0x7FFFFF mask drops the sign + exponent bits
    return mantissa == 0 && exponent != 0 && exponent != 127;
}

//------------------------------------------------------------------------
// isAllBitsSet: Determines whether the specified value is AllBitsSet
//
// Arguments:
//    val - value to check for AllBitsSet
//
// Return Value:
//    True if val is AllBitsSet
//

bool FloatingPointUtils::isAllBitsSet(float val)
{
    UINT32 bits = *reinterpret_cast<UINT32*>(&val);
    return bits == 0xFFFFFFFFU;
}

//------------------------------------------------------------------------
// isAllBitsSet: Determines whether the specified value is AllBitsSet
//
// Arguments:
//    val - value to check for AllBitsSet
//
// Return Value:
//    True if val is AllBitsSet
//

bool FloatingPointUtils::isAllBitsSet(double val)
{
    UINT64 bits = *reinterpret_cast<UINT64*>(&val);
    return bits == 0xFFFFFFFFFFFFFFFFULL;
}

//------------------------------------------------------------------------
// isFinite: Determines whether the specified value is finite
//
// Arguments:
//    val - value to check is not NaN or infinity
//
// Return Value:
//    True if val is finite
//

bool FloatingPointUtils::isFinite(float val)
{
    UINT32 bits = *reinterpret_cast<UINT32*>(&val);
    return (~bits & 0x7F800000U) != 0;
}

//------------------------------------------------------------------------
// isFinite: Determines whether the specified value is finite
//
// Arguments:
//    val - value to check is not NaN or infinity
//
// Return Value:
//    True if val is finite
//

bool FloatingPointUtils::isFinite(double val)
{
    UINT64 bits = *reinterpret_cast<UINT64*>(&val);
    return (~bits & 0x7FF0000000000000ULL) != 0;
}

//------------------------------------------------------------------------
// isNegative: Determines whether the specified value is negative
//
// Arguments:
//    val - value to check
//
// Return Value:
//    True if val is negative
//

bool FloatingPointUtils::isNegative(float val)
{
    return *reinterpret_cast<INT32*>(&val) < 0;
}

//------------------------------------------------------------------------
// isNegative: Determines whether the specified value is negative
//
// Arguments:
//    val - value to check
//
// Return Value:
//    True if val is negative
//

bool FloatingPointUtils::isNegative(double val)
{
    return *reinterpret_cast<INT64*>(&val) < 0;
}

//------------------------------------------------------------------------
// isNaN: Determines whether the specified value is NaN
//
// Arguments:
//    val - value to check for NaN
//
// Return Value:
//    True if val is NaN
//

bool FloatingPointUtils::isNaN(float val)
{
    UINT32 bits = *reinterpret_cast<UINT32*>(&val);
    return (bits & 0x7FFFFFFFU) > 0x7F800000U;
}

//------------------------------------------------------------------------
// isNaN: Determines whether the specified value is NaN
//
// Arguments:
//    val - value to check for NaN
//
// Return Value:
//    True if val is NaN
//

bool FloatingPointUtils::isNaN(double val)
{
    UINT64 bits = *reinterpret_cast<UINT64*>(&val);
    return (bits & 0x7FFFFFFFFFFFFFFFULL) > 0x7FF0000000000000ULL;
}

//------------------------------------------------------------------------
// isNegativeZero: Determines whether the specified value is negative zero (-0.0)
//
// Arguments:
//    val - value to check for (-0.0)
//
// Return Value:
//    True if val is (-0.0)
//

bool FloatingPointUtils::isNegativeZero(double val)
{
    UINT64 bits = *reinterpret_cast<UINT64*>(&val);
    return bits == 0x8000000000000000ULL;
}

//------------------------------------------------------------------------
// isPositiveZero: Determines whether the specified value is positive zero (+0.0)
//
// Arguments:
//    val - value to check for (+0.0)
//
// Return Value:
//    True if val is (+0.0)
//

bool FloatingPointUtils::isPositiveZero(double val)
{
    UINT64 bits = *reinterpret_cast<UINT64*>(&val);
    return bits == 0x0000000000000000ULL;
}

//------------------------------------------------------------------------
// maximum: This matches the IEEE 754:2019 `maximum` function
//
// It propagates NaN inputs back to the caller and
// otherwise returns the greater of the inputs. It
// treats +0 as greater than -0 as per the specification.
//
// Arguments:
//    val1 - left operand
//    val2 - right operand
//
// Return Value:
//    Either val1 or val2
//
double FloatingPointUtils::maximum(double val1, double val2)
{
    if (val1 != val2)
    {
        if (!isNaN(val1))
        {
            return val2 < val1 ? val1 : val2;
        }

        return val1;
    }

    return isNegative(val2) ? val1 : val2;
}

//------------------------------------------------------------------------
// maximumMagnitude: This matches the IEEE 754:2019 `maximumMagnitude` function
//
// It propagates NaN inputs back to the caller and
// otherwise returns the input with a greater magnitude.
// It treats +0 as greater than -0 as per the specification.
//
// Arguments:
//    x - left operand
//    y - right operand
//
// Return Value:
//    Either x or y
//
double FloatingPointUtils::maximumMagnitude(double x, double y)
{
    double ax = fabs(x);
    double ay = fabs(y);

    if ((ax > ay) || isNaN(ax))
    {
        return x;
    }

    if (ax == ay)
    {
        return isNegative(x) ? y : x;
    }

    return y;
}

//------------------------------------------------------------------------
// maximumMagnitudeNumber: // This matches the IEEE 754:2019 `maximumMagnitudeNumber` function
//
// It does not propagate NaN inputs back to the caller and
// otherwise returns the input with a larger magnitude.
// It treats +0 as larger than -0 as per the specification.
//
// Arguments:
//    x - left operand
//    y - right operand
//
// Return Value:
//    Either x or y
//
double FloatingPointUtils::maximumMagnitudeNumber(double x, double y)
{
    double ax = fabs(x);
    double ay = fabs(y);

    if ((ax > ay) || isNaN(ay))
    {
        return x;
    }

    if (ax == ay)
    {
        return isNegative(x) ? y : x;
    }

    return y;
}

//------------------------------------------------------------------------
// maximumNumber: This matches the IEEE 754:2019 `maximumNumber` function
//
// It does not propagate NaN inputs back to the caller and
// otherwise returns the larger of the inputs. It
// treats +0 as larger than -0 as per the specification.
//
// Arguments:
//    x - left operand
//    y - right operand
//
// Return Value:
//    Either x or y
//
double FloatingPointUtils::maximumNumber(double x, double y)
{
    if (x != y)
    {
        if (!isNaN(y))
        {
            return y < x ? x : y;
        }

        return x;
    }

    return isNegative(y) ? x : y;
}

//------------------------------------------------------------------------
// maximum: This matches the IEEE 754:2019 `maximum` function
//
// It propagates NaN inputs back to the caller and
// otherwise returns the greater of the inputs. It
// treats +0 as greater than -0 as per the specification.
//
// Arguments:
//    val1 - left operand
//    val2 - right operand
//
// Return Value:
//    Either val1 or val2
//
float FloatingPointUtils::maximum(float val1, float val2)
{
    if (val1 != val2)
    {
        if (!isNaN(val1))
        {
            return val2 < val1 ? val1 : val2;
        }

        return val1;
    }

    return isNegative(val2) ? val1 : val2;
}

//------------------------------------------------------------------------
// maximumMagnitude: This matches the IEEE 754:2019 `maximumMagnitude` function
//
// It propagates NaN inputs back to the caller and
// otherwise returns the input with a greater magnitude.
// It treats +0 as greater than -0 as per the specification.
//
// Arguments:
//    x - left operand
//    y - right operand
//
// Return Value:
//    Either x or y
//
float FloatingPointUtils::maximumMagnitude(float x, float y)
{
    float ax = fabsf(x);
    float ay = fabsf(y);

    if ((ax > ay) || isNaN(ax))
    {
        return x;
    }

    if (ax == ay)
    {
        return isNegative(x) ? y : x;
    }

    return y;
}

//------------------------------------------------------------------------
// maximumMagnitudeNumber: This matches the IEEE 754:2019 `maximumMagnitudeNumber` function
//
// It does not propagate NaN inputs back to the caller and
// otherwise returns the input with a larger magnitude.
// It treats +0 as larger than -0 as per the specification.
//
// Arguments:
//    x - left operand
//    y - right operand
//
// Return Value:
//    Either x or y
//
float FloatingPointUtils::maximumMagnitudeNumber(float x, float y)
{
    float ax = fabsf(x);
    float ay = fabsf(y);

    if ((ax > ay) || isNaN(ay))
    {
        return x;
    }

    if (ax == ay)
    {
        return isNegative(x) ? y : x;
    }

    return y;
}

//------------------------------------------------------------------------
// maximumNumber: This matches the IEEE 754:2019 `maximumNumber` function
//
// It does not propagate NaN inputs back to the caller and
// otherwise returns the larger of the inputs. It
// treats +0 as larger than -0 as per the specification.
//
// Arguments:
//    x - left operand
//    y - right operand
//
// Return Value:
//    Either x or y
//
float FloatingPointUtils::maximumNumber(float x, float y)
{
    if (x != y)
    {
        if (!isNaN(y))
        {
            return y < x ? x : y;
        }

        return x;
    }

    return isNegative(y) ? x : y;
}

//------------------------------------------------------------------------
// minimum: This matches the IEEE 754:2019 `minimum` function
//
// It propagates NaN inputs back to the caller and
// otherwise returns the lesser of the inputs. It
// treats +0 as greater than -0 as per the specification.
//
// Arguments:
//    val1 - left operand
//    val2 - right operand
//
// Return Value:
//    Either val1 or val2
//
double FloatingPointUtils::minimum(double val1, double val2)
{
    if (val1 != val2)
    {
        if (!isNaN(val1))
        {
            return val1 < val2 ? val1 : val2;
        }

        return val1;
    }

    return isNegative(val1) ? val1 : val2;
}

//------------------------------------------------------------------------
// minimumMagnitude: This matches the IEEE 754:2019 `minimumMagnitude` function
//
// It propagates NaN inputs back to the caller and
// otherwise returns the input with a lesser magnitude.
// It treats +0 as greater than -0 as per the specification.
//
// Arguments:
//    x - left operand
//    y - right operand
//
// Return Value:
//    Either x or y
//
double FloatingPointUtils::minimumMagnitude(double x, double y)
{
    double ax = fabs(x);
    double ay = fabs(y);

    if ((ax < ay) || isNaN(ax))
    {
        return x;
    }

    if (ax == ay)
    {
        return isNegative(x) ? x : y;
    }

    return y;
}

//------------------------------------------------------------------------
// minimumMagnitudeNumber: This matches the IEEE 754:2019 `minimumMagnitudeNumber` function
//
// It does not propagate NaN inputs back to the caller and
// otherwise returns the input with a larger magnitude.
// It treats +0 as larger than -0 as per the specification.
//
// Arguments:
//    x - left operand
//    y - right operand
//
// Return Value:
//    Either x or y
//
double FloatingPointUtils::minimumMagnitudeNumber(double x, double y)
{
    double ax = fabs(x);
    double ay = fabs(y);

    if ((ax < ay) || isNaN(ay))
    {
        return x;
    }

    if (ax == ay)
    {
        return isNegative(x) ? x : y;
    }

    return y;
}

//------------------------------------------------------------------------
// minimumNumber: This matches the IEEE 754:2019 `minimumNumber` function
//
// It does not propagate NaN inputs back to the caller and
// otherwise returns the larger of the inputs. It
// treats +0 as larger than -0 as per the specification.
//
// Arguments:
//    x - left operand
//    y - right operand
//
// Return Value:
//    Either x or y
//
double FloatingPointUtils::minimumNumber(double x, double y)
{
    if (x != y)
    {
        if (!isNaN(y))
        {
            return x < y ? x : y;
        }

        return x;
    }

    return isNegative(x) ? x : y;
}

//------------------------------------------------------------------------
// minimum: This matches the IEEE 754:2019 `minimum` function
//
// It propagates NaN inputs back to the caller and
// otherwise returns the lesser of the inputs. It
// treats +0 as greater than -0 as per the specification.
//
// Arguments:
//    val1 - left operand
//    val2 - right operand
//
// Return Value:
//    Either val1 or val2
//
float FloatingPointUtils::minimum(float val1, float val2)
{
    if (val1 != val2)
    {
        if (!isNaN(val1))
        {
            return val1 < val2 ? val1 : val2;
        }

        return val1;
    }

    return isNegative(val1) ? val1 : val2;
}

//------------------------------------------------------------------------
// minimumMagnitude: This matches the IEEE 754:2019 `minimumMagnitude` function
//
// It propagates NaN inputs back to the caller and
// otherwise returns the input with a lesser magnitude.
// It treats +0 as greater than -0 as per the specification.
//
// Arguments:
//    x - left operand
//    y - right operand
//
// Return Value:
//    Either x or y
//
float FloatingPointUtils::minimumMagnitude(float x, float y)
{
    float ax = fabsf(x);
    float ay = fabsf(y);

    if ((ax < ay) || isNaN(ax))
    {
        return x;
    }

    if (ax == ay)
    {
        return isNegative(x) ? x : y;
    }

    return y;
}

//------------------------------------------------------------------------
// minimumMagnitudeNumber: This matches the IEEE 754:2019 `minimumMagnitudeNumber` function
//
// It does not propagate NaN inputs back to the caller and
// otherwise returns the input with a larger magnitude.
// It treats +0 as larger than -0 as per the specification.
//
// Arguments:
//    x - left operand
//    y - right operand
//
// Return Value:
//    Either x or y
//
float FloatingPointUtils::minimumMagnitudeNumber(float x, float y)
{
    float ax = fabsf(x);
    float ay = fabsf(y);

    if ((ax < ay) || isNaN(ay))
    {
        return x;
    }

    if (ax == ay)
    {
        return isNegative(x) ? x : y;
    }

    return y;
}

//------------------------------------------------------------------------
// minimumNumber: This matches the IEEE 754:2019 `minimumNumber` function
//
// It does not propagate NaN inputs back to the caller and
// otherwise returns the larger of the inputs. It
// treats +0 as larger than -0 as per the specification.
//
// Arguments:
//    x - left operand
//    y - right operand
//
// Return Value:
//    Either x or y
//
float FloatingPointUtils::minimumNumber(float x, float y)
{
    if (x != y)
    {
        if (!isNaN(y))
        {
            return x < y ? x : y;
        }

        return x;
    }

    return isNegative(x) ? x : y;
}

//------------------------------------------------------------------------
// normalize: Normalize a floating point value.
//
// Arguments:
//    value - the value
//
// Return Value:
//    Normalized value.
//
// Remarks:
//   This is a no-op on all host platforms but x86. On x86 floats are returned on
//   the x87 stack. Since `fld` will automatically quiet signalling NaNs this
//   means that it is very easy for a float to nondeterministically change bit
//   representation if it is a snan, depending on whether a function that
//   returns the value is inlined or not by the C++ compiler. To get around the
//   nondeterminism we quiet the NaNs ahead of time as a best-effort fix.
//
double FloatingPointUtils::normalize(double value)
{
#ifdef HOST_X86
    if (!isNaN(value))
    {
        return value;
    }

    uint64_t bits;
    static_assert_no_msg(sizeof(bits) == sizeof(value));
    memcpy(&bits, &value, sizeof(value));
    bits |= 1ull << 51;
    memcpy(&value, &bits, sizeof(bits));
    return value;
#else
    return value;
#endif
}

int FloatingPointUtils::ilogb(double value)
{
    if (value == 0.0)
    {
        return -2147483648;
    }
    else if (isNaN(value))
    {
        return 2147483647;
    }
    return ilogb(value);
}

int FloatingPointUtils::ilogb(float value)
{
    if (value == 0.0f)
    {
        return -2147483648;
    }
    else if (isNaN(value))
    {
        return 2147483647;
    }
    return ilogbf(value);
}

//------------------------------------------------------------------------
// BitOperations::BitScanReverse: Search the mask data from most significant bit (MSB) to least significant bit
// (LSB) for a set bit (1).
//
// Arguments:
//    value - the value
//
// Return Value:
//    0 if the mask is zero; nonzero otherwise.
//
uint32_t BitOperations::BitScanReverse(uint32_t value)
{
    assert(value != 0);

#if defined(_MSC_VER)
    unsigned long result;
    ::_BitScanReverse(&result, value);
    return static_cast<uint32_t>(result);
#else
    // LZCNT returns index starting from MSB, whereas BSR gives the index from LSB.
    // 31 ^ BSR here is equivalent to 31 - BSR since the BSR result is always between 0 and 31.
    // This saves an instruction, as subtraction from constant requires either MOV/SUB or NEG/ADD.

    int32_t result = __builtin_clz(value);
    return static_cast<uint32_t>(31 ^ result);
#endif
}

//------------------------------------------------------------------------
// BitOperations::BitScanReverse: Search the mask data from most significant bit (MSB) to least significant bit
// (LSB) for a set bit (1).
//
// Arguments:
//    value - the value
//
// Return Value:
//    0 if the mask is zero; nonzero otherwise.
//
uint32_t BitOperations::BitScanReverse(uint64_t value)
{
    assert(value != 0);

#if defined(_MSC_VER)
#if defined(HOST_64BIT)
    unsigned long result;
    ::_BitScanReverse64(&result, value);
    return static_cast<uint32_t>(result);
#else
    uint32_t upper = static_cast<uint32_t>(value >> 32);

    if (upper == 0)
    {
        uint32_t lower = static_cast<uint32_t>(value);
        return BitScanReverse(lower);
    }

    return 32 + BitScanReverse(upper);
#endif // HOST_64BIT
#else
    // LZCNT returns index starting from MSB, whereas BSR gives the index from LSB.
    // 63 ^ BSR here is equivalent to 63 - BSR since the BSR result is always between 0 and 63.
    // This saves an instruction, as subtraction from constant requires either MOV/SUB or NEG/ADD.

    int32_t result = __builtin_clzll(value);
    return static_cast<uint32_t>(63 ^ result);
#endif
}

//------------------------------------------------------------------------
// BitOperations::DoubleToUInt64Bits: Gets the underlying bits for a double-precision floating-point value.
//
// Arguments:
//    value - The number to convert
//
// Return Value:
//    The underlying bits for value.
//
uint64_t BitOperations::DoubleToUInt64Bits(double value)
{
    uint64_t result;
    memcpy(&result, &value, sizeof(double));
    return result;
}

//------------------------------------------------------------------------
// BitOperations::LeadingZeroCount: Count the number of leading zero bits in a mask.
//
// Arguments:
//    value - the value
//
// Return Value:
//    The number of leading bits in value
//
uint32_t BitOperations::LeadingZeroCount(uint32_t value)
{
    if (value == 0)
    {
        return 32;
    }

#if defined(_MSC_VER)
    // LZCNT returns index starting from MSB, whereas BSR gives the index from LSB.
    // 31 ^ BSR here is equivalent to 31 - BSR since the BSR result is always between 0 and 31.
    // This saves an instruction, as subtraction from constant requires either MOV/SUB or NEG/ADD.

    uint32_t result = BitOperations::BitScanReverse(value);
    return 31 ^ result;
#else
    int32_t result = __builtin_clz(value);
    return static_cast<uint32_t>(result);
#endif
}

//------------------------------------------------------------------------
// BitOperations::LeadingZeroCount: Count the number of leading zero bits in a mask.
//
// Arguments:
//    value - the value
//
// Return Value:
//    The number of leading bits in value
//
uint32_t BitOperations::LeadingZeroCount(uint64_t value)
{
    if (value == 0)
    {
        return 64;
    }

#if defined(_MSC_VER)
    // LZCNT returns index starting from MSB, whereas BSR gives the index from LSB.
    // 63 ^ BSR here is equivalent to 63 - BSR since the BSR result is always between 0 and 63.
    // This saves an instruction, as subtraction from constant requires either MOV/SUB or NEG/ADD.

    uint32_t result = BitOperations::BitScanReverse(value);
    return 63 ^ result;
#else
    int32_t result = __builtin_clzll(value);
    return static_cast<uint32_t>(result);
#endif
}

//------------------------------------------------------------------------
// BitOperations::Log2: Returns the integer (floor) log of the specified value, base 2.
//
// Arguments:
//    value - the value
//
// Return Value:
//    The integer (floor) log of value, base 2
//
uint32_t BitOperations::Log2(uint32_t value)
{
    // The 0->0 contract is fulfilled by setting the LSB to 1.
    // Log(1) is 0, and setting the LSB for values > 1 does not change the log2 result.
    return 31 ^ BitOperations::LeadingZeroCount(value | 1);
}

//------------------------------------------------------------------------
// BitOperations::Log2: Returns the integer (floor) log of the specified value, base 2.
//
// Arguments:
//    value - the value
//
// Return Value:
//    The integer (floor) log of value, base 2
//
uint32_t BitOperations::Log2(uint64_t value)
{
    // The 0->0 contract is fulfilled by setting the LSB to 1.
    // Log(1) is 0, and setting the LSB for values > 1 does not change the log2 result.
    return 63 ^ BitOperations::LeadingZeroCount(value | 1);
}

//------------------------------------------------------------------------
// BitOperations::PopCount: Returns the population count (number of bits set) of a mask.
//
// Arguments:
//    value - the value
//
// Return Value:
//    The population count (number of bits set) of value
//
uint32_t BitOperations::PopCount(uint32_t value)
{
#if defined(_MSC_VER)
    // Inspired by the Stanford Bit Twiddling Hacks by Sean Eron Anderson:
    // http://graphics.stanford.edu/~seander/bithacks.html

    const uint32_t c1 = 0x55555555u;
    const uint32_t c2 = 0x33333333u;
    const uint32_t c3 = 0x0F0F0F0Fu;
    const uint32_t c4 = 0x01010101u;

    value -= (value >> 1) & c1;
    value = (value & c2) + ((value >> 2) & c2);
    value = (((value + (value >> 4)) & c3) * c4) >> 24;

    return value;
#else
    int32_t result = __builtin_popcount(value);
    return static_cast<uint32_t>(result);
#endif
}

//------------------------------------------------------------------------
// BitOperations::PopCount: Returns the population count (number of bits set) of a mask.
//
// Arguments:
//    value - the value
//
// Return Value:
//    The population count (number of bits set) of value
//
uint32_t BitOperations::PopCount(uint64_t value)
{
#if defined(_MSC_VER)
    // Inspired by the Stanford Bit Twiddling Hacks by Sean Eron Anderson:
    // http://graphics.stanford.edu/~seander/bithacks.html

    const uint64_t c1 = 0x5555555555555555ull;
    const uint64_t c2 = 0x3333333333333333ull;
    const uint64_t c3 = 0x0F0F0F0F0F0F0F0Full;
    const uint64_t c4 = 0x0101010101010101ull;

    value -= (value >> 1) & c1;
    value = (value & c2) + ((value >> 2) & c2);
    value = (((value + (value >> 4)) & c3) * c4) >> 56;

    return static_cast<uint32_t>(value);
#else
    int32_t result = __builtin_popcountll(value);
    return static_cast<uint32_t>(result);
#endif
}

//------------------------------------------------------------------------
// BitOperations::ReverseBits: Reverses the bits in an integer value
//
// Arguments:
//    value - the value
//
// Return Value:
//    The reversed bits of value
//
uint32_t BitOperations::ReverseBits(uint32_t value)
{
    // Inspired by the Stanford Bit Twiddling Hacks by Sean Eron Anderson:
    // http://graphics.stanford.edu/~seander/bithacks.html

    uint32_t result = value;

    // swap odd and even bits
    result = ((result >> 1) & 0x55555555) | ((result & 0x55555555) << 1);

    // swap consecutive pairs
    result = ((result >> 2) & 0x33333333) | ((result & 0x33333333) << 2);

    // swap nibbles ...
    result = ((result >> 4) & 0x0F0F0F0F) | ((result & 0x0F0F0F0F) << 4);

    // swap bytes
    result = ((result >> 8) & 0x00FF00FF) | ((result & 0x00FF00FF) << 8);

    // swap 2-byte pairs
    result = (result >> 16) | (result << 16);

    return result;
}

//------------------------------------------------------------------------
// BitOperations::ReverseBits: Reverses the bits in an integer value
//
// Arguments:
//    value - the value
//
// Return Value:
//    The reversed bits of value
//
uint64_t BitOperations::ReverseBits(uint64_t value)
{
    // Inspired by the Stanford Bit Twiddling Hacks by Sean Eron Anderson:
    // http://graphics.stanford.edu/~seander/bithacks.html

    uint64_t result = value;

    // swap odd and even bits
    result = ((result >> 1) & 0x5555555555555555ull) | ((result & 0x5555555555555555ull) << 1);

    // swap consecutive pairs
    result = ((result >> 2) & 0x3333333333333333ull) | ((result & 0x3333333333333333ull) << 2);

    // swap nibbles ...
    result = ((result >> 4) & 0x0F0F0F0F0F0F0F0Full) | ((result & 0x0F0F0F0F0F0F0F0Full) << 4);

    // swap bytes
    result = ((result >> 8) & 0x00FF00FF00FF00FFull) | ((result & 0x00FF00FF00FF00FFull) << 8);

    // swap 2-byte pairs
    result = ((result >> 16) & 0x0000FFFF0000FFFFull) | ((result & 0x0000FFFF0000FFFFull) << 16);

    // swap 4-byte pairs
    result = (result >> 32) | (result << 32);

    return result;
}

//------------------------------------------------------------------------
// BitOperations::RotateLeft: Rotates the specified value left by the specified number of bits.
//
// Arguments:
//    value  - the value to rotate
//    offset - the number of bits to rotate by
//
// Return Value:
//    The rotated value
//
uint32_t BitOperations::RotateLeft(uint32_t value, uint32_t offset)
{
    // Mask the offset to ensure deterministic xplat behavior for overshifting
    return (value << (offset & 0x1F)) | (value >> ((32 - offset) & 0x1F));
}

//------------------------------------------------------------------------
// BitOperations::RotateLeft: Rotates the specified value left by the specified number of bits.
//
// Arguments:
//    value  - the value to rotate
//    offset - the number of bits to rotate by
//
// Return Value:
//    The rotated value
//
uint64_t BitOperations::RotateLeft(uint64_t value, uint32_t offset)
{
    // Mask the offset to ensure deterministic xplat behavior for overshifting
    return (value << (offset & 0x3F)) | (value >> ((64 - offset) & 0x3F));
}

//------------------------------------------------------------------------
// BitOperations::RotateRight: Rotates the specified value right by the specified number of bits.
//
// Arguments:
//    value  - the value to rotate
//    offset - the number of bits to rotate by
//
// Return Value:
//    The rotated value
//
uint32_t BitOperations::RotateRight(uint32_t value, uint32_t offset)
{
    // Mask the offset to ensure deterministic xplat behavior for overshifting
    return (value >> (offset & 0x1F)) | (value << ((32 - offset) & 0x1F));
}

//------------------------------------------------------------------------
// BitOperations::RotateRight: Rotates the specified value right by the specified number of bits.
//
// Arguments:
//    value  - the value to rotate
//    offset - the number of bits to rotate by
//
// Return Value:
//    The rotated value
//
uint64_t BitOperations::RotateRight(uint64_t value, uint32_t offset)
{
    // Mask the offset to ensure deterministic xplat behavior for overshifting
    return (value >> (offset & 0x3F)) | (value << ((64 - offset) & 0x3F));
}

//------------------------------------------------------------------------
// BitOperations::SingleToUInt32Bits: Gets the underlying bits for a single-precision floating-point value.
//
// Arguments:
//    value - The number to convert
//
// Return Value:
//    The underlying bits for value.
//
uint32_t BitOperations::SingleToUInt32Bits(float value)
{
    uint32_t result;
    memcpy(&result, &value, sizeof(float));
    return result;
}

//------------------------------------------------------------------------
// BitOperations::TrailingZeroCount: Count the number of trailing zero bits in an integer value.
//
// Arguments:
//    value - the value
//
// Return Value:
//    The number of trailing zero bits in value
//
uint32_t BitOperations::TrailingZeroCount(uint32_t value)
{
    if (value == 0)
    {
        return 32;
    }

#if defined(_MSC_VER)
    return BitOperations::BitScanForward(value);
#else
    int32_t result = __builtin_ctz(value);
    return static_cast<uint32_t>(result);
#endif
}

//------------------------------------------------------------------------
// BitOperations::TrailingZeroCount: Count the number of trailing zero bits in an integer value.
//
// Arguments:
//    value - the value
//
// Return Value:
//    The number of trailing zero bits in value
//
uint32_t BitOperations::TrailingZeroCount(uint64_t value)
{
    if (value == 0)
    {
        return 64;
    }

#if defined(_MSC_VER)
    return BitOperations::BitScanForward(value);
#else
    int32_t result = __builtin_ctzll(value);
    return static_cast<uint32_t>(result);
#endif
}

//------------------------------------------------------------------------
// BitOperations::UInt32BitsToSingle: Gets a single-precision floating-point from its underlying bit value.
//
// Arguments:
//    value - The underlying bit value.
//
// Return Value:
//    The single-precision floating-point from value.
//
float BitOperations::UInt32BitsToSingle(uint32_t value)
{
    float result;
    memcpy(&result, &value, sizeof(uint32_t));
    return result;
}

//------------------------------------------------------------------------
// BitOperations::UInt64BitsToDouble: Gets a double-precision floating-point from its underlying bit value.
//
// Arguments:
//    value - The underlying bit value.
//
// Return Value:
//    The double-precision floating-point from value.
//
double BitOperations::UInt64BitsToDouble(uint64_t value)
{
    double result;
    memcpy(&result, &value, sizeof(uint64_t));
    return result;
}

namespace MagicDivide
{
template <int TableBase = 0, int TableSize, typename Magic>
static const Magic* TryGetMagic(const Magic (&table)[TableSize], typename Magic::DivisorType index)
{
    if ((index < TableBase) || (TableBase + TableSize <= index))
    {
        return nullptr;
    }

    const Magic* p = &table[index - TableBase];

    if (p->magic == 0)
    {
        return nullptr;
    }

    return p;
};

template <typename T>
struct UnsignedMagic
{
    typedef T DivisorType;

    T    magic;
    bool increment;
    char postShift;
};

template <typename T>
const UnsignedMagic<T>* TryGetUnsignedMagic(T divisor)
{
    return nullptr;
}

template <>
const UnsignedMagic<uint32_t>* TryGetUnsignedMagic(uint32_t divisor)
{
    static const UnsignedMagic<uint32_t> table[]{
        {0xaaaaaaab, false, 1}, // 3
        {},
        {0xcccccccd, false, 2}, // 5
        {0xaaaaaaab, false, 2}, // 6
        {0x49249249, true, 1},  // 7
        {},
        {0x38e38e39, false, 1}, // 9
        {0xcccccccd, false, 3}, // 10
        {0xba2e8ba3, false, 3}, // 11
        {0xaaaaaaab, false, 3}, // 12
    };

    return TryGetMagic<3>(table, divisor);
}

template <>
const UnsignedMagic<uint64_t>* TryGetUnsignedMagic(uint64_t divisor)
{
    static const UnsignedMagic<uint64_t> table[]{
        {0xaaaaaaaaaaaaaaab, false, 1}, // 3
        {},
        {0xcccccccccccccccd, false, 2}, // 5
        {0xaaaaaaaaaaaaaaab, false, 2}, // 6
        {0x9249249249249249, true, 2},  // 7
        {},
        {0xe38e38e38e38e38f, false, 3}, // 9
        {0xcccccccccccccccd, false, 3}, // 10
        {0x2e8ba2e8ba2e8ba3, false, 1}, // 11
        {0xaaaaaaaaaaaaaaab, false, 3}, // 12
    };

    return TryGetMagic<3>(table, divisor);
}

//------------------------------------------------------------------------
// GetUnsignedMagic: Generates a magic number and shift amount for the magic
// number unsigned division optimization.
//
// Arguments:
//    d     - The divisor
//    increment   - Pointer to a flag indicating if incrementing the numerator is required
//    preShift - Pointer to the pre-shift value to be returned
//    postShift - Pointer to the post-shift value to be returned
//
// Returns:
//    The magic number.
//
// Notes:
//    Based on "Faster Unsigned Division by Constants" by ridiculous_fish.
//    https://ridiculousfish.com/files/faster_unsigned_division_by_constants.pdf
//    https://github.com/ridiculousfish/libdivide/blob/master/doc/divide_by_constants_codegen_reference.c

template <typename T>
T GetUnsignedMagic(T d, bool* increment /*out*/, int* preShift /*out*/, int* postShift /*out*/, unsigned num_bits)
{
    assert((d >= 3) && !isPow2(d));

    // The numerator must fit in a uint
    assert(num_bits > 0 && num_bits <= sizeof(T) * CHAR_BIT);

    // Bits in a uint
    const unsigned UINT_BITS = sizeof(T) * CHAR_BIT;

    if (num_bits == UINT_BITS)
    {
        const UnsignedMagic<T>* magic = TryGetUnsignedMagic(d);

        if (magic != nullptr)
        {
            *increment = magic->increment;
            *preShift  = 0;
            *postShift = magic->postShift;
            return magic->magic;
        }
    }

    // The extra shift implicit in the difference between UINT_BITS and num_bits
    const unsigned extra_shift = UINT_BITS - num_bits;

    // The initial power of 2 is one less than the first one that can possibly work
    const T initial_power_of_2 = (T)1 << (UINT_BITS - 1);

    // The remainder and quotient of our power of 2 divided by d
    T quotient = initial_power_of_2 / d, remainder = initial_power_of_2 % d;

    // The magic info for the variant "round down" algorithm
    T        down_multiplier = 0;
    unsigned down_exponent   = 0;
    int      has_magic_down  = 0;

    // Compute ceil(log_2 D)
    unsigned ceil_log_2_D = 0;
    for (T tmp = d; tmp > 0; tmp >>= 1)
        ceil_log_2_D += 1;

    // Begin a loop that increments the exponent, until we find a power of 2 that works.
    unsigned exponent;
    for (exponent = 0;; exponent++)
    {
        // Quotient and remainder is from previous exponent; compute it for this exponent.
        if (remainder >= d - remainder)
        {
            // Doubling remainder will wrap around D
            quotient  = quotient * 2 + 1;
            remainder = remainder * 2 - d;
        }
        else
        {
            // Remainder will not wrap
            quotient  = quotient * 2;
            remainder = remainder * 2;
        }

        // We're done if this exponent works for the round_up algorithm.
        // Note that exponent may be larger than the maximum shift supported,
        // so the check for >= ceil_log_2_D is critical.
        if ((exponent + extra_shift >= ceil_log_2_D) || (d - remainder) <= ((T)1 << (exponent + extra_shift)))
            break;

        // Set magic_down if we have not set it yet and this exponent works for the round_down algorithm
        if (!has_magic_down && remainder <= ((T)1 << (exponent + extra_shift)))
        {
            has_magic_down  = 1;
            down_multiplier = quotient;
            down_exponent   = exponent;
        }
    }

    if (exponent < ceil_log_2_D)
    {
        // magic_up is efficient
        *increment = false;
        *preShift  = 0;
        *postShift = (int)exponent;
        return quotient + 1;
    }
    else if (d & 1)
    {
        // Odd divisor, so use magic_down, which must have been set
        assert(has_magic_down);
        *increment = true;
        *preShift  = 0;
        *postShift = (int)down_exponent;
        return down_multiplier;
    }
    else
    {
        // Even divisor, so use a prefix-shifted dividend
        unsigned pre_shift = 0;
        T        shifted_D = d;
        while ((shifted_D & 1) == 0)
        {
            shifted_D >>= 1;
            pre_shift += 1;
        }
        T result = GetUnsignedMagic<T>(shifted_D, increment, preShift, postShift, num_bits - pre_shift);
        assert(*increment == 0 && *preShift == 0); // expect no increment or pre_shift in this path
        *preShift = (int)pre_shift;
        return result;
    }
}

uint32_t GetUnsigned32Magic(
    uint32_t d, bool* increment /*out*/, int* preShift /*out*/, int* postShift /*out*/, unsigned bits)
{
    assert(bits <= 32);
    return GetUnsignedMagic<uint32_t>(d, increment, preShift, postShift, bits);
}

#ifdef TARGET_64BIT
uint64_t GetUnsigned64Magic(
    uint64_t d, bool* increment /*out*/, int* preShift /*out*/, int* postShift /*out*/, unsigned bits)
{
    assert(bits <= 64);
    return GetUnsignedMagic<uint64_t>(d, increment, preShift, postShift, bits);
}
#endif

template <typename T>
struct SignedMagic
{
    typedef T DivisorType;

    T   magic;
    int shift;
};

template <typename T>
const SignedMagic<T>* TryGetSignedMagic(T divisor)
{
    return nullptr;
}

template <>
const SignedMagic<int32_t>* TryGetSignedMagic(int32_t divisor)
{
    static const SignedMagic<int32_t> table[]{
        {0x55555556, 0}, // 3
        {},
        {0x66666667, 1},          // 5
        {0x2aaaaaab, 0},          // 6
        {(int32_t)0x92492493, 2}, // 7
        {},
        {0x38e38e39, 1}, // 9
        {0x66666667, 2}, // 10
        {0x2e8ba2e9, 1}, // 11
        {0x2aaaaaab, 1}, // 12
    };

    return TryGetMagic<3>(table, divisor);
}

template <>
const SignedMagic<int64_t>* TryGetSignedMagic(int64_t divisor)
{
    static const SignedMagic<int64_t> table[]{
        {0x5555555555555556, 0}, // 3
        {},
        {0x6666666666666667, 1}, // 5
        {0x2aaaaaaaaaaaaaab, 0}, // 6
        {0x4924924924924925, 1}, // 7
        {},
        {0x1c71c71c71c71c72, 0}, // 9
        {0x6666666666666667, 2}, // 10
        {0x2e8ba2e8ba2e8ba3, 1}, // 11
        {0x2aaaaaaaaaaaaaab, 1}, // 12
    };

    return TryGetMagic<3>(table, divisor);
}

//------------------------------------------------------------------------
// GetSignedMagic: Generates a magic number and shift amount for
// the magic number division optimization.
//
// Arguments:
//    denom - The denominator
//    shift - Pointer to the shift value to be returned
//
// Returns:
//    The magic number.
//
// Notes:
//    This code is previously from UTC where it notes it was taken from
//   _The_PowerPC_Compiler_Writer's_Guide_, pages 57-58. The paper is based on
//   is "Division by invariant integers using multiplication" by Torbjorn Granlund
//   and Peter L. Montgomery in PLDI 94

template <typename T>
T GetSignedMagic(T denom, int* shift /*out*/)
{
    const SignedMagic<T>* magic = TryGetSignedMagic(denom);

    if (magic != nullptr)
    {
        *shift = magic->shift;
        return magic->magic;
    }

    const int bits         = sizeof(T) * 8;
    const int bits_minus_1 = bits - 1;

    typedef typename std::make_unsigned<T>::type UT;

    const UT two_nminus1 = UT(1) << bits_minus_1;

    int p;
    UT  absDenom;
    UT  absNc;
    UT  delta;
    UT  q1;
    UT  r1;
    UT  r2;
    UT  q2;
    UT  t;
    T   result_magic;

    absDenom = std::abs(denom);
    t        = two_nminus1 + (UT(denom) >> bits_minus_1);
    absNc    = t - 1 - (t % absDenom);        // absolute value of nc
    p        = bits_minus_1;                  // initialize p
    q1       = two_nminus1 / absNc;           // initialize q1 = 2^p / abs(nc)
    r1       = two_nminus1 - (q1 * absNc);    // initialize r1 = rem(2^p, abs(nc))
    q2       = two_nminus1 / absDenom;        // initialize q1 = 2^p / abs(denom)
    r2       = two_nminus1 - (q2 * absDenom); // initialize r1 = rem(2^p, abs(denom))

    do
    {
        p++;
        q1 *= 2; // update q1 = 2^p / abs(nc)
        r1 *= 2; // update r1 = rem(2^p / abs(nc))

        if (r1 >= absNc)
        { // must be unsigned comparison
            q1++;
            r1 -= absNc;
        }

        q2 *= 2; // update q2 = 2^p / abs(denom)
        r2 *= 2; // update r2 = rem(2^p / abs(denom))

        if (r2 >= absDenom)
        { // must be unsigned comparison
            q2++;
            r2 -= absDenom;
        }

        delta = absDenom - r2;
    } while (q1 < delta || (q1 == delta && r1 == 0));

    result_magic = q2 + 1; // resulting magic number
    if (denom < 0)
    {
        result_magic = -result_magic;
    }
    *shift = p - bits; // resulting shift

    return result_magic;
}

int32_t GetSigned32Magic(int32_t d, int* shift /*out*/)
{
    return GetSignedMagic<int32_t>(d, shift);
}

#ifdef TARGET_64BIT
int64_t GetSigned64Magic(int64_t d, int* shift /*out*/)
{
    return GetSignedMagic<int64_t>(d, shift);
}
#endif
} // namespace MagicDivide

namespace CheckedOps
{
bool CastFromIntOverflows(int32_t fromValue, var_types toType, bool fromUnsigned)
{
    switch (toType)
    {
        case TYP_BYTE:
        case TYP_UBYTE:
        case TYP_SHORT:
        case TYP_USHORT:
        case TYP_INT:
        case TYP_UINT:
        case TYP_LONG:
        case TYP_ULONG:
            return fromUnsigned ? !FitsIn(toType, static_cast<uint32_t>(fromValue)) : !FitsIn(toType, fromValue);

        case TYP_FLOAT:
        case TYP_DOUBLE:
            return false;

        default:
            unreached();
    }
}

bool CastFromLongOverflows(int64_t fromValue, var_types toType, bool fromUnsigned)
{
    switch (toType)
    {
        case TYP_BYTE:
        case TYP_UBYTE:
        case TYP_SHORT:
        case TYP_USHORT:
        case TYP_INT:
        case TYP_UINT:
        case TYP_LONG:
        case TYP_ULONG:
            return fromUnsigned ? !FitsIn(toType, static_cast<uint64_t>(fromValue)) : !FitsIn(toType, fromValue);

        case TYP_FLOAT:
        case TYP_DOUBLE:
            return false;

        default:
            unreached();
    }
}

//  ________________________________________________
// |                                                |
// |  Casting from floating point to integer types  |
// |________________________________________________|
//
// The code below uses the following pattern to determine if an overflow would
// occur when casting from a floating point type to an integer type:
//
//     return !(MIN <= fromValue && fromValue <= MAX);
//
// This section will provide some background on how MIN and MAX were derived
// and why they are in fact the values to use in that comparison.
//
// First - edge cases:
// 1) NaNs - they compare "false" to normal numbers, which MIN and MAX are, making
//    the condition return "false" as well, which is flipped to true via "!", indicating
//    overflow - exactly what we want.
// 2) Infinities - they are outside of range of any normal numbers, making one of the comparisons
//    always return "false", indicating overflow.
// 3) Subnormal numbers - have no special behavior with respect to comparisons.
// 4) Minus zero - compares equal to "+0", which is what we want as it can be safely cast to an integer "0".
//
// Binary normal floating point numbers are represented in the following format:
//
//     number = sign * (1 + mantissa) * 2^exponent
//
// Where "exponent" is a biased binary integer.
// And "mantissa" is a fixed-point binary fraction of the following form:
//
//     mantissa = bits[1] * 2^-1 + bits[2] * 2^-2 + ... + bits[N] * 2^-N
//
// Where "N" is the number of digits that depends on the width of floating point type
// in question. It is equal to "23" for "float"s and to "52" for "double"s.
//
// If we did our calculations with real numbers, the condition to check would simply be:
//
//     return !((INT_MIN - 1) < fromValue && fromValue < (INT_MAX + 1));
//
// This is because casting uses the "round to zero" semantic: "checked((int)((double)int.MaxValue + 0.9))"
// yields "int.MaxValue" - not an error. Likewise, "checked((int)((double)int.MinValue - 0.9))"
// results in "int.MinValue". However, "checked((int)((double)int.MaxValue + 1))" will not compile.
//
// The problem, of course, is that we are not dealing with real numbers, but rather floating point approximations.
// At the same time, some real numbers can be represented in the floating point world exactly.
// It so happens that both "INT_MIN - 1" and "INT_MAX + 1" can satisfy that requirement for most cases.
// For unsigned integers, where M is the width of the type in bits:
//
//     INT_MIN - 1 = 0 - 1 = -2^0 - exactly representable.
//     INT_MAX + 1 = (2^M - 1) + 1 = 2^M - exactly representable.
//
// For signed integers:
//
//     INT_MIN - 1 = -(2^(M - 1)) - 1 - not always exactly representable.
//     INT_MAX + 1 = (2^(M - 1) - 1) + 1 = 2^(M - 1) - exactly representable.
//
// So, we have simple values for MIN and MAX in all but the signed MIN case.
// To find out what value should be used then, the following equation needs to be solved:
//
//     -(2^(M - 1)) - 1 = -(2^(M - 1)) * (1 + m)
//     1 + 1 / 2^(M - 1) = 1 + m
//     m = 2^(1 - M)
//
// In this case "m" is the "mantissa". The result obtained means that we can find the exact
// value in cases when "|1 - M| <= N" <=> "M <= N + 1" - i. e. the precision is high enough for there to be a position
// in the fixed point mantissa that could represent the "-1". It is the case for the following combinations of types:
//
//     float -> int8 / int16
//     double -> int8 / int16 / int32
//
// For the remaining cases, we could use a value that is the first representable one for the respective type
// and is less than the infinitely precise MIN: -(1 + 2^-N) * 2^(M - 1).
// However, a simpler approach is to just use a different comparison.
// Instead of "MIN < fromValue", we'll do "MIN <= fromValue", where
// MIN is just "-(2^(M - 1))" - the smallest representable value that can be cast safely.
// The following table shows the final values and operations for MIN:
//
//     | Cast            | MIN                     | Comparison |
//     |-----------------|-------------------------|------------|
//     | float -> int8   | -129.0f                 | <          |
//     | float -> int16  | -32769.0f               | <          |
//     | float -> int32  | -2147483648.0f          | <=         |
//     | float -> int64  | -9223372036854775808.0f | <=         |
//     | double -> int8  | -129.0                  | <          |
//     | double -> int16 | -32769.0                | <          |
//     | double -> int32 | -2147483649.0           | <          |
//     | double -> int64 | -9223372036854775808.0  | <=         |
//
// Note: casts from floating point to floating point never overflow.

bool CastFromFloatOverflows(float fromValue, var_types toType)
{
    switch (toType)
    {
        case TYP_BYTE:
            return !(-129.0f < fromValue && fromValue < 128.0f);
        case TYP_UBYTE:
            return !(-1.0f < fromValue && fromValue < 256.0f);
        case TYP_SHORT:
            return !(-32769.0f < fromValue && fromValue < 32768.0f);
        case TYP_USHORT:
            return !(-1.0f < fromValue && fromValue < 65536.0f);
        case TYP_INT:
            return !(-2147483648.0f <= fromValue && fromValue < 2147483648.0f);
        case TYP_UINT:
            return !(-1.0 < fromValue && fromValue < 4294967296.0f);
        case TYP_LONG:
            return !(-9223372036854775808.0 <= fromValue && fromValue < 9223372036854775808.0f);
        case TYP_ULONG:
            return !(-1.0f < fromValue && fromValue < 18446744073709551616.0f);
        case TYP_FLOAT:
        case TYP_DOUBLE:
            return false;
        default:
            unreached();
    }
}

bool CastFromDoubleOverflows(double fromValue, var_types toType)
{
    switch (toType)
    {
        case TYP_BYTE:
            return !(-129.0 < fromValue && fromValue < 128.0);
        case TYP_UBYTE:
            return !(-1.0 < fromValue && fromValue < 256.0);
        case TYP_SHORT:
            return !(-32769.0 < fromValue && fromValue < 32768.0);
        case TYP_USHORT:
            return !(-1.0 < fromValue && fromValue < 65536.0);
        case TYP_INT:
            return !(-2147483649.0 < fromValue && fromValue < 2147483648.0);
        case TYP_UINT:
            return !(-1.0 < fromValue && fromValue < 4294967296.0);
        case TYP_LONG:
            return !(-9223372036854775808.0 <= fromValue && fromValue < 9223372036854775808.0);
        case TYP_ULONG:
            return !(-1.0 < fromValue && fromValue < 18446744073709551616.0);
        case TYP_FLOAT:
        case TYP_DOUBLE:
            return false;
        default:
            unreached();
    }
}
} // namespace CheckedOps<|MERGE_RESOLUTION|>--- conflicted
+++ resolved
@@ -2230,37 +2230,7 @@
 
 double FloatingPointUtils::convertUInt64ToDouble(uint64_t uIntVal)
 {
-<<<<<<< HEAD
-    int64_t s64 = uIntVal;
-    double  d;
-    if (s64 < 0)
-    {
-#if defined(TARGET_XARCH)
-        // RyuJIT codegen and clang (or gcc) may produce different results for casting uint64 to
-        // double, and the clang result is more accurate. For example,
-        //    1) (double)0x84595161401484A0UL --> 43e08b2a2c280290  (RyuJIT codegen or VC++)
-        //    2) (double)0x84595161401484A0UL --> 43e08b2a2c280291  (clang or gcc)
-        // If the folding optimization below is implemented by simple casting of (double)uint64_val
-        // and it is compiled by clang, casting result can be inconsistent, depending on whether
-        // the folding optimization is triggered or the codegen generates instructions for casting. //
-        // The current solution is to force the same math as the codegen does, so that casting
-        // result is always consistent.
-
-        // d = (double)(int64_t)uint64 + 0x1p64
-        uint64_t adjHex = 0x43F0000000000000UL;
-        d               = (double)s64 + *(double*)&adjHex;
-#else
-        d = (double)uIntVal;
-#endif
-    }
-    else
-    {
-        d = (double)uIntVal;
-    }
-    return d;
-=======
     return (double)uIntVal;
->>>>>>> ddff593e
 }
 
 float FloatingPointUtils::convertUInt64ToFloat(uint64_t u64)
