// Licensed to the .NET Foundation under one or more agreements.
// The .NET Foundation licenses this file to you under the MIT license.

// ===================================================================================================
// Portions of the code implemented below are based on the 'Berkeley SoftFloat Release 3e' algorithms.
// ===================================================================================================

/*XXXXXXXXXXXXXXXXXXXXXXXXXXXXXXXXXXXXXXXXXXXXXXXXXXXXXXXXXXXXXXXXXXXXXXXXXXXXX
XXXXXXXXXXXXXXXXXXXXXXXXXXXXXXXXXXXXXXXXXXXXXXXXXXXXXXXXXXXXXXXXXXXXXXXXXXXXXXX
XX                                                                           XX
XX                                  Utils.cpp                                XX
XX                                                                           XX
XX   Has miscellaneous utility functions                                     XX
XX                                                                           XX
XXXXXXXXXXXXXXXXXXXXXXXXXXXXXXXXXXXXXXXXXXXXXXXXXXXXXXXXXXXXXXXXXXXXXXXXXXXXXXX
XXXXXXXXXXXXXXXXXXXXXXXXXXXXXXXXXXXXXXXXXXXXXXXXXXXXXXXXXXXXXXXXXXXXXXXXXXXXXXX
*/

#include "jitpch.h"
#ifdef _MSC_VER
#pragma hdrstop
#endif

#include "opcode.h"
#include "jitstd/algorithm.h"

#include <dn-u16.h> // for u16_strtod

/*****************************************************************************/

#define DECLARE_DATA

// clang-format off
extern
const signed char       opcodeSizes[] =
{
    #define InlineNone_size           0
    #define ShortInlineVar_size       1
    #define InlineVar_size            2
    #define ShortInlineI_size         1
    #define InlineI_size              4
    #define InlineI8_size             8
    #define ShortInlineR_size         4
    #define InlineR_size              8
    #define ShortInlineBrTarget_size  1
    #define InlineBrTarget_size       4
    #define InlineMethod_size         4
    #define InlineField_size          4
    #define InlineType_size           4
    #define InlineString_size         4
    #define InlineSig_size            4
    #define InlineRVA_size            4
    #define InlineTok_size            4
    #define InlineSwitch_size         0       // for now
    #define InlinePhi_size            0       // for now
    #define InlineVarTok_size         0       // remove

    #define OPDEF(name,string,pop,push,oprType,opcType,l,s1,s2,ctrl) oprType ## _size ,
    #include "opcode.def"
    #undef OPDEF

    #undef InlineNone_size
    #undef ShortInlineVar_size
    #undef InlineVar_size
    #undef ShortInlineI_size
    #undef InlineI_size
    #undef InlineI8_size
    #undef ShortInlineR_size
    #undef InlineR_size
    #undef ShortInlineBrTarget_size
    #undef InlineBrTarget_size
    #undef InlineMethod_size
    #undef InlineField_size
    #undef InlineType_size
    #undef InlineString_size
    #undef InlineSig_size
    #undef InlineRVA_size
    #undef InlineTok_size
    #undef InlineSwitch_size
    #undef InlinePhi_size
};
// clang-format on

const BYTE varTypeClassification[] = {
#define DEF_TP(tn, nm, jitType, sz, sze, asze, st, al, regTyp, regFld, csr, ctr, tf) tf,
#include "typelist.h"
#undef DEF_TP
};

const BYTE varTypeRegister[] = {
#define DEF_TP(tn, nm, jitType, sz, sze, asze, st, al, regTyp, regFld, csr, ctr, tf) regTyp,
#include "typelist.h"
#undef DEF_TP
};

/*****************************************************************************/
/*****************************************************************************/
#ifdef DEBUG
extern const char* const opcodeNames[] = {
#define OPDEF(name, string, pop, push, oprType, opcType, l, s1, s2, ctrl) string,
#include "opcode.def"
#undef OPDEF
};

extern const BYTE opcodeArgKinds[] = {
#define OPDEF(name, string, pop, push, oprType, opcType, l, s1, s2, ctrl) (BYTE) oprType,
#include "opcode.def"
#undef OPDEF
};
#endif

/*****************************************************************************/

const char* varTypeName(var_types vt)
{
    static const char* const varTypeNames[] = {
#define DEF_TP(tn, nm, jitType, sz, sze, asze, st, al, regTyp, regFld, csr, ctr, tf) nm,
#include "typelist.h"
#undef DEF_TP
    };

    assert((unsigned)vt < ArrLen(varTypeNames));

    return varTypeNames[vt];
}

/*****************************************************************************
 *
 *  Return the name of the given register.
 */

const char* getRegName(regNumber reg)
{
    // Special-case REG_NA; it's not in the regNames array, but we might want to print it.
    if (reg == REG_NA)
    {
        return "NA";
    }

    static const char* const regNames[] = {
#if defined(TARGET_ARM64)
#define REGDEF(name, rnum, mask, xname, wname) xname,
#else
#define REGDEF(name, rnum, mask, sname) sname,
#endif
#include "register.h"
    };
    assert(reg < ArrLen(regNames));
    return regNames[reg];
}

const char* getRegName(unsigned reg) // this is for gcencode.cpp and disasm.cpp that dont use the regNumber type
{
    return getRegName((regNumber)reg);
}

#if defined(DEBUG)

const char* getRegNameFloat(regNumber reg, var_types type)
{
#ifdef TARGET_ARM
    assert(genIsValidFloatReg(reg));
    if (type == TYP_FLOAT)
        return getRegName(reg);
    else
    {
        const char* regName;

        switch (reg)
        {
            default:
                assert(!"Bad double register");
                regName = "d??";
                break;
            case REG_F0:
                regName = "d0";
                break;
            case REG_F2:
                regName = "d2";
                break;
            case REG_F4:
                regName = "d4";
                break;
            case REG_F6:
                regName = "d6";
                break;
            case REG_F8:
                regName = "d8";
                break;
            case REG_F10:
                regName = "d10";
                break;
            case REG_F12:
                regName = "d12";
                break;
            case REG_F14:
                regName = "d14";
                break;
            case REG_F16:
                regName = "d16";
                break;
            case REG_F18:
                regName = "d18";
                break;
            case REG_F20:
                regName = "d20";
                break;
            case REG_F22:
                regName = "d22";
                break;
            case REG_F24:
                regName = "d24";
                break;
            case REG_F26:
                regName = "d26";
                break;
            case REG_F28:
                regName = "d28";
                break;
            case REG_F30:
                regName = "d30";
                break;
        }
        return regName;
    }

#elif defined(TARGET_ARM64)

    static const char* regNamesFloat[] = {
#define REGDEF(name, rnum, mask, xname, wname) xname,
#include "register.h"
    };
    assert((unsigned)reg < ArrLen(regNamesFloat));

    return regNamesFloat[reg];

#elif defined(TARGET_LOONGARCH64)

    static const char* regNamesFloat[] = {
#define REGDEF(name, rnum, mask, sname) sname,
#include "register.h"
    };

    assert((unsigned)reg < ArrLen(regNamesFloat));

    return regNamesFloat[reg];

#else
    static const char* regNamesFloat[] = {
#define REGDEF(name, rnum, mask, sname) "x" sname,
#include "register.h"
    };
#ifdef FEATURE_SIMD
    static const char* regNamesYMM[] = {
#define REGDEF(name, rnum, mask, sname) "y" sname,
#include "register.h"
    };
    static const char* regNamesZMM[] = {
#define REGDEF(name, rnum, mask, sname) "z" sname,
#include "register.h"
    };
#endif // FEATURE_SIMD
    assert((unsigned)reg < ArrLen(regNamesFloat));

#if defined(FEATURE_SIMD) && defined(TARGET_XARCH)
    if (type == TYP_SIMD64)
    {
        return regNamesZMM[reg];
    }
    else if (type == TYP_SIMD32)
    {
        return regNamesYMM[reg];
    }
#endif // FEATURE_SIMD && TARGET_XARCH

    return regNamesFloat[reg];
#endif
}

/*****************************************************************************
 *
 *  Displays a range of registers
 *   -- This is a helper used by dspRegMask
 */
const char* dspRegRange(regMaskTP regMask, size_t& minSiz, const char* sep, regNumber regFirst, regNumber regLast)
{
#ifdef TARGET_XARCH
    assert(((regFirst == REG_INT_FIRST) && (regLast == REG_INT_LAST)) ||
           ((regFirst == REG_FP_FIRST) && (regLast == REG_FP_LAST)) ||
           ((regFirst == REG_MASK_FIRST) && (regLast == REG_MASK_LAST)));
#else
    assert(((regFirst == REG_INT_FIRST) && (regLast == REG_INT_LAST)) ||
           ((regFirst == REG_FP_FIRST) && (regLast == REG_FP_LAST)));
#endif

    if (strlen(sep) > 0)
    {
        // We've already printed something.
        sep = " ";
    }

    bool      inRegRange = false;
    regNumber regPrev    = REG_NA;
    regNumber regHead    = REG_NA; // When we start a range, remember the first register of the range, so we don't use
                                   // range notation if the range contains just a single register.

    for (regNumber regNum = regFirst; regNum <= regLast; regNum = REG_NEXT(regNum))
    {
        regMaskTP regBit = genRegMask(regNum);

        if ((regMask & regBit) != 0)
        {
            // We have a register to display. It gets displayed now if:
            // 1. This is the first register to display of a new range of registers (possibly because
            //    no register has ever been displayed).
            // 2. This is the last register of an acceptable range (either the last register of a type,
            //    or the last of a range that is displayed with range notation).
            if (!inRegRange)
            {
                // It's the first register of a potential range.
                const char* nam = getRegName(regNum);
                printf("%s%s", sep, nam);
                minSiz -= strlen(sep) + strlen(nam);

                // What kind of separator should we use for this range (if it is indeed going to be a range)?
                CLANG_FORMAT_COMMENT_ANCHOR;

                if (genIsValidIntReg(regNum))
                {
                    // By default, we're not starting a potential register range.
                    sep = " ";

#if defined(TARGET_AMD64)
                    // For AMD64, create ranges for int registers R8 through R15, but not the "old" registers.
                    if (regNum >= REG_R8)
                    {
                        regHead    = regNum;
                        inRegRange = true;
                        sep        = "-";
                    }
#elif defined(TARGET_ARM64)
                    // R17 and R28 can't be the start of a range, since the range would include TEB or FP
                    if ((regNum < REG_R17) || ((REG_R19 <= regNum) && (regNum < REG_R28)))
                    {
                        regHead    = regNum;
                        inRegRange = true;
                        sep        = "-";
                    }
#elif defined(TARGET_ARM)
                    if (regNum < REG_R12)
                    {
                        regHead    = regNum;
                        inRegRange = true;
                        sep        = "-";
                    }
#elif defined(TARGET_X86)
                    // No register ranges
                    CLANG_FORMAT_COMMENT_ANCHOR;
#elif defined(TARGET_LOONGARCH64)
                    if (REG_A0 <= regNum && regNum <= REG_T8)
                    {
                        regHead    = regNum;
                        inRegRange = true;
                        sep        = "-";
                    }
#elif defined(TARGET_RISCV64)
                    if ((REG_A0 <= regNum && REG_A7 >= regNum) || REG_T0 == regNum || REG_T1 == regNum ||
                        (REG_T2 <= regNum && REG_T6 >= regNum))
                    {
                        regHead    = regNum;
                        inRegRange = true;
                        sep        = "-";
                    }
#else // TARGET*
#error Unsupported or unset target architecture
#endif // TARGET*
                }
                else
                {
                    regHead    = regNum;
                    inRegRange = true;
                    sep        = "-";
                }
            }
#if defined(TARGET_ARM64)
            else if ((regNum == regLast) || (regNum == REG_R17) // last register before TEB
                     || (regNum == REG_R28))                    // last register before FP
#elif defined(TARGET_LOONGARCH64)
            else if ((regNum == regLast) || (regNum == REG_A7) || (regNum == REG_T8))
#else
            else if (regNum == regLast)
#endif
            {
                // We've already printed a register and hit the end of a range

                const char* nam = getRegName(regNum);
                printf("%s%s", sep, nam);
                minSiz -= strlen(sep) + strlen(nam);

                regHead    = REG_NA;
                inRegRange = false; // No longer in the middle of a register range
                sep        = " ";
            }
        }
        else if (inRegRange)
        {
            assert(regHead != REG_NA);

            if (regPrev != regHead)
            {
                // Close out the previous range, if it included more than one register.
                const char* nam = getRegName(regPrev);
                printf("%s%s", sep, nam);
                minSiz -= (strlen(sep) + strlen(nam));
            }

            regHead    = REG_NA;
            inRegRange = false;
            sep        = " ";
        }

        if (regBit > regMask)
        {
            break;
        }

        regPrev = regNum;
    }

    return sep;
}

/*****************************************************************************
 *
 *  Displays a register set.
 *  TODO-ARM64-Cleanup: don't allow ip0, ip1 as part of a range.
 */
void dspRegMask(regMaskTP regMask, size_t minSiz)
{
    const char* sep = "";

    printf("[");

    sep = dspRegRange(regMask, minSiz, sep, REG_INT_FIRST, REG_INT_LAST);
    sep = dspRegRange(regMask, minSiz, sep, REG_FP_FIRST, REG_FP_LAST);

#ifdef TARGET_XARCH
    sep = dspRegRange(regMask, minSiz, sep, REG_MASK_FIRST, REG_MASK_LAST);
#endif // TARGET_XARCH

    printf("]");

    while ((int)minSiz > 0)
    {
        printf(" ");
        minSiz--;
    }
}

//------------------------------------------------------------------------
// dumpILBytes: Helper for dumpSingleInstr() to dump hex bytes of an IL stream,
// aligning up to a minimum alignment width.
//
// Arguments:
//    codeAddr  - Pointer to IL byte stream to display.
//    codeSize  - Number of bytes of IL byte stream to display.
//    alignSize - Pad out to this many characters, if fewer than this were written.
//
void dumpILBytes(const BYTE* const codeAddr,
                 unsigned          codeSize,
                 unsigned          alignSize) // number of characters to write, for alignment
{
    for (IL_OFFSET offs = 0; offs < codeSize; ++offs)
    {
        printf(" %02x", *(codeAddr + offs));
    }

    unsigned charsWritten = 3 * codeSize;
    for (unsigned i = charsWritten; i < alignSize; i++)
    {
        printf(" ");
    }
}

//------------------------------------------------------------------------
// dumpSingleInstr: Display a single IL instruction.
//
// Arguments:
//    codeAddr  - Base pointer to a stream of IL instructions.
//    offs      - Offset from codeAddr of the IL instruction to display.
//    prefix    - Optional string to prefix the IL instruction with (if nullptr, no prefix is output).
//
// Return Value:
//    Size of the displayed IL instruction in the instruction stream, in bytes. (Add this to 'offs' to
//    get to the next instruction.)
//
unsigned dumpSingleInstr(const BYTE* const codeAddr, IL_OFFSET offs, const char* prefix)
{
    const BYTE*    opcodePtr      = codeAddr + offs;
    const BYTE*    startOpcodePtr = opcodePtr;
    const unsigned ALIGN_WIDTH    = 3 * 6; // assume 3 characters * (1 byte opcode + 4 bytes data + 1 prefix byte) for
                                           // most things

    if (prefix != nullptr)
    {
        printf("%s", prefix);
    }

    OPCODE opcode = (OPCODE)getU1LittleEndian(opcodePtr);
    opcodePtr += sizeof(__int8);

DECODE_OPCODE:

    if (opcode >= CEE_COUNT)
    {
        printf("\nIllegal opcode: %02X\n", (int)opcode);
        return (IL_OFFSET)(opcodePtr - startOpcodePtr);
    }

    /* Get the size of additional parameters */

    size_t   sz      = opcodeSizes[opcode];
    unsigned argKind = opcodeArgKinds[opcode];

    /* See what kind of an opcode we have, then */

    switch (opcode)
    {
        case CEE_PREFIX1:
            opcode = OPCODE(getU1LittleEndian(opcodePtr) + 256);
            opcodePtr += sizeof(__int8);
            goto DECODE_OPCODE;

        default:
        {
            __int64 iOp;
            double  dOp;
            int     jOp;
            DWORD   jOp2;

            switch (argKind)
            {
                case InlineNone:
                    dumpILBytes(startOpcodePtr, (unsigned)(opcodePtr - startOpcodePtr), ALIGN_WIDTH);
                    printf(" %-12s", opcodeNames[opcode]);
                    break;

                case ShortInlineVar:
                    iOp = getU1LittleEndian(opcodePtr);
                    goto INT_OP;
                case ShortInlineI:
                    iOp = getI1LittleEndian(opcodePtr);
                    goto INT_OP;
                case InlineVar:
                    iOp = getU2LittleEndian(opcodePtr);
                    goto INT_OP;
                case InlineTok:
                case InlineMethod:
                case InlineField:
                case InlineType:
                case InlineString:
                case InlineSig:
                case InlineI:
                    iOp = getI4LittleEndian(opcodePtr);
                    goto INT_OP;
                case InlineI8:
                    iOp = getU4LittleEndian(opcodePtr);
                    iOp |= (__int64)getU4LittleEndian(opcodePtr + 4) << 32;
                    goto INT_OP;

                INT_OP:
                    dumpILBytes(startOpcodePtr, (unsigned)((opcodePtr - startOpcodePtr) + sz), ALIGN_WIDTH);
                    printf(" %-12s 0x%X", opcodeNames[opcode], iOp);
                    break;

                case ShortInlineR:
                    dOp = FloatingPointUtils::convertToDouble(getR4LittleEndian(opcodePtr));
                    goto FLT_OP;
                case InlineR:
                    dOp = getR8LittleEndian(opcodePtr);
                    goto FLT_OP;

                FLT_OP:
                    dumpILBytes(startOpcodePtr, (unsigned)((opcodePtr - startOpcodePtr) + sz), ALIGN_WIDTH);
                    printf(" %-12s %f", opcodeNames[opcode], dOp);
                    break;

                case ShortInlineBrTarget:
                    jOp = getI1LittleEndian(opcodePtr);
                    goto JMP_OP;
                case InlineBrTarget:
                    jOp = getI4LittleEndian(opcodePtr);
                    goto JMP_OP;

                JMP_OP:
                    dumpILBytes(startOpcodePtr, (unsigned)((opcodePtr - startOpcodePtr) + sz), ALIGN_WIDTH);
                    printf(" %-12s %d (IL_%04x)", opcodeNames[opcode], jOp, (int)(opcodePtr + sz - codeAddr) + jOp);
                    break;

                case InlineSwitch:
                    jOp2 = getU4LittleEndian(opcodePtr);
                    opcodePtr += 4;
                    opcodePtr += jOp2 * 4; // Jump over the table
                    dumpILBytes(startOpcodePtr, (unsigned)(opcodePtr - startOpcodePtr), ALIGN_WIDTH);
                    printf(" %-12s", opcodeNames[opcode]);
                    break;

                case InlinePhi:
                    jOp2 = getU1LittleEndian(opcodePtr);
                    opcodePtr += 1;
                    opcodePtr += jOp2 * 2; // Jump over the table
                    dumpILBytes(startOpcodePtr, (unsigned)(opcodePtr - startOpcodePtr), ALIGN_WIDTH);
                    printf(" %-12s", opcodeNames[opcode]);
                    break;

                default:
                    assert(!"Bad argKind");
            }

            opcodePtr += sz;
            break;
        }
    }

    printf("\n");
    return (IL_OFFSET)(opcodePtr - startOpcodePtr);
}

//------------------------------------------------------------------------
// dumpILRange: Display a range of IL instructions from an IL instruction stream.
//
// Arguments:
//    codeAddr  - Pointer to IL byte stream to display.
//    codeSize  - Number of bytes of IL byte stream to display.
//
void dumpILRange(const BYTE* const codeAddr, unsigned codeSize) // in bytes
{
    for (IL_OFFSET offs = 0; offs < codeSize;)
    {
        char prefix[100];
        sprintf_s(prefix, ArrLen(prefix), "IL_%04x ", offs);
        unsigned codeBytesDumped = dumpSingleInstr(codeAddr, offs, prefix);
        offs += codeBytesDumped;
    }
}

/*****************************************************************************
 *
 *  Display a variable set.
 */
const char* genES2str(BitVecTraits* traits, EXPSET_TP set)
{
    const int    bufSize = 65; // Supports a BitVec of up to 256 bits
    static char  num1[bufSize];
    static char  num2[bufSize];
    static char* nump = num1;

    assert(bufSize > roundUp(BitVecTraits::GetSize(traits), (unsigned)sizeof(char)) / 8);

    char* temp = nump;
    nump       = (nump == num1) ? num2 : num1;
    sprintf_s(temp, bufSize, "%s", BitVecOps::ToString(traits, set));

    return temp;
}

//------------------------------------------------------------------------
// refCntWtd2str: Return a string representation of a weighted ref count
//
// Arguments:
//    refCntWtd - weight to format
//    padForDecimalPlaces - (default: false) If true, pad any integral or non-numeric
//                          output on the right with three spaces, representing space
//                          for ".00". This makes "1" line up with "2.34" at the "2" column.
//                          This is used for formatting the BasicBlock list.
//
const char* refCntWtd2str(weight_t refCntWtd, bool padForDecimalPlaces)
{
    const int    bufSize = 17;
    static char  num1[bufSize];
    static char  num2[bufSize];
    static char* nump = num1;

    char* temp = nump;

    const char* strDecimalPaddingString = "";
    if (padForDecimalPlaces)
    {
        strDecimalPaddingString = "   ";
    }

    nump = (nump == num1) ? num2 : num1;

    if (refCntWtd >= BB_MAX_WEIGHT)
    {
        sprintf_s(temp, bufSize, "MAX%s", strDecimalPaddingString);
    }
    else
    {
        weight_t scaledWeight = refCntWtd / BB_UNITY_WEIGHT;
        weight_t intPart      = (weight_t)floor(scaledWeight);
        bool     isLarge      = intPart > 1e9;
        bool     isSmall      = (intPart < 1e-2) && (intPart != 0);

        // Use g format for high dynamic range counts.
        //
        if (isLarge || isSmall)
        {
            sprintf_s(temp, bufSize, "%.2g", scaledWeight);
        }
        else
        {
            if (intPart == scaledWeight)
            {
                sprintf_s(temp, bufSize, "%lld%s", (long long)intPart, strDecimalPaddingString);
            }
            else
            {
                sprintf_s(temp, bufSize, "%.2f", scaledWeight);
            }
        }
    }
    return temp;
}

#endif // DEBUG

#if defined(DEBUG)

//------------------------------------------------------------------------
// Contains: check if the range includes a particular hash
//
// Arguments:
//    hash -- hash value to check

bool ConfigMethodRange::Contains(unsigned hash)
{
    _ASSERT(m_inited == 1);

    // No ranges specified means all methods included.
    if (m_lastRange == 0)
    {
        return true;
    }

    for (unsigned i = 0; i < m_lastRange; i++)
    {
        if ((m_ranges[i].m_low <= hash) && (hash <= m_ranges[i].m_high))
        {
            return true;
        }
    }

    return false;
}

//------------------------------------------------------------------------
// InitRanges: parse the range string and set up the range info
//
// Arguments:
//    rangeStr -- string to parse (may be nullptr)
//    capacity -- number ranges to allocate in the range array
//
// Notes:
//    Does some internal error checking; clients can use Error()
//    to determine if the range string couldn't be fully parsed
//    because of bad characters or too many entries, or had values
//    that were too large to represent.

void ConfigMethodRange::InitRanges(const WCHAR* rangeStr, unsigned capacity)
{
    // Make sure that the memory was zero initialized
    assert(m_inited == 0 || m_inited == 1);
    assert(m_entries == 0);
    assert(m_ranges == nullptr);
    assert(m_lastRange == 0);

    // Flag any strange-looking requests
    assert(capacity < 100000);

    if (rangeStr == nullptr)
    {
        m_inited = 1;
        return;
    }

    // Allocate some persistent memory
    ICorJitHost* jitHost = g_jitHost;
    m_ranges             = (Range*)jitHost->allocateMemory(capacity * sizeof(Range));
    m_entries            = capacity;

    const WCHAR* p           = rangeStr;
    unsigned     lastRange   = 0;
    bool         setHighPart = false;

    while ((*p != 0) && (lastRange < m_entries))
    {
        while ((*p == L' ') || (*p == L','))
        {
            p++;
        }

        int i = 0;

        while (((L'0' <= *p) && (*p <= L'9')) || ((L'A' <= *p) && (*p <= L'F')) || ((L'a' <= *p) && (*p <= L'f')))
        {
            int n = 0;

            if ((L'0' <= *p) && (*p <= L'9'))
            {
                n = (*p++) - L'0';
            }
            else if ((L'A' <= *p) && (*p <= L'F'))
            {
                n = (*p++) - L'A' + 10;
            }
            else if ((L'a' <= *p) && (*p <= L'f'))
            {
                n = (*p++) - L'a' + 10;
            }

            int j = 16 * i + n;

            // Check for overflow
            if ((m_badChar != 0) && (j <= i))
            {
                m_badChar = (p - rangeStr) + 1;
            }

            i = j;
        }

        // Was this the high part of a low-high pair?
        if (setHighPart)
        {
            // Yep, set it and move to the next range
            m_ranges[lastRange].m_high = i;

            // Sanity check that range is proper
            if ((m_badChar != 0) && (m_ranges[lastRange].m_high < m_ranges[lastRange].m_low))
            {
                m_badChar = (p - rangeStr) + 1;
            }

            lastRange++;
            setHighPart = false;
            continue;
        }

        // Must have been looking for the low part of a range
        m_ranges[lastRange].m_low = i;

        while (*p == L' ')
        {
            p++;
        }

        // Was that the low part of a low-high pair?
        if (*p == L'-')
        {
            // Yep, skip the dash and set high part next time around.
            p++;
            setHighPart = true;
            continue;
        }

        // Else we have a point range, so set high = low
        m_ranges[lastRange].m_high = i;
        lastRange++;
    }

    // If we didn't parse the full range string, note index of the the
    // first bad char.
    if ((m_badChar != 0) && (*p != 0))
    {
        m_badChar = (p - rangeStr) + 1;
    }

    // Finish off any remaining open range
    if (setHighPart)
    {
        m_ranges[lastRange].m_high = UINT_MAX;
        lastRange++;
    }

    assert(lastRange <= m_entries);
    m_lastRange = lastRange;
    m_inited    = 1;
}

//------------------------------------------------------------------------
// Dump: dump hash ranges to stdout
//
void ConfigMethodRange::Dump()
{
    if (m_inited != 1)
    {
        printf("<uninitialized method range>\n");
        return;
    }

    if (m_lastRange == 0)
    {
        printf("<empty method range>\n");
        return;
    }

    printf("<method range with %d entries>\n", m_lastRange);
    for (unsigned i = 0; i < m_lastRange; i++)
    {
        if (m_ranges[i].m_low == m_ranges[i].m_high)
        {
            printf("%i [0x%08x]\n", i, m_ranges[i].m_low);
        }
        else
        {
            printf("%i [0x%08x-0x%08x]\n", i, m_ranges[i].m_low, m_ranges[i].m_high);
        }
    }
}

//------------------------------------------------------------------------
// Init: parse a string to set up a ConfigIntArray
//
// Arguments:
//    str -- string to parse (may be nullptr)
//
// Notes:
//    Values are separated decimal with no whitespace.
//    Separators are any digit not '-' or '0-9'
//
void ConfigIntArray::Init(const WCHAR* str)
{
    // Count the number of values
    //
    const WCHAR* p         = str;
    unsigned     numValues = 0;
    while (*p != 0)
    {
        if ((*p == L'-') || ((L'0' <= *p) && (*p <= L'9')))
        {
            if (*p == L'-')
            {
                p++;
            }

            while ((L'0' <= *p) && (*p <= L'9'))
            {
                p++;
            }

            numValues++;
        }
        else
        {
            p++;
        }
    }

    m_length = numValues;
    m_values = (int*)g_jitHost->allocateMemory(numValues * sizeof(int));

    numValues         = 0;
    p                 = str;
    int  currentValue = 0;
    bool isNegative   = false;
    while (*p != 0)
    {
        if ((*p == L'-') || ((L'0' <= *p) && (*p <= L'9')))
        {
            if (*p == L'-')
            {
                isNegative = true;
                p++;
            }

            while ((L'0' <= *p) && (*p <= L'9'))
            {
                currentValue = currentValue * 10 + (*p++) - L'0';
            }

            if (isNegative)
            {
                currentValue = -currentValue;
            }

            m_values[numValues++] = currentValue;
            currentValue          = 0;
        }
        else
        {
            p++;
        }
    }
}

//------------------------------------------------------------------------
// Dump: dump config array to stdout
//
void ConfigIntArray::Dump()
{
    if (m_values == nullptr)
    {
        printf("<uninitialized config int array>\n");
        return;
    }

    if (m_length == 0)
    {
        printf("<empty config int array>\n");
        return;
    }

    for (unsigned i = 0; i < m_length; i++)
    {
        printf("%s%i", i == 0 ? "" : ", ", m_values[i]);
    }
}

//------------------------------------------------------------------------
// Init: parse a string to set up a ConfigDoubleArray
//
// Arguments:
//    str -- string to parse (may be nullptr)
//
// Notes:
//    Values are comma, tab or space separated.
//    Consecutive separators are ignored
//
void ConfigDoubleArray::Init(const WCHAR* str)
{
    // Count the number of values
    //
    const WCHAR* p         = str;
    unsigned     numValues = 0;
    while (*p != 0)
    {
        if (*p == L',')
        {
            p++;
            continue;
        }
        WCHAR* pNext = nullptr;
        u16_strtod(p, &pNext);
        if (errno == 0)
        {
            numValues++;
        }
        p = pNext;
    }

    m_length  = numValues;
    m_values  = (double*)g_jitHost->allocateMemory(numValues * sizeof(double));
    p         = str;
    numValues = 0;
    while (*p != 0)
    {
        if (*p == L',')
        {
            p++;
            continue;
        }

        WCHAR* pNext = nullptr;
        double val   = u16_strtod(p, &pNext);
        if (errno == 0)
        {
            m_values[numValues++] = val;
        }
        p = pNext;
    }
}

//------------------------------------------------------------------------
// Dump: dump config array to stdout
//
void ConfigDoubleArray::Dump()
{
    if (m_values == nullptr)
    {
        printf("<uninitialized config double array>\n");
        return;
    }

    if (m_length == 0)
    {
        printf("<empty config double array>\n");
        return;
    }

    for (unsigned i = 0; i < m_length; i++)
    {
        printf("%s%f ", i == 0 ? "" : ",", m_values[i]);
    }
}

#endif // defined(DEBUG)

#if CALL_ARG_STATS || COUNT_BASIC_BLOCKS || COUNT_LOOPS || EMITTER_STATS || MEASURE_NODE_SIZE || MEASURE_MEM_ALLOC

void Counter::dump(FILE* output)
{
    fprintf(output, "%lld\n", (long long)Value);
}

/*****************************************************************************
 *  Histogram class.
 */

Histogram::Histogram(const unsigned* const sizeTable) : m_sizeTable(sizeTable)
{
    unsigned sizeCount = 0;
    do
    {
        sizeCount++;
    } while ((sizeTable[sizeCount] != 0) && (sizeCount < 1000));

    assert(sizeCount < HISTOGRAM_MAX_SIZE_COUNT - 1);

    m_sizeCount = sizeCount;

    memset(m_counts, 0, (m_sizeCount + 1) * sizeof(*m_counts));
}

void Histogram::dump(FILE* output)
{
    unsigned t = 0;
    for (unsigned i = 0; i < m_sizeCount; i++)
    {
        t += m_counts[i];
    }

    for (unsigned c = 0, i = 0; i <= m_sizeCount; i++)
    {
        if (i == m_sizeCount)
        {
            if (m_counts[i] == 0)
            {
                break;
            }

            fprintf(output, "      >    %7u", m_sizeTable[i - 1]);
        }
        else
        {
            if (i == 0)
            {
                fprintf(output, "     <=    ");
            }
            else
            {
                fprintf(output, "%7u .. ", m_sizeTable[i - 1] + 1);
            }

            fprintf(output, "%7u", m_sizeTable[i]);
        }

        c += static_cast<unsigned>(m_counts[i]);

        fprintf(output, " ===> %7u count (%3u%% of total)\n", static_cast<unsigned>(m_counts[i]), (int)(100.0 * c / t));
    }
}

void Histogram::record(unsigned size)
{
    unsigned i;
    for (i = 0; i < m_sizeCount; i++)
    {
        if (m_sizeTable[i] >= size)
        {
            break;
        }
    }

    InterlockedAdd(&m_counts[i], 1);
}

void NodeCounts::dump(FILE* output)
{
    struct Entry
    {
        genTreeOps oper;
        unsigned   count;
    };

    Entry sorted[GT_COUNT];
    for (int i = 0; i < GT_COUNT; i++)
    {
        sorted[i].oper  = static_cast<genTreeOps>(i);
        sorted[i].count = static_cast<unsigned>(m_counts[i]);
    }

    jitstd::sort(sorted, sorted + ArrLen(sorted), [](const Entry& lhs, const Entry& rhs) {
        if (lhs.count > rhs.count)
        {
            return true;
        }

        if (lhs.count < rhs.count)
        {
            return false;
        }

        return static_cast<unsigned>(lhs.oper) < static_cast<unsigned>(rhs.oper);
    });

    for (const Entry& entry : sorted)
    {
        if (entry.count == 0)
        {
            break;
        }

        fprintf(output, "%-20s : %7u\n", GenTree::OpName(entry.oper), entry.count);
    }
}

void NodeCounts::record(genTreeOps oper)
{
    assert(oper < GT_COUNT);
    InterlockedAdd(&m_counts[oper], 1);
}

struct DumpOnShutdownEntry
{
    const char* Name;
    Dumpable*   Dumpable;
};

static DumpOnShutdownEntry s_dumpOnShutdown[16];

DumpOnShutdown::DumpOnShutdown(const char* name, Dumpable* dumpable)
{
    for (DumpOnShutdownEntry& entry : s_dumpOnShutdown)
    {
        if ((entry.Name == nullptr) && (entry.Dumpable == nullptr))
        {
            entry.Name     = name;
            entry.Dumpable = dumpable;
            return;
        }
    }

    assert(!"No space left in table");
}

void DumpOnShutdown::DumpAll()
{
    for (const DumpOnShutdownEntry& entry : s_dumpOnShutdown)
    {
        if (entry.Name != nullptr)
        {
            jitprintf("%s\n", entry.Name);
        }

        if (entry.Dumpable != nullptr)
        {
            entry.Dumpable->dump(jitstdout());
            jitprintf("\n");
        }
    }
}

#endif // CALL_ARG_STATS || COUNT_BASIC_BLOCKS || COUNT_LOOPS || EMITTER_STATS || MEASURE_NODE_SIZE

/*****************************************************************************
 * Fixed bit vector class
 */

// bitChunkSize() - Returns number of bits in a bitVect chunk
inline UINT FixedBitVect::bitChunkSize()
{
    return sizeof(UINT) * 8;
}

// bitNumToBit() - Returns a bit mask of the given bit number
inline UINT FixedBitVect::bitNumToBit(UINT bitNum)
{
    assert(bitNum < bitChunkSize());
    assert(bitChunkSize() <= sizeof(int) * 8);

    return 1 << bitNum;
}

// bitVectInit() - Initializes a bit vector of a given size
FixedBitVect* FixedBitVect::bitVectInit(UINT size, Compiler* comp)
{
    UINT          bitVectMemSize, numberOfChunks;
    FixedBitVect* bv;

    assert(size != 0);

    numberOfChunks = (size - 1) / bitChunkSize() + 1;
    bitVectMemSize = numberOfChunks * (bitChunkSize() / 8); // size in bytes

    assert(bitVectMemSize * bitChunkSize() >= size);

    bv = (FixedBitVect*)comp->getAllocator(CMK_FixedBitVect).allocate<char>(sizeof(FixedBitVect) + bitVectMemSize);
    memset(bv->bitVect, 0, bitVectMemSize);

    bv->bitVectSize = size;

    return bv;
}

// bitVectSet() - Sets the given bit
void FixedBitVect::bitVectSet(UINT bitNum)
{
    UINT index;

    assert(bitNum <= bitVectSize);

    index = bitNum / bitChunkSize();
    bitNum -= index * bitChunkSize();

    bitVect[index] |= bitNumToBit(bitNum);
}

// bitVectClear() - Clears the given bit
void FixedBitVect::bitVectClear(UINT bitNum)
{
    UINT index;

    assert(bitNum <= bitVectSize);

    index = bitNum / bitChunkSize();
    bitNum -= index * bitChunkSize();

    bitVect[index] &= ~bitNumToBit(bitNum);
}

// bitVectTest() - Tests the given bit
bool FixedBitVect::bitVectTest(UINT bitNum)
{
    UINT index;

    assert(bitNum <= bitVectSize);

    index = bitNum / bitChunkSize();
    bitNum -= index * bitChunkSize();

    return (bitVect[index] & bitNumToBit(bitNum)) != 0;
}

// bitVectOr() - Or in the given bit vector
void FixedBitVect::bitVectOr(FixedBitVect* bv)
{
    UINT bitChunkCnt = (bitVectSize - 1) / bitChunkSize() + 1;

    assert(bitVectSize == bv->bitVectSize);

    // Or each chunks
    for (UINT i = 0; i < bitChunkCnt; i++)
    {
        bitVect[i] |= bv->bitVect[i];
    }
}

// bitVectAnd() - And with passed in bit vector
void FixedBitVect::bitVectAnd(FixedBitVect& bv)
{
    UINT bitChunkCnt = (bitVectSize - 1) / bitChunkSize() + 1;

    assert(bitVectSize == bv.bitVectSize);

    // And each chunks
    for (UINT i = 0; i < bitChunkCnt; i++)
    {
        bitVect[i] &= bv.bitVect[i];
    }
}

// bitVectGetFirst() - Find the first bit on and return bit num,
//                    Return -1 if no bits found.
UINT FixedBitVect::bitVectGetFirst()
{
    return bitVectGetNext((UINT)-1);
}

// bitVectGetNext() - Find the next bit on given previous position and return bit num.
//                    Return -1 if no bits found.
UINT FixedBitVect::bitVectGetNext(UINT bitNumPrev)
{
    UINT bitNum = (UINT)-1;
    UINT index;
    UINT bitMask;
    UINT bitChunkCnt = (bitVectSize - 1) / bitChunkSize() + 1;
    UINT i;

    if (bitNumPrev == (UINT)-1)
    {
        index   = 0;
        bitMask = (UINT)-1;
    }
    else
    {
        UINT bit;

        index = bitNumPrev / bitChunkSize();
        bitNumPrev -= index * bitChunkSize();
        bit     = bitNumToBit(bitNumPrev);
        bitMask = ~(bit | (bit - 1));
    }

    // Find first bit
    for (i = index; i < bitChunkCnt; i++)
    {
        UINT bitChunk = bitVect[i] & bitMask;

        if (bitChunk != 0)
        {
            BitScanForward((ULONG*)&bitNum, bitChunk);
            break;
        }

        bitMask = 0xFFFFFFFF;
    }

    // Empty bit vector?
    if (bitNum == (UINT)-1)
    {
        return (UINT)-1;
    }

    bitNum += i * bitChunkSize();

    assert(bitNum <= bitVectSize);

    return bitNum;
}

// bitVectGetNextAndClear() - Find the first bit on, clear it and return it.
//                            Return -1 if no bits found.
UINT FixedBitVect::bitVectGetNextAndClear()
{
    UINT bitNum      = (UINT)-1;
    UINT bitChunkCnt = (bitVectSize - 1) / bitChunkSize() + 1;
    UINT i;

    // Find first bit
    for (i = 0; i < bitChunkCnt; i++)
    {
        if (bitVect[i] != 0)
        {
            BitScanForward((ULONG*)&bitNum, bitVect[i]);
            break;
        }
    }

    // Empty bit vector?
    if (bitNum == (UINT)-1)
    {
        return (UINT)-1;
    }

    // Clear the bit in the right chunk
    bitVect[i] &= ~bitNumToBit(bitNum);

    bitNum += i * bitChunkSize();

    assert(bitNum <= bitVectSize);

    return bitNum;
}

int SimpleSprintf_s(_In_reads_(cbBufSize - (pWriteStart - pBufStart)) char* pWriteStart,
                    _In_reads_(cbBufSize) char*                             pBufStart,
                    size_t                                                  cbBufSize,
                    _In_z_ const char*                                      fmt,
                    ...)
{
    assert(fmt);
    assert(pBufStart);
    assert(pWriteStart);
    assert((size_t)pBufStart <= (size_t)pWriteStart);
    int ret;

    // compute the space left in the buffer.
    if ((pBufStart + cbBufSize) < pWriteStart)
    {
        NO_WAY("pWriteStart is past end of buffer");
    }
    size_t  cbSpaceLeft = (size_t)((pBufStart + cbBufSize) - pWriteStart);
    va_list args;
    va_start(args, fmt);
    ret = vsprintf_s(pWriteStart, cbSpaceLeft, const_cast<char*>(fmt), args);
    va_end(args);
    if (ret < 0)
    {
        NO_WAY("vsprintf_s failed.");
    }
    return ret;
}

#ifdef DEBUG

void hexDump(FILE* dmpf, BYTE* addr, size_t size)
{
    if (size == 0)
    {
        return;
    }

    assert(addr != nullptr);

    for (size_t i = 0; i < size; i++)
    {
        fprintf(dmpf, "%02X", *addr++);
    }
}

#endif // DEBUG

void HelperCallProperties::init()
{
    for (CorInfoHelpFunc helper = CORINFO_HELP_UNDEF; // initialize helper
         (helper < CORINFO_HELP_COUNT);               // test helper for loop exit
         helper = CorInfoHelpFunc(int(helper) + 1))   // update helper to next
    {
        // Generally you want initialize these to their most typical/safest result
        //
        bool isPure        = false; // true if the result only depends upon input args and not any global state
        bool noThrow       = false; // true if the helper will never throw
        bool alwaysThrow   = false; // true if the helper will always throw
        bool nonNullReturn = false; // true if the result will never be null or zero
        bool isAllocator   = false; // true if the result is usually a newly created heap item, or may throw OutOfMemory
        bool mutatesHeap   = false; // true if any previous heap objects [are|can be] modified
        bool mayRunCctor   = false; // true if the helper call may cause a static constructor to be run.

        switch (helper)
        {
            // Arithmetic helpers that cannot throw
            case CORINFO_HELP_LLSH:
            case CORINFO_HELP_LRSH:
            case CORINFO_HELP_LRSZ:
            case CORINFO_HELP_LMUL:
            case CORINFO_HELP_LNG2DBL:
            case CORINFO_HELP_ULNG2DBL:
            case CORINFO_HELP_DBL2INT:
            case CORINFO_HELP_DBL2LNG:
            case CORINFO_HELP_DBL2UINT:
            case CORINFO_HELP_DBL2ULNG:
            case CORINFO_HELP_FLTREM:
            case CORINFO_HELP_DBLREM:
            case CORINFO_HELP_FLTROUND:
            case CORINFO_HELP_DBLROUND:

                isPure  = true;
                noThrow = true;
                break;

            // Arithmetic helpers that *can* throw.

            // This (or these) are not pure, in that they have "VM side effects"...but they don't mutate the heap.
            case CORINFO_HELP_ENDCATCH:

                noThrow = true;
                break;

            // Arithmetic helpers that may throw
            case CORINFO_HELP_LMOD: // Mods throw div-by zero, and signed mods have problems with the smallest integer
                                    // mod -1,
            case CORINFO_HELP_MOD:  // which is not representable as a positive integer.
            case CORINFO_HELP_UMOD:
            case CORINFO_HELP_ULMOD:

            case CORINFO_HELP_UDIV: // Divs throw divide-by-zero.
            case CORINFO_HELP_DIV:
            case CORINFO_HELP_LDIV:
            case CORINFO_HELP_ULDIV:

            case CORINFO_HELP_LMUL_OVF:
            case CORINFO_HELP_ULMUL_OVF:
            case CORINFO_HELP_DBL2INT_OVF:
            case CORINFO_HELP_DBL2LNG_OVF:
            case CORINFO_HELP_DBL2UINT_OVF:
            case CORINFO_HELP_DBL2ULNG_OVF:

                isPure = true;
                break;

            // Heap Allocation helpers, these all never return null
            case CORINFO_HELP_NEWSFAST:
            case CORINFO_HELP_NEWSFAST_ALIGN8:
            case CORINFO_HELP_NEWSFAST_ALIGN8_VC:
            case CORINFO_HELP_NEWFAST:
            case CORINFO_HELP_NEWFAST_MAYBEFROZEN:
            case CORINFO_HELP_NEWSFAST_FINALIZE:
            case CORINFO_HELP_NEWSFAST_ALIGN8_FINALIZE:
            case CORINFO_HELP_READYTORUN_NEW:
            case CORINFO_HELP_BOX:

                isAllocator   = true;
                nonNullReturn = true;
                noThrow       = true; // only can throw OutOfMemory
                break;

            // These allocation helpers do some checks on the size (and lower bound) inputs,
            // and can throw exceptions other than OOM.
            case CORINFO_HELP_NEWARR_1_VC:
            case CORINFO_HELP_NEWARR_1_ALIGN8:
            case CORINFO_HELP_NEW_MDARR:
            case CORINFO_HELP_NEW_MDARR_RARE:
            case CORINFO_HELP_NEWARR_1_DIRECT:
            case CORINFO_HELP_NEWARR_1_MAYBEFROZEN:
            case CORINFO_HELP_NEWARR_1_OBJ:
            case CORINFO_HELP_READYTORUN_NEWARR_1:

                isAllocator   = true;
                nonNullReturn = true;
                break;

            // Heap Allocation helpers that are also pure
            case CORINFO_HELP_STRCNS:

                isPure        = true;
                isAllocator   = true;
                nonNullReturn = true;
                noThrow       = true; // only can throw OutOfMemory
                break;

            case CORINFO_HELP_BOX_NULLABLE:
                // Box Nullable is not a 'pure' function
                // It has a Byref argument that it reads the contents of.
                //
                // So two calls to Box Nullable that pass the same address (with the same Value Number)
                // will produce different results when the contents of the memory pointed to by the Byref changes
                //
                isAllocator = true;
                noThrow     = true; // only can throw OutOfMemory
                break;

            case CORINFO_HELP_RUNTIMEHANDLE_METHOD:
            case CORINFO_HELP_RUNTIMEHANDLE_CLASS:
            case CORINFO_HELP_RUNTIMEHANDLE_METHOD_LOG:
            case CORINFO_HELP_RUNTIMEHANDLE_CLASS_LOG:
            case CORINFO_HELP_READYTORUN_GENERIC_HANDLE:
                // logging helpers are not technically pure but can be optimized away
                isPure        = true;
                noThrow       = true;
                nonNullReturn = true;
                break;

            // type casting helpers
            case CORINFO_HELP_ISINSTANCEOFINTERFACE:
            case CORINFO_HELP_ISINSTANCEOFARRAY:
            case CORINFO_HELP_ISINSTANCEOFCLASS:
            case CORINFO_HELP_ISINSTANCEOFANY:
            case CORINFO_HELP_READYTORUN_ISINSTANCEOF:
            case CORINFO_HELP_TYPEHANDLE_TO_RUNTIMETYPE:
            case CORINFO_HELP_TYPEHANDLE_TO_RUNTIMETYPEHANDLE:

                isPure  = true;
                noThrow = true; // These return null for a failing cast
                break;

            case CORINFO_HELP_GETCURRENTMANAGEDTHREADID:
                isPure  = true;
                noThrow = true;
                break;

            // type casting helpers that throw
            case CORINFO_HELP_CHKCASTINTERFACE:
            case CORINFO_HELP_CHKCASTARRAY:
            case CORINFO_HELP_CHKCASTCLASS:
            case CORINFO_HELP_CHKCASTANY:
            case CORINFO_HELP_CHKCASTCLASS_SPECIAL:
            case CORINFO_HELP_READYTORUN_CHKCAST:

                // These throw for a failing cast
                // But if given a null input arg will return null
                isPure = true;
                break;

            // helpers returning addresses, these can also throw
            case CORINFO_HELP_UNBOX:
            case CORINFO_HELP_LDELEMA_REF:

                isPure = true;
                break;

            // GETREFANY is pure up to the value of the struct argument. We
            // only support that when it is not an implicit byref.
            case CORINFO_HELP_GETREFANY:
#ifndef WINDOWS_AMD64_ABI
                isPure = true;
#endif
                break;

            // helpers that return internal handle
            case CORINFO_HELP_GETCLASSFROMMETHODPARAM:
            case CORINFO_HELP_GETSYNCFROMCLASSHANDLE:

                isPure  = true;
                noThrow = true;
                break;

            // Helpers that load the base address for static variables.
            // We divide these between those that may and may not invoke
            // static class constructors.
            // TODO, logic previously had the dynamic class init helper but not the non-dynamic ones, now the dynamic helper is gone, what to do?
            case CORINFO_HELP_GET_GCSTATIC_BASE:
            case CORINFO_HELP_GET_NONGCSTATIC_BASE:
            case CORINFO_HELP_GETDYNAMIC_GCSTATIC_BASE:
            case CORINFO_HELP_GETDYNAMIC_NONGCSTATIC_BASE:
            case CORINFO_HELP_GETPINNED_GCSTATIC_BASE:
            case CORINFO_HELP_GETPINNED_NONGCSTATIC_BASE:
            case CORINFO_HELP_GET_GCTHREADSTATIC_BASE:
            case CORINFO_HELP_GET_NONGCTHREADSTATIC_BASE:
            case CORINFO_HELP_GETDYNAMIC_GCTHREADSTATIC_BASE:
            case CORINFO_HELP_GETDYNAMIC_NONGCTHREADSTATIC_BASE:
            case CORINFO_HELP_GETSTATICFIELDADDR_TLS:
            case CORINFO_HELP_READYTORUN_GCSTATIC_BASE:
            case CORINFO_HELP_READYTORUN_NONGCSTATIC_BASE:
            case CORINFO_HELP_READYTORUN_THREADSTATIC_BASE:
            case CORINFO_HELP_READYTORUN_NONGCTHREADSTATIC_BASE:
            case CORINFO_HELP_READYTORUN_GENERIC_STATIC_BASE:

                // These may invoke static class constructors
                // These can throw InvalidProgram exception if the class can not be constructed
                //
                isPure        = true;
                nonNullReturn = true;
                mayRunCctor   = true;
                break;

<<<<<<< HEAD
            case CORINFO_HELP_GET_GCSTATIC_BASE_NOCTOR:
            case CORINFO_HELP_GET_NONGCSTATIC_BASE_NOCTOR:
            case CORINFO_HELP_GETDYNAMIC_GCSTATIC_BASE_NOCTOR:
            case CORINFO_HELP_GETDYNAMIC_NONGCSTATIC_BASE_NOCTOR:
            case CORINFO_HELP_GETPINNED_GCSTATIC_BASE_NOCTOR:
            case CORINFO_HELP_GETPINNED_NONGCSTATIC_BASE_NOCTOR:
            case CORINFO_HELP_GET_GCTHREADSTATIC_BASE_NOCTOR:
            case CORINFO_HELP_GET_NONGCTHREADSTATIC_BASE_NOCTOR:
            case CORINFO_HELP_GETDYNAMIC_GCTHREADSTATIC_BASE_NOCTOR:
            case CORINFO_HELP_GETDYNAMIC_NONGCTHREADSTATIC_BASE_NOCTOR:
            case CORINFO_HELP_GETDYNAMIC_GCTHREADSTATIC_BASE_NOCTOR_OPTIMIZED:
            case CORINFO_HELP_GETDYNAMIC_NONGCTHREADSTATIC_BASE_NOCTOR_OPTIMIZED:
=======
            case CORINFO_HELP_GETSHARED_GCSTATIC_BASE_NOCTOR:
            case CORINFO_HELP_GETSHARED_NONGCSTATIC_BASE_NOCTOR:
            case CORINFO_HELP_GETSHARED_GCTHREADSTATIC_BASE_NOCTOR:
            case CORINFO_HELP_GETSHARED_GCTHREADSTATIC_BASE_NOCTOR_OPTIMIZED:
            case CORINFO_HELP_GETSHARED_NONGCTHREADSTATIC_BASE_NOCTOR:
            case CORINFO_HELP_GETSHARED_NONGCTHREADSTATIC_BASE_NOCTOR_OPTIMIZED:
            case CORINFO_HELP_READYTORUN_THREADSTATIC_BASE_NOCTOR:
>>>>>>> 00474fcb

                // These do not invoke static class constructors
                //
                isPure        = true;
                noThrow       = true;
                nonNullReturn = true;
                break;

            // GC Write barrier support
            // TODO-ARM64-Bug?: Can these throw or not?
            case CORINFO_HELP_ASSIGN_REF:
            case CORINFO_HELP_CHECKED_ASSIGN_REF:
            case CORINFO_HELP_ASSIGN_REF_ENSURE_NONHEAP:
            case CORINFO_HELP_ASSIGN_BYREF:
            case CORINFO_HELP_ASSIGN_STRUCT:

                mutatesHeap = true;
                break;

            // Accessing fields (write)
            case CORINFO_HELP_SETFIELD32:
            case CORINFO_HELP_SETFIELD64:
            case CORINFO_HELP_SETFIELDOBJ:
            case CORINFO_HELP_SETFIELDSTRUCT:
            case CORINFO_HELP_SETFIELDFLOAT:
            case CORINFO_HELP_SETFIELDDOUBLE:
            case CORINFO_HELP_ARRADDR_ST:

                mutatesHeap = true;
                break;

            // These helper calls always throw an exception
            case CORINFO_HELP_OVERFLOW:
            case CORINFO_HELP_VERIFICATION:
            case CORINFO_HELP_RNGCHKFAIL:
            case CORINFO_HELP_THROWDIVZERO:
            case CORINFO_HELP_THROWNULLREF:
            case CORINFO_HELP_THROW:
            case CORINFO_HELP_RETHROW:
            case CORINFO_HELP_THROW_ARGUMENTEXCEPTION:
            case CORINFO_HELP_THROW_ARGUMENTOUTOFRANGEEXCEPTION:
            case CORINFO_HELP_THROW_NOT_IMPLEMENTED:
            case CORINFO_HELP_THROW_PLATFORM_NOT_SUPPORTED:
            case CORINFO_HELP_THROW_TYPE_NOT_SUPPORTED:
            case CORINFO_HELP_FAIL_FAST:
            case CORINFO_HELP_METHOD_ACCESS_EXCEPTION:
            case CORINFO_HELP_FIELD_ACCESS_EXCEPTION:
            case CORINFO_HELP_CLASS_ACCESS_EXCEPTION:

                alwaysThrow = true;
                break;

            // These helper calls may throw an exception
            case CORINFO_HELP_MON_EXIT_STATIC:

                break;

            // This is a debugging aid; it simply returns a constant address.
            case CORINFO_HELP_LOOP_CLONE_CHOICE_ADDR:
                isPure  = true;
                noThrow = true;
                break;

            case CORINFO_HELP_DBG_IS_JUST_MY_CODE:
            case CORINFO_HELP_BBT_FCN_ENTER:
            case CORINFO_HELP_POLL_GC:
            case CORINFO_HELP_MON_ENTER:
            case CORINFO_HELP_MON_EXIT:
            case CORINFO_HELP_MON_ENTER_STATIC:
            case CORINFO_HELP_JIT_REVERSE_PINVOKE_ENTER:
            case CORINFO_HELP_JIT_REVERSE_PINVOKE_EXIT:
            case CORINFO_HELP_GETFIELDADDR:
            case CORINFO_HELP_INIT_PINVOKE_FRAME:
            case CORINFO_HELP_JIT_PINVOKE_BEGIN:
            case CORINFO_HELP_JIT_PINVOKE_END:

                noThrow = true;
                break;

            // Not sure how to handle optimization involving the rest of these  helpers
            default:

                // The most pessimistic results are returned for these helpers
                mutatesHeap = true;
                break;
        }

        m_isPure[helper]        = isPure;
        m_noThrow[helper]       = noThrow;
        m_alwaysThrow[helper]   = alwaysThrow;
        m_nonNullReturn[helper] = nonNullReturn;
        m_isAllocator[helper]   = isAllocator;
        m_mutatesHeap[helper]   = mutatesHeap;
        m_mayRunCctor[helper]   = mayRunCctor;
    }
}

//=============================================================================
// AssemblyNamesList2
//=============================================================================
// The string should be of the form
// MyAssembly
// MyAssembly;mscorlib;System
//
// You must use ';' as a separator; whitespace no longer works

AssemblyNamesList2::AssemblyNamesList2(const WCHAR* list, HostAllocator alloc) : m_alloc(alloc)
{
    WCHAR          prevChar   = '?';     // dummy
    LPWSTR         nameStart  = nullptr; // start of the name currently being processed. nullptr if no current name
    AssemblyName** ppPrevLink = &m_pNames;

    for (LPWSTR listWalk = const_cast<LPWSTR>(list); prevChar != '\0'; prevChar = *listWalk, listWalk++)
    {
        WCHAR curChar = *listWalk;

        if (curChar == W(';') || curChar == W('\0'))
        {
            // Found separator or end of string
            if (nameStart)
            {
                // Found the end of the current name; add a new assembly name to the list.

                AssemblyName* newName = new (m_alloc) AssemblyName();

                // Null out the current character so we can do zero-terminated string work; we'll restore it later.
                *listWalk = W('\0');

                // How much space do we need?
                int convertedNameLenBytes =
                    WszWideCharToMultiByte(CP_UTF8, 0, nameStart, -1, nullptr, 0, nullptr, nullptr);
                newName->m_assemblyName = new (m_alloc) char[convertedNameLenBytes]; // convertedNameLenBytes includes
                                                                                     // the trailing null character
                if (WszWideCharToMultiByte(CP_UTF8, 0, nameStart, -1, newName->m_assemblyName, convertedNameLenBytes,
                                           nullptr, nullptr) != 0)
                {
                    *ppPrevLink = newName;
                    ppPrevLink  = &newName->m_next;
                }
                else
                {
                    // Failed to convert the string. Ignore this string (and leak the memory).
                }

                nameStart = nullptr;

                // Restore the current character.
                *listWalk = curChar;
            }
        }
        else if (!nameStart)
        {
            //
            // Found the start of a new name
            //

            nameStart = listWalk;
        }
    }

    assert(nameStart == nullptr); // cannot be in the middle of a name
    *ppPrevLink = nullptr;        // Terminate the last element of the list.
}

AssemblyNamesList2::~AssemblyNamesList2()
{
    for (AssemblyName* pName = m_pNames; pName != nullptr; /**/)
    {
        AssemblyName* cur = pName;
        pName             = pName->m_next;

        m_alloc.deallocate(cur->m_assemblyName);
        m_alloc.deallocate(cur);
    }
}

bool AssemblyNamesList2::IsInList(const char* assemblyName)
{
    for (AssemblyName* pName = m_pNames; pName != nullptr; pName = pName->m_next)
    {
        if (_stricmp(pName->m_assemblyName, assemblyName) == 0)
        {
            return true;
        }
    }

    return false;
}

//=============================================================================
// MethodSet
//=============================================================================

MethodSet::MethodSet(const WCHAR* filename, HostAllocator alloc) : m_pInfos(nullptr), m_alloc(alloc)
{
    FILE* methodSetFile = _wfopen(filename, W("r"));
    if (methodSetFile == nullptr)
    {
        return;
    }

    MethodInfo* lastInfo = m_pInfos;
    char        buffer[1024];

    while (true)
    {
        // Get next line
        if (fgets(buffer, sizeof(buffer), methodSetFile) == nullptr)
        {
            break;
        }

        // Ignore lines starting with leading ";" "#" "//".
        if ((0 == strncmp(buffer, ";", 1)) || (0 == strncmp(buffer, "#", 1)) || (0 == strncmp(buffer, "//", 2)))
        {
            continue;
        }

        // Remove trailing newline, if any.
        char* p = strpbrk(buffer, "\r\n");
        if (p != nullptr)
        {
            *p = '\0';
        }

        char*    methodName;
        unsigned methodHash = 0;

        // Parse the line. Very simple. One of:
        //
        //    <method-name>
        //    <method-name><whitespace>(MethodHash=<hash>)

        const char methodHashPattern[] = " (MethodHash=";
        p                              = strstr(buffer, methodHashPattern);
        if (p == nullptr)
        {
            // Just use it without the hash.
            methodName = _strdup(buffer);
        }
        else
        {
            // There's a method hash; use that.

            // First, get the method name.
            char* p2 = p;
            *p       = '\0';

            // Null terminate method at first whitespace. (Don't have any leading whitespace!)
            p = strpbrk(buffer, " \t");
            if (p != nullptr)
            {
                *p = '\0';
            }
            methodName = _strdup(buffer);

            // Now get the method hash.
            p2 += strlen(methodHashPattern);
            char* p3 = strchr(p2, ')');
            if (p3 == nullptr)
            {
                // Malformed line: no trailing slash.
                JITDUMP("Couldn't parse: %s\n", p2);
                // We can still just use the method name.
            }
            else
            {
                // Convert the slash to null.
                *p3 = '\0';

                // Now parse it as hex.
                int count = sscanf_s(p2, "%x", &methodHash);
                if (count != 1)
                {
                    JITDUMP("Couldn't parse: %s\n", p2);
                    // Still, use the method name.
                }
            }
        }

        MethodInfo* newInfo = new (m_alloc) MethodInfo(methodName, methodHash);
        if (m_pInfos == nullptr)
        {
            m_pInfos = lastInfo = newInfo;
        }
        else
        {
            lastInfo->m_next = newInfo;
            lastInfo         = newInfo;
        }
    }

    if (fclose(methodSetFile))
    {
        JITDUMP("Unable to close %ws\n", filename);
    }

    if (m_pInfos == nullptr)
    {
        JITDUMP("No methods read from %ws\n", filename);
    }
    else
    {
        JITDUMP("Methods read from %ws:\n", filename);

        int methodCount = 0;
        for (MethodInfo* pInfo = m_pInfos; pInfo != nullptr; pInfo = pInfo->m_next)
        {
            JITDUMP("  %s (MethodHash: %x)\n", pInfo->m_MethodName, pInfo->m_MethodHash);
            ++methodCount;
        }

        if (methodCount > 100)
        {
            JITDUMP("Warning: high method count (%d) for MethodSet with linear search lookups might be slow\n",
                    methodCount);
        }
    }
}

MethodSet::~MethodSet()
{
    for (MethodInfo* pInfo = m_pInfos; pInfo != nullptr; /**/)
    {
        MethodInfo* cur = pInfo;
        pInfo           = pInfo->m_next;

        m_alloc.deallocate(cur->m_MethodName);
        m_alloc.deallocate(cur);
    }
}

// TODO: make this more like JitConfigValues::MethodSet::contains()?
bool MethodSet::IsInSet(const char* methodName)
{
    for (MethodInfo* pInfo = m_pInfos; pInfo != nullptr; pInfo = pInfo->m_next)
    {
        if (_stricmp(pInfo->m_MethodName, methodName) == 0)
        {
            return true;
        }
    }

    return false;
}

bool MethodSet::IsInSet(int methodHash)
{
    for (MethodInfo* pInfo = m_pInfos; pInfo != nullptr; pInfo = pInfo->m_next)
    {
        if (pInfo->m_MethodHash == methodHash)
        {
            return true;
        }
    }

    return false;
}

bool MethodSet::IsActiveMethod(const char* methodName, int methodHash)
{
    if (methodHash != 0)
    {
        // Use the method hash.
        if (IsInSet(methodHash))
        {
            JITDUMP("Method active in MethodSet (hash match): %s Hash: %x\n", methodName, methodHash);
            return true;
        }
    }

    // Else, fall back and use the method name.
    assert(methodName != nullptr);
    if (IsInSet(methodName))
    {
        JITDUMP("Method active in MethodSet (name match): %s Hash: %x\n", methodName, methodHash);
        return true;
    }

    return false;
}

//------------------------------------------------------------------------
// CachedCyclesPerSecond - Return the cached value of CycleTimer::CyclesPerSecond().
//
// Calling CycleTimer::CyclesPerSecond() can be expensive: it runs a loop of non-empty
// code to compute its value. So call it once and cache the result.
//
double CachedCyclesPerSecond()
{
    static volatile LONG s_CachedCyclesPerSecondInitialized = 0;
    static double        s_CachedCyclesPerSecond            = 0.0;
    static CritSecObject s_CachedCyclesPerSecondLock;

    if (s_CachedCyclesPerSecondInitialized == 1)
    {
        return s_CachedCyclesPerSecond;
    }

    // It wasn't initialized yet, so initialize it. There might be a race,
    // so lock the update.

    CritSecHolder cachedCyclesPerSecondLock(s_CachedCyclesPerSecondLock);

    if (s_CachedCyclesPerSecondInitialized == 1)
    {
        // Someone else initialized it first.
        return s_CachedCyclesPerSecond;
    }

    s_CachedCyclesPerSecond = CycleTimer::CyclesPerSecond();

    LONG originalInitializedValue = InterlockedCompareExchange(&s_CachedCyclesPerSecondInitialized, 1, 0);
    if (originalInitializedValue == 1)
    {
        // This is unexpected; the critical section should have protected us.
    }

    return s_CachedCyclesPerSecond;
}

#ifdef FEATURE_JIT_METHOD_PERF
CycleCount::CycleCount() : cps(CachedCyclesPerSecond())
{
}

bool CycleCount::GetCycles(unsigned __int64* time)
{
    return CycleTimer::GetThreadCyclesS(time);
}

bool CycleCount::Start()
{
    return GetCycles(&beginCycles);
}

double CycleCount::ElapsedTime()
{
    unsigned __int64 nowCycles;
    (void)GetCycles(&nowCycles);
    return ((double)(nowCycles - beginCycles) / cps) * 1000.0;
}

bool PerfCounter::Start()
{
    bool result = QueryPerformanceFrequency(&beg) != 0;
    if (!result)
    {
        return result;
    }
    freq = (double)beg.QuadPart / 1000.0;
    (void)QueryPerformanceCounter(&beg);
    return result;
}

// Return elapsed time from Start() in millis.
double PerfCounter::ElapsedTime()
{
    LARGE_INTEGER li;
    (void)QueryPerformanceCounter(&li);
    return (double)(li.QuadPart - beg.QuadPart) / freq;
}

#endif

#ifdef DEBUG

/*****************************************************************************
 * Return the number of digits in a number of the given base (default base 10).
 * Used when outputting strings.
 */
unsigned CountDigits(unsigned num, unsigned base /* = 10 */)
{
    assert(2 <= base && base <= 16); // sanity check
    unsigned count = 1;
    while (num >= base)
    {
        num /= base;
        ++count;
    }
    return count;
}

unsigned CountDigits(double num, unsigned base /* = 10 */)
{
    assert(2 <= base && base <= 16); // sanity check
    unsigned count = 1;
    while (num >= base)
    {
        num /= base;
        ++count;
    }
    return count;
}

#endif // DEBUG

double FloatingPointUtils::convertUInt64ToDouble(unsigned __int64 uIntVal)
{
    __int64 s64 = uIntVal;
    double  d;
    if (s64 < 0)
    {
#if defined(TARGET_XARCH)
        // RyuJIT codegen and clang (or gcc) may produce different results for casting uint64 to
        // double, and the clang result is more accurate. For example,
        //    1) (double)0x84595161401484A0UL --> 43e08b2a2c280290  (RyuJIT codegen or VC++)
        //    2) (double)0x84595161401484A0UL --> 43e08b2a2c280291  (clang or gcc)
        // If the folding optimization below is implemented by simple casting of (double)uint64_val
        // and it is compiled by clang, casting result can be inconsistent, depending on whether
        // the folding optimization is triggered or the codegen generates instructions for casting. //
        // The current solution is to force the same math as the codegen does, so that casting
        // result is always consistent.

        // d = (double)(int64_t)uint64 + 0x1p64
        uint64_t adjHex = 0x43F0000000000000UL;
        d               = (double)s64 + *(double*)&adjHex;
#else
        d = (double)uIntVal;
#endif
    }
    else
    {
        d = (double)uIntVal;
    }
    return d;
}

float FloatingPointUtils::convertUInt64ToFloat(unsigned __int64 u64)
{
    double d = convertUInt64ToDouble(u64);
    return (float)d;
}

unsigned __int64 FloatingPointUtils::convertDoubleToUInt64(double d)
{
    unsigned __int64 u64;
    if (d >= 0.0)
    {
        // Work around a C++ issue where it doesn't properly convert large positive doubles
        const double two63 = 2147483648.0 * 4294967296.0;
        if (d < two63)
        {
            u64 = UINT64(d);
        }
        else
        {
            // subtract 0x8000000000000000, do the convert then add it back again
            u64 = INT64(d - two63) + I64(0x8000000000000000);
        }
        return u64;
    }

#ifdef TARGET_XARCH

    // While the Ecma spec does not specifically call this out,
    // the case of conversion from negative double to unsigned integer is
    // effectively an overflow and therefore the result is unspecified.
    // With MSVC for x86/x64, such a conversion results in the bit-equivalent
    // unsigned value of the conversion to integer. Other compilers convert
    // negative doubles to zero when the target is unsigned.
    // To make the behavior consistent across OS's on TARGET_XARCH,
    // this double cast is needed to conform MSVC behavior.

    u64 = UINT64(INT64(d));
#else
    u64   = UINT64(d);
#endif // TARGET_XARCH

    return u64;
}

//------------------------------------------------------------------------
// convertToDouble: Convert a single to a double with platform independent
// preservation of payload bits.
//
// Arguments:
//   f - the single
//
// Return Value:
//   A double.
//
// Remarks:
//   All our host platforms except for RISCV-64 will preserve payload bits of
//   NaNs. This function implements the conversion in software for RISCV-64 to
//   mimic other platforms.
//
double FloatingPointUtils::convertToDouble(float f)
{
#ifdef HOST_RISCV64
    if (f == f)
    {
        return f;
    }

    uint32_t bits    = BitOperations::SingleToUInt32Bits(f);
    uint32_t payload = bits & ((1u << 23) - 1);
    uint64_t newBits = ((uint64_t)(bits >> 31) << 63) | 0x7FF8000000000000ul | ((uint64_t)payload << 29);
    return BitOperations::UInt64BitsToDouble(newBits);
#else
    return f;
#endif
}

//------------------------------------------------------------------------
// convertToSingle: Convert a double to a single with platform independent
// preservation of payload bits.
//
// Arguments:
//   d - the double
//
// Return Value:
//   A float.
//
// Remarks:
//   All our host platforms except for RISCV-64 will preserve payload bits of
//   NaNs. This function implements the conversion in software for RISCV-64 to
//   mimic other platforms.
//
float FloatingPointUtils::convertToSingle(double d)
{
#ifdef HOST_RISCV64
    if (d == d)
    {
        return (float)d;
    }

    uint64_t bits       = BitOperations::DoubleToUInt64Bits(d);
    uint32_t newPayload = (uint32_t)((bits >> 29) & ((1u << 23) - 1));
    uint32_t newBits    = ((uint32_t)(bits >> 63) << 31) | 0x7F800000u | newPayload;
    return BitOperations::UInt32BitsToSingle(newBits);
#else
    return (float)d;
#endif
}

// Rounds a double-precision floating-point value to the nearest integer,
// and rounds midpoint values to the nearest even number.
double FloatingPointUtils::round(double x)
{
    // ************************************************************************************
    // IMPORTANT: Do not change this implementation without also updating Math.Round(double),
    //            MathF.Round(float), and FloatingPointUtils::round(float)
    // ************************************************************************************

    // This represents the boundary at which point we can only represent whole integers
    const double IntegerBoundary = 4503599627370496.0; // 2^52

    if (fabs(x) >= IntegerBoundary)
    {
        // Values above this boundary don't have a fractional
        // portion and so we can simply return them as-is.
        return x;
    }

    // Otherwise, since floating-point takes the inputs, performs
    // the computation as if to infinite precision and unbounded
    // range, and then rounds to the nearest representable result
    // using the current rounding mode, we can rely on this to
    // cheaply round.
    //
    // In particular, .NET doesn't support changing the rounding
    // mode and defaults to "round to nearest, ties to even", thus
    // by adding the original value to the IntegerBoundary we get
    // an exactly represented whole integer that is precisely the
    // IntegerBoundary greater in magnitude than the answer we want.
    //
    // We can then simply remove that offset to get the correct answer,
    // noting that we also need to copy back the original sign to
    // correctly handle -0.0

    double temp = copysign(IntegerBoundary, x);
    return copysign((x + temp) - temp, x);
}

// Rounds a single-precision floating-point value to the nearest integer,
// and rounds midpoint values to the nearest even number.
float FloatingPointUtils::round(float x)
{
    // ************************************************************************************
    // IMPORTANT: Do not change this implementation without also updating MathF.Round(float),
    //            Math.Round(double), and FloatingPointUtils::round(double)
    // ************************************************************************************

    // This code is based on `nearbyint` from amd/aocl-libm-ose
    // Copyright (C) 2008-2022 Advanced Micro Devices, Inc. All rights reserved.
    //
    // Licensed under the BSD 3-Clause "New" or "Revised" License
    // See THIRD-PARTY-NOTICES.TXT for the full license text

    // This represents the boundary at which point we can only represent whole integers
    const float IntegerBoundary = 8388608.0f; // 2^23

    if (fabsf(x) >= IntegerBoundary)
    {
        // Values above this boundary don't have a fractional
        // portion and so we can simply return them as-is.
        return x;
    }

    // Otherwise, since floating-point takes the inputs, performs
    // the computation as if to infinite precision and unbounded
    // range, and then rounds to the nearest representable result
    // using the current rounding mode, we can rely on this to
    // cheaply round.
    //
    // In particular, .NET doesn't support changing the rounding
    // mode and defaults to "round to nearest, ties to even", thus
    // by adding the original value to the IntegerBoundary we get
    // an exactly represented whole integer that is precisely the
    // IntegerBoundary greater in magnitude than the answer we want.
    //
    // We can then simply remove that offset to get the correct answer,
    // noting that we also need to copy back the original sign to
    // correctly handle -0.0

    float temp = copysignf(IntegerBoundary, x);
    return copysignf((x + temp) - temp, x);
}

bool FloatingPointUtils::isNormal(double x)
{
    int64_t bits = reinterpret_cast<int64_t&>(x);
    bits &= 0x7FFFFFFFFFFFFFFF;
    return (bits < 0x7FF0000000000000) && (bits != 0) && ((bits & 0x7FF0000000000000) != 0);
}

bool FloatingPointUtils::isNormal(float x)
{
    int32_t bits = reinterpret_cast<int32_t&>(x);
    bits &= 0x7FFFFFFF;
    return (bits < 0x7F800000) && (bits != 0) && ((bits & 0x7F800000) != 0);
}

//------------------------------------------------------------------------
// infinite_double: return an infinite double value
//
// Returns:
//    Infinite double value.
//
// Notes:
//    This is the predefined constant HUGE_VAL on many platforms.
//
double FloatingPointUtils::infinite_double()
{
    int64_t bits = 0x7FF0000000000000;
    return *reinterpret_cast<double*>(&bits);
}

//------------------------------------------------------------------------
// infinite_float: return an infinite float value
//
// Returns:
//    Infinite float value.
//
// Notes:
//    This is the predefined constant HUGE_VALF on many platforms.
//
float FloatingPointUtils::infinite_float()
{
    int32_t bits = 0x7F800000;
    return *reinterpret_cast<float*>(&bits);
}

//------------------------------------------------------------------------
// hasPreciseReciprocal: check double for precise reciprocal. E.g. 2.0 <--> 0.5
//
// Arguments:
//    x - value to check for precise reciprocal
//
// Return Value:
//    True if 'x' is a power of two value and is not denormal (denormals may not be well-defined
//    on some platforms such as if the user modified the floating-point environment via a P/Invoke)
//

bool FloatingPointUtils::hasPreciseReciprocal(double x)
{
    if (!isNormal(x))
    {
        return false;
    }

    uint64_t i        = reinterpret_cast<uint64_t&>(x);
    uint64_t exponent = (i >> 52) & 0x7FFul;   // 0x7FF mask drops the sign bit
    uint64_t mantissa = i & 0xFFFFFFFFFFFFFul; // 0xFFFFFFFFFFFFF mask drops the sign + exponent bits
    return mantissa == 0 && exponent != 0 && exponent != 1023;
}

//------------------------------------------------------------------------
// hasPreciseReciprocal: check float for precise reciprocal. E.g. 2.0f <--> 0.5f
//
// Arguments:
//    x - value to check for precise reciprocal
//
// Return Value:
//    True if 'x' is a power of two value and is not denormal (denormals may not be well-defined
//    on some platforms such as if the user modified the floating-point environment via a P/Invoke)
//

bool FloatingPointUtils::hasPreciseReciprocal(float x)
{
    if (!isNormal(x))
    {
        return false;
    }

    uint32_t i        = reinterpret_cast<uint32_t&>(x);
    uint32_t exponent = (i >> 23) & 0xFFu; // 0xFF mask drops the sign bit
    uint32_t mantissa = i & 0x7FFFFFu;     // 0x7FFFFF mask drops the sign + exponent bits
    return mantissa == 0 && exponent != 0 && exponent != 127;
}

//------------------------------------------------------------------------
// isAllBitsSet: Determines whether the specified value is AllBitsSet
//
// Arguments:
//    val - value to check for AllBitsSet
//
// Return Value:
//    True if val is AllBitsSet
//

bool FloatingPointUtils::isAllBitsSet(float val)
{
    UINT32 bits = *reinterpret_cast<UINT32*>(&val);
    return bits == 0xFFFFFFFFU;
}

//------------------------------------------------------------------------
// isAllBitsSet: Determines whether the specified value is AllBitsSet
//
// Arguments:
//    val - value to check for AllBitsSet
//
// Return Value:
//    True if val is AllBitsSet
//

bool FloatingPointUtils::isAllBitsSet(double val)
{
    UINT64 bits = *reinterpret_cast<UINT64*>(&val);
    return bits == 0xFFFFFFFFFFFFFFFFULL;
}

//------------------------------------------------------------------------
// isFinite: Determines whether the specified value is finite
//
// Arguments:
//    val - value to check is not NaN or infinity
//
// Return Value:
//    True if val is finite
//

bool FloatingPointUtils::isFinite(float val)
{
    UINT32 bits = *reinterpret_cast<UINT32*>(&val);
    return (~bits & 0x7F800000U) != 0;
}

//------------------------------------------------------------------------
// isFinite: Determines whether the specified value is finite
//
// Arguments:
//    val - value to check is not NaN or infinity
//
// Return Value:
//    True if val is finite
//

bool FloatingPointUtils::isFinite(double val)
{
    UINT64 bits = *reinterpret_cast<UINT64*>(&val);
    return (~bits & 0x7FF0000000000000ULL) != 0;
}

//------------------------------------------------------------------------
// isNegative: Determines whether the specified value is negative
//
// Arguments:
//    val - value to check
//
// Return Value:
//    True if val is negative
//

bool FloatingPointUtils::isNegative(float val)
{
    return *reinterpret_cast<INT32*>(&val) < 0;
}

//------------------------------------------------------------------------
// isNegative: Determines whether the specified value is negative
//
// Arguments:
//    val - value to check
//
// Return Value:
//    True if val is negative
//

bool FloatingPointUtils::isNegative(double val)
{
    return *reinterpret_cast<INT64*>(&val) < 0;
}

//------------------------------------------------------------------------
// isNaN: Determines whether the specified value is NaN
//
// Arguments:
//    val - value to check for NaN
//
// Return Value:
//    True if val is NaN
//

bool FloatingPointUtils::isNaN(float val)
{
    UINT32 bits = *reinterpret_cast<UINT32*>(&val);
    return (bits & 0x7FFFFFFFU) > 0x7F800000U;
}

//------------------------------------------------------------------------
// isNaN: Determines whether the specified value is NaN
//
// Arguments:
//    val - value to check for NaN
//
// Return Value:
//    True if val is NaN
//

bool FloatingPointUtils::isNaN(double val)
{
    UINT64 bits = *reinterpret_cast<UINT64*>(&val);
    return (bits & 0x7FFFFFFFFFFFFFFFULL) > 0x7FF0000000000000ULL;
}

//------------------------------------------------------------------------
// isNegativeZero: Determines whether the specified value is negative zero (-0.0)
//
// Arguments:
//    val - value to check for (-0.0)
//
// Return Value:
//    True if val is (-0.0)
//

bool FloatingPointUtils::isNegativeZero(double val)
{
    UINT64 bits = *reinterpret_cast<UINT64*>(&val);
    return bits == 0x8000000000000000ULL;
}

//------------------------------------------------------------------------
// isPositiveZero: Determines whether the specified value is positive zero (+0.0)
//
// Arguments:
//    val - value to check for (+0.0)
//
// Return Value:
//    True if val is (+0.0)
//

bool FloatingPointUtils::isPositiveZero(double val)
{
    UINT64 bits = *reinterpret_cast<UINT64*>(&val);
    return bits == 0x0000000000000000ULL;
}

//------------------------------------------------------------------------
// maximum: This matches the IEEE 754:2019 `maximum` function
//
// It propagates NaN inputs back to the caller and
// otherwise returns the greater of the inputs. It
// treats +0 as greater than -0 as per the specification.
//
// Arguments:
//    val1 - left operand
//    val2 - right operand
//
// Return Value:
//    Either val1 or val2
//
double FloatingPointUtils::maximum(double val1, double val2)
{
    if (val1 != val2)
    {
        if (!isNaN(val1))
        {
            return val2 < val1 ? val1 : val2;
        }

        return val1;
    }

    return isNegative(val2) ? val1 : val2;
}

//------------------------------------------------------------------------
// maximumMagnitude: This matches the IEEE 754:2019 `maximumMagnitude` function
//
// It propagates NaN inputs back to the caller and
// otherwise returns the input with a greater magnitude.
// It treats +0 as greater than -0 as per the specification.
//
// Arguments:
//    x - left operand
//    y - right operand
//
// Return Value:
//    Either x or y
//
double FloatingPointUtils::maximumMagnitude(double x, double y)
{
    double ax = fabs(x);
    double ay = fabs(y);

    if ((ax > ay) || isNaN(ax))
    {
        return x;
    }

    if (ax == ay)
    {
        return isNegative(x) ? y : x;
    }

    return y;
}

//------------------------------------------------------------------------
// maximumMagnitudeNumber: // This matches the IEEE 754:2019 `maximumMagnitudeNumber` function
//
// It does not propagate NaN inputs back to the caller and
// otherwise returns the input with a larger magnitude.
// It treats +0 as larger than -0 as per the specification.
//
// Arguments:
//    x - left operand
//    y - right operand
//
// Return Value:
//    Either x or y
//
double FloatingPointUtils::maximumMagnitudeNumber(double x, double y)
{
    double ax = fabs(x);
    double ay = fabs(y);

    if ((ax > ay) || isNaN(ay))
    {
        return x;
    }

    if (ax == ay)
    {
        return isNegative(x) ? y : x;
    }

    return y;
}

//------------------------------------------------------------------------
// maximumNumber: This matches the IEEE 754:2019 `maximumNumber` function
//
// It does not propagate NaN inputs back to the caller and
// otherwise returns the larger of the inputs. It
// treats +0 as larger than -0 as per the specification.
//
// Arguments:
//    x - left operand
//    y - right operand
//
// Return Value:
//    Either x or y
//
double FloatingPointUtils::maximumNumber(double x, double y)
{
    if (x != y)
    {
        if (!isNaN(y))
        {
            return y < x ? x : y;
        }

        return x;
    }

    return isNegative(y) ? x : y;
}

//------------------------------------------------------------------------
// maximum: This matches the IEEE 754:2019 `maximum` function
//
// It propagates NaN inputs back to the caller and
// otherwise returns the greater of the inputs. It
// treats +0 as greater than -0 as per the specification.
//
// Arguments:
//    val1 - left operand
//    val2 - right operand
//
// Return Value:
//    Either val1 or val2
//
float FloatingPointUtils::maximum(float val1, float val2)
{
    if (val1 != val2)
    {
        if (!isNaN(val1))
        {
            return val2 < val1 ? val1 : val2;
        }

        return val1;
    }

    return isNegative(val2) ? val1 : val2;
}

//------------------------------------------------------------------------
// maximumMagnitude: This matches the IEEE 754:2019 `maximumMagnitude` function
//
// It propagates NaN inputs back to the caller and
// otherwise returns the input with a greater magnitude.
// It treats +0 as greater than -0 as per the specification.
//
// Arguments:
//    x - left operand
//    y - right operand
//
// Return Value:
//    Either x or y
//
float FloatingPointUtils::maximumMagnitude(float x, float y)
{
    float ax = fabsf(x);
    float ay = fabsf(y);

    if ((ax > ay) || isNaN(ax))
    {
        return x;
    }

    if (ax == ay)
    {
        return isNegative(x) ? y : x;
    }

    return y;
}

//------------------------------------------------------------------------
// maximumMagnitudeNumber: This matches the IEEE 754:2019 `maximumMagnitudeNumber` function
//
// It does not propagate NaN inputs back to the caller and
// otherwise returns the input with a larger magnitude.
// It treats +0 as larger than -0 as per the specification.
//
// Arguments:
//    x - left operand
//    y - right operand
//
// Return Value:
//    Either x or y
//
float FloatingPointUtils::maximumMagnitudeNumber(float x, float y)
{
    float ax = fabsf(x);
    float ay = fabsf(y);

    if ((ax > ay) || isNaN(ay))
    {
        return x;
    }

    if (ax == ay)
    {
        return isNegative(x) ? y : x;
    }

    return y;
}

//------------------------------------------------------------------------
// maximumNumber: This matches the IEEE 754:2019 `maximumNumber` function
//
// It does not propagate NaN inputs back to the caller and
// otherwise returns the larger of the inputs. It
// treats +0 as larger than -0 as per the specification.
//
// Arguments:
//    x - left operand
//    y - right operand
//
// Return Value:
//    Either x or y
//
float FloatingPointUtils::maximumNumber(float x, float y)
{
    if (x != y)
    {
        if (!isNaN(y))
        {
            return y < x ? x : y;
        }

        return x;
    }

    return isNegative(y) ? x : y;
}

//------------------------------------------------------------------------
// minimum: This matches the IEEE 754:2019 `minimum` function
//
// It propagates NaN inputs back to the caller and
// otherwise returns the lesser of the inputs. It
// treats +0 as greater than -0 as per the specification.
//
// Arguments:
//    val1 - left operand
//    val2 - right operand
//
// Return Value:
//    Either val1 or val2
//
double FloatingPointUtils::minimum(double val1, double val2)
{
    if (val1 != val2)
    {
        if (!isNaN(val1))
        {
            return val1 < val2 ? val1 : val2;
        }

        return val1;
    }

    return isNegative(val1) ? val1 : val2;
}

//------------------------------------------------------------------------
// minimumMagnitude: This matches the IEEE 754:2019 `minimumMagnitude` function
//
// It propagates NaN inputs back to the caller and
// otherwise returns the input with a lesser magnitude.
// It treats +0 as greater than -0 as per the specification.
//
// Arguments:
//    x - left operand
//    y - right operand
//
// Return Value:
//    Either x or y
//
double FloatingPointUtils::minimumMagnitude(double x, double y)
{
    double ax = fabs(x);
    double ay = fabs(y);

    if ((ax < ay) || isNaN(ax))
    {
        return x;
    }

    if (ax == ay)
    {
        return isNegative(x) ? x : y;
    }

    return y;
}

//------------------------------------------------------------------------
// minimumMagnitudeNumber: This matches the IEEE 754:2019 `minimumMagnitudeNumber` function
//
// It does not propagate NaN inputs back to the caller and
// otherwise returns the input with a larger magnitude.
// It treats +0 as larger than -0 as per the specification.
//
// Arguments:
//    x - left operand
//    y - right operand
//
// Return Value:
//    Either x or y
//
double FloatingPointUtils::minimumMagnitudeNumber(double x, double y)
{
    double ax = fabs(x);
    double ay = fabs(y);

    if ((ax < ay) || isNaN(ay))
    {
        return x;
    }

    if (ax == ay)
    {
        return isNegative(x) ? x : y;
    }

    return y;
}

//------------------------------------------------------------------------
// minimumNumber: This matches the IEEE 754:2019 `minimumNumber` function
//
// It does not propagate NaN inputs back to the caller and
// otherwise returns the larger of the inputs. It
// treats +0 as larger than -0 as per the specification.
//
// Arguments:
//    x - left operand
//    y - right operand
//
// Return Value:
//    Either x or y
//
double FloatingPointUtils::minimumNumber(double x, double y)
{
    if (x != y)
    {
        if (!isNaN(y))
        {
            return x < y ? x : y;
        }

        return x;
    }

    return isNegative(x) ? x : y;
}

//------------------------------------------------------------------------
// minimum: This matches the IEEE 754:2019 `minimum` function
//
// It propagates NaN inputs back to the caller and
// otherwise returns the lesser of the inputs. It
// treats +0 as greater than -0 as per the specification.
//
// Arguments:
//    val1 - left operand
//    val2 - right operand
//
// Return Value:
//    Either val1 or val2
//
float FloatingPointUtils::minimum(float val1, float val2)
{
    if (val1 != val2)
    {
        if (!isNaN(val1))
        {
            return val1 < val2 ? val1 : val2;
        }

        return val1;
    }

    return isNegative(val1) ? val1 : val2;
}

//------------------------------------------------------------------------
// minimumMagnitude: This matches the IEEE 754:2019 `minimumMagnitude` function
//
// It propagates NaN inputs back to the caller and
// otherwise returns the input with a lesser magnitude.
// It treats +0 as greater than -0 as per the specification.
//
// Arguments:
//    x - left operand
//    y - right operand
//
// Return Value:
//    Either x or y
//
float FloatingPointUtils::minimumMagnitude(float x, float y)
{
    float ax = fabsf(x);
    float ay = fabsf(y);

    if ((ax < ay) || isNaN(ax))
    {
        return x;
    }

    if (ax == ay)
    {
        return isNegative(x) ? x : y;
    }

    return y;
}

//------------------------------------------------------------------------
// minimumMagnitudeNumber: This matches the IEEE 754:2019 `minimumMagnitudeNumber` function
//
// It does not propagate NaN inputs back to the caller and
// otherwise returns the input with a larger magnitude.
// It treats +0 as larger than -0 as per the specification.
//
// Arguments:
//    x - left operand
//    y - right operand
//
// Return Value:
//    Either x or y
//
float FloatingPointUtils::minimumMagnitudeNumber(float x, float y)
{
    float ax = fabsf(x);
    float ay = fabsf(y);

    if ((ax < ay) || isNaN(ay))
    {
        return x;
    }

    if (ax == ay)
    {
        return isNegative(x) ? x : y;
    }

    return y;
}

//------------------------------------------------------------------------
// minimumNumber: This matches the IEEE 754:2019 `minimumNumber` function
//
// It does not propagate NaN inputs back to the caller and
// otherwise returns the larger of the inputs. It
// treats +0 as larger than -0 as per the specification.
//
// Arguments:
//    x - left operand
//    y - right operand
//
// Return Value:
//    Either x or y
//
float FloatingPointUtils::minimumNumber(float x, float y)
{
    if (x != y)
    {
        if (!isNaN(y))
        {
            return x < y ? x : y;
        }

        return x;
    }

    return isNegative(x) ? x : y;
}

//------------------------------------------------------------------------
// normalize: Normalize a floating point value.
//
// Arguments:
//    value - the value
//
// Return Value:
//    Normalized value.
//
// Remarks:
//   This is a no-op on all host platforms but x86. On x86 floats are returned on
//   the x87 stack. Since `fld` will automatically quiet signalling NaNs this
//   means that it is very easy for a float to nondeterministically change bit
//   representation if it is a snan, depending on whether a function that
//   returns the value is inlined or not by the C++ compiler. To get around the
//   nondeterminism we quiet the NaNs ahead of time as a best-effort fix.
//
double FloatingPointUtils::normalize(double value)
{
#ifdef HOST_X86
    if (!isNaN(value))
    {
        return value;
    }

    uint64_t bits;
    static_assert_no_msg(sizeof(bits) == sizeof(value));
    memcpy(&bits, &value, sizeof(value));
    bits |= 1ull << 51;
    memcpy(&value, &bits, sizeof(bits));
    return value;
#else
    return value;
#endif
}

int FloatingPointUtils::ilogb(double value)
{
    if (value == 0.0)
    {
        return -2147483648;
    }
    else if (isNaN(value))
    {
        return 2147483647;
    }
    return ilogb(value);
}

int FloatingPointUtils::ilogb(float value)
{
    if (value == 0.0f)
    {
        return -2147483648;
    }
    else if (isNaN(value))
    {
        return 2147483647;
    }
    return ilogbf(value);
}

//------------------------------------------------------------------------
// BitOperations::BitScanReverse: Search the mask data from most significant bit (MSB) to least significant bit
// (LSB) for a set bit (1).
//
// Arguments:
//    value - the value
//
// Return Value:
//    0 if the mask is zero; nonzero otherwise.
//
uint32_t BitOperations::BitScanReverse(uint32_t value)
{
    assert(value != 0);

#if defined(_MSC_VER)
    unsigned long result;
    ::_BitScanReverse(&result, value);
    return static_cast<uint32_t>(result);
#else
    // LZCNT returns index starting from MSB, whereas BSR gives the index from LSB.
    // 31 ^ BSR here is equivalent to 31 - BSR since the BSR result is always between 0 and 31.
    // This saves an instruction, as subtraction from constant requires either MOV/SUB or NEG/ADD.

    int32_t result = __builtin_clz(value);
    return static_cast<uint32_t>(31 ^ result);
#endif
}

//------------------------------------------------------------------------
// BitOperations::BitScanReverse: Search the mask data from most significant bit (MSB) to least significant bit
// (LSB) for a set bit (1).
//
// Arguments:
//    value - the value
//
// Return Value:
//    0 if the mask is zero; nonzero otherwise.
//
uint32_t BitOperations::BitScanReverse(uint64_t value)
{
    assert(value != 0);

#if defined(_MSC_VER)
#if defined(HOST_64BIT)
    unsigned long result;
    ::_BitScanReverse64(&result, value);
    return static_cast<uint32_t>(result);
#else
    uint32_t upper = static_cast<uint32_t>(value >> 32);

    if (upper == 0)
    {
        uint32_t lower = static_cast<uint32_t>(value);
        return BitScanReverse(lower);
    }

    return 32 + BitScanReverse(upper);
#endif // HOST_64BIT
#else
    // LZCNT returns index starting from MSB, whereas BSR gives the index from LSB.
    // 63 ^ BSR here is equivalent to 63 - BSR since the BSR result is always between 0 and 63.
    // This saves an instruction, as subtraction from constant requires either MOV/SUB or NEG/ADD.

    int32_t result = __builtin_clzll(value);
    return static_cast<uint32_t>(63 ^ result);
#endif
}

//------------------------------------------------------------------------
// BitOperations::DoubleToUInt64Bits: Gets the underlying bits for a double-precision floating-point value.
//
// Arguments:
//    value - The number to convert
//
// Return Value:
//    The underlying bits for value.
//
uint64_t BitOperations::DoubleToUInt64Bits(double value)
{
    uint64_t result;
    memcpy(&result, &value, sizeof(double));
    return result;
}

//------------------------------------------------------------------------
// BitOperations::LeadingZeroCount: Count the number of leading zero bits in a mask.
//
// Arguments:
//    value - the value
//
// Return Value:
//    The number of leading bits in value
//
uint32_t BitOperations::LeadingZeroCount(uint32_t value)
{
    if (value == 0)
    {
        return 32;
    }

#if defined(_MSC_VER)
    // LZCNT returns index starting from MSB, whereas BSR gives the index from LSB.
    // 31 ^ BSR here is equivalent to 31 - BSR since the BSR result is always between 0 and 31.
    // This saves an instruction, as subtraction from constant requires either MOV/SUB or NEG/ADD.

    uint32_t result = BitOperations::BitScanReverse(value);
    return 31 ^ result;
#else
    int32_t result = __builtin_clz(value);
    return static_cast<uint32_t>(result);
#endif
}

//------------------------------------------------------------------------
// BitOperations::LeadingZeroCount: Count the number of leading zero bits in a mask.
//
// Arguments:
//    value - the value
//
// Return Value:
//    The number of leading bits in value
//
uint32_t BitOperations::LeadingZeroCount(uint64_t value)
{
    if (value == 0)
    {
        return 64;
    }

#if defined(_MSC_VER)
    // LZCNT returns index starting from MSB, whereas BSR gives the index from LSB.
    // 63 ^ BSR here is equivalent to 63 - BSR since the BSR result is always between 0 and 63.
    // This saves an instruction, as subtraction from constant requires either MOV/SUB or NEG/ADD.

    uint32_t result = BitOperations::BitScanReverse(value);
    return 63 ^ result;
#else
    int32_t result = __builtin_clzll(value);
    return static_cast<uint32_t>(result);
#endif
}

//------------------------------------------------------------------------
// BitOperations::Log2: Returns the integer (floor) log of the specified value, base 2.
//
// Arguments:
//    value - the value
//
// Return Value:
//    The integer (floor) log of value, base 2
//
uint32_t BitOperations::Log2(uint32_t value)
{
    // The 0->0 contract is fulfilled by setting the LSB to 1.
    // Log(1) is 0, and setting the LSB for values > 1 does not change the log2 result.
    return 31 ^ BitOperations::LeadingZeroCount(value | 1);
}

//------------------------------------------------------------------------
// BitOperations::Log2: Returns the integer (floor) log of the specified value, base 2.
//
// Arguments:
//    value - the value
//
// Return Value:
//    The integer (floor) log of value, base 2
//
uint32_t BitOperations::Log2(uint64_t value)
{
    // The 0->0 contract is fulfilled by setting the LSB to 1.
    // Log(1) is 0, and setting the LSB for values > 1 does not change the log2 result.
    return 63 ^ BitOperations::LeadingZeroCount(value | 1);
}

//------------------------------------------------------------------------
// BitOperations::PopCount: Returns the population count (number of bits set) of a mask.
//
// Arguments:
//    value - the value
//
// Return Value:
//    The population count (number of bits set) of value
//
uint32_t BitOperations::PopCount(uint32_t value)
{
#if defined(_MSC_VER)
    // Inspired by the Stanford Bit Twiddling Hacks by Sean Eron Anderson:
    // http://graphics.stanford.edu/~seander/bithacks.html

    const uint32_t c1 = 0x55555555u;
    const uint32_t c2 = 0x33333333u;
    const uint32_t c3 = 0x0F0F0F0Fu;
    const uint32_t c4 = 0x01010101u;

    value -= (value >> 1) & c1;
    value = (value & c2) + ((value >> 2) & c2);
    value = (((value + (value >> 4)) & c3) * c4) >> 24;

    return value;
#else
    int32_t result = __builtin_popcount(value);
    return static_cast<uint32_t>(result);
#endif
}

//------------------------------------------------------------------------
// BitOperations::PopCount: Returns the population count (number of bits set) of a mask.
//
// Arguments:
//    value - the value
//
// Return Value:
//    The population count (number of bits set) of value
//
uint32_t BitOperations::PopCount(uint64_t value)
{
#if defined(_MSC_VER)
    // Inspired by the Stanford Bit Twiddling Hacks by Sean Eron Anderson:
    // http://graphics.stanford.edu/~seander/bithacks.html

    const uint64_t c1 = 0x5555555555555555ull;
    const uint64_t c2 = 0x3333333333333333ull;
    const uint64_t c3 = 0x0F0F0F0F0F0F0F0Full;
    const uint64_t c4 = 0x0101010101010101ull;

    value -= (value >> 1) & c1;
    value = (value & c2) + ((value >> 2) & c2);
    value = (((value + (value >> 4)) & c3) * c4) >> 56;

    return static_cast<uint32_t>(value);
#else
    int32_t result = __builtin_popcountll(value);
    return static_cast<uint32_t>(result);
#endif
}

//------------------------------------------------------------------------
// BitOperations::ReverseBits: Reverses the bits in an integer value
//
// Arguments:
//    value - the value
//
// Return Value:
//    The reversed bits of value
//
uint32_t BitOperations::ReverseBits(uint32_t value)
{
    // Inspired by the Stanford Bit Twiddling Hacks by Sean Eron Anderson:
    // http://graphics.stanford.edu/~seander/bithacks.html

    uint32_t result = value;

    // swap odd and even bits
    result = ((result >> 1) & 0x55555555) | ((result & 0x55555555) << 1);

    // swap consecutive pairs
    result = ((result >> 2) & 0x33333333) | ((result & 0x33333333) << 2);

    // swap nibbles ...
    result = ((result >> 4) & 0x0F0F0F0F) | ((result & 0x0F0F0F0F) << 4);

    // swap bytes
    result = ((result >> 8) & 0x00FF00FF) | ((result & 0x00FF00FF) << 8);

    // swap 2-byte pairs
    result = (result >> 16) | (result << 16);

    return result;
}

//------------------------------------------------------------------------
// BitOperations::ReverseBits: Reverses the bits in an integer value
//
// Arguments:
//    value - the value
//
// Return Value:
//    The reversed bits of value
//
uint64_t BitOperations::ReverseBits(uint64_t value)
{
    // Inspired by the Stanford Bit Twiddling Hacks by Sean Eron Anderson:
    // http://graphics.stanford.edu/~seander/bithacks.html

    uint64_t result = value;

    // swap odd and even bits
    result = ((result >> 1) & 0x5555555555555555ull) | ((result & 0x5555555555555555ull) << 1);

    // swap consecutive pairs
    result = ((result >> 2) & 0x3333333333333333ull) | ((result & 0x3333333333333333ull) << 2);

    // swap nibbles ...
    result = ((result >> 4) & 0x0F0F0F0F0F0F0F0Full) | ((result & 0x0F0F0F0F0F0F0F0Full) << 4);

    // swap bytes
    result = ((result >> 8) & 0x00FF00FF00FF00FFull) | ((result & 0x00FF00FF00FF00FFull) << 8);

    // swap 2-byte pairs
    result = ((result >> 16) & 0x0000FFFF0000FFFFull) | ((result & 0x0000FFFF0000FFFFull) << 16);

    // swap 4-byte pairs
    result = (result >> 32) | (result << 32);

    return result;
}

//------------------------------------------------------------------------
// BitOperations::RotateLeft: Rotates the specified value left by the specified number of bits.
//
// Arguments:
//    value  - the value to rotate
//    offset - the number of bits to rotate by
//
// Return Value:
//    The rotated value
//
uint32_t BitOperations::RotateLeft(uint32_t value, uint32_t offset)
{
    // Mask the offset to ensure deterministic xplat behavior for overshifting
    return (value << (offset & 0x1F)) | (value >> ((32 - offset) & 0x1F));
}

//------------------------------------------------------------------------
// BitOperations::RotateLeft: Rotates the specified value left by the specified number of bits.
//
// Arguments:
//    value  - the value to rotate
//    offset - the number of bits to rotate by
//
// Return Value:
//    The rotated value
//
uint64_t BitOperations::RotateLeft(uint64_t value, uint32_t offset)
{
    // Mask the offset to ensure deterministic xplat behavior for overshifting
    return (value << (offset & 0x3F)) | (value >> ((64 - offset) & 0x3F));
}

//------------------------------------------------------------------------
// BitOperations::RotateRight: Rotates the specified value right by the specified number of bits.
//
// Arguments:
//    value  - the value to rotate
//    offset - the number of bits to rotate by
//
// Return Value:
//    The rotated value
//
uint32_t BitOperations::RotateRight(uint32_t value, uint32_t offset)
{
    // Mask the offset to ensure deterministic xplat behavior for overshifting
    return (value >> (offset & 0x1F)) | (value << ((32 - offset) & 0x1F));
}

//------------------------------------------------------------------------
// BitOperations::RotateRight: Rotates the specified value right by the specified number of bits.
//
// Arguments:
//    value  - the value to rotate
//    offset - the number of bits to rotate by
//
// Return Value:
//    The rotated value
//
uint64_t BitOperations::RotateRight(uint64_t value, uint32_t offset)
{
    // Mask the offset to ensure deterministic xplat behavior for overshifting
    return (value >> (offset & 0x3F)) | (value << ((64 - offset) & 0x3F));
}

//------------------------------------------------------------------------
// BitOperations::SingleToUInt32Bits: Gets the underlying bits for a single-precision floating-point value.
//
// Arguments:
//    value - The number to convert
//
// Return Value:
//    The underlying bits for value.
//
uint32_t BitOperations::SingleToUInt32Bits(float value)
{
    uint32_t result;
    memcpy(&result, &value, sizeof(float));
    return result;
}

//------------------------------------------------------------------------
// BitOperations::TrailingZeroCount: Count the number of trailing zero bits in an integer value.
//
// Arguments:
//    value - the value
//
// Return Value:
//    The number of trailing zero bits in value
//
uint32_t BitOperations::TrailingZeroCount(uint32_t value)
{
    if (value == 0)
    {
        return 32;
    }

#if defined(_MSC_VER)
    return BitOperations::BitScanForward(value);
#else
    int32_t result = __builtin_ctz(value);
    return static_cast<uint32_t>(result);
#endif
}

//------------------------------------------------------------------------
// BitOperations::TrailingZeroCount: Count the number of trailing zero bits in an integer value.
//
// Arguments:
//    value - the value
//
// Return Value:
//    The number of trailing zero bits in value
//
uint32_t BitOperations::TrailingZeroCount(uint64_t value)
{
    if (value == 0)
    {
        return 64;
    }

#if defined(_MSC_VER)
    return BitOperations::BitScanForward(value);
#else
    int32_t result = __builtin_ctzll(value);
    return static_cast<uint32_t>(result);
#endif
}

//------------------------------------------------------------------------
// BitOperations::UInt32BitsToSingle: Gets a single-precision floating-point from its underlying bit value.
//
// Arguments:
//    value - The underlying bit value.
//
// Return Value:
//    The single-precision floating-point from value.
//
float BitOperations::UInt32BitsToSingle(uint32_t value)
{
    float result;
    memcpy(&result, &value, sizeof(uint32_t));
    return result;
}

//------------------------------------------------------------------------
// BitOperations::UInt64BitsToDouble: Gets a double-precision floating-point from its underlying bit value.
//
// Arguments:
//    value - The underlying bit value.
//
// Return Value:
//    The double-precision floating-point from value.
//
double BitOperations::UInt64BitsToDouble(uint64_t value)
{
    double result;
    memcpy(&result, &value, sizeof(uint64_t));
    return result;
}

namespace MagicDivide
{
template <int TableBase = 0, int TableSize, typename Magic>
static const Magic* TryGetMagic(const Magic (&table)[TableSize], typename Magic::DivisorType index)
{
    if ((index < TableBase) || (TableBase + TableSize <= index))
    {
        return nullptr;
    }

    const Magic* p = &table[index - TableBase];

    if (p->magic == 0)
    {
        return nullptr;
    }

    return p;
};

template <typename T>
struct UnsignedMagic
{
    typedef T DivisorType;

    T    magic;
    bool increment;
    char postShift;
};

template <typename T>
const UnsignedMagic<T>* TryGetUnsignedMagic(T divisor)
{
    return nullptr;
}

template <>
const UnsignedMagic<uint32_t>* TryGetUnsignedMagic(uint32_t divisor)
{
    static const UnsignedMagic<uint32_t> table[]{
        {0xaaaaaaab, false, 1}, // 3
        {},
        {0xcccccccd, false, 2}, // 5
        {0xaaaaaaab, false, 2}, // 6
        {0x49249249, true, 1},  // 7
        {},
        {0x38e38e39, false, 1}, // 9
        {0xcccccccd, false, 3}, // 10
        {0xba2e8ba3, false, 3}, // 11
        {0xaaaaaaab, false, 3}, // 12
    };

    return TryGetMagic<3>(table, divisor);
}

template <>
const UnsignedMagic<uint64_t>* TryGetUnsignedMagic(uint64_t divisor)
{
    static const UnsignedMagic<uint64_t> table[]{
        {0xaaaaaaaaaaaaaaab, false, 1}, // 3
        {},
        {0xcccccccccccccccd, false, 2}, // 5
        {0xaaaaaaaaaaaaaaab, false, 2}, // 6
        {0x9249249249249249, true, 2},  // 7
        {},
        {0xe38e38e38e38e38f, false, 3}, // 9
        {0xcccccccccccccccd, false, 3}, // 10
        {0x2e8ba2e8ba2e8ba3, false, 1}, // 11
        {0xaaaaaaaaaaaaaaab, false, 3}, // 12
    };

    return TryGetMagic<3>(table, divisor);
}

//------------------------------------------------------------------------
// GetUnsignedMagic: Generates a magic number and shift amount for the magic
// number unsigned division optimization.
//
// Arguments:
//    d     - The divisor
//    increment   - Pointer to a flag indicating if incrementing the numerator is required
//    preShift - Pointer to the pre-shift value to be returned
//    postShift - Pointer to the post-shift value to be returned
//
// Returns:
//    The magic number.
//
// Notes:
//    Based on "Faster Unsigned Division by Constants" by ridiculous_fish.
//    https://ridiculousfish.com/files/faster_unsigned_division_by_constants.pdf
//    https://github.com/ridiculousfish/libdivide/blob/master/doc/divide_by_constants_codegen_reference.c

template <typename T>
T GetUnsignedMagic(T d, bool* increment /*out*/, int* preShift /*out*/, int* postShift /*out*/, unsigned num_bits)
{
    assert((d >= 3) && !isPow2(d));

    // The numerator must fit in a uint
    assert(num_bits > 0 && num_bits <= sizeof(T) * CHAR_BIT);

    // Bits in a uint
    const unsigned UINT_BITS = sizeof(T) * CHAR_BIT;

    if (num_bits == UINT_BITS)
    {
        const UnsignedMagic<T>* magic = TryGetUnsignedMagic(d);

        if (magic != nullptr)
        {
            *increment = magic->increment;
            *preShift  = 0;
            *postShift = magic->postShift;
            return magic->magic;
        }
    }

    // The extra shift implicit in the difference between UINT_BITS and num_bits
    const unsigned extra_shift = UINT_BITS - num_bits;

    // The initial power of 2 is one less than the first one that can possibly work
    const T initial_power_of_2 = (T)1 << (UINT_BITS - 1);

    // The remainder and quotient of our power of 2 divided by d
    T quotient = initial_power_of_2 / d, remainder = initial_power_of_2 % d;

    // The magic info for the variant "round down" algorithm
    T        down_multiplier = 0;
    unsigned down_exponent   = 0;
    int      has_magic_down  = 0;

    // Compute ceil(log_2 D)
    unsigned ceil_log_2_D = 0;
    for (T tmp = d; tmp > 0; tmp >>= 1)
        ceil_log_2_D += 1;

    // Begin a loop that increments the exponent, until we find a power of 2 that works.
    unsigned exponent;
    for (exponent = 0;; exponent++)
    {
        // Quotient and remainder is from previous exponent; compute it for this exponent.
        if (remainder >= d - remainder)
        {
            // Doubling remainder will wrap around D
            quotient  = quotient * 2 + 1;
            remainder = remainder * 2 - d;
        }
        else
        {
            // Remainder will not wrap
            quotient  = quotient * 2;
            remainder = remainder * 2;
        }

        // We're done if this exponent works for the round_up algorithm.
        // Note that exponent may be larger than the maximum shift supported,
        // so the check for >= ceil_log_2_D is critical.
        if ((exponent + extra_shift >= ceil_log_2_D) || (d - remainder) <= ((T)1 << (exponent + extra_shift)))
            break;

        // Set magic_down if we have not set it yet and this exponent works for the round_down algorithm
        if (!has_magic_down && remainder <= ((T)1 << (exponent + extra_shift)))
        {
            has_magic_down  = 1;
            down_multiplier = quotient;
            down_exponent   = exponent;
        }
    }

    if (exponent < ceil_log_2_D)
    {
        // magic_up is efficient
        *increment = false;
        *preShift  = 0;
        *postShift = (int)exponent;
        return quotient + 1;
    }
    else if (d & 1)
    {
        // Odd divisor, so use magic_down, which must have been set
        assert(has_magic_down);
        *increment = true;
        *preShift  = 0;
        *postShift = (int)down_exponent;
        return down_multiplier;
    }
    else
    {
        // Even divisor, so use a prefix-shifted dividend
        unsigned pre_shift = 0;
        T        shifted_D = d;
        while ((shifted_D & 1) == 0)
        {
            shifted_D >>= 1;
            pre_shift += 1;
        }
        T result = GetUnsignedMagic<T>(shifted_D, increment, preShift, postShift, num_bits - pre_shift);
        assert(*increment == 0 && *preShift == 0); // expect no increment or pre_shift in this path
        *preShift = (int)pre_shift;
        return result;
    }
}

uint32_t GetUnsigned32Magic(
    uint32_t d, bool* increment /*out*/, int* preShift /*out*/, int* postShift /*out*/, unsigned bits)
{
    assert(bits <= 32);
    return GetUnsignedMagic<uint32_t>(d, increment, preShift, postShift, bits);
}

#ifdef TARGET_64BIT
uint64_t GetUnsigned64Magic(
    uint64_t d, bool* increment /*out*/, int* preShift /*out*/, int* postShift /*out*/, unsigned bits)
{
    assert(bits <= 64);
    return GetUnsignedMagic<uint64_t>(d, increment, preShift, postShift, bits);
}
#endif

template <typename T>
struct SignedMagic
{
    typedef T DivisorType;

    T   magic;
    int shift;
};

template <typename T>
const SignedMagic<T>* TryGetSignedMagic(T divisor)
{
    return nullptr;
}

template <>
const SignedMagic<int32_t>* TryGetSignedMagic(int32_t divisor)
{
    static const SignedMagic<int32_t> table[]{
        {0x55555556, 0}, // 3
        {},
        {0x66666667, 1},          // 5
        {0x2aaaaaab, 0},          // 6
        {(int32_t)0x92492493, 2}, // 7
        {},
        {0x38e38e39, 1}, // 9
        {0x66666667, 2}, // 10
        {0x2e8ba2e9, 1}, // 11
        {0x2aaaaaab, 1}, // 12
    };

    return TryGetMagic<3>(table, divisor);
}

template <>
const SignedMagic<int64_t>* TryGetSignedMagic(int64_t divisor)
{
    static const SignedMagic<int64_t> table[]{
        {0x5555555555555556, 0}, // 3
        {},
        {0x6666666666666667, 1}, // 5
        {0x2aaaaaaaaaaaaaab, 0}, // 6
        {0x4924924924924925, 1}, // 7
        {},
        {0x1c71c71c71c71c72, 0}, // 9
        {0x6666666666666667, 2}, // 10
        {0x2e8ba2e8ba2e8ba3, 1}, // 11
        {0x2aaaaaaaaaaaaaab, 1}, // 12
    };

    return TryGetMagic<3>(table, divisor);
}

//------------------------------------------------------------------------
// GetSignedMagic: Generates a magic number and shift amount for
// the magic number division optimization.
//
// Arguments:
//    denom - The denominator
//    shift - Pointer to the shift value to be returned
//
// Returns:
//    The magic number.
//
// Notes:
//    This code is previously from UTC where it notes it was taken from
//   _The_PowerPC_Compiler_Writer's_Guide_, pages 57-58. The paper is based on
//   is "Division by invariant integers using multiplication" by Torbjorn Granlund
//   and Peter L. Montgomery in PLDI 94

template <typename T>
T GetSignedMagic(T denom, int* shift /*out*/)
{
    const SignedMagic<T>* magic = TryGetSignedMagic(denom);

    if (magic != nullptr)
    {
        *shift = magic->shift;
        return magic->magic;
    }

    const int bits         = sizeof(T) * 8;
    const int bits_minus_1 = bits - 1;

    typedef typename std::make_unsigned<T>::type UT;

    const UT two_nminus1 = UT(1) << bits_minus_1;

    int p;
    UT  absDenom;
    UT  absNc;
    UT  delta;
    UT  q1;
    UT  r1;
    UT  r2;
    UT  q2;
    UT  t;
    T   result_magic;

    absDenom = abs(denom);
    t        = two_nminus1 + (UT(denom) >> bits_minus_1);
    absNc    = t - 1 - (t % absDenom);        // absolute value of nc
    p        = bits_minus_1;                  // initialize p
    q1       = two_nminus1 / absNc;           // initialize q1 = 2^p / abs(nc)
    r1       = two_nminus1 - (q1 * absNc);    // initialize r1 = rem(2^p, abs(nc))
    q2       = two_nminus1 / absDenom;        // initialize q1 = 2^p / abs(denom)
    r2       = two_nminus1 - (q2 * absDenom); // initialize r1 = rem(2^p, abs(denom))

    do
    {
        p++;
        q1 *= 2; // update q1 = 2^p / abs(nc)
        r1 *= 2; // update r1 = rem(2^p / abs(nc))

        if (r1 >= absNc)
        { // must be unsigned comparison
            q1++;
            r1 -= absNc;
        }

        q2 *= 2; // update q2 = 2^p / abs(denom)
        r2 *= 2; // update r2 = rem(2^p / abs(denom))

        if (r2 >= absDenom)
        { // must be unsigned comparison
            q2++;
            r2 -= absDenom;
        }

        delta = absDenom - r2;
    } while (q1 < delta || (q1 == delta && r1 == 0));

    result_magic = q2 + 1; // resulting magic number
    if (denom < 0)
    {
        result_magic = -result_magic;
    }
    *shift = p - bits; // resulting shift

    return result_magic;
}

int32_t GetSigned32Magic(int32_t d, int* shift /*out*/)
{
    return GetSignedMagic<int32_t>(d, shift);
}

#ifdef TARGET_64BIT
int64_t GetSigned64Magic(int64_t d, int* shift /*out*/)
{
    return GetSignedMagic<int64_t>(d, shift);
}
#endif
}

namespace CheckedOps
{
bool CastFromIntOverflows(int32_t fromValue, var_types toType, bool fromUnsigned)
{
    switch (toType)
    {
        case TYP_BYTE:
        case TYP_UBYTE:
        case TYP_SHORT:
        case TYP_USHORT:
        case TYP_INT:
        case TYP_UINT:
        case TYP_LONG:
        case TYP_ULONG:
            return fromUnsigned ? !FitsIn(toType, static_cast<uint32_t>(fromValue)) : !FitsIn(toType, fromValue);

        case TYP_FLOAT:
        case TYP_DOUBLE:
            return false;

        default:
            unreached();
    }
}

bool CastFromLongOverflows(int64_t fromValue, var_types toType, bool fromUnsigned)
{
    switch (toType)
    {
        case TYP_BYTE:
        case TYP_UBYTE:
        case TYP_SHORT:
        case TYP_USHORT:
        case TYP_INT:
        case TYP_UINT:
        case TYP_LONG:
        case TYP_ULONG:
            return fromUnsigned ? !FitsIn(toType, static_cast<uint64_t>(fromValue)) : !FitsIn(toType, fromValue);

        case TYP_FLOAT:
        case TYP_DOUBLE:
            return false;

        default:
            unreached();
    }
}

//  ________________________________________________
// |                                                |
// |  Casting from floating point to integer types  |
// |________________________________________________|
//
// The code below uses the following pattern to determine if an overflow would
// occur when casting from a floating point type to an integer type:
//
//     return !(MIN <= fromValue && fromValue <= MAX);
//
// This section will provide some background on how MIN and MAX were derived
// and why they are in fact the values to use in that comparison.
//
// First - edge cases:
// 1) NaNs - they compare "false" to normal numbers, which MIN and MAX are, making
//    the condition return "false" as well, which is flipped to true via "!", indicating
//    overflow - exactly what we want.
// 2) Infinities - they are outside of range of any normal numbers, making one of the comparisons
//    always return "false", indicating overflow.
// 3) Subnormal numbers - have no special behavior with respect to comparisons.
// 4) Minus zero - compares equal to "+0", which is what we want as it can be safely cast to an integer "0".
//
// Binary normal floating point numbers are represented in the following format:
//
//     number = sign * (1 + mantissa) * 2^exponent
//
// Where "exponent" is a biased binary integer.
// And "mantissa" is a fixed-point binary fraction of the following form:
//
//     mantissa = bits[1] * 2^-1 + bits[2] * 2^-2 + ... + bits[N] * 2^-N
//
// Where "N" is the number of digits that depends on the width of floating point type
// in question. It is equal to "23" for "float"s and to "52" for "double"s.
//
// If we did our calculations with real numbers, the condition to check would simply be:
//
//     return !((INT_MIN - 1) < fromValue && fromValue < (INT_MAX + 1));
//
// This is because casting uses the "round to zero" semantic: "checked((int)((double)int.MaxValue + 0.9))"
// yields "int.MaxValue" - not an error. Likewise, "checked((int)((double)int.MinValue - 0.9))"
// results in "int.MinValue". However, "checked((int)((double)int.MaxValue + 1))" will not compile.
//
// The problem, of course, is that we are not dealing with real numbers, but rather floating point approximations.
// At the same time, some real numbers can be represented in the floating point world exactly.
// It so happens that both "INT_MIN - 1" and "INT_MAX + 1" can satisfy that requirement for most cases.
// For unsigned integers, where M is the width of the type in bits:
//
//     INT_MIN - 1 = 0 - 1 = -2^0 - exactly representable.
//     INT_MAX + 1 = (2^M - 1) + 1 = 2^M - exactly representable.
//
// For signed integers:
//
//     INT_MIN - 1 = -(2^(M - 1)) - 1 - not always exactly representable.
//     INT_MAX + 1 = (2^(M - 1) - 1) + 1 = 2^(M - 1) - exactly representable.
//
// So, we have simple values for MIN and MAX in all but the signed MIN case.
// To find out what value should be used then, the following equation needs to be solved:
//
//     -(2^(M - 1)) - 1 = -(2^(M - 1)) * (1 + m)
//     1 + 1 / 2^(M - 1) = 1 + m
//     m = 2^(1 - M)
//
// In this case "m" is the "mantissa". The result obtained means that we can find the exact
// value in cases when "|1 - M| <= N" <=> "M <= N + 1" - i. e. the precision is high enough for there to be a position
// in the fixed point mantissa that could represent the "-1". It is the case for the following combinations of types:
//
//     float -> int8 / int16
//     double -> int8 / int16 / int32
//
// For the remaining cases, we could use a value that is the first representable one for the respective type
// and is less than the infinitely precise MIN: -(1 + 2^-N) * 2^(M - 1).
// However, a simpler approach is to just use a different comparison.
// Instead of "MIN < fromValue", we'll do "MIN <= fromValue", where
// MIN is just "-(2^(M - 1))" - the smallest representable value that can be cast safely.
// The following table shows the final values and operations for MIN:
//
//     | Cast            | MIN                     | Comparison |
//     |-----------------|-------------------------|------------|
//     | float -> int8   | -129.0f                 | <          |
//     | float -> int16  | -32769.0f               | <          |
//     | float -> int32  | -2147483648.0f          | <=         |
//     | float -> int64  | -9223372036854775808.0f | <=         |
//     | double -> int8  | -129.0                  | <          |
//     | double -> int16 | -32769.0                | <          |
//     | double -> int32 | -2147483649.0           | <          |
//     | double -> int64 | -9223372036854775808.0  | <=         |
//
// Note: casts from floating point to floating point never overflow.

bool CastFromFloatOverflows(float fromValue, var_types toType)
{
    switch (toType)
    {
        case TYP_BYTE:
            return !(-129.0f < fromValue && fromValue < 128.0f);
        case TYP_UBYTE:
            return !(-1.0f < fromValue && fromValue < 256.0f);
        case TYP_SHORT:
            return !(-32769.0f < fromValue && fromValue < 32768.0f);
        case TYP_USHORT:
            return !(-1.0f < fromValue && fromValue < 65536.0f);
        case TYP_INT:
            return !(-2147483648.0f <= fromValue && fromValue < 2147483648.0f);
        case TYP_UINT:
            return !(-1.0 < fromValue && fromValue < 4294967296.0f);
        case TYP_LONG:
            return !(-9223372036854775808.0 <= fromValue && fromValue < 9223372036854775808.0f);
        case TYP_ULONG:
            return !(-1.0f < fromValue && fromValue < 18446744073709551616.0f);
        case TYP_FLOAT:
        case TYP_DOUBLE:
            return false;
        default:
            unreached();
    }
}

bool CastFromDoubleOverflows(double fromValue, var_types toType)
{
    switch (toType)
    {
        case TYP_BYTE:
            return !(-129.0 < fromValue && fromValue < 128.0);
        case TYP_UBYTE:
            return !(-1.0 < fromValue && fromValue < 256.0);
        case TYP_SHORT:
            return !(-32769.0 < fromValue && fromValue < 32768.0);
        case TYP_USHORT:
            return !(-1.0 < fromValue && fromValue < 65536.0);
        case TYP_INT:
            return !(-2147483649.0 < fromValue && fromValue < 2147483648.0);
        case TYP_UINT:
            return !(-1.0 < fromValue && fromValue < 4294967296.0);
        case TYP_LONG:
            return !(-9223372036854775808.0 <= fromValue && fromValue < 9223372036854775808.0);
        case TYP_ULONG:
            return !(-1.0 < fromValue && fromValue < 18446744073709551616.0);
        case TYP_FLOAT:
        case TYP_DOUBLE:
            return false;
        default:
            unreached();
    }
}
}<|MERGE_RESOLUTION|>--- conflicted
+++ resolved
@@ -1724,7 +1724,6 @@
                 mayRunCctor   = true;
                 break;
 
-<<<<<<< HEAD
             case CORINFO_HELP_GET_GCSTATIC_BASE_NOCTOR:
             case CORINFO_HELP_GET_NONGCSTATIC_BASE_NOCTOR:
             case CORINFO_HELP_GETDYNAMIC_GCSTATIC_BASE_NOCTOR:
@@ -1737,15 +1736,7 @@
             case CORINFO_HELP_GETDYNAMIC_NONGCTHREADSTATIC_BASE_NOCTOR:
             case CORINFO_HELP_GETDYNAMIC_GCTHREADSTATIC_BASE_NOCTOR_OPTIMIZED:
             case CORINFO_HELP_GETDYNAMIC_NONGCTHREADSTATIC_BASE_NOCTOR_OPTIMIZED:
-=======
-            case CORINFO_HELP_GETSHARED_GCSTATIC_BASE_NOCTOR:
-            case CORINFO_HELP_GETSHARED_NONGCSTATIC_BASE_NOCTOR:
-            case CORINFO_HELP_GETSHARED_GCTHREADSTATIC_BASE_NOCTOR:
-            case CORINFO_HELP_GETSHARED_GCTHREADSTATIC_BASE_NOCTOR_OPTIMIZED:
-            case CORINFO_HELP_GETSHARED_NONGCTHREADSTATIC_BASE_NOCTOR:
-            case CORINFO_HELP_GETSHARED_NONGCTHREADSTATIC_BASE_NOCTOR_OPTIMIZED:
             case CORINFO_HELP_READYTORUN_THREADSTATIC_BASE_NOCTOR:
->>>>>>> 00474fcb
 
                 // These do not invoke static class constructors
                 //
