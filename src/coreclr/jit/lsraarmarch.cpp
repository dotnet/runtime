// Licensed to the .NET Foundation under one or more agreements.
// The .NET Foundation licenses this file to you under the MIT license.

/*XXXXXXXXXXXXXXXXXXXXXXXXXXXXXXXXXXXXXXXXXXXXXXXXXXXXXXXXXXXXXXXXXXXXXXXXXXXXX
XXXXXXXXXXXXXXXXXXXXXXXXXXXXXXXXXXXXXXXXXXXXXXXXXXXXXXXXXXXXXXXXXXXXXXXXXXXXXXX
XX                                                                           XX
XX              Register Requirements for ARM and ARM64 common code          XX
XX                                                                           XX
XX  This encapsulates common logic for setting register requirements for     XX
XX  the ARM and ARM64 architectures.                                         XX
XX                                                                           XX
XXXXXXXXXXXXXXXXXXXXXXXXXXXXXXXXXXXXXXXXXXXXXXXXXXXXXXXXXXXXXXXXXXXXXXXXXXXXXXX
XXXXXXXXXXXXXXXXXXXXXXXXXXXXXXXXXXXXXXXXXXXXXXXXXXXXXXXXXXXXXXXXXXXXXXXXXXXXXXX
*/

#include "jitpch.h"
#ifdef _MSC_VER
#pragma hdrstop
#endif

#ifdef TARGET_ARMARCH // This file is ONLY used for ARM and ARM64 architectures

#include "jit.h"
#include "sideeffects.h"
#include "lower.h"
#include "lsra.h"

//------------------------------------------------------------------------
// BuildIndir: Specify register requirements for address expression
//                       of an indirection operation.
//
// Arguments:
//    indirTree - GT_IND, GT_STOREIND or block GenTree node
//
// Return Value:
//    The number of sources consumed by this node.
//
int LinearScan::BuildIndir(GenTreeIndir* indirTree)
{
    // struct typed indirs are expected only on rhs of a block copy,
    // but in this case they must be contained.
    assert(indirTree->TypeGet() != TYP_STRUCT);

    GenTree* addr  = indirTree->Addr();
    GenTree* index = nullptr;
    int      cns   = 0;

#ifdef TARGET_ARM
    // Unaligned loads/stores for floating point values must first be loaded into integer register(s)
    if (indirTree->gtFlags & GTF_IND_UNALIGNED)
    {
        var_types type = TYP_UNDEF;
        if (indirTree->OperGet() == GT_STOREIND)
        {
            type = indirTree->AsStoreInd()->Data()->TypeGet();
        }
        else if (indirTree->OperGet() == GT_IND)
        {
            type = indirTree->TypeGet();
        }

        if (type == TYP_FLOAT)
        {
            buildInternalIntRegisterDefForNode(indirTree);
        }
        else if (type == TYP_DOUBLE)
        {
            buildInternalIntRegisterDefForNode(indirTree);
            buildInternalIntRegisterDefForNode(indirTree);
        }
    }
#endif

    if (addr->isContained())
    {
        if (addr->OperGet() == GT_LEA)
        {
            GenTreeAddrMode* lea = addr->AsAddrMode();
            index                = lea->Index();
            cns                  = lea->Offset();

            // On ARM we may need a single internal register
            // (when both conditions are true then we still only need a single internal register)
            if ((index != nullptr) && (cns != 0))
            {
                // ARM does not support both Index and offset so we need an internal register
                buildInternalIntRegisterDefForNode(indirTree);
            }
            else if (!emitter::emitIns_valid_imm_for_ldst_offset(cns, emitTypeSize(indirTree)))
            {
                // This offset can't be contained in the ldr/str instruction, so we need an internal register
                buildInternalIntRegisterDefForNode(indirTree);
            }
        }
    }

#ifdef FEATURE_SIMD
    if (indirTree->TypeGet() == TYP_SIMD12)
    {
        // If indirTree is of TYP_SIMD12, addr is not contained. See comment in LowerIndir().
        assert(!addr->isContained());

        // Vector3 is read/written as two reads/writes: 8 byte and 4 byte.
        // To assemble the vector properly we would need an additional int register
        buildInternalIntRegisterDefForNode(indirTree);
    }
#endif // FEATURE_SIMD

    int srcCount = BuildIndirUses(indirTree);
    buildInternalRegisterUses();

    if (!indirTree->OperIs(GT_STOREIND, GT_NULLCHECK))
    {
        BuildDef(indirTree);
    }
    return srcCount;
}

//------------------------------------------------------------------------
// BuildCall: Set the NodeInfo for a call.
//
// Arguments:
//    call - The call node of interest
//
// Return Value:
//    The number of sources consumed by this node.
//
int LinearScan::BuildCall(GenTreeCall* call)
{
    bool                  hasMultiRegRetVal = false;
    const ReturnTypeDesc* retTypeDesc       = nullptr;

    int srcCount = 0;
    int dstCount = 0;
    if (call->TypeGet() != TYP_VOID)
    {
        hasMultiRegRetVal = call->HasMultiRegRetVal();
        if (hasMultiRegRetVal)
        {
            // dst count = number of registers in which the value is returned by call
            retTypeDesc = call->GetReturnTypeDesc();
            dstCount    = retTypeDesc->GetReturnRegCount();
        }
        else
        {
            dstCount = 1;
        }
    }

    GenTree*   ctrlExpr           = call->gtControlExpr;
    regMaskGpr ctrlExprCandidates = RBM_NONE;
    if (call->gtCallType == CT_INDIRECT)
    {
        // either gtControlExpr != null or gtCallAddr != null.
        // Both cannot be non-null at the same time.
        assert(ctrlExpr == nullptr);
        assert(call->gtCallAddr != nullptr);
        ctrlExpr = call->gtCallAddr;
    }

    // set reg requirements on call target represented as control sequence.
    if (ctrlExpr != nullptr)
    {
        // we should never see a gtControlExpr whose type is void.
        assert(ctrlExpr->TypeGet() != TYP_VOID);

        // In case of fast tail implemented as jmp, make sure that gtControlExpr is
        // computed into a register.
        if (call->IsFastTailCall())
        {
            // Fast tail call - make sure that call target is always computed in volatile registers
            // that will not be overridden by epilog sequence.
            ctrlExprCandidates = allRegs(TYP_INT) & RBM_INT_CALLEE_TRASH & ~RBM_LR;
            if (compiler->getNeedsGSSecurityCookie())
            {
                ctrlExprCandidates &= ~(genRegMask(REG_GSCOOKIE_TMP_0) | genRegMask(REG_GSCOOKIE_TMP_1));
            }
            assert(ctrlExprCandidates != RBM_NONE);
        }
    }
    else if (call->IsR2ROrVirtualStubRelativeIndir())
    {
        // For R2R and VSD we have stub address in REG_R2R_INDIRECT_PARAM
        // and will load call address into the temp register from this register.
        regMaskGpr candidates = RBM_NONE;
        if (call->IsFastTailCall())
        {
            candidates = allRegs(TYP_INT) & RBM_INT_CALLEE_TRASH;
            assert(candidates != RBM_NONE);
        }

        buildInternalIntRegisterDefForNode(call, candidates);
    }
#ifdef TARGET_ARM
    else
    {
        buildInternalIntRegisterDefForNode(call);
    }

    if (call->NeedsNullCheck())
    {
        // For fast tailcalls we are very constrained here as the only two
        // volatile registers left are lr and r12 and r12 might be needed for
        // the target. We do not handle these constraints on the same
        // refposition too well so we help ourselves a bit here by forcing the
        // null check with LR.
        regMaskGpr candidates = call->IsFastTailCall() ? RBM_LR : RBM_NONE;
        buildInternalIntRegisterDefForNode(call, candidates);
    }
#endif // TARGET_ARM

    // Set destination candidates for return value of the call.
    AllRegsMask  dstReturnCandidates;
    regMaskOnlyOne dstCandidates = RBM_NONE;
    RegisterType registerType = call->TypeGet();

#ifdef TARGET_ARM
    if (call->IsHelperCall(compiler, CORINFO_HELP_INIT_PINVOKE_FRAME))
    {
        // The ARM CORINFO_HELP_INIT_PINVOKE_FRAME helper uses a custom calling convention that returns with
        // TCB in REG_PINVOKE_TCB. fgMorphCall() sets the correct argument registers.
        dstCandidates = RBM_PINVOKE_TCB;
    }
    else
#endif // TARGET_ARM
        if (hasMultiRegRetVal)
    {
        assert(retTypeDesc != nullptr);
        dstReturnCandidates = retTypeDesc->GetABIReturnRegs();
        assert((int)dstReturnCandidates.Count() == dstCount);
    }
    else if (varTypeUsesFloatArgReg(registerType))
    {
        dstCandidates = RBM_FLOATRET;
    }
    else if (registerType == TYP_LONG)
    {
        dstCandidates = RBM_LNGRET;
    }
    else
    {
        dstCandidates = RBM_INTRET;
    }

    // First, count reg args
    // Each register argument corresponds to one source.
    bool callHasFloatRegArgs = false;

    for (CallArg& arg : call->gtArgs.LateArgs())
    {
        CallArgABIInformation& abiInfo = arg.AbiInfo;
        GenTree*               argNode = arg.GetLateNode();

#ifdef DEBUG
        regNumber argReg = abiInfo.GetRegNum();
#endif

        if (argNode->gtOper == GT_PUTARG_STK)
        {
            // late arg that is not passed in a register
            assert(abiInfo.GetRegNum() == REG_STK);
            // These should never be contained.
            assert(!argNode->isContained());
            continue;
        }

        // A GT_FIELD_LIST has a TYP_VOID, but is used to represent a multireg struct
        if (argNode->OperGet() == GT_FIELD_LIST)
        {
            assert(argNode->isContained());

            // There could be up to 2-4 PUTARG_REGs in the list (3 or 4 can only occur for HFAs)
            for (GenTreeFieldList::Use& use : argNode->AsFieldList()->Uses())
            {
#ifdef DEBUG
                assert(use.GetNode()->OperIs(GT_PUTARG_REG));
                assert(use.GetNode()->GetRegNum() == argReg);
                // Update argReg for the next putarg_reg (if any)
                argReg = genRegArgNext(argReg);

#if defined(TARGET_ARM)
                // A double register is modelled as an even-numbered single one
                if (use.GetNode()->TypeGet() == TYP_DOUBLE)
                {
                    argReg = genRegArgNext(argReg);
                }
#endif // TARGET_ARM
#endif
                BuildUse(use.GetNode(), genRegMask(use.GetNode()->GetRegNum()));
                srcCount++;
            }
        }
        else if (argNode->OperGet() == GT_PUTARG_SPLIT)
        {
            unsigned regCount = argNode->AsPutArgSplit()->gtNumRegs;
            assert(regCount == abiInfo.NumRegs);
            for (unsigned int i = 0; i < regCount; i++)
            {
                BuildUse(argNode, genRegMask(argNode->AsPutArgSplit()->GetRegNumByIdx(i)), i);
            }
            srcCount += regCount;
        }
        else
        {
            assert(argNode->OperIs(GT_PUTARG_REG));
            assert(argNode->GetRegNum() == argReg);
            HandleFloatVarArgs(call, argNode, &callHasFloatRegArgs);
#ifdef TARGET_ARM
            // The `double` types have been transformed to `long` on armel,
            // while the actual long types have been decomposed.
            // On ARM we may have bitcasts from DOUBLE to LONG.
            if (argNode->TypeGet() == TYP_LONG)
            {
                assert(argNode->IsMultiRegNode());
                BuildUse(argNode, genRegMask(argNode->GetRegNum()), 0);
                BuildUse(argNode, genRegMask(genRegArgNext(argNode->GetRegNum())), 1);
                srcCount += 2;
            }
            else
#endif // TARGET_ARM
            {
                BuildUse(argNode, genRegMask(argNode->GetRegNum()));
                srcCount++;
            }
        }
    }

#ifdef DEBUG
    // Now, count stack args
    // Note that these need to be computed into a register, but then
    // they're just stored to the stack - so the reg doesn't
    // need to remain live until the call.  In fact, it must not
    // because the code generator doesn't actually consider it live,
    // so it can't be spilled.

    for (CallArg& arg : call->gtArgs.EarlyArgs())
    {
        GenTree* argNode = arg.GetEarlyNode();

        // Skip arguments that have been moved to the late list
        if (arg.GetLateNode() == nullptr)
        {
            // PUTARG_SPLIT nodes must be in the late list, since they
            // define registers used by the call.
            assert(argNode->OperGet() != GT_PUTARG_SPLIT);
            if (argNode->gtOper == GT_PUTARG_STK)
            {
                assert(arg.AbiInfo.GetRegNum() == REG_STK);
            }
            else
            {
                assert(!argNode->IsValue() || argNode->IsUnusedValue());
            }
        }
    }
#endif // DEBUG

    // If it is a fast tail call, it is already preferenced to use IP0.
    // Therefore, no need set src candidates on call tgt again.
    if (call->IsVarargs() && callHasFloatRegArgs && !call->IsFastTailCall() && (ctrlExpr != nullptr))
    {
        NYI_ARM("float reg varargs");

        // Don't assign the call target to any of the argument registers because
        // we will use them to also pass floating point arguments as required
        // by Arm64 ABI.
        ctrlExprCandidates = allRegs(TYP_INT) & ~(RBM_ARG_REGS);
    }

    if (ctrlExpr != nullptr)
    {
#ifdef TARGET_ARM64
        if (compiler->IsTargetAbi(CORINFO_NATIVEAOT_ABI) && TargetOS::IsUnix && (call->gtArgs.CountArgs() == 0) &&
            ctrlExpr->IsTlsIconHandle())
        {
            // For NativeAOT linux/arm64, we generate the needed code as part of
            // call node because the generated code has to be in specific format
            // that linker can patch. As such, the code needs specific registers
            // that we will attach to this node to guarantee that they are available
            // during generating this node.
            assert(call->gtFlags & GTF_TLS_GET_ADDR);
            newRefPosition(REG_R0, currentLoc, RefTypeFixedReg, nullptr, genRegMask(REG_R0));
            newRefPosition(REG_R1, currentLoc, RefTypeFixedReg, nullptr, genRegMask(REG_R1));
            ctrlExprCandidates = genRegMask(REG_R2);
        }
#endif
        BuildUse(ctrlExpr, ctrlExprCandidates);
        srcCount++;
    }

    buildInternalRegisterUses();

    // Now generate defs and kills.
    AllRegsMask killMask = getKillSetForCall(call);
    if (dstCount > 0)
    {
        if (hasMultiRegRetVal)
        {
            assert(dstReturnCandidates.Count() > 0);
            BuildCallDefsWithKills(call, dstCount, dstReturnCandidates, killMask);
        }
        else
        {
            assert(dstCount == 1);
            BuildDefWithKills(call, dstCandidates, killMask);
        }
    }
    else
    {
        BuildKills(call, killMask);
    }

#ifdef SWIFT_SUPPORT
    if (call->HasSwiftErrorHandling())
    {
        // Tree is a Swift call with error handling; error register should have been killed
        assert((killMask & RBM_SWIFT_ERROR) != 0);

        // After a Swift call that might throw returns, we expect the error register to be consumed
        // by a GT_SWIFT_ERROR node. However, we want to ensure the error register won't be trashed
        // before GT_SWIFT_ERROR can consume it.
        // (For example, the PInvoke epilog comes before the error register store.)
        // To do so, delay the freeing of the error register until the next node.
        // This only works if the next node after the call is the GT_SWIFT_ERROR node.
        // (InsertPInvokeCallEpilog should have moved the GT_SWIFT_ERROR node during lowering.)
        assert(call->gtNext != nullptr);
        assert(call->gtNext->OperIs(GT_SWIFT_ERROR));

        // We could use RefTypeKill, but RefTypeFixedReg is used less commonly, so the check for delayRegFree
        // during register allocation should be cheaper in terms of TP.
        RefPosition* pos = newRefPosition(REG_SWIFT_ERROR, currentLoc, RefTypeFixedReg, call, RBM_SWIFT_ERROR);
        setDelayFree(pos);
    }
#endif // SWIFT_SUPPORT

    // No args are placed in registers anymore.
    placedArgRegs      = AllRegsMask();
    numPlacedArgLocals = 0;
    return srcCount;
}

//------------------------------------------------------------------------
// BuildDefWithKills: Build one RefTypeDef RefPositions for the given node,
//           as well as kills as specified by the given mask.
//
// Arguments:
//    tree          - The call node that defines a register
//    dstCandidates - The candidate registers for the definition
//    killMask      - The mask of registers killed by this node
//
// Notes:
//    Adds the RefInfo for the definitions to the defList.
//    The def and kill functionality is folded into a single method so that the
//    save and restores of upper vector registers can be bracketed around the def.
//
void LinearScan::BuildDefWithKills(GenTree* tree, regMaskOnlyOne dstCandidates, AllRegsMask killMask)
{
    assert(!tree->AsCall()->HasMultiRegRetVal());
    assert((int)genCountBits(dstCandidates) == 1);
    assert(compiler->IsOnlyOneRegMask(dstCandidates));

    // Build the kill RefPositions
    BuildKills(tree, killMask);
    BuildDef(tree, dstCandidates);
}

//------------------------------------------------------------------------
// BuildPutArgStk: Set the NodeInfo for a GT_PUTARG_STK node
//
// Arguments:
//    argNode - a GT_PUTARG_STK node
//
// Return Value:
//    The number of sources consumed by this node.
//
// Notes:
//    Set the child node(s) to be contained when we have a multireg arg
//
int LinearScan::BuildPutArgStk(GenTreePutArgStk* argNode)
{
    assert(argNode->gtOper == GT_PUTARG_STK);

    GenTree* src      = argNode->Data();
    int      srcCount = 0;

    // Do we have a TYP_STRUCT argument, if so it must be a multireg pass-by-value struct
    if (src->TypeIs(TYP_STRUCT))
    {
        // We will use store instructions that each write a register sized value

        if (src->OperIs(GT_FIELD_LIST))
        {
            assert(src->isContained());
            // We consume all of the items in the GT_FIELD_LIST
            for (GenTreeFieldList::Use& use : src->AsFieldList()->Uses())
            {
                BuildUse(use.GetNode());
                srcCount++;

#if defined(FEATURE_SIMD)
                if (use.GetType() == TYP_SIMD12)
                {
                    // Vector3 is read/written as two reads/writes: 8 byte and 4 byte.
                    // To assemble the vector properly we would need an additional int register.
                    buildInternalIntRegisterDefForNode(use.GetNode());
                }
#endif // FEATURE_SIMD
            }
        }
        else
        {
            // We can use a ldp/stp sequence so we need two internal registers for ARM64; one for ARM.
            buildInternalIntRegisterDefForNode(argNode);
#ifdef TARGET_ARM64
            buildInternalIntRegisterDefForNode(argNode);
#endif // TARGET_ARM64

            assert(src->isContained());

            if (src->OperIs(GT_BLK))
            {
                // Build uses for the address to load from.
                //
                srcCount = BuildOperandUses(src->AsBlk()->Addr());
            }
            else
            {
                // No source registers.
                assert(src->OperIs(GT_LCL_VAR, GT_LCL_FLD));
            }
        }
    }
    else
    {
        assert(!src->isContained());
        srcCount = BuildOperandUses(src);
#if defined(FEATURE_SIMD)
        if (compAppleArm64Abi() && argNode->GetStackByteSize() == 12)
        {
            // Vector3 is read/written as two reads/writes: 8 byte and 4 byte.
            // To assemble the vector properly we would need an additional int register.
            // The other platforms can write it as 16-byte using 1 write.
            buildInternalIntRegisterDefForNode(argNode);
        }
#endif // FEATURE_SIMD
    }
    buildInternalRegisterUses();
    return srcCount;
}

//------------------------------------------------------------------------
// BuildPutArgSplit: Set the NodeInfo for a GT_PUTARG_SPLIT node
//
// Arguments:
//    argNode - a GT_PUTARG_SPLIT node
//
// Return Value:
//    The number of sources consumed by this node.
//
// Notes:
//    Set the child node(s) to be contained
//
int LinearScan::BuildPutArgSplit(GenTreePutArgSplit* argNode)
{
    int srcCount = 0;
    assert(argNode->gtOper == GT_PUTARG_SPLIT);

    GenTree* src = argNode->gtGetOp1();

    // Registers for split argument corresponds to source
    int dstCount = argNode->gtNumRegs;

    regNumber    argReg  = argNode->GetRegNum();
    regMaskGpr argMask = RBM_NONE;
    for (unsigned i = 0; i < argNode->gtNumRegs; i++)
    {
        regNumber thisArgReg = (regNumber)((unsigned)argReg + i);
        argMask |= genRegMask(thisArgReg);
        argNode->SetRegNumByIdx(thisArgReg, i);
    }
    assert(compiler->IsGprRegMask(argMask));

    if (src->OperGet() == GT_FIELD_LIST)
    {
        // Generated code:
        // 1. Consume all of the items in the GT_FIELD_LIST (source)
        // 2. Store to target slot and move to target registers (destination) from source
        //
        unsigned sourceRegCount = 0;

        // To avoid redundant moves, have the argument operand computed in the
        // register in which the argument is passed to the call.

        for (GenTreeFieldList::Use& use : src->AsFieldList()->Uses())
        {
            GenTree* node = use.GetNode();
            assert(!node->isContained());
            // The only multi-reg nodes we should see are OperIsMultiRegOp()
            unsigned currentRegCount;
#ifdef TARGET_ARM
            if (node->OperIsMultiRegOp())
            {
                currentRegCount = node->AsMultiRegOp()->GetRegCount();
            }
            else
#endif // TARGET_ARM
            {
                assert(!node->IsMultiRegNode());
                currentRegCount = 1;
            }
            // Consume all the registers, setting the appropriate register mask for the ones that
            // go into registers.
            for (unsigned regIndex = 0; regIndex < currentRegCount; regIndex++)
            {
                regMaskOnlyOne sourceMask = RBM_NONE;
                if (sourceRegCount < argNode->gtNumRegs)
                {
                    sourceMask = genRegMask((regNumber)((unsigned)argReg + sourceRegCount));
                }
                sourceRegCount++;
                BuildUse(node, sourceMask, regIndex);
            }
        }
        srcCount += sourceRegCount;
        assert(src->isContained());
    }
    else
    {
        assert(src->TypeIs(TYP_STRUCT) && src->isContained());

        if (src->OperIs(GT_BLK))
        {
            // If the PUTARG_SPLIT clobbers only one register we may need an
            // extra internal register in case there is a conflict between the
            // source address register and target register.
            if (argNode->gtNumRegs == 1)
            {
                // We can use a ldr/str sequence so we need an internal register
                buildInternalIntRegisterDefForNode(argNode, allRegs(TYP_INT) & ~argMask);
            }

            // We will generate code that loads from the OBJ's address, which must be in a register.
            srcCount = BuildOperandUses(src->AsBlk()->Addr());
        }
        else
        {
            // We will generate all of the code for the GT_PUTARG_SPLIT and LCL_VAR/LCL_FLD as one contained operation.
            assert(src->OperIsLocalRead());
        }
    }
    buildInternalRegisterUses();
    BuildDefs(argNode, dstCount, argMask); // this should only be regMaskGpr
    return srcCount;
}

//------------------------------------------------------------------------
// BuildBlockStore: Build the RefPositions for a block store node.
//
// Arguments:
//    blkNode - The block store node of interest
//
// Return Value:
//    The number of sources consumed by this node.
//
int LinearScan::BuildBlockStore(GenTreeBlk* blkNode)
{
    GenTree* dstAddr = blkNode->Addr();
    GenTree* src     = blkNode->Data();
    unsigned size    = blkNode->Size();

    GenTree* srcAddrOrFill = nullptr;

    regMaskGpr dstAddrRegMask = RBM_NONE;
    regMaskGpr srcRegMask     = RBM_NONE;
    regMaskGpr sizeRegMask    = RBM_NONE;

    if (blkNode->OperIsInitBlkOp())
    {
        if (src->OperIs(GT_INIT_VAL))
        {
            assert(src->isContained());
            src = src->AsUnOp()->gtGetOp1();
        }

        srcAddrOrFill = src;

        switch (blkNode->gtBlkOpKind)
        {
            case GenTreeBlk::BlkOpKindUnroll:
#ifdef TARGET_ARM64
            {
                if (dstAddr->isContained())
                {
                    // Since the dstAddr is contained the address will be computed in CodeGen.
                    // This might require an integer register to store the value.
                    buildInternalIntRegisterDefForNode(blkNode);
                }

                if (size > FP_REGSIZE_BYTES)
                {
                    // For larger block sizes CodeGen can choose to use 16-byte SIMD instructions.
                    buildInternalFloatRegisterDefForNode(blkNode, internalFloatRegCandidates());
                }
            }
#endif // TARGET_ARM64
            break;

            case GenTreeBlk::BlkOpKindLoop:
                // Needed for offsetReg
                buildInternalIntRegisterDefForNode(blkNode, availableIntRegs);
                break;

            default:
                unreached();
        }
    }
    else
    {
        if (src->OperIs(GT_IND))
        {
            assert(src->isContained());
            srcAddrOrFill = src->AsIndir()->Addr();
        }

        switch (blkNode->gtBlkOpKind)
        {
            case GenTreeBlk::BlkOpKindCpObjUnroll:
            {
                // We don't need to materialize the struct size but we still need
                // a temporary register to perform the sequence of loads and stores.
                // We can't use the special Write Barrier registers, so exclude them from the mask
                regMaskGpr internalIntCandidates =
                    allRegs(TYP_INT) & ~(RBM_WRITE_BARRIER_DST_BYREF | RBM_WRITE_BARRIER_SRC_BYREF);
                buildInternalIntRegisterDefForNode(blkNode, internalIntCandidates);

                if (size >= 2 * REGSIZE_BYTES)
                {
                    // We will use ldp/stp to reduce code size and improve performance
                    // so we need to reserve an extra internal register
                    buildInternalIntRegisterDefForNode(blkNode, internalIntCandidates);
                }

                if (size >= 4 * REGSIZE_BYTES && compiler->IsBaselineSimdIsaSupported())
                {
                    // We can use 128-bit SIMD ldp/stp for larger block sizes
                    buildInternalFloatRegisterDefForNode(blkNode, internalFloatRegCandidates());
                    buildInternalFloatRegisterDefForNode(blkNode, internalFloatRegCandidates());
                }

                // If we have a dest address we want it in RBM_WRITE_BARRIER_DST_BYREF.
                dstAddrRegMask = RBM_WRITE_BARRIER_DST_BYREF;

                // If we have a source address we want it in REG_WRITE_BARRIER_SRC_BYREF.
                // Otherwise, if it is a local, codegen will put its address in REG_WRITE_BARRIER_SRC_BYREF,
                // which is killed by a StoreObj (and thus needn't be reserved).
                if (srcAddrOrFill != nullptr)
                {
                    assert(!srcAddrOrFill->isContained());
                    srcRegMask = RBM_WRITE_BARRIER_SRC_BYREF;
                }
            }
            break;

            case GenTreeBlk::BlkOpKindUnroll:
            {
                buildInternalIntRegisterDefForNode(blkNode);
#ifdef TARGET_ARM64
                const bool canUseLoadStorePairIntRegsInstrs = (size >= 2 * REGSIZE_BYTES);

                if (canUseLoadStorePairIntRegsInstrs)
                {
                    // CodeGen can use ldp/stp instructions sequence.
                    buildInternalIntRegisterDefForNode(blkNode);
                }

                const bool isSrcAddrLocal = src->OperIs(GT_LCL_VAR, GT_LCL_FLD) ||
                                            ((srcAddrOrFill != nullptr) && srcAddrOrFill->OperIs(GT_LCL_ADDR));
                const bool isDstAddrLocal = dstAddr->OperIs(GT_LCL_ADDR);

                // CodeGen can use 16-byte SIMD ldp/stp for larger block sizes.
                // This is the case, when both registers are either sp or fp.
                bool canUse16ByteWideInstrs = (size >= 2 * FP_REGSIZE_BYTES);

                // Note that the SIMD registers allocation is speculative - LSRA doesn't know at this point
                // whether CodeGen will use SIMD registers (i.e. if such instruction sequence will be more optimal).
                // Therefore, it must allocate an additional integer register anyway.
                if (canUse16ByteWideInstrs)
                {
                    buildInternalFloatRegisterDefForNode(blkNode, internalFloatRegCandidates());
                    buildInternalFloatRegisterDefForNode(blkNode, internalFloatRegCandidates());
                }

                const bool srcAddrMayNeedReg =
                    isSrcAddrLocal || ((srcAddrOrFill != nullptr) && srcAddrOrFill->isContained());
                const bool dstAddrMayNeedReg = isDstAddrLocal || dstAddr->isContained();

                // The following allocates an additional integer register in a case
                // when a load instruction and a store instruction cannot be encoded using offset
                // from a corresponding base register.
                if (srcAddrMayNeedReg && dstAddrMayNeedReg)
                {
                    buildInternalIntRegisterDefForNode(blkNode);
                }
#endif
            }
            break;

            case GenTreeBlk::BlkOpKindUnrollMemmove:
            {
#ifdef TARGET_ARM64

                // Prepare SIMD/GPR registers needed to perform an unrolled memmove. The idea that
                // we can ignore the fact that src and dst might overlap if we save the whole src
                // to temp regs in advance.

                // Lowering was expected to get rid of memmove in case of zero
                assert(size > 0);

                const unsigned simdSize = FP_REGSIZE_BYTES;
                if (size >= simdSize)
                {
                    unsigned simdRegs = size / simdSize;
                    if ((size % simdSize) != 0)
                    {
                        // TODO-CQ: Consider using GPR load/store here if the reminder is 1,2,4 or 8
                        simdRegs++;
                    }
                    for (unsigned i = 0; i < simdRegs; i++)
                    {
                        // It's too late to revert the unrolling so we hope we'll have enough SIMD regs
                        // no more than MaxInternalCount. Currently, it's controlled by getUnrollThreshold(memmove)
                        buildInternalFloatRegisterDefForNode(blkNode, internalFloatRegCandidates());
                    }
                }
                else if (isPow2(size))
                {
                    // Single GPR for 1,2,4,8
                    buildInternalIntRegisterDefForNode(blkNode, availableIntRegs);
                }
                else
                {
                    // Any size from 3 to 15 can be handled via two GPRs
                    buildInternalIntRegisterDefForNode(blkNode, availableIntRegs);
                    buildInternalIntRegisterDefForNode(blkNode, availableIntRegs);
                }
#else // TARGET_ARM64
                unreached();
#endif
            }
            break;

            default:
                unreached();
        }
    }

    if (sizeRegMask != RBM_NONE)
    {
        // Reserve a temp register for the block size argument.
        buildInternalIntRegisterDefForNode(blkNode, sizeRegMask);
    }

    int useCount = 0;

    if (!dstAddr->isContained())
    {
        assert(compiler->IsGprRegMask(dstAddrRegMask));

        useCount++;
        BuildUse(dstAddr, dstAddrRegMask);
    }
    else if (dstAddr->OperIsAddrMode())
    {
        useCount += BuildAddrUses(dstAddr->AsAddrMode()->Base());
    }

    if (srcAddrOrFill != nullptr)
    {
        if (!srcAddrOrFill->isContained())
        {
            assert(compiler->IsGprRegMask(srcRegMask));

            useCount++;
            BuildUse(srcAddrOrFill, srcRegMask);
        }
        else if (srcAddrOrFill->OperIsAddrMode())
        {
            useCount += BuildAddrUses(srcAddrOrFill->AsAddrMode()->Base());
        }
    }

<<<<<<< HEAD
    if (blkNode->OperIs(GT_STORE_DYN_BLK))
    {
        assert(compiler->IsGprRegMask(sizeRegMask));

        useCount++;
        BuildUse(blkNode->AsStoreDynBlk()->gtDynamicSize, sizeRegMask);
    }

=======
>>>>>>> 3eb8c7f1
    buildInternalRegisterUses();
    AllRegsMask killMask = getKillSetForBlockStore(blkNode);
    BuildKills(blkNode, killMask);
    return useCount;
}

//------------------------------------------------------------------------
// BuildCast: Set the NodeInfo for a GT_CAST.
//
// Arguments:
//    cast - The GT_CAST node
//
// Return Value:
//    The number of sources consumed by this node.
//
int LinearScan::BuildCast(GenTreeCast* cast)
{
    GenTree* src = cast->gtGetOp1();

    const var_types srcType  = genActualType(src->TypeGet());
    const var_types castType = cast->gtCastType;

#ifdef TARGET_ARM
    assert(!varTypeIsLong(srcType) || (src->OperIs(GT_LONG) && src->isContained()));

    // Floating point to integer casts requires a temporary register.
    if (varTypeIsFloating(srcType) && !varTypeIsFloating(castType))
    {
        buildInternalFloatRegisterDefForNode(cast, RBM_ALLFLOAT);
        setInternalRegsDelayFree = true;
    }
#endif

    int srcCount = BuildCastUses(cast, RBM_NONE);
    buildInternalRegisterUses();
    BuildDef(cast);
    return srcCount;
}

//------------------------------------------------------------------------
// BuildSelect: Build RefPositions for a GT_SELECT node.
//
// Arguments:
//    select - The GT_SELECT node
//
// Return Value:
//    The number of sources consumed by this node.
//
int LinearScan::BuildSelect(GenTreeOp* select)
{
    assert(select->OperIs(GT_SELECT, GT_SELECTCC));

    int srcCount = 0;
    if (select->OperIs(GT_SELECT))
    {
        srcCount += BuildOperandUses(select->AsConditional()->gtCond);
    }

    srcCount += BuildOperandUses(select->gtOp1);
    srcCount += BuildOperandUses(select->gtOp2);
    BuildDef(select);

    return srcCount;
}

#endif // TARGET_ARMARCH<|MERGE_RESOLUTION|>--- conflicted
+++ resolved
@@ -889,17 +889,8 @@
         }
     }
 
-<<<<<<< HEAD
-    if (blkNode->OperIs(GT_STORE_DYN_BLK))
-    {
         assert(compiler->IsGprRegMask(sizeRegMask));
 
-        useCount++;
-        BuildUse(blkNode->AsStoreDynBlk()->gtDynamicSize, sizeRegMask);
-    }
-
-=======
->>>>>>> 3eb8c7f1
     buildInternalRegisterUses();
     AllRegsMask killMask = getKillSetForBlockStore(blkNode);
     BuildKills(blkNode, killMask);
