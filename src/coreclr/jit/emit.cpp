--- conflicted
+++ resolved
@@ -1028,34 +1028,21 @@
     assert((emitLastIns == nullptr) == (emitLastInsIG == nullptr));
     if ((emitLastIns != nullptr) && (sz != 0))
     {
-<<<<<<< HEAD
-        assert(emitHasLastIns());
+        // If we get here, emitGetLastIns must be in the current IG we are saving.
+        assert(emitLastInsIG == emitCurIG);
         assert(emitCurIGfreeBase <= (BYTE*)emitGetLastIns());
         assert((BYTE*)emitGetLastIns() < emitCurIGfreeBase + sz);
 
 #if defined(TARGET_XARCH)
         if (emitGetLastIns()->idIns() == INS_jmp)
-=======
-        // If we get here, emitLastIns must be in the current IG we are saving.
-        assert(emitLastInsIG == emitCurIG);
-        assert(emitCurIGfreeBase <= (BYTE*)emitLastIns);
-        assert((BYTE*)emitLastIns < emitCurIGfreeBase + sz);
-
-#if defined(TARGET_XARCH)
-        if (emitLastIns->idIns() == INS_jmp)
->>>>>>> 63f46d2b
         {
             ig->igFlags |= IGF_HAS_REMOVABLE_JMP;
         }
 #endif
 
-<<<<<<< HEAD
         emitLastInstrs[0] = (instrDesc*)((BYTE*)id + ((BYTE*)emitGetLastIns() - (BYTE*)emitCurIGfreeBase));
         emitCurLastInsCnt = 1;
-=======
-        emitLastIns   = (instrDesc*)((BYTE*)id + ((BYTE*)emitLastIns - (BYTE*)emitCurIGfreeBase));
         emitLastInsIG = ig;
->>>>>>> 63f46d2b
     }
 
     // Reset the buffer free pointers
@@ -1204,12 +1191,8 @@
 
     emitPrologIG = emitIGlist = emitIGlast = emitCurIG = ig = emitAllocIG();
 
-<<<<<<< HEAD
     emitCurLastInsCnt = 0;
-=======
-    emitLastIns   = nullptr;
-    emitLastInsIG = nullptr;
->>>>>>> 63f46d2b
+    emitLastInsIG     = nullptr;
 
 #ifdef TARGET_ARMARCH
     emitLastMemBarrier = nullptr;
@@ -1528,15 +1511,11 @@
 
     /* Grab the space for the instruction */
 
-<<<<<<< HEAD
     instrDesc* const id = emitLastInstrs[emitCurLastInsCnt++ % ArrLen(emitLastInstrs)] =
         (instrDesc*)(emitCurIGfreeNext + m_debugInfoSize);
 
     emitInsCount++;
-=======
-    emitLastIns = id = (instrDesc*)(emitCurIGfreeNext + m_debugInfoSize);
-    emitLastInsIG    = emitCurIG;
->>>>>>> 63f46d2b
+    emitLastInsIG = emitCurIG;
     emitCurIGfreeNext += fullSize;
 
     assert(sz >= sizeof(void*));
