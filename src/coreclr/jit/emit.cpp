--- conflicted
+++ resolved
@@ -4633,12 +4633,8 @@
         if (jmp->idjIsRemovableJmpCandidate)
         {
 #if DEBUG
-<<<<<<< HEAD
-=======
             assert(jmp->idInsFmt() == IF_LABEL);
             assert(emitIsUncondJump(jmp));
-            assert((jmpGroup->igFlags & IGF_HAS_ALIGN) == 0);
->>>>>>> 6de7549a
             assert((jmpGroup->igNum > previousJumpIgNum) || (previousJumpIgNum == (UNATIVE_OFFSET)-1) ||
                    ((jmpGroup->igNum == previousJumpIgNum) && (jmp->idDebugOnlyInfo()->idNum > previousJumpInsNum)));
             previousJumpIgNum  = jmpGroup->igNum;
