// Licensed to the .NET Foundation under one or more agreements.
// The .NET Foundation licenses this file to you under the MIT license.

/*XXXXXXXXXXXXXXXXXXXXXXXXXXXXXXXXXXXXXXXXXXXXXXXXXXXXXXXXXXXXXXXXXXXXXXXXXXXXX
XXXXXXXXXXXXXXXXXXXXXXXXXXXXXXXXXXXXXXXXXXXXXXXXXXXXXXXXXXXXXXXXXXXXXXXXXXXXXXX
XX                                                                           XX
XX                              emit.cpp                                     XX
XX                                                                           XX
XXXXXXXXXXXXXXXXXXXXXXXXXXXXXXXXXXXXXXXXXXXXXXXXXXXXXXXXXXXXXXXXXXXXXXXXXXXXXXX
XXXXXXXXXXXXXXXXXXXXXXXXXXXXXXXXXXXXXXXXXXXXXXXXXXXXXXXXXXXXXXXXXXXXXXXXXXXXXXX
*/

#include "jitpch.h"
#ifdef _MSC_VER
#pragma hdrstop
#endif

#include "hostallocator.h"
#include "instr.h"
#include "emit.h"
#include "codegen.h"

/*****************************************************************************
 *
 *  Represent an emitter location.
 */

void emitLocation::CaptureLocation(emitter* emit)
{
    ig      = emit->emitCurIG;
    codePos = emit->emitCurOffset();

    assert(Valid());
}

bool emitLocation::IsCurrentLocation(emitter* emit) const
{
    assert(Valid());
    return (ig == emit->emitCurIG) && (codePos == emit->emitCurOffset());
}

UNATIVE_OFFSET emitLocation::CodeOffset(emitter* emit) const
{
    assert(Valid());
    return emit->emitCodeOffset(ig, codePos);
}

int emitLocation::GetInsNum() const
{
    return emitGetInsNumFromCodePos(codePos);
}

// Get the instruction offset in the current instruction group, which must be a funclet prolog group.
// This is used to find an instruction offset used in unwind data.
// TODO-AMD64-Bug?: We only support a single main function prolog group, but allow for multiple funclet prolog
// groups (not that we actually use that flexibility, since the funclet prolog will be small). How to
// handle that?
UNATIVE_OFFSET emitLocation::GetFuncletPrologOffset(emitter* emit) const
{
    assert(ig->igFuncIdx != 0);
    assert((ig->igFlags & IGF_FUNCLET_PROLOG) != 0);
    assert(ig == emit->emitCurIG);

    return emit->emitCurIGsize;
}

//------------------------------------------------------------------------
// IsPreviousInsNum: Returns true if the emitter is on the next instruction
//  of the same group as this emitLocation.
//
// Arguments:
//  emit - an emitter* instance
//
bool emitLocation::IsPreviousInsNum(emitter* emit) const
{
    assert(Valid());

    // Within the same IG?
    if (ig == emit->emitCurIG)
    {
        return (emitGetInsNumFromCodePos(codePos) == emitGetInsNumFromCodePos(emit->emitCurOffset()) - 1);
    }

    // Spanning an IG boundary?
    if (ig->igNext == emit->emitCurIG)
    {
        return (emitGetInsNumFromCodePos(codePos) == ig->igInsCnt) && (emit->emitCurIGinsCnt == 1);
    }

    return false;
}

#ifdef DEBUG
void emitLocation::Print(LONG compMethodID) const
{
    unsigned insNum = emitGetInsNumFromCodePos(codePos);
    unsigned insOfs = emitGetInsOfsFromCodePos(codePos);
    printf("(G_M%03u_IG%02u,ins#%d,ofs#%d)", compMethodID, ig->igNum, insNum, insOfs);
}
#endif // DEBUG

/*****************************************************************************
 *
 *  Return the name of an instruction format.
 */

#if defined(DEBUG) || EMITTER_STATS

const char* emitter::emitIfName(unsigned f)
{
    static const char* const ifNames[] = {
#define IF_DEF(en, op1, op2) "IF_" #en,
#include "emitfmts.h"
    };

    static char errBuff[32];

    if (f < ArrLen(ifNames))
    {
        return ifNames[f];
    }

    sprintf_s(errBuff, sizeof(errBuff), "??%u??", f);
    return errBuff;
}

#endif

/*****************************************************************************/

#if EMITTER_STATS

static unsigned totAllocdSize;
static unsigned totActualSize;

unsigned emitter::emitIFcounts[emitter::IF_COUNT];

static unsigned  emitSizeBuckets[] = {100, 1024 * 1, 1024 * 2, 1024 * 3, 1024 * 4, 1024 * 5, 1024 * 10, 0};
static Histogram emitSizeTable(emitSizeBuckets);

static unsigned  GCrefsBuckets[] = {0, 1, 2, 5, 10, 20, 50, 128, 256, 512, 1024, 0};
static Histogram GCrefsTable(GCrefsBuckets);

static unsigned  stkDepthBuckets[] = {0, 1, 2, 5, 10, 16, 32, 128, 1024, 0};
static Histogram stkDepthTable(stkDepthBuckets);

size_t emitter::emitSizeMethod;

size_t   emitter::emitTotMemAlloc;
unsigned emitter::emitTotalInsCnt;
unsigned emitter::emitCurPrologInsCnt;
size_t   emitter::emitCurPrologIGSize;
unsigned emitter::emitMaxPrologInsCnt;
size_t   emitter::emitMaxPrologIGSize;
unsigned emitter::emitTotalIGcnt;
unsigned emitter::emitTotalPhIGcnt;
unsigned emitter::emitTotalIGjmps;
unsigned emitter::emitTotalIGptrs;
unsigned emitter::emitTotalIGicnt;
size_t   emitter::emitTotalIGsize;
unsigned emitter::emitTotalIGmcnt;
unsigned emitter::emitTotalIGExtend;

unsigned emitter::emitTotalIDescSmallCnt;
unsigned emitter::emitTotalIDescCnt;
unsigned emitter::emitTotalIDescJmpCnt;
#if !defined(TARGET_ARM64)
unsigned emitter::emitTotalIDescLblCnt;
#endif // !defined(TARGET_ARM64)
unsigned emitter::emitTotalIDescCnsCnt;
unsigned emitter::emitTotalIDescDspCnt;
unsigned emitter::emitTotalIDescCnsDspCnt;
#ifdef TARGET_XARCH
unsigned emitter::emitTotalIDescAmdCnt;
unsigned emitter::emitTotalIDescCnsAmdCnt;
#endif // TARGET_XARCH
unsigned emitter::emitTotalIDescCGCACnt;
#ifdef TARGET_ARM
unsigned emitter::emitTotalIDescRelocCnt;
#endif // TARGET_ARM

unsigned emitter::emitSmallDspCnt;
unsigned emitter::emitLargeDspCnt;

unsigned emitter::emitSmallCnsCnt;
unsigned emitter::emitLargeCnsCnt;
unsigned emitter::emitSmallCns[SMALL_CNS_TSZ];

unsigned emitter::emitTotalDescAlignCnt;

void emitterStaticStats(FILE* fout)
{
    // insGroup members

    insGroup* igDummy = nullptr;

    fprintf(fout, "\n");
    fprintf(fout, "insGroup:\n");
    fprintf(fout, "Offset / size of igNext           = %2zu / %2zu\n", offsetof(insGroup, igNext),
            sizeof(igDummy->igNext));
#ifdef DEBUG
    fprintf(fout, "Offset / size of igSelf           = %2zu / %2zu\n", offsetof(insGroup, igSelf),
            sizeof(igDummy->igSelf));
#endif
    fprintf(fout, "Offset / size of igNum            = %2zu / %2zu\n", offsetof(insGroup, igNum),
            sizeof(igDummy->igNum));
    fprintf(fout, "Offset / size of igOffs           = %2zu / %2zu\n", offsetof(insGroup, igOffs),
            sizeof(igDummy->igOffs));
    fprintf(fout, "Offset / size of igFuncIdx        = %2zu / %2zu\n", offsetof(insGroup, igFuncIdx),
            sizeof(igDummy->igFuncIdx));
    fprintf(fout, "Offset / size of igFlags          = %2zu / %2zu\n", offsetof(insGroup, igFlags),
            sizeof(igDummy->igFlags));
    fprintf(fout, "Offset / size of igSize           = %2zu / %2zu\n", offsetof(insGroup, igSize),
            sizeof(igDummy->igSize));
    fprintf(fout, "Offset / size of igData           = %2zu / %2zu\n", offsetof(insGroup, igData),
            sizeof(igDummy->igData));
    fprintf(fout, "Offset / size of igPhData         = %2zu / %2zu\n", offsetof(insGroup, igPhData),
            sizeof(igDummy->igPhData));
#if EMIT_TRACK_STACK_DEPTH
    fprintf(fout, "Offset / size of igStkLvl         = %2zu / %2zu\n", offsetof(insGroup, igStkLvl),
            sizeof(igDummy->igStkLvl));
#endif
    fprintf(fout, "Offset / size of igGCregs         = %2zu / %2zu\n", offsetof(insGroup, igGCregs),
            sizeof(igDummy->igGCregs));
    fprintf(fout, "Offset / size of igInsCnt         = %2zu / %2zu\n", offsetof(insGroup, igInsCnt),
            sizeof(igDummy->igInsCnt));
    fprintf(fout, "\n");
    fprintf(fout, "Size of insGroup                  = %zu\n", sizeof(insGroup));

    // insPlaceholderGroupData members

    fprintf(fout, "\n");
    fprintf(fout, "insPlaceholderGroupData:\n");
    fprintf(fout, "Offset of igPhNext                = %2zu\n", offsetof(insPlaceholderGroupData, igPhNext));
    fprintf(fout, "Offset of igPhBB                  = %2zu\n", offsetof(insPlaceholderGroupData, igPhBB));
    fprintf(fout, "Offset of igPhInitGCrefVars       = %2zu\n", offsetof(insPlaceholderGroupData, igPhInitGCrefVars));
    fprintf(fout, "Offset of igPhInitGCrefRegs       = %2zu\n", offsetof(insPlaceholderGroupData, igPhInitGCrefRegs));
    fprintf(fout, "Offset of igPhInitByrefRegs       = %2zu\n", offsetof(insPlaceholderGroupData, igPhInitByrefRegs));
    fprintf(fout, "Offset of igPhPrevGCrefVars       = %2zu\n", offsetof(insPlaceholderGroupData, igPhPrevGCrefVars));
    fprintf(fout, "Offset of igPhPrevGCrefRegs       = %2zu\n", offsetof(insPlaceholderGroupData, igPhPrevGCrefRegs));
    fprintf(fout, "Offset of igPhPrevByrefRegs       = %2zu\n", offsetof(insPlaceholderGroupData, igPhPrevByrefRegs));
    fprintf(fout, "Offset of igPhType                = %2zu\n", offsetof(insPlaceholderGroupData, igPhType));
    fprintf(fout, "Size   of insPlaceholderGroupData = %zu\n", sizeof(insPlaceholderGroupData));

    fprintf(fout, "\n");
    fprintf(fout, "SMALL_IDSC_SIZE           = %2u\n", SMALL_IDSC_SIZE);
    fprintf(fout, "Size   of instrDesc       = %2zu\n", sizeof(emitter::instrDesc));
    // fprintf(fout, "Offset of _idIns      = %2zu\n", offsetof(emitter::instrDesc, _idIns      ));
    // fprintf(fout, "Offset of _idInsFmt   = %2zu\n", offsetof(emitter::instrDesc, _idInsFmt   ));
    // fprintf(fout, "Offset of _idOpSize   = %2zu\n", offsetof(emitter::instrDesc, _idOpSize   ));
    // fprintf(fout, "Offset of idSmallCns  = %2zu\n", offsetof(emitter::instrDesc, idSmallCns  ));
    // fprintf(fout, "Offset of _idAddrUnion= %2zu\n", offsetof(emitter::instrDesc, _idAddrUnion));
    // fprintf(fout, "\n");
    // fprintf(fout, "Size   of _idAddrUnion= %2zu\n", sizeof(((emitter::instrDesc*)0)->_idAddrUnion));

    fprintf(fout, "Size   of instrDescJmp    = %2zu\n", sizeof(emitter::instrDescJmp));
#if !defined(TARGET_ARM64)
    fprintf(fout, "Size   of instrDescLbl    = %2zu\n", sizeof(emitter::instrDescLbl));
#endif // !defined(TARGET_ARM64)
    fprintf(fout, "Size   of instrDescCns    = %2zu\n", sizeof(emitter::instrDescCns));
    fprintf(fout, "Size   of instrDescDsp    = %2zu\n", sizeof(emitter::instrDescDsp));
    fprintf(fout, "Size   of instrDescCnsDsp = %2zu\n", sizeof(emitter::instrDescCnsDsp));
#ifdef TARGET_XARCH
    fprintf(fout, "Size   of instrDescAmd    = %2zu\n", sizeof(emitter::instrDescAmd));
    fprintf(fout, "Size   of instrDescCnsAmd = %2zu\n", sizeof(emitter::instrDescCnsAmd));
#endif // TARGET_XARCH
    fprintf(fout, "Size   of instrDescCGCA   = %2zu\n", sizeof(emitter::instrDescCGCA));
#ifdef TARGET_ARM
    fprintf(fout, "Size   of instrDescReloc  = %2zu\n", sizeof(emitter::instrDescReloc));
#endif // TARGET_ARM

    fprintf(fout, "\n");
    fprintf(fout, "SC_IG_BUFFER_SIZE             = %2zu\n", SC_IG_BUFFER_SIZE);
    fprintf(fout, "SMALL_IDSC_SIZE per IG buffer = %2zu\n", SC_IG_BUFFER_SIZE / SMALL_IDSC_SIZE);
    fprintf(fout, "instrDesc per IG buffer       = %2zu\n", SC_IG_BUFFER_SIZE / sizeof(emitter::instrDesc));
    fprintf(fout, "instrDescJmp per IG buffer    = %2zu\n", SC_IG_BUFFER_SIZE / sizeof(emitter::instrDescJmp));
#if !defined(TARGET_ARM64)
    fprintf(fout, "instrDescLbl per IG buffer    = %2zu\n", SC_IG_BUFFER_SIZE / sizeof(emitter::instrDescLbl));
#endif // !defined(TARGET_ARM64)
    fprintf(fout, "instrDescCns per IG buffer    = %2zu\n", SC_IG_BUFFER_SIZE / sizeof(emitter::instrDescCns));
    fprintf(fout, "instrDescDsp per IG buffer    = %2zu\n", SC_IG_BUFFER_SIZE / sizeof(emitter::instrDescDsp));
    fprintf(fout, "instrDescCnsDsp per IG buffer = %2zu\n", SC_IG_BUFFER_SIZE / sizeof(emitter::instrDescCnsDsp));
#ifdef TARGET_XARCH
    fprintf(fout, "instrDescAmd per IG buffer    = %2zu\n", SC_IG_BUFFER_SIZE / sizeof(emitter::instrDescAmd));
    fprintf(fout, "instrDescCnsAmd per IG buffer = %2zu\n", SC_IG_BUFFER_SIZE / sizeof(emitter::instrDescCnsAmd));
#endif // TARGET_XARCH
    fprintf(fout, "instrDescCGCA per IG buffer   = %2zu\n", SC_IG_BUFFER_SIZE / sizeof(emitter::instrDescCGCA));
#ifdef TARGET_ARM
    fprintf(fout, "instrDescReloc per IG buffer  = %2zu\n", SC_IG_BUFFER_SIZE / sizeof(emitter::instrDescReloc));
#endif // TARGET_ARM

    fprintf(fout, "\n");
    fprintf(fout, "GCInfo::regPtrDsc:\n");
    fprintf(fout, "Offset of rpdNext           = %2zu\n", offsetof(GCInfo::regPtrDsc, rpdNext));
    fprintf(fout, "Offset of rpdOffs           = %2zu\n", offsetof(GCInfo::regPtrDsc, rpdOffs));
    fprintf(fout, "Offset of <union>           = %2zu\n", offsetof(GCInfo::regPtrDsc, rpdPtrArg));
    fprintf(fout, "Size   of GCInfo::regPtrDsc = %2zu\n", sizeof(GCInfo::regPtrDsc));

    fprintf(fout, "\n");
}

void emitterStats(FILE* fout)
{
    if (totAllocdSize > 0)
    {
        assert(totActualSize <= totAllocdSize);

        fprintf(fout, "\nTotal allocated code size = %u\n", totAllocdSize);

        if (totActualSize < totAllocdSize)
        {
            fprintf(fout, "Total generated code size = %u  ", totActualSize);

            fprintf(fout, "(%4.3f%% waste)", 100 * ((totAllocdSize - totActualSize) / (double)totActualSize));
            fprintf(fout, "\n");
        }

        assert(emitter::emitTotalInsCnt > 0);

        fprintf(fout, "Average of %4.2f bytes of code generated per instruction\n",
                (double)totActualSize / emitter::emitTotalInsCnt);
    }

    fprintf(fout, "\nInstruction format frequency table:\n\n");

    unsigned f, ic = 0, dc = 0;

    for (f = 0; f < emitter::IF_COUNT; f++)
    {
        ic += emitter::emitIFcounts[f];
    }

    for (f = 0; f < emitter::IF_COUNT; f++)
    {
        unsigned c = emitter::emitIFcounts[f];

        if ((c > 0) && (1000 * c >= ic))
        {
            dc += c;
            fprintf(fout, "          %-14s %8u (%5.2f%%)\n", emitter::emitIfName(f), c, 100.0 * c / ic);
        }
    }

    fprintf(fout, "         ---------------------------------\n");
    fprintf(fout, "          %-14s %8u (%5.2f%%)\n", "Total shown", dc, 100.0 * dc / ic);

    if (emitter::emitTotalIGmcnt > 0)
    {
        fprintf(fout, "\n");
        fprintf(fout, "Total of %8u methods\n", emitter::emitTotalIGmcnt);
        fprintf(fout, "Total of %8u insGroup\n", emitter::emitTotalIGcnt);
        fprintf(fout, "Total of %8u insPlaceholderGroupData\n", emitter::emitTotalPhIGcnt);
        fprintf(fout, "Total of %8u extend insGroup\n", emitter::emitTotalIGExtend);
        fprintf(fout, "Total of %8u instructions\n", emitter::emitTotalIGicnt);
        fprintf(fout, "Total of %8u jumps\n", emitter::emitTotalIGjmps);
        fprintf(fout, "Total of %8u GC livesets\n", emitter::emitTotalIGptrs);
        fprintf(fout, "\n");
        fprintf(fout, "Max prolog instrDesc count: %8u\n", emitter::emitMaxPrologInsCnt);
        fprintf(fout, "Max prolog insGroup size  : %8zu\n", emitter::emitMaxPrologIGSize);
        fprintf(fout, "\n");
        fprintf(fout, "Average of %8.1lf insGroup     per method\n",
                (double)emitter::emitTotalIGcnt / emitter::emitTotalIGmcnt);
        fprintf(fout, "Average of %8.1lf insPhGroup   per method\n",
                (double)emitter::emitTotalPhIGcnt / emitter::emitTotalIGmcnt);
        fprintf(fout, "Average of %8.1lf extend IG    per method\n",
                (double)emitter::emitTotalIGExtend / emitter::emitTotalIGmcnt);
        fprintf(fout, "Average of %8.1lf instructions per method\n",
                (double)emitter::emitTotalIGicnt / emitter::emitTotalIGmcnt);
        fprintf(fout, "Average of %8.1lf desc.  bytes per method\n",
                (double)emitter::emitTotalIGsize / emitter::emitTotalIGmcnt);
        fprintf(fout, "Average of %8.1lf jumps        per method\n",
                (double)emitter::emitTotalIGjmps / emitter::emitTotalIGmcnt);
        fprintf(fout, "Average of %8.1lf GC livesets  per method\n",
                (double)emitter::emitTotalIGptrs / emitter::emitTotalIGmcnt);
        fprintf(fout, "\n");
        fprintf(fout, "Average of %8.1lf instructions per group \n",
                (double)emitter::emitTotalIGicnt / emitter::emitTotalIGcnt);
        fprintf(fout, "Average of %8.1lf desc.  bytes per group \n",
                (double)emitter::emitTotalIGsize / emitter::emitTotalIGcnt);
        fprintf(fout, "Average of %8.1lf jumps        per group \n",
                (double)emitter::emitTotalIGjmps / emitter::emitTotalIGcnt);
        fprintf(fout, "\n");
        fprintf(fout, "Average of %8.1lf bytes        per instrDesc\n",
                (double)emitter::emitTotalIGsize / emitter::emitTotalIGicnt);
        fprintf(fout, "\n");
        fprintf(fout, "A total of %8zu desc.  bytes\n", emitter::emitTotalIGsize);
        fprintf(fout, "\n");

        fprintf(fout, "Total instructions:    %8u\n", emitter::emitTotalInsCnt);
        fprintf(fout, "Total small instrDesc: %8u (%5.2f%%)\n", emitter::emitTotalIDescSmallCnt,
                100.0 * emitter::emitTotalIDescSmallCnt / emitter::emitTotalInsCnt);
        fprintf(fout, "Total instrDesc:       %8u (%5.2f%%)\n", emitter::emitTotalIDescCnt,
                100.0 * emitter::emitTotalIDescCnt / emitter::emitTotalInsCnt);
        fprintf(fout, "Total instrDescJmp:    %8u (%5.2f%%)\n", emitter::emitTotalIDescJmpCnt,
                100.0 * emitter::emitTotalIDescJmpCnt / emitter::emitTotalInsCnt);
#if !defined(TARGET_ARM64)
        fprintf(fout, "Total instrDescLbl:    %8u (%5.2f%%)\n", emitter::emitTotalIDescLblCnt,
                100.0 * emitter::emitTotalIDescLblCnt / emitter::emitTotalInsCnt);
#endif // !defined(TARGET_ARM64)
        fprintf(fout, "Total instrDescCns:    %8u (%5.2f%%)\n", emitter::emitTotalIDescCnsCnt,
                100.0 * emitter::emitTotalIDescCnsCnt / emitter::emitTotalInsCnt);
        fprintf(fout, "Total instrDescDsp:    %8u (%5.2f%%)\n", emitter::emitTotalIDescDspCnt,
                100.0 * emitter::emitTotalIDescDspCnt / emitter::emitTotalInsCnt);
        fprintf(fout, "Total instrDescCnsDsp: %8u (%5.2f%%)\n", emitter::emitTotalIDescCnsDspCnt,
                100.0 * emitter::emitTotalIDescCnsDspCnt / emitter::emitTotalInsCnt);
#ifdef TARGET_XARCH
        fprintf(fout, "Total instrDescAmd:    %8u (%5.2f%%)\n", emitter::emitTotalIDescAmdCnt,
                100.0 * emitter::emitTotalIDescAmdCnt / emitter::emitTotalInsCnt);
        fprintf(fout, "Total instrDescCnsAmd: %8u (%5.2f%%)\n", emitter::emitTotalIDescCnsAmdCnt,
                100.0 * emitter::emitTotalIDescCnsAmdCnt / emitter::emitTotalInsCnt);
#endif // TARGET_XARCH
        fprintf(fout, "Total instrDescCGCA:   %8u (%5.2f%%)\n", emitter::emitTotalIDescCGCACnt,
                100.0 * emitter::emitTotalIDescCGCACnt / emitter::emitTotalInsCnt);
#ifdef TARGET_ARM
        fprintf(fout, "Total instrDescReloc:  %8u (%5.2f%%)\n", emitter::emitTotalIDescRelocCnt,
                100.0 * emitter::emitTotalIDescRelocCnt / emitter::emitTotalInsCnt);
#endif // TARGET_ARM
        fprintf(fout, "Total instrDescAlign:  %8u (%5.2f%%)\n", emitter::emitTotalDescAlignCnt,
                100.0 * emitter::emitTotalDescAlignCnt / emitter::emitTotalInsCnt);

        fprintf(fout, "\n");
    }

    fprintf(fout, "Descriptor size distribution:\n");
    emitSizeTable.dump(fout);
    fprintf(fout, "\n");

    fprintf(fout, "GC ref frame variable counts:\n");
    GCrefsTable.dump(fout);
    fprintf(fout, "\n");

    fprintf(fout, "Max. stack depth distribution:\n");
    stkDepthTable.dump(fout);
    fprintf(fout, "\n");

    if ((emitter::emitSmallCnsCnt > 0) || (emitter::emitLargeCnsCnt > 0))
    {
        fprintf(fout, "SmallCnsCnt = %6u\n", emitter::emitSmallCnsCnt);
        fprintf(fout, "LargeCnsCnt = %6u (%3u %% of total)\n", emitter::emitLargeCnsCnt,
                100 * emitter::emitLargeCnsCnt / (emitter::emitLargeCnsCnt + emitter::emitSmallCnsCnt));
    }

    // Print out the most common small constants.
    if (emitter::emitSmallCnsCnt > 0)
    {
        fprintf(fout, "\n\n");
        fprintf(fout, "Common small constants >= %2u, <= %2u\n", ID_MIN_SMALL_CNS, ID_MAX_SMALL_CNS);

        unsigned m = emitter::emitSmallCnsCnt / 1000 + 1;

        for (int i = ID_MIN_SMALL_CNS; (i <= ID_MAX_SMALL_CNS) && (i < SMALL_CNS_TSZ); i++)
        {
            unsigned c = emitter::emitSmallCns[i - ID_MIN_SMALL_CNS];
            if (c >= m)
            {
                if (i == SMALL_CNS_TSZ - 1)
                {
                    fprintf(fout, "cns[>=%4d] = %u\n", i, c);
                }
                else
                {
                    fprintf(fout, "cns[%4d] = %u\n", i, c);
                }
            }
        }
    }

    fprintf(fout, "%8zu bytes allocated in the emitter\n", emitter::emitTotMemAlloc);
}

#endif // EMITTER_STATS

/*****************************************************************************/

const unsigned short emitTypeSizes[] = {
#define DEF_TP(tn, nm, jitType, verType, sz, sze, asze, st, al, tf, howUsed) sze,
#include "typelist.h"
#undef DEF_TP
};

const unsigned short emitTypeActSz[] = {
#define DEF_TP(tn, nm, jitType, verType, sz, sze, asze, st, al, tf, howUsed) asze,
#include "typelist.h"
#undef DEF_TP
};

/*****************************************************************************/
/*****************************************************************************
 *
 *  Initialize the emitter - called once, at DLL load time.
 */

void emitter::emitInit()
{
}

/*****************************************************************************
 *
 *  Shut down the emitter - called once, at DLL exit time.
 */

void emitter::emitDone()
{
}

/*****************************************************************************
 *
 *  Allocate memory.
 */

void* emitter::emitGetMem(size_t sz)
{
    assert(sz % sizeof(int) == 0);

#if EMITTER_STATS
    emitTotMemAlloc += sz;
#endif

    return emitComp->getAllocator(CMK_InstDesc).allocate<char>(sz);
}

/*****************************************************************************
 *
 *  emitLclVarAddr support methods
 */
void emitLclVarAddr::initLclVarAddr(int varNum, unsigned offset)
{
    if (varNum < 32768)
    {
        if (varNum >= 0)
        {
            if (offset < 32768)
            {
                _lvaTag    = LVA_STANDARD_ENCODING;
                _lvaExtra  = offset;           // offset known to be in [0..32767]
                _lvaVarNum = (unsigned)varNum; // varNum known to be in [0..32767]
            }
            else // offset >= 32768
            {
                // We could support larger local offsets here at the cost of less varNums
                if (offset >= 65536)
                {
                    IMPL_LIMITATION("JIT doesn't support offsets larger than 65535 into valuetypes\n");
                }

                _lvaTag    = LVA_LARGE_OFFSET;
                _lvaExtra  = (offset - 32768); // (offset-32768) is known to be in [0..32767]
                _lvaVarNum = (unsigned)varNum; // varNum known to be in [0..32767]
            }
        }
        else // varNum < 0, These are used for Compiler spill temps
        {
            if (varNum < -32767)
            {
                IMPL_LIMITATION("JIT doesn't support more than 32767 Compiler Spill temps\n");
            }
            if (offset > 32767)
            {
                IMPL_LIMITATION(
                    "JIT doesn't support offsets larger than 32767 into valuetypes for Compiler Spill temps\n");
            }

            _lvaTag    = LVA_COMPILER_TEMP;
            _lvaExtra  = offset;              //  offset known to be in [0..32767]
            _lvaVarNum = (unsigned)(-varNum); // -varNum known to be in [1..32767]
        }
    }
    else // varNum >= 32768
    {
        if (offset >= 256)
        {
            IMPL_LIMITATION("JIT doesn't support offsets larger than 255 into valuetypes for local vars > 32767\n");
        }
        if (varNum >= 0x00400000)
        { // 0x00400000 == 2^22
            IMPL_LIMITATION("JIT doesn't support more than 2^22 variables\n");
        }

        _lvaTag    = LVA_LARGE_VARNUM;
        _lvaVarNum = varNum & 0x00007FFF;         // varNum bits 14 to 0
        _lvaExtra  = (varNum & 0x003F8000) >> 15; // varNum bits 21 to 15 in _lvaExtra bits  6 to 0, 7 bits total
        _lvaExtra |= (offset << 7);               // offset bits  7 to 0  in _lvaExtra bits 14 to 7, 8 bits total
    }
}

// Returns the variable to access. Note that it returns a negative number for compiler spill temps.
int emitLclVarAddr::lvaVarNum()
{
    switch (_lvaTag)
    {
        case LVA_COMPILER_TEMP:
            return -((int)_lvaVarNum);
        case LVA_LARGE_VARNUM:
            return (int)(((_lvaExtra & 0x007F) << 15) + _lvaVarNum);
        default: // LVA_STANDARD_ENCODING or LVA_LARGE_OFFSET
            assert((_lvaTag == LVA_STANDARD_ENCODING) || (_lvaTag == LVA_LARGE_OFFSET));
            return (int)_lvaVarNum;
    }
}

unsigned emitLclVarAddr::lvaOffset() // returns the offset into the variable to access
{
    switch (_lvaTag)
    {
        case LVA_LARGE_OFFSET:
            return (32768 + _lvaExtra);
        case LVA_LARGE_VARNUM:
            return (_lvaExtra & 0x7F80) >> 7;
        default: // LVA_STANDARD_ENCODING or LVA_COMPILER_TEMP
            assert((_lvaTag == LVA_STANDARD_ENCODING) || (_lvaTag == LVA_COMPILER_TEMP));
            return _lvaExtra;
    }
}

/*****************************************************************************
 *
 *  Record some info about the method about to be emitted.
 */

void emitter::emitBegCG(Compiler* comp, COMP_HANDLE cmpHandle)
{
    emitComp      = comp;
    emitCmpHandle = cmpHandle;
}

void emitter::emitEndCG()
{
}

/*****************************************************************************
 *
 *  Prepare the given IG for emission of code.
 */

void emitter::emitGenIG(insGroup* ig)
{
    /* Set the "current IG" value */

    emitCurIG = ig;

#if EMIT_TRACK_STACK_DEPTH

    /* Record the stack level on entry to this group */

    ig->igStkLvl = emitCurStackLvl;

    // If we don't have enough bits in igStkLvl, refuse to compile

    if (ig->igStkLvl != emitCurStackLvl)
    {
        IMPL_LIMITATION("Too many arguments pushed on stack");
    }

//  printf("Start IG #%02u [stk=%02u]\n", ig->igNum, emitCurStackLvl);

#endif

    if (emitNoGCIG)
    {
        ig->igFlags |= IGF_NOGCINTERRUPT;
    }

    /* Prepare to issue instructions */

    emitCurIGinsCnt = 0;
    emitCurIGsize   = 0;

    assert(emitCurIGjmpList == nullptr);

#if FEATURE_LOOP_ALIGN
    assert(emitCurIGAlignList == nullptr);
#endif

    /* Allocate the temp instruction buffer if we haven't done so */

    if (emitCurIGfreeBase == nullptr)
    {
        emitIGbuffSize    = SC_IG_BUFFER_SIZE;
        emitCurIGfreeBase = (BYTE*)emitGetMem(emitIGbuffSize);
    }

    emitCurIGfreeNext = emitCurIGfreeBase;
    emitCurIGfreeEndp = emitCurIGfreeBase + emitIGbuffSize;
}

/*****************************************************************************
 *
 *  Finish and save the current IG.
 */

insGroup* emitter::emitSavIG(bool emitAdd)
{
    insGroup* ig;
    BYTE*     id;

    size_t sz;
    size_t gs;

    assert(emitCurIGfreeNext <= emitCurIGfreeEndp);

    // Get hold of the IG descriptor

    ig = emitCurIG;
    assert(ig);

#ifdef TARGET_ARMARCH
    // Reset emitLastMemBarrier for new IG
    emitLastMemBarrier = nullptr;
#endif

    // Compute how much code we've generated

    sz = emitCurIGfreeNext - emitCurIGfreeBase;

    // Compute the total size we need to allocate

    gs = roundUp(sz);

    // Do we need space for GC?

    if (!(ig->igFlags & IGF_EXTEND))
    {
        // Is the initial set of live GC vars different from the previous one?

        if (emitForceStoreGCState || !VarSetOps::Equal(emitComp, emitPrevGCrefVars, emitInitGCrefVars))
        {
            // Remember that we will have a new set of live GC variables

            ig->igFlags |= IGF_GC_VARS;

#if EMITTER_STATS
            emitTotalIGptrs++;
#endif

            // We'll allocate extra space to record the liveset

            gs += sizeof(VARSET_TP);
        }

        // Is the initial set of live Byref regs different from the previous one?

        // Remember that we will have a new set of live GC variables

        ig->igFlags |= IGF_BYREF_REGS;

        // We'll allocate extra space (DWORD aligned) to record the GC regs

        gs += sizeof(int);
    }

    // Allocate space for the instructions and optional liveset

    id = (BYTE*)emitGetMem(gs);

    // Do we need to store the byref regs

    if (ig->igFlags & IGF_BYREF_REGS)
    {
        // Record the byref regs in front the of the instructions

        *castto(id, unsigned*)++ = (unsigned)emitInitByrefRegs;
    }

    // Do we need to store the liveset?

    if (ig->igFlags & IGF_GC_VARS)
    {
        // Record the liveset in front the of the instructions
        VarSetOps::AssignNoCopy(emitComp, (*castto(id, VARSET_TP*)), VarSetOps::MakeEmpty(emitComp));
        VarSetOps::Assign(emitComp, (*castto(id, VARSET_TP*)++), emitInitGCrefVars);
    }

    // Record the collected instructions

    assert((ig->igFlags & IGF_PLACEHOLDER) == 0);
    ig->igData = id;

    memcpy(id, emitCurIGfreeBase, sz);

#ifdef DEBUG
    if (false && emitComp->verbose) // this is not useful in normal dumps (hence it is normally under if (false))
    {
        // If there's an error during emission, we may want to connect the post-copy address
        // of an instrDesc with the pre-copy address (the one that was originally created).  This
        // printing enables that.
        printf("copying instruction group from [0x%x..0x%x) to [0x%x..0x%x).\n", dspPtr(emitCurIGfreeBase),
               dspPtr(emitCurIGfreeBase + sz), dspPtr(id), dspPtr(id + sz));
    }
#endif

    // Record how many instructions and bytes of code this group contains

    noway_assert((BYTE)emitCurIGinsCnt == emitCurIGinsCnt);
    noway_assert((unsigned short)emitCurIGsize == emitCurIGsize);

    ig->igInsCnt = (BYTE)emitCurIGinsCnt;
    ig->igSize   = (unsigned short)emitCurIGsize;
    emitCurCodeOffset += emitCurIGsize;
    assert(IsCodeAligned(emitCurCodeOffset));

#if EMITTER_STATS
    emitTotalIGicnt += emitCurIGinsCnt;
    emitTotalIGsize += sz;
    emitSizeMethod += sz;

    if (emitIGisInProlog(ig))
    {
        emitCurPrologInsCnt += emitCurIGinsCnt;
        emitCurPrologIGSize += sz;

        // Keep track of the maximums.
        if (emitCurPrologInsCnt > emitMaxPrologInsCnt)
        {
            emitMaxPrologInsCnt = emitCurPrologInsCnt;
        }
        if (emitCurPrologIGSize > emitMaxPrologIGSize)
        {
            emitMaxPrologIGSize = emitCurPrologIGSize;
        }
    }
#endif

    // Record the live GC register set - if and only if it is not an extension
    // block, in which case the GC register sets are inherited from the previous
    // block.

    if (!(ig->igFlags & IGF_EXTEND))
    {
        ig->igGCregs = (regMaskSmall)emitInitGCrefRegs;
    }

    if (!emitAdd)
    {
        // Update the previous recorded live GC ref sets, but not if if we are
        // starting an "overflow" buffer. Note that this is only used to
        // determine whether we need to store or not store the GC ref sets for
        // the next IG, which is dependent on exactly what the state of the
        // emitter GC ref sets will be when the next IG is processed in the
        // emitter.

        VarSetOps::Assign(emitComp, emitPrevGCrefVars, emitThisGCrefVars);
        emitPrevGCrefRegs = emitThisGCrefRegs;
        emitPrevByrefRegs = emitThisByrefRegs;

        emitForceStoreGCState = false;
    }

#ifdef DEBUG
    if (emitComp->opts.dspCode)
    {
        printf("\n      %s:", emitLabelString(ig));
        if (emitComp->verbose)
        {
            printf("        ; offs=%06XH, funclet=%02u, bbWeight=%s", ig->igOffs, ig->igFuncIdx,
                   refCntWtd2str(ig->igWeight));
            emitDispIGflags(ig->igFlags);
        }
        else
        {
            printf("        ; funclet=%02u", ig->igFuncIdx);
        }
        printf("\n");
    }
#endif

#if FEATURE_LOOP_ALIGN
    // Did we have any align instructions in this group?
    if (emitCurIGAlignList)
    {
        instrDescAlign* list = nullptr;
        instrDescAlign* last = nullptr;

        // Move align instructions to the global list, update their 'next' links
        do
        {
            // Grab the align and remove it from the list

            instrDescAlign* oa = emitCurIGAlignList;
            emitCurIGAlignList = oa->idaNext;

            // Figure out the address of where the align got copied

            size_t          of = (BYTE*)oa - emitCurIGfreeBase;
            instrDescAlign* na = (instrDescAlign*)(ig->igData + of);

            assert(na->idaIG == ig);
            assert(na->idIns() == oa->idIns());
            assert(na->idaNext == oa->idaNext);
            assert(na->idIns() == INS_align);

            na->idaNext = list;
            list        = na;

            if (last == nullptr)
            {
                last = na;
            }
        } while (emitCurIGAlignList);

        // Should have at least one align instruction
        assert(last);

        if (emitAlignList == nullptr)
        {
            assert(emitAlignLast == nullptr);

            last->idaNext = emitAlignList;
            emitAlignList = list;
        }
        else
        {
            last->idaNext          = nullptr;
            emitAlignLast->idaNext = list;
        }

        emitAlignLast = last;

        // Point to the first instruction of most recent
        // align instruction(s) added.
        //
        // Since emitCurIGAlignList is created in inverse of
        // program order, the `list` reverses that in forms it
        // in correct order.
        emitAlignLastGroup = list;
    }

#endif
    // Did we have any jumps in this group?

    if (emitCurIGjmpList)
    {
        instrDescJmp* list = nullptr;
        instrDescJmp* last = nullptr;

        // Move jumps to the global list, update their 'next' links

        do
        {
            // Grab the jump and remove it from the list

            instrDescJmp* oj = emitCurIGjmpList;
            emitCurIGjmpList = oj->idjNext;

            // Figure out the address of where the jump got copied

            size_t        of = (BYTE*)oj - emitCurIGfreeBase;
            instrDescJmp* nj = (instrDescJmp*)(ig->igData + of);

            assert(nj->idjIG == ig);
            assert(nj->idIns() == oj->idIns());
            assert(nj->idjNext == oj->idjNext);

            // Make sure the jumps are correctly ordered

            assert(last == nullptr || last->idjOffs > nj->idjOffs);

            if (ig->igFlags & IGF_FUNCLET_PROLOG)
            {
                // Our funclet prologs have short jumps, if the prolog would ever have
                // long jumps, then we'd have to insert the list in sorted order than
                // just append to the emitJumpList.
                noway_assert(nj->idjShort);
                if (nj->idjShort)
                {
                    continue;
                }
            }

            // Append the new jump to the list

            nj->idjNext = list;
            list        = nj;

            if (last == nullptr)
            {
                last = nj;
            }
        } while (emitCurIGjmpList);

        if (last != nullptr)
        {
            // Append the jump(s) from this IG to the global list
            bool prologJump = (ig == emitPrologIG);
            if ((emitJumpList == nullptr) || prologJump)
            {
                last->idjNext = emitJumpList;
                emitJumpList  = list;
            }
            else
            {
                last->idjNext         = nullptr;
                emitJumpLast->idjNext = list;
            }

            if (!prologJump || (emitJumpLast == nullptr))
            {
                emitJumpLast = last;
            }
        }
    }

    // Fix the last instruction field

    if (sz != 0)
    {
        assert(emitLastIns != nullptr);
        assert(emitCurIGfreeBase <= (BYTE*)emitLastIns);
        assert((BYTE*)emitLastIns < emitCurIGfreeBase + sz);

#if defined(TARGET_XARCH)
        assert(emitLastIns != nullptr);
        if (emitLastIns->idIns() == INS_jmp)
        {
            ig->igFlags |= IGF_HAS_REMOVABLE_JMP;
        }
#endif

        emitLastIns = (instrDesc*)((BYTE*)id + ((BYTE*)emitLastIns - (BYTE*)emitCurIGfreeBase));
    }

    // Reset the buffer free pointers

    emitCurIGfreeNext = emitCurIGfreeBase;

    return ig;
}

/*****************************************************************************
 *
 *  Start generating code to be scheduled; called once per method.
 */

void emitter::emitBegFN(bool hasFramePtr
#if defined(DEBUG)
                        ,
                        bool chkAlign
#endif
                        ,
                        unsigned maxTmpSize)
{
    insGroup* ig;

    /* Assume we won't need the temp instruction buffer */

    emitCurIGfreeBase = nullptr;
    emitIGbuffSize    = 0;

#if FEATURE_LOOP_ALIGN
    emitLastAlignedIgNum = 0;
    emitLastLoopStart    = 0;
    emitLastLoopEnd      = 0;
#endif

    /* Record stack frame info (the temp size is just an estimate) */

    emitHasFramePtr = hasFramePtr;

    emitMaxTmpSize = maxTmpSize;

#ifdef DEBUG
    emitChkAlign = chkAlign;
#endif

    /* We have no epilogs yet */

    emitEpilogSize = 0;
    emitEpilogCnt  = 0;

#ifdef TARGET_XARCH
    emitExitSeqBegLoc.Init();
    emitExitSeqSize = INT_MAX;
#endif // TARGET_XARCH

    emitPlaceholderList = emitPlaceholderLast = nullptr;

#ifdef JIT32_GCENCODER
    emitEpilogList = emitEpilogLast = nullptr;
#endif // JIT32_GCENCODER

    /* We don't have any jumps */

    emitJumpList = emitJumpLast = nullptr;
    emitCurIGjmpList            = nullptr;

    emitFwdJumps                       = false;
    emitNoGCRequestCount               = 0;
    emitNoGCIG                         = false;
    emitForceNewIG                     = false;
    emitContainsRemovableJmpCandidates = false;

#if FEATURE_LOOP_ALIGN
    /* We don't have any align instructions */

    emitAlignList = emitAlignLastGroup = emitAlignLast = nullptr;
    emitCurIGAlignList                                 = nullptr;
#endif

    /* We have not recorded any live sets */

    assert(VarSetOps::IsEmpty(emitComp, emitThisGCrefVars));
    assert(VarSetOps::IsEmpty(emitComp, emitInitGCrefVars));
    assert(VarSetOps::IsEmpty(emitComp, emitPrevGCrefVars));
    emitThisGCrefRegs = RBM_NONE;
    emitInitGCrefRegs = RBM_NONE;
    emitPrevGCrefRegs = RBM_NONE;
    emitThisByrefRegs = RBM_NONE;
    emitInitByrefRegs = RBM_NONE;
    emitPrevByrefRegs = RBM_NONE;

    emitForceStoreGCState = false;

#ifdef DEBUG

    emitIssuing = false;

#endif

    /* Assume there will be no GC ref variables */

    emitGCrFrameOffsMin = emitGCrFrameOffsMax = emitGCrFrameOffsCnt = 0;
#ifdef DEBUG
    emitGCrFrameLiveTab = nullptr;
#endif

    /* We have no groups / code at this point */

    emitIGlist = emitIGlast = nullptr;

    emitCurCodeOffset = 0;
    emitFirstColdIG   = nullptr;
    emitTotalCodeSize = 0;

#ifdef TARGET_LOONGARCH64
    emitCounts_INS_OPTS_J = 0;
#endif

#if EMITTER_STATS
    emitTotalIGmcnt++;
    emitSizeMethod      = 0;
    emitCurPrologInsCnt = 0;
    emitCurPrologIGSize = 0;
#endif

    emitInsCount = 0;

    /* The stack is empty now */

    emitCurStackLvl = 0;

#if EMIT_TRACK_STACK_DEPTH
    emitMaxStackDepth = 0;
    emitCntStackDepth = sizeof(int);
#endif

#ifdef PSEUDORANDOM_NOP_INSERTION
    // for random NOP insertion

    emitEnableRandomNops();
    emitComp->info.compRNG.Init(emitComp->info.compChecksum);
    emitNextNop           = emitNextRandomNop();
    emitInInstrumentation = false;
#endif // PSEUDORANDOM_NOP_INSERTION

    /* Create the first IG, it will be used for the prolog */

    emitNxtIGnum = 1;

    emitPrologIG = emitIGlist = emitIGlast = emitCurIG = ig = emitAllocIG();

    emitLastIns = nullptr;

#ifdef TARGET_ARMARCH
    emitLastMemBarrier = nullptr;
#endif

    ig->igNext = nullptr;

#ifdef DEBUG
    emitScratchSigInfo = nullptr;
#endif // DEBUG

    /* Append another group, to start generating the method body */

    emitNewIG();
}

#ifdef PSEUDORANDOM_NOP_INSERTION
int emitter::emitNextRandomNop()
{
    return emitComp->info.compRNG.Next(1, 9);
}
#endif

/*****************************************************************************
 *
 *  Done generating code to be scheduled; called once per method.
 */

void emitter::emitEndFN()
{
}

// member function iiaIsJitDataOffset for idAddrUnion, defers to Compiler::eeIsJitDataOffs
bool emitter::instrDesc::idAddrUnion::iiaIsJitDataOffset() const
{
    return Compiler::eeIsJitDataOffs(iiaFieldHnd);
}

// member function iiaGetJitDataOffset for idAddrUnion, defers to Compiler::eeGetJitDataOffs
int emitter::instrDesc::idAddrUnion::iiaGetJitDataOffset() const
{
    assert(iiaIsJitDataOffset());
    return Compiler::eeGetJitDataOffs(iiaFieldHnd);
}

#if defined(DEBUG) || defined(LATE_DISASM)

//----------------------------------------------------------------------------------------
// insEvaluateExecutionCost:
//    Returns the estimated execution cost for the current instruction
//
// Arguments:
//    id  - The current instruction descriptor to be evaluated
//
// Return Value:
//    calls getInsExecutionCharacteristics and uses the result
//    to compute an estimated execution cost
//
float emitter::insEvaluateExecutionCost(instrDesc* id)
{
    insExecutionCharacteristics result        = getInsExecutionCharacteristics(id);
    float                       throughput    = result.insThroughput;
    float                       latency       = result.insLatency;
    unsigned                    memAccessKind = result.insMemoryAccessKind;

    // Check for PERFSCORE_THROUGHPUT_ILLEGAL and PERFSCORE_LATENCY_ILLEGAL.
    // Note that 0.0 throughput is allowed for pseudo-instructions in the instrDesc list that won't actually
    // generate code.
    assert(throughput >= 0.0);
    assert(latency >= 0.0);

    if (memAccessKind == PERFSCORE_MEMORY_WRITE || memAccessKind == PERFSCORE_MEMORY_READ_WRITE)
    {
        // We assume that we won't read back from memory for the next WR_GENERAL cycles
        // Thus we normally won't pay latency costs for writes.
        latency = max(0.0f, latency - PERFSCORE_LATENCY_WR_GENERAL);
    }
    else if (latency >= 1.0) // Otherwise, If we aren't performing a memory write
    {
        // We assume that the processor's speculation will typically eliminate one cycle of latency
        //
        latency -= 1.0;
    }

    return max(throughput, latency);
}

//------------------------------------------------------------------------------------
// perfScoreUnhandledInstruction:
//    Helper method used to report an unhandled instruction
//
// Arguments:
//    id  - The current instruction descriptor to be evaluated
//    pResult - pointer to struct holding the instruction characteristics
//              if we return these are updated with default values
//
// Notes:
//     We print the instruction and instruction group
//     and instead of returning we will assert
//
//     This method asserts with a debug/checked build
//     and returns default latencies of 1 cycle otherwise.
//
void emitter::perfScoreUnhandledInstruction(instrDesc* id, insExecutionCharacteristics* pResult)
{
#ifdef DEBUG
    printf("PerfScore: unhandled instruction: %s, format %s", codeGen->genInsDisplayName(id),
           emitIfName(id->idInsFmt()));
    assert(!"PerfScore: unhandled instruction");
#endif
    pResult->insThroughput = PERFSCORE_THROUGHPUT_1C;
    pResult->insLatency    = PERFSCORE_LATENCY_1C;
}

#endif // defined(DEBUG) || defined(LATE_DISASM)

//----------------------------------------------------------------------------------------
// getCurrentBlockWeight: Return the block weight for the currently active block
//
// Arguments:
//    None
//
// Return Value:
//    The block weight for the current block
//
// Notes:
//    The current block is recorded in emitComp->compCurBB by
//    CodeGen::genCodeForBBlist() as it walks the blocks.
//    When we are in the prolog/epilog this value is nullptr.
//
weight_t emitter::getCurrentBlockWeight()
{
    // If we have a non-null compCurBB, then use it to get the current block weight
    if (emitComp->compCurBB != nullptr)
    {
        return emitComp->compCurBB->getBBWeight(emitComp);
    }
    else // we have a null compCurBB
    {
        // prolog or epilog case, so just use the standard weight
        return BB_UNITY_WEIGHT;
    }
}

#if defined(TARGET_LOONGARCH64)
void emitter::dispIns(instrDesc* id)
{
    // For LoongArch64 using the emitDisInsName().
    NYI_LOONGARCH64("Not used on LOONGARCH64.");
}
#else
void emitter::dispIns(instrDesc* id)
{
#ifdef DEBUG
    emitInsSanityCheck(id);

    if (emitComp->opts.dspCode)
    {
        emitDispIns(id, true, false, false);
    }

#if EMIT_TRACK_STACK_DEPTH
    assert((int)emitCurStackLvl >= 0);
#endif
    size_t sz = emitSizeOfInsDsc(id);
    assert(id->idDebugOnlyInfo()->idSize == sz);
#endif // DEBUG

#if EMITTER_STATS
    emitIFcounts[id->idInsFmt()]++;
#endif
}
#endif

void emitter::appendToCurIG(instrDesc* id)
{
#ifdef TARGET_ARMARCH
    if (id->idIns() == INS_dmb)
    {
        emitLastMemBarrier = id;
    }
    else if (emitInsIsLoadOrStore(id->idIns()))
    {
        // A memory access - reset saved memory barrier
        emitLastMemBarrier = nullptr;
    }
#endif
    emitCurIGsize += id->idCodeSize();
}

/*****************************************************************************
 *
 *  Display (optionally) an instruction offset.
 */

#ifdef DEBUG

void emitter::emitDispInsAddr(BYTE* code)
{
    if (emitComp->opts.disAddr)
    {
        printf(FMT_ADDR, DBG_ADDR(code));
    }
}

void emitter::emitDispInsOffs(unsigned offs, bool doffs)
{
    if (doffs)
    {
        printf("%06X", offs);
    }
    else
    {
        printf("      ");
    }
}

#endif // DEBUG

#ifdef JIT32_GCENCODER

/*****************************************************************************
 *
 *  Call the specified function pointer for each epilog block in the current
 *  method with the epilog's relative code offset. Returns the sum of the
 *  values returned by the callback.
 */

size_t emitter::emitGenEpilogLst(size_t (*fp)(void*, unsigned), void* cp)
{
    EpilogList* el;
    size_t      sz;

    for (el = emitEpilogList, sz = 0; el != nullptr; el = el->elNext)
    {
        assert(el->elLoc.GetIG()->igFlags & IGF_EPILOG);

        // The epilog starts at the location recorded in the epilog list.
        sz += fp(cp, el->elLoc.CodeOffset(this));
    }

    return sz;
}

#endif // JIT32_GCENCODER

/*****************************************************************************
 *
 *  The following series of methods allocates instruction descriptors.
 */

void* emitter::emitAllocAnyInstr(size_t sz, emitAttr opsz)
{
    instrDesc* id;

#ifdef DEBUG
    // Under STRESS_EMITTER, put every instruction in its own instruction group.
    // We can't do this for a prolog, epilog, funclet prolog, or funclet epilog,
    // because those are generated out of order. We currently have a limitation
    // where the jump shortening pass uses the instruction group number to determine
    // if something is earlier or later in the code stream. This implies that
    // these groups cannot be more than a single instruction group. Note that
    // the prolog/epilog placeholder groups ARE generated in order, and are
    // re-used. But generating additional groups would not work.
    if (emitComp->compStressCompile(Compiler::STRESS_EMITTER, 1) && emitCurIGinsCnt && !emitIGisInProlog(emitCurIG) &&
        !emitIGisInEpilog(emitCurIG) && !emitCurIG->endsWithAlignInstr()
#if defined(FEATURE_EH_FUNCLETS)
        && !emitIGisInFuncletProlog(emitCurIG) && !emitIGisInFuncletEpilog(emitCurIG)
#endif // FEATURE_EH_FUNCLETS
            )
    {
        emitNxtIG(true);
    }
#endif

#ifdef PSEUDORANDOM_NOP_INSERTION
    // TODO-ARM-Bug?: PSEUDORANDOM_NOP_INSERTION is not defined for TARGET_ARM
    //     ARM - This is currently broken on TARGET_ARM
    //     When nopSize is odd we misalign emitCurIGsize
    //
    if (!emitComp->opts.jitFlags->IsSet(JitFlags::JIT_FLAG_PREJIT) && !emitInInstrumentation &&
        !emitIGisInProlog(emitCurIG) && // don't do this in prolog or epilog
        !emitIGisInEpilog(emitCurIG) &&
        emitRandomNops // sometimes we turn off where exact codegen is needed (pinvoke inline)
        )
    {
        if (emitNextNop == 0)
        {
            int nopSize           = 4;
            emitInInstrumentation = true;
            instrDesc* idnop      = emitNewInstr();
            emitInInstrumentation = false;
            idnop->idInsFmt(IF_NONE);
            idnop->idIns(INS_nop);
#if defined(TARGET_XARCH)
            idnop->idCodeSize(nopSize);
#else
#error "Undefined target for pseudorandom NOP insertion"
#endif

            emitCurIGsize += nopSize;
            emitNextNop = emitNextRandomNop();
        }
        else
            emitNextNop--;
    }
#endif // PSEUDORANDOM_NOP_INSERTION

    assert(IsCodeAligned(emitCurIGsize));

    // Make sure we have enough space for the new instruction.
    // `igInsCnt` is currently a byte, so we can't have more than 255 instructions in a single insGroup.

    if ((emitCurIGfreeNext + sz >= emitCurIGfreeEndp) || emitForceNewIG || (emitCurIGinsCnt >= 255))
    {
        emitNxtIG(true);
    }

    /* Grab the space for the instruction */

    emitLastIns = id = (instrDesc*)emitCurIGfreeNext;
    emitCurIGfreeNext += sz;

    assert(sz >= sizeof(void*));
    memset(id, 0, sz);

    // These fields should have been zero-ed by the above
    assert(id->idReg1() == regNumber(0));
    assert(id->idReg2() == regNumber(0));
#ifdef TARGET_XARCH
    assert(id->idCodeSize() == 0);
#endif

    // Make sure that idAddrUnion is just a union of various pointer sized things
    C_ASSERT(sizeof(CORINFO_FIELD_HANDLE) <= sizeof(void*));
    C_ASSERT(sizeof(CORINFO_METHOD_HANDLE) <= sizeof(void*));
#ifdef TARGET_XARCH
    C_ASSERT(sizeof(emitter::emitAddrMode) <= sizeof(void*));
#endif // TARGET_XARCH
    C_ASSERT(sizeof(emitLclVarAddr) <= sizeof(void*));
    C_ASSERT(sizeof(emitter::instrDesc) == (SMALL_IDSC_SIZE + sizeof(void*)));

    emitInsCount++;

#if defined(DEBUG)
    /* In debug mode we clear/set some additional fields */

    instrDescDebugInfo* info = (instrDescDebugInfo*)emitGetMem(sizeof(*info));

    info->idNum         = emitInsCount;
    info->idSize        = sz;
    info->idVarRefOffs  = 0;
    info->idMemCookie   = 0;
    info->idFlags       = GTF_EMPTY;
    info->idFinallyCall = false;
    info->idCatchRet    = false;
    info->idCallSig     = nullptr;

    id->idDebugOnlyInfo(info);

#endif // defined(DEBUG)

    /* Store the size and handle the two special values
       that indicate GCref and ByRef */

    if (EA_IS_GCREF(opsz))
    {
        /* A special value indicates a GCref pointer value */

        id->idGCref(GCT_GCREF);
        id->idOpSize(EA_PTRSIZE);
    }
    else if (EA_IS_BYREF(opsz))
    {
        /* A special value indicates a Byref pointer value */

        id->idGCref(GCT_BYREF);
        id->idOpSize(EA_PTRSIZE);
    }
    else
    {
        id->idGCref(GCT_NONE);
        id->idOpSize(EA_SIZE(opsz));
    }

    // Amd64: ip-relative addressing is supported even when not generating relocatable ngen code
    if (EA_IS_DSP_RELOC(opsz)
#ifndef TARGET_AMD64
        && emitComp->opts.compReloc
#endif // TARGET_AMD64
        )
    {
        /* Mark idInfo()->idDspReloc to remember that the            */
        /* address mode has a displacement that is relocatable       */
        id->idSetIsDspReloc();
    }

    if (EA_IS_CNS_RELOC(opsz) && emitComp->opts.compReloc)
    {
        /* Mark idInfo()->idCnsReloc to remember that the            */
        /* instruction has an immediate constant that is relocatable */
        id->idSetIsCnsReloc();
    }

#if EMITTER_STATS
    emitTotalInsCnt++;
#endif

    /* Update the instruction count */

    emitCurIGinsCnt++;

#ifdef DEBUG
    if (emitComp->compCurBB != emitCurIG->lastGeneratedBlock)
    {
        emitCurIG->igBlocks.push_back(emitComp->compCurBB);
        emitCurIG->lastGeneratedBlock = emitComp->compCurBB;
    }
#endif // DEBUG

    return id;
}

#ifdef DEBUG

//------------------------------------------------------------------------
// emitCheckIGoffsets: Make sure the code offsets of all instruction groups look reasonable.
//
// Note: It checks that each instruction group starts right after the previous ig.
// For the first cold ig offset is also should be the last hot ig + its size.
// emitCurCodeOffs maintains distance for the split case to look like they are consistent.
// Also it checks total code size.
//
void emitter::emitCheckIGoffsets()
{
    size_t currentOffset = 0;

    for (insGroup* tempIG = emitIGlist; tempIG != nullptr; tempIG = tempIG->igNext)
    {
        if (tempIG->igOffs != currentOffset)
        {
            printf("IG%02u has offset %08X, expected %08X\n", tempIG->igNum, tempIG->igOffs, currentOffset);
            assert(!"bad block offset");
        }

        currentOffset += tempIG->igSize;
    }

    if (emitTotalCodeSize != 0 && emitTotalCodeSize != currentOffset)
    {
        printf("Total code size is %08X, expected %08X\n", emitTotalCodeSize, currentOffset);

        assert(!"bad total code size");
    }
}

#endif // DEBUG

/*****************************************************************************
 *
 *  Begin generating a method prolog.
 */

void emitter::emitBegProlog()
{
    assert(emitComp->compGeneratingProlog);

#if EMIT_TRACK_STACK_DEPTH

    /* Don't measure stack depth inside the prolog, it's misleading */

    emitCntStackDepth = 0;

    assert(emitCurStackLvl == 0);

#endif

    emitNoGCRequestCount = 1;
    emitNoGCIG           = true;
    emitForceNewIG       = false;

    /* Switch to the pre-allocated prolog IG */

    emitGenIG(emitPrologIG);

    /* Nothing is live on entry to the prolog */

    // These were initialized to Empty at the start of compilation.
    VarSetOps::ClearD(emitComp, emitInitGCrefVars);
    VarSetOps::ClearD(emitComp, emitPrevGCrefVars);
    emitInitGCrefRegs = RBM_NONE;
    emitPrevGCrefRegs = RBM_NONE;
    emitInitByrefRegs = RBM_NONE;
    emitPrevByrefRegs = RBM_NONE;
}

/*****************************************************************************
 *
 *  Return the code offset of the current location in the prolog.
 */

unsigned emitter::emitGetPrologOffsetEstimate()
{
    /* For now only allow a single prolog ins group */

    assert(emitPrologIG);
    assert(emitPrologIG == emitCurIG);

    return emitCurIGsize;
}

/*****************************************************************************
 *
 *  Mark the code offset of the current location as the end of the prolog,
 *  so it can be used later to compute the actual size of the prolog.
 */

void emitter::emitMarkPrologEnd()
{
    assert(emitComp->compGeneratingProlog);

    /* For now only allow a single prolog ins group */

    assert(emitPrologIG);
    assert(emitPrologIG == emitCurIG);

    emitPrologEndPos = emitCurOffset();
}

/*****************************************************************************
 *
 *  Finish generating a method prolog.
 */

void emitter::emitEndProlog()
{
    assert(emitComp->compGeneratingProlog);

    emitNoGCRequestCount = 0;
    emitNoGCIG           = false;

    /* Save the prolog IG if non-empty or if only one block */

    if (emitCurIGnonEmpty() || emitCurIG == emitPrologIG)
    {
        emitSavIG();
    }

#if EMIT_TRACK_STACK_DEPTH
    /* Reset the stack depth values */

    emitCurStackLvl   = 0;
    emitCntStackDepth = sizeof(int);
#endif
}

/*****************************************************************************
 *
 *  Create a placeholder instruction group to be used by a prolog or epilog,
 *  either for the main function, or a funclet.
 */

void emitter::emitCreatePlaceholderIG(insGroupPlaceholderType igType,
                                      BasicBlock*             igBB,
                                      VARSET_VALARG_TP        GCvars,
                                      regMaskTP               gcrefRegs,
                                      regMaskTP               byrefRegs,
                                      bool                    last)
{
    assert(igBB != nullptr);

    bool extend = false;

    if (igType == IGPT_EPILOG
#if defined(FEATURE_EH_FUNCLETS)
        || igType == IGPT_FUNCLET_EPILOG
#endif // FEATURE_EH_FUNCLETS
        )
    {
#ifdef TARGET_AMD64
        emitOutputPreEpilogNOP();
#endif // TARGET_AMD64

        extend = true;
    }

    if (emitCurIGnonEmpty())
    {
        emitNxtIG(extend);
    }

    /* Update GC tracking for the beginning of the placeholder IG */

    if (!extend)
    {
        VarSetOps::Assign(emitComp, emitThisGCrefVars, GCvars);
        VarSetOps::Assign(emitComp, emitInitGCrefVars, GCvars);
        emitThisGCrefRegs = emitInitGCrefRegs = gcrefRegs;
        emitThisByrefRegs = emitInitByrefRegs = byrefRegs;
    }

    /* Convert the group to a placeholder group */

    insGroup* igPh = emitCurIG;

    igPh->igFlags |= IGF_PLACEHOLDER;

    /* Note that we might be re-using a previously created but empty IG. In this
     * case, we need to make sure any re-used fields, such as igFuncIdx, are correct.
     */

    igPh->igFuncIdx = emitComp->compCurrFuncIdx;

    /* Create a separate block of memory to store placeholder information.
     * We could use unions to put some of this into the insGroup itself, but we don't
     * want to grow the insGroup, and it's difficult to make sure the
     * insGroup fields are getting set and used elsewhere.
     */

    igPh->igPhData = new (emitComp, CMK_InstDesc) insPlaceholderGroupData;

    igPh->igPhData->igPhNext = nullptr;
    igPh->igPhData->igPhType = igType;
    igPh->igPhData->igPhBB   = igBB;

    VarSetOps::AssignNoCopy(emitComp, igPh->igPhData->igPhPrevGCrefVars, VarSetOps::UninitVal());
    VarSetOps::Assign(emitComp, igPh->igPhData->igPhPrevGCrefVars, emitPrevGCrefVars);
    igPh->igPhData->igPhPrevGCrefRegs = emitPrevGCrefRegs;
    igPh->igPhData->igPhPrevByrefRegs = emitPrevByrefRegs;

    VarSetOps::AssignNoCopy(emitComp, igPh->igPhData->igPhInitGCrefVars, VarSetOps::UninitVal());
    VarSetOps::Assign(emitComp, igPh->igPhData->igPhInitGCrefVars, emitInitGCrefVars);
    igPh->igPhData->igPhInitGCrefRegs = emitInitGCrefRegs;
    igPh->igPhData->igPhInitByrefRegs = emitInitByrefRegs;

#if EMITTER_STATS
    emitTotalPhIGcnt += 1;
#endif

    // Mark function prologs and epilogs properly in the igFlags bits. These bits
    // will get used and propagated when the placeholder is converted to a non-placeholder
    // during prolog/epilog generation.

    if (igType == IGPT_EPILOG)
    {
        igPh->igFlags |= IGF_EPILOG;
    }
#if defined(FEATURE_EH_FUNCLETS)
    else if (igType == IGPT_FUNCLET_PROLOG)
    {
        igPh->igFlags |= IGF_FUNCLET_PROLOG;
    }
    else if (igType == IGPT_FUNCLET_EPILOG)
    {
        igPh->igFlags |= IGF_FUNCLET_EPILOG;
    }
#endif // FEATURE_EH_FUNCLETS

    /* Link it into the placeholder list */

    if (emitPlaceholderList)
    {
        emitPlaceholderLast->igPhData->igPhNext = igPh;
    }
    else
    {
        emitPlaceholderList = igPh;
    }

    emitPlaceholderLast = igPh;

    // Give an estimated size of this placeholder IG and
    // increment emitCurCodeOffset since we are not calling emitNewIG()
    //
    emitCurIGsize += MAX_PLACEHOLDER_IG_SIZE;
    emitCurCodeOffset += emitCurIGsize;

#if defined(FEATURE_EH_FUNCLETS)
    // Add the appropriate IP mapping debugging record for this placeholder
    // group. genExitCode() adds the mapping for main function epilogs.
    if (emitComp->opts.compDbgInfo)
    {
        if (igType == IGPT_FUNCLET_PROLOG)
        {
            codeGen->genIPmappingAdd(IPmappingDscKind::Prolog, DebugInfo(), true);
        }
        else if (igType == IGPT_FUNCLET_EPILOG)
        {
            codeGen->genIPmappingAdd(IPmappingDscKind::Epilog, DebugInfo(), true);
        }
    }
#endif // FEATURE_EH_FUNCLETS

    /* Start a new IG if more code follows */

    if (last)
    {
        emitCurIG = nullptr;
    }
    else
    {
        if (igType == IGPT_EPILOG
#if defined(FEATURE_EH_FUNCLETS)
            || igType == IGPT_FUNCLET_EPILOG
#endif // FEATURE_EH_FUNCLETS
            )
        {
            // If this was an epilog, then assume this is the end of any currently in progress
            // no-GC region. If a block after the epilog needs to be no-GC, it needs to call
            // emitter::emitDisableGC() directly. This behavior is depended upon by the fast
            // tailcall implementation, which disables GC at the beginning of argument setup,
            // but assumes that after the epilog it will be re-enabled.
            emitNoGCRequestCount = 0;
            emitNoGCIG           = false;
        }

        emitNewIG();

        // We don't know what the GC ref state will be at the end of the placeholder
        // group. So, force the next IG to store all the GC ref state variables;
        // don't omit them because emitPrev* is the same as emitInit*, because emitPrev*
        // will be inaccurate. (Note that, currently, GCrefRegs and ByrefRegs are always
        // saved anyway.)
        //
        // There is no need to re-initialize the emitPrev* variables, as they won't be used
        // with emitForceStoreGCState==true, and will be re-initialized just before
        // emitForceStoreGCState is set to false;

        emitForceStoreGCState = true;

        /* The group after the placeholder group doesn't get the "propagate" flags */

        emitCurIG->igFlags &= ~IGF_PROPAGATE_MASK;
    }

#ifdef DEBUG
    if (emitComp->verbose)
    {
        printf("*************** After placeholder IG creation\n");
        emitDispIGlist(false);
    }
#endif
}

/*****************************************************************************
 *
 *  Generate all prologs and epilogs
 */

void emitter::emitGeneratePrologEpilog()
{
#ifdef DEBUG
    unsigned prologCnt = 0;
    unsigned epilogCnt = 0;
#if defined(FEATURE_EH_FUNCLETS)
    unsigned funcletPrologCnt = 0;
    unsigned funcletEpilogCnt = 0;
#endif // FEATURE_EH_FUNCLETS
#endif // DEBUG

    insGroup* igPh;
    insGroup* igPhNext;

    // Generating the prolog/epilog is going to destroy the placeholder group,
    // so save the "next" pointer before that happens.

    for (igPh = emitPlaceholderList; igPh != nullptr; igPh = igPhNext)
    {
        assert(igPh->igFlags & IGF_PLACEHOLDER);

        igPhNext = igPh->igPhData->igPhNext;

        BasicBlock* igPhBB = igPh->igPhData->igPhBB;

        switch (igPh->igPhData->igPhType)
        {
            case IGPT_PROLOG: // currently unused
                INDEBUG(++prologCnt);
                break;

            case IGPT_EPILOG:
                INDEBUG(++epilogCnt);
                emitBegFnEpilog(igPh);
                codeGen->genFnEpilog(igPhBB);
                emitEndFnEpilog();
                break;

#if defined(FEATURE_EH_FUNCLETS)

            case IGPT_FUNCLET_PROLOG:
                INDEBUG(++funcletPrologCnt);
                emitBegFuncletProlog(igPh);
                codeGen->genFuncletProlog(igPhBB);
                emitEndFuncletProlog();
                break;

            case IGPT_FUNCLET_EPILOG:
                INDEBUG(++funcletEpilogCnt);
                emitBegFuncletEpilog(igPh);
                codeGen->genFuncletEpilog();
                emitEndFuncletEpilog();
                break;

#endif // FEATURE_EH_FUNCLETS

            default:
                unreached();
        }
    }

#ifdef DEBUG
    if (emitComp->verbose)
    {
        printf("%d prologs, %d epilogs", prologCnt, epilogCnt);
#if defined(FEATURE_EH_FUNCLETS)
        printf(", %d funclet prologs, %d funclet epilogs", funcletPrologCnt, funcletEpilogCnt);
#endif // FEATURE_EH_FUNCLETS
        printf("\n");

// prolog/epilog code doesn't use this yet
// noway_assert(prologCnt == 1);
// noway_assert(epilogCnt == emitEpilogCnt); // Is this correct?
#if defined(FEATURE_EH_FUNCLETS)
        assert(funcletPrologCnt == emitComp->ehFuncletCount());
#endif // FEATURE_EH_FUNCLETS
    }
#endif // DEBUG
}

/*****************************************************************************
 *
 *  Begin all prolog and epilog generation
 */

void emitter::emitStartPrologEpilogGeneration()
{
    /* Save the current IG if it's non-empty */

    if (emitCurIGnonEmpty())
    {
        emitSavIG();
    }
    else
    {
        assert(emitCurIG == nullptr);
    }
}

/*****************************************************************************
 *
 *  Finish all prolog and epilog generation
 */

void emitter::emitFinishPrologEpilogGeneration()
{
    /* Update the offsets of all the blocks */

    emitRecomputeIGoffsets();

    /* We should not generate any more code after this */

    emitCurIG = nullptr;
}

/*****************************************************************************
 *
 *  Common code for prolog / epilog beginning. Convert the placeholder group to actual code IG,
 *  and set it as the current group.
 */

void emitter::emitBegPrologEpilog(insGroup* igPh)
{
    assert(igPh->igFlags & IGF_PLACEHOLDER);

    /* Save the current IG if it's non-empty */

    if (emitCurIGnonEmpty())
    {
        emitSavIG();
    }

    /* Convert the placeholder group to a normal group.
     * We need to be very careful to re-initialize the IG properly.
     * It turns out, this means we only need to clear the placeholder bit
     * and clear the igPhData field, and emitGenIG() will do the rest,
     * since in the placeholder IG we didn't touch anything that is set by emitAllocIG().
     */

    igPh->igFlags &= ~IGF_PLACEHOLDER;
    emitNoGCRequestCount = 1;
    emitNoGCIG           = true;
    emitForceNewIG       = false;

    /* Set up the GC info that we stored in the placeholder */

    VarSetOps::Assign(emitComp, emitPrevGCrefVars, igPh->igPhData->igPhPrevGCrefVars);
    emitPrevGCrefRegs = igPh->igPhData->igPhPrevGCrefRegs;
    emitPrevByrefRegs = igPh->igPhData->igPhPrevByrefRegs;

    VarSetOps::Assign(emitComp, emitThisGCrefVars, igPh->igPhData->igPhInitGCrefVars);
    VarSetOps::Assign(emitComp, emitInitGCrefVars, igPh->igPhData->igPhInitGCrefVars);
    emitThisGCrefRegs = emitInitGCrefRegs = igPh->igPhData->igPhInitGCrefRegs;
    emitThisByrefRegs = emitInitByrefRegs = igPh->igPhData->igPhInitByrefRegs;

    igPh->igPhData = nullptr;

    /* Create a non-placeholder group pointer that we'll now use */

    insGroup* ig = igPh;

    /* Set the current function using the function index we stored */

    emitComp->funSetCurrentFunc(ig->igFuncIdx);

    /* Set the new IG as the place to generate code */

    emitGenIG(ig);

#if EMIT_TRACK_STACK_DEPTH

    /* Don't measure stack depth inside the prolog / epilog, it's misleading */

    emitCntStackDepth = 0;

    assert(emitCurStackLvl == 0);

#endif
}

/*****************************************************************************
 *
 *  Common code for end of prolog / epilog
 */

void emitter::emitEndPrologEpilog()
{
    emitNoGCRequestCount = 0;
    emitNoGCIG           = false;

    /* Save the IG if non-empty */

    if (emitCurIGnonEmpty())
    {
        emitSavIG();
    }

    assert(emitCurIGsize <= MAX_PLACEHOLDER_IG_SIZE);

#if EMIT_TRACK_STACK_DEPTH
    /* Reset the stack depth values */

    emitCurStackLvl   = 0;
    emitCntStackDepth = sizeof(int);
#endif
}

/*****************************************************************************
 *
 *  Begin generating a main function epilog.
 */

void emitter::emitBegFnEpilog(insGroup* igPh)
{
    emitEpilogCnt++;

    emitBegPrologEpilog(igPh);

#ifdef JIT32_GCENCODER

    EpilogList* el = new (emitComp, CMK_GC) EpilogList();

    if (emitEpilogLast != nullptr)
    {
        emitEpilogLast->elNext = el;
    }
    else
    {
        emitEpilogList = el;
    }

    emitEpilogLast = el;

#endif // JIT32_GCENCODER
}

/*****************************************************************************
 *
 *  Finish generating a funclet epilog.
 */

void emitter::emitEndFnEpilog()
{
    emitEndPrologEpilog();

#ifdef JIT32_GCENCODER
    assert(emitEpilogLast != nullptr);

    UNATIVE_OFFSET epilogBegCodeOffset          = emitEpilogLast->elLoc.CodeOffset(this);
    UNATIVE_OFFSET epilogExitSeqStartCodeOffset = emitExitSeqBegLoc.CodeOffset(this);
    UNATIVE_OFFSET newSize                      = epilogExitSeqStartCodeOffset - epilogBegCodeOffset;

    /* Compute total epilog size */
    assert(emitEpilogSize == 0 || emitEpilogSize == newSize); // All epilogs must be identical
    emitEpilogSize = newSize;

    UNATIVE_OFFSET epilogEndCodeOffset = emitCodeOffset(emitCurIG, emitCurOffset());
    assert(epilogExitSeqStartCodeOffset != epilogEndCodeOffset);

    newSize = epilogEndCodeOffset - epilogExitSeqStartCodeOffset;
    if (newSize < emitExitSeqSize)
    {
        // We expect either the epilog to be the same every time, or that
        // one will be a ret or a ret <n> and others will be a jmp addr or jmp [addr];
        // we make the epilogs the minimum of these.  Note that this ONLY works
        // because the only instruction is the last one and thus a slight
        // underestimation of the epilog size is harmless (since the EIP
        // can not be between instructions).
        assert(emitEpilogCnt == 1 ||
               (emitExitSeqSize - newSize) <= 5 // delta between size of various forms of jmp (size is either 6 or 5),
                                                // and various forms of ret (size is either 1 or 3). The combination can
                                                // be anything between 1 and 5.
               );
        emitExitSeqSize = newSize;
    }
#endif // JIT32_GCENCODER
}

#if defined(FEATURE_EH_FUNCLETS)

/*****************************************************************************
 *
 *  Begin generating a funclet prolog.
 */

void emitter::emitBegFuncletProlog(insGroup* igPh)
{
    emitBegPrologEpilog(igPh);
}

/*****************************************************************************
 *
 *  Finish generating a funclet prolog.
 */

void emitter::emitEndFuncletProlog()
{
    emitEndPrologEpilog();
}

/*****************************************************************************
 *
 *  Begin generating a funclet epilog.
 */

void emitter::emitBegFuncletEpilog(insGroup* igPh)
{
    emitBegPrologEpilog(igPh);
}

/*****************************************************************************
 *
 *  Finish generating a funclet epilog.
 */

void emitter::emitEndFuncletEpilog()
{
    emitEndPrologEpilog();
}

#endif // FEATURE_EH_FUNCLETS

#ifdef JIT32_GCENCODER

//
// emitter::emitStartEpilog:
//   Mark the current position so that we can later compute the total epilog size.
//
void emitter::emitStartEpilog()
{
    assert(emitEpilogLast != nullptr);
    emitEpilogLast->elLoc.CaptureLocation(this);
}

/*****************************************************************************
 *
 *  Return non-zero if the current method only has one epilog, which is
 *  at the very end of the method body.
 */

bool emitter::emitHasEpilogEnd()
{
    if (emitEpilogCnt == 1 && (emitIGlast->igFlags & IGF_EPILOG)) // This wouldn't work for funclets
        return true;
    else
        return false;
}

#endif // JIT32_GCENCODER

#ifdef TARGET_XARCH

/*****************************************************************************
 *
 *  Mark the beginning of the epilog exit sequence by remembering our position.
 */

void emitter::emitStartExitSeq()
{
    assert(emitComp->compGeneratingEpilog);

    emitExitSeqBegLoc.CaptureLocation(this);
}

#endif // TARGET_XARCH

/*****************************************************************************
 *
 *  The code generator tells us the range of GC ref locals through this
 *  method. Needless to say, locals and temps should be allocated so that
 *  the size of the range is as small as possible.
 *
 * offsLo - The FP offset from which the GC pointer range starts.
 * offsHi - The FP offset at which the GC pointer region ends (exclusive).
 */

void emitter::emitSetFrameRangeGCRs(int offsLo, int offsHi)
{
    assert(emitComp->compGeneratingProlog);
    assert(offsHi > offsLo);

#ifdef DEBUG

    //  A total of    47254 methods compiled.
    //
    //  GC ref frame variable counts:
    //
    //      <=         0 ===>  43175 count ( 91% of total)
    //       1 ..      1 ===>   2367 count ( 96% of total)
    //       2 ..      2 ===>    887 count ( 98% of total)
    //       3 ..      5 ===>    579 count ( 99% of total)
    //       6 ..     10 ===>    141 count ( 99% of total)
    //      11 ..     20 ===>     40 count ( 99% of total)
    //      21 ..     50 ===>     42 count ( 99% of total)
    //      51 ..    128 ===>     15 count ( 99% of total)
    //     129 ..    256 ===>      4 count ( 99% of total)
    //     257 ..    512 ===>      4 count (100% of total)
    //     513 ..   1024 ===>      0 count (100% of total)

    if (emitComp->verbose)
    {
        unsigned count = (offsHi - offsLo) / TARGET_POINTER_SIZE;
        printf("%u tracked GC refs are at stack offsets ", count);

        if (offsLo >= 0)
        {
            printf(" %04X ...  %04X\n", offsLo, offsHi);
            assert(offsHi >= 0);
        }
        else
#if defined(TARGET_ARM) && defined(PROFILING_SUPPORTED)
            if (!emitComp->compIsProfilerHookNeeded())
#endif
        {
#ifdef TARGET_AMD64
            // doesn't have to be all negative on amd
            printf("-%04X ... %04X\n", -offsLo, offsHi);
#elif defined(TARGET_LOONGARCH64)
            if (offsHi < 0)
                printf("-%04X ... -%04X\n", -offsLo, -offsHi);
            else
                printf("-%04X ... %04X\n", -offsLo, offsHi);
#else
            printf("-%04X ... -%04X\n", -offsLo, -offsHi);
            assert(offsHi <= 0);
#endif
        }
#if defined(TARGET_ARM) && defined(PROFILING_SUPPORTED)
        else
        {
            // Under profiler due to prespilling of arguments, offHi need not be < 0
            if (offsHi < 0)
                printf("-%04X ... -%04X\n", -offsLo, -offsHi);
            else
                printf("-%04X ... %04X\n", -offsLo, offsHi);
        }
#endif
    }

#endif // DEBUG

    assert(((offsHi - offsLo) % TARGET_POINTER_SIZE) == 0);
    assert((offsLo % TARGET_POINTER_SIZE) == 0);
    assert((offsHi % TARGET_POINTER_SIZE) == 0);

    emitGCrFrameOffsMin = offsLo;
    emitGCrFrameOffsMax = offsHi;
    emitGCrFrameOffsCnt = (offsHi - offsLo) / TARGET_POINTER_SIZE;
}

/*****************************************************************************
 *
 *  The code generator tells us the range of local variables through this
 *  method.
 */

void emitter::emitSetFrameRangeLcls(int offsLo, int offsHi)
{
}

/*****************************************************************************
 *
 *  The code generator tells us the range of used arguments through this
 *  method.
 */

void emitter::emitSetFrameRangeArgs(int offsLo, int offsHi)
{
}

/*****************************************************************************
 *
 *  A conversion table used to map an operand size value (in bytes) into its
 *  small encoding (0 through 3), and vice versa.
 */

const emitter::opSize emitter::emitSizeEncode[] = {
    emitter::OPSZ1, emitter::OPSZ2,  OPSIZE_INVALID, emitter::OPSZ4,  OPSIZE_INVALID, OPSIZE_INVALID, OPSIZE_INVALID,
    emitter::OPSZ8, OPSIZE_INVALID,  OPSIZE_INVALID, OPSIZE_INVALID,  OPSIZE_INVALID, OPSIZE_INVALID, OPSIZE_INVALID,
    OPSIZE_INVALID, emitter::OPSZ16, OPSIZE_INVALID, OPSIZE_INVALID,  OPSIZE_INVALID, OPSIZE_INVALID, OPSIZE_INVALID,
    OPSIZE_INVALID, OPSIZE_INVALID,  OPSIZE_INVALID, OPSIZE_INVALID,  OPSIZE_INVALID, OPSIZE_INVALID, OPSIZE_INVALID,
    OPSIZE_INVALID, OPSIZE_INVALID,  OPSIZE_INVALID, emitter::OPSZ32,
};

const emitAttr emitter::emitSizeDecode[emitter::OPSZ_COUNT] = {EA_1BYTE, EA_2BYTE,  EA_4BYTE,
                                                               EA_8BYTE, EA_16BYTE, EA_32BYTE};

/*****************************************************************************
 *
 *  Allocate an instruction descriptor for an instruction that uses both
 *  a displacement and a constant.
 */

emitter::instrDesc* emitter::emitNewInstrCnsDsp(emitAttr size, target_ssize_t cns, int dsp)
{
    if (dsp == 0)
    {
        if (instrDesc::fitsInSmallCns(cns))
        {
            instrDesc* id = emitAllocInstr(size);

            id->idSmallCns(cns);

#if EMITTER_STATS
            emitSmallCnsCnt++;
            if ((cns - ID_MIN_SMALL_CNS) >= (SMALL_CNS_TSZ - 1))
                emitSmallCns[SMALL_CNS_TSZ - 1]++;
            else
                emitSmallCns[cns - ID_MIN_SMALL_CNS]++;
            emitSmallDspCnt++;
#endif

            return id;
        }
        else
        {
            instrDescCns* id = emitAllocInstrCns(size, cns);

#if EMITTER_STATS
            emitLargeCnsCnt++;
            emitSmallDspCnt++;
#endif

            return id;
        }
    }
    else
    {
        if (instrDesc::fitsInSmallCns(cns))
        {
            instrDescDsp* id = emitAllocInstrDsp(size);

            id->idSetIsLargeDsp();
            id->iddDspVal = dsp;

            id->idSmallCns(cns);

#if EMITTER_STATS
            emitLargeDspCnt++;
            emitSmallCnsCnt++;
            if ((cns - ID_MIN_SMALL_CNS) >= (SMALL_CNS_TSZ - 1))
                emitSmallCns[SMALL_CNS_TSZ - 1]++;
            else
                emitSmallCns[cns - ID_MIN_SMALL_CNS]++;
#endif

            return id;
        }
        else
        {
            instrDescCnsDsp* id = emitAllocInstrCnsDsp(size);

            id->idSetIsLargeCns();
            id->iddcCnsVal = cns;

            id->idSetIsLargeDsp();
            id->iddcDspVal = dsp;

#if EMITTER_STATS
            emitLargeDspCnt++;
            emitLargeCnsCnt++;
#endif

            return id;
        }
    }
}

//------------------------------------------------------------------------
// emitNoGChelper: Returns true if garbage collection won't happen within the helper call.
//
// Notes:
//  There is no need to record live pointers for such call sites.
//
// Arguments:
//   helpFunc - a helper signature for the call, can be CORINFO_HELP_UNDEF, that means that the call is not a helper.
//
// Return value:
//   true if GC can't happen within this call, false otherwise.
bool emitter::emitNoGChelper(CorInfoHelpFunc helpFunc)
{
    // TODO-Throughput: Make this faster (maybe via a simple table of bools?)

    switch (helpFunc)
    {
        case CORINFO_HELP_UNDEF:
            return false;

        case CORINFO_HELP_PROF_FCN_LEAVE:
        case CORINFO_HELP_PROF_FCN_ENTER:
        case CORINFO_HELP_PROF_FCN_TAILCALL:
        case CORINFO_HELP_LLSH:
        case CORINFO_HELP_LRSH:
        case CORINFO_HELP_LRSZ:

//  case CORINFO_HELP_LMUL:
//  case CORINFO_HELP_LDIV:
//  case CORINFO_HELP_LMOD:
//  case CORINFO_HELP_ULDIV:
//  case CORINFO_HELP_ULMOD:

#ifdef TARGET_X86
        case CORINFO_HELP_ASSIGN_REF_EAX:
        case CORINFO_HELP_ASSIGN_REF_ECX:
        case CORINFO_HELP_ASSIGN_REF_EBX:
        case CORINFO_HELP_ASSIGN_REF_EBP:
        case CORINFO_HELP_ASSIGN_REF_ESI:
        case CORINFO_HELP_ASSIGN_REF_EDI:

        case CORINFO_HELP_CHECKED_ASSIGN_REF_EAX:
        case CORINFO_HELP_CHECKED_ASSIGN_REF_ECX:
        case CORINFO_HELP_CHECKED_ASSIGN_REF_EBX:
        case CORINFO_HELP_CHECKED_ASSIGN_REF_EBP:
        case CORINFO_HELP_CHECKED_ASSIGN_REF_ESI:
        case CORINFO_HELP_CHECKED_ASSIGN_REF_EDI:
#endif

        case CORINFO_HELP_ASSIGN_REF:
        case CORINFO_HELP_CHECKED_ASSIGN_REF:
        case CORINFO_HELP_ASSIGN_BYREF:

        case CORINFO_HELP_GETSHARED_GCSTATIC_BASE_NOCTOR:
        case CORINFO_HELP_GETSHARED_NONGCSTATIC_BASE_NOCTOR:

        case CORINFO_HELP_INIT_PINVOKE_FRAME:

        case CORINFO_HELP_VALIDATE_INDIRECT_CALL:
            return true;

        default:
            return false;
    }
}

//------------------------------------------------------------------------
// emitNoGChelper: Returns true if garbage collection won't happen within the helper call.
//
// Notes:
//  There is no need to record live pointers for such call sites.
//
// Arguments:
//   methHnd - a method handle for the call.
//
// Return value:
//   true if GC can't happen within this call, false otherwise.
bool emitter::emitNoGChelper(CORINFO_METHOD_HANDLE methHnd)
{
    CorInfoHelpFunc helpFunc = Compiler::eeGetHelperNum(methHnd);
    if (helpFunc == CORINFO_HELP_UNDEF)
    {
        return false;
    }
    return emitNoGChelper(helpFunc);
}

/*****************************************************************************
 *
 *  Mark the current spot as having a label.
 */

void* emitter::emitAddLabel(VARSET_VALARG_TP GCvars,
                            regMaskTP        gcrefRegs,
                            regMaskTP        byrefRegs,
                            bool isFinallyTarget DEBUG_ARG(BasicBlock* block))
{
    /* Create a new IG if the current one is non-empty */

    if (emitCurIGnonEmpty())
    {
        emitNxtIG();
    }
#if defined(DEBUG) || defined(LATE_DISASM)
    else
    {
        emitCurIG->igWeight    = getCurrentBlockWeight();
        emitCurIG->igPerfScore = 0.0;
    }
#endif

    VarSetOps::Assign(emitComp, emitThisGCrefVars, GCvars);
    VarSetOps::Assign(emitComp, emitInitGCrefVars, GCvars);
    emitThisGCrefRegs = emitInitGCrefRegs = gcrefRegs;
    emitThisByrefRegs = emitInitByrefRegs = byrefRegs;

#if defined(FEATURE_EH_FUNCLETS) && defined(TARGET_ARM)
    if (isFinallyTarget)
    {
        emitCurIG->igFlags |= IGF_FINALLY_TARGET;
    }
#endif // defined(FEATURE_EH_FUNCLETS) && defined(TARGET_ARM)

#ifdef DEBUG
    JITDUMP("Mapped " FMT_BB " to %s\n", block->bbNum, emitLabelString(emitCurIG));

    if (EMIT_GC_VERBOSE)
    {
        printf("Label: IG%02u, GCvars=%s ", emitCurIG->igNum, VarSetOps::ToString(emitComp, GCvars));
        dumpConvertedVarSet(emitComp, GCvars);
        printf(", gcrefRegs=");
        printRegMaskInt(gcrefRegs);
        emitDispRegSet(gcrefRegs);
        printf(", byrefRegs=");
        printRegMaskInt(byrefRegs);
        emitDispRegSet(byrefRegs);
        printf("\n");
    }
#endif

    return emitCurIG;
}

void* emitter::emitAddInlineLabel()
{
    if (emitCurIGnonEmpty())
    {
        emitNxtIG(true);
    }

    return emitCurIG;
}

#ifdef DEBUG

//-----------------------------------------------------------------------------
// emitPrintLabel: Print the assembly label for an insGroup. We could use emitter::emitLabelString()
// to be consistent, but that seems silly.
//
void emitter::emitPrintLabel(insGroup* ig)
{
    printf("G_M%03u_IG%02u", emitComp->compMethodID, ig->igNum);
}

//-----------------------------------------------------------------------------
// emitLabelString: Return label string for an insGroup, for use in debug output.
// This can be called up to four times in a single 'printf' before the static buffers
// get reused.
//
// Returns:
//    String with insGroup label
//
const char* emitter::emitLabelString(insGroup* ig)
{
    const int       TEMP_BUFFER_LEN = 40;
    static unsigned curBuf          = 0;
    static char     buf[4][TEMP_BUFFER_LEN];
    const char*     retbuf;

    sprintf_s(buf[curBuf], TEMP_BUFFER_LEN, "G_M%03u_IG%02u", emitComp->compMethodID, ig->igNum);
    retbuf = buf[curBuf];
    curBuf = (curBuf + 1) % 4;
    return retbuf;
}

#endif // DEBUG

#if defined(TARGET_ARMARCH) || defined(TARGET_LOONGARCH64)

// Does the argument location point to an IG at the end of a function or funclet?
// We can ignore the codePos part of the location, since it doesn't affect the
// determination. If 'emitLocNextFragment' is non-NULL, it indicates the first
// IG of the next fragment, so it represents a function end.
bool emitter::emitIsFuncEnd(emitLocation* emitLoc, emitLocation* emitLocNextFragment /* = NULL */)
{
    assert(emitLoc);

    insGroup* ig = emitLoc->GetIG();
    assert(ig);

    // Are we at the end of the IG list?
    if ((emitLocNextFragment != NULL) && (ig->igNext == emitLocNextFragment->GetIG()))
        return true;

    // Safety check
    if (ig->igNext == NULL)
        return true;

    // Is the next IG the start of a funclet prolog?
    if (ig->igNext->igFlags & IGF_FUNCLET_PROLOG)
        return true;

#if defined(FEATURE_EH_FUNCLETS)

    // Is the next IG a placeholder group for a funclet prolog?
    if ((ig->igNext->igFlags & IGF_PLACEHOLDER) && (ig->igNext->igPhData->igPhType == IGPT_FUNCLET_PROLOG))
    {
        return true;
    }

#endif // FEATURE_EH_FUNCLETS

    return false;
}

/*****************************************************************************
 *
 * Split the region from 'startLoc' to 'endLoc' into fragments by calling
 * a callback function to indicate the beginning of a fragment. The initial code,
 * starting at 'startLoc', doesn't get a callback, but the first code fragment,
 * about 'maxSplitSize' bytes out does, as does the beginning of each fragment
 * after that. There is no callback for the end (only the beginning of the last
 * fragment gets a callback). A fragment must contain at least one instruction
 * group. It should be smaller than 'maxSplitSize', although it may be larger to
 * satisfy the "at least one instruction group" rule. Do not split prologs or
 * epilogs. (Currently, prologs exist in a single instruction group at the main
 * function beginning, so they aren't split. Funclets, however, might span IGs,
 * so we can't split in between them.)
 *
 * Note that the locations must be the start of instruction groups; the part of
 * the location indicating offset within a group must be zero.
 *
 * If 'startLoc' is NULL, it means the start of the code.
 * If 'endLoc'   is NULL, it means the end   of the code.
 */

void emitter::emitSplit(emitLocation*         startLoc,
                        emitLocation*         endLoc,
                        UNATIVE_OFFSET        maxSplitSize,
                        void*                 context,
                        emitSplitCallbackType callbackFunc)
{
    insGroup*      igStart = (startLoc == NULL) ? emitIGlist : startLoc->GetIG();
    insGroup*      igEnd   = (endLoc == NULL) ? NULL : endLoc->GetIG();
    insGroup*      igPrev;
    insGroup*      ig;
    insGroup*      igLastReported;
    insGroup*      igLastCandidate;
    UNATIVE_OFFSET curSize;
    UNATIVE_OFFSET candidateSize;

    for (igPrev = NULL, ig = igLastReported = igStart, igLastCandidate = NULL, candidateSize = 0, curSize = 0;
         ig != igEnd && ig != NULL; igPrev = ig, ig = ig->igNext)
    {
        // Keep looking until we've gone past the maximum split size
        if (curSize >= maxSplitSize)
        {
            bool reportCandidate = true;

            // Is there a candidate?
            if (igLastCandidate == NULL)
            {
#ifdef DEBUG
                if (EMITVERBOSE)
                    printf("emitSplit: can't split at IG%02u; we don't have a candidate to report\n", ig->igNum);
#endif
                reportCandidate = false;
            }

            // Don't report the same thing twice (this also happens for the first block, since igLastReported is
            // initialized to igStart).
            if (igLastCandidate == igLastReported)
            {
#ifdef DEBUG
                if (EMITVERBOSE)
                    printf("emitSplit: can't split at IG%02u; we already reported it\n", igLastCandidate->igNum);
#endif
                reportCandidate = false;
            }

            // Don't report a zero-size candidate. This will only occur in a stress mode with JitSplitFunctionSize
            // set to something small, and a zero-sized IG (possibly inserted for use by the alignment code). Normally,
            // the split size will be much larger than the maximum size of an instruction group. The invariant we want
            // to maintain is that each fragment contains a non-zero amount of code.
            if (reportCandidate && (candidateSize == 0))
            {
#ifdef DEBUG
                if (EMITVERBOSE)
                    printf("emitSplit: can't split at IG%02u; zero-sized candidate\n", igLastCandidate->igNum);
#endif
                reportCandidate = false;
            }

            // Report it!
            if (reportCandidate)
            {
#ifdef DEBUG
                if (EMITVERBOSE)
                {
                    printf("emitSplit: split at IG%02u is size %d, %s than requested maximum size of %d\n",
                           igLastCandidate->igNum, candidateSize, (candidateSize >= maxSplitSize) ? "larger" : "less",
                           maxSplitSize);
                }
#endif

                // hand memory ownership to the callback function
                emitLocation* pEmitLoc = new (emitComp, CMK_Unknown) emitLocation(igLastCandidate);
                callbackFunc(context, pEmitLoc);
                igLastReported  = igLastCandidate;
                igLastCandidate = NULL;
                curSize -= candidateSize;
            }
        }

        // Update the current candidate to be this block, if it isn't in the middle of a
        // prolog or epilog, which we can't split. All we know is that certain
        // IGs are marked as prolog or epilog. We don't actually know if two adjacent
        // IGs are part of the *same* prolog or epilog, so we have to assume they are.

        if (igPrev && (((igPrev->igFlags & IGF_FUNCLET_PROLOG) && (ig->igFlags & IGF_FUNCLET_PROLOG)) ||
                       ((igPrev->igFlags & IGF_EPILOG) && (ig->igFlags & IGF_EPILOG))))
        {
            // We can't update the candidate
        }
        else
        {
            igLastCandidate = ig;
            candidateSize   = curSize;
        }

        curSize += ig->igSize;

    } // end for loop
}

/*****************************************************************************
 *
 * Given an instruction group, find the array of instructions (instrDesc) and
 * number of instructions in the array. If the IG is the current IG, we assume
 * that igData does NOT hold the instructions; they are unsaved and pointed
 * to by emitCurIGfreeBase.
 *
 * This function can't be called for placeholder groups, which have no instrDescs.
 */

void emitter::emitGetInstrDescs(insGroup* ig, instrDesc** id, int* insCnt)
{
    assert(!(ig->igFlags & IGF_PLACEHOLDER));
    if (ig == emitCurIG)
    {
        *id     = (instrDesc*)emitCurIGfreeBase;
        *insCnt = emitCurIGinsCnt;
    }
    else
    {
        *id     = (instrDesc*)ig->igData;
        *insCnt = ig->igInsCnt;
    }

    assert(*id);
}

/*****************************************************************************
 *
 * Given a location (an 'emitLocation'), find the instruction group (IG) and
 * instruction descriptor (instrDesc) corresponding to that location. Returns
 * 'true' if there is an instruction, 'false' if there is no instruction
 * (i.e., we're at the end of the instruction list). Also, optionally return
 * the number of instructions that follow that instruction in the IG (in *pinsRemaining,
 * if pinsRemaining is non-NULL), which can be used for iterating over the
 * remaining instrDescs in the IG.
 *
 * We assume that emitCurIG points to the end of the instructions we care about.
 * For the prologs or epilogs, it points to the last IG of the prolog or epilog
 * that is being generated. For body code gen, it points to the place we are currently
 * adding code, namely, the end of currently generated code.
 */

bool emitter::emitGetLocationInfo(emitLocation* emitLoc,
                                  insGroup**    pig,
                                  instrDesc**   pid,
                                  int*          pinsRemaining /* = NULL */)
{
    assert(emitLoc != nullptr);
    assert(emitLoc->Valid());
    assert(emitLoc->GetIG() != nullptr);
    assert(pig != nullptr);
    assert(pid != nullptr);

    insGroup*  ig = emitLoc->GetIG();
    instrDesc* id;
    int        insNum = emitLoc->GetInsNum();
    int        insCnt;

    emitGetInstrDescs(ig, &id, &insCnt);
    assert(insNum <= insCnt);

    // There is a special-case: if the insNum points to the end, then we "wrap" and
    // consider that the instruction it is pointing at is actually the first instruction
    // of the next non-empty IG (which has its own valid emitLocation). This handles the
    // case where you capture a location, then the next instruction creates a new IG.

    if (insNum == insCnt)
    {
        if (ig == emitCurIG)
        {
            // No instructions beyond the current location.
            return false;
        }

        for (ig = ig->igNext; ig; ig = ig->igNext)
        {
            emitGetInstrDescs(ig, &id, &insCnt);

            if (insCnt > 0)
            {
                insNum = 0; // Pretend the index is 0 -- the first instruction
                break;
            }

            if (ig == emitCurIG)
            {
                // There aren't any instructions in the current IG, and this is
                // the current location, so we're at the end.
                return false;
            }
        }

        if (ig == NULL)
        {
            // 'ig' can't be NULL, or we went past the current IG represented by 'emitCurIG'.
            // Perhaps 'loc' was corrupt coming in?
            noway_assert(!"corrupt emitter location");
            return false;
        }
    }

    // Now find the instrDesc within this group that corresponds to the location

    assert(insNum < insCnt);

    int i;
    for (i = 0; i != insNum; ++i)
    {
        castto(id, BYTE*) += emitSizeOfInsDsc(id);
    }

    // Return the info we found

    *pig = ig;
    *pid = id;

    if (pinsRemaining)
    {
        *pinsRemaining = insCnt - insNum - 1;
    }

    return true;
}

/*****************************************************************************
 *
 * Compute the next instrDesc, either in this IG, or in a subsequent IG. 'id'
 * will point to this instrDesc. 'ig' and 'insRemaining' will also be updated.
 * Returns true if there is an instruction, or false if we've iterated over all
 * the instructions up to the current instruction (based on 'emitCurIG').
 */

bool emitter::emitNextID(insGroup*& ig, instrDesc*& id, int& insRemaining)
{
    if (insRemaining > 0)
    {
        castto(id, BYTE*) += emitSizeOfInsDsc(id);
        --insRemaining;
        return true;
    }

    // We're out of instrDesc in 'ig'. Is this the current IG? If so, we're done.

    if (ig == emitCurIG)
    {
        return false;
    }

    for (ig = ig->igNext; ig; ig = ig->igNext)
    {
        int insCnt;
        emitGetInstrDescs(ig, &id, &insCnt);

        if (insCnt > 0)
        {
            insRemaining = insCnt - 1;
            return true;
        }

        if (ig == emitCurIG)
        {
            return false;
        }
    }

    return false;
}

/*****************************************************************************
 *
 * Walk instrDesc's from the location given by 'locFrom', up to the current location.
 * For each instruction, call the callback function 'processFunc'. 'context' is simply
 * passed through to the callback function.
 */

void emitter::emitWalkIDs(emitLocation* locFrom, emitProcessInstrFunc_t processFunc, void* context)
{
    insGroup*  ig;
    instrDesc* id;
    int        insRemaining;

    if (!emitGetLocationInfo(locFrom, &ig, &id, &insRemaining))
        return; // no instructions at the 'from' location

    do
    {
        // process <<id>>
        (*processFunc)(id, context);

    } while (emitNextID(ig, id, insRemaining));
}

/*****************************************************************************
 *
 * A callback function for emitWalkIDs() that calls Compiler::unwindNop().
 */

void emitter::emitGenerateUnwindNop(instrDesc* id, void* context)
{
    Compiler* comp = (Compiler*)context;
#if defined(TARGET_ARM)
    comp->unwindNop(id->idCodeSize());
#elif defined(TARGET_ARM64) || defined(TARGET_LOONGARCH64)
    comp->unwindNop();
#endif // defined(TARGET_ARM64) || defined(TARGET_LOONGARCH64)
}

/*****************************************************************************
 *
 * emitUnwindNopPadding: call unwindNop() for every instruction from a given
 * location 'emitLoc' up to the current location.
 */

void emitter::emitUnwindNopPadding(emitLocation* locFrom, Compiler* comp)
{
    emitWalkIDs(locFrom, emitGenerateUnwindNop, comp);
}

#endif // TARGET_ARMARCH || TARGET_LOONGARCH64

#if defined(TARGET_ARM)

/*****************************************************************************
 *
 * Return the instruction size in bytes for the instruction at the specified location.
 * This is used to assert that the unwind code being generated on ARM has the
 * same size as the instruction for which it is being generated (since on ARM
 * the unwind codes have a one-to-one relationship with instructions, and the
 * unwind codes have an implicit instruction size that must match the instruction size.)
 * An instruction must exist at the specified location.
 */

unsigned emitter::emitGetInstructionSize(emitLocation* emitLoc)
{
    insGroup*  ig;
    instrDesc* id;

    bool anyInstrs = emitGetLocationInfo(emitLoc, &ig, &id);
    assert(anyInstrs); // There better be an instruction at this location (otherwise, we're at the end of the
                       // instruction list)
    return id->idCodeSize();
}

#endif // defined(TARGET_ARM)

/*****************************************************************************/
#ifdef DEBUG
/*****************************************************************************
 *
 *  Returns the name for the register to use to access frame based variables
 */

const char* emitter::emitGetFrameReg()
{
    if (emitHasFramePtr)
    {
        return STR_FPBASE;
    }
    else
    {
        return STR_SPBASE;
    }
}

/*****************************************************************************
 *
 *  Display a register set in a readable form.
 */

void emitter::emitDispRegSet(regMaskTP regs)
{
    regNumber reg;
    bool      sp = false;

    printf(" {");

    for (reg = REG_FIRST; reg < ACTUAL_REG_COUNT; reg = REG_NEXT(reg))
    {
        if ((regs & genRegMask(reg)) == 0)
        {
            continue;
        }

        if (sp)
        {
            printf(" ");
        }
        else
        {
            sp = true;
        }

        printf("%s", emitRegName(reg));
    }

    printf("}");
}

/*****************************************************************************
 *
 *  Display the current GC ref variable set in a readable form.
 */

void emitter::emitDispVarSet()
{
    unsigned vn;
    int      of;
    bool     sp = false;

    for (vn = 0, of = emitGCrFrameOffsMin; vn < emitGCrFrameOffsCnt; vn += 1, of += TARGET_POINTER_SIZE)
    {
        if (emitGCrFrameLiveTab[vn])
        {
            if (sp)
            {
                printf(" ");
            }
            else
            {
                sp = true;
            }

            printf("[%s", emitGetFrameReg());

            if (of < 0)
            {
                printf("-%02XH", -of);
            }
            else if (of > 0)
            {
                printf("+%02XH", +of);
            }

            printf("]");
        }
    }

    if (!sp)
    {
        printf("none");
    }
}

/*****************************************************************************/
#endif // DEBUG

#if MULTIREG_HAS_SECOND_GC_RET
//------------------------------------------------------------------------
// emitSetSecondRetRegGCType: Sets the GC type of the second return register for instrDescCGCA struct.
//
// Arguments:
//    id            - The large call instr descriptor to set the second GC return register type on.
//    secondRetSize - The EA_SIZE for second return register type.
//
// Return Value:
//    None
//

void emitter::emitSetSecondRetRegGCType(instrDescCGCA* id, emitAttr secondRetSize)
{
    if (EA_IS_GCREF(secondRetSize))
    {
        id->idSecondGCref(GCT_GCREF);
    }
    else if (EA_IS_BYREF(secondRetSize))
    {
        id->idSecondGCref(GCT_BYREF);
    }
    else
    {
        id->idSecondGCref(GCT_NONE);
    }
}
#endif // MULTIREG_HAS_SECOND_GC_RET

/*****************************************************************************
 *
 *  Allocate an instruction descriptor for an indirect call.
 *
 *  We use two different descriptors to save space - the common case records
 *  no GC variables and has both a very small argument count and an address
 *  mode displacement; the other case records the current GC var set,
 *  the call scope, and an arbitrarily large argument count and the
 *  address mode displacement.
 */

emitter::instrDesc* emitter::emitNewInstrCallInd(int              argCnt,
                                                 ssize_t          disp,
                                                 VARSET_VALARG_TP GCvars,
                                                 regMaskTP        gcrefRegs,
                                                 regMaskTP        byrefRegs,
                                                 emitAttr         retSizeIn
                                                     MULTIREG_HAS_SECOND_GC_RET_ONLY_ARG(emitAttr secondRetSize))
{
    emitAttr retSize = (retSizeIn != EA_UNKNOWN) ? retSizeIn : EA_PTRSIZE;

    bool gcRefRegsInScratch = ((gcrefRegs & RBM_CALLEE_TRASH) != 0);

    // Allocate a larger descriptor if any GC values need to be saved
    // or if we have an absurd number of arguments or a large address
    // mode displacement, or we have some byref registers
    //
    // On Amd64 System V OSs a larger descriptor is also needed if the
    // call returns a two-register-returned struct and the second
    // register (RDX) is a GCRef or ByRef pointer.

    if (!VarSetOps::IsEmpty(emitComp, GCvars) || // any frame GCvars live
        (gcRefRegsInScratch) ||                  // any register gc refs live in scratch regs
        (byrefRegs != 0) ||                      // any register byrefs live
#ifdef TARGET_XARCH
        (disp < AM_DISP_MIN) ||        // displacement too negative
        (disp > AM_DISP_MAX) ||        // displacement too positive
#endif                                 // TARGET_XARCH
        (argCnt > ID_MAX_SMALL_CNS) || // too many args
        (argCnt < 0)                   // caller pops arguments
                                       // There is a second ref/byref return register.
        MULTIREG_HAS_SECOND_GC_RET_ONLY(|| EA_IS_GCREF_OR_BYREF(secondRetSize)))
    {
        instrDescCGCA* id;

        id = emitAllocInstrCGCA(retSize);

        id->idSetIsLargeCall();

        VarSetOps::Assign(emitComp, id->idcGCvars, GCvars);
        id->idcGcrefRegs = gcrefRegs;
        id->idcByrefRegs = byrefRegs;
        id->idcArgCnt    = argCnt;
        id->idcDisp      = disp;

#if MULTIREG_HAS_SECOND_GC_RET
        emitSetSecondRetRegGCType(id, secondRetSize);
#endif // MULTIREG_HAS_SECOND_GC_RET

        return id;
    }
    else
    {
        instrDesc* id;

        id = emitNewInstrCns(retSize, argCnt);

        /* Make sure we didn't waste space unexpectedly */
        assert(!id->idIsLargeCns());

#ifdef TARGET_XARCH
        /* Store the displacement and make sure the value fit */
        id->idAddr()->iiaAddrMode.amDisp = disp;
        assert(id->idAddr()->iiaAddrMode.amDisp == disp);
#endif // TARGET_XARCH

        /* Save the live GC registers in the unused register fields */
        emitEncodeCallGCregs(gcrefRegs, id);

        return id;
    }
}

/*****************************************************************************
 *
 *  Allocate an instruction descriptor for a direct call.
 *
 *  We use two different descriptors to save space - the common case records
 *  with no GC variables or byrefs and has a very small argument count, and no
 *  explicit scope;
 *  the other case records the current GC var set, the call scope,
 *  and an arbitrarily large argument count.
 */

emitter::instrDesc* emitter::emitNewInstrCallDir(int              argCnt,
                                                 VARSET_VALARG_TP GCvars,
                                                 regMaskTP        gcrefRegs,
                                                 regMaskTP        byrefRegs,
                                                 emitAttr         retSizeIn
                                                     MULTIREG_HAS_SECOND_GC_RET_ONLY_ARG(emitAttr secondRetSize))
{
    emitAttr retSize = (retSizeIn != EA_UNKNOWN) ? retSizeIn : EA_PTRSIZE;

    // Allocate a larger descriptor if new GC values need to be saved
    // or if we have an absurd number of arguments or if we need to
    // save the scope.
    //
    // On Amd64 System V OSs a larger descriptor is also needed if the
    // call returns a two-register-returned struct and the second
    // register (RDX) is a GCRef or ByRef pointer.

    bool gcRefRegsInScratch = ((gcrefRegs & RBM_CALLEE_TRASH) != 0);

    if (!VarSetOps::IsEmpty(emitComp, GCvars) || // any frame GCvars live
        gcRefRegsInScratch ||                    // any register gc refs live in scratch regs
        (byrefRegs != 0) ||                      // any register byrefs live
        (argCnt > ID_MAX_SMALL_CNS) ||           // too many args
        (argCnt < 0)                             // caller pops arguments
                                                 // There is a second ref/byref return register.
        MULTIREG_HAS_SECOND_GC_RET_ONLY(|| EA_IS_GCREF_OR_BYREF(secondRetSize)))
    {
        instrDescCGCA* id = emitAllocInstrCGCA(retSize);

        // printf("Direct call with GC vars / big arg cnt / explicit scope\n");

        id->idSetIsLargeCall();

        VarSetOps::Assign(emitComp, id->idcGCvars, GCvars);
        id->idcGcrefRegs = gcrefRegs;
        id->idcByrefRegs = byrefRegs;
        id->idcDisp      = 0;
        id->idcArgCnt    = argCnt;

#if MULTIREG_HAS_SECOND_GC_RET
        emitSetSecondRetRegGCType(id, secondRetSize);
#endif // MULTIREG_HAS_SECOND_GC_RET

        return id;
    }
    else
    {
        instrDesc* id = emitNewInstrCns(retSize, argCnt);

        // printf("Direct call w/o  GC vars / big arg cnt / explicit scope\n");

        /* Make sure we didn't waste space unexpectedly */
        assert(!id->idIsLargeCns());

        /* Save the live GC registers in the unused register fields */
        emitEncodeCallGCregs(gcrefRegs, id);

        return id;
    }
}

/*****************************************************************************/
#ifdef DEBUG
/*****************************************************************************
 *
 *  Return a string with the name of the given class field (blank string (not
 *  NULL) is returned when the name isn't available).
 */

const char* emitter::emitFldName(CORINFO_FIELD_HANDLE fieldVal)
{
    if (emitComp->opts.varNames)
    {
        const char* memberName;
        const char* className;

        const int   TEMP_BUFFER_LEN = 1024;
        static char buff[TEMP_BUFFER_LEN];

        memberName = emitComp->eeGetFieldName(fieldVal, &className);

        sprintf_s(buff, TEMP_BUFFER_LEN, "'<%s>.%s'", className, memberName);
        return buff;
    }
    else
    {
        return "";
    }
}

/*****************************************************************************
 *
 *  Return a string with the name of the given function (blank string (not
 *  NULL) is returned when the name isn't available).
 */

const char* emitter::emitFncName(CORINFO_METHOD_HANDLE methHnd)
{
    return emitComp->eeGetMethodFullName(methHnd);
}

#endif // DEBUG

/*****************************************************************************
 *
 *  Be very careful, some instruction descriptors are allocated as "tiny" and
 *  don't have some of the tail fields of instrDesc (in particular, "idInfo").
 */

const BYTE emitter::emitFmtToOps[] = {
#define IF_DEF(en, op1, op2) ID_OP_##op2,
#include "emitfmts.h"
};

#ifdef DEBUG
const unsigned emitter::emitFmtCount = ArrLen(emitFmtToOps);
#endif

//------------------------------------------------------------------------
// Interleaved GC info dumping.
// We'll attempt to line this up with the opcode, which indented differently for
// diffable and non-diffable dumps.
// This is approximate, and is better tuned for disassembly than for jitdumps.
// See emitDispInsHex().
#ifdef TARGET_AMD64
const size_t basicIndent     = 7;
const size_t hexEncodingSize = 21;
#elif defined(TARGET_X86)
const size_t basicIndent     = 7;
const size_t hexEncodingSize = 13;
#elif defined(TARGET_ARM64)
const size_t basicIndent     = 12;
const size_t hexEncodingSize = 19;
#elif defined(TARGET_ARM)
const size_t basicIndent     = 12;
const size_t hexEncodingSize = 11;
#elif defined(TARGET_LOONGARCH64)
const size_t basicIndent     = 12;
const size_t hexEncodingSize = 19;
#endif

#ifdef DEBUG
//------------------------------------------------------------------------
// emitDispInsIndent: Print indentation corresponding to an instruction's
// indentation.
//
void emitter::emitDispInsIndent()
{
    size_t indent = emitComp->opts.disDiffable ? basicIndent : basicIndent + hexEncodingSize;
    printf("%.*s", indent, "                             ");
}
//------------------------------------------------------------------------
// emitDispGCDeltaTitle: Print an appropriately indented title for a GC info delta
//
// Arguments:
//    title - The type of GC info delta we're printing
//
void emitter::emitDispGCDeltaTitle(const char* title)
{
    emitDispInsIndent();
    printf("; %s", title);
}

//------------------------------------------------------------------------
// emitDispGCRegDelta: Print a delta for GC registers
//
// Arguments:
//    title    - The type of GC info delta we're printing
//    prevRegs - The live GC registers before the recent instruction.
//    curRegs  - The live GC registers after the recent instruction.
//
void emitter::emitDispGCRegDelta(const char* title, regMaskTP prevRegs, regMaskTP curRegs)
{
    if (prevRegs != curRegs)
    {
        emitDispGCDeltaTitle(title);
        regMaskTP sameRegs    = prevRegs & curRegs;
        regMaskTP removedRegs = prevRegs - sameRegs;
        regMaskTP addedRegs   = curRegs - sameRegs;
        if (removedRegs != RBM_NONE)
        {
            printf(" -");
            dspRegMask(removedRegs);
        }
        if (addedRegs != RBM_NONE)
        {
            printf(" +");
            dspRegMask(addedRegs);
        }
        printf("\n");
    }
}

//------------------------------------------------------------------------
// emitDispGCVarDelta: Print a delta for GC variables
//
// Notes:
//    Uses the debug-only variables 'debugThisGCrefVars' and 'debugPrevGCrefVars'.
//    to print deltas from the last time this was called.
//
void emitter::emitDispGCVarDelta()
{
    if (!VarSetOps::Equal(emitComp, debugPrevGCrefVars, debugThisGCrefVars))
    {
        emitDispGCDeltaTitle("GC ptr vars");
        VARSET_TP sameGCrefVars(VarSetOps::Intersection(emitComp, debugPrevGCrefVars, debugThisGCrefVars));
        VARSET_TP GCrefVarsRemoved(VarSetOps::Diff(emitComp, debugPrevGCrefVars, debugThisGCrefVars));
        VARSET_TP GCrefVarsAdded(VarSetOps::Diff(emitComp, debugThisGCrefVars, debugPrevGCrefVars));
        if (!VarSetOps::IsEmpty(emitComp, GCrefVarsRemoved))
        {
            printf(" -");
            dumpConvertedVarSet(emitComp, GCrefVarsRemoved);
        }
        if (!VarSetOps::IsEmpty(emitComp, GCrefVarsAdded))
        {
            printf(" +");
            dumpConvertedVarSet(emitComp, GCrefVarsAdded);
        }
        VarSetOps::Assign(emitComp, debugPrevGCrefVars, debugThisGCrefVars);
        printf("\n");
    }
}

//------------------------------------------------------------------------
// emitDispRegPtrListDelta: Print a delta for regPtrDsc GC transitions
//
// Notes:
//    Uses the debug-only variable 'debugPrevRegPtrDsc' to print deltas from the last time this was
//    called.
//
void emitter::emitDispRegPtrListDelta()
{
    // Dump any deltas in regPtrDsc's for outgoing args; these aren't captured in the other sets.
    if (debugPrevRegPtrDsc != codeGen->gcInfo.gcRegPtrLast)
    {
        for (regPtrDsc* dsc = (debugPrevRegPtrDsc == nullptr) ? codeGen->gcInfo.gcRegPtrList
                                                              : debugPrevRegPtrDsc->rpdNext;
             dsc != nullptr; dsc = dsc->rpdNext)
        {
            // The non-arg regPtrDscs are reflected in the register sets debugPrevGCrefRegs/emitThisGCrefRegs
            // and debugPrevByrefRegs/emitThisByrefRegs, and dumped using those sets.
            if (!dsc->rpdArg)
            {
                continue;
            }
            emitDispGCDeltaTitle(GCtypeStr((GCtype)dsc->rpdGCtype));
            switch (dsc->rpdArgType)
            {
                case GCInfo::rpdARG_PUSH:
#if FEATURE_FIXED_OUT_ARGS
                    // For FEATURE_FIXED_OUT_ARGS, we report a write to the outgoing arg area
                    // as a 'rpdARG_PUSH' even though it doesn't actually push. Note that
                    // we also have 'rpdARG_POP's even though we don't actually pop, and
                    // we can have those even if there's no stack arg.
                    printf(" arg write");
                    break;
#else
                    printf(" arg push %u", dsc->rpdPtrArg);
                    break;
#endif
                case GCInfo::rpdARG_POP:
                    printf(" arg pop %u", dsc->rpdPtrArg);
                    break;
                case GCInfo::rpdARG_KILL:
                    printf(" arg kill %u", dsc->rpdPtrArg);
                    break;
                default:
                    printf(" arg ??? %u", dsc->rpdPtrArg);
                    break;
            }
            printf("\n");
        }
        debugPrevRegPtrDsc = codeGen->gcInfo.gcRegPtrLast;
    }
}

//------------------------------------------------------------------------
// emitDispGCInfoDelta: Print a delta for GC info
//
void emitter::emitDispGCInfoDelta()
{
    emitDispGCRegDelta("gcrRegs", debugPrevGCrefRegs, emitThisGCrefRegs);
    emitDispGCRegDelta("byrRegs", debugPrevByrefRegs, emitThisByrefRegs);
    debugPrevGCrefRegs = emitThisGCrefRegs;
    debugPrevByrefRegs = emitThisByrefRegs;
    emitDispGCVarDelta();
    emitDispRegPtrListDelta();
}

/*****************************************************************************
 *
 *  Display the current instruction group list.
 */

void emitter::emitDispIGflags(unsigned flags)
{
    if (flags & IGF_GC_VARS)
    {
        printf(", gcvars");
    }
    if (flags & IGF_BYREF_REGS)
    {
        printf(", byref");
    }
#if defined(FEATURE_EH_FUNCLETS) && defined(TARGET_ARM)
    if (flags & IGF_FINALLY_TARGET)
    {
        printf(", ftarget");
    }
#endif // defined(FEATURE_EH_FUNCLETS) && defined(TARGET_ARM)
    if (flags & IGF_FUNCLET_PROLOG)
    {
        printf(", funclet prolog");
    }
    if (flags & IGF_FUNCLET_EPILOG)
    {
        printf(", funclet epilog");
    }
    if (flags & IGF_EPILOG)
    {
        printf(", epilog");
    }
    if (flags & IGF_NOGCINTERRUPT)
    {
        printf(", nogc");
    }
    if (flags & IGF_UPD_ISZ)
    {
        printf(", isz");
    }
    if (flags & IGF_EXTEND)
    {
        printf(", extend");
    }
    if (flags & IGF_HAS_ALIGN)
    {
        printf(", align");
    }
}

void emitter::emitDispIG(insGroup* ig, insGroup* igPrev, bool verbose)
{
    const int TEMP_BUFFER_LEN = 40;
    char      buff[TEMP_BUFFER_LEN];

    sprintf_s(buff, TEMP_BUFFER_LEN, "%s:        ", emitLabelString(ig));
    printf("%s; ", buff);

    // We dump less information when we're only interleaving GC info with a disassembly listing,
    // than we do in the jitdump case. (Note that the verbose argument to this method is
    // distinct from the verbose on Compiler.)
    bool jitdump = emitComp->verbose;

    if (jitdump && ((igPrev == nullptr) || (igPrev->igFuncIdx != ig->igFuncIdx)))
    {
        printf("func=%02u, ", ig->igFuncIdx);
    }

    if (ig->igFlags & IGF_PLACEHOLDER)
    {
        insGroup* igPh = ig;

        const char* pszType;
        switch (igPh->igPhData->igPhType)
        {
            case IGPT_PROLOG:
                pszType = "prolog";
                break;
            case IGPT_EPILOG:
                pszType = "epilog";
                break;
#if defined(FEATURE_EH_FUNCLETS)
            case IGPT_FUNCLET_PROLOG:
                pszType = "funclet prolog";
                break;
            case IGPT_FUNCLET_EPILOG:
                pszType = "funclet epilog";
                break;
#endif // FEATURE_EH_FUNCLETS
            default:
                pszType = "UNKNOWN";
                break;
        }
        printf("%s placeholder, next placeholder=", pszType);
        if (igPh->igPhData->igPhNext)
        {
            printf("IG%02u ", igPh->igPhData->igPhNext->igNum);
        }
        else
        {
            printf("<END>");
        }

        if (igPh->igPhData->igPhBB != nullptr)
        {
            printf(", %s", igPh->igPhData->igPhBB->dspToString());
        }

        emitDispIGflags(igPh->igFlags);

        if (ig == emitCurIG)
        {
            printf(" <-- Current IG");
        }
        if (igPh == emitPlaceholderList)
        {
            printf(" <-- First placeholder");
        }
        if (igPh == emitPlaceholderLast)
        {
            printf(" <-- Last placeholder");
        }
        printf("\n");

        printf("%*s;   PrevGCVars=%s ", strlen(buff), "",
               VarSetOps::ToString(emitComp, igPh->igPhData->igPhPrevGCrefVars));
        dumpConvertedVarSet(emitComp, igPh->igPhData->igPhPrevGCrefVars);
        printf(", PrevGCrefRegs=");
        printRegMaskInt(igPh->igPhData->igPhPrevGCrefRegs);
        emitDispRegSet(igPh->igPhData->igPhPrevGCrefRegs);
        printf(", PrevByrefRegs=");
        printRegMaskInt(igPh->igPhData->igPhPrevByrefRegs);
        emitDispRegSet(igPh->igPhData->igPhPrevByrefRegs);
        printf("\n");

        printf("%*s;   InitGCVars=%s ", strlen(buff), "",
               VarSetOps::ToString(emitComp, igPh->igPhData->igPhInitGCrefVars));
        dumpConvertedVarSet(emitComp, igPh->igPhData->igPhInitGCrefVars);
        printf(", InitGCrefRegs=");
        printRegMaskInt(igPh->igPhData->igPhInitGCrefRegs);
        emitDispRegSet(igPh->igPhData->igPhInitGCrefRegs);
        printf(", InitByrefRegs=");
        printRegMaskInt(igPh->igPhData->igPhInitByrefRegs);
        emitDispRegSet(igPh->igPhData->igPhInitByrefRegs);
        printf("\n");

        assert(!(ig->igFlags & IGF_GC_VARS));
        assert(!(ig->igFlags & IGF_BYREF_REGS));
    }
    else
    {
        const char* separator = "";

        if (jitdump)
        {
            printf("%soffs=%06XH, size=%04XH", separator, ig->igOffs, ig->igSize);
            separator = ", ";
        }

        if (emitComp->compCodeGenDone)
        {
            printf("%sbbWeight=%s PerfScore %.2f", separator, refCntWtd2str(ig->igWeight), ig->igPerfScore);
            separator = ", ";
        }

        if (ig->igFlags & IGF_GC_VARS)
        {
            printf("%sgcVars=%s ", separator, VarSetOps::ToString(emitComp, ig->igGCvars()));
            dumpConvertedVarSet(emitComp, ig->igGCvars());
            separator = ", ";
        }

        if (!(ig->igFlags & IGF_EXTEND))
        {
            printf("%sgcrefRegs=", separator);
            printRegMaskInt(ig->igGCregs);
            emitDispRegSet(ig->igGCregs);
            separator = ", ";
        }

        if (ig->igFlags & IGF_BYREF_REGS)
        {
            printf("%sbyrefRegs=", separator);
            printRegMaskInt(ig->igByrefRegs());
            emitDispRegSet(ig->igByrefRegs());
            separator = ", ";
        }

#if FEATURE_LOOP_ALIGN
        if (ig->igLoopBackEdge != nullptr)
        {
            printf("%sloop=IG%02u", separator, ig->igLoopBackEdge->igNum);
            separator = ", ";
        }
#endif // FEATURE_LOOP_ALIGN

        if (jitdump && !ig->igBlocks.empty())
        {
            for (auto block : ig->igBlocks)
            {
                printf("%s%s", separator, block->dspToString());
                separator = ", ";
            }
        }

        emitDispIGflags(ig->igFlags);

        if (ig == emitCurIG)
        {
            printf(" <-- Current IG");
        }
        if (ig == emitPrologIG)
        {
            printf(" <-- Prolog IG");
        }
        printf("\n");

        if (verbose)
        {
            BYTE*          ins = ig->igData;
            UNATIVE_OFFSET ofs = ig->igOffs;
            unsigned       cnt = ig->igInsCnt;

            if (cnt)
            {
                printf("\n");

                do
                {
                    instrDesc* id = (instrDesc*)ins;

#ifdef TARGET_XARCH
                    if (emitJmpInstHasNoCode(id))
                    {
                        // an instruction with no code prevents us being able to iterate to the
                        // next instructions so we must be certain that when we find one it is
                        // the last instruction in a group
                        assert(cnt == 1);
                        break;
                    }
#endif
                    emitDispIns(id, false, true, false, ofs, nullptr, 0, ig);

                    ins += emitSizeOfInsDsc(id);
                    ofs += id->idCodeSize();

                } while (--cnt);

                printf("\n");
            }
        }
    }
}

void emitter::emitDispIGlist(bool verbose)
{
    insGroup* ig;
    insGroup* igPrev;

    for (igPrev = nullptr, ig = emitIGlist; ig; igPrev = ig, ig = ig->igNext)
    {
        emitDispIG(ig, igPrev, verbose);
    }
}

void emitter::emitDispGCinfo()
{
    printf("Emitter GC tracking info:");
    printf("\n  emitPrevGCrefVars ");
    dumpConvertedVarSet(emitComp, emitPrevGCrefVars);
    printf("\n  emitPrevGCrefRegs(0x%p)=", dspPtr(&emitPrevGCrefRegs));
    printRegMaskInt(emitPrevGCrefRegs);
    emitDispRegSet(emitPrevGCrefRegs);
    printf("\n  emitPrevByrefRegs(0x%p)=", dspPtr(&emitPrevByrefRegs));
    printRegMaskInt(emitPrevByrefRegs);
    emitDispRegSet(emitPrevByrefRegs);
    printf("\n  emitInitGCrefVars ");
    dumpConvertedVarSet(emitComp, emitInitGCrefVars);
    printf("\n  emitInitGCrefRegs(0x%p)=", dspPtr(&emitInitGCrefRegs));
    printRegMaskInt(emitInitGCrefRegs);
    emitDispRegSet(emitInitGCrefRegs);
    printf("\n  emitInitByrefRegs(0x%p)=", dspPtr(&emitInitByrefRegs));
    printRegMaskInt(emitInitByrefRegs);
    emitDispRegSet(emitInitByrefRegs);
    printf("\n  emitThisGCrefVars ");
    dumpConvertedVarSet(emitComp, emitThisGCrefVars);
    printf("\n  emitThisGCrefRegs(0x%p)=", dspPtr(&emitThisGCrefRegs));
    printRegMaskInt(emitThisGCrefRegs);
    emitDispRegSet(emitThisGCrefRegs);
    printf("\n  emitThisByrefRegs(0x%p)=", dspPtr(&emitThisByrefRegs));
    printRegMaskInt(emitThisByrefRegs);
    emitDispRegSet(emitThisByrefRegs);
    printf("\n\n");
}

//------------------------------------------------------------------------
// emitDispJumpList: displays the current emitter jump list
//
void emitter::emitDispJumpList()
{
    printf("Emitter Jump List:\n");
    unsigned int jmpCount = 0;
    for (instrDescJmp* jmp = emitJumpList; jmp != nullptr; jmp = jmp->idjNext)
    {
#if defined(TARGET_ARM64)
        if ((jmp->idInsFmt() == IF_LARGEADR) || (jmp->idInsFmt() == IF_LARGELDC))
        {
            printf("IG%02u IN%04x %3s[%u] -> %s\n", jmp->idjIG->igNum, jmp->idDebugOnlyInfo()->idNum,
                   codeGen->genInsDisplayName(jmp), jmp->idCodeSize(), getRegName(jmp->idReg1()));
        }
        else
        {
            printf("IG%02u IN%04x %3s[%u] -> IG%02u\n", jmp->idjIG->igNum, jmp->idDebugOnlyInfo()->idNum,
                   codeGen->genInsDisplayName(jmp), jmp->idCodeSize(),
                   ((insGroup*)emitCodeGetCookie(jmp->idAddr()->iiaBBlabel))->igNum);
        }
#else
        printf("IG%02u IN%04x %3s[%u] -> IG%02u %s\n", jmp->idjIG->igNum, jmp->idDebugOnlyInfo()->idNum,
               codeGen->genInsDisplayName(jmp), jmp->idCodeSize(),
               ((insGroup*)emitCodeGetCookie(jmp->idAddr()->iiaBBlabel))->igNum,
#if defined(TARGET_XARCH)
               jmp->idjIsRemovableJmpCandidate ? " ; removal candidate" : ""
#else
               ""
#endif
               );
#endif
        jmpCount += 1;
    }
    printf("  total jump count: %u\n", jmpCount);
}

#endif // DEBUG

/*****************************************************************************
 *
 *  Issue the given instruction. Basically, this is just a thin wrapper around
 *  emitOutputInstr() that does a few debug checks.
 */

size_t emitter::emitIssue1Instr(insGroup* ig, instrDesc* id, BYTE** dp)
{
    size_t is;

    /* Record the beginning offset of the instruction */

    BYTE* curInsAdr = *dp;

    /* Issue the next instruction */

    // printf("[S=%02u] " , emitCurStackLvl);

    is = emitOutputInstr(ig, id, dp);

#if defined(DEBUG) || defined(LATE_DISASM)
    float insExeCost = insEvaluateExecutionCost(id);
    // All compPerfScore calculations must be performed using doubles
    double insPerfScore = (double)(ig->igWeight / (double)BB_UNITY_WEIGHT) * insExeCost;
    emitComp->info.compPerfScore += insPerfScore;
    ig->igPerfScore += insPerfScore;
#endif // defined(DEBUG) || defined(LATE_DISASM)

// printf("[S=%02u]\n", emitCurStackLvl);

#if EMIT_TRACK_STACK_DEPTH

    /*
        If we're generating a full pointer map and the stack
        is empty, there better not be any "pending" argument
        push entries.
     */

    assert(emitFullGCinfo == false || emitCurStackLvl != 0 || u2.emitGcArgTrackCnt == 0);

#endif

    /* Did the size of the instruction match our expectations? */

    UNATIVE_OFFSET actualSize = (UNATIVE_OFFSET)(*dp - curInsAdr);

    unsigned estimatedSize = id->idCodeSize();
    if (actualSize != estimatedSize)
    {
        // It is fatal to under-estimate the instruction size, except for alignment instructions
        noway_assert(estimatedSize >= actualSize);

#if FEATURE_LOOP_ALIGN
        // Should never over-estimate align instruction or any instruction before the last align instruction of a method
        assert(id->idIns() != INS_align && emitCurIG->igNum > emitLastAlignedIgNum);
#endif

#if DEBUG_EMIT
        if (EMITVERBOSE)
        {
            printf("Instruction predicted size = %u, actual = %u\n", estimatedSize, actualSize);
        }
#endif // DEBUG_EMIT

        // Add the shrinkage to the ongoing offset adjustment. This needs to happen during the
        // processing of an instruction group, and not only at the beginning of an instruction
        // group, or else the difference of IG sizes between debug and release builds can cause
        // debug/non-debug asm diffs.
        int offsShrinkage = estimatedSize - actualSize;
        JITDUMP("Increasing size adj %d by %d => %d\n", emitOffsAdj, offsShrinkage, emitOffsAdj + offsShrinkage);
        emitOffsAdj += offsShrinkage;

        /* The instruction size estimate wasn't accurate; remember this */

        ig->igFlags |= IGF_UPD_ISZ;
#if defined(TARGET_XARCH)
        id->idCodeSize(actualSize);
#elif defined(TARGET_ARM)
// This is done as part of emitSetShortJump();
// insSize isz = emitInsSize(id->idInsFmt());
// id->idInsSize(isz);
#else
        /* It is fatal to over-estimate the instruction size */
        IMPL_LIMITATION("Over-estimated instruction size");
#endif
    }

#ifdef DEBUG
    /* Make sure the instruction descriptor size also matches our expectations */
    if (is != emitSizeOfInsDsc(id))
    {
        printf("%s at %u: Expected size = %u , actual size = %u\n", emitIfName(id->idInsFmt()),
               id->idDebugOnlyInfo()->idNum, is, emitSizeOfInsDsc(id));
        assert(is == emitSizeOfInsDsc(id));
    }
#endif // DEBUG

    return is;
}

/*****************************************************************************
 *
 *  Update the offsets of all the instruction groups (note: please don't be
 *  lazy and call this routine frequently, it walks the list of instruction
 *  groups and thus it isn't cheap).
 */

void emitter::emitRecomputeIGoffsets()
{
    UNATIVE_OFFSET offs;
    insGroup*      ig;

    for (ig = emitIGlist, offs = 0; ig; ig = ig->igNext)
    {
        ig->igOffs = offs;
        assert(IsCodeAligned(ig->igOffs));
        offs += ig->igSize;
    }

    /* Set the total code size */

    emitTotalCodeSize = offs;

#ifdef DEBUG
    emitCheckIGoffsets();
#endif
}

//----------------------------------------------------------------------------------------
// emitDispCommentForHandle:
//    Displays a comment for a handle, e.g. displays a raw string for GTF_ICON_STR_HDL
//    or a class name for GTF_ICON_CLASS_HDL
//
// Arguments:
//    handle - a constant value to display a comment for
//    cookie - the cookie stored with the handle
//    flags  - a flag that the describes the handle
//
void emitter::emitDispCommentForHandle(size_t handle, size_t cookie, GenTreeFlags flag)
{
#ifdef DEBUG
#ifdef TARGET_XARCH
    const char* commentPrefix = "      ;";
#else
    const char* commentPrefix = "      //";
#endif

    flag &= GTF_ICON_HDL_MASK;

    if (cookie != 0)
    {
        if (flag == GTF_ICON_FTN_ADDR)
        {
            const char* className = nullptr;
            const char* methName =
                emitComp->eeGetMethodName(reinterpret_cast<CORINFO_METHOD_HANDLE>(cookie), &className);
            printf("%s code for %s:%s", commentPrefix, className, methName);
            return;
        }

        if ((flag == GTF_ICON_STATIC_HDL) || (flag == GTF_ICON_STATIC_BOX_PTR))
        {
            const char* className = nullptr;
            const char* fieldName =
                emitComp->eeGetFieldName(reinterpret_cast<CORINFO_FIELD_HANDLE>(cookie), &className);
            printf("%s %s for %s%s%s", commentPrefix, flag == GTF_ICON_STATIC_HDL ? "data" : "box", className,
                   className != nullptr ? ":" : "", fieldName);
            return;
        }
    }

    if (handle == 0)
    {
        return;
    }

    const char* str = nullptr;
    if (flag == GTF_ICON_STR_HDL)
    {
        const WCHAR* wstr = emitComp->eeGetCPString(handle);
        // NOTE: eGetCPString always returns nullptr on Linux/ARM
        if (wstr == nullptr)
        {
            str = "string handle";
        }
        else
        {
            const size_t actualLen = wcslen(wstr);
            const size_t maxLength = 63;
            const size_t newLen    = min(maxLength, actualLen);

            // +1 for null terminator
            WCHAR buf[maxLength + 1] = {0};
            wcsncpy(buf, wstr, newLen);
            for (size_t i = 0; i < newLen; i++)
            {
                // Escape \n and \r symbols
                if (buf[i] == L'\n' || buf[i] == L'\r')
                {
                    buf[i] = L' ';
                }
            }
            if (actualLen > maxLength)
            {
                // Append "..." for long strings
                buf[maxLength - 3] = L'.';
                buf[maxLength - 2] = L'.';
                buf[maxLength - 1] = L'.';
            }
            printf("%s \"%S\"", commentPrefix, buf);
        }
    }
    else if (flag == GTF_ICON_CLASS_HDL)
    {
        str = emitComp->eeGetClassName(reinterpret_cast<CORINFO_CLASS_HANDLE>(handle));
    }
    else if (flag == GTF_ICON_CONST_PTR)
    {
        str = "const ptr";
    }
    else if (flag == GTF_ICON_GLOBAL_PTR)
    {
        str = "global ptr";
    }
    else if (flag == GTF_ICON_FIELD_HDL)
    {
        str = emitComp->eeGetFieldName(reinterpret_cast<CORINFO_FIELD_HANDLE>(handle));
    }
    else if (flag == GTF_ICON_STATIC_HDL)
    {
        str = "static handle";
    }
    else if (flag == GTF_ICON_METHOD_HDL)
    {
        str = emitComp->eeGetMethodFullName(reinterpret_cast<CORINFO_METHOD_HANDLE>(handle));
    }
    else if (flag == GTF_ICON_FTN_ADDR)
    {
        str = "function address";
    }
    else if (flag == GTF_ICON_TOKEN_HDL)
    {
        str = "token handle";
    }

    if (str != nullptr)
    {
        printf("%s %s", commentPrefix, str);
    }
#endif // DEBUG
}

//****************************************************************************
// emitRemoveJumpToNextInst:  Checks all jumps in the jump list to see if they are
//   unconditional jumps marked with idjIsRemovableJmpCandidate,generated from
//   BBJ_ALWAYS blocks. Any such candidate that jumps to the next instruction
//   will be removed from the jump list.
//
// Assumptions:
//    the jump list must be ordered by increasing igNum+insNo
//
void emitter::emitRemoveJumpToNextInst()
{
#ifdef TARGET_XARCH
    if (!emitContainsRemovableJmpCandidates)
    {
        return;
    }

    JITDUMP("*************** In emitRemoveJumpToNextInst()\n");
#ifdef DEBUG
    if (EMIT_INSTLIST_VERBOSE)
    {
        JITDUMP("\nInstruction group list before unconditional jump to next instruction removal:\n\n");
        emitDispIGlist(true);
    }
    if (EMITVERBOSE)
    {
        emitDispJumpList();
    }
#endif // DEBUG

    UNATIVE_OFFSET totalRemovedSize = 0;
    instrDescJmp*  jmp              = emitJumpList;
    instrDescJmp*  previousJmp      = nullptr;
#if DEBUG
    UNATIVE_OFFSET previousJumpIgNum  = (UNATIVE_OFFSET)-1;
    unsigned int   previousJumpInsNum = -1;
#endif // DEBUG

    while (jmp)
    {
        insGroup*     jmpGroup = jmp->idjIG;
        instrDescJmp* nextJmp  = jmp->idjNext;

        if (jmp->idInsFmt() == IF_LABEL && emitIsUncondJump(jmp) && jmp->idjIsRemovableJmpCandidate)
        {
#if DEBUG
            assert((jmpGroup->igFlags & IGF_HAS_ALIGN) == 0);
            assert((jmpGroup->igNum > previousJumpIgNum) || (previousJumpIgNum == (UNATIVE_OFFSET)-1) ||
                   ((jmpGroup->igNum == previousJumpIgNum) && (jmp->idDebugOnlyInfo()->idNum > previousJumpInsNum)));
            previousJumpIgNum  = jmpGroup->igNum;
            previousJumpInsNum = jmp->idDebugOnlyInfo()->idNum;
#endif // DEBUG

            // target group is not bound yet so use the cookie to fetch it
            insGroup* targetGroup = (insGroup*)emitCodeGetCookie(jmp->idAddr()->iiaBBlabel);

            assert(targetGroup != nullptr);

            if ((jmpGroup->igNext == targetGroup) && ((jmpGroup->igFlags & IGF_HAS_REMOVABLE_JMP) != 0))
            {
                // the last instruction in the group is the jmp we're looking for
                // and it jumps to the next instruction group so we don't need it
                CLANG_FORMAT_COMMENT_ANCHOR

#ifdef DEBUG
                unsigned instructionCount = jmpGroup->igInsCnt;
                assert(instructionCount > 0);
                instrDesc* id = nullptr;
                {
                    BYTE* dataPtr = jmpGroup->igData;
                    while (instructionCount > 0)
                    {
                        id = (instrDesc*)dataPtr;
                        dataPtr += emitSizeOfInsDsc(id);
                        instructionCount -= 1;
                    }
                }
                assert(id != nullptr);
                if (jmp != id)
                {
                    printf("jmp != id, dumping context information\n");
                    printf("method: %s\n", emitComp->impInlineRoot()->info.compMethodName);
                    printf("  jmp: %u: ", jmp->idDebugOnlyInfo()->idNum);
                    emitDispIns(jmp, false, true, false, 0, nullptr, 0, jmpGroup);
                    printf("   id: %u: ", id->idDebugOnlyInfo()->idNum);
                    emitDispIns(id, false, true, false, 0, nullptr, 0, jmpGroup);
                    printf("jump group:\n");
                    emitDispIG(jmpGroup, nullptr, true);
                    printf("target group:\n");
                    emitDispIG(targetGroup, nullptr, false);
                    assert(jmp == id);
                }
#endif // DEBUG

                JITDUMP("IG%02u IN%04x is the last instruction in the group and jumps to the next instruction group "
                        "IG%02u %s, removing.\n",
                        jmpGroup->igNum, jmp->idDebugOnlyInfo()->idNum, targetGroup->igNum,
                        emitLabelString(targetGroup));

                // Unlink the jump from emitJumpList while keeping the previousJmp the same.
                if (previousJmp != nullptr)
                {
                    previousJmp->idjNext = jmp->idjNext;
                    if (jmp == emitJumpLast)
                    {
                        emitJumpLast = previousJmp;
                    }
                }
                else
                {
                    assert(jmp == emitJumpList);
                    emitJumpList = jmp->idjNext;
                }

                UNATIVE_OFFSET codeSize = jmp->idCodeSize();
                jmp->idCodeSize(0);

                jmpGroup->igSize -= (unsigned short)codeSize;
                jmpGroup->igFlags |= IGF_UPD_ISZ;

                emitTotalCodeSize -= codeSize;
                totalRemovedSize += codeSize;
            }
            else
            {
                // Update the previousJmp
                previousJmp = jmp;
#if DEBUG
                if (targetGroup == nullptr)
                {
                    JITDUMP("IG%02u IN%04x jump target is not set!, keeping.\n", jmpGroup->igNum,
                            jmp->idDebugOnlyInfo()->idNum);
                }
                else if ((jmpGroup->igFlags & IGF_HAS_ALIGN) != 0)
                {
                    JITDUMP("IG%02u IN%04x containing instruction group has alignment, keeping.\n", jmpGroup->igNum,
                            jmp->idDebugOnlyInfo()->idNum);
                }
                else if (jmpGroup->igNext != targetGroup)
                {
                    JITDUMP("IG%02u IN%04x does not jump to the next instruction group, keeping.\n", jmpGroup->igNum,
                            jmp->idDebugOnlyInfo()->idNum);
                }
                else if ((jmpGroup->igFlags & IGF_HAS_REMOVABLE_JMP) == 0)
                {
                    JITDUMP("IG%02u IN%04x containing instruction group is not marked with IGF_HAS_REMOVABLE_JMP, "
                            "keeping.\n",
                            jmpGroup->igNum, jmp->idDebugOnlyInfo()->idNum);
                }
#endif // DEBUG
            }
        }
        else
        {
            // Update the previousJmp
            previousJmp = jmp;
        }

        if (totalRemovedSize > 0)
        {
            insGroup* adjOffIG     = jmpGroup->igNext;
            insGroup* adjOffUptoIG = nextJmp != nullptr ? nextJmp->idjIG : emitIGlast;
            while ((adjOffIG != nullptr) && (adjOffIG->igNum <= adjOffUptoIG->igNum))
            {
                JITDUMP("Adjusted offset of IG%02u from %04X to %04X\n", adjOffIG->igNum, adjOffIG->igOffs,
                        (adjOffIG->igOffs - totalRemovedSize));
                adjOffIG->igOffs -= totalRemovedSize;
                adjOffIG = adjOffIG->igNext;
            }
        }

        jmp = nextJmp;
    }

#ifdef DEBUG
    if (totalRemovedSize > 0)
    {
        emitCheckIGoffsets();

        if (EMIT_INSTLIST_VERBOSE)
        {
            printf("\nInstruction group list after unconditional jump to next instruction removal:\n\n");
            emitDispIGlist(false);
        }
        if (EMITVERBOSE)
        {
            emitDispJumpList();
        }

        JITDUMP("emitRemoveJumpToNextInst removed %u bytes of unconditional jumps\n", totalRemovedSize);
    }
    else
    {
        JITDUMP("emitRemoveJumpToNextInst removed no unconditional jumps\n");
    }
#endif // DEBUG
#endif // TARGET_XARCH
}

/*****************************************************************************
 *  Bind targets of relative jumps to choose the smallest possible encoding.
 *  X86 and AMD64 have a small and large encoding.
 *  ARM has a small, medium, and large encoding. The large encoding is a pseudo-op
 *      to handle greater range than the conditional branch instructions can handle.
 *  ARM64 has a small and large encoding for both conditional branch and loading label addresses.
 *      The large encodings are pseudo-ops that represent a multiple instruction sequence, similar to ARM. (Currently
 *      NYI).
 *  LoongArch64 has an individual implementation for emitJumpDistBind().
 */

#ifndef TARGET_LOONGARCH64
void emitter::emitJumpDistBind()
{
#ifdef DEBUG
    if (emitComp->verbose)
    {
        printf("*************** In emitJumpDistBind()\n");
    }
    if (EMIT_INSTLIST_VERBOSE)
    {
        printf("\nInstruction list before jump distance binding:\n\n");
        emitDispIGlist(true);
    }
    if (EMITVERBOSE)
    {
        emitDispJumpList();
    }
#endif

    instrDescJmp* jmp;

    UNATIVE_OFFSET minShortExtra; // The smallest offset greater than that required for a jump to be converted
                                  // to a small jump. If it is small enough, we will iterate in hopes of
                                  // converting those jumps we missed converting the first (or second...) time.

#if defined(TARGET_ARM)
    UNATIVE_OFFSET minMediumExtra; // Same as 'minShortExtra', but for medium-sized jumps.
#endif                             // TARGET_ARM

    UNATIVE_OFFSET adjIG;
    UNATIVE_OFFSET adjLJ;
    insGroup*      lstIG;
#ifdef DEBUG
    insGroup* prologIG = emitPrologIG;
#endif // DEBUG

    int jmp_iteration = 1;

/*****************************************************************************/
/* If we iterate to look for more jumps to shorten, we start again here.     */
/*****************************************************************************/

AGAIN:

#ifdef DEBUG
    emitCheckIGoffsets();
#endif

/*
    In the following loop we convert all jump targets from "BasicBlock *"
    to "insGroup *" values. We also estimate which jumps will be short.
 */

#ifdef DEBUG
    insGroup*     lastIG = nullptr;
    instrDescJmp* lastLJ = nullptr;
#endif

    lstIG         = nullptr;
    adjLJ         = 0;
    adjIG         = 0;
    minShortExtra = (UNATIVE_OFFSET)-1;

#if defined(TARGET_ARM)
    minMediumExtra = (UNATIVE_OFFSET)-1;
#endif // TARGET_ARM

    for (jmp = emitJumpList; jmp; jmp = jmp->idjNext)
    {
        insGroup* jmpIG;
        insGroup* tgtIG;

        UNATIVE_OFFSET jsz; // size of the jump instruction in bytes

        UNATIVE_OFFSET ssz = 0; // small  jump size
        NATIVE_OFFSET  nsd = 0; // small  jump max. neg distance
        NATIVE_OFFSET  psd = 0; // small  jump max. pos distance

#if defined(TARGET_ARM)
        UNATIVE_OFFSET msz = 0; // medium jump size
        NATIVE_OFFSET  nmd = 0; // medium jump max. neg distance
        NATIVE_OFFSET  pmd = 0; // medium jump max. pos distance
        NATIVE_OFFSET  mextra;  // How far beyond the medium jump range is this jump offset?
#endif                          // TARGET_ARM

        NATIVE_OFFSET  extra;           // How far beyond the short jump range is this jump offset?
        UNATIVE_OFFSET srcInstrOffs;    // offset of the source instruction of the jump
        UNATIVE_OFFSET srcEncodingOffs; // offset of the source used by the instruction set to calculate the relative
                                        // offset of the jump
        UNATIVE_OFFSET dstOffs;
        NATIVE_OFFSET  jmpDist; // the relative jump distance, as it will be encoded
        UNATIVE_OFFSET oldSize;
        UNATIVE_OFFSET sizeDif;

#ifdef TARGET_XARCH
        assert(jmp->idInsFmt() == IF_LABEL || jmp->idInsFmt() == IF_RWR_LABEL || jmp->idInsFmt() == IF_SWR_LABEL);

        /* Figure out the smallest size we can end up with */

        if (jmp->idInsFmt() == IF_LABEL)
        {
            if (emitIsCondJump(jmp))
            {
                ssz = JCC_SIZE_SMALL;
                nsd = JCC_DIST_SMALL_MAX_NEG;
                psd = JCC_DIST_SMALL_MAX_POS;
            }
            else
            {
                ssz = JMP_SIZE_SMALL;
                nsd = JMP_DIST_SMALL_MAX_NEG;
                psd = JMP_DIST_SMALL_MAX_POS;
            }
        }
#endif // TARGET_XARCH

#ifdef TARGET_ARM
        assert((jmp->idInsFmt() == IF_T2_J1) || (jmp->idInsFmt() == IF_T2_J2) || (jmp->idInsFmt() == IF_T1_I) ||
               (jmp->idInsFmt() == IF_T1_K) || (jmp->idInsFmt() == IF_T1_M) || (jmp->idInsFmt() == IF_T2_M1) ||
               (jmp->idInsFmt() == IF_T2_N1) || (jmp->idInsFmt() == IF_T1_J3) || (jmp->idInsFmt() == IF_LARGEJMP));

        /* Figure out the smallest size we can end up with */

        if (emitIsCondJump(jmp))
        {
            ssz = JCC_SIZE_SMALL;
            nsd = JCC_DIST_SMALL_MAX_NEG;
            psd = JCC_DIST_SMALL_MAX_POS;

            msz = JCC_SIZE_MEDIUM;
            nmd = JCC_DIST_MEDIUM_MAX_NEG;
            pmd = JCC_DIST_MEDIUM_MAX_POS;
        }
        else if (emitIsCmpJump(jmp))
        {
            ssz = JMP_SIZE_SMALL;
            nsd = 0;
            psd = 126;
        }
        else if (emitIsUncondJump(jmp))
        {
            ssz = JMP_SIZE_SMALL;
            nsd = JMP_DIST_SMALL_MAX_NEG;
            psd = JMP_DIST_SMALL_MAX_POS;
        }
        else if (emitIsLoadLabel(jmp))
        {
            ssz = LBL_SIZE_SMALL;
            nsd = LBL_DIST_SMALL_MAX_NEG;
            psd = LBL_DIST_SMALL_MAX_POS;
        }
        else
        {
            assert(!"Unknown jump instruction");
        }
#endif // TARGET_ARM

#ifdef TARGET_ARM64
        /* Figure out the smallest size we can end up with */

        if (emitIsCondJump(jmp))
        {
            ssz         = JCC_SIZE_SMALL;
            bool isTest = (jmp->idIns() == INS_tbz) || (jmp->idIns() == INS_tbnz);

            nsd = (isTest) ? TB_DIST_SMALL_MAX_NEG : JCC_DIST_SMALL_MAX_NEG;
            psd = (isTest) ? TB_DIST_SMALL_MAX_POS : JCC_DIST_SMALL_MAX_POS;
        }
        else if (emitIsUncondJump(jmp))
        {
            // Nothing to do; we don't shrink these.
            ssz = JMP_SIZE_SMALL;
        }
        else if (emitIsLoadLabel(jmp))
        {
            ssz = LBL_SIZE_SMALL;
            nsd = LBL_DIST_SMALL_MAX_NEG;
            psd = LBL_DIST_SMALL_MAX_POS;
        }
        else if (emitIsLoadConstant(jmp))
        {
            ssz = LDC_SIZE_SMALL;
            nsd = LDC_DIST_SMALL_MAX_NEG;
            psd = LDC_DIST_SMALL_MAX_POS;
        }
        else
        {
            assert(!"Unknown jump instruction");
        }
#endif // TARGET_ARM64

/* Make sure the jumps are properly ordered */

#ifdef DEBUG
        assert(lastLJ == nullptr || lastIG != jmp->idjIG || lastLJ->idjOffs < jmp->idjOffs);
        lastLJ = (lastIG == jmp->idjIG) ? jmp : nullptr;

        assert(lastIG == nullptr || lastIG->igNum <= jmp->idjIG->igNum || jmp->idjIG == prologIG ||
               emitNxtIGnum > unsigned(0xFFFF)); // igNum might overflow
        lastIG = jmp->idjIG;
#endif // DEBUG

        /* Get hold of the current jump size */

        jsz = jmp->idCodeSize();

        /* Get the group the jump is in */

        jmpIG = jmp->idjIG;

        /* Are we in a group different from the previous jump? */

        if (lstIG != jmpIG)
        {
            /* Were there any jumps before this one? */

            if (lstIG)
            {
                /* Adjust the offsets of the intervening blocks */

                do
                {
                    lstIG = lstIG->igNext;
                    assert(lstIG);
#ifdef DEBUG
                    if (EMITVERBOSE)
                    {
                        printf("Adjusted offset of " FMT_BB " from %04X to %04X\n", lstIG->igNum, lstIG->igOffs,
                               lstIG->igOffs - adjIG);
                    }
#endif // DEBUG
                    lstIG->igOffs -= adjIG;
                    assert(IsCodeAligned(lstIG->igOffs));
                } while (lstIG != jmpIG);
            }

            /* We've got the first jump in a new group */

            adjLJ = 0;
            lstIG = jmpIG;
        }

        /* Apply any local size adjustment to the jump's relative offset */

        jmp->idjOffs -= adjLJ;

        // If this is a jump via register, the instruction size does not change, so we are done.
        CLANG_FORMAT_COMMENT_ANCHOR;

#if defined(TARGET_ARM64)
        // JIT code and data will be allocated together for arm64 so the relative offset to JIT data is known.
        // In case such offset can be encodeable for `ldr` (+-1MB), shorten it.
        if (jmp->idAddr()->iiaIsJitDataOffset())
        {
            // Reference to JIT data
            assert(jmp->idIsBound());
            UNATIVE_OFFSET srcOffs = jmpIG->igOffs + jmp->idjOffs;

            int doff = jmp->idAddr()->iiaGetJitDataOffset();
            assert(doff >= 0);
            ssize_t imm = emitGetInsSC(jmp);
            assert((imm >= 0) && (imm < 0x1000)); // 0x1000 is arbitrary, currently 'imm' is always 0

            unsigned dataOffs = (unsigned)(doff + imm);
            assert(dataOffs < emitDataSize());

            // Conservately assume JIT data starts after the entire code size.
            // TODO-ARM64: we might consider only hot code size which will be computed later in emitComputeCodeSizes().
            assert(emitTotalCodeSize > 0);
            UNATIVE_OFFSET maxDstOffs = emitTotalCodeSize + dataOffs;

            // Check if the distance is within the encoding length.
            jmpDist = maxDstOffs - srcOffs;
            extra   = jmpDist - psd;
            if (extra <= 0)
            {
                goto SHORT_JMP;
            }

            // Keep the large form.
            continue;
        }
#endif

        /* Have we bound this jump's target already? */

        if (jmp->idIsBound())
        {
            /* Does the jump already have the smallest size? */

            if (jmp->idjShort)
            {
                assert(jmp->idCodeSize() == ssz);

                // We should not be jumping/branching across funclets/functions
                emitCheckFuncletBranch(jmp, jmpIG);

                continue;
            }

            tgtIG = jmp->idAddr()->iiaIGlabel;
        }
        else
        {
            /* First time we've seen this label, convert its target */
            CLANG_FORMAT_COMMENT_ANCHOR;

#ifdef DEBUG
            if (EMITVERBOSE)
            {
                printf("Binding: ");
                emitDispIns(jmp, false, false, false);
                printf("Binding L_M%03u_" FMT_BB, emitComp->compMethodID, jmp->idAddr()->iiaBBlabel->bbNum);
            }
#endif // DEBUG

            tgtIG = (insGroup*)emitCodeGetCookie(jmp->idAddr()->iiaBBlabel);

#ifdef DEBUG
            if (EMITVERBOSE)
            {
                if (tgtIG)
                {
                    printf(" to %s\n", emitLabelString(tgtIG));
                }
                else
                {
                    printf("-- ERROR, no emitter cookie for " FMT_BB "; it is probably missing BBF_HAS_LABEL.\n",
                           jmp->idAddr()->iiaBBlabel->bbNum);
                }
            }
            assert(tgtIG);
#endif // DEBUG

            /* Record the bound target */

            jmp->idAddr()->iiaIGlabel = tgtIG;
            jmp->idSetIsBound();
        }

        // We should not be jumping/branching across funclets/functions
        emitCheckFuncletBranch(jmp, jmpIG);

#ifdef TARGET_XARCH
        /* Done if this is not a variable-sized jump */

        if ((jmp->idIns() == INS_push) || (jmp->idIns() == INS_mov) || (jmp->idIns() == INS_call) ||
            (jmp->idIns() == INS_push_hide))
        {
            continue;
        }
#endif
#ifdef TARGET_ARM
        if ((jmp->idIns() == INS_push) || (jmp->idIns() == INS_mov) || (jmp->idIns() == INS_movt) ||
            (jmp->idIns() == INS_movw))
        {
            continue;
        }
#endif
#ifdef TARGET_ARM64
        // There is only one size of unconditional branch; we don't support functions larger than 2^28 bytes (our branch
        // range).
        if (emitIsUncondJump(jmp))
        {
            continue;
        }
#endif

        /*
            In the following distance calculations, if we're not actually
            scheduling the code (i.e. reordering instructions), we can
            use the actual offset of the jump (rather than the beg/end of
            the instruction group) since the jump will not be moved around
            and thus its offset is accurate.

            First we need to figure out whether this jump is a forward or
            backward one; to do this we simply look at the ordinals of the
            group that contains the jump and the target.
         */

        srcInstrOffs = jmpIG->igOffs + jmp->idjOffs;

        /* Note that the destination is always the beginning of an IG, so no need for an offset inside it */
        dstOffs = tgtIG->igOffs;

#if defined(TARGET_ARM)
        srcEncodingOffs =
            srcInstrOffs + 4; // For relative branches, ARM PC is always considered to be the instruction address + 4
#elif defined(TARGET_ARM64)
        srcEncodingOffs =
            srcInstrOffs; // For relative branches, ARM64 PC is always considered to be the instruction address
#else
        srcEncodingOffs = srcInstrOffs + ssz; // Encoding offset of relative offset for small branch
#endif

        if (jmpIG->igNum < tgtIG->igNum)
        {
            /* Forward jump */

            /* Adjust the target offset by the current delta. This is a worst-case estimate, as jumps between
               here and the target could be shortened, causing the actual distance to shrink.
             */

            dstOffs -= adjIG;

            /* Compute the distance estimate */

            jmpDist = dstOffs - srcEncodingOffs;

            /* How much beyond the max. short distance does the jump go? */

            extra = jmpDist - psd;

#if DEBUG_EMIT
            assert(jmp->idDebugOnlyInfo() != nullptr);
            if (jmp->idDebugOnlyInfo()->idNum == (unsigned)INTERESTING_JUMP_NUM || INTERESTING_JUMP_NUM == 0)
            {
                if (INTERESTING_JUMP_NUM == 0)
                {
                    printf("[1] Jump %u:\n", jmp->idDebugOnlyInfo()->idNum);
                }
                printf("[1] Jump  block is at %08X\n", jmpIG->igOffs);
                printf("[1] Jump reloffset is %04X\n", jmp->idjOffs);
                printf("[1] Jump source is at %08X\n", srcEncodingOffs);
                printf("[1] Label block is at %08X\n", dstOffs);
                printf("[1] Jump  dist. is    %04X\n", jmpDist);
                if (extra > 0)
                {
                    printf("[1] Dist excess [S] = %d  \n", extra);
                }
            }
            if (EMITVERBOSE)
            {
                printf("Estimate of fwd jump [%08X/%03u]: %04X -> %04X = %04X\n", dspPtr(jmp),
                       jmp->idDebugOnlyInfo()->idNum, srcInstrOffs, dstOffs, jmpDist);
            }
#endif // DEBUG_EMIT

            if (extra <= 0)
            {
                /* This jump will be a short one */
                goto SHORT_JMP;
            }
        }
        else
        {
            /* Backward jump */

            /* Compute the distance estimate */

            jmpDist = srcEncodingOffs - dstOffs;

            /* How much beyond the max. short distance does the jump go? */

            extra = jmpDist + nsd;

#if DEBUG_EMIT
            assert(jmp->idDebugOnlyInfo() != nullptr);
            if (jmp->idDebugOnlyInfo()->idNum == (unsigned)INTERESTING_JUMP_NUM || INTERESTING_JUMP_NUM == 0)
            {
                if (INTERESTING_JUMP_NUM == 0)
                {
                    printf("[2] Jump %u:\n", jmp->idDebugOnlyInfo()->idNum);
                }
                printf("[2] Jump  block is at %08X\n", jmpIG->igOffs);
                printf("[2] Jump reloffset is %04X\n", jmp->idjOffs);
                printf("[2] Jump source is at %08X\n", srcEncodingOffs);
                printf("[2] Label block is at %08X\n", dstOffs);
                printf("[2] Jump  dist. is    %04X\n", jmpDist);
                if (extra > 0)
                {
                    printf("[2] Dist excess [S] = %d  \n", extra);
                }
            }
            if (EMITVERBOSE)
            {
                printf("Estimate of bwd jump [%08X/%03u]: %04X -> %04X = %04X\n", dspPtr(jmp),
                       jmp->idDebugOnlyInfo()->idNum, srcInstrOffs, dstOffs, jmpDist);
            }
#endif // DEBUG_EMIT

            if (extra <= 0)
            {
                /* This jump will be a short one */
                goto SHORT_JMP;
            }
        }

        /* We arrive here if the jump couldn't be made short, at least for now */

        /* We had better not have eagerly marked the jump as short
         * in emitIns_J(). If we did, then it has to be able to stay short
         * as emitIns_J() uses the worst case scenario, and blocks can
         * only move closer together after that.
         */
        assert(jmp->idjShort == 0);

        /* Keep track of the closest distance we got */

        if (minShortExtra > (unsigned)extra)
        {
            minShortExtra = (unsigned)extra;
        }

#if defined(TARGET_ARM)

        // If we're here, we couldn't convert to a small jump.
        // Handle conversion to medium-sized conditional jumps.
        // 'srcInstrOffs', 'srcEncodingOffs', 'dstOffs', 'jmpDist' have already been computed
        // and don't need to be recomputed.

        if (emitIsCondJump(jmp))
        {
            if (jmpIG->igNum < tgtIG->igNum)
            {
                /* Forward jump */

                /* How much beyond the max. medium distance does the jump go? */

                mextra = jmpDist - pmd;

#if DEBUG_EMIT
                assert(jmp->idDebugOnlyInfo() != NULL);
                if (jmp->idDebugOnlyInfo()->idNum == (unsigned)INTERESTING_JUMP_NUM || INTERESTING_JUMP_NUM == 0)
                {
                    if (mextra > 0)
                    {
                        if (INTERESTING_JUMP_NUM == 0)
                            printf("[6] Jump %u:\n", jmp->idDebugOnlyInfo()->idNum);
                        printf("[6] Dist excess [S] = %d  \n", mextra);
                    }
                }
#endif // DEBUG_EMIT

                if (mextra <= 0)
                {
                    /* This jump will be a medium one */
                    goto MEDIUM_JMP;
                }
            }
            else
            {
                /* Backward jump */

                /* How much beyond the max. medium distance does the jump go? */

                mextra = jmpDist + nmd;

#if DEBUG_EMIT
                assert(jmp->idDebugOnlyInfo() != NULL);
                if (jmp->idDebugOnlyInfo()->idNum == (unsigned)INTERESTING_JUMP_NUM || INTERESTING_JUMP_NUM == 0)
                {
                    if (mextra > 0)
                    {
                        if (INTERESTING_JUMP_NUM == 0)
                            printf("[7] Jump %u:\n", jmp->idDebugOnlyInfo()->idNum);
                        printf("[7] Dist excess [S] = %d  \n", mextra);
                    }
                }
#endif // DEBUG_EMIT

                if (mextra <= 0)
                {
                    /* This jump will be a medium one */
                    goto MEDIUM_JMP;
                }
            }

            /* We arrive here if the jump couldn't be made medium, at least for now */

            /* Keep track of the closest distance we got */

            if (minMediumExtra > (unsigned)mextra)
                minMediumExtra = (unsigned)mextra;
        }

#endif // TARGET_ARM

        /*****************************************************************************
         * We arrive here if the jump must stay long, at least for now.
         * Go try the next one.
         */

        continue;

    /*****************************************************************************/
    /* Handle conversion to short jump                                           */
    /*****************************************************************************/

    SHORT_JMP:

        /* Try to make this jump a short one */

        emitSetShortJump(jmp);

        if (!jmp->idjShort)
        {
            continue; // This jump must be kept long
        }

        /* This jump is becoming either short or medium */

        oldSize = jsz;
        jsz     = ssz;
        assert(oldSize >= jsz);
        sizeDif = oldSize - jsz;

#if defined(TARGET_XARCH)
        jmp->idCodeSize(jsz);
#elif defined(TARGET_ARM)
#if 0
        // This is done as part of emitSetShortJump():
        insSize isz = emitInsSize(jmp->idInsFmt());
        jmp->idInsSize(isz);
#endif
#elif defined(TARGET_ARM64)
        // The size of IF_LARGEJMP/IF_LARGEADR/IF_LARGELDC are 8 or 12.
        // All other code size is 4.
        assert((sizeDif == 4) || (sizeDif == 8));
#else
#error Unsupported or unset target architecture
#endif

        goto NEXT_JMP;

#if defined(TARGET_ARM)

    /*****************************************************************************/
    /* Handle conversion to medium jump                                          */
    /*****************************************************************************/

    MEDIUM_JMP:

        /* Try to make this jump a medium one */

        emitSetMediumJump(jmp);

        if (jmp->idCodeSize() > msz)
        {
            continue; // This jump wasn't shortened
        }
        assert(jmp->idCodeSize() == msz);

        /* This jump is becoming medium */

        oldSize = jsz;
        jsz     = msz;
        assert(oldSize >= jsz);
        sizeDif = oldSize - jsz;

        goto NEXT_JMP;

#endif // TARGET_ARM

    /*****************************************************************************/

    NEXT_JMP:

        /* Make sure the size of the jump is marked correctly */

        assert((0 == (jsz | jmpDist)) || (jsz == jmp->idCodeSize()));

#ifdef DEBUG
        if (EMITVERBOSE)
        {
            printf("Shrinking jump [%08X/%03u]\n", dspPtr(jmp), jmp->idDebugOnlyInfo()->idNum);
        }
#endif
        noway_assert((unsigned short)sizeDif == sizeDif);

        adjIG += sizeDif;
        adjLJ += sizeDif;
        jmpIG->igSize -= (unsigned short)sizeDif;
        emitTotalCodeSize -= sizeDif;

        /* The jump size estimate wasn't accurate; flag its group */

        jmpIG->igFlags |= IGF_UPD_ISZ;

    } // end for each jump

    /* Did we shorten any jumps? */

    if (adjIG)
    {
        /* Adjust offsets of any remaining blocks */

        assert(lstIG);

        for (;;)
        {
            lstIG = lstIG->igNext;
            if (!lstIG)
            {
                break;
            }
#ifdef DEBUG
            if (EMITVERBOSE)
            {
                printf("Adjusted offset of " FMT_BB " from %04X to %04X\n", lstIG->igNum, lstIG->igOffs,
                       lstIG->igOffs - adjIG);
            }
#endif // DEBUG
            lstIG->igOffs -= adjIG;
            assert(IsCodeAligned(lstIG->igOffs));
        }

#ifdef DEBUG
        emitCheckIGoffsets();
#endif

        /* Is there a chance of other jumps becoming short? */
        CLANG_FORMAT_COMMENT_ANCHOR;
#ifdef DEBUG
#if defined(TARGET_ARM)
        if (EMITVERBOSE)
            printf("Total shrinkage = %3u, min extra short jump size = %3u, min extra medium jump size = %u\n", adjIG,
                   minShortExtra, minMediumExtra);
#else
        if (EMITVERBOSE)
        {
            printf("Total shrinkage = %3u, min extra jump size = %3u\n", adjIG, minShortExtra);
        }
#endif
#endif

        if ((minShortExtra <= adjIG)
#if defined(TARGET_ARM)
            || (minMediumExtra <= adjIG)
#endif // TARGET_ARM
                )
        {
            jmp_iteration++;

#ifdef DEBUG
            if (EMITVERBOSE)
            {
                printf("Iterating branch shortening. Iteration = %d\n", jmp_iteration);
            }
#endif

            goto AGAIN;
        }
    }
#ifdef DEBUG
    if (EMIT_INSTLIST_VERBOSE)
    {
        printf("\nLabels list after the jump dist binding:\n\n");
        emitDispIGlist(false);
    }

    emitCheckIGoffsets();
#endif // DEBUG
}
#endif

#if FEATURE_LOOP_ALIGN

//-----------------------------------------------------------------------------
//  emitCheckAlignFitInCurIG: Check if adding current align instruction will
//    create new 'ig'. For multi align instructions, this sets `emitForceNewIG` so
//    so all 'align' instructions are under same IG.
//
//  Arguments:
//       nAlignInstr - Number of align instructions about to be added.
//
void emitter::emitCheckAlignFitInCurIG(unsigned nAlignInstr)
{
    unsigned instrDescSize = nAlignInstr * sizeof(instrDescAlign);

    // Ensure that all align instructions fall in same IG.
    if (emitCurIGfreeNext + instrDescSize >= emitCurIGfreeEndp)
    {
        emitForceNewIG = true;
    }
}

//-----------------------------------------------------------------------------
//
//  emitLoopAlign: The next instruction will be a loop head entry point
//                 So insert an alignment instruction of "paddingBytes" to ensure that
//                 the code is properly aligned.
//  Arguments:
//      paddingBytes - Number of padding bytes to insert.
//      isFirstAlign - For multiple 'align' instructions case, if this is the first
//                     'align' instruction of that group.
//
void emitter::emitLoopAlign(unsigned paddingBytes, bool isFirstAlign DEBUG_ARG(bool isPlacedBehindJmp))
{
    // Determine if 'align' instruction about to be generated will
    // fall in current IG or next.
    bool alignInstrInNewIG = emitForceNewIG;

    if (!alignInstrInNewIG)
    {
        // If align fits in current IG, then mark that it contains alignment
        // instruction in the end.
        emitCurIG->igFlags |= IGF_HAS_ALIGN;
    }

    /* Insert a pseudo-instruction to ensure that we align
       the next instruction properly */
    instrDescAlign* id = emitNewInstrAlign();

    if (alignInstrInNewIG)
    {
        // Mark this IG has alignment in the end, so during emitter we can check the instruction count
        // heuristics of all IGs that follows this IG that participate in a loop.
        emitCurIG->igFlags |= IGF_HAS_ALIGN;
    }
    else
    {
        // Otherwise, make sure it was already marked such.
        assert(emitCurIG->endsWithAlignInstr());
    }

#if defined(TARGET_XARCH)
    assert(paddingBytes <= MAX_ENCODED_SIZE);
    id->idCodeSize(paddingBytes);
#elif defined(TARGET_ARM64)
    assert(paddingBytes == INSTR_ENCODED_SIZE);
#endif

    id->idaIG = emitCurIG;

    if (isFirstAlign)
    {
        // For multiple align instructions, set the idaLoopHeadPredIG only for the
        // first align instruction
        id->idaLoopHeadPredIG = emitCurIG;
        emitAlignLastGroup    = id;
    }
    else
    {
        id->idaLoopHeadPredIG = nullptr;
    }

#ifdef DEBUG
    id->isPlacedAfterJmp = isPlacedBehindJmp;
#endif

    /* Append this instruction to this IG's alignment list */
    id->idaNext = emitCurIGAlignList;

    emitCurIGsize += paddingBytes;

    dispIns(id);
    emitCurIGAlignList = id;
}

//-----------------------------------------------------------------------------
//
//  emitLongLoopAlign: The next instruction will be a loop head entry point
//  So insert alignment instruction(s) here to ensure that
//  we can properly align the code.
//
//  This emits more than one `INS_align` instruction depending on the
//  alignmentBoundary parameter.
//
//  Arguments:
//      alignmentBoundary - The boundary at which loop needs to be aligned.
//
void emitter::emitLongLoopAlign(unsigned alignmentBoundary DEBUG_ARG(bool isPlacedBehindJmp))
{
#if defined(TARGET_XARCH)
    unsigned nPaddingBytes    = alignmentBoundary - 1;
    unsigned nAlignInstr      = (nPaddingBytes + (MAX_ENCODED_SIZE - 1)) / MAX_ENCODED_SIZE;
    unsigned insAlignCount    = nPaddingBytes / MAX_ENCODED_SIZE;
    unsigned lastInsAlignSize = nPaddingBytes % MAX_ENCODED_SIZE;
    unsigned paddingBytes     = MAX_ENCODED_SIZE;
#elif defined(TARGET_ARM64)
    unsigned nAlignInstr   = alignmentBoundary / INSTR_ENCODED_SIZE;
    unsigned insAlignCount = nAlignInstr;
    unsigned paddingBytes  = INSTR_ENCODED_SIZE;
#endif

    emitCheckAlignFitInCurIG(nAlignInstr);

    /* Insert a pseudo-instruction to ensure that we align
    the next instruction properly */

    bool isFirstAlign = true;
    while (insAlignCount)
    {
        emitLoopAlign(paddingBytes, isFirstAlign DEBUG_ARG(isPlacedBehindJmp));
        insAlignCount--;
        isFirstAlign = false;
    }

#if defined(TARGET_XARCH)
    emitLoopAlign(lastInsAlignSize, isFirstAlign DEBUG_ARG(isPlacedBehindJmp));
#endif
}

//-----------------------------------------------------------------------------
// emitConnectAlignInstrWithCurIG:  If "align" instruction is not just before the loop start,
//                                  setting idaLoopHeadPredIG lets us know the exact IG that the "align"
//                                  instruction is trying to align. This is used to track the last IG that
//                                  needs alignment after which VEX encoding optimization is enabled.
//
//                                  TODO: Once over-estimation problem is solved, consider replacing
//                                  idaLoopHeadPredIG with idaLoopHeadIG itself.
//
void emitter::emitConnectAlignInstrWithCurIG()
{
    JITDUMP("Mapping 'align' instruction in IG%02u to target IG%02u\n", emitAlignLastGroup->idaIG->igNum,
            emitCurIG->igNum);
    // Since we never align overlapping instructions, it is always guaranteed that
    // the emitAlignLastGroup points to the loop that is in process of getting aligned.

    emitAlignLastGroup->idaLoopHeadPredIG = emitCurIG;

    // For a new IG to ensure that loop doesn't start from IG that idaLoopHeadPredIG points to.
    emitNxtIG();
}

//-----------------------------------------------------------------------------
// emitLoopAlignment: Insert an align instruction at the end of emitCurIG and
//                    mark it as IGF_HAS_ALIGN to indicate that a next or a future
//                    IG is a loop that needs alignment.
//
void emitter::emitLoopAlignment(DEBUG_ARG1(bool isPlacedBehindJmp))
{
    unsigned paddingBytes;

#if defined(TARGET_XARCH)
    // For xarch, each align instruction can be maximum of MAX_ENCODED_SIZE bytes and if
    // more padding is needed, multiple MAX_ENCODED_SIZE bytes instructions are added.
    if ((emitComp->opts.compJitAlignLoopBoundary > 16) && (!emitComp->opts.compJitAlignLoopAdaptive))
    {
        paddingBytes = emitComp->opts.compJitAlignLoopBoundary;
        emitLongLoopAlign(paddingBytes DEBUG_ARG(isPlacedBehindJmp));
    }
    else
    {
        emitCheckAlignFitInCurIG(1);
        paddingBytes = MAX_ENCODED_SIZE;
        emitLoopAlign(paddingBytes, true DEBUG_ARG(isPlacedBehindJmp));
    }
#elif defined(TARGET_ARM64)
    // For Arm64, each align instruction is 4-bytes long because of fixed-length encoding.
    // The padding added will be always be in multiple of 4-bytes.
    if (emitComp->opts.compJitAlignLoopAdaptive)
    {
        paddingBytes = emitComp->opts.compJitAlignLoopBoundary >> 1;
    }
    else
    {
        paddingBytes = emitComp->opts.compJitAlignLoopBoundary;
    }
    emitLongLoopAlign(paddingBytes DEBUG_ARG(isPlacedBehindJmp));
#endif

    assert(emitLastIns->idIns() == INS_align);

    JITDUMP("Adding 'align' instruction of %d bytes in %s.\n", paddingBytes, emitLabelString(emitCurIG));
}

//-----------------------------------------------------------------------------
//  emitEndsWithAlignInstr: Checks if current IG ends with loop align instruction.
//
//  Returns:  true if current IG ends with align instruction.
//
bool emitter::emitEndsWithAlignInstr()
{
    return emitCurIG->endsWithAlignInstr();
}

//-----------------------------------------------------------------------------
//  getLoopSize: Starting from loopHeaderIg, find the size of the smallest possible loop
//               such that it doesn't exceed the maxLoopSize.
//
//  Arguments:
//       igLoopHeader    - The header IG of a loop
//       maxLoopSize     - Maximum loop size. If the loop is bigger than this value, we will just
//                         return this value.
//       isAlignAdjusted - Determine if adjustments are done to the align instructions or not.
//                         During generating code, it is 'false' (because we haven't adjusted the size yet).
//                         During outputting code, it is 'true'.
//
//  Returns:  size of a loop in bytes.
//
unsigned emitter::getLoopSize(insGroup* igLoopHeader, unsigned maxLoopSize DEBUG_ARG(bool isAlignAdjusted))
{
    unsigned loopSize = 0;

    JITDUMP("*************** In getLoopSize() for %s\n", emitLabelString(igLoopHeader));

    for (insGroup* igInLoop = igLoopHeader; igInLoop != nullptr; igInLoop = igInLoop->igNext)
    {
        loopSize += igInLoop->igSize;
        JITDUMP("   %s has %u bytes.", emitLabelString(igInLoop), igInLoop->igSize);

        if (igInLoop->endsWithAlignInstr() || igInLoop->hadAlignInstr())
        {
            // If IGF_HAS_ALIGN is present, igInLoop contains align instruction at the end,
            // for next IG or some future IG.
            //
            // For both cases, remove the padding bytes from igInLoop's size so it is not included in loopSize.
            //
            // If the loop was formed because of forward jumps like the loop IG18 below, the backedge is not
            // set for them and such loops are not aligned. For such cases, the loop size threshold will never
            // be met and we would break as soon as loopSize > maxLoopSize.
            //
            // IG05:
            //      ...
            //      jmp IG18
            // ...
            // IG18:
            //      ...
            //      jne IG05
            //
            // If igInLoop is a legitimate loop, and igInLoop's end with another 'align' instruction for different IG
            // representing a loop that needs alignment, then igInLoop should be the last IG of the current loop and
            // should have backedge to current loop header.
            //
            // Below, IG05 is the last IG of loop IG04-IG05 and its backedge points to IG04.
            //
            // IG03:
            //      ...
            //      align
            // IG04:
            //      ...
            //      ...
            // IG05:
            //      ...
            //      jne IG04
            //      align     ; <---
            // IG06:
            //      ...
            //      jne IG06
            //
            //
            assert((igInLoop->igLoopBackEdge == nullptr) || (igInLoop->igLoopBackEdge == igLoopHeader));

#ifdef DEBUG
            if (isAlignAdjusted)
            {
                // If this IG is already align adjusted, get the adjusted padding already calculated.
                instrDescAlign* alignInstr      = emitAlignList;
                bool            foundAlignInstr = false;

                // Find the alignInstr for igInLoop IG.
                for (; alignInstr != nullptr; alignInstr = alignInstr->idaNext)
                {
                    if (alignInstr->idaIG->igNum == igInLoop->igNum)
                    {
                        foundAlignInstr = true;
                        break;
                    }
                }
                assert(foundAlignInstr);

                unsigned adjustedPadding = 0;
                if (emitComp->opts.compJitAlignLoopAdaptive)
                {
                    adjustedPadding = alignInstr->idCodeSize();
                }
                else
                {
                    instrDescAlign* alignInstrToAdj = alignInstr;
                    for (; alignInstrToAdj != nullptr && alignInstrToAdj->idaIG == alignInstr->idaIG;
                         alignInstrToAdj = alignInstrToAdj->idaNext)
                    {
                        adjustedPadding += alignInstrToAdj->idCodeSize();
                    }
                }

                loopSize -= adjustedPadding;
            }
            else
#endif
            {
                JITDUMP(" but ends with align instruction, taking off %u bytes.",
                        emitComp->opts.compJitAlignPaddingLimit);
                // The current loop size should exclude the align instruction size reserved for next loop.
                loopSize -= emitComp->opts.compJitAlignPaddingLimit;
            }
        }
        if ((igInLoop->igLoopBackEdge == igLoopHeader) || (loopSize > maxLoopSize))
        {
#ifdef DEBUG
            if (igInLoop->igLoopBackEdge == igLoopHeader)
            {
                JITDUMP(" -- Found the back edge.");
            }
            else
            {
                JITDUMP(" -- loopSize exceeded the threshold of %u bytes.", maxLoopSize);
            }
            JITDUMP("\n");
#endif
            break;
        }
        JITDUMP("\n");
    }

    JITDUMP("loopSize of %s = %u bytes.\n", emitLabelString(igLoopHeader), loopSize);
    return loopSize;
}

//-----------------------------------------------------------------------------
// emitSetLoopBackEdge : Sets igLoopBackEdge field, if not already set and
//                       if currIG has back-edge to dstIG.
//
// Notes:
//    Despite we align only inner most loop, we might see intersected loops because of control flow
//    re-arrangement like adding a split edge in LSRA.
//
//    If there is an intersection of current loop with last loop that is already marked as align,
//    then *do not align* one of the loop that completely encloses the other one. Or if they both intersect,
//    then *do not align* either of them because since the flow is complicated enough that aligning one of them
//    will not improve the performance.
//
void emitter::emitSetLoopBackEdge(BasicBlock* loopTopBlock)
{
    insGroup* dstIG            = (insGroup*)loopTopBlock->bbEmitCookie;
    bool      alignCurrentLoop = true;
    bool      alignLastLoop    = true;

    // With (dstIG != nullptr), ensure that only back edges are tracked.
    // If there is forward jump, dstIG is not yet generated.
    //
    // We don't rely on (block->bbJumpDest->bbNum <= block->bbNum) because the basic
    // block numbering is not guaranteed to be sequential.
    if ((dstIG != nullptr) && (dstIG->igNum <= emitCurIG->igNum))
    {
        unsigned currLoopStart = dstIG->igNum;
        unsigned currLoopEnd   = emitCurIG->igNum;

        // Only mark back-edge if current loop starts after the last inner loop ended.
        if (emitLastLoopEnd < currLoopStart)
        {
            emitCurIG->igLoopBackEdge = dstIG;

            JITDUMP("** IG%02u jumps back to IG%02u forming a loop.\n", currLoopEnd, currLoopStart);

            emitLastLoopStart = currLoopStart;
            emitLastLoopEnd   = currLoopEnd;
        }
        else if (currLoopStart == emitLastLoopStart)
        {
            // Note: If current and last loop starts at same point,
            // retain the alignment flag of the smaller loop.
            //               |
            //         .---->|<----.
            //   last  |     |     |
            //   loop  |     |     | current
            //         .---->|     | loop
            //               |     |
            //               |-----.
            //
        }
        else if ((currLoopStart < emitLastLoopStart) && (emitLastLoopEnd < currLoopEnd))
        {
            // if current loop completely encloses last loop,
            // then current loop should not be aligned.
            alignCurrentLoop = false;
        }
        else if ((emitLastLoopStart < currLoopStart) && (currLoopEnd < emitLastLoopEnd))
        {
            // if last loop completely encloses current loop,
            // then last loop should not be aligned.
            alignLastLoop = false;
        }
        else
        {
            // The loops intersect and should not align either of the loops
            alignLastLoop    = false;
            alignCurrentLoop = false;
        }

        if (!alignLastLoop || !alignCurrentLoop)
        {
            instrDescAlign* alignInstr     = emitAlignList;
            bool            markedLastLoop = alignLastLoop;
            bool            markedCurrLoop = alignCurrentLoop;
            while ((alignInstr != nullptr))
            {
                insGroup* loopHeadIG = alignInstr->loopHeadIG();

                // Find the IG that has 'align' instruction to align the current loop
                // and clear the IGF_HAS_ALIGN flag.
                if (!alignCurrentLoop && (loopHeadIG == dstIG))
                {
                    assert(!markedCurrLoop);

                    // This IG should no longer contain alignment instruction
                    alignInstr->removeAlignFlags();

                    markedCurrLoop = true;
                    JITDUMP(";; Skip alignment for current loop IG%02u ~ IG%02u because it encloses an aligned loop "
                            "IG%02u ~ IG%02u.\n",
                            currLoopStart, currLoopEnd, emitLastLoopStart, emitLastLoopEnd);
                }

                // Find the IG that has 'align' instruction to align the last loop
                // and clear the IGF_HAS_ALIGN flag.
                if (!alignLastLoop && (loopHeadIG != nullptr) && (loopHeadIG->igNum == emitLastLoopStart))
                {
                    assert(!markedLastLoop);
                    assert(alignInstr->idaIG->endsWithAlignInstr() || alignInstr->idaIG->hadAlignInstr());

                    // This IG should no longer contain alignment instruction
                    alignInstr->removeAlignFlags();

                    markedLastLoop = true;
                    JITDUMP(";; Skip alignment for aligned loop IG%02u ~ IG%02u because it encloses the current loop "
                            "IG%02u ~ IG%02u.\n",
                            emitLastLoopStart, emitLastLoopEnd, currLoopStart, currLoopEnd);
                }

                if (markedLastLoop && markedCurrLoop)
                {
                    break;
                }

                alignInstr = emitAlignInNextIG(alignInstr);
            }

            assert(markedLastLoop && markedCurrLoop);
        }
    }
}

//-----------------------------------------------------------------------------
//  emitLoopAlignAdjustments: Walk all the align instructions and update them
//    with actual padding needed.
//
//  Notes:
//     For IGs that have align instructions in the end, calculate the actual offset
//     of loop start and determine how much padding is needed. Based on that, update
//     the igOffs, igSize and emitTotalCodeSize.
//
void emitter::emitLoopAlignAdjustments()
{
    // no align instructions
    if (emitAlignList == nullptr)
    {
        return;
    }

    JITDUMP("*************** In emitLoopAlignAdjustments()\n");
    JITDUMP("compJitAlignLoopAdaptive       = %s\n", dspBool(emitComp->opts.compJitAlignLoopAdaptive));
    JITDUMP("compJitAlignLoopBoundary       = %u\n", emitComp->opts.compJitAlignLoopBoundary);
    JITDUMP("compJitAlignLoopMinBlockWeight = %u\n", emitComp->opts.compJitAlignLoopMinBlockWeight);
    JITDUMP("compJitAlignLoopForJcc         = %s\n", dspBool(emitComp->opts.compJitAlignLoopForJcc));
    JITDUMP("compJitAlignLoopMaxCodeSize    = %u\n", emitComp->opts.compJitAlignLoopMaxCodeSize);
    JITDUMP("compJitAlignPaddingLimit       = %u\n", emitComp->opts.compJitAlignPaddingLimit);

    unsigned estimatedPaddingNeeded = emitComp->opts.compJitAlignPaddingLimit;

    unsigned        alignBytesRemoved = 0;
    unsigned        loopIGOffset      = 0;
    instrDescAlign* alignInstr        = emitAlignList;

    for (; alignInstr != nullptr;)
    {
        assert(alignInstr->idIns() == INS_align);

        insGroup* loopHeadPredIG = alignInstr->idaLoopHeadPredIG;
        insGroup* loopHeadIG     = alignInstr->loopHeadIG();
        insGroup* containingIG   = alignInstr->idaIG;

        JITDUMP("  Adjusting 'align' instruction in IG%02u that is targeted for IG%02u \n", containingIG->igNum,
                loopHeadIG->igNum);

        // Since we only adjust the padding up to the next align instruction which is behind the jump, we make sure
        // that we take into account all the alignBytes we removed until that point. Hence " - alignBytesRemoved"

        loopIGOffset = loopHeadIG->igOffs - alignBytesRemoved;

        // igSize also includes INS_align instruction, take it off.
        loopIGOffset -= estimatedPaddingNeeded;

        // IG can be marked as not needing alignment if during setting igLoopBackEdge, it is detected
        // that the igLoopBackEdge encloses an IG that is marked for alignment.

        unsigned actualPaddingNeeded =
            containingIG->endsWithAlignInstr()
                ? emitCalculatePaddingForLoopAlignment(loopHeadIG, loopIGOffset DEBUG_ARG(false))
                : 0;

        assert(estimatedPaddingNeeded >= actualPaddingNeeded);

        unsigned short diff = (unsigned short)(estimatedPaddingNeeded - actualPaddingNeeded);

        if (diff != 0)
        {
            containingIG->igSize -= diff;
            alignBytesRemoved += diff;
            emitTotalCodeSize -= diff;

            // Update the flags
            containingIG->igFlags |= IGF_UPD_ISZ;
            if (actualPaddingNeeded == 0)
            {
                alignInstr->removeAlignFlags();
            }

#ifdef TARGET_XARCH
            if (emitComp->opts.compJitAlignLoopAdaptive)
            {
                assert(actualPaddingNeeded < MAX_ENCODED_SIZE);
                alignInstr->idCodeSize(actualPaddingNeeded);
            }
            else
#endif
            {
                unsigned paddingToAdj = actualPaddingNeeded;

#ifdef DEBUG
#if defined(TARGET_XARCH)
                int instrAdjusted =
                    (emitComp->opts.compJitAlignLoopBoundary + (MAX_ENCODED_SIZE - 1)) / MAX_ENCODED_SIZE;
#elif defined(TARGET_ARM64)
                unsigned short instrAdjusted = (emitComp->opts.compJitAlignLoopBoundary >> 1) / INSTR_ENCODED_SIZE;
                if (!emitComp->opts.compJitAlignLoopAdaptive)
                {
                    instrAdjusted = emitComp->opts.compJitAlignLoopBoundary / INSTR_ENCODED_SIZE;
                }
#endif // TARGET_XARCH & TARGET_ARM64
#endif // DEBUG
                // Adjust the padding amount in all align instructions in this IG
                instrDescAlign *alignInstrToAdj = alignInstr, *prevAlignInstr = nullptr;
                for (; alignInstrToAdj != nullptr && alignInstrToAdj->idaIG == alignInstr->idaIG;
                     alignInstrToAdj = alignInstrToAdj->idaNext)
                {

#if defined(TARGET_XARCH)
                    unsigned newPadding = min(paddingToAdj, MAX_ENCODED_SIZE);
                    alignInstrToAdj->idCodeSize(newPadding);
#elif defined(TARGET_ARM64)
                    unsigned newPadding = min(paddingToAdj, INSTR_ENCODED_SIZE);
                    if (newPadding == 0)
                    {
                        alignInstrToAdj->idInsOpt(INS_OPTS_NONE);
                    }
#endif
                    paddingToAdj -= newPadding;
                    prevAlignInstr = alignInstrToAdj;
#ifdef DEBUG
                    instrAdjusted--;
#endif
                }
                assert(paddingToAdj == 0);
                assert(instrAdjusted == 0);
            }

            JITDUMP("Adjusted alignment for %s from %u to %u.\n", emitLabelString(loopHeadIG), estimatedPaddingNeeded,
                    actualPaddingNeeded);
            JITDUMP("Adjusted size of %s from %u to %u.\n", emitLabelString(containingIG),
                    (containingIG->igSize + diff), containingIG->igSize);
        }

        // Adjust the offset of all IGs starting from next IG until we reach the IG having the next
        // align instruction or the end of IG list.
        insGroup*       adjOffIG     = containingIG->igNext;
        instrDescAlign* nextAlign    = emitAlignInNextIG(alignInstr);
        insGroup*       adjOffUptoIG = nextAlign != nullptr ? nextAlign->idaIG : emitIGlast;
        while ((adjOffIG != nullptr) && (adjOffIG->igNum <= adjOffUptoIG->igNum))
        {
            JITDUMP("Adjusted offset of %s from %04X to %04X\n", emitLabelString(adjOffIG), adjOffIG->igOffs,
                    (adjOffIG->igOffs - alignBytesRemoved));
            adjOffIG->igOffs -= alignBytesRemoved;
            adjOffIG = adjOffIG->igNext;
        }

        alignInstr = nextAlign;

        if (actualPaddingNeeded > 0)
        {
            // Record the last loop IG that will be aligned. No overestimation
            // adjustment will be done after emitLastAlignedIgNum.
            JITDUMP("Recording last aligned IG: %s\n", emitLabelString(loopHeadPredIG));
            emitLastAlignedIgNum = loopHeadPredIG->igNum;
        }
    }

#ifdef DEBUG
    emitCheckIGoffsets();
#endif
}

//-----------------------------------------------------------------------------
//  emitCalculatePaddingForLoopAlignment: Calculate the padding amount to insert at the
//    end of 'ig' so the loop that starts after 'ig' is aligned.
//
//  Arguments:
//       loopHeadIG      - The IG that has the loop head that need to be aligned.
//       offset          - The offset at which the IG that follows 'ig' starts.
//       isAlignAdjusted - Determine if adjustments are done to the align instructions or not.
//                         During generating code, it is 'false' (because we haven't adjusted the size yet).
//                         During outputting code, it is 'true'.
//
//  Returns: Padding amount.
//    0 means no padding is needed, either because loop is already aligned or it
//    is too expensive to align loop and hence it will not be aligned.
//
//  Notes:
//     Below are the steps (in this order) to calculate the padding amount.
//     1. If loop is already aligned to desired boundary, then return 0. // already aligned
//     2. If loop size exceed maximum allowed loop size, then return 0.  // already aligned
//
// For adaptive loop alignment:
//     3a. Calculate paddingNeeded and maxPaddingAmount to align to 32B boundary.
//     3b. If paddingNeeded > maxPaddingAmount, then recalculate to align to 16B boundary.
//     3b. If paddingNeeded == 0, then return 0. // already aligned at 16B
//     3c. If paddingNeeded > maxPaddingAmount, then return 0. // expensive to align
//     3d. If the loop already fits in minimum 32B blocks, then return 0. // already best aligned
//     3e. return paddingNeeded.
//
// For non-adaptive loop alignment:
//     3a. Calculate paddingNeeded.
//     3b. If the loop already fits in minimum alignmentBoundary blocks, then return 0. // already best aligned
//     3c. return paddingNeeded.
//
unsigned emitter::emitCalculatePaddingForLoopAlignment(insGroup* loopHeadIG,
                                                       size_t offset DEBUG_ARG(bool isAlignAdjusted))
{
    unsigned alignmentBoundary = emitComp->opts.compJitAlignLoopBoundary;

    // No padding if loop is already aligned
    if ((offset & (alignmentBoundary - 1)) == 0)
    {
        JITDUMP(";; Skip alignment: 'Loop at %s already aligned at %dB boundary.'\n", emitLabelString(loopHeadIG),
                alignmentBoundary);
        return 0;
    }

    unsigned maxLoopSize          = 0;
    int      maxLoopBlocksAllowed = 0;

    if (emitComp->opts.compJitAlignLoopAdaptive)
    {
        // For adaptive, adjust the loop size depending on the alignment boundary
        maxLoopBlocksAllowed = genLog2((unsigned)alignmentBoundary) - 1;
        maxLoopSize          = alignmentBoundary * maxLoopBlocksAllowed;
    }
    else
    {
        // For non-adaptive, just take whatever is supplied using COMPlus_ variables
        maxLoopSize = emitComp->opts.compJitAlignLoopMaxCodeSize;
    }

    unsigned loopSize = getLoopSize(loopHeadIG, maxLoopSize DEBUG_ARG(isAlignAdjusted));

    // No padding if loop is big
    if (loopSize > maxLoopSize)
    {
        JITDUMP(";; Skip alignment: 'Loop at %s is big. LoopSize= %d, MaxLoopSize= %d.'\n", emitLabelString(loopHeadIG),
                loopSize, maxLoopSize);
        return 0;
    }

    unsigned paddingToAdd           = 0;
    unsigned minBlocksNeededForLoop = (loopSize + alignmentBoundary - 1) / alignmentBoundary;
    bool     skipPadding            = false;

    if (emitComp->opts.compJitAlignLoopAdaptive)
    {
        // adaptive loop alignment
        unsigned nMaxPaddingBytes = (1 << (maxLoopBlocksAllowed - minBlocksNeededForLoop + 1));
#ifdef TARGET_XARCH
        // Max padding for adaptive alignment has alignmentBoundary of 32 bytes with
        // max padding limit of 15 bytes ((alignmentBoundary >> 1) - 1)
        nMaxPaddingBytes -= 1;
#endif
        unsigned nPaddingBytes = (-(int)(size_t)offset) & (alignmentBoundary - 1);

        // Check if the alignment exceeds maxPadding limit
        if (nPaddingBytes > nMaxPaddingBytes)
        {
#ifdef TARGET_XARCH
            // Cannot align to 32B, so try to align to 16B boundary.
            // Only applicable for xarch. For arm64, it is recommended to align
            // at 32B only.
            alignmentBoundary >>= 1;
            nMaxPaddingBytes = 1 << (maxLoopBlocksAllowed - minBlocksNeededForLoop + 1);
            nPaddingBytes    = (-(int)(size_t)offset) & (alignmentBoundary - 1);
#endif

            // Check if the loop is already at new alignment boundary
            if (nPaddingBytes == 0)
            {
                skipPadding = true;
                JITDUMP(";; Skip alignment: 'Loop at %s already aligned at %uB boundary.'\n",
                        emitLabelString(loopHeadIG), alignmentBoundary);
            }
            // Check if the alignment exceeds new maxPadding limit
            else if (nPaddingBytes > nMaxPaddingBytes)
            {
                skipPadding = true;
                JITDUMP(";; Skip alignment: 'Loop at %s PaddingNeeded= %d, MaxPadding= %d, LoopSize= %d, "
                        "AlignmentBoundary= %dB.'\n",
                        emitLabelString(loopHeadIG), nPaddingBytes, nMaxPaddingBytes, loopSize, alignmentBoundary);
            }
        }

        // If within maxPaddingLimit
        if (!skipPadding)
        {
            // Padding is needed only if loop starts at or after the current offset.
            // Otherwise, the loop just fits in minBlocksNeededForLoop and so can skip alignment.
            size_t extraBytesNotInLoop =
                (size_t)(emitComp->opts.compJitAlignLoopBoundary * minBlocksNeededForLoop) - loopSize;
            size_t currentOffset = (size_t)offset % alignmentBoundary;

            if (currentOffset > extraBytesNotInLoop)
            {
                // Padding is needed only if loop starts at or after the current offset and hence might not
                // fit in minBlocksNeededForLoop
                paddingToAdd = nPaddingBytes;
            }
            else
            {
                // Otherwise, the loop just fits in minBlocksNeededForLoop and so can skip alignment.
                JITDUMP(";; Skip alignment: 'Loop at %s is aligned to fit in %d blocks of %d chunks.'\n",
                        emitLabelString(loopHeadIG), minBlocksNeededForLoop, alignmentBoundary);
            }
        }
    }
    else
    {
        // non-adaptive loop alignment
        unsigned extraBytesNotInLoop = (alignmentBoundary * minBlocksNeededForLoop) - loopSize;
        unsigned currentOffset       = (size_t)offset % alignmentBoundary;

#ifdef DEBUG
        // Mitigate JCC erratum by making sure the jmp doesn't fall on the boundary
        if (emitComp->opts.compJitAlignLoopForJcc)
        {
            // TODO: See if extra padding we might end up adding to mitigate JCC erratum is worth doing?
            currentOffset++;
        }
#endif

        if (currentOffset > extraBytesNotInLoop)
        {
            // Padding is needed only if loop starts at or after the current offset and hence might not
            // fit in minBlocksNeededForLoop
            paddingToAdd = (-(int)(size_t)offset) & (alignmentBoundary - 1);
        }
        else
        {
            // Otherwise, the loop just fits in minBlocksNeededForLoop and so can skip alignment.
            JITDUMP(";; Skip alignment: 'Loop at %s is aligned to fit in %d blocks of %d chunks.'\n",
                    emitLabelString(loopHeadIG), minBlocksNeededForLoop, alignmentBoundary);
        }
    }

    JITDUMP(";; Calculated padding to add %d bytes to align %s at %dB boundary.\n", paddingToAdd,
            emitLabelString(loopHeadIG), alignmentBoundary);

    // Either no padding is added because it is too expensive or the offset gets aligned
    // to the alignment boundary
    assert(paddingToAdd == 0 || (((offset + paddingToAdd) & (alignmentBoundary - 1)) == 0));

    return paddingToAdd;
}

// emitAlignInNextIG: On xarch, for adaptive alignment, this will usually return the next instruction in
//                    'emitAlignList'. But for arm64 or non-adaptive alignment on xarch, where multiple
//                    align instructions are emitted, this method will skip the 'align' instruction present
//                    in the same IG and return the first instruction that is present in next IG.
//  Arguments:
//      alignInstr - Current 'align' instruction for which next IG's first 'align' should be returned.
//
emitter::instrDescAlign* emitter::emitAlignInNextIG(instrDescAlign* alignInstr)
{
    // If there are multiple align instructions, skip the align instructions after
    // the first align instruction and fast forward to the next IG
    insGroup* alignIG = alignInstr->idaIG;
    while ((alignInstr != nullptr) && (alignInstr->idaNext != nullptr) && (alignInstr->idaNext->idaIG == alignIG))
    {
        alignInstr = alignInstr->idaNext;
    }
    return alignInstr != nullptr ? alignInstr->idaNext : nullptr;
}

#endif // FEATURE_LOOP_ALIGN

void emitter::emitCheckFuncletBranch(instrDesc* jmp, insGroup* jmpIG)
{
#ifdef TARGET_LOONGARCH64
    // TODO-LoongArch64: support idDebugOnlyInfo.
    return;
#else

#ifdef DEBUG
    // We should not be jumping/branching across funclets/functions
    // Except possibly a 'call' to a finally funclet for a local unwind
    // or a 'return' from a catch handler (that can go just about anywhere)
    // This routine attempts to validate that any branches across funclets
    // meets one of those criteria...
    assert(jmp->idIsBound());

#ifdef TARGET_XARCH
    // An lea of a code address (for constant data stored with the code)
    // is treated like a jump for emission purposes but is not really a jump so
    // we don't have to check anything here.
    if (jmp->idIns() == INS_lea)
    {
        return;
    }
#endif

    if (jmp->idAddr()->iiaHasInstrCount())
    {
        // Too hard to figure out funclets from just an instruction count
        // You're on your own!
        return;
    }

#ifdef TARGET_ARM64
    // No interest if it's not jmp.
    if (emitIsLoadLabel(jmp) || emitIsLoadConstant(jmp))
    {
        return;
    }
#endif // TARGET_ARM64

    insGroup* tgtIG = jmp->idAddr()->iiaIGlabel;
    assert(tgtIG);
    if (tgtIG->igFuncIdx != jmpIG->igFuncIdx)
    {
        if (jmp->idDebugOnlyInfo()->idFinallyCall)
        {
            // We don't record enough information to determine this accurately, so instead
            // we assume that any branch to the very start of a finally is OK.

            // No branches back to the root method
            assert(tgtIG->igFuncIdx > 0);
            FuncInfoDsc* tgtFunc = emitComp->funGetFunc(tgtIG->igFuncIdx);
            assert(tgtFunc->funKind == FUNC_HANDLER);
            EHblkDsc* tgtEH = emitComp->ehGetDsc(tgtFunc->funEHIndex);

            // Only branches to finallys (not faults, catches, filters, etc.)
            assert(tgtEH->HasFinallyHandler());

            // Only to the first block of the finally (which is properly marked)
            BasicBlock* tgtBlk = tgtEH->ebdHndBeg;
            assert(tgtBlk->bbFlags & BBF_FUNCLET_BEG);

            // And now we made it back to where we started
            assert(tgtIG == emitCodeGetCookie(tgtBlk));
            assert(tgtIG->igFuncIdx == emitComp->funGetFuncIdx(tgtBlk));
        }
        else if (jmp->idDebugOnlyInfo()->idCatchRet)
        {
            // Again there isn't enough information to prove this correct
            // so just allow a 'branch' to any other 'parent' funclet

            FuncInfoDsc* jmpFunc = emitComp->funGetFunc(jmpIG->igFuncIdx);
            assert(jmpFunc->funKind == FUNC_HANDLER);
            EHblkDsc* jmpEH = emitComp->ehGetDsc(jmpFunc->funEHIndex);

            // Only branches out of catches
            assert(jmpEH->HasCatchHandler());

            FuncInfoDsc* tgtFunc = emitComp->funGetFunc(tgtIG->igFuncIdx);
            assert(tgtFunc);
            if (tgtFunc->funKind == FUNC_HANDLER)
            {
                // An outward chain to the containing funclet/EH handler
                // Note that it might be anywhere within nested try bodies
                assert(jmpEH->ebdEnclosingHndIndex == tgtFunc->funEHIndex);
            }
            else
            {
                // This funclet is 'top level' and so it is branching back to the
                // root function, and should have no containing EH handlers
                // but it could be nested within try bodies...
                assert(tgtFunc->funKind == FUNC_ROOT);
                assert(jmpEH->ebdEnclosingHndIndex == EHblkDsc::NO_ENCLOSING_INDEX);
            }
        }
        else
        {
            printf("Hit an illegal branch between funclets!");
            assert(tgtIG->igFuncIdx == jmpIG->igFuncIdx);
        }
    }
#endif // DEBUG
#endif
}

/*****************************************************************************
 *
 *  Compute the code sizes that we're going to use to allocate the code buffers.
 *
 *  This sets:
 *
 *      emitTotalHotCodeSize
 *      emitTotalColdCodeSize
 *      Compiler::info.compTotalHotCodeSize
 *      Compiler::info.compTotalColdCodeSize
 */

void emitter::emitComputeCodeSizes()
{
    assert((emitComp->fgFirstColdBlock == nullptr) == (emitFirstColdIG == nullptr));

    if (emitFirstColdIG)
    {
        emitTotalHotCodeSize  = emitFirstColdIG->igOffs;
        emitTotalColdCodeSize = emitTotalCodeSize - emitTotalHotCodeSize;
    }
    else
    {
        emitTotalHotCodeSize  = emitTotalCodeSize;
        emitTotalColdCodeSize = 0;
    }

    emitComp->info.compTotalHotCodeSize  = emitTotalHotCodeSize;
    emitComp->info.compTotalColdCodeSize = emitTotalColdCodeSize;

#ifdef DEBUG
    if (emitComp->verbose)
    {
        printf("\nHot  code size = 0x%X bytes\n", emitTotalHotCodeSize);
        printf("Cold code size = 0x%X bytes\n", emitTotalColdCodeSize);
    }
#endif
}

//------------------------------------------------------------------------
// emitEndCodeGen: called at end of code generation to create code, data, and gc info
//
// Arguments:
//    comp - compiler instance
//    contTrkPtrLcls - true if tracked stack pointers are contiguous on the stack
//    fullInt - true if method has fully interruptible gc reporting
//    fullPtrMap - true if gc reporting should use full register pointer map
//    xcptnsCount - number of EH clauses to report for the method
//    prologSize [OUT] - prolog size in bytes
//    epilogSize [OUT] - epilog size in bytes (see notes)
//    codeAddr [OUT] - address of the code buffer
//    coldCodeAddr [OUT] - address of the cold code buffer (if any)
//    consAddr [OUT] - address of the read only constant buffer (if any)
//
// Notes:
//    Currently, in methods with multiple epilogs, all epilogs must have the same
//    size. epilogSize is the size of just one of these epilogs, not the cumulative
//    size of all of the method's epilogs.
//
// Returns:
//    size of the method code, in bytes
//
unsigned emitter::emitEndCodeGen(Compiler* comp,
                                 bool      contTrkPtrLcls,
                                 bool      fullyInt,
                                 bool      fullPtrMap,
                                 unsigned  xcptnsCount,
                                 unsigned* prologSize,
                                 unsigned* epilogSize,
                                 void**    codeAddr,
                                 void**    coldCodeAddr,
                                 void** consAddr DEBUGARG(unsigned* instrCount))
{
#ifdef DEBUG
    if (emitComp->verbose)
    {
        printf("*************** In emitEndCodeGen()\n");
    }
#endif

    BYTE* consBlock;
    BYTE* consBlockRW;
    BYTE* codeBlock;
    BYTE* codeBlockRW;
    BYTE* coldCodeBlock;
    BYTE* coldCodeBlockRW;
    BYTE* cp;

    assert(emitCurIG == nullptr);

    emitCodeBlock = nullptr;
    emitConsBlock = nullptr;

    emitOffsAdj = 0;

    /* Tell everyone whether we have fully interruptible code or not */

    emitFullyInt   = fullyInt;
    emitFullGCinfo = fullPtrMap;

#ifndef UNIX_X86_ABI
    emitFullArgInfo = !emitHasFramePtr;
#else
    emitFullArgInfo = fullPtrMap;
#endif

#if EMITTER_STATS
    GCrefsTable.record(emitGCrFrameOffsCnt);
    emitSizeTable.record(static_cast<unsigned>(emitSizeMethod));
    stkDepthTable.record(emitMaxStackDepth);
#endif // EMITTER_STATS

    // Default values, correct even if EMIT_TRACK_STACK_DEPTH is 0.
    emitSimpleStkUsed         = true;
    u1.emitSimpleStkMask      = 0;
    u1.emitSimpleByrefStkMask = 0;

#if EMIT_TRACK_STACK_DEPTH
    /* Convert max. stack depth from # of bytes to # of entries */

    unsigned maxStackDepthIn4ByteElements = emitMaxStackDepth / sizeof(int);
    JITDUMP("Converting emitMaxStackDepth from bytes (%d) to elements (%d)\n", emitMaxStackDepth,
            maxStackDepthIn4ByteElements);
    emitMaxStackDepth = maxStackDepthIn4ByteElements;

    /* Should we use the simple stack */

    if (emitMaxStackDepth > MAX_SIMPLE_STK_DEPTH || emitFullGCinfo)
    {
        /* We won't use the "simple" argument table */

        emitSimpleStkUsed = false;

        /* Allocate the argument tracking table */

        if (emitMaxStackDepth <= sizeof(u2.emitArgTrackLcl))
        {
            u2.emitArgTrackTab = (BYTE*)u2.emitArgTrackLcl;
        }
        else
        {
            u2.emitArgTrackTab = (BYTE*)emitGetMem(roundUp(emitMaxStackDepth));
        }

        u2.emitArgTrackTop   = u2.emitArgTrackTab;
        u2.emitGcArgTrackCnt = 0;
    }
#endif

    if (emitEpilogCnt == 0)
    {
        /* No epilogs, make sure the epilog size is set to 0 */

        emitEpilogSize = 0;

#ifdef TARGET_XARCH
        emitExitSeqSize = 0;
#endif // TARGET_XARCH
    }

    /* Return the size of the epilog to the caller */

    *epilogSize = emitEpilogSize;

#ifdef TARGET_XARCH
    *epilogSize += emitExitSeqSize;
#endif // TARGET_XARCH

#ifdef DEBUG
    if (EMIT_INSTLIST_VERBOSE)
    {
        printf("\nInstruction list before instruction issue:\n\n");
        emitDispIGlist(true);
    }

    emitCheckIGoffsets();
#endif

    /* Allocate the code block (and optionally the data blocks) */

    // If we're doing procedure splitting and we found cold blocks, then
    // allocate hot and cold buffers.  Otherwise only allocate a hot
    // buffer.

    coldCodeBlock = nullptr;

    // This restricts the data alignment to: 4, 8, 16, or 32 bytes
    // Alignments greater than 32 would require VM support in ICorJitInfo::allocMem
    uint32_t dataAlignment = emitConsDsc.alignment;
    assert((dataSection::MIN_DATA_ALIGN <= dataAlignment) && (dataAlignment <= dataSection::MAX_DATA_ALIGN) &&
           isPow2(dataAlignment));

    uint32_t codeAlignment = TARGET_POINTER_SIZE;

#ifdef TARGET_X86
    //
    // These are the heuristics we use to decide whether or not to force the
    // code to be 16-byte aligned.
    //
    // 1. For ngen code with IBC data, use 16-byte alignment if the method
    //    has been called more than ScenarioHotWeight times.
    // 2. For JITed code and ngen code without IBC data, use 16-byte alignment
    //    when the code is 16 bytes or smaller. We align small getters/setters
    //    because of they are penalized heavily on certain hardware when not 16-byte
    //    aligned (VSWhidbey #373938). To minimize size impact of this optimization,
    //    we do not align large methods because of the penalty is amortized for them.
    //
    if (emitComp->fgHaveProfileData())
    {
        const weight_t scenarioHotWeight = 256.0;
        if (emitComp->fgCalledCount > (scenarioHotWeight * emitComp->fgProfileRunsCount()))
        {
            codeAlignment = 16;
        }
    }
    else
    {
        if (emitTotalHotCodeSize <= 16)
        {
            codeAlignment = 16;
        }
    }
#endif

#if defined(TARGET_XARCH) || defined(TARGET_ARM64)
    // For x64/x86/arm64, align methods that are "optimizations enabled" to 32 byte boundaries if
    // they are larger than 16 bytes and contain a loop.
    //
    if (emitComp->opts.OptimizationEnabled() && !emitComp->opts.jitFlags->IsSet(JitFlags::JIT_FLAG_PREJIT) &&
        (emitTotalHotCodeSize > 16) && emitComp->fgHasLoops)
    {
        codeAlignment = 32;
    }
#endif

#if defined(TARGET_ARM64) || defined(TARGET_LOONGARCH64)
    // For arm64/LoongArch64, we're going to put the data in the code section. So make sure the code section has
    // adequate alignment.
    if (emitConsDsc.dsdOffs > 0)
    {
        codeAlignment = max(codeAlignment, dataAlignment);
    }
#endif

    // Note that we don't support forcing code alignment of 8 bytes on 32-bit platforms; an omission?
    assert((TARGET_POINTER_SIZE <= codeAlignment) && (codeAlignment <= 32) && isPow2(codeAlignment));

    CorJitAllocMemFlag allocMemFlagCodeAlign = CORJIT_ALLOCMEM_DEFAULT_CODE_ALIGN;
    if (codeAlignment == 32)
    {
        allocMemFlagCodeAlign = CORJIT_ALLOCMEM_FLG_32BYTE_ALIGN;
    }
    else if (codeAlignment == 16)
    {
        allocMemFlagCodeAlign = CORJIT_ALLOCMEM_FLG_16BYTE_ALIGN;
    }

    CorJitAllocMemFlag allocMemFlagDataAlign = static_cast<CorJitAllocMemFlag>(0);
    if (dataAlignment == 16)
    {
        allocMemFlagDataAlign = CORJIT_ALLOCMEM_FLG_RODATA_16BYTE_ALIGN;
    }
    else if (dataAlignment == 32)
    {
        allocMemFlagDataAlign = CORJIT_ALLOCMEM_FLG_RODATA_32BYTE_ALIGN;
    }

    CorJitAllocMemFlag allocMemFlag = static_cast<CorJitAllocMemFlag>(allocMemFlagCodeAlign | allocMemFlagDataAlign);

    AllocMemArgs args;
    memset(&args, 0, sizeof(args));

<<<<<<< HEAD
=======
#if defined(TARGET_ARM64) || defined(TARGET_LOONGARCH64)
    // For arm64/LoongArch64, we want to allocate JIT data always adjacent to code similar to what native compiler does.
    // This way allows us to use a single `ldr` to access such data like float constant/jmp table.
    // For LoongArch64 using `pcaddi + ld` to access such data.
    if (emitTotalColdCodeSize > 0)
    {
        // JIT data might be far away from the cold code.
        NYI("Need to handle fix-up to data from cold code.");
    }

    UNATIVE_OFFSET roDataAlignmentDelta = 0;
    if (emitConsDsc.dsdOffs > 0)
    {
        roDataAlignmentDelta = AlignmentPad(emitTotalHotCodeSize, dataAlignment);
    }

    args.hotCodeSize  = emitTotalHotCodeSize + roDataAlignmentDelta + emitConsDsc.dsdOffs;
    args.coldCodeSize = emitTotalColdCodeSize;
    args.roDataSize   = 0;
    args.xcptnsCount  = xcptnsCount;
    args.flag         = allocMemFlag;

    emitComp->eeAllocMem(&args);

    codeBlock       = (BYTE*)args.hotCodeBlock;
    codeBlockRW     = (BYTE*)args.hotCodeBlockRW;
    coldCodeBlock   = (BYTE*)args.coldCodeBlock;
    coldCodeBlockRW = (BYTE*)args.coldCodeBlockRW;

    consBlock   = codeBlock + emitTotalHotCodeSize + roDataAlignmentDelta;
    consBlockRW = codeBlockRW + emitTotalHotCodeSize + roDataAlignmentDelta;

#else

>>>>>>> 058f83b9
    args.hotCodeSize  = emitTotalHotCodeSize;
    args.coldCodeSize = emitTotalColdCodeSize;
    args.roDataSize   = emitConsDsc.dsdOffs;
    args.xcptnsCount  = xcptnsCount;
    args.flag         = allocMemFlag;

    emitComp->eeAllocMem(&args, emitConsDsc.alignment);

    codeBlock       = (BYTE*)args.hotCodeBlock;
    codeBlockRW     = (BYTE*)args.hotCodeBlockRW;
    coldCodeBlock   = (BYTE*)args.coldCodeBlock;
    coldCodeBlockRW = (BYTE*)args.coldCodeBlockRW;
    consBlock       = (BYTE*)args.roDataBlock;
    consBlockRW     = (BYTE*)args.roDataBlockRW;

#ifdef DEBUG
    if ((allocMemFlag & CORJIT_ALLOCMEM_FLG_32BYTE_ALIGN) != 0)
    {
        assert(((size_t)codeBlock & 31) == 0);
    }
#if 0
    // TODO: we should be able to assert the following, but it appears crossgen2 doesn't respect them,
    // or maybe it respects them in the written image but not in the buffer pointer given to the JIT.
    if ((allocMemFlag & CORJIT_ALLOCMEM_FLG_16BYTE_ALIGN) != 0)
    {
        assert(((size_t)codeBlock & 15) == 0);
    }
    if ((allocMemFlag & CORJIT_ALLOCMEM_FLG_RODATA_32BYTE_ALIGN) != 0)
    {
        assert(((size_t)consBlock & 31) == 0);
    }
    if ((allocMemFlag & CORJIT_ALLOCMEM_FLG_RODATA_16BYTE_ALIGN) != 0)
    {
        assert(((size_t)consBlock & 15) == 0);
    }
#endif // 0
#endif

    // if (emitConsDsc.dsdOffs)
    //     printf("Cons=%08X\n", consBlock);

    /* Give the block addresses to the caller and other functions here */

    *codeAddr = emitCodeBlock = codeBlock;
    *coldCodeAddr = emitColdCodeBlock = coldCodeBlock;
    *consAddr = emitConsBlock = consBlock;

    /* Nothing has been pushed on the stack */
    CLANG_FORMAT_COMMENT_ANCHOR;

#if EMIT_TRACK_STACK_DEPTH
    emitCurStackLvl = 0;
#endif

    /* Assume no live GC ref variables on entry */

    VarSetOps::ClearD(emitComp, emitThisGCrefVars); // This is initialized to Empty at the start of codegen.
#if defined(DEBUG) && defined(JIT32_ENCODER)
    VarSetOps::ClearD(emitComp, debugThisGCRefVars);
    VarSetOps::ClearD(emitComp, debugPrevGCRefVars);
    debugPrevRegPtrDsc = nullptr;
#endif
    emitThisGCrefRegs = emitThisByrefRegs = RBM_NONE;
    emitThisGCrefVset                     = true;

#ifdef DEBUG

    emitIssuing = true;

    // We don't use these after this point

    VarSetOps::AssignNoCopy(emitComp, emitPrevGCrefVars, VarSetOps::UninitVal());
    emitPrevGCrefRegs = emitPrevByrefRegs = 0xBAADFEED;

    VarSetOps::AssignNoCopy(emitComp, emitInitGCrefVars, VarSetOps::UninitVal());
    emitInitGCrefRegs = emitInitByrefRegs = 0xBAADFEED;

#endif

    /* Initialize the GC ref variable lifetime tracking logic */

    codeGen->gcInfo.gcVarPtrSetInit();

    emitSyncThisObjOffs = -1;     /* -1  means no offset set */
    emitSyncThisObjReg  = REG_NA; /* REG_NA  means not set */

#ifdef JIT32_GCENCODER
    if (emitComp->lvaKeepAliveAndReportThis())
    {
        assert(emitComp->lvaIsOriginalThisArg(0));
        LclVarDsc* thisDsc = emitComp->lvaGetDesc(0U);

        /* If "this" (which is passed in as a register argument in REG_ARG_0)
           is enregistered, we normally spot the "mov REG_ARG_0 -> thisReg"
           in the prolog and note the location of "this" at that point.
           However, if 'this' is enregistered into REG_ARG_0 itself, no code
           will be generated in the prolog, so we explicitly need to note
           the location of "this" here.
           NOTE that we can do this even if "this" is not enregistered in
           REG_ARG_0, and it will result in more accurate "this" info over the
           prolog. However, as methods are not interruptible over the prolog,
           we try to save space by avoiding that.
         */

        if (thisDsc->lvRegister)
        {
            emitSyncThisObjReg = thisDsc->GetRegNum();

            if (emitSyncThisObjReg == (int)REG_ARG_0 &&
                (codeGen->intRegState.rsCalleeRegArgMaskLiveIn & genRegMask(REG_ARG_0)))
            {
                if (emitFullGCinfo)
                {
                    emitGCregLiveSet(GCT_GCREF, genRegMask(REG_ARG_0),
                                     emitCodeBlock, // from offset 0
                                     true);
                }
                else
                {
                    /* If emitFullGCinfo==false, then we don't use any
                       regPtrDsc's and so explictly note the location
                       of "this" in GCEncode.cpp
                     */
                }
            }
        }
    }
#endif // JIT32_GCENCODER

    emitContTrkPtrLcls = contTrkPtrLcls;

    /* Are there any GC ref variables on the stack? */

    if (emitGCrFrameOffsCnt)
    {
        size_t     siz;
        unsigned   cnt;
        unsigned   num;
        LclVarDsc* dsc;
        int*       tab;

        /* Allocate and clear emitGCrFrameLiveTab[]. This is the table
           mapping "stkOffs -> varPtrDsc". It holds a pointer to
           the liveness descriptor that was created when the
           variable became alive. When the variable becomes dead, the
           descriptor will be appended to the liveness descriptor list, and
           the entry in emitGCrFrameLiveTab[] will be made NULL.

           Note that if all GC refs are assigned consecutively,
           emitGCrFrameLiveTab[] can be only as big as the number of GC refs
           present, instead of lvaTrackedCount.
         */

        siz                 = emitGCrFrameOffsCnt * sizeof(*emitGCrFrameLiveTab);
        emitGCrFrameLiveTab = (varPtrDsc**)emitGetMem(roundUp(siz));
        memset(emitGCrFrameLiveTab, 0, siz);

        /* Allocate and fill in emitGCrFrameOffsTab[]. This is the table
           mapping "varIndex -> stkOffs".
           Non-ptrs or reg vars have entries of -1.
           Entries of Tracked stack byrefs have the lower bit set to 1.
        */

        emitTrkVarCnt = cnt = emitComp->lvaTrackedCount;
        assert(cnt);
        emitGCrFrameOffsTab = tab = (int*)emitGetMem(cnt * sizeof(int));

        memset(emitGCrFrameOffsTab, -1, cnt * sizeof(int));

        /* Now fill in all the actual used entries */

        for (num = 0, dsc = emitComp->lvaTable, cnt = emitComp->lvaCount; num < cnt; num++, dsc++)
        {
            if (!dsc->lvOnFrame || (dsc->lvIsParam && !dsc->lvIsRegArg))
            {
                continue;
            }

#if FEATURE_FIXED_OUT_ARGS
            if (num == emitComp->lvaOutgoingArgSpaceVar)
            {
                continue;
            }
#endif // FEATURE_FIXED_OUT_ARGS

            int offs = dsc->GetStackOffset();

            /* Is it within the interesting range of offsets */

            if (offs >= emitGCrFrameOffsMin && offs < emitGCrFrameOffsMax)
            {
                /* Are tracked stack ptr locals laid out contiguously?
                   If not, skip non-ptrs. The emitter is optimized to work
                   with contiguous ptrs, but for EditNContinue, the variables
                   are laid out in the order they occur in the local-sig.
                 */

                if (!emitContTrkPtrLcls)
                {
                    if (!emitComp->lvaIsGCTracked(dsc))
                    {
                        continue;
                    }
                }

                unsigned indx = dsc->lvVarIndex;

                assert(!dsc->lvRegister);
                assert(dsc->lvTracked);
                assert(dsc->lvRefCnt() != 0);

                assert(dsc->TypeGet() == TYP_REF || dsc->TypeGet() == TYP_BYREF);

                assert(indx < emitComp->lvaTrackedCount);

// printf("Variable #%2u/%2u is at stack offset %d\n", num, indx, offs);

#ifdef JIT32_GCENCODER
#ifndef FEATURE_EH_FUNCLETS
                // Remember the frame offset of the "this" argument for synchronized methods.
                if (emitComp->lvaIsOriginalThisArg(num) && emitComp->lvaKeepAliveAndReportThis())
                {
                    emitSyncThisObjOffs = offs;
                    offs |= this_OFFSET_FLAG;
                }
#endif
#endif // JIT32_GCENCODER

                if (dsc->TypeGet() == TYP_BYREF)
                {
                    offs |= byref_OFFSET_FLAG;
                }
                tab[indx] = offs;
            }
        }
    }
    else
    {
#ifdef DEBUG
        emitTrkVarCnt       = 0;
        emitGCrFrameOffsTab = nullptr;
#endif
    }

#ifdef DEBUG
    if (emitComp->verbose)
    {
        printf("\n***************************************************************************\n");
        printf("Instructions as they come out of the scheduler\n\n");
    }
#endif

    /* Issue all instruction groups in order */
    cp              = codeBlock;
    writeableOffset = codeBlockRW - codeBlock;

#define DEFAULT_CODE_BUFFER_INIT 0xcc

#ifdef DEBUG
    *instrCount                                          = 0;
    jitstd::list<PreciseIPMapping>::iterator nextMapping = emitComp->genPreciseIPmappings.begin();
#endif
    for (insGroup* ig = emitIGlist; ig != nullptr; ig = ig->igNext)
    {
        assert(!(ig->igFlags & IGF_PLACEHOLDER)); // There better not be any placeholder groups left

        /* Is this the first cold block? */
        if (ig == emitFirstColdIG)
        {
            assert(emitCurCodeOffs(cp) == emitTotalHotCodeSize);

            assert(coldCodeBlock);
            cp              = coldCodeBlock;
            writeableOffset = coldCodeBlockRW - coldCodeBlock;
            emitOffsAdj     = 0;
#ifdef DEBUG
            if (emitComp->opts.disAsm || emitComp->verbose)
            {
                printf("\n************** Beginning of cold code **************\n");
            }
#endif
        }

        /* Are we overflowing? */
        if (ig->igNext && (ig->igNum + 1 != ig->igNext->igNum))
        {
            NO_WAY("Too many instruction groups");
        }

        // If this instruction group is returned to from a funclet implementing a finally,
        // on architectures where it is necessary generate GC info for the current instruction as
        // if it were the instruction following a call.
        emitGenGCInfoIfFuncletRetTarget(ig, cp);

        instrDesc* id = (instrDesc*)ig->igData;

#ifdef DEBUG
        /* Print the IG label, but only if it is a branch label */

        if (emitComp->opts.disAsm || emitComp->verbose)
        {
            if (emitComp->verbose || emitComp->opts.disasmWithGC)
            {
                printf("\n");
                emitDispIG(ig); // Display the flags, IG data, etc.
            }
            else
            {
                printf("\n%s:", emitLabelString(ig));
                if (!emitComp->opts.disDiffable)
                {
                    printf("              ;; offset=%04XH", emitCurCodeOffs(cp));
                }
                printf("\n");
            }
        }
#endif // DEBUG

        BYTE* bp = cp;

        /* Record the actual offset of the block, noting the difference */

        int newOffsAdj = ig->igOffs - emitCurCodeOffs(cp);

#if DEBUG_EMIT
#ifdef DEBUG
        // Under DEBUG, only output under verbose flag.
        if (emitComp->verbose)
#endif // DEBUG
        {
            if (newOffsAdj != 0)
            {
                printf("Block predicted offs = %08X, actual = %08X -> size adj = %d\n", ig->igOffs, emitCurCodeOffs(cp),
                       newOffsAdj);
            }
            if (emitOffsAdj != newOffsAdj)
            {
                printf("Block expected size adj %d not equal to actual size adj %d (probably some instruction size was "
                       "underestimated but not included in the running `emitOffsAdj` count)\n",
                       emitOffsAdj, newOffsAdj);
            }
        }
        // Make it noisy in DEBUG if these don't match. In release, the noway_assert below checks the
        // fatal condition.
        assert(emitOffsAdj == newOffsAdj);
#endif // DEBUG_EMIT

        // We can't have over-estimated the adjustment, or we might have underestimated a jump distance.
        noway_assert(emitOffsAdj <= newOffsAdj);

        emitOffsAdj = newOffsAdj;
        assert(emitOffsAdj >= 0);

        ig->igOffs = emitCurCodeOffs(cp);
        assert(IsCodeAligned(ig->igOffs));

#if EMIT_TRACK_STACK_DEPTH

        /* Set the proper stack level if appropriate */

        if (ig->igStkLvl != emitCurStackLvl)
        {
            /* We are pushing stuff implicitly at this label */

            assert((unsigned)ig->igStkLvl > (unsigned)emitCurStackLvl);
            emitStackPushN(cp, (ig->igStkLvl - (unsigned)emitCurStackLvl) / sizeof(int));
        }

#endif

        /* Update current GC information for IG's that do not extend the previous IG */

        if (!(ig->igFlags & IGF_EXTEND))
        {
            /* Is there a new set of live GC ref variables? */

            if (ig->igFlags & IGF_GC_VARS)
            {
                emitUpdateLiveGCvars(ig->igGCvars(), cp);
            }
            else if (!emitThisGCrefVset)
            {
                emitUpdateLiveGCvars(emitThisGCrefVars, cp);
            }

            /* Update the set of live GC ref registers */

            {
                regMaskTP GCregs = ig->igGCregs;

                if (GCregs != emitThisGCrefRegs)
                {
                    emitUpdateLiveGCregs(GCT_GCREF, GCregs, cp);
                }
            }

            /* Is there a new set of live byref registers? */

            if (ig->igFlags & IGF_BYREF_REGS)
            {
                unsigned byrefRegs = ig->igByrefRegs();

                if (byrefRegs != emitThisByrefRegs)
                {
                    emitUpdateLiveGCregs(GCT_BYREF, byrefRegs, cp);
                }
            }
#ifdef DEBUG
            if (EMIT_GC_VERBOSE || emitComp->opts.disasmWithGC)
            {
                emitDispGCInfoDelta();
            }
#endif // DEBUG
        }
        else
        {
            // These are not set for "overflow" groups
            assert(!(ig->igFlags & IGF_GC_VARS));
            assert(!(ig->igFlags & IGF_BYREF_REGS));
        }

        /* Issue each instruction in order */

        emitCurIG = ig;

        for (unsigned cnt = ig->igInsCnt; cnt > 0; cnt--)
        {
#ifdef DEBUG
            size_t     curInstrAddr = (size_t)cp;
            instrDesc* curInstrDesc = id;

            if ((emitComp->opts.disAsm || emitComp->verbose) && (JitConfig.JitDisasmWithDebugInfo() != 0) &&
                (id->idCodeSize() > 0))
            {
                UNATIVE_OFFSET curCodeOffs = emitCurCodeOffs(cp);
                while (nextMapping != emitComp->genPreciseIPmappings.end())
                {
                    UNATIVE_OFFSET mappingOffs = nextMapping->nativeLoc.CodeOffset(this);

                    if (mappingOffs > curCodeOffs)
                    {
                        // Still haven't reached instruction that next mapping belongs to.
                        break;
                    }

                    // We reached the mapping or went past it.
                    if (mappingOffs == curCodeOffs)
                    {
                        emitDispInsIndent();
                        printf("; ");
                        nextMapping->debugInfo.Dump(true);
                        printf("\n");
                    }

                    ++nextMapping;
                }
            }

#endif

            castto(id, BYTE*) += emitIssue1Instr(ig, id, &cp);

#ifdef DEBUG
            // Print the alignment boundary
            if ((emitComp->opts.disAsm || emitComp->verbose) && (emitComp->opts.disAddr || emitComp->opts.disAlignment))
            {
                size_t      afterInstrAddr   = (size_t)cp;
                instruction curIns           = curInstrDesc->idIns();
                bool        isJccAffectedIns = false;

#if defined(TARGET_XARCH)

                // Determine if this instruction is part of a set that matches the Intel jcc erratum characteristic
                // described here:
                // https://www.intel.com/content/dam/support/us/en/documents/processors/mitigations-jump-conditional-code-erratum.pdf
                // This is the case when a jump instruction crosses a 32-byte boundary, or ends on a 32-byte boundary.
                // "Jump instruction" in this case includes conditional jump (jcc), macro-fused op-jcc (where 'op' is
                // one of cmp, test, add, sub, and, inc, or dec), direct unconditional jump, indirect jump,
                // direct/indirect call, and return.

                size_t jccAlignBoundary     = 32;
                size_t jccAlignBoundaryMask = jccAlignBoundary - 1;
                size_t jccLastBoundaryAddr  = afterInstrAddr & ~jccAlignBoundaryMask;

                if (curInstrAddr < jccLastBoundaryAddr)
                {
                    isJccAffectedIns = IsJccInstruction(curIns) || IsJmpInstruction(curIns) || (curIns == INS_call) ||
                                       (curIns == INS_ret);

                    // For op-Jcc there are two cases: (1) curIns is the jcc, in which case the above condition
                    // already covers us. (2) curIns is the `op` and the next instruction is the `jcc`. Note that
                    // we will never have a `jcc` as the first instruction of a group, so we don't need to worry
                    // about looking ahead to the next group after a an `op` of `op-Jcc`.

                    if (!isJccAffectedIns && (cnt > 1))
                    {
                        // The current `id` is valid, namely, there is another instruction in this group.
                        instruction nextIns = id->idIns();
                        if (((curIns == INS_cmp) || (curIns == INS_test) || (curIns == INS_add) ||
                             (curIns == INS_sub) || (curIns == INS_and) || (curIns == INS_inc) ||
                             (curIns == INS_dec)) &&
                            IsJccInstruction(nextIns))
                        {
                            isJccAffectedIns = true;
                        }
                    }

                    if (isJccAffectedIns)
                    {
                        unsigned bytesCrossedBoundary = (unsigned)(afterInstrAddr & jccAlignBoundaryMask);
                        printf("; ^^^^^^^^^^^^^^^^^^^^^^^^^^^^^^^ (%s: %d ; jcc erratum) %dB boundary "
                               "...............................\n",
                               codeGen->genInsDisplayName(curInstrDesc), bytesCrossedBoundary, jccAlignBoundary);
                    }
                }

#elif defined(TARGET_LOONGARCH64)

                isJccAffectedIns = true;

#endif // TARGET_LOONGARCH64

                // Jcc affected instruction boundaries were printed above; handle other cases here.
                if (!isJccAffectedIns)
                {
                    size_t alignBoundaryMask = (size_t)emitComp->opts.compJitAlignLoopBoundary - 1;
                    size_t lastBoundaryAddr  = afterInstrAddr & ~alignBoundaryMask;

                    // draw boundary if beforeAddr was before the lastBoundary.
                    if (curInstrAddr < lastBoundaryAddr)
                    {
                        // Indicate if instruction is at the alignment boundary or is split
                        unsigned bytesCrossedBoundary = (unsigned)(afterInstrAddr & alignBoundaryMask);
                        if (bytesCrossedBoundary != 0)
                        {
                            printf("; ^^^^^^^^^^^^^^^^^^^^^^^^^^^^^^^ (%s: %d)",
                                   codeGen->genInsDisplayName(curInstrDesc), bytesCrossedBoundary);
                        }
                        else
                        {
                            printf("; ...............................");
                        }
                        printf(" %dB boundary ...............................\n",
                               emitComp->opts.compJitAlignLoopBoundary);
                    }
                }
            }
#endif // DEBUG
        }

#ifdef DEBUG
        if (emitComp->opts.disAsm || emitComp->verbose)
        {
            printf("\t\t\t\t\t\t;; size=%d bbWeight=%s PerfScore %.2f", (cp - bp), refCntWtd2str(ig->igWeight),
                   ig->igPerfScore);
        }
        *instrCount += ig->igInsCnt;
#endif // DEBUG

        emitCurIG = nullptr;

        assert(ig->igSize >= cp - bp);

        // Is it the last ig in the hot part?
        bool lastHotIG = (emitFirstColdIG != nullptr && ig->igNext == emitFirstColdIG);
        if (lastHotIG)
        {
            unsigned actualHotCodeSize    = emitCurCodeOffs(cp);
            unsigned allocatedHotCodeSize = emitTotalHotCodeSize;
            assert(actualHotCodeSize <= allocatedHotCodeSize);
            if (actualHotCodeSize < allocatedHotCodeSize)
            {
                // The allocated chunk is bigger than used, fill in unused space in it.
                unsigned unusedSize = allocatedHotCodeSize - emitCurCodeOffs(cp);
                BYTE*    cpRW       = cp + writeableOffset;
                for (unsigned i = 0; i < unusedSize; ++i)
                {
                    *cpRW++ = DEFAULT_CODE_BUFFER_INIT;
                }

                cp = cpRW - writeableOffset;
                assert(allocatedHotCodeSize == emitCurCodeOffs(cp));
            }
        }

        assert((ig->igSize >= cp - bp) || lastHotIG);
        ig->igSize = (unsigned short)(cp - bp);
    }

#if EMIT_TRACK_STACK_DEPTH
    assert(emitCurStackLvl == 0);
#endif

    /* Output any initialized data we may have */

    if (emitConsDsc.dsdOffs != 0)
    {
        emitOutputDataSec(&emitConsDsc, consBlock);
    }

    /* Make sure all GC ref variables are marked as dead */

    if (emitGCrFrameOffsCnt != 0)
    {
        unsigned    vn;
        int         of;
        varPtrDsc** dp;

        for (vn = 0, of = emitGCrFrameOffsMin, dp = emitGCrFrameLiveTab; vn < emitGCrFrameOffsCnt;
             vn++, of += TARGET_POINTER_SIZE, dp++)
        {
            if (*dp)
            {
                emitGCvarDeadSet(of, cp, vn);
            }
        }
    }

    /* No GC registers are live any more */

    if (emitThisByrefRegs)
    {
        emitUpdateLiveGCregs(GCT_BYREF, RBM_NONE, cp);
    }
    if (emitThisGCrefRegs)
    {
        emitUpdateLiveGCregs(GCT_GCREF, RBM_NONE, cp);
    }

    /* Patch any forward jumps */

    if (emitFwdJumps)
    {
        for (instrDescJmp* jmp = emitJumpList; jmp != nullptr; jmp = jmp->idjNext)
        {
#ifdef TARGET_XARCH
            assert(jmp->idInsFmt() == IF_LABEL || jmp->idInsFmt() == IF_RWR_LABEL || jmp->idInsFmt() == IF_SWR_LABEL);
#endif
            insGroup* tgt = jmp->idAddr()->iiaIGlabel;

            if (jmp->idjTemp.idjAddr == nullptr)
            {
                continue;
            }

            if (jmp->idjOffs != tgt->igOffs)
            {
                BYTE* adr = jmp->idjTemp.idjAddr;
                int   adj = jmp->idjOffs - tgt->igOffs;
#ifdef TARGET_ARM
                // On Arm, the offset is encoded in unit of 2 bytes.
                adj >>= 1;
#endif

#if DEBUG_EMIT
                if ((jmp->idDebugOnlyInfo()->idNum == (unsigned)INTERESTING_JUMP_NUM) || (INTERESTING_JUMP_NUM == 0))
                {
#ifdef TARGET_ARM
                    printf("[5] This output is broken for ARM, since it doesn't properly decode the jump offsets of "
                           "the instruction at adr\n");
#endif

                    if (INTERESTING_JUMP_NUM == 0)
                    {
                        printf("[5] Jump %u:\n", jmp->idDebugOnlyInfo()->idNum);
                    }

                    if (jmp->idjShort)
                    {
                        printf("[5] Jump        is at %08X\n", (adr + 1 - emitCodeBlock));
                        printf("[5] Jump distance is  %02X - %02X = %02X\n", *(BYTE*)adr, adj, *(BYTE*)adr - adj);
                    }
                    else
                    {
                        printf("[5] Jump        is at %08X\n", (adr + 4 - emitCodeBlock));
                        printf("[5] Jump distance is  %08X - %02X = %08X\n", *(int*)adr, adj, *(int*)adr - adj);
                    }
                }
#endif // DEBUG_EMIT

                if (jmp->idjShort)
                {
                    // Patch Forward Short Jump
                    CLANG_FORMAT_COMMENT_ANCHOR;
#if defined(TARGET_XARCH)
                    *(BYTE*)(adr + writeableOffset) -= (BYTE)adj;
#elif defined(TARGET_ARM)
                    // The following works because the jump offset is in the low order bits of the instruction.
                    // Presumably we could also just call "emitOutputLJ(NULL, adr, jmp)", like for long jumps?
                    *(short int*)(adr + writeableOffset) -= (short)adj;
#elif defined(TARGET_ARM64)
                    assert(!jmp->idAddr()->iiaHasInstrCount());
                    emitOutputLJ(NULL, adr, jmp);
#elif defined(TARGET_LOONGARCH64)
                    // For LoongArch64 `emitFwdJumps` is always false.
                    unreached();
#else
#error Unsupported or unset target architecture
#endif
                }
                else
                {
                    // Patch Forward non-Short Jump
                    CLANG_FORMAT_COMMENT_ANCHOR;
#if defined(TARGET_XARCH)
                    *(int*)(adr + writeableOffset) -= adj;
#elif defined(TARGET_ARMARCH)
                    assert(!jmp->idAddr()->iiaHasInstrCount());
                    emitOutputLJ(NULL, adr, jmp);
#elif defined(TARGET_LOONGARCH64)
                    // For LoongArch64 `emitFwdJumps` is always false.
                    unreached();
#else
#error Unsupported or unset target architecture
#endif
                }
            }
        }
    }

#ifdef DEBUG
    if (emitComp->opts.disAsm)
    {
        printf("\n");
    }
#endif

    unsigned actualCodeSize = emitCurCodeOffs(cp);

#if defined(TARGET_ARM64)
    assert(emitTotalCodeSize == actualCodeSize);
#else
    assert(emitTotalCodeSize >= actualCodeSize);
#endif

#if EMITTER_STATS
    totAllocdSize += emitTotalCodeSize;
    totActualSize += actualCodeSize;
#endif

    // Fill in eventual unused space, but do not report this space as used.
    // If you add this padding during the emitIGlist loop, then it will
    // emit offsets after the loop with wrong value (for example for GC ref variables).
    unsigned unusedSize = emitTotalCodeSize - actualCodeSize;

    JITDUMP("Allocated method code size = %4u , actual size = %4u, unused size = %4u\n", emitTotalCodeSize,
            actualCodeSize, unusedSize);

    BYTE* cpRW = cp + writeableOffset;
    for (unsigned i = 0; i < unusedSize; ++i)
    {
        *cpRW++ = DEFAULT_CODE_BUFFER_INIT;
    }
    cp = cpRW - writeableOffset;
    assert(emitTotalCodeSize == emitCurCodeOffs(cp));

    // Total code size is sum of all IG->size and doesn't include padding in the last IG.
    emitTotalCodeSize = actualCodeSize;

#ifdef DEBUG

    // Make sure these didn't change during the "issuing" phase

    assert(VarSetOps::MayBeUninit(emitPrevGCrefVars));
    assert(emitPrevGCrefRegs == 0xBAADFEED);
    assert(emitPrevByrefRegs == 0xBAADFEED);

    assert(VarSetOps::MayBeUninit(emitInitGCrefVars));
    assert(emitInitGCrefRegs == 0xBAADFEED);
    assert(emitInitByrefRegs == 0xBAADFEED);

    if (EMIT_INSTLIST_VERBOSE)
    {
        printf("\nLabels list after the end of codegen:\n\n");
        emitDispIGlist(false);
    }

    emitCheckIGoffsets();

#endif // DEBUG

    // Assign the real prolog size
    *prologSize = emitCodeOffset(emitPrologIG, emitPrologEndPos);

    /* Return the amount of code we've generated */

    return actualCodeSize;
}

// See specification comment at the declaration.
void emitter::emitGenGCInfoIfFuncletRetTarget(insGroup* ig, BYTE* cp)
{
#if defined(FEATURE_EH_FUNCLETS) && defined(TARGET_ARM)
    // We only emit this GC information on targets where finally's are implemented via funclets,
    // and the finally is invoked, during non-exceptional execution, via a branch with a predefined
    // link register, rather than a "true call" for which we would already generate GC info.  Currently,
    // this means precisely ARM.
    if (ig->igFlags & IGF_FINALLY_TARGET)
    {
        // We don't actually have a call instruction in this case, so we don't have
        // a real size for that instruction.  We'll use 1.
        emitStackPop(cp, /*isCall*/ true, /*callInstrSize*/ 1, /*args*/ 0);

        /* Do we need to record a call location for GC purposes? */
        if (!emitFullGCinfo)
        {
            emitRecordGCcall(cp, /*callInstrSize*/ 1);
        }
    }
#endif // defined(FEATURE_EH_FUNCLETS) && defined(TARGET_ARM)
}

/*****************************************************************************
 *
 *  We have an instruction in an insGroup and we need to know the
 *  instruction number for this instruction
 */

unsigned emitter::emitFindInsNum(insGroup* ig, instrDesc* idMatch)
{
    instrDesc* id = (instrDesc*)ig->igData;

    // Check if we are the first instruction in the group
    if (id == idMatch)
    {
        return 0;
    }

    /* Walk the list of instructions until we find a match */
    unsigned insNum       = 0;
    unsigned insRemaining = ig->igInsCnt;

    while (insRemaining > 0)
    {
        castto(id, BYTE*) += emitSizeOfInsDsc(id);
        insNum++;
        insRemaining--;

        if (id == idMatch)
        {
            return insNum;
        }
    }
    assert(!"emitFindInsNum failed");
    return -1;
}

/*****************************************************************************
 *
 *  We've been asked for the code offset of an instruction but alas one or
 *  more instruction sizes in the block have been mis-predicted, so we have
 *  to find the true offset by looking for the instruction within the group.
 */

UNATIVE_OFFSET emitter::emitFindOffset(insGroup* ig, unsigned insNum)
{
    instrDesc*     id = (instrDesc*)ig->igData;
    UNATIVE_OFFSET of = 0;

#ifdef DEBUG
    /* Make sure we were passed reasonable arguments */
    assert(ig && ig->igSelf == ig);
    assert(ig->igInsCnt >= insNum);
#endif

    /* Walk the instruction list until all are counted */

    while (insNum > 0)
    {
        of += id->idCodeSize();

        castto(id, BYTE*) += emitSizeOfInsDsc(id);

        insNum--;
    }

    return of;
}

//---------------------------------------------------------------------------
// emitDataGenBeg:
//   - Allocate space for a constant or block of the size and alignment requested
//     Returns the offset in the data section to use
//
// Arguments:
//    size       - The size in bytes of the constant or block
//    alignment  - The requested alignment for the data
//    dataType   - The type of the constant int/float/etc
//
// Note: This method only allocate the space for the constant or block.  It doesn't
//       initialize the value. You call emitDataGenData to initialize the value.
//
UNATIVE_OFFSET emitter::emitDataGenBeg(unsigned size, unsigned alignment, var_types dataType)
{
    unsigned     secOffs;
    dataSection* secDesc;

    assert(emitDataSecCur == nullptr);

    // The size must not be zero and must be a multiple of MIN_DATA_ALIGN
    // Additionally, MIN_DATA_ALIGN is the minimum alignment that will
    // actually be used. That is, if the user requests an alignment
    // less than MIN_DATA_ALIGN, they will get  something that is at least
    // MIN_DATA_ALIGN. We allow smaller alignment to be specified since it is
    // simpler to allow it than to check and block it.
    //
    assert((size != 0) && ((size % dataSection::MIN_DATA_ALIGN) == 0));
    assert(isPow2(alignment) && (alignment <= dataSection::MAX_DATA_ALIGN));

    /* Get hold of the current offset */
    secOffs = emitConsDsc.dsdOffs;

    if (((secOffs % alignment) != 0) && (alignment > dataSection::MIN_DATA_ALIGN))
    {
        // As per the above comment, the minimum alignment is actually (MIN_DATA_ALIGN)
        // bytes so we don't need to make any adjustments if the requested
        // alignment is less than MIN_DATA_ALIGN.
        //
        // The maximum requested alignment is tracked and the memory allocator
        // will end up ensuring offset 0 is at an address matching that
        // alignment.  So if the requested alignment is greater than MIN_DATA_ALIGN,
        // we need to pad the space out so the offset is a multiple of the requested.
        //
        uint8_t zeros[dataSection::MAX_DATA_ALIGN] = {}; // auto initialize to all zeros

        unsigned  zeroSize  = alignment - (secOffs % alignment);
        unsigned  zeroAlign = dataSection::MIN_DATA_ALIGN;
        var_types zeroType  = TYP_INT;

        emitBlkConst(&zeros, zeroSize, zeroAlign, zeroType);
        secOffs = emitConsDsc.dsdOffs;
    }

    assert((secOffs % alignment) == 0);
    if (emitConsDsc.alignment < alignment)
    {
        JITDUMP("Increasing data section alignment from %u to %u for type %s\n", emitConsDsc.alignment, alignment,
                varTypeName(dataType));
        emitConsDsc.alignment = alignment;
    }

    /* Advance the current offset */
    emitConsDsc.dsdOffs += size;

    /* Allocate a data section descriptor and add it to the list */

    secDesc = emitDataSecCur = (dataSection*)emitGetMem(roundUp(sizeof(*secDesc) + size));

    secDesc->dsSize = size;

    secDesc->dsType = dataSection::data;

    secDesc->dsDataType = dataType;

    secDesc->dsNext = nullptr;

    if (emitConsDsc.dsdLast)
    {
        emitConsDsc.dsdLast->dsNext = secDesc;
    }
    else
    {
        emitConsDsc.dsdList = secDesc;
    }
    emitConsDsc.dsdLast = secDesc;

    return secOffs;
}

//  Start generating a constant data section for the current function
//  populated with BasicBlock references.
//  You can choose the references to be either absolute pointers, or
//  4-byte relative addresses.
//  Currently the relative references are relative to the start of the
//  first block (this is somewhat arbitrary)

UNATIVE_OFFSET emitter::emitBBTableDataGenBeg(unsigned numEntries, bool relativeAddr)
{
    unsigned     secOffs;
    dataSection* secDesc;

    assert(emitDataSecCur == nullptr);

    UNATIVE_OFFSET emittedSize;

    if (relativeAddr)
    {
        emittedSize = numEntries * 4;
    }
    else
    {
        emittedSize = numEntries * TARGET_POINTER_SIZE;
    }

    /* Get hold of the current offset */

    secOffs = emitConsDsc.dsdOffs;

    /* Advance the current offset */

    emitConsDsc.dsdOffs += emittedSize;

    /* Allocate a data section descriptor and add it to the list */

    secDesc = emitDataSecCur = (dataSection*)emitGetMem(roundUp(sizeof(*secDesc) + numEntries * sizeof(BasicBlock*)));

    secDesc->dsSize = emittedSize;

    secDesc->dsType = relativeAddr ? dataSection::blockRelative32 : dataSection::blockAbsoluteAddr;

    secDesc->dsDataType = TYP_UNKNOWN;

    secDesc->dsNext = nullptr;

    if (emitConsDsc.dsdLast)
    {
        emitConsDsc.dsdLast->dsNext = secDesc;
    }
    else
    {
        emitConsDsc.dsdList = secDesc;
    }

    emitConsDsc.dsdLast = secDesc;

    return secOffs;
}

/*****************************************************************************
 *
 *  Emit the given block of bits into the current data section.
 */

void emitter::emitDataGenData(unsigned offs, const void* data, UNATIVE_OFFSET size)
{
    assert(emitDataSecCur && (emitDataSecCur->dsSize >= offs + size));

    assert(emitDataSecCur->dsType == dataSection::data);

    memcpy(emitDataSecCur->dsCont + offs, data, size);
}

/*****************************************************************************
 *
 *  Emit the address of the given basic block into the current data section.
 */

void emitter::emitDataGenData(unsigned index, BasicBlock* label)
{
    assert(emitDataSecCur != nullptr);
    assert(emitDataSecCur->dsType == dataSection::blockAbsoluteAddr ||
           emitDataSecCur->dsType == dataSection::blockRelative32);

    unsigned emittedElemSize = emitDataSecCur->dsType == dataSection::blockAbsoluteAddr ? TARGET_POINTER_SIZE : 4;

    assert(emitDataSecCur->dsSize >= emittedElemSize * (index + 1));

    ((BasicBlock**)(emitDataSecCur->dsCont))[index] = label;
}

/*****************************************************************************
 *
 *  We're done generating a data section.
 */

void emitter::emitDataGenEnd()
{

#ifdef DEBUG
    assert(emitDataSecCur);
    emitDataSecCur = nullptr;
#endif
}

//---------------------------------------------------------------------------
// emitDataGenFind:
//   - Returns the offset of an existing constant in the data section
//     or INVALID_UNATIVE_OFFSET if there was no matching constant
//
// Arguments:
//    cnsAddr    - A pointer to the value of the constant that we need
//    cnsSize    - The size in bytes of the constant
//    alignment  - The requested alignment for the data
//    dataType   - The type of the constant int/float/etc
//
UNATIVE_OFFSET emitter::emitDataGenFind(const void* cnsAddr, unsigned cnsSize, unsigned alignment, var_types dataType)
{
    UNATIVE_OFFSET cnum     = INVALID_UNATIVE_OFFSET;
    unsigned       cmpCount = 0;
    unsigned       curOffs  = 0;
    dataSection*   secDesc  = emitConsDsc.dsdList;
    while (secDesc != nullptr)
    {
        // Search the existing secDesc entries

        // We can match as smaller 'cnsSize' value at the start of a larger 'secDesc->dsSize' block
        // We match the bit pattern, so the dataType can be different
        // Only match constants when the dsType is 'data'
        //
        if ((secDesc->dsType == dataSection::data) && (secDesc->dsSize >= cnsSize) && ((curOffs % alignment) == 0))
        {
            if (memcmp(cnsAddr, secDesc->dsCont, cnsSize) == 0)
            {
                cnum = curOffs;

                // We also might want to update the dsDataType
                //
                if ((secDesc->dsDataType != dataType) && (secDesc->dsSize == cnsSize))
                {
                    // If the subsequent dataType is floating point then change the original dsDataType
                    //
                    if (varTypeIsFloating(dataType))
                    {
                        secDesc->dsDataType = dataType;
                    }
                }
                break;
            }
        }

        curOffs += secDesc->dsSize;
        secDesc = secDesc->dsNext;

        if (++cmpCount > 64)
        {
            // If we don't find a match in the first 64, then we just add the new constant
            // This prevents an O(n^2) search cost
            break;
        }
    }

    return cnum;
}

//---------------------------------------------------------------------------
// emitDataConst:
//   - Returns the valid offset in the data section to use for the constant
//     described by the arguments to this method
//
// Arguments:
//    cnsAddr    - A pointer to the value of the constant that we need
//    cnsSize    - The size in bytes of the constant
//    alignment  - The requested alignment for the data
//    dataType   - The type of the constant int/float/etc
//
//
// Notes:  we call the method emitDataGenFind() to see if we already have
//   a matching constant that can be reused.
//
UNATIVE_OFFSET emitter::emitDataConst(const void* cnsAddr, unsigned cnsSize, unsigned cnsAlign, var_types dataType)
{
    UNATIVE_OFFSET cnum = emitDataGenFind(cnsAddr, cnsSize, cnsAlign, dataType);

    if (cnum == INVALID_UNATIVE_OFFSET)
    {
        cnum = emitDataGenBeg(cnsSize, cnsAlign, dataType);
        emitDataGenData(0, cnsAddr, cnsSize);
        emitDataGenEnd();
    }
    return cnum;
}

//------------------------------------------------------------------------
// emitBlkConst: Create a data section constant of arbitrary size.
//
// Arguments:
//    cnsAddr   - pointer to the block of data to be placed in the data section
//    cnsSize   - total size of the block of data in bytes
//    cnsAlign  - alignment of the data in bytes
//    elemType  - The type of the elements in the constant
//
// Return Value:
//    A field handle representing the data offset to access the constant.
//
CORINFO_FIELD_HANDLE emitter::emitBlkConst(const void* cnsAddr, unsigned cnsSize, unsigned cnsAlign, var_types elemType)
{
    UNATIVE_OFFSET cnum = emitDataGenBeg(cnsSize, cnsAlign, elemType);
    emitDataGenData(0, cnsAddr, cnsSize);
    emitDataGenEnd();

    return emitComp->eeFindJitDataOffs(cnum);
}

//------------------------------------------------------------------------
// emitFltOrDblConst: Create a float or double data section constant.
//
// Arguments:
//    constValue - constant value
//    attr       - constant size
//
// Return Value:
//    A field handle representing the data offset to access the constant.
//
// Notes:
//    If attr is EA_4BYTE then the double value is converted to a float value.
//    If attr is EA_8BYTE then 8 byte alignment is automatically requested.
//
CORINFO_FIELD_HANDLE emitter::emitFltOrDblConst(double constValue, emitAttr attr)
{
    assert((attr == EA_4BYTE) || (attr == EA_8BYTE));

    void*     cnsAddr;
    float     f;
    var_types dataType;

    if (attr == EA_4BYTE)
    {
        f        = forceCastToFloat(constValue);
        cnsAddr  = &f;
        dataType = TYP_FLOAT;
    }
    else
    {
        cnsAddr  = &constValue;
        dataType = TYP_DOUBLE;
    }

    // Access to inline data is 'abstracted' by a special type of static member
    // (produced by eeFindJitDataOffs) which the emitter recognizes as being a reference
    // to constant data, not a real static field.

    unsigned cnsSize  = (attr == EA_4BYTE) ? sizeof(float) : sizeof(double);
    unsigned cnsAlign = cnsSize;

#ifdef TARGET_XARCH
    if (emitComp->compCodeOpt() == Compiler::SMALL_CODE)
    {
        // Some platforms don't require doubles to be aligned and so
        // we can use a smaller alignment to help with smaller code

        cnsAlign = dataSection::MIN_DATA_ALIGN;
    }
#endif // TARGET_XARCH

    UNATIVE_OFFSET cnum = emitDataConst(cnsAddr, cnsSize, cnsAlign, dataType);
    return emitComp->eeFindJitDataOffs(cnum);
}

//------------------------------------------------------------------------
// emitSimd8Const: Create a simd8 data section constant.
//
// Arguments:
//    constValue - constant value
//
// Return Value:
//    A field handle representing the data offset to access the constant.
//
CORINFO_FIELD_HANDLE emitter::emitSimd8Const(simd8_t constValue)
{
    // Access to inline data is 'abstracted' by a special type of static member
    // (produced by eeFindJitDataOffs) which the emitter recognizes as being a reference
    // to constant data, not a real static field.
    CLANG_FORMAT_COMMENT_ANCHOR;

#if defined(FEATURE_SIMD)
    unsigned cnsSize  = 8;
    unsigned cnsAlign = cnsSize;

#ifdef TARGET_XARCH
    if (emitComp->compCodeOpt() == Compiler::SMALL_CODE)
    {
        cnsAlign = dataSection::MIN_DATA_ALIGN;
    }
#endif // TARGET_XARCH

    UNATIVE_OFFSET cnum = emitDataConst(&constValue, cnsSize, cnsAlign, TYP_SIMD8);
    return emitComp->eeFindJitDataOffs(cnum);
#else
    unreached();
#endif // !FEATURE_SIMD
}

CORINFO_FIELD_HANDLE emitter::emitSimd16Const(simd16_t constValue)
{
    // Access to inline data is 'abstracted' by a special type of static member
    // (produced by eeFindJitDataOffs) which the emitter recognizes as being a reference
    // to constant data, not a real static field.
    CLANG_FORMAT_COMMENT_ANCHOR;

#if defined(FEATURE_SIMD)
    unsigned cnsSize  = 16;
    unsigned cnsAlign = cnsSize;

#ifdef TARGET_XARCH
    if (emitComp->compCodeOpt() == Compiler::SMALL_CODE)
    {
        cnsAlign = dataSection::MIN_DATA_ALIGN;
    }
#endif // TARGET_XARCH

    UNATIVE_OFFSET cnum = emitDataConst(&constValue, cnsSize, cnsAlign, TYP_SIMD16);
    return emitComp->eeFindJitDataOffs(cnum);
#else
    unreached();
#endif // !FEATURE_SIMD
}

CORINFO_FIELD_HANDLE emitter::emitSimd32Const(simd32_t constValue)
{
    // Access to inline data is 'abstracted' by a special type of static member
    // (produced by eeFindJitDataOffs) which the emitter recognizes as being a reference
    // to constant data, not a real static field.
    CLANG_FORMAT_COMMENT_ANCHOR;

#if defined(FEATURE_SIMD)
    unsigned cnsSize  = 32;
    unsigned cnsAlign = cnsSize;

#ifdef TARGET_XARCH
    if (emitComp->compCodeOpt() == Compiler::SMALL_CODE)
    {
        cnsAlign = dataSection::MIN_DATA_ALIGN;
    }
#endif // TARGET_XARCH

    UNATIVE_OFFSET cnum = emitDataConst(&constValue, cnsSize, cnsAlign, TYP_SIMD32);
    return emitComp->eeFindJitDataOffs(cnum);
#else
    unreached();
#endif // !FEATURE_SIMD
}

/*****************************************************************************
 *
 *  Output the given data section at the specified address.
 */

void emitter::emitOutputDataSec(dataSecDsc* sec, BYTE* dst)
{
#ifdef DEBUG
    if (EMITVERBOSE)
    {
        printf("\nEmitting data sections: %u total bytes\n", sec->dsdOffs);
    }

    if (emitComp->opts.disAsm)
    {
        emitDispDataSec(sec, dst);
    }

    unsigned secNum = 0;
#endif

    assert(dst);
    assert(sec->dsdOffs);
    assert(sec->dsdList);

    /* Walk and emit the contents of all the data blocks */

    dataSection* dsc;
    size_t       curOffs = 0;

    for (dsc = sec->dsdList; dsc; dsc = dsc->dsNext)
    {
        size_t dscSize = dsc->dsSize;

        BYTE* dstRW = dst + writeableOffset;

        // absolute label table
        if (dsc->dsType == dataSection::blockAbsoluteAddr)
        {
            JITDUMP("  section %u, size %u, block absolute addr\n", secNum++, dscSize);

            assert(dscSize && dscSize % TARGET_POINTER_SIZE == 0);
            size_t         numElems = dscSize / TARGET_POINTER_SIZE;
            target_size_t* bDstRW   = (target_size_t*)dstRW;
            for (unsigned i = 0; i < numElems; i++)
            {
                BasicBlock* block = ((BasicBlock**)dsc->dsCont)[i];

                // Convert the BasicBlock* value to an IG address
                insGroup* lab = (insGroup*)emitCodeGetCookie(block);

                // Append the appropriate address to the destination
                BYTE* target = emitOffsetToPtr(lab->igOffs);

#ifdef TARGET_ARM
                target = (BYTE*)((size_t)target | 1); // Or in thumb bit
#endif
                bDstRW[i] = (target_size_t)(size_t)target;
                if (emitComp->opts.compReloc)
                {
                    emitRecordRelocation(&(bDstRW[i]), target, IMAGE_REL_BASED_HIGHLOW);
                }

                JITDUMP("  " FMT_BB ": 0x%p\n", block->bbNum, bDstRW[i]);
            }
        }
        // relative label table
        else if (dsc->dsType == dataSection::blockRelative32)
        {
            JITDUMP("  section %u, size %u, block relative addr\n", secNum++, dscSize);

            size_t    numElems = dscSize / 4;
            unsigned* uDstRW   = (unsigned*)dstRW;
            insGroup* labFirst = (insGroup*)emitCodeGetCookie(emitComp->fgFirstBB);

            for (unsigned i = 0; i < numElems; i++)
            {
                BasicBlock* block = ((BasicBlock**)dsc->dsCont)[i];

                // Convert the BasicBlock* value to an IG address
                insGroup* lab = (insGroup*)emitCodeGetCookie(block);

                assert(FitsIn<uint32_t>(lab->igOffs - labFirst->igOffs));
                uDstRW[i] = lab->igOffs - labFirst->igOffs;

                JITDUMP("  " FMT_BB ": 0x%x\n", block->bbNum, uDstRW[i]);
            }
        }
        else
        {
            // Simple binary data: copy the bytes to the target
            assert(dsc->dsType == dataSection::data);

            memcpy(dstRW, dsc->dsCont, dscSize);

#ifdef DEBUG
            if (EMITVERBOSE)
            {
                printf("  section %3u, size %2u, RWD%2u:\t", secNum++, dscSize, curOffs);

                for (size_t i = 0; i < dscSize; i++)
                {
                    printf("%02x ", dsc->dsCont[i]);
                    if ((((i + 1) % 16) == 0) && (i + 1 != dscSize))
                    {
                        printf("\n\t\t\t\t\t");
                    }
                }
                switch (dsc->dsDataType)
                {
                    case TYP_FLOAT:
                        printf(" ; float  %9.6g", (double)*reinterpret_cast<float*>(&dsc->dsCont));
                        break;
                    case TYP_DOUBLE:
                        printf(" ; double %12.9g", *reinterpret_cast<double*>(&dsc->dsCont));
                        break;
                    default:
                        break;
                }
                printf("\n");
            }
#endif // DEBUG
        }

        curOffs += dscSize;
        dst += dscSize;
    }
}

#ifdef DEBUG

//------------------------------------------------------------------------
// emitDispDataSec: Dump a data section to stdout.
//
// Arguments:
//    section - the data section description
//    dst     - address of the data section
//
// Notes:
//    The output format attempts to mirror typical assembler syntax.
//    Data section entries lack type information so float/double entries
//    are displayed as if they are integers/longs.
//
void emitter::emitDispDataSec(dataSecDsc* section, BYTE* dst)
{
    printf("\n");

    unsigned offset = 0;

    for (dataSection* data = section->dsdList; data != nullptr; data = data->dsNext)
    {
        if (emitComp->opts.disAddr)
        {
            printf("; @" FMT_ADDR "\n", DBG_ADDR(dst));
        }

        const char* labelFormat = "%-7s";
        char        label[64];
        sprintf_s(label, ArrLen(label), "RWD%02u", offset);
        printf(labelFormat, label);
        offset += data->dsSize;
        dst += data->dsSize;

        if ((data->dsType == dataSection::blockRelative32) || (data->dsType == dataSection::blockAbsoluteAddr))
        {
            insGroup* igFirst    = static_cast<insGroup*>(emitCodeGetCookie(emitComp->fgFirstBB));
            bool      isRelative = (data->dsType == dataSection::blockRelative32);
            size_t    blockCount = data->dsSize / (isRelative ? 4 : TARGET_POINTER_SIZE);

            for (unsigned i = 0; i < blockCount; i++)
            {
                if (i > 0)
                {
                    printf(labelFormat, "");
                }

                BasicBlock* block = reinterpret_cast<BasicBlock**>(data->dsCont)[i];
                insGroup*   ig    = static_cast<insGroup*>(emitCodeGetCookie(block));

                const char* blockLabel = emitLabelString(ig);
                const char* firstLabel = emitLabelString(igFirst);

                if (isRelative)
                {
                    if (emitComp->opts.disDiffable)
                    {
                        printf("\tdd\t%s - %s\n", blockLabel, firstLabel);
                    }
                    else
                    {
                        printf("\tdd\t%08Xh", ig->igOffs - igFirst->igOffs);
                    }
                }
                else
                {
#ifndef TARGET_64BIT
                    // We have a 32-BIT target
                    if (emitComp->opts.disDiffable)
                    {
                        printf("\tdd\t%s\n", blockLabel);
                    }
                    else
                    {
                        printf("\tdd\t%08Xh", (uint32_t)(size_t)emitOffsetToPtr(ig->igOffs));
                    }
#else  // TARGET_64BIT
                    // We have a 64-BIT target
                    if (emitComp->opts.disDiffable)
                    {
                        printf("\tdq\t%s\n", blockLabel);
                    }
                    else
                    {
                        printf("\tdq\t%016llXh", reinterpret_cast<uint64_t>(emitOffsetToPtr(ig->igOffs)));
                    }
#endif // TARGET_64BIT
                }

                if (!emitComp->opts.disDiffable)
                {
                    printf(" ; case %s\n", blockLabel);
                }
            }
        }
        else
        {
            assert(data->dsType == dataSection::data);
            unsigned elemSize = genTypeSize(data->dsDataType);
            if (elemSize == 0)
            {
                if ((data->dsSize % 8) == 0)
                {
                    elemSize = 8;
                }
                else if ((data->dsSize % 4) == 0)
                {
                    elemSize = 4;
                }
                else if ((data->dsSize % 2) == 0)
                {
                    elemSize = 2;
                }
                else
                {
                    elemSize = 1;
                }
            }

            unsigned i = 0;
            unsigned j;
            while (i < data->dsSize)
            {
                switch (data->dsDataType)
                {
                    case TYP_FLOAT:
                        assert(data->dsSize >= 4);
                        printf("\tdd\t%08llXh\t", *reinterpret_cast<uint32_t*>(&data->dsCont[i]));
                        printf("\t; %9.6g", *reinterpret_cast<float*>(&data->dsCont[i]));
                        i += 4;
                        break;

                    case TYP_DOUBLE:
                        assert(data->dsSize >= 8);
                        printf("\tdq\t%016llXh", *reinterpret_cast<uint64_t*>(&data->dsCont[i]));
                        printf("\t; %12.9g", *reinterpret_cast<double*>(&data->dsCont[i]));
                        i += 8;
                        break;

                    default:
                        switch (elemSize)
                        {
                            case 1:
                                printf("\tdb\t%02Xh", *reinterpret_cast<uint8_t*>(&data->dsCont[i]));
                                for (j = 1; j < 16; j++)
                                {
                                    if (i + j >= data->dsSize)
                                        break;
                                    printf(", %02Xh", *reinterpret_cast<uint8_t*>(&data->dsCont[i + j]));
                                }
                                i += j;
                                break;

                            case 2:
                                assert((data->dsSize % 2) == 0);
                                printf("\tdw\t%04Xh", *reinterpret_cast<uint16_t*>(&data->dsCont[i]));
                                for (j = 2; j < 24; j += 2)
                                {
                                    if (i + j >= data->dsSize)
                                        break;
                                    printf(", %04Xh", *reinterpret_cast<uint16_t*>(&data->dsCont[i + j]));
                                }
                                i += j;
                                break;

                            case 12:
                            case 4:
                                assert((data->dsSize % 4) == 0);
                                printf("\tdd\t%08Xh", *reinterpret_cast<uint32_t*>(&data->dsCont[i]));
                                for (j = 4; j < 24; j += 4)
                                {
                                    if (i + j >= data->dsSize)
                                        break;
                                    printf(", %08Xh", *reinterpret_cast<uint32_t*>(&data->dsCont[i + j]));
                                }
                                i += j;
                                break;

                            case 32:
                            case 16:
                            case 8:
                                assert((data->dsSize % 8) == 0);
                                printf("\tdq\t%016llXh", *reinterpret_cast<uint64_t*>(&data->dsCont[i]));
                                for (j = 8; j < 32; j += 8)
                                {
                                    if (i + j >= data->dsSize)
                                        break;
                                    printf(", %016llXh", *reinterpret_cast<uint64_t*>(&data->dsCont[i + j]));
                                }
                                i += j;
                                break;

                            default:
                                assert(!"unexpected elemSize");
                                break;
                        }
                }
                printf("\n");
            }
        }
    }
}
#endif

/*****************************************************************************/
/*****************************************************************************
 *
 *  Record the fact that the given variable now contains a live GC ref.
 */

void emitter::emitGCvarLiveSet(int offs, GCtype gcType, BYTE* addr, ssize_t disp)
{
    assert(emitIssuing);

    varPtrDsc* desc;

    assert((abs(offs) % TARGET_POINTER_SIZE) == 0);
    assert(needsGC(gcType));

    /* Compute the index into the GC frame table if the caller didn't do it */

    if (disp == -1)
    {
        disp = (offs - emitGCrFrameOffsMin) / TARGET_POINTER_SIZE;
    }

    assert((size_t)disp < emitGCrFrameOffsCnt);

    /* Allocate a lifetime record */

    desc = new (emitComp, CMK_GC) varPtrDsc;

    desc->vpdBegOfs = emitCurCodeOffs(addr);
#ifdef DEBUG
    desc->vpdEndOfs = 0xFACEDEAD;
#endif

    desc->vpdVarNum = offs;

    desc->vpdNext = nullptr;

#if !defined(JIT32_GCENCODER) || !defined(FEATURE_EH_FUNCLETS)
    /* the lower 2 bits encode props about the stk ptr */

    if (offs == emitSyncThisObjOffs)
    {
        desc->vpdVarNum |= this_OFFSET_FLAG;
    }
#endif

    if (gcType == GCT_BYREF)
    {
        desc->vpdVarNum |= byref_OFFSET_FLAG;
    }

    /* Append the new entry to the end of the list */
    if (codeGen->gcInfo.gcVarPtrLast == nullptr)
    {
        assert(codeGen->gcInfo.gcVarPtrList == nullptr);
        codeGen->gcInfo.gcVarPtrList = codeGen->gcInfo.gcVarPtrLast = desc;
    }
    else
    {
        assert(codeGen->gcInfo.gcVarPtrList != nullptr);
        codeGen->gcInfo.gcVarPtrLast->vpdNext = desc;
        codeGen->gcInfo.gcVarPtrLast          = desc;
    }

    /* Record the variable descriptor in the table */

    assert(emitGCrFrameLiveTab[disp] == nullptr);
    emitGCrFrameLiveTab[disp] = desc;

    /* The "global" live GC variable mask is no longer up-to-date */

    emitThisGCrefVset = false;
}

/*****************************************************************************
 *
 *  Record the fact that the given variable no longer contains a live GC ref.
 */

void emitter::emitGCvarDeadSet(int offs, BYTE* addr, ssize_t disp)
{
    assert(emitIssuing);

    varPtrDsc* desc;

    assert(abs(offs) % sizeof(int) == 0);

    /* Compute the index into the GC frame table if the caller didn't do it */

    if (disp == -1)
    {
        disp = (offs - emitGCrFrameOffsMin) / TARGET_POINTER_SIZE;
    }

    assert((unsigned)disp < emitGCrFrameOffsCnt);

    /* Get hold of the lifetime descriptor and clear the entry */

    desc                      = emitGCrFrameLiveTab[disp];
    emitGCrFrameLiveTab[disp] = nullptr;

    assert(desc);
    assert((desc->vpdVarNum & ~OFFSET_MASK) == (unsigned)offs);

    /* Record the death code offset */

    assert(desc->vpdEndOfs == 0xFACEDEAD);
    desc->vpdEndOfs = emitCurCodeOffs(addr);

    /* The "global" live GC variable mask is no longer up-to-date */

    emitThisGCrefVset = false;
}

/*****************************************************************************
 *
 *  Record a new set of live GC ref variables.
 */

void emitter::emitUpdateLiveGCvars(VARSET_VALARG_TP vars, BYTE* addr)
{
    assert(emitIssuing);

    // Don't track GC changes in epilogs
    if (emitIGisInEpilog(emitCurIG))
    {
        return;
    }

    /* Is the current set accurate and unchanged? */

    if (emitThisGCrefVset && VarSetOps::Equal(emitComp, emitThisGCrefVars, vars))
    {
        return;
    }

#ifdef DEBUG
    if (EMIT_GC_VERBOSE || emitComp->opts.disasmWithGC)
    {
        VarSetOps::Assign(emitComp, debugThisGCrefVars, vars);
    }
#endif

    VarSetOps::Assign(emitComp, emitThisGCrefVars, vars);

    /* Are there any GC ref variables on the stack? */

    if (emitGCrFrameOffsCnt)
    {
        int*     tab;
        unsigned cnt = emitTrkVarCnt;
        unsigned num;

        /* Test all the tracked variable bits in the mask */

        for (num = 0, tab = emitGCrFrameOffsTab; num < cnt; num++, tab++)
        {
            int val = *tab;

            if (val != -1)
            {
                // byref_OFFSET_FLAG and this_OFFSET_FLAG are set
                //  in the table-offsets for byrefs and this-ptr

                int offs = val & ~OFFSET_MASK;

                // printf("var #%2u at %3d is now %s\n", num, offs, (vars & 1) ? "live" : "dead");

                if (VarSetOps::IsMember(emitComp, vars, num))
                {
                    GCtype gcType = (val & byref_OFFSET_FLAG) ? GCT_BYREF : GCT_GCREF;
                    emitGCvarLiveUpd(offs, INT_MAX, gcType, addr DEBUG_ARG(num));
                }
                else
                {
                    emitGCvarDeadUpd(offs, addr DEBUG_ARG(num));
                }
            }
        }
    }

    emitThisGCrefVset = true;
}

/*****************************************************************************
 *
 *  Record a call location for GC purposes (we know that this is a method that
 *  will not be fully interruptible).
 */

void emitter::emitRecordGCcall(BYTE* codePos, unsigned char callInstrSize)
{
    assert(emitIssuing);
    assert(!emitFullGCinfo);

    unsigned offs = emitCurCodeOffs(codePos);
    callDsc* call;

#ifdef JIT32_GCENCODER
    unsigned regs = (emitThisGCrefRegs | emitThisByrefRegs) & ~RBM_INTRET;

    // The JIT32 GCInfo encoder allows us to (as the comment previously here said):
    // "Bail if this is a totally boring call", but the GCInfoEncoder/Decoder interface
    // requires a definition for every call site, so we skip these "early outs" when we're
    // using the general encoder.
    if (regs == 0)
    {
#if EMIT_TRACK_STACK_DEPTH
        if (emitCurStackLvl == 0)
            return;
#endif
        /* Nope, only interesting calls get recorded */

        if (emitSimpleStkUsed)
        {
            if (!u1.emitSimpleStkMask)
                return;
        }
        else
        {
            if (u2.emitGcArgTrackCnt == 0)
                return;
        }
    }
#endif // JIT32_GCENCODER

#ifdef DEBUG

    if (EMIT_GC_VERBOSE)
    {
        printf("; Call at %04X [stk=%u], GCvars=", offs - callInstrSize, emitCurStackLvl);
        emitDispVarSet();
        printf(", gcrefRegs=");
        printRegMaskInt(emitThisGCrefRegs);
        emitDispRegSet(emitThisGCrefRegs);
        // printRegMaskInt(emitThisGCrefRegs & ~RBM_INTRET & RBM_CALLEE_SAVED);    // only display callee-saved
        // emitDispRegSet (emitThisGCrefRegs & ~RBM_INTRET & RBM_CALLEE_SAVED);    // only display callee-saved
        printf(", byrefRegs=");
        printRegMaskInt(emitThisByrefRegs);
        emitDispRegSet(emitThisByrefRegs);
        // printRegMaskInt(emitThisByrefRegs & ~RBM_INTRET & RBM_CALLEE_SAVED);    // only display callee-saved
        // emitDispRegSet (emitThisByrefRegs & ~RBM_INTRET & RBM_CALLEE_SAVED);    // only display callee-saved
        printf("\n");
    }

#endif

    /* Allocate a 'call site' descriptor and start filling it in */

    call = new (emitComp, CMK_GC) callDsc;

    call->cdBlock = nullptr;
    call->cdOffs  = offs;
#ifndef JIT32_GCENCODER
    call->cdCallInstrSize = callInstrSize;
#endif
    call->cdNext = nullptr;

    call->cdGCrefRegs = (regMaskSmall)emitThisGCrefRegs;
    call->cdByrefRegs = (regMaskSmall)emitThisByrefRegs;

#if EMIT_TRACK_STACK_DEPTH
#ifndef UNIX_AMD64_ABI
    noway_assert(FitsIn<USHORT>(emitCurStackLvl / ((unsigned)sizeof(unsigned))));
#endif // UNIX_AMD64_ABI
#endif

    // Append the call descriptor to the list */
    if (codeGen->gcInfo.gcCallDescLast == nullptr)
    {
        assert(codeGen->gcInfo.gcCallDescList == nullptr);
        codeGen->gcInfo.gcCallDescList = codeGen->gcInfo.gcCallDescLast = call;
    }
    else
    {
        assert(codeGen->gcInfo.gcCallDescList != nullptr);
        codeGen->gcInfo.gcCallDescLast->cdNext = call;
        codeGen->gcInfo.gcCallDescLast         = call;
    }

    /* Record the current "pending" argument list */

    if (emitSimpleStkUsed)
    {
        /* The biggest call is less than MAX_SIMPLE_STK_DEPTH. So use
           small format */

        call->u1.cdArgMask      = u1.emitSimpleStkMask;
        call->u1.cdByrefArgMask = u1.emitSimpleByrefStkMask;
        call->cdArgCnt          = 0;
    }
    else
    {
        /* The current call has too many arguments, so we need to report the
           offsets of each individual GC arg. */

        call->cdArgCnt = u2.emitGcArgTrackCnt;
        if (call->cdArgCnt == 0)
        {
            call->u1.cdArgMask = call->u1.cdByrefArgMask = 0;
            return;
        }

        call->cdArgTable = new (emitComp, CMK_GC) unsigned[u2.emitGcArgTrackCnt];

        unsigned gcArgs = 0;
        unsigned stkLvl = emitCurStackLvl / sizeof(int);

        for (unsigned i = 0; i < stkLvl; i++)
        {
            GCtype gcType = (GCtype)u2.emitArgTrackTab[stkLvl - i - 1];

            if (needsGC(gcType))
            {
                call->cdArgTable[gcArgs] = i * TARGET_POINTER_SIZE;

                if (gcType == GCT_BYREF)
                {
                    call->cdArgTable[gcArgs] |= byref_OFFSET_FLAG;
                }

                gcArgs++;
            }
        }

        assert(gcArgs == u2.emitGcArgTrackCnt);
    }
}

/*****************************************************************************
 *
 *  Record a new set of live GC ref registers.
 */

void emitter::emitUpdateLiveGCregs(GCtype gcType, regMaskTP regs, BYTE* addr)
{
    assert(emitIssuing);

    // Don't track GC changes in epilogs
    if (emitIGisInEpilog(emitCurIG))
    {
        return;
    }

    regMaskTP life;
    regMaskTP dead;
    regMaskTP chg;

    assert(needsGC(gcType));

    regMaskTP& emitThisXXrefRegs = (gcType == GCT_GCREF) ? emitThisGCrefRegs : emitThisByrefRegs;
    regMaskTP& emitThisYYrefRegs = (gcType == GCT_GCREF) ? emitThisByrefRegs : emitThisGCrefRegs;
    assert(emitThisXXrefRegs != regs);

    if (emitFullGCinfo)
    {
        /* Figure out which GC registers are becoming live/dead at this point */

        dead = (emitThisXXrefRegs & ~regs);
        life = (~emitThisXXrefRegs & regs);

        /* Can't simultaneously become live and dead at the same time */

        assert((dead | life) != 0);
        assert((dead & life) == 0);

        /* Compute the 'changing state' mask */

        chg = (dead | life);

        do
        {
            regMaskTP bit = genFindLowestBit(chg);
            regNumber reg = genRegNumFromMask(bit);

            if (life & bit)
            {
                emitGCregLiveUpd(gcType, reg, addr);
            }
            else
            {
                emitGCregDeadUpd(reg, addr);
            }

            chg -= bit;
        } while (chg);

        assert(emitThisXXrefRegs == regs);
    }
    else
    {
        emitThisYYrefRegs &= ~regs; // Kill the regs from the other GC type (if live)
        emitThisXXrefRegs = regs;   // Mark them as live in the requested GC type
    }

    // The 2 GC reg masks can't be overlapping

    assert((emitThisGCrefRegs & emitThisByrefRegs) == 0);
}

/*****************************************************************************
 *
 *  Record the fact that the given register now contains a live GC ref.
 */

void emitter::emitGCregLiveSet(GCtype gcType, regMaskTP regMask, BYTE* addr, bool isThis)
{
    assert(emitIssuing);
    assert(needsGC(gcType));

    regPtrDsc* regPtrNext;

    assert(!isThis || emitComp->lvaKeepAliveAndReportThis());
    // assert(emitFullyInt || isThis);
    assert(emitFullGCinfo);

    assert(((emitThisGCrefRegs | emitThisByrefRegs) & regMask) == 0);

    /* Allocate a new regptr entry and fill it in */

    regPtrNext            = codeGen->gcInfo.gcRegPtrAllocDsc();
    regPtrNext->rpdGCtype = gcType;

    regPtrNext->rpdOffs            = emitCurCodeOffs(addr);
    regPtrNext->rpdArg             = false;
    regPtrNext->rpdCall            = false;
    regPtrNext->rpdIsThis          = isThis;
    regPtrNext->rpdCompiler.rpdAdd = (regMaskSmall)regMask;
    regPtrNext->rpdCompiler.rpdDel = 0;
}

/*****************************************************************************
 *
 *  Record the fact that the given register no longer contains a live GC ref.
 */

void emitter::emitGCregDeadSet(GCtype gcType, regMaskTP regMask, BYTE* addr)
{
    assert(emitIssuing);
    assert(needsGC(gcType));

    regPtrDsc* regPtrNext;

    // assert(emitFullyInt);
    assert(emitFullGCinfo);

    assert(((emitThisGCrefRegs | emitThisByrefRegs) & regMask) != 0);

    /* Allocate a new regptr entry and fill it in */

    regPtrNext            = codeGen->gcInfo.gcRegPtrAllocDsc();
    regPtrNext->rpdGCtype = gcType;

    regPtrNext->rpdOffs            = emitCurCodeOffs(addr);
    regPtrNext->rpdCall            = false;
    regPtrNext->rpdIsThis          = false;
    regPtrNext->rpdArg             = false;
    regPtrNext->rpdCompiler.rpdAdd = 0;
    regPtrNext->rpdCompiler.rpdDel = (regMaskSmall)regMask;
}

/*****************************************************************************
 *
 *  Emit an 8-bit integer as code.
 */

unsigned char emitter::emitOutputByte(BYTE* dst, ssize_t val)
{
    BYTE* dstRW = dst + writeableOffset;
    *castto(dstRW, unsigned char*) = (unsigned char)val;

#ifdef DEBUG
#ifdef TARGET_AMD64
    // if we're emitting code bytes, ensure that we've already emitted the rex prefix!
    assert(((val & 0xFF00000000LL) == 0) || ((val & 0xFFFFFFFF00000000LL) == 0xFFFFFFFF00000000LL));
#endif // TARGET_AMD64
#endif

    return sizeof(unsigned char);
}

/*****************************************************************************
 *
 *  Emit a 16-bit integer as code.
 */

unsigned char emitter::emitOutputWord(BYTE* dst, ssize_t val)
{
    BYTE* dstRW = dst + writeableOffset;
    MISALIGNED_WR_I2(dstRW, (short)val);

#ifdef DEBUG
#ifdef TARGET_AMD64
    // if we're emitting code bytes, ensure that we've already emitted the rex prefix!
    assert(((val & 0xFF00000000LL) == 0) || ((val & 0xFFFFFFFF00000000LL) == 0xFFFFFFFF00000000LL));
#endif // TARGET_AMD64
#endif

    return sizeof(short);
}

/*****************************************************************************
 *
 *  Emit a 32-bit integer as code.
 */

unsigned char emitter::emitOutputLong(BYTE* dst, ssize_t val)
{
    BYTE* dstRW = dst + writeableOffset;
    MISALIGNED_WR_I4(dstRW, (int)val);

#ifdef DEBUG
#ifdef TARGET_AMD64
    // if we're emitting code bytes, ensure that we've already emitted the rex prefix!
    assert(((val & 0xFF00000000LL) == 0) || ((val & 0xFFFFFFFF00000000LL) == 0xFFFFFFFF00000000LL));
#endif // TARGET_AMD64
#endif

    return sizeof(int);
}

/*****************************************************************************
 *
 *  Emit a pointer-sized integer as code.
 */

unsigned char emitter::emitOutputSizeT(BYTE* dst, ssize_t val)
{
    BYTE* dstRW = dst + writeableOffset;
#if !defined(TARGET_64BIT)
    MISALIGNED_WR_I4(dstRW, (int)val);
#else
    MISALIGNED_WR_ST(dstRW, val);
#endif

    return TARGET_POINTER_SIZE;
}

//------------------------------------------------------------------------
// Wrappers to emitOutputByte, emitOutputWord, emitOutputLong, emitOutputSizeT
// that take unsigned __int64 or size_t type instead of ssize_t. Used on RyuJIT/x86.
//
// Arguments:
//    dst - passed through
//    val - passed through
//
// Return Value:
//    Same as wrapped function.
//

#if !defined(HOST_64BIT)
#if defined(TARGET_X86)
unsigned char emitter::emitOutputByte(BYTE* dst, size_t val)
{
    return emitOutputByte(dst, (ssize_t)val);
}

unsigned char emitter::emitOutputWord(BYTE* dst, size_t val)
{
    return emitOutputWord(dst, (ssize_t)val);
}

unsigned char emitter::emitOutputLong(BYTE* dst, size_t val)
{
    return emitOutputLong(dst, (ssize_t)val);
}

unsigned char emitter::emitOutputSizeT(BYTE* dst, size_t val)
{
    return emitOutputSizeT(dst, (ssize_t)val);
}

unsigned char emitter::emitOutputByte(BYTE* dst, unsigned __int64 val)
{
    return emitOutputByte(dst, (ssize_t)val);
}

unsigned char emitter::emitOutputWord(BYTE* dst, unsigned __int64 val)
{
    return emitOutputWord(dst, (ssize_t)val);
}

unsigned char emitter::emitOutputLong(BYTE* dst, unsigned __int64 val)
{
    return emitOutputLong(dst, (ssize_t)val);
}

unsigned char emitter::emitOutputSizeT(BYTE* dst, unsigned __int64 val)
{
    return emitOutputSizeT(dst, (ssize_t)val);
}
#endif // defined(TARGET_X86)
#endif // !defined(HOST_64BIT)

/*****************************************************************************
 *
 *  Given a block cookie and a code position, return the actual code offset;
 *  this can only be called at the end of code generation.
 */

UNATIVE_OFFSET emitter::emitCodeOffset(void* blockPtr, unsigned codePos)
{
    insGroup* ig;

    UNATIVE_OFFSET of;
    unsigned       no = emitGetInsNumFromCodePos(codePos);

    /* Make sure we weren't passed some kind of a garbage thing */

    ig = (insGroup*)blockPtr;
#ifdef DEBUG
    assert(ig && ig->igSelf == ig);
#endif

    /* The first and last offsets are always easy */

    if (no == 0)
    {
        of = 0;
    }
    else if (no == ig->igInsCnt)
    {
        of = ig->igSize;
    }
    else if (ig->igFlags & IGF_UPD_ISZ)
    {
        /*
            Some instruction sizes have changed, so we'll have to figure
            out the instruction offset "the hard way".
         */

        of = emitFindOffset(ig, no);
    }
    else
    {
        /* All instructions correctly predicted, the offset stays the same */

        of = emitGetInsOfsFromCodePos(codePos);

        // printf("[IG=%02u;ID=%03u;OF=%04X] <= %08X\n", ig->igNum, emitGetInsNumFromCodePos(codePos), of, codePos);

        /* Make sure the offset estimate is accurate */

        assert(of == emitFindOffset(ig, emitGetInsNumFromCodePos(codePos)));
    }

    return ig->igOffs + of;
}

/*****************************************************************************
 *
 *  Record the fact that the given register now contains a live GC ref.
 */

void emitter::emitGCregLiveUpd(GCtype gcType, regNumber reg, BYTE* addr)
{
    assert(emitIssuing);

    // Don't track GC changes in epilogs
    if (emitIGisInEpilog(emitCurIG))
    {
        return;
    }

    assert(needsGC(gcType));

    regMaskTP regMask = genRegMask(reg);

    regMaskTP& emitThisXXrefRegs = (gcType == GCT_GCREF) ? emitThisGCrefRegs : emitThisByrefRegs;
    regMaskTP& emitThisYYrefRegs = (gcType == GCT_GCREF) ? emitThisByrefRegs : emitThisGCrefRegs;

    if ((emitThisXXrefRegs & regMask) == 0)
    {
        // If the register was holding the other GC type, that type should
        // go dead now

        if (emitThisYYrefRegs & regMask)
        {
            emitGCregDeadUpd(reg, addr);
        }

        // For synchronized methods, "this" is always alive and in the same register.
        // However, if we generate any code after the epilog block (where "this"
        // goes dead), "this" will come alive again. We need to notice that.
        // Note that we only expect isThis to be true at an insGroup boundary.

        bool isThis = (reg == emitSyncThisObjReg) ? true : false;

        if (emitFullGCinfo)
        {
            emitGCregLiveSet(gcType, regMask, addr, isThis);
        }

        emitThisXXrefRegs |= regMask;
    }

    // The 2 GC reg masks can't be overlapping

    assert((emitThisGCrefRegs & emitThisByrefRegs) == 0);
}

/*****************************************************************************
 *
 *  Record the fact that the given set of registers no longer contain live GC refs.
 */

void emitter::emitGCregDeadUpdMask(regMaskTP regs, BYTE* addr)
{
    assert(emitIssuing);

    // Don't track GC changes in epilogs
    if (emitIGisInEpilog(emitCurIG))
    {
        return;
    }

    // First, handle the gcref regs going dead

    regMaskTP gcrefRegs = emitThisGCrefRegs & regs;

    // "this" can never go dead in synchronized methods, except in the epilog
    // after the call to CORINFO_HELP_MON_EXIT.
    assert(emitSyncThisObjReg == REG_NA || (genRegMask(emitSyncThisObjReg) & regs) == 0);

    if (gcrefRegs)
    {
        assert((emitThisByrefRegs & gcrefRegs) == 0);

        if (emitFullGCinfo)
        {
            emitGCregDeadSet(GCT_GCREF, gcrefRegs, addr);
        }

        emitThisGCrefRegs &= ~gcrefRegs;
    }

    // Second, handle the byref regs going dead

    regMaskTP byrefRegs = emitThisByrefRegs & regs;

    if (byrefRegs)
    {
        assert((emitThisGCrefRegs & byrefRegs) == 0);

        if (emitFullGCinfo)
        {
            emitGCregDeadSet(GCT_BYREF, byrefRegs, addr);
        }

        emitThisByrefRegs &= ~byrefRegs;
    }
}

/*****************************************************************************
 *
 *  Record the fact that the given register no longer contains a live GC ref.
 */

void emitter::emitGCregDeadUpd(regNumber reg, BYTE* addr)
{
    assert(emitIssuing);

    // Don't track GC changes in epilogs
    if (emitIGisInEpilog(emitCurIG))
    {
        return;
    }

    regMaskTP regMask = genRegMask(reg);

    if ((emitThisGCrefRegs & regMask) != 0)
    {
        assert((emitThisByrefRegs & regMask) == 0);

        if (emitFullGCinfo)
        {
            emitGCregDeadSet(GCT_GCREF, regMask, addr);
        }

        emitThisGCrefRegs &= ~regMask;
    }
    else if ((emitThisByrefRegs & regMask) != 0)
    {
        if (emitFullGCinfo)
        {
            emitGCregDeadSet(GCT_BYREF, regMask, addr);
        }

        emitThisByrefRegs &= ~regMask;
    }
}

/*****************************************************************************
 *
 *  Record the fact that the given variable now contains a live GC ref.
 *  varNum may be INT_MAX or negative (indicating a spill temp) only if
 *    offs is guaranteed to be the offset of a tracked GC ref. Else we
 *    need a valid value to check if the variable is tracked or not.
 */

void emitter::emitGCvarLiveUpd(int offs, int varNum, GCtype gcType, BYTE* addr DEBUG_ARG(unsigned actualVarNum))
{
    assert(abs(offs) % sizeof(int) == 0);
    assert(needsGC(gcType));

#if FEATURE_FIXED_OUT_ARGS
    if ((unsigned)varNum == emitComp->lvaOutgoingArgSpaceVar)
    {
        if (emitFullGCinfo)
        {
            /* Append an "arg push" entry to track a GC written to the
               outgoing argument space.
               Allocate a new ptr arg entry and fill it in */

            regPtrDsc* regPtrNext = gcInfo->gcRegPtrAllocDsc();
            regPtrNext->rpdGCtype = gcType;
            regPtrNext->rpdOffs   = emitCurCodeOffs(addr);
            regPtrNext->rpdArg    = true;
            regPtrNext->rpdCall   = false;
            noway_assert(FitsIn<unsigned short>(offs));
            regPtrNext->rpdPtrArg  = (unsigned short)offs;
            regPtrNext->rpdArgType = (unsigned short)GCInfo::rpdARG_PUSH;
            regPtrNext->rpdIsThis  = false;
        }
    }
    else
#endif // FEATURE_FIXED_OUT_ARGS
    {
        /* Is the frame offset within the "interesting" range? */

        if (offs >= emitGCrFrameOffsMin && offs < emitGCrFrameOffsMax)
        {
            /* Normally all variables in this range must be tracked stack
               pointers. However, for EnC, we relax this condition. So we
               must check if this is not such a variable.
               Note that varNum might be negative, indicating a spill temp.
            */

            if (varNum != INT_MAX)
            {
                bool isTracked = false;
                if (varNum >= 0)
                {
                    // This is NOT a spill temp
                    const LclVarDsc* varDsc = emitComp->lvaGetDesc(varNum);
                    isTracked               = emitComp->lvaIsGCTracked(varDsc);
                }

                if (!isTracked)
                {
#if DOUBLE_ALIGN
                    assert(!emitContTrkPtrLcls ||
                           // EBP based variables in the double-aligned frames are indeed input arguments.
                           // and we don't require them to fall into the "interesting" range.
                           ((emitComp->rpFrameType == FT_DOUBLE_ALIGN_FRAME) && (varNum >= 0) &&
                            (emitComp->lvaTable[varNum].lvFramePointerBased == 1)));
#else
                    assert(!emitContTrkPtrLcls);
#endif
                    return;
                }
            }

            size_t disp;

            /* Compute the index into the GC frame table */

            disp = (offs - emitGCrFrameOffsMin) / TARGET_POINTER_SIZE;
            assert(disp < emitGCrFrameOffsCnt);

            /* If the variable is currently dead, mark it as live */

            if (emitGCrFrameLiveTab[disp] == nullptr)
            {
                emitGCvarLiveSet(offs, gcType, addr, disp);
#ifdef DEBUG
                if ((EMIT_GC_VERBOSE || emitComp->opts.disasmWithGC) && (actualVarNum < emitComp->lvaCount) &&
                    emitComp->lvaGetDesc(actualVarNum)->lvTracked)
                {
                    VarSetOps::AddElemD(emitComp, debugThisGCrefVars, emitComp->lvaGetDesc(actualVarNum)->lvVarIndex);
                }
#endif
            }
        }
    }
}

/*****************************************************************************
 *
 *  Record the fact that the given variable no longer contains a live GC ref.
 */

void emitter::emitGCvarDeadUpd(int offs, BYTE* addr DEBUG_ARG(unsigned varNum))
{
    assert(emitIssuing);
    assert(abs(offs) % sizeof(int) == 0);

    /* Is the frame offset within the "interesting" range? */

    if (offs >= emitGCrFrameOffsMin && offs < emitGCrFrameOffsMax)
    {
        size_t disp;

        /* Compute the index into the GC frame table */

        disp = (offs - emitGCrFrameOffsMin) / TARGET_POINTER_SIZE;
        assert(disp < emitGCrFrameOffsCnt);

        /* If the variable is currently live, mark it as dead */

        if (emitGCrFrameLiveTab[disp] != nullptr)
        {
            assert(!emitComp->lvaKeepAliveAndReportThis() || (offs != emitSyncThisObjOffs));
            emitGCvarDeadSet(offs, addr, disp);
#ifdef DEBUG
            if ((EMIT_GC_VERBOSE || emitComp->opts.disasmWithGC) && (varNum < emitComp->lvaCount) &&
                emitComp->lvaGetDesc(varNum)->lvTracked)
            {
                VarSetOps::RemoveElemD(emitComp, debugThisGCrefVars, emitComp->lvaGetDesc(varNum)->lvVarIndex);
            }
#endif
        }
    }
}

/*****************************************************************************
 *
 *  Allocate a new IG and link it in to the global list after the current IG
 */

insGroup* emitter::emitAllocAndLinkIG()
{
    insGroup* ig = emitAllocIG();

    assert(emitCurIG);

    emitInsertIGAfter(emitCurIG, ig);

    /* Propagate some IG flags from the current group to the new group */

    ig->igFlags |= (emitCurIG->igFlags & IGF_PROPAGATE_MASK);

    /* Set the new IG as the current IG */

    emitCurIG = ig;

    return ig;
}

/*****************************************************************************
 *
 *  Allocate an instruction group descriptor and assign it the next index.
 */

insGroup* emitter::emitAllocIG()
{
    insGroup* ig;

    /* Allocate a group descriptor */

    size_t sz = sizeof(insGroup);
    ig        = (insGroup*)emitGetMem(sz);

#ifdef DEBUG
    ig->igSelf = ig;
#endif

#if EMITTER_STATS
    emitTotalIGcnt += 1;
    emitTotalIGsize += sz;
    emitSizeMethod += sz;
#endif

    /* Do basic initialization */

    emitInitIG(ig);

    return ig;
}

/*****************************************************************************
 *
 *  Initialize an instruction group
 */

void emitter::emitInitIG(insGroup* ig)
{
    /* Assign the next available index to the instruction group */

    ig->igNum = emitNxtIGnum;

    emitNxtIGnum++;

    /* Record the (estimated) code offset of the group */

    ig->igOffs = emitCurCodeOffset;
    assert(IsCodeAligned(ig->igOffs));

    /* Set the current function index */

    ig->igFuncIdx = emitComp->compCurrFuncIdx;

    ig->igFlags = 0;

#if defined(DEBUG) || defined(LATE_DISASM)
    ig->igWeight    = getCurrentBlockWeight();
    ig->igPerfScore = 0.0;
#endif

    /* Zero out some fields to avoid printing garbage in JitDumps. These
       really only need to be set in DEBUG, but do it in all cases to make
       sure we act the same in non-DEBUG builds.
    */

    ig->igSize   = 0;
    ig->igGCregs = RBM_NONE;
    ig->igInsCnt = 0;

#if FEATURE_LOOP_ALIGN
    ig->igLoopBackEdge = nullptr;
#endif

#ifdef DEBUG
    ig->lastGeneratedBlock = nullptr;
    // Explicitly call init, since IGs don't actually have a constructor.
    ig->igBlocks.jitstd::list<BasicBlock*>::init(emitComp->getAllocator(CMK_LoopOpt));
#endif
}

/*****************************************************************************
 *
 *  Insert instruction group 'ig' after 'igInsertAfterIG'
 */

void emitter::emitInsertIGAfter(insGroup* insertAfterIG, insGroup* ig)
{
    assert(emitIGlist);
    assert(emitIGlast);

    ig->igNext            = insertAfterIG->igNext;
    insertAfterIG->igNext = ig;

    if (emitIGlast == insertAfterIG)
    {
        // If we are inserting at the end, then update the 'last' pointer
        emitIGlast = ig;
    }
}

/*****************************************************************************
 *
 *  Save the current IG and start a new one.
 */

void emitter::emitNxtIG(bool extend)
{
    /* Right now we don't allow multi-IG prologs */

    assert(emitCurIG != emitPrologIG);

    /* First save the current group */

    emitSavIG(extend);

    /* Update the GC live sets for the group's start
     * Do it only if not an extension block */

    if (!extend)
    {
        VarSetOps::Assign(emitComp, emitInitGCrefVars, emitThisGCrefVars);
        emitInitGCrefRegs = emitThisGCrefRegs;
        emitInitByrefRegs = emitThisByrefRegs;
    }

    /* Start generating the new group */

    emitNewIG();

    /* If this is an emitter added block, flag it */

    if (extend)
    {
        emitCurIG->igFlags |= IGF_EXTEND;

#if EMITTER_STATS
        emitTotalIGExtend++;
#endif // EMITTER_STATS
    }

    // We've created a new IG; no need to force another one.
    emitForceNewIG = false;

#ifdef DEBUG
    // We haven't written any code into the IG yet, so clear our record of the last block written to the IG.
    emitCurIG->lastGeneratedBlock = nullptr;
#endif
}

/*****************************************************************************
 *
 *  emitGetInsSC: Get the instruction's constant value.
 */

cnsval_ssize_t emitter::emitGetInsSC(instrDesc* id)
{
#ifdef TARGET_ARM // should it be TARGET_ARMARCH? Why do we need this? Note that on ARM64 we store scaled immediates
                  // for some formats
    if (id->idIsLclVar())
    {
        int varNum = id->idAddr()->iiaLclVar.lvaVarNum();

        regNumber baseReg;
        int       offs = id->idAddr()->iiaLclVar.lvaOffset();
#if defined(TARGET_ARM)
        int adr =
            emitComp->lvaFrameAddress(varNum, id->idIsLclFPBase(), &baseReg, offs, CodeGen::instIsFP(id->idIns()));
        int dsp = adr + offs;
        if ((id->idIns() == INS_sub) || (id->idIns() == INS_subw))
            dsp = -dsp;
#elif defined(TARGET_ARM64)
        // TODO-ARM64-Cleanup: this is currently unreachable. Do we need it?
        bool FPbased;
        int  adr = emitComp->lvaFrameAddress(varNum, &FPbased);
        int  dsp = adr + offs;
        if (id->idIns() == INS_sub)
            dsp = -dsp;
#endif
        return dsp;
    }
    else
#endif // TARGET_ARM
        if (id->idIsLargeCns())
    {
        return ((instrDescCns*)id)->idcCnsVal;
    }
    else
    {
        return id->idSmallCns();
    }
}

#ifdef TARGET_ARM

BYTE* emitter::emitGetInsRelocValue(instrDesc* id)
{
    return ((instrDescReloc*)id)->idrRelocVal;
}

#endif // TARGET_ARM

/*****************************************************************************/
#if EMIT_TRACK_STACK_DEPTH
/*****************************************************************************
 *
 *  Record a push of a single dword on the stack.
 */

void emitter::emitStackPush(BYTE* addr, GCtype gcType)
{
#ifdef DEBUG
    assert(IsValidGCtype(gcType));
#endif

    if (emitSimpleStkUsed)
    {
        assert(!emitFullGCinfo); // Simple stk not used for emitFullGCinfo
        assert(emitCurStackLvl / sizeof(int) < MAX_SIMPLE_STK_DEPTH);

        u1.emitSimpleStkMask <<= 1;
        u1.emitSimpleStkMask |= (unsigned)needsGC(gcType);

        u1.emitSimpleByrefStkMask <<= 1;
        u1.emitSimpleByrefStkMask |= (gcType == GCT_BYREF);

        assert((u1.emitSimpleStkMask & u1.emitSimpleByrefStkMask) == u1.emitSimpleByrefStkMask);
    }
    else
    {
        emitStackPushLargeStk(addr, gcType);
    }

    emitCurStackLvl += sizeof(int);
}

/*****************************************************************************
 *
 *  Record a push of a bunch of non-GC dwords on the stack.
 */

void emitter::emitStackPushN(BYTE* addr, unsigned count)
{
    assert(count);

    if (emitSimpleStkUsed)
    {
        assert(!emitFullGCinfo); // Simple stk not used for emitFullGCinfo

        u1.emitSimpleStkMask <<= count;
        u1.emitSimpleByrefStkMask <<= count;
    }
    else
    {
        emitStackPushLargeStk(addr, GCT_NONE, count);
    }

    emitCurStackLvl += count * sizeof(int);
}

/*****************************************************************************
 *
 *  Record a pop of the given number of dwords from the stack.
 */

void emitter::emitStackPop(BYTE* addr, bool isCall, unsigned char callInstrSize, unsigned count)
{
    assert(emitCurStackLvl / sizeof(int) >= count);
    assert(!isCall || callInstrSize > 0);

    if (count)
    {
        if (emitSimpleStkUsed)
        {
            assert(!emitFullGCinfo); // Simple stk not used for emitFullGCinfo

            unsigned cnt = count;

            do
            {
                u1.emitSimpleStkMask >>= 1;
                u1.emitSimpleByrefStkMask >>= 1;
            } while (--cnt);
        }
        else
        {
            emitStackPopLargeStk(addr, isCall, callInstrSize, count);
        }

        emitCurStackLvl -= count * sizeof(int);
    }
    else
    {
        assert(isCall);

        // For the general encoder we do the call below always when it's a call, to ensure that the call is
        // recorded (when we're doing the ptr reg map for a non-fully-interruptible method).
        if (emitFullGCinfo
#ifndef JIT32_GCENCODER
            || (emitComp->IsFullPtrRegMapRequired() && (!emitComp->GetInterruptible()) && isCall)
#endif // JIT32_GCENCODER
                )
        {
            emitStackPopLargeStk(addr, isCall, callInstrSize, 0);
        }
    }
}

/*****************************************************************************
 *
 *  Record a push of a single word on the stack for a full pointer map.
 */

void emitter::emitStackPushLargeStk(BYTE* addr, GCtype gcType, unsigned count)
{
    S_UINT32 level(emitCurStackLvl / sizeof(int));

    assert(IsValidGCtype(gcType));
    assert(count);
    assert(!emitSimpleStkUsed);

    do
    {
        /* Push an entry for this argument on the tracking stack */

        // printf("Pushed [%d] at lvl %2u [max=%u]\n", isGCref, emitArgTrackTop - emitArgTrackTab, emitMaxStackDepth);

        assert(level.IsOverflow() || u2.emitArgTrackTop == u2.emitArgTrackTab + level.Value());
        *u2.emitArgTrackTop++ = (BYTE)gcType;
        assert(u2.emitArgTrackTop <= u2.emitArgTrackTab + emitMaxStackDepth);

        if (emitFullArgInfo || needsGC(gcType))
        {
            if (emitFullGCinfo)
            {
                /* Append an "arg push" entry if this is a GC ref or
                   FPO method. Allocate a new ptr arg entry and fill it in */

                regPtrDsc* regPtrNext = codeGen->gcInfo.gcRegPtrAllocDsc();
                regPtrNext->rpdGCtype = gcType;

                regPtrNext->rpdOffs = emitCurCodeOffs(addr);
                regPtrNext->rpdArg  = true;
                regPtrNext->rpdCall = false;
                if (level.IsOverflow() || !FitsIn<unsigned short>(level.Value()))
                {
                    IMPL_LIMITATION("Too many/too big arguments to encode GC information");
                }
                regPtrNext->rpdPtrArg  = (unsigned short)level.Value();
                regPtrNext->rpdArgType = (unsigned short)GCInfo::rpdARG_PUSH;
                regPtrNext->rpdIsThis  = false;
            }

            /* This is an "interesting" argument push */

            u2.emitGcArgTrackCnt++;
        }
        level += 1;
        assert(!level.IsOverflow());
    } while (--count);
}

/*****************************************************************************
 *
 *  Record a pop of the given number of words from the stack for a full ptr
 *  map.
 */

void emitter::emitStackPopLargeStk(BYTE* addr, bool isCall, unsigned char callInstrSize, unsigned count)
{
    assert(emitIssuing);

    unsigned argStkCnt;
    S_UINT16 argRecCnt(0); // arg count for ESP, ptr-arg count for EBP
    unsigned gcrefRegs, byrefRegs;

#ifdef JIT32_GCENCODER
    // For the general encoder, we always need to record calls, so we make this call
    // even when emitSimpleStkUsed is true.
    assert(!emitSimpleStkUsed);
#endif

    /* Count how many pointer records correspond to this "pop" */

    for (argStkCnt = count; argStkCnt; argStkCnt--)
    {
        assert(u2.emitArgTrackTop > u2.emitArgTrackTab);

        GCtype gcType = (GCtype)(*--u2.emitArgTrackTop);

        assert(IsValidGCtype(gcType));

        // printf("Popped [%d] at lvl %u\n", GCtypeStr(gcType), emitArgTrackTop - emitArgTrackTab);

        // This is an "interesting" argument

        if (emitFullArgInfo || needsGC(gcType))
        {
            argRecCnt += 1;
        }
    }

    assert(u2.emitArgTrackTop >= u2.emitArgTrackTab);
    assert(u2.emitArgTrackTop == u2.emitArgTrackTab + emitCurStackLvl / sizeof(int) - count);
    noway_assert(!argRecCnt.IsOverflow());

    /* We're about to pop the corresponding arg records */

    u2.emitGcArgTrackCnt -= argRecCnt.Value();

#ifdef JIT32_GCENCODER
    // For the general encoder, we always have to record calls, so we don't take this early return.
    if (!emitFullGCinfo)
        return;
#endif

    // Do we have any interesting (i.e., callee-saved) registers live here?

    gcrefRegs = byrefRegs = 0;

    // We make a bitmask whose bits correspond to callee-saved register indices (in the sequence
    // of callee-saved registers only).
    for (unsigned calleeSavedRegIdx = 0; calleeSavedRegIdx < CNT_CALLEE_SAVED; calleeSavedRegIdx++)
    {
        regMaskTP calleeSavedRbm = raRbmCalleeSaveOrder[calleeSavedRegIdx];
        if (emitThisGCrefRegs & calleeSavedRbm)
        {
            gcrefRegs |= (1 << calleeSavedRegIdx);
        }
        if (emitThisByrefRegs & calleeSavedRbm)
        {
            byrefRegs |= (1 << calleeSavedRegIdx);
        }
    }

#ifdef JIT32_GCENCODER
    // For the general encoder, we always have to record calls, so we don't take this early return.    /* Are there any
    // args to pop at this call site?

    if (argRecCnt.Value() == 0)
    {
        /*
            Or do we have a partially interruptible EBP-less frame, and any
            of EDI,ESI,EBX,EBP are live, or is there an outer/pending call?
         */
        CLANG_FORMAT_COMMENT_ANCHOR;

#if !FPO_INTERRUPTIBLE
        if (emitFullyInt || (gcrefRegs == 0 && byrefRegs == 0 && u2.emitGcArgTrackCnt == 0))
#endif
            return;
    }
#endif // JIT32_GCENCODER

    /* Only calls may pop more than one value */
    // More detail:
    // _cdecl calls accomplish this popping via a post-call-instruction SP adjustment.
    // The "rpdCall" field below should be interpreted as "the instruction accomplishes
    // call-related popping, even if it's not itself a call".  Therefore, we don't just
    // use the "isCall" input argument, which means that the instruction actually is a call --
    // we use the OR of "isCall" or the "pops more than one value."

    bool isCallRelatedPop = (argRecCnt.Value() > 1);

    /* Allocate a new ptr arg entry and fill it in */

    regPtrDsc* regPtrNext = codeGen->gcInfo.gcRegPtrAllocDsc();
    regPtrNext->rpdGCtype = GCT_GCREF; // Pops need a non-0 value (??)

    regPtrNext->rpdOffs = emitCurCodeOffs(addr);
    regPtrNext->rpdCall = (isCall || isCallRelatedPop);
#ifndef JIT32_GCENCODER
    if (regPtrNext->rpdCall)
    {
        assert(isCall || callInstrSize == 0);
        regPtrNext->rpdCallInstrSize = callInstrSize;
    }
#endif
    regPtrNext->rpdCallGCrefRegs = gcrefRegs;
    regPtrNext->rpdCallByrefRegs = byrefRegs;
    regPtrNext->rpdArg           = true;
    regPtrNext->rpdArgType       = (unsigned short)GCInfo::rpdARG_POP;
    regPtrNext->rpdPtrArg        = argRecCnt.Value();
}

/*****************************************************************************
 *  For caller-pop arguments, we report the arguments as pending arguments.
 *  However, any GC arguments are now dead, so we need to report them
 *  as non-GC.
 */

void emitter::emitStackKillArgs(BYTE* addr, unsigned count, unsigned char callInstrSize)
{
    assert(count > 0);

    if (emitSimpleStkUsed)
    {
        assert(!emitFullGCinfo); // Simple stk not used for emitFullGCInfo

        /* We don't need to report this to the GC info, but we do need
           to kill mark the ptrs on the stack as non-GC */

        assert(emitCurStackLvl / sizeof(int) >= count);

        for (unsigned lvl = 0; lvl < count; lvl++)
        {
            u1.emitSimpleStkMask &= ~(1 << lvl);
            u1.emitSimpleByrefStkMask &= ~(1 << lvl);
        }
    }
    else
    {
        BYTE*    argTrackTop = u2.emitArgTrackTop;
        S_UINT16 gcCnt(0);

        for (unsigned i = 0; i < count; i++)
        {
            assert(argTrackTop > u2.emitArgTrackTab);

            --argTrackTop;

            GCtype gcType = (GCtype)(*argTrackTop);
            assert(IsValidGCtype(gcType));

            if (needsGC(gcType))
            {
                // printf("Killed %s at lvl %u\n", GCtypeStr(gcType), argTrackTop - emitArgTrackTab);

                *argTrackTop = GCT_NONE;
                gcCnt += 1;
            }
        }

        noway_assert(!gcCnt.IsOverflow());

        /* We're about to kill the corresponding (pointer) arg records */

        if (!emitFullArgInfo)
        {
            u2.emitGcArgTrackCnt -= gcCnt.Value();
        }

        if (!emitFullGCinfo)
        {
            return;
        }

        /* Right after the call, the arguments are still sitting on the
           stack, but they are effectively dead. For fully-interruptible
           methods, we need to report that */

        if (gcCnt.Value())
        {
            /* Allocate a new ptr arg entry and fill it in */

            regPtrDsc* regPtrNext = codeGen->gcInfo.gcRegPtrAllocDsc();
            regPtrNext->rpdGCtype = GCT_GCREF; // Kills need a non-0 value (??)

            regPtrNext->rpdOffs = emitCurCodeOffs(addr);

            regPtrNext->rpdArg     = TRUE;
            regPtrNext->rpdArgType = (unsigned short)GCInfo::rpdARG_KILL;
            regPtrNext->rpdPtrArg  = gcCnt.Value();
        }

        /* Now that ptr args have been marked as non-ptrs, we need to record
           the call itself as one that has no arguments. */

        emitStackPopLargeStk(addr, true, callInstrSize, 0);
    }
}

/*****************************************************************************
 *  A helper for recording a relocation with the EE.
 */

#ifdef DEBUG

void emitter::emitRecordRelocationHelp(void*       location,            /* IN */
                                       void*       target,              /* IN */
                                       uint16_t    fRelocType,          /* IN */
                                       const char* relocTypeName,       /* IN */
                                       int32_t     addlDelta /* = 0 */) /* IN */

#else // !DEBUG

void emitter::emitRecordRelocation(void*    location,            /* IN */
                                   void*    target,              /* IN */
                                   uint16_t fRelocType,          /* IN */
                                   int32_t  addlDelta /* = 0 */) /* IN */

#endif // !DEBUG
{
    void* locationRW = (BYTE*)location + writeableOffset;

    JITDUMP("recordRelocation: %p (rw: %p) => %p, type %u (%s), delta %d\n", dspPtr(location), dspPtr(locationRW),
            dspPtr(target), fRelocType, relocTypeName, addlDelta);

    // If we're an unmatched altjit, don't tell the VM anything. We still record the relocation for
    // late disassembly; maybe we'll need it?
    if (emitComp->info.compMatchedVM)
    {
        // slotNum is unused on all supported platforms.
        emitCmpHandle->recordRelocation(location, locationRW, target, fRelocType, /* slotNum */ 0, addlDelta);
    }
#if defined(LATE_DISASM)
    codeGen->getDisAssembler().disRecordRelocation((size_t)location, (size_t)target);
#endif // defined(LATE_DISASM)
}

#ifdef TARGET_ARM
/*****************************************************************************
 *  A helper for handling a Thumb-Mov32 of position-independent (PC-relative) value
 *
 *  This routine either records relocation for the location with the EE,
 *  or creates a virtual relocation entry to perform offset fixup during
 *  compilation without recording it with EE - depending on which of
 *  absolute/relocative relocations mode are used for code section.
 */
void emitter::emitHandlePCRelativeMov32(void* location, /* IN */
                                        void* target)   /* IN */
{
    if (emitComp->opts.jitFlags->IsSet(JitFlags::JIT_FLAG_RELATIVE_CODE_RELOCS))
    {
        emitRecordRelocation(location, target, IMAGE_REL_BASED_REL_THUMB_MOV32_PCREL);
    }
    else
    {
        emitRecordRelocation(location, target, IMAGE_REL_BASED_THUMB_MOV32);
    }
}
#endif // TARGET_ARM

/*****************************************************************************
 *  A helper for recording a call site with the EE.
 */
void emitter::emitRecordCallSite(ULONG                 instrOffset,  /* IN */
                                 CORINFO_SIG_INFO*     callSig,      /* IN */
                                 CORINFO_METHOD_HANDLE methodHandle) /* IN */
{
#if defined(DEBUG)
    // Since CORINFO_SIG_INFO is a heavyweight structure, in most cases we can
    // lazily obtain it here using the given method handle (we only save the sig
    // info when we explicitly need it, i.e. for CALLI calls, vararg calls, and
    // tail calls).
    CORINFO_SIG_INFO sigInfo;

    if (callSig == nullptr)
    {
        assert(methodHandle != nullptr);

        if (Compiler::eeGetHelperNum(methodHandle) == CORINFO_HELP_UNDEF)
        {
            emitComp->eeGetMethodSig(methodHandle, &sigInfo);
            callSig = &sigInfo;
        }
    }

    emitCmpHandle->recordCallSite(instrOffset, callSig, methodHandle);
#endif // defined(DEBUG)
}

/*****************************************************************************/
#endif // EMIT_TRACK_STACK_DEPTH
/*****************************************************************************/
/*****************************************************************************/

#ifdef DEBUG

/*****************************************************************************
 *  Given a code offset, return a string representing a label for that offset.
 *  If the code offset is just after the end of the code of the function, the
 *  label will be "END". If the code offset doesn't correspond to any known
 *  offset, the label will be "UNKNOWN". The strings are returned from static
 *  buffers. This function rotates amongst four such static buffers (there are
 *  cases where this function is called four times to provide data for a single
 *  printf()).
 */

const char* emitter::emitOffsetToLabel(unsigned offs)
{
    const size_t    TEMP_BUFFER_LEN = 40;
    static unsigned curBuf          = 0;
    static char     buf[4][TEMP_BUFFER_LEN];
    char*           retbuf;

    UNATIVE_OFFSET nextof = 0;

    for (insGroup* ig = emitIGlist; ig != nullptr; ig = ig->igNext)
    {
        // There is an eventual unused space after the last actual hot block
        // before the first allocated cold block.
        assert((nextof == ig->igOffs) || (ig == emitFirstColdIG));

        if (ig->igOffs == offs)
        {
            return emitLabelString(ig);
        }
        else if (ig->igOffs > offs)
        {
            // We went past the requested offset but didn't find it.
            sprintf_s(buf[curBuf], TEMP_BUFFER_LEN, "UNKNOWN");
            retbuf = buf[curBuf];
            curBuf = (curBuf + 1) % 4;
            return retbuf;
        }

        nextof = ig->igOffs + ig->igSize;
    }

    if (nextof == offs)
    {
        // It's a pseudo-label to the end.
        sprintf_s(buf[curBuf], TEMP_BUFFER_LEN, "END");
        retbuf = buf[curBuf];
        curBuf = (curBuf + 1) % 4;
        return retbuf;
    }
    else
    {
        sprintf_s(buf[curBuf], TEMP_BUFFER_LEN, "UNKNOWN");
        retbuf = buf[curBuf];
        curBuf = (curBuf + 1) % 4;
        return retbuf;
    }
}

#endif // DEBUG

//------------------------------------------------------------------------
// emitGetGCRegsSavedOrModified: Returns the set of registers that keeps gcrefs and byrefs across the call.
//
// Notes: it returns union of two sets:
//        1) registers that could contain GC/byRefs before the call and call doesn't touch them;
//        2) registers that contain GC/byRefs before the call and call modifies them, but they still
//           contain GC/byRefs.
//
// Arguments:
//   methHnd - the method handler of the call.
//
// Return value:
//   the saved set of registers.
//
regMaskTP emitter::emitGetGCRegsSavedOrModified(CORINFO_METHOD_HANDLE methHnd)
{
    // Is it a helper with a special saved set?
    bool isNoGCHelper = emitNoGChelper(methHnd);
    if (isNoGCHelper)
    {
        CorInfoHelpFunc helpFunc = Compiler::eeGetHelperNum(methHnd);

        // Get the set of registers that this call kills and remove it from the saved set.
        regMaskTP savedSet = RBM_ALLINT & ~emitGetGCRegsKilledByNoGCCall(helpFunc);

#ifdef DEBUG
        if (emitComp->verbose)
        {
            printf("NoGC Call: savedSet=");
            printRegMaskInt(savedSet);
            emitDispRegSet(savedSet);
            printf("\n");
        }
#endif
        return savedSet;
    }
    else
    {
        // This is the saved set of registers after a normal call.
        return RBM_CALLEE_SAVED;
    }
}

//----------------------------------------------------------------------
// emitGetGCRegsKilledByNoGCCall: Gets a register mask that represents the set of registers that no longer
// contain GC or byref pointers, for "NO GC" helper calls. This is used by the emitter when determining
// what registers to remove from the current live GC/byref sets (and thus what to report as dead in the
// GC info). Note that for the CORINFO_HELP_ASSIGN_BYREF helper, in particular, the kill set reported by
// compHelperCallKillSet() doesn't match this kill set. compHelperCallKillSet() reports the dst/src
// address registers as killed for liveness purposes, since their values change. However, they still are
// valid byref pointers after the call, so the dst/src address registers are NOT reported as killed here.
//
// Note: This list may not be complete and defaults to the default RBM_CALLEE_TRASH_NOGC registers.
//
// Arguments:
//   helper - The helper being inquired about
//
// Return Value:
//   Mask of GC register kills
//
regMaskTP emitter::emitGetGCRegsKilledByNoGCCall(CorInfoHelpFunc helper)
{
    assert(emitNoGChelper(helper));
    regMaskTP result;
    switch (helper)
    {
        case CORINFO_HELP_ASSIGN_REF:
        case CORINFO_HELP_CHECKED_ASSIGN_REF:
            result = RBM_CALLEE_GCTRASH_WRITEBARRIER;
            break;

        case CORINFO_HELP_ASSIGN_BYREF:
            result = RBM_CALLEE_GCTRASH_WRITEBARRIER_BYREF;
            break;

#if !defined(TARGET_LOONGARCH64)
        case CORINFO_HELP_PROF_FCN_ENTER:
            result = RBM_PROFILER_ENTER_TRASH;
            break;

        case CORINFO_HELP_PROF_FCN_LEAVE:
#if defined(TARGET_ARM)
            // profiler scratch remains gc live
            result = RBM_PROFILER_LEAVE_TRASH & ~RBM_PROFILER_RET_SCRATCH;
#else
            result = RBM_PROFILER_LEAVE_TRASH;
#endif
            break;

        case CORINFO_HELP_PROF_FCN_TAILCALL:
            result = RBM_PROFILER_TAILCALL_TRASH;
            break;
#endif // !defined(TARGET_LOONGARCH64)

#if defined(TARGET_X86)
        case CORINFO_HELP_INIT_PINVOKE_FRAME:
            result = RBM_INIT_PINVOKE_FRAME_TRASH;
            break;
#endif // defined(TARGET_X86)

        case CORINFO_HELP_VALIDATE_INDIRECT_CALL:
            result = RBM_VALIDATE_INDIRECT_CALL_TRASH;
            break;

        default:
            result = RBM_CALLEE_TRASH_NOGC;
            break;
    }

    // compHelperCallKillSet returns a superset of the registers which values are not guranteed to be the same
    // after the call, if a register loses its GC or byref it has to be in the compHelperCallKillSet set as well.
    assert((result & emitComp->compHelperCallKillSet(helper)) == result);

    return result;
}

#if !defined(JIT32_GCENCODER)
// Start a new instruction group that is not interruptable
void emitter::emitDisableGC()
{
    assert(emitNoGCRequestCount < 10); // We really shouldn't have many nested "no gc" requests.
    ++emitNoGCRequestCount;

    if (emitNoGCRequestCount == 1)
    {
        JITDUMP("Disable GC\n");
        assert(!emitNoGCIG);

        emitNoGCIG = true;

        if (emitCurIGnonEmpty())
        {
            emitNxtIG(true);
        }
        else
        {
            emitCurIG->igFlags |= IGF_NOGCINTERRUPT;
        }
    }
    else
    {
        JITDUMP("Disable GC: %u no-gc requests\n", emitNoGCRequestCount);
        assert(emitNoGCIG);
    }
}

// Start a new instruction group that is interruptable
void emitter::emitEnableGC()
{
    assert(emitNoGCRequestCount > 0);
    assert(emitNoGCIG);
    --emitNoGCRequestCount;

    if (emitNoGCRequestCount == 0)
    {
        JITDUMP("Enable GC\n");

        emitNoGCIG = false;

        // The next time an instruction needs to be generated, force a new instruction group.
        // It will be an emitAdd group in that case. Note that the next thing we see might be
        // a label, which will force a non-emitAdd group.
        //
        // Note that we can't just create a new instruction group here, because we don't know
        // if there are going to be any instructions added to it, and we don't support empty
        // instruction groups.
        emitForceNewIG = true;
    }
    else
    {
        JITDUMP("Enable GC: still %u no-gc requests\n", emitNoGCRequestCount);
    }
}
#endif // !defined(JIT32_GCENCODER)<|MERGE_RESOLUTION|>--- conflicted
+++ resolved
@@ -6345,43 +6345,6 @@
     AllocMemArgs args;
     memset(&args, 0, sizeof(args));
 
-<<<<<<< HEAD
-=======
-#if defined(TARGET_ARM64) || defined(TARGET_LOONGARCH64)
-    // For arm64/LoongArch64, we want to allocate JIT data always adjacent to code similar to what native compiler does.
-    // This way allows us to use a single `ldr` to access such data like float constant/jmp table.
-    // For LoongArch64 using `pcaddi + ld` to access such data.
-    if (emitTotalColdCodeSize > 0)
-    {
-        // JIT data might be far away from the cold code.
-        NYI("Need to handle fix-up to data from cold code.");
-    }
-
-    UNATIVE_OFFSET roDataAlignmentDelta = 0;
-    if (emitConsDsc.dsdOffs > 0)
-    {
-        roDataAlignmentDelta = AlignmentPad(emitTotalHotCodeSize, dataAlignment);
-    }
-
-    args.hotCodeSize  = emitTotalHotCodeSize + roDataAlignmentDelta + emitConsDsc.dsdOffs;
-    args.coldCodeSize = emitTotalColdCodeSize;
-    args.roDataSize   = 0;
-    args.xcptnsCount  = xcptnsCount;
-    args.flag         = allocMemFlag;
-
-    emitComp->eeAllocMem(&args);
-
-    codeBlock       = (BYTE*)args.hotCodeBlock;
-    codeBlockRW     = (BYTE*)args.hotCodeBlockRW;
-    coldCodeBlock   = (BYTE*)args.coldCodeBlock;
-    coldCodeBlockRW = (BYTE*)args.coldCodeBlockRW;
-
-    consBlock   = codeBlock + emitTotalHotCodeSize + roDataAlignmentDelta;
-    consBlockRW = codeBlockRW + emitTotalHotCodeSize + roDataAlignmentDelta;
-
-#else
-
->>>>>>> 058f83b9
     args.hotCodeSize  = emitTotalHotCodeSize;
     args.coldCodeSize = emitTotalColdCodeSize;
     args.roDataSize   = emitConsDsc.dsdOffs;
