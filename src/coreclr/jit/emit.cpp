// Licensed to the .NET Foundation under one or more agreements.
// The .NET Foundation licenses this file to you under the MIT license.

/*XXXXXXXXXXXXXXXXXXXXXXXXXXXXXXXXXXXXXXXXXXXXXXXXXXXXXXXXXXXXXXXXXXXXXXXXXXXXX
XXXXXXXXXXXXXXXXXXXXXXXXXXXXXXXXXXXXXXXXXXXXXXXXXXXXXXXXXXXXXXXXXXXXXXXXXXXXXXX
XX                                                                           XX
XX                              emit.cpp                                     XX
XX                                                                           XX
XXXXXXXXXXXXXXXXXXXXXXXXXXXXXXXXXXXXXXXXXXXXXXXXXXXXXXXXXXXXXXXXXXXXXXXXXXXXXXX
XXXXXXXXXXXXXXXXXXXXXXXXXXXXXXXXXXXXXXXXXXXXXXXXXXXXXXXXXXXXXXXXXXXXXXXXXXXXXXX
*/

#include "jitpch.h"
#ifdef _MSC_VER
#pragma hdrstop
#endif

#include "hostallocator.h"
#include "instr.h"
#include "emit.h"
#include "codegen.h"

/*****************************************************************************
 *
 *  Represent an emitter location.
 */

void emitLocation::CaptureLocation(emitter* emit)
{
    ig      = emit->emitCurIG;
    codePos = emit->emitCurOffset();

    assert(Valid());
}

bool emitLocation::IsCurrentLocation(emitter* emit) const
{
    assert(Valid());
    return (ig == emit->emitCurIG) && (codePos == emit->emitCurOffset());
}

UNATIVE_OFFSET emitLocation::CodeOffset(emitter* emit) const
{
    assert(Valid());
    return emit->emitCodeOffset(ig, codePos);
}

int emitLocation::GetInsNum() const
{
    return emitGetInsNumFromCodePos(codePos);
}

// Get the instruction offset in the current instruction group, which must be a funclet prolog group.
// This is used to find an instruction offset used in unwind data.
// TODO-AMD64-Bug?: We only support a single main function prolog group, but allow for multiple funclet prolog
// groups (not that we actually use that flexibility, since the funclet prolog will be small). How to
// handle that?
UNATIVE_OFFSET emitLocation::GetFuncletPrologOffset(emitter* emit) const
{
    assert(ig->igFuncIdx != 0);
    assert((ig->igFlags & IGF_FUNCLET_PROLOG) != 0);
    assert(ig == emit->emitCurIG);

    return emit->emitCurIGsize;
}

//------------------------------------------------------------------------
// IsPreviousInsNum: Returns true if the emitter is on the next instruction
//  of the same group as this emitLocation.
//
// Arguments:
//  emit - an emitter* instance
//
bool emitLocation::IsPreviousInsNum(emitter* emit) const
{
    assert(Valid());

    // Within the same IG?
    if (ig == emit->emitCurIG)
    {
        return (emitGetInsNumFromCodePos(codePos) == emitGetInsNumFromCodePos(emit->emitCurOffset()) - 1);
    }

    // Spanning an IG boundary?
    if (ig->igNext == emit->emitCurIG)
    {
        return (emitGetInsNumFromCodePos(codePos) == ig->igInsCnt) && (emit->emitCurIGinsCnt == 1);
    }

    return false;
}

#ifdef DEBUG
void emitLocation::Print(LONG compMethodID) const
{
    unsigned insNum = emitGetInsNumFromCodePos(codePos);
    unsigned insOfs = emitGetInsOfsFromCodePos(codePos);
    printf("(G_M%03u_IG%02u,ins#%d,ofs#%d)", compMethodID, ig->igNum, insNum, insOfs);
}
#endif // DEBUG

/*****************************************************************************
 *
 *  Return the name of an instruction format.
 */

#if defined(DEBUG) || EMITTER_STATS

const char* emitter::emitIfName(unsigned f)
{
    static const char* const ifNames[] = {
#define IF_DEF(en, op1, op2) "IF_" #en,
#include "emitfmts.h"
    };

    static char errBuff[32];

    if (f < ArrLen(ifNames))
    {
        return ifNames[f];
    }

    sprintf_s(errBuff, sizeof(errBuff), "??%u??", f);
    return errBuff;
}

#endif

/*****************************************************************************/

#if EMITTER_STATS

static unsigned totAllocdSize;
static unsigned totActualSize;

unsigned emitter::emitIFcounts[emitter::IF_COUNT];

static unsigned  emitSizeBuckets[] = {100, 1024 * 1, 1024 * 2, 1024 * 3, 1024 * 4, 1024 * 5, 1024 * 10, 0};
static Histogram emitSizeTable(emitSizeBuckets);

static unsigned  GCrefsBuckets[] = {0, 1, 2, 5, 10, 20, 50, 128, 256, 512, 1024, 0};
static Histogram GCrefsTable(GCrefsBuckets);

static unsigned  stkDepthBuckets[] = {0, 1, 2, 5, 10, 16, 32, 128, 1024, 0};
static Histogram stkDepthTable(stkDepthBuckets);

size_t emitter::emitSizeMethod;

size_t   emitter::emitTotMemAlloc;
unsigned emitter::emitTotalInsCnt;
unsigned emitter::emitCurPrologInsCnt;
size_t   emitter::emitCurPrologIGSize;
unsigned emitter::emitMaxPrologInsCnt;
size_t   emitter::emitMaxPrologIGSize;
unsigned emitter::emitTotalIGcnt;
unsigned emitter::emitTotalPhIGcnt;
unsigned emitter::emitTotalIGjmps;
unsigned emitter::emitTotalIGptrs;
unsigned emitter::emitTotalIGicnt;
size_t   emitter::emitTotalIGsize;
unsigned emitter::emitTotalIGmcnt;
unsigned emitter::emitTotalIGExtend;

unsigned emitter::emitTotalIDescSmallCnt;
unsigned emitter::emitTotalIDescCnt;
unsigned emitter::emitTotalIDescJmpCnt;
#if !defined(TARGET_ARM64)
unsigned emitter::emitTotalIDescLblCnt;
#endif // !defined(TARGET_ARM64)
unsigned emitter::emitTotalIDescCnsCnt;
unsigned emitter::emitTotalIDescDspCnt;
unsigned emitter::emitTotalIDescCnsDspCnt;
#ifdef TARGET_XARCH
unsigned emitter::emitTotalIDescAmdCnt;
unsigned emitter::emitTotalIDescCnsAmdCnt;
#endif // TARGET_XARCH
unsigned emitter::emitTotalIDescCGCACnt;
#ifdef TARGET_ARM
unsigned emitter::emitTotalIDescRelocCnt;
#endif // TARGET_ARM

unsigned emitter::emitSmallDspCnt;
unsigned emitter::emitLargeDspCnt;

unsigned emitter::emitSmallCnsCnt;
unsigned emitter::emitLargeCnsCnt;
unsigned emitter::emitSmallCns[SMALL_CNS_TSZ];

unsigned emitter::emitTotalDescAlignCnt;

void emitterStaticStats(FILE* fout)
{
    // insGroup members

    insGroup* igDummy = nullptr;

    fprintf(fout, "\n");
    fprintf(fout, "insGroup:\n");
    fprintf(fout, "Offset / size of igNext           = %2zu / %2zu\n", offsetof(insGroup, igNext),
            sizeof(igDummy->igNext));
#ifdef DEBUG
    fprintf(fout, "Offset / size of igSelf           = %2zu / %2zu\n", offsetof(insGroup, igSelf),
            sizeof(igDummy->igSelf));
#endif
    fprintf(fout, "Offset / size of igNum            = %2zu / %2zu\n", offsetof(insGroup, igNum),
            sizeof(igDummy->igNum));
    fprintf(fout, "Offset / size of igOffs           = %2zu / %2zu\n", offsetof(insGroup, igOffs),
            sizeof(igDummy->igOffs));
    fprintf(fout, "Offset / size of igFuncIdx        = %2zu / %2zu\n", offsetof(insGroup, igFuncIdx),
            sizeof(igDummy->igFuncIdx));
    fprintf(fout, "Offset / size of igFlags          = %2zu / %2zu\n", offsetof(insGroup, igFlags),
            sizeof(igDummy->igFlags));
    fprintf(fout, "Offset / size of igSize           = %2zu / %2zu\n", offsetof(insGroup, igSize),
            sizeof(igDummy->igSize));
    fprintf(fout, "Offset / size of igData           = %2zu / %2zu\n", offsetof(insGroup, igData),
            sizeof(igDummy->igData));
    fprintf(fout, "Offset / size of igPhData         = %2zu / %2zu\n", offsetof(insGroup, igPhData),
            sizeof(igDummy->igPhData));
#if EMIT_TRACK_STACK_DEPTH
    fprintf(fout, "Offset / size of igStkLvl         = %2zu / %2zu\n", offsetof(insGroup, igStkLvl),
            sizeof(igDummy->igStkLvl));
#endif
    fprintf(fout, "Offset / size of igGCregs         = %2zu / %2zu\n", offsetof(insGroup, igGCregs),
            sizeof(igDummy->igGCregs));
    fprintf(fout, "Offset / size of igInsCnt         = %2zu / %2zu\n", offsetof(insGroup, igInsCnt),
            sizeof(igDummy->igInsCnt));
    fprintf(fout, "\n");
    fprintf(fout, "Size of insGroup                  = %zu\n", sizeof(insGroup));

    // insPlaceholderGroupData members

    fprintf(fout, "\n");
    fprintf(fout, "insPlaceholderGroupData:\n");
    fprintf(fout, "Offset of igPhNext                = %2zu\n", offsetof(insPlaceholderGroupData, igPhNext));
    fprintf(fout, "Offset of igPhBB                  = %2zu\n", offsetof(insPlaceholderGroupData, igPhBB));
    fprintf(fout, "Offset of igPhInitGCrefVars       = %2zu\n", offsetof(insPlaceholderGroupData, igPhInitGCrefVars));
    fprintf(fout, "Offset of igPhInitGCrefRegs       = %2zu\n", offsetof(insPlaceholderGroupData, igPhInitGCrefRegs));
    fprintf(fout, "Offset of igPhInitByrefRegs       = %2zu\n", offsetof(insPlaceholderGroupData, igPhInitByrefRegs));
    fprintf(fout, "Offset of igPhPrevGCrefVars       = %2zu\n", offsetof(insPlaceholderGroupData, igPhPrevGCrefVars));
    fprintf(fout, "Offset of igPhPrevGCrefRegs       = %2zu\n", offsetof(insPlaceholderGroupData, igPhPrevGCrefRegs));
    fprintf(fout, "Offset of igPhPrevByrefRegs       = %2zu\n", offsetof(insPlaceholderGroupData, igPhPrevByrefRegs));
    fprintf(fout, "Offset of igPhType                = %2zu\n", offsetof(insPlaceholderGroupData, igPhType));
    fprintf(fout, "Size   of insPlaceholderGroupData = %zu\n", sizeof(insPlaceholderGroupData));

    fprintf(fout, "\n");
    fprintf(fout, "SMALL_IDSC_SIZE           = %2u\n", SMALL_IDSC_SIZE);
    fprintf(fout, "Size   of instrDesc       = %2zu\n", sizeof(emitter::instrDesc));
    // fprintf(fout, "Offset of _idIns      = %2zu\n", offsetof(emitter::instrDesc, _idIns      ));
    // fprintf(fout, "Offset of _idInsFmt   = %2zu\n", offsetof(emitter::instrDesc, _idInsFmt   ));
    // fprintf(fout, "Offset of _idOpSize   = %2zu\n", offsetof(emitter::instrDesc, _idOpSize   ));
    // fprintf(fout, "Offset of idSmallCns  = %2zu\n", offsetof(emitter::instrDesc, idSmallCns  ));
    // fprintf(fout, "Offset of _idAddrUnion= %2zu\n", offsetof(emitter::instrDesc, _idAddrUnion));
    // fprintf(fout, "\n");
    // fprintf(fout, "Size   of _idAddrUnion= %2zu\n", sizeof(((emitter::instrDesc*)0)->_idAddrUnion));

    fprintf(fout, "Size   of instrDescJmp    = %2zu\n", sizeof(emitter::instrDescJmp));
#if !defined(TARGET_ARM64)
    fprintf(fout, "Size   of instrDescLbl    = %2zu\n", sizeof(emitter::instrDescLbl));
#endif // !defined(TARGET_ARM64)
    fprintf(fout, "Size   of instrDescCns    = %2zu\n", sizeof(emitter::instrDescCns));
    fprintf(fout, "Size   of instrDescDsp    = %2zu\n", sizeof(emitter::instrDescDsp));
    fprintf(fout, "Size   of instrDescCnsDsp = %2zu\n", sizeof(emitter::instrDescCnsDsp));
#ifdef TARGET_XARCH
    fprintf(fout, "Size   of instrDescAmd    = %2zu\n", sizeof(emitter::instrDescAmd));
    fprintf(fout, "Size   of instrDescCnsAmd = %2zu\n", sizeof(emitter::instrDescCnsAmd));
#endif // TARGET_XARCH
    fprintf(fout, "Size   of instrDescCGCA   = %2zu\n", sizeof(emitter::instrDescCGCA));
#ifdef TARGET_ARM
    fprintf(fout, "Size   of instrDescReloc  = %2zu\n", sizeof(emitter::instrDescReloc));
#endif // TARGET_ARM

    fprintf(fout, "\n");
    fprintf(fout, "SC_IG_BUFFER_SIZE             = %2zu\n", SC_IG_BUFFER_SIZE);
    fprintf(fout, "SMALL_IDSC_SIZE per IG buffer = %2zu\n", SC_IG_BUFFER_SIZE / SMALL_IDSC_SIZE);
    fprintf(fout, "instrDesc per IG buffer       = %2zu\n", SC_IG_BUFFER_SIZE / sizeof(emitter::instrDesc));
    fprintf(fout, "instrDescJmp per IG buffer    = %2zu\n", SC_IG_BUFFER_SIZE / sizeof(emitter::instrDescJmp));
#if !defined(TARGET_ARM64)
    fprintf(fout, "instrDescLbl per IG buffer    = %2zu\n", SC_IG_BUFFER_SIZE / sizeof(emitter::instrDescLbl));
#endif // !defined(TARGET_ARM64)
    fprintf(fout, "instrDescCns per IG buffer    = %2zu\n", SC_IG_BUFFER_SIZE / sizeof(emitter::instrDescCns));
    fprintf(fout, "instrDescDsp per IG buffer    = %2zu\n", SC_IG_BUFFER_SIZE / sizeof(emitter::instrDescDsp));
    fprintf(fout, "instrDescCnsDsp per IG buffer = %2zu\n", SC_IG_BUFFER_SIZE / sizeof(emitter::instrDescCnsDsp));
#ifdef TARGET_XARCH
    fprintf(fout, "instrDescAmd per IG buffer    = %2zu\n", SC_IG_BUFFER_SIZE / sizeof(emitter::instrDescAmd));
    fprintf(fout, "instrDescCnsAmd per IG buffer = %2zu\n", SC_IG_BUFFER_SIZE / sizeof(emitter::instrDescCnsAmd));
#endif // TARGET_XARCH
    fprintf(fout, "instrDescCGCA per IG buffer   = %2zu\n", SC_IG_BUFFER_SIZE / sizeof(emitter::instrDescCGCA));
#ifdef TARGET_ARM
    fprintf(fout, "instrDescReloc per IG buffer  = %2zu\n", SC_IG_BUFFER_SIZE / sizeof(emitter::instrDescReloc));
#endif // TARGET_ARM

    fprintf(fout, "\n");
    fprintf(fout, "GCInfo::regPtrDsc:\n");
    fprintf(fout, "Offset of rpdNext           = %2zu\n", offsetof(GCInfo::regPtrDsc, rpdNext));
    fprintf(fout, "Offset of rpdOffs           = %2zu\n", offsetof(GCInfo::regPtrDsc, rpdOffs));
    fprintf(fout, "Offset of <union>           = %2zu\n", offsetof(GCInfo::regPtrDsc, rpdPtrArg));
    fprintf(fout, "Size   of GCInfo::regPtrDsc = %2zu\n", sizeof(GCInfo::regPtrDsc));

    fprintf(fout, "\n");
}

void emitterStats(FILE* fout)
{
    if (totAllocdSize > 0)
    {
        assert(totActualSize <= totAllocdSize);

        fprintf(fout, "\nTotal allocated code size = %u\n", totAllocdSize);

        if (totActualSize < totAllocdSize)
        {
            fprintf(fout, "Total generated code size = %u  ", totActualSize);

            fprintf(fout, "(%4.3f%% waste)", 100 * ((totAllocdSize - totActualSize) / (double)totActualSize));
            fprintf(fout, "\n");
        }

        assert(emitter::emitTotalInsCnt > 0);

        fprintf(fout, "Average of %4.2f bytes of code generated per instruction\n",
                (double)totActualSize / emitter::emitTotalInsCnt);
    }

    fprintf(fout, "\nInstruction format frequency table:\n\n");

    unsigned f, ic = 0, dc = 0;

    for (f = 0; f < emitter::IF_COUNT; f++)
    {
        ic += emitter::emitIFcounts[f];
    }

    for (f = 0; f < emitter::IF_COUNT; f++)
    {
        unsigned c = emitter::emitIFcounts[f];

        if ((c > 0) && (1000 * c >= ic))
        {
            dc += c;
            fprintf(fout, "          %-14s %8u (%5.2f%%)\n", emitter::emitIfName(f), c, 100.0 * c / ic);
        }
    }

    fprintf(fout, "         ---------------------------------\n");
    fprintf(fout, "          %-14s %8u (%5.2f%%)\n", "Total shown", dc, 100.0 * dc / ic);

    if (emitter::emitTotalIGmcnt > 0)
    {
        fprintf(fout, "\n");
        fprintf(fout, "Total of %8u methods\n", emitter::emitTotalIGmcnt);
        fprintf(fout, "Total of %8u insGroup\n", emitter::emitTotalIGcnt);
        fprintf(fout, "Total of %8u insPlaceholderGroupData\n", emitter::emitTotalPhIGcnt);
        fprintf(fout, "Total of %8u extend insGroup\n", emitter::emitTotalIGExtend);
        fprintf(fout, "Total of %8u instructions\n", emitter::emitTotalIGicnt);
        fprintf(fout, "Total of %8u jumps\n", emitter::emitTotalIGjmps);
        fprintf(fout, "Total of %8u GC livesets\n", emitter::emitTotalIGptrs);
        fprintf(fout, "\n");
        fprintf(fout, "Max prolog instrDesc count: %8u\n", emitter::emitMaxPrologInsCnt);
        fprintf(fout, "Max prolog insGroup size  : %8zu\n", emitter::emitMaxPrologIGSize);
        fprintf(fout, "\n");
        fprintf(fout, "Average of %8.1lf insGroup     per method\n",
                (double)emitter::emitTotalIGcnt / emitter::emitTotalIGmcnt);
        fprintf(fout, "Average of %8.1lf insPhGroup   per method\n",
                (double)emitter::emitTotalPhIGcnt / emitter::emitTotalIGmcnt);
        fprintf(fout, "Average of %8.1lf extend IG    per method\n",
                (double)emitter::emitTotalIGExtend / emitter::emitTotalIGmcnt);
        fprintf(fout, "Average of %8.1lf instructions per method\n",
                (double)emitter::emitTotalIGicnt / emitter::emitTotalIGmcnt);
        fprintf(fout, "Average of %8.1lf desc.  bytes per method\n",
                (double)emitter::emitTotalIGsize / emitter::emitTotalIGmcnt);
        fprintf(fout, "Average of %8.1lf jumps        per method\n",
                (double)emitter::emitTotalIGjmps / emitter::emitTotalIGmcnt);
        fprintf(fout, "Average of %8.1lf GC livesets  per method\n",
                (double)emitter::emitTotalIGptrs / emitter::emitTotalIGmcnt);
        fprintf(fout, "\n");
        fprintf(fout, "Average of %8.1lf instructions per group \n",
                (double)emitter::emitTotalIGicnt / emitter::emitTotalIGcnt);
        fprintf(fout, "Average of %8.1lf desc.  bytes per group \n",
                (double)emitter::emitTotalIGsize / emitter::emitTotalIGcnt);
        fprintf(fout, "Average of %8.1lf jumps        per group \n",
                (double)emitter::emitTotalIGjmps / emitter::emitTotalIGcnt);
        fprintf(fout, "\n");
        fprintf(fout, "Average of %8.1lf bytes        per instrDesc\n",
                (double)emitter::emitTotalIGsize / emitter::emitTotalIGicnt);
        fprintf(fout, "\n");
        fprintf(fout, "A total of %8zu desc.  bytes\n", emitter::emitTotalIGsize);
        fprintf(fout, "\n");

        fprintf(fout, "Total instructions:    %8u\n", emitter::emitTotalInsCnt);
        fprintf(fout, "Total small instrDesc: %8u (%5.2f%%)\n", emitter::emitTotalIDescSmallCnt,
                100.0 * emitter::emitTotalIDescSmallCnt / emitter::emitTotalInsCnt);
        fprintf(fout, "Total instrDesc:       %8u (%5.2f%%)\n", emitter::emitTotalIDescCnt,
                100.0 * emitter::emitTotalIDescCnt / emitter::emitTotalInsCnt);
        fprintf(fout, "Total instrDescJmp:    %8u (%5.2f%%)\n", emitter::emitTotalIDescJmpCnt,
                100.0 * emitter::emitTotalIDescJmpCnt / emitter::emitTotalInsCnt);
#if !defined(TARGET_ARM64)
        fprintf(fout, "Total instrDescLbl:    %8u (%5.2f%%)\n", emitter::emitTotalIDescLblCnt,
                100.0 * emitter::emitTotalIDescLblCnt / emitter::emitTotalInsCnt);
#endif // !defined(TARGET_ARM64)
        fprintf(fout, "Total instrDescCns:    %8u (%5.2f%%)\n", emitter::emitTotalIDescCnsCnt,
                100.0 * emitter::emitTotalIDescCnsCnt / emitter::emitTotalInsCnt);
        fprintf(fout, "Total instrDescDsp:    %8u (%5.2f%%)\n", emitter::emitTotalIDescDspCnt,
                100.0 * emitter::emitTotalIDescDspCnt / emitter::emitTotalInsCnt);
        fprintf(fout, "Total instrDescCnsDsp: %8u (%5.2f%%)\n", emitter::emitTotalIDescCnsDspCnt,
                100.0 * emitter::emitTotalIDescCnsDspCnt / emitter::emitTotalInsCnt);
#ifdef TARGET_XARCH
        fprintf(fout, "Total instrDescAmd:    %8u (%5.2f%%)\n", emitter::emitTotalIDescAmdCnt,
                100.0 * emitter::emitTotalIDescAmdCnt / emitter::emitTotalInsCnt);
        fprintf(fout, "Total instrDescCnsAmd: %8u (%5.2f%%)\n", emitter::emitTotalIDescCnsAmdCnt,
                100.0 * emitter::emitTotalIDescCnsAmdCnt / emitter::emitTotalInsCnt);
#endif // TARGET_XARCH
        fprintf(fout, "Total instrDescCGCA:   %8u (%5.2f%%)\n", emitter::emitTotalIDescCGCACnt,
                100.0 * emitter::emitTotalIDescCGCACnt / emitter::emitTotalInsCnt);
#ifdef TARGET_ARM
        fprintf(fout, "Total instrDescReloc:  %8u (%5.2f%%)\n", emitter::emitTotalIDescRelocCnt,
                100.0 * emitter::emitTotalIDescRelocCnt / emitter::emitTotalInsCnt);
#endif // TARGET_ARM
        fprintf(fout, "Total instrDescAlign:  %8u (%5.2f%%)\n", emitter::emitTotalDescAlignCnt,
                100.0 * emitter::emitTotalDescAlignCnt / emitter::emitTotalInsCnt);

        fprintf(fout, "\n");
    }

    fprintf(fout, "Descriptor size distribution:\n");
    emitSizeTable.dump(fout);
    fprintf(fout, "\n");

    fprintf(fout, "GC ref frame variable counts:\n");
    GCrefsTable.dump(fout);
    fprintf(fout, "\n");

    fprintf(fout, "Max. stack depth distribution:\n");
    stkDepthTable.dump(fout);
    fprintf(fout, "\n");

    if ((emitter::emitSmallCnsCnt > 0) || (emitter::emitLargeCnsCnt > 0))
    {
        fprintf(fout, "SmallCnsCnt = %6u\n", emitter::emitSmallCnsCnt);
        fprintf(fout, "LargeCnsCnt = %6u (%3u %% of total)\n", emitter::emitLargeCnsCnt,
                100 * emitter::emitLargeCnsCnt / (emitter::emitLargeCnsCnt + emitter::emitSmallCnsCnt));
    }

    // Print out the most common small constants.
    if (emitter::emitSmallCnsCnt > 0)
    {
        fprintf(fout, "\n\n");
        fprintf(fout, "Common small constants >= %2u, <= %2u\n", ID_MIN_SMALL_CNS, ID_MAX_SMALL_CNS);

        unsigned m = emitter::emitSmallCnsCnt / 1000 + 1;

        for (int i = ID_MIN_SMALL_CNS; (i <= ID_MAX_SMALL_CNS) && (i < SMALL_CNS_TSZ); i++)
        {
            unsigned c = emitter::emitSmallCns[i - ID_MIN_SMALL_CNS];
            if (c >= m)
            {
                if (i == SMALL_CNS_TSZ - 1)
                {
                    fprintf(fout, "cns[>=%4d] = %u\n", i, c);
                }
                else
                {
                    fprintf(fout, "cns[%4d] = %u\n", i, c);
                }
            }
        }
    }

    fprintf(fout, "%8zu bytes allocated in the emitter\n", emitter::emitTotMemAlloc);
}

#endif // EMITTER_STATS

/*****************************************************************************/

const unsigned short emitTypeSizes[] = {
#define DEF_TP(tn, nm, jitType, verType, sz, sze, asze, st, al, tf, howUsed) sze,
#include "typelist.h"
#undef DEF_TP
};

const unsigned short emitTypeActSz[] = {
#define DEF_TP(tn, nm, jitType, verType, sz, sze, asze, st, al, tf, howUsed) asze,
#include "typelist.h"
#undef DEF_TP
};

/*****************************************************************************/
/*****************************************************************************
 *
 *  Initialize the emitter - called once, at DLL load time.
 */

void emitter::emitInit()
{
}

/*****************************************************************************
 *
 *  Shut down the emitter - called once, at DLL exit time.
 */

void emitter::emitDone()
{
}

/*****************************************************************************
 *
 *  Allocate memory.
 */

void* emitter::emitGetMem(size_t sz)
{
    assert(sz % sizeof(int) == 0);

#if EMITTER_STATS
    emitTotMemAlloc += sz;
#endif

    return emitComp->getAllocator(CMK_InstDesc).allocate<char>(sz);
}

/*****************************************************************************
 *
 *  emitLclVarAddr support methods
 */
void emitLclVarAddr::initLclVarAddr(int varNum, unsigned offset)
{
    if (varNum < 32768)
    {
        if (varNum >= 0)
        {
            if (offset < 32768)
            {
                _lvaTag    = LVA_STANDARD_ENCODING;
                _lvaExtra  = offset;           // offset known to be in [0..32767]
                _lvaVarNum = (unsigned)varNum; // varNum known to be in [0..32767]
            }
            else // offset >= 32768
            {
                // We could support larger local offsets here at the cost of less varNums
                if (offset >= 65536)
                {
                    IMPL_LIMITATION("JIT doesn't support offsets larger than 65535 into valuetypes\n");
                }

                _lvaTag    = LVA_LARGE_OFFSET;
                _lvaExtra  = (offset - 32768); // (offset-32768) is known to be in [0..32767]
                _lvaVarNum = (unsigned)varNum; // varNum known to be in [0..32767]
            }
        }
        else // varNum < 0, These are used for Compiler spill temps
        {
            if (varNum < -32767)
            {
                IMPL_LIMITATION("JIT doesn't support more than 32767 Compiler Spill temps\n");
            }
            if (offset > 32767)
            {
                IMPL_LIMITATION(
                    "JIT doesn't support offsets larger than 32767 into valuetypes for Compiler Spill temps\n");
            }

            _lvaTag    = LVA_COMPILER_TEMP;
            _lvaExtra  = offset;              //  offset known to be in [0..32767]
            _lvaVarNum = (unsigned)(-varNum); // -varNum known to be in [1..32767]
        }
    }
    else // varNum >= 32768
    {
        if (offset >= 256)
        {
            IMPL_LIMITATION("JIT doesn't support offsets larger than 255 into valuetypes for local vars > 32767\n");
        }
        if (varNum >= 0x00400000)
        { // 0x00400000 == 2^22
            IMPL_LIMITATION("JIT doesn't support more than 2^22 variables\n");
        }

        _lvaTag    = LVA_LARGE_VARNUM;
        _lvaVarNum = varNum & 0x00007FFF;         // varNum bits 14 to 0
        _lvaExtra  = (varNum & 0x003F8000) >> 15; // varNum bits 21 to 15 in _lvaExtra bits  6 to 0, 7 bits total
        _lvaExtra |= (offset << 7);               // offset bits  7 to 0  in _lvaExtra bits 14 to 7, 8 bits total
    }
}

// Returns the variable to access. Note that it returns a negative number for compiler spill temps.
int emitLclVarAddr::lvaVarNum()
{
    switch (_lvaTag)
    {
        case LVA_COMPILER_TEMP:
            return -((int)_lvaVarNum);
        case LVA_LARGE_VARNUM:
            return (int)(((_lvaExtra & 0x007F) << 15) + _lvaVarNum);
        default: // LVA_STANDARD_ENCODING or LVA_LARGE_OFFSET
            assert((_lvaTag == LVA_STANDARD_ENCODING) || (_lvaTag == LVA_LARGE_OFFSET));
            return (int)_lvaVarNum;
    }
}

unsigned emitLclVarAddr::lvaOffset() // returns the offset into the variable to access
{
    switch (_lvaTag)
    {
        case LVA_LARGE_OFFSET:
            return (32768 + _lvaExtra);
        case LVA_LARGE_VARNUM:
            return (_lvaExtra & 0x7F80) >> 7;
        default: // LVA_STANDARD_ENCODING or LVA_COMPILER_TEMP
            assert((_lvaTag == LVA_STANDARD_ENCODING) || (_lvaTag == LVA_COMPILER_TEMP));
            return _lvaExtra;
    }
}

/*****************************************************************************
 *
 *  Record some info about the method about to be emitted.
 */

void emitter::emitBegCG(Compiler* comp, COMP_HANDLE cmpHandle)
{
    emitComp      = comp;
    emitCmpHandle = cmpHandle;
}

void emitter::emitEndCG()
{
}

/*****************************************************************************
 *
 *  Prepare the given IG for emission of code.
 */

void emitter::emitGenIG(insGroup* ig)
{
    /* Set the "current IG" value */

    emitCurIG = ig;

#if EMIT_TRACK_STACK_DEPTH

    /* Record the stack level on entry to this group */

    ig->igStkLvl = emitCurStackLvl;

    // If we don't have enough bits in igStkLvl, refuse to compile

    if (ig->igStkLvl != emitCurStackLvl)
    {
        IMPL_LIMITATION("Too many arguments pushed on stack");
    }

//  printf("Start IG #%02u [stk=%02u]\n", ig->igNum, emitCurStackLvl);

#endif

    if (emitNoGCIG)
    {
        ig->igFlags |= IGF_NOGCINTERRUPT;
    }

    /* Prepare to issue instructions */

    emitCurIGinsCnt = 0;
    emitCurIGsize   = 0;

    assert(emitCurIGjmpList == nullptr);

#if FEATURE_LOOP_ALIGN
    assert(emitCurIGAlignList == nullptr);
#endif

    /* Allocate the temp instruction buffer if we haven't done so */

    if (emitCurIGfreeBase == nullptr)
    {
        emitIGbuffSize    = SC_IG_BUFFER_SIZE;
        emitCurIGfreeBase = (BYTE*)emitGetMem(emitIGbuffSize);
    }

    emitCurIGfreeNext = emitCurIGfreeBase;
    emitCurIGfreeEndp = emitCurIGfreeBase + emitIGbuffSize;
}

/*****************************************************************************
 *
 *  Finish and save the current IG.
 */

insGroup* emitter::emitSavIG(bool emitAdd)
{
    insGroup* ig;
    BYTE*     id;

    size_t sz;
    size_t gs;

    assert(emitCurIGfreeNext <= emitCurIGfreeEndp);

    // Get hold of the IG descriptor

    ig = emitCurIG;
    assert(ig);

#ifdef TARGET_ARMARCH
    // Reset emitLastMemBarrier for new IG
    emitLastMemBarrier = nullptr;
#endif

    // Compute how much code we've generated

    sz = emitCurIGfreeNext - emitCurIGfreeBase;

    // Compute the total size we need to allocate

    gs = roundUp(sz);

    // Do we need space for GC?

    if (!(ig->igFlags & IGF_EXTEND))
    {
        // Is the initial set of live GC vars different from the previous one?

        if (emitForceStoreGCState || !VarSetOps::Equal(emitComp, emitPrevGCrefVars, emitInitGCrefVars))
        {
            // Remember that we will have a new set of live GC variables

            ig->igFlags |= IGF_GC_VARS;

#if EMITTER_STATS
            emitTotalIGptrs++;
#endif

            // We'll allocate extra space to record the liveset

            gs += sizeof(VARSET_TP);
        }

        // Is the initial set of live Byref regs different from the previous one?

        // Remember that we will have a new set of live GC variables

        ig->igFlags |= IGF_BYREF_REGS;

        // We'll allocate extra space (DWORD aligned) to record the GC regs

        gs += sizeof(int);
    }

    // Allocate space for the instructions and optional liveset

    id = (BYTE*)emitGetMem(gs);

    // Do we need to store the byref regs

    if (ig->igFlags & IGF_BYREF_REGS)
    {
        // Record the byref regs in front the of the instructions

        *castto(id, unsigned*)++ = (unsigned)emitInitByrefRegs;
    }

    // Do we need to store the liveset?

    if (ig->igFlags & IGF_GC_VARS)
    {
        // Record the liveset in front the of the instructions
        VarSetOps::AssignNoCopy(emitComp, (*castto(id, VARSET_TP*)), VarSetOps::MakeEmpty(emitComp));
        VarSetOps::Assign(emitComp, (*castto(id, VARSET_TP*)++), emitInitGCrefVars);
    }

    // Record the collected instructions

    assert((ig->igFlags & IGF_PLACEHOLDER) == 0);
    ig->igData = id;

    memcpy(id, emitCurIGfreeBase, sz);

#ifdef DEBUG
    if (false && emitComp->verbose) // this is not useful in normal dumps (hence it is normally under if (false))
    {
        // If there's an error during emission, we may want to connect the post-copy address
        // of an instrDesc with the pre-copy address (the one that was originally created).  This
        // printing enables that.
        printf("copying instruction group from [0x%x..0x%x) to [0x%x..0x%x).\n", dspPtr(emitCurIGfreeBase),
               dspPtr(emitCurIGfreeBase + sz), dspPtr(id), dspPtr(id + sz));
    }
#endif

    // Record how many instructions and bytes of code this group contains

    noway_assert((BYTE)emitCurIGinsCnt == emitCurIGinsCnt);
    noway_assert((unsigned short)emitCurIGsize == emitCurIGsize);

    ig->igInsCnt = (BYTE)emitCurIGinsCnt;
    ig->igSize   = (unsigned short)emitCurIGsize;
    emitCurCodeOffset += emitCurIGsize;
    assert(IsCodeAligned(emitCurCodeOffset));

#if EMITTER_STATS
    emitTotalIGicnt += emitCurIGinsCnt;
    emitTotalIGsize += sz;
    emitSizeMethod += sz;

    if (emitIGisInProlog(ig))
    {
        emitCurPrologInsCnt += emitCurIGinsCnt;
        emitCurPrologIGSize += sz;

        // Keep track of the maximums.
        if (emitCurPrologInsCnt > emitMaxPrologInsCnt)
        {
            emitMaxPrologInsCnt = emitCurPrologInsCnt;
        }
        if (emitCurPrologIGSize > emitMaxPrologIGSize)
        {
            emitMaxPrologIGSize = emitCurPrologIGSize;
        }
    }
#endif

    // Record the live GC register set - if and only if it is not an extension
    // block, in which case the GC register sets are inherited from the previous
    // block.

    if (!(ig->igFlags & IGF_EXTEND))
    {
        ig->igGCregs = (regMaskSmall)emitInitGCrefRegs;
    }

    if (!emitAdd)
    {
        // Update the previous recorded live GC ref sets, but not if if we are
        // starting an "overflow" buffer. Note that this is only used to
        // determine whether we need to store or not store the GC ref sets for
        // the next IG, which is dependent on exactly what the state of the
        // emitter GC ref sets will be when the next IG is processed in the
        // emitter.

        VarSetOps::Assign(emitComp, emitPrevGCrefVars, emitThisGCrefVars);
        emitPrevGCrefRegs = emitThisGCrefRegs;
        emitPrevByrefRegs = emitThisByrefRegs;

        emitForceStoreGCState = false;
    }

#ifdef DEBUG
    if (emitComp->opts.dspCode)
    {
        printf("\n      %s:", emitLabelString(ig));
        if (emitComp->verbose)
        {
            printf("        ; offs=%06XH, funclet=%02u, bbWeight=%s", ig->igOffs, ig->igFuncIdx,
                   refCntWtd2str(ig->igWeight));
            emitDispIGflags(ig->igFlags);
        }
        else
        {
            printf("        ; funclet=%02u", ig->igFuncIdx);
        }
        printf("\n");
    }
#endif

#if FEATURE_LOOP_ALIGN
    // Did we have any align instructions in this group?
    if (emitCurIGAlignList)
    {
        instrDescAlign* list = nullptr;
        instrDescAlign* last = nullptr;

        // Move align instructions to the global list, update their 'next' links
        do
        {
            // Grab the align and remove it from the list

            instrDescAlign* oa = emitCurIGAlignList;
            emitCurIGAlignList = oa->idaNext;

            // Figure out the address of where the align got copied

            size_t          of = (BYTE*)oa - emitCurIGfreeBase;
            instrDescAlign* na = (instrDescAlign*)(ig->igData + of);

            assert(na->idaIG == ig);
            assert(na->idIns() == oa->idIns());
            assert(na->idaNext == oa->idaNext);
            assert(na->idIns() == INS_align);

            na->idaNext = list;
            list        = na;

            if (last == nullptr)
            {
                last = na;
            }
        } while (emitCurIGAlignList);

        // Should have at least one align instruction
        assert(last);

        if (emitAlignList == nullptr)
        {
            assert(emitAlignLast == nullptr);

            last->idaNext = emitAlignList;
            emitAlignList = list;
        }
        else
        {
            last->idaNext          = nullptr;
            emitAlignLast->idaNext = list;
        }

        emitAlignLast = last;

        // Point to the first instruction of most recent
        // align instruction(s) added.
        //
        // Since emitCurIGAlignList is created in inverse of
        // program order, the `list` reverses that in forms it
        // in correct order.
        emitAlignLastGroup = list;
    }

#endif
    // Did we have any jumps in this group?

    if (emitCurIGjmpList)
    {
        instrDescJmp* list = nullptr;
        instrDescJmp* last = nullptr;

        // Move jumps to the global list, update their 'next' links

        do
        {
            // Grab the jump and remove it from the list

            instrDescJmp* oj = emitCurIGjmpList;
            emitCurIGjmpList = oj->idjNext;

            // Figure out the address of where the jump got copied

            size_t        of = (BYTE*)oj - emitCurIGfreeBase;
            instrDescJmp* nj = (instrDescJmp*)(ig->igData + of);

            assert(nj->idjIG == ig);
            assert(nj->idIns() == oj->idIns());
            assert(nj->idjNext == oj->idjNext);

            // Make sure the jumps are correctly ordered

            assert(last == nullptr || last->idjOffs > nj->idjOffs);

            if (ig->igFlags & IGF_FUNCLET_PROLOG)
            {
                // Our funclet prologs have short jumps, if the prolog would ever have
                // long jumps, then we'd have to insert the list in sorted order than
                // just append to the emitJumpList.
                noway_assert(nj->idjShort);
                if (nj->idjShort)
                {
                    continue;
                }
            }

            // Append the new jump to the list

            nj->idjNext = list;
            list        = nj;

            if (last == nullptr)
            {
                last = nj;
            }
        } while (emitCurIGjmpList);

        if (last != nullptr)
        {
            // Append the jump(s) from this IG to the global list
            bool prologJump = (ig == emitPrologIG);
            if ((emitJumpList == nullptr) || prologJump)
            {
                last->idjNext = emitJumpList;
                emitJumpList  = list;
            }
            else
            {
                last->idjNext         = nullptr;
                emitJumpLast->idjNext = list;
            }

            if (!prologJump || (emitJumpLast == nullptr))
            {
                emitJumpLast = last;
            }
        }
    }

    // Fix the last instruction field

    if (sz != 0)
    {
        assert(emitLastIns != nullptr);
        assert(emitCurIGfreeBase <= (BYTE*)emitLastIns);
        assert((BYTE*)emitLastIns < emitCurIGfreeBase + sz);
        emitLastIns = (instrDesc*)((BYTE*)id + ((BYTE*)emitLastIns - (BYTE*)emitCurIGfreeBase));
    }

    // Reset the buffer free pointers

    emitCurIGfreeNext = emitCurIGfreeBase;

    return ig;
}

/*****************************************************************************
 *
 *  Start generating code to be scheduled; called once per method.
 */

void emitter::emitBegFN(bool hasFramePtr
#if defined(DEBUG)
                        ,
                        bool chkAlign
#endif
                        ,
                        unsigned maxTmpSize)
{
    insGroup* ig;

    /* Assume we won't need the temp instruction buffer */

    emitCurIGfreeBase = nullptr;
    emitIGbuffSize    = 0;

#if FEATURE_LOOP_ALIGN
    emitLastAlignedIgNum = 0;
    emitLastLoopStart    = 0;
    emitLastLoopEnd      = 0;
#endif

    /* Record stack frame info (the temp size is just an estimate) */

    emitHasFramePtr = hasFramePtr;

    emitMaxTmpSize = maxTmpSize;

#ifdef DEBUG
    emitChkAlign = chkAlign;
#endif

    /* We have no epilogs yet */

    emitEpilogSize = 0;
    emitEpilogCnt  = 0;

#ifdef TARGET_XARCH
    emitExitSeqBegLoc.Init();
    emitExitSeqSize = INT_MAX;
#endif // TARGET_XARCH

    emitPlaceholderList = emitPlaceholderLast = nullptr;

#ifdef JIT32_GCENCODER
    emitEpilogList = emitEpilogLast = nullptr;
#endif // JIT32_GCENCODER

    /* We don't have any jumps */

    emitJumpList = emitJumpLast = nullptr;
    emitCurIGjmpList            = nullptr;

    emitFwdJumps         = false;
    emitNoGCRequestCount = 0;
    emitNoGCIG           = false;
    emitForceNewIG       = false;

#if FEATURE_LOOP_ALIGN
    /* We don't have any align instructions */

    emitAlignList = emitAlignLastGroup = emitAlignLast = nullptr;
    emitCurIGAlignList                                 = nullptr;
#endif

    /* We have not recorded any live sets */

    assert(VarSetOps::IsEmpty(emitComp, emitThisGCrefVars));
    assert(VarSetOps::IsEmpty(emitComp, emitInitGCrefVars));
    assert(VarSetOps::IsEmpty(emitComp, emitPrevGCrefVars));
    emitThisGCrefRegs = RBM_NONE;
    emitInitGCrefRegs = RBM_NONE;
    emitPrevGCrefRegs = RBM_NONE;
    emitThisByrefRegs = RBM_NONE;
    emitInitByrefRegs = RBM_NONE;
    emitPrevByrefRegs = RBM_NONE;

    emitForceStoreGCState = false;

#ifdef DEBUG

    emitIssuing = false;

#endif

    /* Assume there will be no GC ref variables */

    emitGCrFrameOffsMin = emitGCrFrameOffsMax = emitGCrFrameOffsCnt = 0;
#ifdef DEBUG
    emitGCrFrameLiveTab = nullptr;
#endif

    /* We have no groups / code at this point */

    emitIGlist = emitIGlast = nullptr;

    emitCurCodeOffset = 0;
    emitFirstColdIG   = nullptr;
    emitTotalCodeSize = 0;

#ifdef TARGET_LOONGARCH64
    emitCounts_INS_OPTS_J = 0;
#endif

#if EMITTER_STATS
    emitTotalIGmcnt++;
    emitSizeMethod      = 0;
    emitCurPrologInsCnt = 0;
    emitCurPrologIGSize = 0;
#endif

    emitInsCount = 0;

    /* The stack is empty now */

    emitCurStackLvl = 0;

#if EMIT_TRACK_STACK_DEPTH
    emitMaxStackDepth = 0;
    emitCntStackDepth = sizeof(int);
#endif

#ifdef PSEUDORANDOM_NOP_INSERTION
    // for random NOP insertion

    emitEnableRandomNops();
    emitComp->info.compRNG.Init(emitComp->info.compChecksum);
    emitNextNop           = emitNextRandomNop();
    emitInInstrumentation = false;
#endif // PSEUDORANDOM_NOP_INSERTION

    /* Create the first IG, it will be used for the prolog */

    emitNxtIGnum = 1;

    emitPrologIG = emitIGlist = emitIGlast = emitCurIG = ig = emitAllocIG();

    emitLastIns = nullptr;

#ifdef TARGET_ARMARCH
    emitLastMemBarrier = nullptr;
#endif

    ig->igNext = nullptr;

#ifdef DEBUG
    emitScratchSigInfo = nullptr;
#endif // DEBUG

    /* Append another group, to start generating the method body */

    emitNewIG();
}

#ifdef PSEUDORANDOM_NOP_INSERTION
int emitter::emitNextRandomNop()
{
    return emitComp->info.compRNG.Next(1, 9);
}
#endif

/*****************************************************************************
 *
 *  Done generating code to be scheduled; called once per method.
 */

void emitter::emitEndFN()
{
}

// member function iiaIsJitDataOffset for idAddrUnion, defers to Compiler::eeIsJitDataOffs
bool emitter::instrDesc::idAddrUnion::iiaIsJitDataOffset() const
{
    return Compiler::eeIsJitDataOffs(iiaFieldHnd);
}

// member function iiaGetJitDataOffset for idAddrUnion, defers to Compiler::eeGetJitDataOffs
int emitter::instrDesc::idAddrUnion::iiaGetJitDataOffset() const
{
    assert(iiaIsJitDataOffset());
    return Compiler::eeGetJitDataOffs(iiaFieldHnd);
}

#if defined(DEBUG) || defined(LATE_DISASM)

//----------------------------------------------------------------------------------------
// insEvaluateExecutionCost:
//    Returns the estimated execution cost for the current instruction
//
// Arguments:
//    id  - The current instruction descriptor to be evaluated
//
// Return Value:
//    calls getInsExecutionCharacteristics and uses the result
//    to compute an estimated execution cost
//
float emitter::insEvaluateExecutionCost(instrDesc* id)
{
    insExecutionCharacteristics result        = getInsExecutionCharacteristics(id);
    float                       throughput    = result.insThroughput;
    float                       latency       = result.insLatency;
    unsigned                    memAccessKind = result.insMemoryAccessKind;

    // Check for PERFSCORE_THROUGHPUT_ILLEGAL and PERFSCORE_LATENCY_ILLEGAL.
    // Note that 0.0 throughput is allowed for pseudo-instructions in the instrDesc list that won't actually
    // generate code.
    assert(throughput >= 0.0);
    assert(latency >= 0.0);

    if (memAccessKind == PERFSCORE_MEMORY_WRITE || memAccessKind == PERFSCORE_MEMORY_READ_WRITE)
    {
        // We assume that we won't read back from memory for the next WR_GENERAL cycles
        // Thus we normally won't pay latency costs for writes.
        latency = max(0.0f, latency - PERFSCORE_LATENCY_WR_GENERAL);
    }
    else if (latency >= 1.0) // Otherwise, If we aren't performing a memory write
    {
        // We assume that the processor's speculation will typically eliminate one cycle of latency
        //
        latency -= 1.0;
    }

    return max(throughput, latency);
}

//------------------------------------------------------------------------------------
// perfScoreUnhandledInstruction:
//    Helper method used to report an unhandled instruction
//
// Arguments:
//    id  - The current instruction descriptor to be evaluated
//    pResult - pointer to struct holding the instruction characteristics
//              if we return these are updated with default values
//
// Notes:
//     We print the instruction and instruction group
//     and instead of returning we will assert
//
//     This method asserts with a debug/checked build
//     and returns default latencies of 1 cycle otherwise.
//
void emitter::perfScoreUnhandledInstruction(instrDesc* id, insExecutionCharacteristics* pResult)
{
#ifdef DEBUG
    printf("PerfScore: unhandled instruction: %s, format %s", codeGen->genInsDisplayName(id),
           emitIfName(id->idInsFmt()));
    assert(!"PerfScore: unhandled instruction");
#endif
    pResult->insThroughput = PERFSCORE_THROUGHPUT_1C;
    pResult->insLatency    = PERFSCORE_LATENCY_1C;
}

#endif // defined(DEBUG) || defined(LATE_DISASM)

//----------------------------------------------------------------------------------------
// getCurrentBlockWeight: Return the block weight for the currently active block
//
// Arguments:
//    None
//
// Return Value:
//    The block weight for the current block
//
// Notes:
//    The current block is recorded in emitComp->compCurBB by
//    CodeGen::genCodeForBBlist() as it walks the blocks.
//    When we are in the prolog/epilog this value is nullptr.
//
weight_t emitter::getCurrentBlockWeight()
{
    // If we have a non-null compCurBB, then use it to get the current block weight
    if (emitComp->compCurBB != nullptr)
    {
        return emitComp->compCurBB->getBBWeight(emitComp);
    }
    else // we have a null compCurBB
    {
        // prolog or epilog case, so just use the standard weight
        return BB_UNITY_WEIGHT;
    }
}

#if defined(TARGET_LOONGARCH64)
void emitter::dispIns(instrDesc* id)
{
    // For LoongArch64 using the emitDisInsName().
    NYI_LOONGARCH64("Not used on LOONGARCH64.");
}
#else
void emitter::dispIns(instrDesc* id)
{
#ifdef DEBUG
    emitInsSanityCheck(id);

    if (emitComp->opts.dspCode)
    {
        emitDispIns(id, true, false, false);
    }

#if EMIT_TRACK_STACK_DEPTH
    assert((int)emitCurStackLvl >= 0);
#endif
    size_t sz = emitSizeOfInsDsc(id);
    assert(id->idDebugOnlyInfo()->idSize == sz);
#endif // DEBUG

#if EMITTER_STATS
    emitIFcounts[id->idInsFmt()]++;
#endif
}
#endif

void emitter::appendToCurIG(instrDesc* id)
{
#ifdef TARGET_ARMARCH
    if (id->idIns() == INS_dmb)
    {
        emitLastMemBarrier = id;
    }
    else if (emitInsIsLoadOrStore(id->idIns()))
    {
        // A memory access - reset saved memory barrier
        emitLastMemBarrier = nullptr;
    }
#endif
    emitCurIGsize += id->idCodeSize();
}

/*****************************************************************************
 *
 *  Display (optionally) an instruction offset.
 */

#ifdef DEBUG

void emitter::emitDispInsAddr(BYTE* code)
{
    if (emitComp->opts.disAddr)
    {
        printf(FMT_ADDR, DBG_ADDR(code));
    }
}

void emitter::emitDispInsOffs(unsigned offs, bool doffs)
{
    if (doffs)
    {
        printf("%06X", offs);
    }
    else
    {
        printf("      ");
    }
}

#endif // DEBUG

#ifdef JIT32_GCENCODER

/*****************************************************************************
 *
 *  Call the specified function pointer for each epilog block in the current
 *  method with the epilog's relative code offset. Returns the sum of the
 *  values returned by the callback.
 */

size_t emitter::emitGenEpilogLst(size_t (*fp)(void*, unsigned), void* cp)
{
    EpilogList* el;
    size_t      sz;

    for (el = emitEpilogList, sz = 0; el != nullptr; el = el->elNext)
    {
        assert(el->elLoc.GetIG()->igFlags & IGF_EPILOG);

        // The epilog starts at the location recorded in the epilog list.
        sz += fp(cp, el->elLoc.CodeOffset(this));
    }

    return sz;
}

#endif // JIT32_GCENCODER

/*****************************************************************************
 *
 *  The following series of methods allocates instruction descriptors.
 */

void* emitter::emitAllocAnyInstr(size_t sz, emitAttr opsz)
{
    instrDesc* id;

#ifdef DEBUG
    // Under STRESS_EMITTER, put every instruction in its own instruction group.
    // We can't do this for a prolog, epilog, funclet prolog, or funclet epilog,
    // because those are generated out of order. We currently have a limitation
    // where the jump shortening pass uses the instruction group number to determine
    // if something is earlier or later in the code stream. This implies that
    // these groups cannot be more than a single instruction group. Note that
    // the prolog/epilog placeholder groups ARE generated in order, and are
    // re-used. But generating additional groups would not work.
    if (emitComp->compStressCompile(Compiler::STRESS_EMITTER, 1) && emitCurIGinsCnt && !emitIGisInProlog(emitCurIG) &&
        !emitIGisInEpilog(emitCurIG) && !emitCurIG->endsWithAlignInstr()
#if defined(FEATURE_EH_FUNCLETS)
        && !emitIGisInFuncletProlog(emitCurIG) && !emitIGisInFuncletEpilog(emitCurIG)
#endif // FEATURE_EH_FUNCLETS
            )
    {
        emitNxtIG(true);
    }
#endif

#ifdef PSEUDORANDOM_NOP_INSERTION
    // TODO-ARM-Bug?: PSEUDORANDOM_NOP_INSERTION is not defined for TARGET_ARM
    //     ARM - This is currently broken on TARGET_ARM
    //     When nopSize is odd we misalign emitCurIGsize
    //
    if (!emitComp->opts.jitFlags->IsSet(JitFlags::JIT_FLAG_PREJIT) && !emitInInstrumentation &&
        !emitIGisInProlog(emitCurIG) && // don't do this in prolog or epilog
        !emitIGisInEpilog(emitCurIG) &&
        emitRandomNops // sometimes we turn off where exact codegen is needed (pinvoke inline)
        )
    {
        if (emitNextNop == 0)
        {
            int nopSize           = 4;
            emitInInstrumentation = true;
            instrDesc* idnop      = emitNewInstr();
            emitInInstrumentation = false;
            idnop->idInsFmt(IF_NONE);
            idnop->idIns(INS_nop);
#if defined(TARGET_XARCH)
            idnop->idCodeSize(nopSize);
#else
#error "Undefined target for pseudorandom NOP insertion"
#endif

            emitCurIGsize += nopSize;
            emitNextNop = emitNextRandomNop();
        }
        else
            emitNextNop--;
    }
#endif // PSEUDORANDOM_NOP_INSERTION

    assert(IsCodeAligned(emitCurIGsize));

    // Make sure we have enough space for the new instruction.
    // `igInsCnt` is currently a byte, so we can't have more than 255 instructions in a single insGroup.

    if ((emitCurIGfreeNext + sz >= emitCurIGfreeEndp) || emitForceNewIG || (emitCurIGinsCnt >= 255))
    {
        emitNxtIG(true);
    }

    /* Grab the space for the instruction */

    emitLastIns = id = (instrDesc*)emitCurIGfreeNext;
    emitCurIGfreeNext += sz;

    assert(sz >= sizeof(void*));
    memset(id, 0, sz);

    // These fields should have been zero-ed by the above
    assert(id->idReg1() == regNumber(0));
    assert(id->idReg2() == regNumber(0));
#ifdef TARGET_XARCH
    assert(id->idCodeSize() == 0);
#endif

    // Make sure that idAddrUnion is just a union of various pointer sized things
    C_ASSERT(sizeof(CORINFO_FIELD_HANDLE) <= sizeof(void*));
    C_ASSERT(sizeof(CORINFO_METHOD_HANDLE) <= sizeof(void*));
#ifdef TARGET_XARCH
    C_ASSERT(sizeof(emitter::emitAddrMode) <= sizeof(void*));
#endif // TARGET_XARCH
    C_ASSERT(sizeof(emitLclVarAddr) <= sizeof(void*));
    C_ASSERT(sizeof(emitter::instrDesc) == (SMALL_IDSC_SIZE + sizeof(void*)));

    emitInsCount++;

#if defined(DEBUG)
    /* In debug mode we clear/set some additional fields */

    instrDescDebugInfo* info = (instrDescDebugInfo*)emitGetMem(sizeof(*info));

    info->idNum         = emitInsCount;
    info->idSize        = sz;
    info->idVarRefOffs  = 0;
    info->idMemCookie   = 0;
    info->idFlags       = GTF_EMPTY;
    info->idFinallyCall = false;
    info->idCatchRet    = false;
    info->idCallSig     = nullptr;

    id->idDebugOnlyInfo(info);

#endif // defined(DEBUG)

    /* Store the size and handle the two special values
       that indicate GCref and ByRef */

    if (EA_IS_GCREF(opsz))
    {
        /* A special value indicates a GCref pointer value */

        id->idGCref(GCT_GCREF);
        id->idOpSize(EA_PTRSIZE);
    }
    else if (EA_IS_BYREF(opsz))
    {
        /* A special value indicates a Byref pointer value */

        id->idGCref(GCT_BYREF);
        id->idOpSize(EA_PTRSIZE);
    }
    else
    {
        id->idGCref(GCT_NONE);
        id->idOpSize(EA_SIZE(opsz));
    }

    // Amd64: ip-relative addressing is supported even when not generating relocatable ngen code
    if (EA_IS_DSP_RELOC(opsz)
#ifndef TARGET_AMD64
        && emitComp->opts.compReloc
#endif // TARGET_AMD64
        )
    {
        /* Mark idInfo()->idDspReloc to remember that the            */
        /* address mode has a displacement that is relocatable       */
        id->idSetIsDspReloc();
    }

    if (EA_IS_CNS_RELOC(opsz) && emitComp->opts.compReloc)
    {
        /* Mark idInfo()->idCnsReloc to remember that the            */
        /* instruction has an immediate constant that is relocatable */
        id->idSetIsCnsReloc();
    }

#if EMITTER_STATS
    emitTotalInsCnt++;
#endif

    /* Update the instruction count */

    emitCurIGinsCnt++;

#ifdef DEBUG
    if (emitComp->compCurBB != emitCurIG->lastGeneratedBlock)
    {
        emitCurIG->igBlocks.push_back(emitComp->compCurBB);
        emitCurIG->lastGeneratedBlock = emitComp->compCurBB;
    }
#endif // DEBUG

    return id;
}

#ifdef DEBUG

//------------------------------------------------------------------------
// emitCheckIGoffsets: Make sure the code offsets of all instruction groups look reasonable.
//
// Note: It checks that each instruction group starts right after the previous ig.
// For the first cold ig offset is also should be the last hot ig + its size.
// emitCurCodeOffs maintains distance for the split case to look like they are consistent.
// Also it checks total code size.
//
void emitter::emitCheckIGoffsets()
{
    size_t currentOffset = 0;

    for (insGroup* tempIG = emitIGlist; tempIG != nullptr; tempIG = tempIG->igNext)
    {
        if (tempIG->igOffs != currentOffset)
        {
            printf("IG%02u has offset %08X, expected %08X\n", tempIG->igNum, tempIG->igOffs, currentOffset);
            assert(!"bad block offset");
        }

        currentOffset += tempIG->igSize;
    }

    if (emitTotalCodeSize != 0 && emitTotalCodeSize != currentOffset)
    {
        printf("Total code size is %08X, expected %08X\n", emitTotalCodeSize, currentOffset);

        assert(!"bad total code size");
    }
}

#endif // DEBUG

/*****************************************************************************
 *
 *  Begin generating a method prolog.
 */

void emitter::emitBegProlog()
{
    assert(emitComp->compGeneratingProlog);

#if EMIT_TRACK_STACK_DEPTH

    /* Don't measure stack depth inside the prolog, it's misleading */

    emitCntStackDepth = 0;

    assert(emitCurStackLvl == 0);

#endif

    emitNoGCRequestCount = 1;
    emitNoGCIG           = true;
    emitForceNewIG       = false;

    /* Switch to the pre-allocated prolog IG */

    emitGenIG(emitPrologIG);

    /* Nothing is live on entry to the prolog */

    // These were initialized to Empty at the start of compilation.
    VarSetOps::ClearD(emitComp, emitInitGCrefVars);
    VarSetOps::ClearD(emitComp, emitPrevGCrefVars);
    emitInitGCrefRegs = RBM_NONE;
    emitPrevGCrefRegs = RBM_NONE;
    emitInitByrefRegs = RBM_NONE;
    emitPrevByrefRegs = RBM_NONE;
}

/*****************************************************************************
 *
 *  Return the code offset of the current location in the prolog.
 */

unsigned emitter::emitGetPrologOffsetEstimate()
{
    /* For now only allow a single prolog ins group */

    assert(emitPrologIG);
    assert(emitPrologIG == emitCurIG);

    return emitCurIGsize;
}

/*****************************************************************************
 *
 *  Mark the code offset of the current location as the end of the prolog,
 *  so it can be used later to compute the actual size of the prolog.
 */

void emitter::emitMarkPrologEnd()
{
    assert(emitComp->compGeneratingProlog);

    /* For now only allow a single prolog ins group */

    assert(emitPrologIG);
    assert(emitPrologIG == emitCurIG);

    emitPrologEndPos = emitCurOffset();
}

/*****************************************************************************
 *
 *  Finish generating a method prolog.
 */

void emitter::emitEndProlog()
{
    assert(emitComp->compGeneratingProlog);

    emitNoGCRequestCount = 0;
    emitNoGCIG           = false;

    /* Save the prolog IG if non-empty or if only one block */

    if (emitCurIGnonEmpty() || emitCurIG == emitPrologIG)
    {
        emitSavIG();
    }

#if EMIT_TRACK_STACK_DEPTH
    /* Reset the stack depth values */

    emitCurStackLvl   = 0;
    emitCntStackDepth = sizeof(int);
#endif
}

/*****************************************************************************
 *
 *  Create a placeholder instruction group to be used by a prolog or epilog,
 *  either for the main function, or a funclet.
 */

void emitter::emitCreatePlaceholderIG(insGroupPlaceholderType igType,
                                      BasicBlock*             igBB,
                                      VARSET_VALARG_TP        GCvars,
                                      regMaskTP               gcrefRegs,
                                      regMaskTP               byrefRegs,
                                      bool                    last)
{
    assert(igBB != nullptr);

    bool extend = false;

    if (igType == IGPT_EPILOG
#if defined(FEATURE_EH_FUNCLETS)
        || igType == IGPT_FUNCLET_EPILOG
#endif // FEATURE_EH_FUNCLETS
        )
    {
#ifdef TARGET_AMD64
        emitOutputPreEpilogNOP();
#endif // TARGET_AMD64

        extend = true;
    }

    if (emitCurIGnonEmpty())
    {
        emitNxtIG(extend);
    }

    /* Update GC tracking for the beginning of the placeholder IG */

    if (!extend)
    {
        VarSetOps::Assign(emitComp, emitThisGCrefVars, GCvars);
        VarSetOps::Assign(emitComp, emitInitGCrefVars, GCvars);
        emitThisGCrefRegs = emitInitGCrefRegs = gcrefRegs;
        emitThisByrefRegs = emitInitByrefRegs = byrefRegs;
    }

    /* Convert the group to a placeholder group */

    insGroup* igPh = emitCurIG;

    igPh->igFlags |= IGF_PLACEHOLDER;

    /* Note that we might be re-using a previously created but empty IG. In this
     * case, we need to make sure any re-used fields, such as igFuncIdx, are correct.
     */

    igPh->igFuncIdx = emitComp->compCurrFuncIdx;

    /* Create a separate block of memory to store placeholder information.
     * We could use unions to put some of this into the insGroup itself, but we don't
     * want to grow the insGroup, and it's difficult to make sure the
     * insGroup fields are getting set and used elsewhere.
     */

    igPh->igPhData = new (emitComp, CMK_InstDesc) insPlaceholderGroupData;

    igPh->igPhData->igPhNext = nullptr;
    igPh->igPhData->igPhType = igType;
    igPh->igPhData->igPhBB   = igBB;

    VarSetOps::AssignNoCopy(emitComp, igPh->igPhData->igPhPrevGCrefVars, VarSetOps::UninitVal());
    VarSetOps::Assign(emitComp, igPh->igPhData->igPhPrevGCrefVars, emitPrevGCrefVars);
    igPh->igPhData->igPhPrevGCrefRegs = emitPrevGCrefRegs;
    igPh->igPhData->igPhPrevByrefRegs = emitPrevByrefRegs;

    VarSetOps::AssignNoCopy(emitComp, igPh->igPhData->igPhInitGCrefVars, VarSetOps::UninitVal());
    VarSetOps::Assign(emitComp, igPh->igPhData->igPhInitGCrefVars, emitInitGCrefVars);
    igPh->igPhData->igPhInitGCrefRegs = emitInitGCrefRegs;
    igPh->igPhData->igPhInitByrefRegs = emitInitByrefRegs;

#if EMITTER_STATS
    emitTotalPhIGcnt += 1;
#endif

    // Mark function prologs and epilogs properly in the igFlags bits. These bits
    // will get used and propagated when the placeholder is converted to a non-placeholder
    // during prolog/epilog generation.

    if (igType == IGPT_EPILOG)
    {
        igPh->igFlags |= IGF_EPILOG;
    }
#if defined(FEATURE_EH_FUNCLETS)
    else if (igType == IGPT_FUNCLET_PROLOG)
    {
        igPh->igFlags |= IGF_FUNCLET_PROLOG;
    }
    else if (igType == IGPT_FUNCLET_EPILOG)
    {
        igPh->igFlags |= IGF_FUNCLET_EPILOG;
    }
#endif // FEATURE_EH_FUNCLETS

    /* Link it into the placeholder list */

    if (emitPlaceholderList)
    {
        emitPlaceholderLast->igPhData->igPhNext = igPh;
    }
    else
    {
        emitPlaceholderList = igPh;
    }

    emitPlaceholderLast = igPh;

    // Give an estimated size of this placeholder IG and
    // increment emitCurCodeOffset since we are not calling emitNewIG()
    //
    emitCurIGsize += MAX_PLACEHOLDER_IG_SIZE;
    emitCurCodeOffset += emitCurIGsize;

#if defined(FEATURE_EH_FUNCLETS)
    // Add the appropriate IP mapping debugging record for this placeholder
    // group. genExitCode() adds the mapping for main function epilogs.
    if (emitComp->opts.compDbgInfo)
    {
        if (igType == IGPT_FUNCLET_PROLOG)
        {
            codeGen->genIPmappingAdd(IPmappingDscKind::Prolog, DebugInfo(), true);
        }
        else if (igType == IGPT_FUNCLET_EPILOG)
        {
            codeGen->genIPmappingAdd(IPmappingDscKind::Epilog, DebugInfo(), true);
        }
    }
#endif // FEATURE_EH_FUNCLETS

    /* Start a new IG if more code follows */

    if (last)
    {
        emitCurIG = nullptr;
    }
    else
    {
        if (igType == IGPT_EPILOG
#if defined(FEATURE_EH_FUNCLETS)
            || igType == IGPT_FUNCLET_EPILOG
#endif // FEATURE_EH_FUNCLETS
            )
        {
            // If this was an epilog, then assume this is the end of any currently in progress
            // no-GC region. If a block after the epilog needs to be no-GC, it needs to call
            // emitter::emitDisableGC() directly. This behavior is depended upon by the fast
            // tailcall implementation, which disables GC at the beginning of argument setup,
            // but assumes that after the epilog it will be re-enabled.
            emitNoGCRequestCount = 0;
            emitNoGCIG           = false;
        }

        emitNewIG();

        // We don't know what the GC ref state will be at the end of the placeholder
        // group. So, force the next IG to store all the GC ref state variables;
        // don't omit them because emitPrev* is the same as emitInit*, because emitPrev*
        // will be inaccurate. (Note that, currently, GCrefRegs and ByrefRegs are always
        // saved anyway.)
        //
        // There is no need to re-initialize the emitPrev* variables, as they won't be used
        // with emitForceStoreGCState==true, and will be re-initialized just before
        // emitForceStoreGCState is set to false;

        emitForceStoreGCState = true;

        /* The group after the placeholder group doesn't get the "propagate" flags */

        emitCurIG->igFlags &= ~IGF_PROPAGATE_MASK;
    }

#ifdef DEBUG
    if (emitComp->verbose)
    {
        printf("*************** After placeholder IG creation\n");
        emitDispIGlist(false);
    }
#endif
}

/*****************************************************************************
 *
 *  Generate all prologs and epilogs
 */

void emitter::emitGeneratePrologEpilog()
{
#ifdef DEBUG
    unsigned prologCnt = 0;
    unsigned epilogCnt = 0;
#if defined(FEATURE_EH_FUNCLETS)
    unsigned funcletPrologCnt = 0;
    unsigned funcletEpilogCnt = 0;
#endif // FEATURE_EH_FUNCLETS
#endif // DEBUG

    insGroup* igPh;
    insGroup* igPhNext;

    // Generating the prolog/epilog is going to destroy the placeholder group,
    // so save the "next" pointer before that happens.

    for (igPh = emitPlaceholderList; igPh != nullptr; igPh = igPhNext)
    {
        assert(igPh->igFlags & IGF_PLACEHOLDER);

        igPhNext = igPh->igPhData->igPhNext;

        BasicBlock* igPhBB = igPh->igPhData->igPhBB;

        switch (igPh->igPhData->igPhType)
        {
            case IGPT_PROLOG: // currently unused
                INDEBUG(++prologCnt);
                break;

            case IGPT_EPILOG:
                INDEBUG(++epilogCnt);
                emitBegFnEpilog(igPh);
                codeGen->genFnEpilog(igPhBB);
                emitEndFnEpilog();
                break;

#if defined(FEATURE_EH_FUNCLETS)

            case IGPT_FUNCLET_PROLOG:
                INDEBUG(++funcletPrologCnt);
                emitBegFuncletProlog(igPh);
                codeGen->genFuncletProlog(igPhBB);
                emitEndFuncletProlog();
                break;

            case IGPT_FUNCLET_EPILOG:
                INDEBUG(++funcletEpilogCnt);
                emitBegFuncletEpilog(igPh);
                codeGen->genFuncletEpilog();
                emitEndFuncletEpilog();
                break;

#endif // FEATURE_EH_FUNCLETS

            default:
                unreached();
        }
    }

#ifdef DEBUG
    if (emitComp->verbose)
    {
        printf("%d prologs, %d epilogs", prologCnt, epilogCnt);
#if defined(FEATURE_EH_FUNCLETS)
        printf(", %d funclet prologs, %d funclet epilogs", funcletPrologCnt, funcletEpilogCnt);
#endif // FEATURE_EH_FUNCLETS
        printf("\n");

// prolog/epilog code doesn't use this yet
// noway_assert(prologCnt == 1);
// noway_assert(epilogCnt == emitEpilogCnt); // Is this correct?
#if defined(FEATURE_EH_FUNCLETS)
        assert(funcletPrologCnt == emitComp->ehFuncletCount());
#endif // FEATURE_EH_FUNCLETS
    }
#endif // DEBUG
}

/*****************************************************************************
 *
 *  Begin all prolog and epilog generation
 */

void emitter::emitStartPrologEpilogGeneration()
{
    /* Save the current IG if it's non-empty */

    if (emitCurIGnonEmpty())
    {
        emitSavIG();
    }
    else
    {
        assert(emitCurIG == nullptr);
    }
}

/*****************************************************************************
 *
 *  Finish all prolog and epilog generation
 */

void emitter::emitFinishPrologEpilogGeneration()
{
    /* Update the offsets of all the blocks */

    emitRecomputeIGoffsets();

    /* We should not generate any more code after this */

    emitCurIG = nullptr;
}

/*****************************************************************************
 *
 *  Common code for prolog / epilog beginning. Convert the placeholder group to actual code IG,
 *  and set it as the current group.
 */

void emitter::emitBegPrologEpilog(insGroup* igPh)
{
    assert(igPh->igFlags & IGF_PLACEHOLDER);

    /* Save the current IG if it's non-empty */

    if (emitCurIGnonEmpty())
    {
        emitSavIG();
    }

    /* Convert the placeholder group to a normal group.
     * We need to be very careful to re-initialize the IG properly.
     * It turns out, this means we only need to clear the placeholder bit
     * and clear the igPhData field, and emitGenIG() will do the rest,
     * since in the placeholder IG we didn't touch anything that is set by emitAllocIG().
     */

    igPh->igFlags &= ~IGF_PLACEHOLDER;
    emitNoGCRequestCount = 1;
    emitNoGCIG           = true;
    emitForceNewIG       = false;

    /* Set up the GC info that we stored in the placeholder */

    VarSetOps::Assign(emitComp, emitPrevGCrefVars, igPh->igPhData->igPhPrevGCrefVars);
    emitPrevGCrefRegs = igPh->igPhData->igPhPrevGCrefRegs;
    emitPrevByrefRegs = igPh->igPhData->igPhPrevByrefRegs;

    VarSetOps::Assign(emitComp, emitThisGCrefVars, igPh->igPhData->igPhInitGCrefVars);
    VarSetOps::Assign(emitComp, emitInitGCrefVars, igPh->igPhData->igPhInitGCrefVars);
    emitThisGCrefRegs = emitInitGCrefRegs = igPh->igPhData->igPhInitGCrefRegs;
    emitThisByrefRegs = emitInitByrefRegs = igPh->igPhData->igPhInitByrefRegs;

    igPh->igPhData = nullptr;

    /* Create a non-placeholder group pointer that we'll now use */

    insGroup* ig = igPh;

    /* Set the current function using the function index we stored */

    emitComp->funSetCurrentFunc(ig->igFuncIdx);

    /* Set the new IG as the place to generate code */

    emitGenIG(ig);

#if EMIT_TRACK_STACK_DEPTH

    /* Don't measure stack depth inside the prolog / epilog, it's misleading */

    emitCntStackDepth = 0;

    assert(emitCurStackLvl == 0);

#endif
}

/*****************************************************************************
 *
 *  Common code for end of prolog / epilog
 */

void emitter::emitEndPrologEpilog()
{
    emitNoGCRequestCount = 0;
    emitNoGCIG           = false;

    /* Save the IG if non-empty */

    if (emitCurIGnonEmpty())
    {
        emitSavIG();
    }

    assert(emitCurIGsize <= MAX_PLACEHOLDER_IG_SIZE);

#if EMIT_TRACK_STACK_DEPTH
    /* Reset the stack depth values */

    emitCurStackLvl   = 0;
    emitCntStackDepth = sizeof(int);
#endif
}

/*****************************************************************************
 *
 *  Begin generating a main function epilog.
 */

void emitter::emitBegFnEpilog(insGroup* igPh)
{
    emitEpilogCnt++;

    emitBegPrologEpilog(igPh);

#ifdef JIT32_GCENCODER

    EpilogList* el = new (emitComp, CMK_GC) EpilogList();

    if (emitEpilogLast != nullptr)
    {
        emitEpilogLast->elNext = el;
    }
    else
    {
        emitEpilogList = el;
    }

    emitEpilogLast = el;

#endif // JIT32_GCENCODER
}

/*****************************************************************************
 *
 *  Finish generating a funclet epilog.
 */

void emitter::emitEndFnEpilog()
{
    emitEndPrologEpilog();

#ifdef JIT32_GCENCODER
    assert(emitEpilogLast != nullptr);

    UNATIVE_OFFSET epilogBegCodeOffset          = emitEpilogLast->elLoc.CodeOffset(this);
    UNATIVE_OFFSET epilogExitSeqStartCodeOffset = emitExitSeqBegLoc.CodeOffset(this);
    UNATIVE_OFFSET newSize                      = epilogExitSeqStartCodeOffset - epilogBegCodeOffset;

    /* Compute total epilog size */
    assert(emitEpilogSize == 0 || emitEpilogSize == newSize); // All epilogs must be identical
    emitEpilogSize = newSize;

    UNATIVE_OFFSET epilogEndCodeOffset = emitCodeOffset(emitCurIG, emitCurOffset());
    assert(epilogExitSeqStartCodeOffset != epilogEndCodeOffset);

    newSize = epilogEndCodeOffset - epilogExitSeqStartCodeOffset;
    if (newSize < emitExitSeqSize)
    {
        // We expect either the epilog to be the same every time, or that
        // one will be a ret or a ret <n> and others will be a jmp addr or jmp [addr];
        // we make the epilogs the minimum of these.  Note that this ONLY works
        // because the only instruction is the last one and thus a slight
        // underestimation of the epilog size is harmless (since the EIP
        // can not be between instructions).
        assert(emitEpilogCnt == 1 ||
               (emitExitSeqSize - newSize) <= 5 // delta between size of various forms of jmp (size is either 6 or 5),
                                                // and various forms of ret (size is either 1 or 3). The combination can
                                                // be anything between 1 and 5.
               );
        emitExitSeqSize = newSize;
    }
#endif // JIT32_GCENCODER
}

#if defined(FEATURE_EH_FUNCLETS)

/*****************************************************************************
 *
 *  Begin generating a funclet prolog.
 */

void emitter::emitBegFuncletProlog(insGroup* igPh)
{
    emitBegPrologEpilog(igPh);
}

/*****************************************************************************
 *
 *  Finish generating a funclet prolog.
 */

void emitter::emitEndFuncletProlog()
{
    emitEndPrologEpilog();
}

/*****************************************************************************
 *
 *  Begin generating a funclet epilog.
 */

void emitter::emitBegFuncletEpilog(insGroup* igPh)
{
    emitBegPrologEpilog(igPh);
}

/*****************************************************************************
 *
 *  Finish generating a funclet epilog.
 */

void emitter::emitEndFuncletEpilog()
{
    emitEndPrologEpilog();
}

#endif // FEATURE_EH_FUNCLETS

#ifdef JIT32_GCENCODER

//
// emitter::emitStartEpilog:
//   Mark the current position so that we can later compute the total epilog size.
//
void emitter::emitStartEpilog()
{
    assert(emitEpilogLast != nullptr);
    emitEpilogLast->elLoc.CaptureLocation(this);
}

/*****************************************************************************
 *
 *  Return non-zero if the current method only has one epilog, which is
 *  at the very end of the method body.
 */

bool emitter::emitHasEpilogEnd()
{
    if (emitEpilogCnt == 1 && (emitIGlast->igFlags & IGF_EPILOG)) // This wouldn't work for funclets
        return true;
    else
        return false;
}

#endif // JIT32_GCENCODER

#ifdef TARGET_XARCH

/*****************************************************************************
 *
 *  Mark the beginning of the epilog exit sequence by remembering our position.
 */

void emitter::emitStartExitSeq()
{
    assert(emitComp->compGeneratingEpilog);

    emitExitSeqBegLoc.CaptureLocation(this);
}

#endif // TARGET_XARCH

/*****************************************************************************
 *
 *  The code generator tells us the range of GC ref locals through this
 *  method. Needless to say, locals and temps should be allocated so that
 *  the size of the range is as small as possible.
 *
 * offsLo - The FP offset from which the GC pointer range starts.
 * offsHi - The FP offset at which the GC pointer region ends (exclusive).
 */

void emitter::emitSetFrameRangeGCRs(int offsLo, int offsHi)
{
    assert(emitComp->compGeneratingProlog);
    assert(offsHi > offsLo);

#ifdef DEBUG

    //  A total of    47254 methods compiled.
    //
    //  GC ref frame variable counts:
    //
    //      <=         0 ===>  43175 count ( 91% of total)
    //       1 ..      1 ===>   2367 count ( 96% of total)
    //       2 ..      2 ===>    887 count ( 98% of total)
    //       3 ..      5 ===>    579 count ( 99% of total)
    //       6 ..     10 ===>    141 count ( 99% of total)
    //      11 ..     20 ===>     40 count ( 99% of total)
    //      21 ..     50 ===>     42 count ( 99% of total)
    //      51 ..    128 ===>     15 count ( 99% of total)
    //     129 ..    256 ===>      4 count ( 99% of total)
    //     257 ..    512 ===>      4 count (100% of total)
    //     513 ..   1024 ===>      0 count (100% of total)

    if (emitComp->verbose)
    {
        unsigned count = (offsHi - offsLo) / TARGET_POINTER_SIZE;
        printf("%u tracked GC refs are at stack offsets ", count);

        if (offsLo >= 0)
        {
            printf(" %04X ...  %04X\n", offsLo, offsHi);
            assert(offsHi >= 0);
        }
        else
#if defined(TARGET_ARM) && defined(PROFILING_SUPPORTED)
            if (!emitComp->compIsProfilerHookNeeded())
#endif
        {
#ifdef TARGET_AMD64
            // doesn't have to be all negative on amd
            printf("-%04X ... %04X\n", -offsLo, offsHi);
#elif defined(TARGET_LOONGARCH64)
            if (offsHi < 0)
                printf("-%04X ... -%04X\n", -offsLo, -offsHi);
            else
                printf("-%04X ... %04X\n", -offsLo, offsHi);
#else
            printf("-%04X ... -%04X\n", -offsLo, -offsHi);
            assert(offsHi <= 0);
#endif
        }
#if defined(TARGET_ARM) && defined(PROFILING_SUPPORTED)
        else
        {
            // Under profiler due to prespilling of arguments, offHi need not be < 0
            if (offsHi < 0)
                printf("-%04X ... -%04X\n", -offsLo, -offsHi);
            else
                printf("-%04X ... %04X\n", -offsLo, offsHi);
        }
#endif
    }

#endif // DEBUG

    assert(((offsHi - offsLo) % TARGET_POINTER_SIZE) == 0);
    assert((offsLo % TARGET_POINTER_SIZE) == 0);
    assert((offsHi % TARGET_POINTER_SIZE) == 0);

    emitGCrFrameOffsMin = offsLo;
    emitGCrFrameOffsMax = offsHi;
    emitGCrFrameOffsCnt = (offsHi - offsLo) / TARGET_POINTER_SIZE;
}

/*****************************************************************************
 *
 *  The code generator tells us the range of local variables through this
 *  method.
 */

void emitter::emitSetFrameRangeLcls(int offsLo, int offsHi)
{
}

/*****************************************************************************
 *
 *  The code generator tells us the range of used arguments through this
 *  method.
 */

void emitter::emitSetFrameRangeArgs(int offsLo, int offsHi)
{
}

/*****************************************************************************
 *
 *  A conversion table used to map an operand size value (in bytes) into its
 *  small encoding (0 through 3), and vice versa.
 */

const emitter::opSize emitter::emitSizeEncode[] = {
    emitter::OPSZ1, emitter::OPSZ2,  OPSIZE_INVALID, emitter::OPSZ4,  OPSIZE_INVALID, OPSIZE_INVALID, OPSIZE_INVALID,
    emitter::OPSZ8, OPSIZE_INVALID,  OPSIZE_INVALID, OPSIZE_INVALID,  OPSIZE_INVALID, OPSIZE_INVALID, OPSIZE_INVALID,
    OPSIZE_INVALID, emitter::OPSZ16, OPSIZE_INVALID, OPSIZE_INVALID,  OPSIZE_INVALID, OPSIZE_INVALID, OPSIZE_INVALID,
    OPSIZE_INVALID, OPSIZE_INVALID,  OPSIZE_INVALID, OPSIZE_INVALID,  OPSIZE_INVALID, OPSIZE_INVALID, OPSIZE_INVALID,
    OPSIZE_INVALID, OPSIZE_INVALID,  OPSIZE_INVALID, emitter::OPSZ32,
};

const emitAttr emitter::emitSizeDecode[emitter::OPSZ_COUNT] = {EA_1BYTE, EA_2BYTE,  EA_4BYTE,
                                                               EA_8BYTE, EA_16BYTE, EA_32BYTE};

/*****************************************************************************
 *
 *  Allocate an instruction descriptor for an instruction that uses both
 *  a displacement and a constant.
 */

emitter::instrDesc* emitter::emitNewInstrCnsDsp(emitAttr size, target_ssize_t cns, int dsp)
{
    if (dsp == 0)
    {
        if (instrDesc::fitsInSmallCns(cns))
        {
            instrDesc* id = emitAllocInstr(size);

            id->idSmallCns(cns);

#if EMITTER_STATS
            emitSmallCnsCnt++;
            if ((cns - ID_MIN_SMALL_CNS) >= (SMALL_CNS_TSZ - 1))
                emitSmallCns[SMALL_CNS_TSZ - 1]++;
            else
                emitSmallCns[cns - ID_MIN_SMALL_CNS]++;
            emitSmallDspCnt++;
#endif

            return id;
        }
        else
        {
            instrDescCns* id = emitAllocInstrCns(size, cns);

#if EMITTER_STATS
            emitLargeCnsCnt++;
            emitSmallDspCnt++;
#endif

            return id;
        }
    }
    else
    {
        if (instrDesc::fitsInSmallCns(cns))
        {
            instrDescDsp* id = emitAllocInstrDsp(size);

            id->idSetIsLargeDsp();
            id->iddDspVal = dsp;

            id->idSmallCns(cns);

#if EMITTER_STATS
            emitLargeDspCnt++;
            emitSmallCnsCnt++;
            if ((cns - ID_MIN_SMALL_CNS) >= (SMALL_CNS_TSZ - 1))
                emitSmallCns[SMALL_CNS_TSZ - 1]++;
            else
                emitSmallCns[cns - ID_MIN_SMALL_CNS]++;
#endif

            return id;
        }
        else
        {
            instrDescCnsDsp* id = emitAllocInstrCnsDsp(size);

            id->idSetIsLargeCns();
            id->iddcCnsVal = cns;

            id->idSetIsLargeDsp();
            id->iddcDspVal = dsp;

#if EMITTER_STATS
            emitLargeDspCnt++;
            emitLargeCnsCnt++;
#endif

            return id;
        }
    }
}

//------------------------------------------------------------------------
// emitNoGChelper: Returns true if garbage collection won't happen within the helper call.
//
// Notes:
//  There is no need to record live pointers for such call sites.
//
// Arguments:
//   helpFunc - a helper signature for the call, can be CORINFO_HELP_UNDEF, that means that the call is not a helper.
//
// Return value:
//   true if GC can't happen within this call, false otherwise.
bool emitter::emitNoGChelper(CorInfoHelpFunc helpFunc)
{
    // TODO-Throughput: Make this faster (maybe via a simple table of bools?)

    switch (helpFunc)
    {
        case CORINFO_HELP_UNDEF:
            return false;

        case CORINFO_HELP_PROF_FCN_LEAVE:
        case CORINFO_HELP_PROF_FCN_ENTER:
        case CORINFO_HELP_PROF_FCN_TAILCALL:
        case CORINFO_HELP_LLSH:
        case CORINFO_HELP_LRSH:
        case CORINFO_HELP_LRSZ:

//  case CORINFO_HELP_LMUL:
//  case CORINFO_HELP_LDIV:
//  case CORINFO_HELP_LMOD:
//  case CORINFO_HELP_ULDIV:
//  case CORINFO_HELP_ULMOD:

#ifdef TARGET_X86
        case CORINFO_HELP_ASSIGN_REF_EAX:
        case CORINFO_HELP_ASSIGN_REF_ECX:
        case CORINFO_HELP_ASSIGN_REF_EBX:
        case CORINFO_HELP_ASSIGN_REF_EBP:
        case CORINFO_HELP_ASSIGN_REF_ESI:
        case CORINFO_HELP_ASSIGN_REF_EDI:

        case CORINFO_HELP_CHECKED_ASSIGN_REF_EAX:
        case CORINFO_HELP_CHECKED_ASSIGN_REF_ECX:
        case CORINFO_HELP_CHECKED_ASSIGN_REF_EBX:
        case CORINFO_HELP_CHECKED_ASSIGN_REF_EBP:
        case CORINFO_HELP_CHECKED_ASSIGN_REF_ESI:
        case CORINFO_HELP_CHECKED_ASSIGN_REF_EDI:
#endif

        case CORINFO_HELP_ASSIGN_REF:
        case CORINFO_HELP_CHECKED_ASSIGN_REF:
        case CORINFO_HELP_ASSIGN_BYREF:

        case CORINFO_HELP_GETSHARED_GCSTATIC_BASE_NOCTOR:
        case CORINFO_HELP_GETSHARED_NONGCSTATIC_BASE_NOCTOR:

        case CORINFO_HELP_INIT_PINVOKE_FRAME:

        case CORINFO_HELP_VALIDATE_INDIRECT_CALL:
            return true;

        default:
            return false;
    }
}

//------------------------------------------------------------------------
// emitNoGChelper: Returns true if garbage collection won't happen within the helper call.
//
// Notes:
//  There is no need to record live pointers for such call sites.
//
// Arguments:
//   methHnd - a method handle for the call.
//
// Return value:
//   true if GC can't happen within this call, false otherwise.
bool emitter::emitNoGChelper(CORINFO_METHOD_HANDLE methHnd)
{
    CorInfoHelpFunc helpFunc = Compiler::eeGetHelperNum(methHnd);
    if (helpFunc == CORINFO_HELP_UNDEF)
    {
        return false;
    }
    return emitNoGChelper(helpFunc);
}

/*****************************************************************************
 *
 *  Mark the current spot as having a label.
 */

void* emitter::emitAddLabel(VARSET_VALARG_TP GCvars,
                            regMaskTP        gcrefRegs,
                            regMaskTP        byrefRegs,
                            bool isFinallyTarget DEBUG_ARG(BasicBlock* block))
{
    /* Create a new IG if the current one is non-empty */

    if (emitCurIGnonEmpty())
    {
        emitNxtIG();
    }
#if defined(DEBUG) || defined(LATE_DISASM)
    else
    {
        emitCurIG->igWeight    = getCurrentBlockWeight();
        emitCurIG->igPerfScore = 0.0;
    }
#endif

    VarSetOps::Assign(emitComp, emitThisGCrefVars, GCvars);
    VarSetOps::Assign(emitComp, emitInitGCrefVars, GCvars);
    emitThisGCrefRegs = emitInitGCrefRegs = gcrefRegs;
    emitThisByrefRegs = emitInitByrefRegs = byrefRegs;

#if defined(FEATURE_EH_FUNCLETS) && defined(TARGET_ARM)
    if (isFinallyTarget)
    {
        emitCurIG->igFlags |= IGF_FINALLY_TARGET;
    }
#endif // defined(FEATURE_EH_FUNCLETS) && defined(TARGET_ARM)

#ifdef DEBUG
    JITDUMP("Mapped " FMT_BB " to %s\n", block->bbNum, emitLabelString(emitCurIG));

    if (EMIT_GC_VERBOSE)
    {
        printf("Label: IG%02u, GCvars=%s ", emitCurIG->igNum, VarSetOps::ToString(emitComp, GCvars));
        dumpConvertedVarSet(emitComp, GCvars);
        printf(", gcrefRegs=");
        printRegMaskInt(gcrefRegs);
        emitDispRegSet(gcrefRegs);
        printf(", byrefRegs=");
        printRegMaskInt(byrefRegs);
        emitDispRegSet(byrefRegs);
        printf("\n");
    }
#endif

    return emitCurIG;
}

void* emitter::emitAddInlineLabel()
{
    if (emitCurIGnonEmpty())
    {
        emitNxtIG(true);
    }

    return emitCurIG;
}

#ifdef DEBUG

//-----------------------------------------------------------------------------
// emitPrintLabel: Print the assembly label for an insGroup. We could use emitter::emitLabelString()
// to be consistent, but that seems silly.
//
void emitter::emitPrintLabel(insGroup* ig)
{
    printf("G_M%03u_IG%02u", emitComp->compMethodID, ig->igNum);
}

//-----------------------------------------------------------------------------
// emitLabelString: Return label string for an insGroup, for use in debug output.
// This can be called up to four times in a single 'printf' before the static buffers
// get reused.
//
// Returns:
//    String with insGroup label
//
const char* emitter::emitLabelString(insGroup* ig)
{
    const int       TEMP_BUFFER_LEN = 40;
    static unsigned curBuf          = 0;
    static char     buf[4][TEMP_BUFFER_LEN];
    const char*     retbuf;

    sprintf_s(buf[curBuf], TEMP_BUFFER_LEN, "G_M%03u_IG%02u", emitComp->compMethodID, ig->igNum);
    retbuf = buf[curBuf];
    curBuf = (curBuf + 1) % 4;
    return retbuf;
}

#endif // DEBUG

#if defined(TARGET_ARMARCH) || defined(TARGET_LOONGARCH64)

// Does the argument location point to an IG at the end of a function or funclet?
// We can ignore the codePos part of the location, since it doesn't affect the
// determination. If 'emitLocNextFragment' is non-NULL, it indicates the first
// IG of the next fragment, so it represents a function end.
bool emitter::emitIsFuncEnd(emitLocation* emitLoc, emitLocation* emitLocNextFragment /* = NULL */)
{
    assert(emitLoc);

    insGroup* ig = emitLoc->GetIG();
    assert(ig);

    // Are we at the end of the IG list?
    if ((emitLocNextFragment != NULL) && (ig->igNext == emitLocNextFragment->GetIG()))
        return true;

    // Safety check
    if (ig->igNext == NULL)
        return true;

    // Is the next IG the start of a funclet prolog?
    if (ig->igNext->igFlags & IGF_FUNCLET_PROLOG)
        return true;

#if defined(FEATURE_EH_FUNCLETS)

    // Is the next IG a placeholder group for a funclet prolog?
    if ((ig->igNext->igFlags & IGF_PLACEHOLDER) && (ig->igNext->igPhData->igPhType == IGPT_FUNCLET_PROLOG))
    {
        return true;
    }

#endif // FEATURE_EH_FUNCLETS

    return false;
}

/*****************************************************************************
 *
 * Split the region from 'startLoc' to 'endLoc' into fragments by calling
 * a callback function to indicate the beginning of a fragment. The initial code,
 * starting at 'startLoc', doesn't get a callback, but the first code fragment,
 * about 'maxSplitSize' bytes out does, as does the beginning of each fragment
 * after that. There is no callback for the end (only the beginning of the last
 * fragment gets a callback). A fragment must contain at least one instruction
 * group. It should be smaller than 'maxSplitSize', although it may be larger to
 * satisfy the "at least one instruction group" rule. Do not split prologs or
 * epilogs. (Currently, prologs exist in a single instruction group at the main
 * function beginning, so they aren't split. Funclets, however, might span IGs,
 * so we can't split in between them.)
 *
 * Note that the locations must be the start of instruction groups; the part of
 * the location indicating offset within a group must be zero.
 *
 * If 'startLoc' is NULL, it means the start of the code.
 * If 'endLoc'   is NULL, it means the end   of the code.
 */

void emitter::emitSplit(emitLocation*         startLoc,
                        emitLocation*         endLoc,
                        UNATIVE_OFFSET        maxSplitSize,
                        void*                 context,
                        emitSplitCallbackType callbackFunc)
{
    insGroup*      igStart = (startLoc == NULL) ? emitIGlist : startLoc->GetIG();
    insGroup*      igEnd   = (endLoc == NULL) ? NULL : endLoc->GetIG();
    insGroup*      igPrev;
    insGroup*      ig;
    insGroup*      igLastReported;
    insGroup*      igLastCandidate;
    UNATIVE_OFFSET curSize;
    UNATIVE_OFFSET candidateSize;

    for (igPrev = NULL, ig = igLastReported = igStart, igLastCandidate = NULL, candidateSize = 0, curSize = 0;
         ig != igEnd && ig != NULL; igPrev = ig, ig = ig->igNext)
    {
        // Keep looking until we've gone past the maximum split size
        if (curSize >= maxSplitSize)
        {
            bool reportCandidate = true;

            // Is there a candidate?
            if (igLastCandidate == NULL)
            {
#ifdef DEBUG
                if (EMITVERBOSE)
                    printf("emitSplit: can't split at IG%02u; we don't have a candidate to report\n", ig->igNum);
#endif
                reportCandidate = false;
            }

            // Don't report the same thing twice (this also happens for the first block, since igLastReported is
            // initialized to igStart).
            if (igLastCandidate == igLastReported)
            {
#ifdef DEBUG
                if (EMITVERBOSE)
                    printf("emitSplit: can't split at IG%02u; we already reported it\n", igLastCandidate->igNum);
#endif
                reportCandidate = false;
            }

            // Don't report a zero-size candidate. This will only occur in a stress mode with JitSplitFunctionSize
            // set to something small, and a zero-sized IG (possibly inserted for use by the alignment code). Normally,
            // the split size will be much larger than the maximum size of an instruction group. The invariant we want
            // to maintain is that each fragment contains a non-zero amount of code.
            if (reportCandidate && (candidateSize == 0))
            {
#ifdef DEBUG
                if (EMITVERBOSE)
                    printf("emitSplit: can't split at IG%02u; zero-sized candidate\n", igLastCandidate->igNum);
#endif
                reportCandidate = false;
            }

            // Report it!
            if (reportCandidate)
            {
#ifdef DEBUG
                if (EMITVERBOSE)
                {
                    printf("emitSplit: split at IG%02u is size %d, %s than requested maximum size of %d\n",
                           igLastCandidate->igNum, candidateSize, (candidateSize >= maxSplitSize) ? "larger" : "less",
                           maxSplitSize);
                }
#endif

                // hand memory ownership to the callback function
                emitLocation* pEmitLoc = new (emitComp, CMK_Unknown) emitLocation(igLastCandidate);
                callbackFunc(context, pEmitLoc);
                igLastReported  = igLastCandidate;
                igLastCandidate = NULL;
                curSize -= candidateSize;
            }
        }

        // Update the current candidate to be this block, if it isn't in the middle of a
        // prolog or epilog, which we can't split. All we know is that certain
        // IGs are marked as prolog or epilog. We don't actually know if two adjacent
        // IGs are part of the *same* prolog or epilog, so we have to assume they are.

        if (igPrev && (((igPrev->igFlags & IGF_FUNCLET_PROLOG) && (ig->igFlags & IGF_FUNCLET_PROLOG)) ||
                       ((igPrev->igFlags & IGF_EPILOG) && (ig->igFlags & IGF_EPILOG))))
        {
            // We can't update the candidate
        }
        else
        {
            igLastCandidate = ig;
            candidateSize   = curSize;
        }

        curSize += ig->igSize;

    } // end for loop
}

/*****************************************************************************
 *
 * Given an instruction group, find the array of instructions (instrDesc) and
 * number of instructions in the array. If the IG is the current IG, we assume
 * that igData does NOT hold the instructions; they are unsaved and pointed
 * to by emitCurIGfreeBase.
 *
 * This function can't be called for placeholder groups, which have no instrDescs.
 */

void emitter::emitGetInstrDescs(insGroup* ig, instrDesc** id, int* insCnt)
{
    assert(!(ig->igFlags & IGF_PLACEHOLDER));
    if (ig == emitCurIG)
    {
        *id     = (instrDesc*)emitCurIGfreeBase;
        *insCnt = emitCurIGinsCnt;
    }
    else
    {
        *id     = (instrDesc*)ig->igData;
        *insCnt = ig->igInsCnt;
    }

    assert(*id);
}

/*****************************************************************************
 *
 * Given a location (an 'emitLocation'), find the instruction group (IG) and
 * instruction descriptor (instrDesc) corresponding to that location. Returns
 * 'true' if there is an instruction, 'false' if there is no instruction
 * (i.e., we're at the end of the instruction list). Also, optionally return
 * the number of instructions that follow that instruction in the IG (in *pinsRemaining,
 * if pinsRemaining is non-NULL), which can be used for iterating over the
 * remaining instrDescs in the IG.
 *
 * We assume that emitCurIG points to the end of the instructions we care about.
 * For the prologs or epilogs, it points to the last IG of the prolog or epilog
 * that is being generated. For body code gen, it points to the place we are currently
 * adding code, namely, the end of currently generated code.
 */

bool emitter::emitGetLocationInfo(emitLocation* emitLoc,
                                  insGroup**    pig,
                                  instrDesc**   pid,
                                  int*          pinsRemaining /* = NULL */)
{
    assert(emitLoc != nullptr);
    assert(emitLoc->Valid());
    assert(emitLoc->GetIG() != nullptr);
    assert(pig != nullptr);
    assert(pid != nullptr);

    insGroup*  ig = emitLoc->GetIG();
    instrDesc* id;
    int        insNum = emitLoc->GetInsNum();
    int        insCnt;

    emitGetInstrDescs(ig, &id, &insCnt);
    assert(insNum <= insCnt);

    // There is a special-case: if the insNum points to the end, then we "wrap" and
    // consider that the instruction it is pointing at is actually the first instruction
    // of the next non-empty IG (which has its own valid emitLocation). This handles the
    // case where you capture a location, then the next instruction creates a new IG.

    if (insNum == insCnt)
    {
        if (ig == emitCurIG)
        {
            // No instructions beyond the current location.
            return false;
        }

        for (ig = ig->igNext; ig; ig = ig->igNext)
        {
            emitGetInstrDescs(ig, &id, &insCnt);

            if (insCnt > 0)
            {
                insNum = 0; // Pretend the index is 0 -- the first instruction
                break;
            }

            if (ig == emitCurIG)
            {
                // There aren't any instructions in the current IG, and this is
                // the current location, so we're at the end.
                return false;
            }
        }

        if (ig == NULL)
        {
            // 'ig' can't be NULL, or we went past the current IG represented by 'emitCurIG'.
            // Perhaps 'loc' was corrupt coming in?
            noway_assert(!"corrupt emitter location");
            return false;
        }
    }

    // Now find the instrDesc within this group that corresponds to the location

    assert(insNum < insCnt);

    int i;
    for (i = 0; i != insNum; ++i)
    {
        castto(id, BYTE*) += emitSizeOfInsDsc(id);
    }

    // Return the info we found

    *pig = ig;
    *pid = id;

    if (pinsRemaining)
    {
        *pinsRemaining = insCnt - insNum - 1;
    }

    return true;
}

/*****************************************************************************
 *
 * Compute the next instrDesc, either in this IG, or in a subsequent IG. 'id'
 * will point to this instrDesc. 'ig' and 'insRemaining' will also be updated.
 * Returns true if there is an instruction, or false if we've iterated over all
 * the instructions up to the current instruction (based on 'emitCurIG').
 */

bool emitter::emitNextID(insGroup*& ig, instrDesc*& id, int& insRemaining)
{
    if (insRemaining > 0)
    {
        castto(id, BYTE*) += emitSizeOfInsDsc(id);
        --insRemaining;
        return true;
    }

    // We're out of instrDesc in 'ig'. Is this the current IG? If so, we're done.

    if (ig == emitCurIG)
    {
        return false;
    }

    for (ig = ig->igNext; ig; ig = ig->igNext)
    {
        int insCnt;
        emitGetInstrDescs(ig, &id, &insCnt);

        if (insCnt > 0)
        {
            insRemaining = insCnt - 1;
            return true;
        }

        if (ig == emitCurIG)
        {
            return false;
        }
    }

    return false;
}

/*****************************************************************************
 *
 * Walk instrDesc's from the location given by 'locFrom', up to the current location.
 * For each instruction, call the callback function 'processFunc'. 'context' is simply
 * passed through to the callback function.
 */

void emitter::emitWalkIDs(emitLocation* locFrom, emitProcessInstrFunc_t processFunc, void* context)
{
    insGroup*  ig;
    instrDesc* id;
    int        insRemaining;

    if (!emitGetLocationInfo(locFrom, &ig, &id, &insRemaining))
        return; // no instructions at the 'from' location

    do
    {
        // process <<id>>
        (*processFunc)(id, context);

    } while (emitNextID(ig, id, insRemaining));
}

/*****************************************************************************
 *
 * A callback function for emitWalkIDs() that calls Compiler::unwindNop().
 */

void emitter::emitGenerateUnwindNop(instrDesc* id, void* context)
{
    Compiler* comp = (Compiler*)context;
#if defined(TARGET_ARM)
    comp->unwindNop(id->idCodeSize());
#elif defined(TARGET_ARM64) || defined(TARGET_LOONGARCH64)
    comp->unwindNop();
#endif // defined(TARGET_ARM64) || defined(TARGET_LOONGARCH64)
}

/*****************************************************************************
 *
 * emitUnwindNopPadding: call unwindNop() for every instruction from a given
 * location 'emitLoc' up to the current location.
 */

void emitter::emitUnwindNopPadding(emitLocation* locFrom, Compiler* comp)
{
    emitWalkIDs(locFrom, emitGenerateUnwindNop, comp);
}

#endif // TARGET_ARMARCH || TARGET_LOONGARCH64

#if defined(TARGET_ARM)

/*****************************************************************************
 *
 * Return the instruction size in bytes for the instruction at the specified location.
 * This is used to assert that the unwind code being generated on ARM has the
 * same size as the instruction for which it is being generated (since on ARM
 * the unwind codes have a one-to-one relationship with instructions, and the
 * unwind codes have an implicit instruction size that must match the instruction size.)
 * An instruction must exist at the specified location.
 */

unsigned emitter::emitGetInstructionSize(emitLocation* emitLoc)
{
    insGroup*  ig;
    instrDesc* id;

    bool anyInstrs = emitGetLocationInfo(emitLoc, &ig, &id);
    assert(anyInstrs); // There better be an instruction at this location (otherwise, we're at the end of the
                       // instruction list)
    return id->idCodeSize();
}

#endif // defined(TARGET_ARM)

/*****************************************************************************/
#ifdef DEBUG
/*****************************************************************************
 *
 *  Returns the name for the register to use to access frame based variables
 */

const char* emitter::emitGetFrameReg()
{
    if (emitHasFramePtr)
    {
        return STR_FPBASE;
    }
    else
    {
        return STR_SPBASE;
    }
}

/*****************************************************************************
 *
 *  Display a register set in a readable form.
 */

void emitter::emitDispRegSet(regMaskTP regs)
{
    regNumber reg;
    bool      sp = false;

    printf(" {");

    for (reg = REG_FIRST; reg < ACTUAL_REG_COUNT; reg = REG_NEXT(reg))
    {
        if ((regs & genRegMask(reg)) == 0)
        {
            continue;
        }

        if (sp)
        {
            printf(" ");
        }
        else
        {
            sp = true;
        }

        printf("%s", emitRegName(reg));
    }

    printf("}");
}

/*****************************************************************************
 *
 *  Display the current GC ref variable set in a readable form.
 */

void emitter::emitDispVarSet()
{
    unsigned vn;
    int      of;
    bool     sp = false;

    for (vn = 0, of = emitGCrFrameOffsMin; vn < emitGCrFrameOffsCnt; vn += 1, of += TARGET_POINTER_SIZE)
    {
        if (emitGCrFrameLiveTab[vn])
        {
            if (sp)
            {
                printf(" ");
            }
            else
            {
                sp = true;
            }

            printf("[%s", emitGetFrameReg());

            if (of < 0)
            {
                printf("-%02XH", -of);
            }
            else if (of > 0)
            {
                printf("+%02XH", +of);
            }

            printf("]");
        }
    }

    if (!sp)
    {
        printf("none");
    }
}

/*****************************************************************************/
#endif // DEBUG

#if MULTIREG_HAS_SECOND_GC_RET
//------------------------------------------------------------------------
// emitSetSecondRetRegGCType: Sets the GC type of the second return register for instrDescCGCA struct.
//
// Arguments:
//    id            - The large call instr descriptor to set the second GC return register type on.
//    secondRetSize - The EA_SIZE for second return register type.
//
// Return Value:
//    None
//

void emitter::emitSetSecondRetRegGCType(instrDescCGCA* id, emitAttr secondRetSize)
{
    if (EA_IS_GCREF(secondRetSize))
    {
        id->idSecondGCref(GCT_GCREF);
    }
    else if (EA_IS_BYREF(secondRetSize))
    {
        id->idSecondGCref(GCT_BYREF);
    }
    else
    {
        id->idSecondGCref(GCT_NONE);
    }
}
#endif // MULTIREG_HAS_SECOND_GC_RET

/*****************************************************************************
 *
 *  Allocate an instruction descriptor for an indirect call.
 *
 *  We use two different descriptors to save space - the common case records
 *  no GC variables and has both a very small argument count and an address
 *  mode displacement; the other case records the current GC var set,
 *  the call scope, and an arbitrarily large argument count and the
 *  address mode displacement.
 */

emitter::instrDesc* emitter::emitNewInstrCallInd(int              argCnt,
                                                 ssize_t          disp,
                                                 VARSET_VALARG_TP GCvars,
                                                 regMaskTP        gcrefRegs,
                                                 regMaskTP        byrefRegs,
                                                 emitAttr         retSizeIn
                                                     MULTIREG_HAS_SECOND_GC_RET_ONLY_ARG(emitAttr secondRetSize))
{
    emitAttr retSize = (retSizeIn != EA_UNKNOWN) ? retSizeIn : EA_PTRSIZE;

    bool gcRefRegsInScratch = ((gcrefRegs & RBM_CALLEE_TRASH) != 0);

    // Allocate a larger descriptor if any GC values need to be saved
    // or if we have an absurd number of arguments or a large address
    // mode displacement, or we have some byref registers
    //
    // On Amd64 System V OSs a larger descriptor is also needed if the
    // call returns a two-register-returned struct and the second
    // register (RDX) is a GCRef or ByRef pointer.

    if (!VarSetOps::IsEmpty(emitComp, GCvars) || // any frame GCvars live
        (gcRefRegsInScratch) ||                  // any register gc refs live in scratch regs
        (byrefRegs != 0) ||                      // any register byrefs live
#ifdef TARGET_XARCH
        (disp < AM_DISP_MIN) ||        // displacement too negative
        (disp > AM_DISP_MAX) ||        // displacement too positive
#endif                                 // TARGET_XARCH
        (argCnt > ID_MAX_SMALL_CNS) || // too many args
        (argCnt < 0)                   // caller pops arguments
                                       // There is a second ref/byref return register.
        MULTIREG_HAS_SECOND_GC_RET_ONLY(|| EA_IS_GCREF_OR_BYREF(secondRetSize)))
    {
        instrDescCGCA* id;

        id = emitAllocInstrCGCA(retSize);

        id->idSetIsLargeCall();

        VarSetOps::Assign(emitComp, id->idcGCvars, GCvars);
        id->idcGcrefRegs = gcrefRegs;
        id->idcByrefRegs = byrefRegs;
        id->idcArgCnt    = argCnt;
        id->idcDisp      = disp;

#if MULTIREG_HAS_SECOND_GC_RET
        emitSetSecondRetRegGCType(id, secondRetSize);
#endif // MULTIREG_HAS_SECOND_GC_RET

        return id;
    }
    else
    {
        instrDesc* id;

        id = emitNewInstrCns(retSize, argCnt);

        /* Make sure we didn't waste space unexpectedly */
        assert(!id->idIsLargeCns());

#ifdef TARGET_XARCH
        /* Store the displacement and make sure the value fit */
        id->idAddr()->iiaAddrMode.amDisp = disp;
        assert(id->idAddr()->iiaAddrMode.amDisp == disp);
#endif // TARGET_XARCH

        /* Save the live GC registers in the unused register fields */
        emitEncodeCallGCregs(gcrefRegs, id);

        return id;
    }
}

/*****************************************************************************
 *
 *  Allocate an instruction descriptor for a direct call.
 *
 *  We use two different descriptors to save space - the common case records
 *  with no GC variables or byrefs and has a very small argument count, and no
 *  explicit scope;
 *  the other case records the current GC var set, the call scope,
 *  and an arbitrarily large argument count.
 */

emitter::instrDesc* emitter::emitNewInstrCallDir(int              argCnt,
                                                 VARSET_VALARG_TP GCvars,
                                                 regMaskTP        gcrefRegs,
                                                 regMaskTP        byrefRegs,
                                                 emitAttr         retSizeIn
                                                     MULTIREG_HAS_SECOND_GC_RET_ONLY_ARG(emitAttr secondRetSize))
{
    emitAttr retSize = (retSizeIn != EA_UNKNOWN) ? retSizeIn : EA_PTRSIZE;

    // Allocate a larger descriptor if new GC values need to be saved
    // or if we have an absurd number of arguments or if we need to
    // save the scope.
    //
    // On Amd64 System V OSs a larger descriptor is also needed if the
    // call returns a two-register-returned struct and the second
    // register (RDX) is a GCRef or ByRef pointer.

    bool gcRefRegsInScratch = ((gcrefRegs & RBM_CALLEE_TRASH) != 0);

    if (!VarSetOps::IsEmpty(emitComp, GCvars) || // any frame GCvars live
        gcRefRegsInScratch ||                    // any register gc refs live in scratch regs
        (byrefRegs != 0) ||                      // any register byrefs live
        (argCnt > ID_MAX_SMALL_CNS) ||           // too many args
        (argCnt < 0)                             // caller pops arguments
                                                 // There is a second ref/byref return register.
        MULTIREG_HAS_SECOND_GC_RET_ONLY(|| EA_IS_GCREF_OR_BYREF(secondRetSize)))
    {
        instrDescCGCA* id = emitAllocInstrCGCA(retSize);

        // printf("Direct call with GC vars / big arg cnt / explicit scope\n");

        id->idSetIsLargeCall();

        VarSetOps::Assign(emitComp, id->idcGCvars, GCvars);
        id->idcGcrefRegs = gcrefRegs;
        id->idcByrefRegs = byrefRegs;
        id->idcDisp      = 0;
        id->idcArgCnt    = argCnt;

#if MULTIREG_HAS_SECOND_GC_RET
        emitSetSecondRetRegGCType(id, secondRetSize);
#endif // MULTIREG_HAS_SECOND_GC_RET

        return id;
    }
    else
    {
        instrDesc* id = emitNewInstrCns(retSize, argCnt);

        // printf("Direct call w/o  GC vars / big arg cnt / explicit scope\n");

        /* Make sure we didn't waste space unexpectedly */
        assert(!id->idIsLargeCns());

        /* Save the live GC registers in the unused register fields */
        emitEncodeCallGCregs(gcrefRegs, id);

        return id;
    }
}

/*****************************************************************************/
#ifdef DEBUG
/*****************************************************************************
 *
 *  Return a string with the name of the given class field (blank string (not
 *  NULL) is returned when the name isn't available).
 */

const char* emitter::emitFldName(CORINFO_FIELD_HANDLE fieldVal)
{
    if (emitComp->opts.varNames)
    {
        const char* memberName;
        const char* className;

        const int   TEMP_BUFFER_LEN = 1024;
        static char buff[TEMP_BUFFER_LEN];

        memberName = emitComp->eeGetFieldName(fieldVal, &className);

        sprintf_s(buff, TEMP_BUFFER_LEN, "'<%s>.%s'", className, memberName);
        return buff;
    }
    else
    {
        return "";
    }
}

/*****************************************************************************
 *
 *  Return a string with the name of the given function (blank string (not
 *  NULL) is returned when the name isn't available).
 */

const char* emitter::emitFncName(CORINFO_METHOD_HANDLE methHnd)
{
    return emitComp->eeGetMethodFullName(methHnd);
}

#endif // DEBUG

/*****************************************************************************
 *
 *  Be very careful, some instruction descriptors are allocated as "tiny" and
 *  don't have some of the tail fields of instrDesc (in particular, "idInfo").
 */

const BYTE emitter::emitFmtToOps[] = {
#define IF_DEF(en, op1, op2) ID_OP_##op2,
#include "emitfmts.h"
};

#ifdef DEBUG
const unsigned emitter::emitFmtCount = ArrLen(emitFmtToOps);
#endif

//------------------------------------------------------------------------
// Interleaved GC info dumping.
// We'll attempt to line this up with the opcode, which indented differently for
// diffable and non-diffable dumps.
// This is approximate, and is better tuned for disassembly than for jitdumps.
// See emitDispInsHex().
#ifdef TARGET_AMD64
const size_t basicIndent     = 7;
const size_t hexEncodingSize = 21;
#elif defined(TARGET_X86)
const size_t basicIndent     = 7;
const size_t hexEncodingSize = 13;
#elif defined(TARGET_ARM64)
const size_t basicIndent     = 12;
const size_t hexEncodingSize = 19;
#elif defined(TARGET_ARM)
const size_t basicIndent     = 12;
const size_t hexEncodingSize = 11;
#elif defined(TARGET_LOONGARCH64)
const size_t basicIndent     = 12;
const size_t hexEncodingSize = 19;
#endif

#ifdef DEBUG
//------------------------------------------------------------------------
// emitDispInsIndent: Print indentation corresponding to an instruction's
// indentation.
//
void emitter::emitDispInsIndent()
{
    size_t indent = emitComp->opts.disDiffable ? basicIndent : basicIndent + hexEncodingSize;
    printf("%.*s", indent, "                             ");
}
//------------------------------------------------------------------------
// emitDispGCDeltaTitle: Print an appropriately indented title for a GC info delta
//
// Arguments:
//    title - The type of GC info delta we're printing
//
void emitter::emitDispGCDeltaTitle(const char* title)
{
    emitDispInsIndent();
    printf("; %s", title);
}

//------------------------------------------------------------------------
// emitDispGCRegDelta: Print a delta for GC registers
//
// Arguments:
//    title    - The type of GC info delta we're printing
//    prevRegs - The live GC registers before the recent instruction.
//    curRegs  - The live GC registers after the recent instruction.
//
void emitter::emitDispGCRegDelta(const char* title, regMaskTP prevRegs, regMaskTP curRegs)
{
    if (prevRegs != curRegs)
    {
        emitDispGCDeltaTitle(title);
        regMaskTP sameRegs    = prevRegs & curRegs;
        regMaskTP removedRegs = prevRegs - sameRegs;
        regMaskTP addedRegs   = curRegs - sameRegs;
        if (removedRegs != RBM_NONE)
        {
            printf(" -");
            dspRegMask(removedRegs);
        }
        if (addedRegs != RBM_NONE)
        {
            printf(" +");
            dspRegMask(addedRegs);
        }
        printf("\n");
    }
}

//------------------------------------------------------------------------
// emitDispGCVarDelta: Print a delta for GC variables
//
// Notes:
//    Uses the debug-only variables 'debugThisGCrefVars' and 'debugPrevGCrefVars'.
//    to print deltas from the last time this was called.
//
void emitter::emitDispGCVarDelta()
{
    if (!VarSetOps::Equal(emitComp, debugPrevGCrefVars, debugThisGCrefVars))
    {
        emitDispGCDeltaTitle("GC ptr vars");
        VARSET_TP sameGCrefVars(VarSetOps::Intersection(emitComp, debugPrevGCrefVars, debugThisGCrefVars));
        VARSET_TP GCrefVarsRemoved(VarSetOps::Diff(emitComp, debugPrevGCrefVars, debugThisGCrefVars));
        VARSET_TP GCrefVarsAdded(VarSetOps::Diff(emitComp, debugThisGCrefVars, debugPrevGCrefVars));
        if (!VarSetOps::IsEmpty(emitComp, GCrefVarsRemoved))
        {
            printf(" -");
            dumpConvertedVarSet(emitComp, GCrefVarsRemoved);
        }
        if (!VarSetOps::IsEmpty(emitComp, GCrefVarsAdded))
        {
            printf(" +");
            dumpConvertedVarSet(emitComp, GCrefVarsAdded);
        }
        VarSetOps::Assign(emitComp, debugPrevGCrefVars, debugThisGCrefVars);
        printf("\n");
    }
}

//------------------------------------------------------------------------
// emitDispRegPtrListDelta: Print a delta for regPtrDsc GC transitions
//
// Notes:
//    Uses the debug-only variable 'debugPrevRegPtrDsc' to print deltas from the last time this was
//    called.
//
void emitter::emitDispRegPtrListDelta()
{
    // Dump any deltas in regPtrDsc's for outgoing args; these aren't captured in the other sets.
    if (debugPrevRegPtrDsc != codeGen->gcInfo.gcRegPtrLast)
    {
        for (regPtrDsc* dsc = (debugPrevRegPtrDsc == nullptr) ? codeGen->gcInfo.gcRegPtrList
                                                              : debugPrevRegPtrDsc->rpdNext;
             dsc != nullptr; dsc = dsc->rpdNext)
        {
            // The non-arg regPtrDscs are reflected in the register sets debugPrevGCrefRegs/emitThisGCrefRegs
            // and debugPrevByrefRegs/emitThisByrefRegs, and dumped using those sets.
            if (!dsc->rpdArg)
            {
                continue;
            }
            emitDispGCDeltaTitle(GCtypeStr((GCtype)dsc->rpdGCtype));
            switch (dsc->rpdArgType)
            {
                case GCInfo::rpdARG_PUSH:
#if FEATURE_FIXED_OUT_ARGS
                    // For FEATURE_FIXED_OUT_ARGS, we report a write to the outgoing arg area
                    // as a 'rpdARG_PUSH' even though it doesn't actually push. Note that
                    // we also have 'rpdARG_POP's even though we don't actually pop, and
                    // we can have those even if there's no stack arg.
                    printf(" arg write");
                    break;
#else
                    printf(" arg push %u", dsc->rpdPtrArg);
                    break;
#endif
                case GCInfo::rpdARG_POP:
                    printf(" arg pop %u", dsc->rpdPtrArg);
                    break;
                case GCInfo::rpdARG_KILL:
                    printf(" arg kill %u", dsc->rpdPtrArg);
                    break;
                default:
                    printf(" arg ??? %u", dsc->rpdPtrArg);
                    break;
            }
            printf("\n");
        }
        debugPrevRegPtrDsc = codeGen->gcInfo.gcRegPtrLast;
    }
}

//------------------------------------------------------------------------
// emitDispGCInfoDelta: Print a delta for GC info
//
void emitter::emitDispGCInfoDelta()
{
    emitDispGCRegDelta("gcrRegs", debugPrevGCrefRegs, emitThisGCrefRegs);
    emitDispGCRegDelta("byrRegs", debugPrevByrefRegs, emitThisByrefRegs);
    debugPrevGCrefRegs = emitThisGCrefRegs;
    debugPrevByrefRegs = emitThisByrefRegs;
    emitDispGCVarDelta();
    emitDispRegPtrListDelta();
}

/*****************************************************************************
 *
 *  Display the current instruction group list.
 */

void emitter::emitDispIGflags(unsigned flags)
{
    if (flags & IGF_GC_VARS)
    {
        printf(", gcvars");
    }
    if (flags & IGF_BYREF_REGS)
    {
        printf(", byref");
    }
#if defined(FEATURE_EH_FUNCLETS) && defined(TARGET_ARM)
    if (flags & IGF_FINALLY_TARGET)
    {
        printf(", ftarget");
    }
#endif // defined(FEATURE_EH_FUNCLETS) && defined(TARGET_ARM)
    if (flags & IGF_FUNCLET_PROLOG)
    {
        printf(", funclet prolog");
    }
    if (flags & IGF_FUNCLET_EPILOG)
    {
        printf(", funclet epilog");
    }
    if (flags & IGF_EPILOG)
    {
        printf(", epilog");
    }
    if (flags & IGF_NOGCINTERRUPT)
    {
        printf(", nogc");
    }
    if (flags & IGF_UPD_ISZ)
    {
        printf(", isz");
    }
    if (flags & IGF_EXTEND)
    {
        printf(", extend");
    }
    if (flags & IGF_HAS_ALIGN)
    {
        printf(", align");
    }
}

void emitter::emitDispIG(insGroup* ig, insGroup* igPrev, bool verbose)
{
    const int TEMP_BUFFER_LEN = 40;
    char      buff[TEMP_BUFFER_LEN];

    sprintf_s(buff, TEMP_BUFFER_LEN, "%s:        ", emitLabelString(ig));
    printf("%s; ", buff);

    // We dump less information when we're only interleaving GC info with a disassembly listing,
    // than we do in the jitdump case. (Note that the verbose argument to this method is
    // distinct from the verbose on Compiler.)
    bool jitdump = emitComp->verbose;

    if (jitdump && ((igPrev == nullptr) || (igPrev->igFuncIdx != ig->igFuncIdx)))
    {
        printf("func=%02u, ", ig->igFuncIdx);
    }

    if (ig->igFlags & IGF_PLACEHOLDER)
    {
        insGroup* igPh = ig;

        const char* pszType;
        switch (igPh->igPhData->igPhType)
        {
            case IGPT_PROLOG:
                pszType = "prolog";
                break;
            case IGPT_EPILOG:
                pszType = "epilog";
                break;
#if defined(FEATURE_EH_FUNCLETS)
            case IGPT_FUNCLET_PROLOG:
                pszType = "funclet prolog";
                break;
            case IGPT_FUNCLET_EPILOG:
                pszType = "funclet epilog";
                break;
#endif // FEATURE_EH_FUNCLETS
            default:
                pszType = "UNKNOWN";
                break;
        }
        printf("%s placeholder, next placeholder=", pszType);
        if (igPh->igPhData->igPhNext)
        {
            printf("IG%02u ", igPh->igPhData->igPhNext->igNum);
        }
        else
        {
            printf("<END>");
        }

        if (igPh->igPhData->igPhBB != nullptr)
        {
            printf(", %s", igPh->igPhData->igPhBB->dspToString());
        }

        emitDispIGflags(igPh->igFlags);

        if (ig == emitCurIG)
        {
            printf(" <-- Current IG");
        }
        if (igPh == emitPlaceholderList)
        {
            printf(" <-- First placeholder");
        }
        if (igPh == emitPlaceholderLast)
        {
            printf(" <-- Last placeholder");
        }
        printf("\n");

        printf("%*s;   PrevGCVars=%s ", strlen(buff), "",
               VarSetOps::ToString(emitComp, igPh->igPhData->igPhPrevGCrefVars));
        dumpConvertedVarSet(emitComp, igPh->igPhData->igPhPrevGCrefVars);
        printf(", PrevGCrefRegs=");
        printRegMaskInt(igPh->igPhData->igPhPrevGCrefRegs);
        emitDispRegSet(igPh->igPhData->igPhPrevGCrefRegs);
        printf(", PrevByrefRegs=");
        printRegMaskInt(igPh->igPhData->igPhPrevByrefRegs);
        emitDispRegSet(igPh->igPhData->igPhPrevByrefRegs);
        printf("\n");

        printf("%*s;   InitGCVars=%s ", strlen(buff), "",
               VarSetOps::ToString(emitComp, igPh->igPhData->igPhInitGCrefVars));
        dumpConvertedVarSet(emitComp, igPh->igPhData->igPhInitGCrefVars);
        printf(", InitGCrefRegs=");
        printRegMaskInt(igPh->igPhData->igPhInitGCrefRegs);
        emitDispRegSet(igPh->igPhData->igPhInitGCrefRegs);
        printf(", InitByrefRegs=");
        printRegMaskInt(igPh->igPhData->igPhInitByrefRegs);
        emitDispRegSet(igPh->igPhData->igPhInitByrefRegs);
        printf("\n");

        assert(!(ig->igFlags & IGF_GC_VARS));
        assert(!(ig->igFlags & IGF_BYREF_REGS));
    }
    else
    {
        const char* separator = "";

        if (jitdump)
        {
            printf("%soffs=%06XH, size=%04XH", separator, ig->igOffs, ig->igSize);
            separator = ", ";
        }

        if (emitComp->compCodeGenDone)
        {
            printf("%sbbWeight=%s PerfScore %.2f", separator, refCntWtd2str(ig->igWeight), ig->igPerfScore);
            separator = ", ";
        }

        if (ig->igFlags & IGF_GC_VARS)
        {
            printf("%sgcVars=%s ", separator, VarSetOps::ToString(emitComp, ig->igGCvars()));
            dumpConvertedVarSet(emitComp, ig->igGCvars());
            separator = ", ";
        }

        if (!(ig->igFlags & IGF_EXTEND))
        {
            printf("%sgcrefRegs=", separator);
            printRegMaskInt(ig->igGCregs);
            emitDispRegSet(ig->igGCregs);
            separator = ", ";
        }

        if (ig->igFlags & IGF_BYREF_REGS)
        {
            printf("%sbyrefRegs=", separator);
            printRegMaskInt(ig->igByrefRegs());
            emitDispRegSet(ig->igByrefRegs());
            separator = ", ";
        }

#if FEATURE_LOOP_ALIGN
        if (ig->igLoopBackEdge != nullptr)
        {
            printf("%sloop=IG%02u", separator, ig->igLoopBackEdge->igNum);
            separator = ", ";
        }
#endif // FEATURE_LOOP_ALIGN

        if (jitdump && !ig->igBlocks.empty())
        {
            for (auto block : ig->igBlocks)
            {
                printf("%s%s", separator, block->dspToString());
                separator = ", ";
            }
        }

        emitDispIGflags(ig->igFlags);

        if (ig == emitCurIG)
        {
            printf(" <-- Current IG");
        }
        if (ig == emitPrologIG)
        {
            printf(" <-- Prolog IG");
        }
        printf("\n");

        if (verbose)
        {
            BYTE*          ins = ig->igData;
            UNATIVE_OFFSET ofs = ig->igOffs;
            unsigned       cnt = ig->igInsCnt;

            if (cnt)
            {
                printf("\n");

                do
                {
                    instrDesc* id = (instrDesc*)ins;

                    emitDispIns(id, false, true, false, ofs, nullptr, 0, ig);

                    ins += emitSizeOfInsDsc(id);
                    ofs += id->idCodeSize();
                } while (--cnt);

                printf("\n");
            }
        }
    }
}

void emitter::emitDispIGlist(bool verbose)
{
    insGroup* ig;
    insGroup* igPrev;

    for (igPrev = nullptr, ig = emitIGlist; ig; igPrev = ig, ig = ig->igNext)
    {
        emitDispIG(ig, igPrev, verbose);
    }
}

void emitter::emitDispGCinfo()
{
    printf("Emitter GC tracking info:");
    printf("\n  emitPrevGCrefVars ");
    dumpConvertedVarSet(emitComp, emitPrevGCrefVars);
    printf("\n  emitPrevGCrefRegs(0x%p)=", dspPtr(&emitPrevGCrefRegs));
    printRegMaskInt(emitPrevGCrefRegs);
    emitDispRegSet(emitPrevGCrefRegs);
    printf("\n  emitPrevByrefRegs(0x%p)=", dspPtr(&emitPrevByrefRegs));
    printRegMaskInt(emitPrevByrefRegs);
    emitDispRegSet(emitPrevByrefRegs);
    printf("\n  emitInitGCrefVars ");
    dumpConvertedVarSet(emitComp, emitInitGCrefVars);
    printf("\n  emitInitGCrefRegs(0x%p)=", dspPtr(&emitInitGCrefRegs));
    printRegMaskInt(emitInitGCrefRegs);
    emitDispRegSet(emitInitGCrefRegs);
    printf("\n  emitInitByrefRegs(0x%p)=", dspPtr(&emitInitByrefRegs));
    printRegMaskInt(emitInitByrefRegs);
    emitDispRegSet(emitInitByrefRegs);
    printf("\n  emitThisGCrefVars ");
    dumpConvertedVarSet(emitComp, emitThisGCrefVars);
    printf("\n  emitThisGCrefRegs(0x%p)=", dspPtr(&emitThisGCrefRegs));
    printRegMaskInt(emitThisGCrefRegs);
    emitDispRegSet(emitThisGCrefRegs);
    printf("\n  emitThisByrefRegs(0x%p)=", dspPtr(&emitThisByrefRegs));
    printRegMaskInt(emitThisByrefRegs);
    emitDispRegSet(emitThisByrefRegs);
    printf("\n\n");
}

#endif // DEBUG

/*****************************************************************************
 *
 *  Issue the given instruction. Basically, this is just a thin wrapper around
 *  emitOutputInstr() that does a few debug checks.
 */

size_t emitter::emitIssue1Instr(insGroup* ig, instrDesc* id, BYTE** dp)
{
    size_t is;

    /* Record the beginning offset of the instruction */

    BYTE* curInsAdr = *dp;

    /* Issue the next instruction */

    // printf("[S=%02u] " , emitCurStackLvl);

    is = emitOutputInstr(ig, id, dp);

#if defined(DEBUG) || defined(LATE_DISASM)
    float insExeCost = insEvaluateExecutionCost(id);
    // All compPerfScore calculations must be performed using doubles
    double insPerfScore = (double)(ig->igWeight / (double)BB_UNITY_WEIGHT) * insExeCost;
    emitComp->info.compPerfScore += insPerfScore;
    ig->igPerfScore += insPerfScore;
#endif // defined(DEBUG) || defined(LATE_DISASM)

// printf("[S=%02u]\n", emitCurStackLvl);

#if EMIT_TRACK_STACK_DEPTH

    /*
        If we're generating a full pointer map and the stack
        is empty, there better not be any "pending" argument
        push entries.
     */

    assert(emitFullGCinfo == false || emitCurStackLvl != 0 || u2.emitGcArgTrackCnt == 0);

#endif

    /* Did the size of the instruction match our expectations? */

    UNATIVE_OFFSET actualSize = (UNATIVE_OFFSET)(*dp - curInsAdr);

    unsigned estimatedSize = id->idCodeSize();
    if (actualSize != estimatedSize)
    {
        // It is fatal to under-estimate the instruction size, except for alignment instructions
        noway_assert(estimatedSize >= actualSize);

#if FEATURE_LOOP_ALIGN
        // Should never over-estimate align instruction or any instruction before the last align instruction of a method
        assert(id->idIns() != INS_align && emitCurIG->igNum > emitLastAlignedIgNum);
#endif

#if DEBUG_EMIT
        if (EMITVERBOSE)
        {
            printf("Instruction predicted size = %u, actual = %u\n", estimatedSize, actualSize);
        }
#endif // DEBUG_EMIT

        // Add the shrinkage to the ongoing offset adjustment. This needs to happen during the
        // processing of an instruction group, and not only at the beginning of an instruction
        // group, or else the difference of IG sizes between debug and release builds can cause
        // debug/non-debug asm diffs.
        int offsShrinkage = estimatedSize - actualSize;
        JITDUMP("Increasing size adj %d by %d => %d\n", emitOffsAdj, offsShrinkage, emitOffsAdj + offsShrinkage);
        emitOffsAdj += offsShrinkage;

        /* The instruction size estimate wasn't accurate; remember this */

        ig->igFlags |= IGF_UPD_ISZ;
#if defined(TARGET_XARCH)
        id->idCodeSize(actualSize);
#elif defined(TARGET_ARM)
// This is done as part of emitSetShortJump();
// insSize isz = emitInsSize(id->idInsFmt());
// id->idInsSize(isz);
#else
        /* It is fatal to over-estimate the instruction size */
        IMPL_LIMITATION("Over-estimated instruction size");
#endif
    }

#ifdef DEBUG
    /* Make sure the instruction descriptor size also matches our expectations */
    if (is != emitSizeOfInsDsc(id))
    {
        printf("%s at %u: Expected size = %u , actual size = %u\n", emitIfName(id->idInsFmt()),
               id->idDebugOnlyInfo()->idNum, is, emitSizeOfInsDsc(id));
        assert(is == emitSizeOfInsDsc(id));
    }
#endif // DEBUG

    return is;
}

/*****************************************************************************
 *
 *  Update the offsets of all the instruction groups (note: please don't be
 *  lazy and call this routine frequently, it walks the list of instruction
 *  groups and thus it isn't cheap).
 */

void emitter::emitRecomputeIGoffsets()
{
    UNATIVE_OFFSET offs;
    insGroup*      ig;

    for (ig = emitIGlist, offs = 0; ig; ig = ig->igNext)
    {
        ig->igOffs = offs;
        assert(IsCodeAligned(ig->igOffs));
        offs += ig->igSize;
    }

    /* Set the total code size */

    emitTotalCodeSize = offs;

#ifdef DEBUG
    emitCheckIGoffsets();
#endif
}

//----------------------------------------------------------------------------------------
// emitDispCommentForHandle:
//    Displays a comment for a handle, e.g. displays a raw string for GTF_ICON_STR_HDL
//    or a class name for GTF_ICON_CLASS_HDL
//
// Arguments:
//    handle - a constant value to display a comment for
//    flags  - a flag that the describes the handle
//
void emitter::emitDispCommentForHandle(size_t handle, GenTreeFlags flag)
{
#ifdef DEBUG
    if (handle == 0)
    {
        return;
    }

#ifdef TARGET_XARCH
    const char* commentPrefix = "      ;";
#else
    const char* commentPrefix = "      //";
#endif

    flag &= GTF_ICON_HDL_MASK;
    const char* str = nullptr;

    if (flag == GTF_ICON_STR_HDL)
    {
        const WCHAR* wstr = emitComp->eeGetCPString(handle);
        // NOTE: eGetCPString always returns nullptr on Linux/ARM
        if (wstr == nullptr)
        {
            str = "string handle";
        }
        else
        {
            const size_t actualLen = wcslen(wstr);
            const size_t maxLength = 63;
            const size_t newLen    = min(maxLength, actualLen);

            // +1 for null terminator
            WCHAR buf[maxLength + 1] = {0};
            wcsncpy(buf, wstr, newLen);
            for (size_t i = 0; i < newLen; i++)
            {
                // Escape \n and \r symbols
                if (buf[i] == L'\n' || buf[i] == L'\r')
                {
                    buf[i] = L' ';
                }
            }
            if (actualLen > maxLength)
            {
                // Append "..." for long strings
                buf[maxLength - 3] = L'.';
                buf[maxLength - 2] = L'.';
                buf[maxLength - 1] = L'.';
            }
            printf("%s \"%S\"", commentPrefix, buf);
        }
    }
    else if (flag == GTF_ICON_CLASS_HDL)
    {
        str = emitComp->eeGetClassName(reinterpret_cast<CORINFO_CLASS_HANDLE>(handle));
    }
#ifndef TARGET_XARCH
    // These are less useful for xarch:
    else if (flag == GTF_ICON_CONST_PTR)
    {
        str = "const ptr";
    }
    else if (flag == GTF_ICON_GLOBAL_PTR)
    {
        str = "global ptr";
    }
    else if (flag == GTF_ICON_FIELD_HDL)
    {
        str = emitComp->eeGetFieldName(reinterpret_cast<CORINFO_FIELD_HANDLE>(handle));
    }
    else if (flag == GTF_ICON_STATIC_HDL)
    {
        str = "static handle";
    }
    else if (flag == GTF_ICON_METHOD_HDL)
    {
        str = emitComp->eeGetMethodFullName(reinterpret_cast<CORINFO_METHOD_HANDLE>(handle));
    }
    else if (flag == GTF_ICON_FTN_ADDR)
    {
        str = "function address";
    }
    else if (flag == GTF_ICON_TOKEN_HDL)
    {
        str = "token handle";
    }
    else
    {
        str = "unknown";
    }
#endif // TARGET_XARCH

    if (str != nullptr)
    {
        printf("%s %s", commentPrefix, str);
    }
#endif // DEBUG
}

/*****************************************************************************
 *  Bind targets of relative jumps to choose the smallest possible encoding.
 *  X86 and AMD64 have a small and large encoding.
 *  ARM has a small, medium, and large encoding. The large encoding is a pseudo-op
 *      to handle greater range than the conditional branch instructions can handle.
 *  ARM64 has a small and large encoding for both conditional branch and loading label addresses.
 *      The large encodings are pseudo-ops that represent a multiple instruction sequence, similar to ARM. (Currently
 *      NYI).
 *  LoongArch64 has an individual implementation for emitJumpDistBind().
 */

#ifndef TARGET_LOONGARCH64
void emitter::emitJumpDistBind()
{
#ifdef DEBUG
    if (emitComp->verbose)
    {
        printf("*************** In emitJumpDistBind()\n");
    }
    if (EMIT_INSTLIST_VERBOSE)
    {
        printf("\nInstruction list before jump distance binding:\n\n");
        emitDispIGlist(true);
    }
#endif

    instrDescJmp* jmp;

    UNATIVE_OFFSET minShortExtra; // The smallest offset greater than that required for a jump to be converted
                                  // to a small jump. If it is small enough, we will iterate in hopes of
                                  // converting those jumps we missed converting the first (or second...) time.

#if defined(TARGET_ARM)
    UNATIVE_OFFSET minMediumExtra; // Same as 'minShortExtra', but for medium-sized jumps.
#endif                             // TARGET_ARM

    UNATIVE_OFFSET adjIG;
    UNATIVE_OFFSET adjLJ;
    insGroup*      lstIG;
#ifdef DEBUG
    insGroup* prologIG = emitPrologIG;
#endif // DEBUG

    int jmp_iteration = 1;

/*****************************************************************************/
/* If we iterate to look for more jumps to shorten, we start again here.     */
/*****************************************************************************/

AGAIN:

#ifdef DEBUG
    emitCheckIGoffsets();
#endif

/*
    In the following loop we convert all jump targets from "BasicBlock *"
    to "insGroup *" values. We also estimate which jumps will be short.
 */

#ifdef DEBUG
    insGroup*     lastIG = nullptr;
    instrDescJmp* lastLJ = nullptr;
#endif

    lstIG         = nullptr;
    adjLJ         = 0;
    adjIG         = 0;
    minShortExtra = (UNATIVE_OFFSET)-1;

#if defined(TARGET_ARM)
    minMediumExtra = (UNATIVE_OFFSET)-1;
#endif // TARGET_ARM

    for (jmp = emitJumpList; jmp; jmp = jmp->idjNext)
    {
        insGroup* jmpIG;
        insGroup* tgtIG;

        UNATIVE_OFFSET jsz; // size of the jump instruction in bytes

        UNATIVE_OFFSET ssz = 0; // small  jump size
        NATIVE_OFFSET  nsd = 0; // small  jump max. neg distance
        NATIVE_OFFSET  psd = 0; // small  jump max. pos distance

#if defined(TARGET_ARM)
        UNATIVE_OFFSET msz = 0; // medium jump size
        NATIVE_OFFSET  nmd = 0; // medium jump max. neg distance
        NATIVE_OFFSET  pmd = 0; // medium jump max. pos distance
        NATIVE_OFFSET  mextra;  // How far beyond the medium jump range is this jump offset?
#endif                          // TARGET_ARM

        NATIVE_OFFSET  extra;           // How far beyond the short jump range is this jump offset?
        UNATIVE_OFFSET srcInstrOffs;    // offset of the source instruction of the jump
        UNATIVE_OFFSET srcEncodingOffs; // offset of the source used by the instruction set to calculate the relative
                                        // offset of the jump
        UNATIVE_OFFSET dstOffs;
        NATIVE_OFFSET  jmpDist; // the relative jump distance, as it will be encoded
        UNATIVE_OFFSET oldSize;
        UNATIVE_OFFSET sizeDif;

#ifdef TARGET_XARCH
        assert(jmp->idInsFmt() == IF_LABEL || jmp->idInsFmt() == IF_RWR_LABEL || jmp->idInsFmt() == IF_SWR_LABEL);

        /* Figure out the smallest size we can end up with */

        if (jmp->idInsFmt() == IF_LABEL)
        {
            if (emitIsCondJump(jmp))
            {
                ssz = JCC_SIZE_SMALL;
                nsd = JCC_DIST_SMALL_MAX_NEG;
                psd = JCC_DIST_SMALL_MAX_POS;
            }
            else
            {
                ssz = JMP_SIZE_SMALL;
                nsd = JMP_DIST_SMALL_MAX_NEG;
                psd = JMP_DIST_SMALL_MAX_POS;
            }
        }
#endif // TARGET_XARCH

#ifdef TARGET_ARM
        assert((jmp->idInsFmt() == IF_T2_J1) || (jmp->idInsFmt() == IF_T2_J2) || (jmp->idInsFmt() == IF_T1_I) ||
               (jmp->idInsFmt() == IF_T1_K) || (jmp->idInsFmt() == IF_T1_M) || (jmp->idInsFmt() == IF_T2_M1) ||
               (jmp->idInsFmt() == IF_T2_N1) || (jmp->idInsFmt() == IF_T1_J3) || (jmp->idInsFmt() == IF_LARGEJMP));

        /* Figure out the smallest size we can end up with */

        if (emitIsCondJump(jmp))
        {
            ssz = JCC_SIZE_SMALL;
            nsd = JCC_DIST_SMALL_MAX_NEG;
            psd = JCC_DIST_SMALL_MAX_POS;

            msz = JCC_SIZE_MEDIUM;
            nmd = JCC_DIST_MEDIUM_MAX_NEG;
            pmd = JCC_DIST_MEDIUM_MAX_POS;
        }
        else if (emitIsCmpJump(jmp))
        {
            ssz = JMP_SIZE_SMALL;
            nsd = 0;
            psd = 126;
        }
        else if (emitIsUncondJump(jmp))
        {
            ssz = JMP_SIZE_SMALL;
            nsd = JMP_DIST_SMALL_MAX_NEG;
            psd = JMP_DIST_SMALL_MAX_POS;
        }
        else if (emitIsLoadLabel(jmp))
        {
            ssz = LBL_SIZE_SMALL;
            nsd = LBL_DIST_SMALL_MAX_NEG;
            psd = LBL_DIST_SMALL_MAX_POS;
        }
        else
        {
            assert(!"Unknown jump instruction");
        }
#endif // TARGET_ARM

#ifdef TARGET_ARM64
        /* Figure out the smallest size we can end up with */

        if (emitIsCondJump(jmp))
        {
            ssz         = JCC_SIZE_SMALL;
            bool isTest = (jmp->idIns() == INS_tbz) || (jmp->idIns() == INS_tbnz);

            nsd = (isTest) ? TB_DIST_SMALL_MAX_NEG : JCC_DIST_SMALL_MAX_NEG;
            psd = (isTest) ? TB_DIST_SMALL_MAX_POS : JCC_DIST_SMALL_MAX_POS;
        }
        else if (emitIsUncondJump(jmp))
        {
            // Nothing to do; we don't shrink these.
            ssz = JMP_SIZE_SMALL;
        }
        else if (emitIsLoadLabel(jmp))
        {
            ssz = LBL_SIZE_SMALL;
            nsd = LBL_DIST_SMALL_MAX_NEG;
            psd = LBL_DIST_SMALL_MAX_POS;
        }
        else if (emitIsLoadConstant(jmp))
        {
            ssz = LDC_SIZE_SMALL;
            nsd = LDC_DIST_SMALL_MAX_NEG;
            psd = LDC_DIST_SMALL_MAX_POS;
        }
        else
        {
            assert(!"Unknown jump instruction");
        }
#endif // TARGET_ARM64

/* Make sure the jumps are properly ordered */

#ifdef DEBUG
        assert(lastLJ == nullptr || lastIG != jmp->idjIG || lastLJ->idjOffs < jmp->idjOffs);
        lastLJ = (lastIG == jmp->idjIG) ? jmp : nullptr;

        assert(lastIG == nullptr || lastIG->igNum <= jmp->idjIG->igNum || jmp->idjIG == prologIG ||
               emitNxtIGnum > unsigned(0xFFFF)); // igNum might overflow
        lastIG = jmp->idjIG;
#endif // DEBUG

        /* Get hold of the current jump size */

        jsz = jmp->idCodeSize();

        /* Get the group the jump is in */

        jmpIG = jmp->idjIG;

        /* Are we in a group different from the previous jump? */

        if (lstIG != jmpIG)
        {
            /* Were there any jumps before this one? */

            if (lstIG)
            {
                /* Adjust the offsets of the intervening blocks */

                do
                {
                    lstIG = lstIG->igNext;
                    assert(lstIG);
#ifdef DEBUG
                    if (EMITVERBOSE)
                    {
                        printf("Adjusted offset of " FMT_BB " from %04X to %04X\n", lstIG->igNum, lstIG->igOffs,
                               lstIG->igOffs - adjIG);
                    }
#endif // DEBUG
                    lstIG->igOffs -= adjIG;
                    assert(IsCodeAligned(lstIG->igOffs));
                } while (lstIG != jmpIG);
            }

            /* We've got the first jump in a new group */

            adjLJ = 0;
            lstIG = jmpIG;
        }

        /* Apply any local size adjustment to the jump's relative offset */

        jmp->idjOffs -= adjLJ;

        // If this is a jump via register, the instruction size does not change, so we are done.
        CLANG_FORMAT_COMMENT_ANCHOR;

#if defined(TARGET_ARM64)
        // JIT code and data will be allocated together for arm64 so the relative offset to JIT data is known.
        // In case such offset can be encodeable for `ldr` (+-1MB), shorten it.
        if (jmp->idAddr()->iiaIsJitDataOffset())
        {
            // Reference to JIT data
            assert(jmp->idIsBound());
            UNATIVE_OFFSET srcOffs = jmpIG->igOffs + jmp->idjOffs;

            int doff = jmp->idAddr()->iiaGetJitDataOffset();
            assert(doff >= 0);
            ssize_t imm = emitGetInsSC(jmp);
            assert((imm >= 0) && (imm < 0x1000)); // 0x1000 is arbitrary, currently 'imm' is always 0

            unsigned dataOffs = (unsigned)(doff + imm);
            assert(dataOffs < emitDataSize());

            // Conservately assume JIT data starts after the entire code size.
            // TODO-ARM64: we might consider only hot code size which will be computed later in emitComputeCodeSizes().
            assert(emitTotalCodeSize > 0);
            UNATIVE_OFFSET maxDstOffs = emitTotalCodeSize + dataOffs;

            // Check if the distance is within the encoding length.
            jmpDist = maxDstOffs - srcOffs;
            extra   = jmpDist - psd;
            if (extra <= 0)
            {
                goto SHORT_JMP;
            }

            // Keep the large form.
            continue;
        }
#endif

        /* Have we bound this jump's target already? */

        if (jmp->idIsBound())
        {
            /* Does the jump already have the smallest size? */

            if (jmp->idjShort)
            {
                assert(jmp->idCodeSize() == ssz);

                // We should not be jumping/branching across funclets/functions
                emitCheckFuncletBranch(jmp, jmpIG);

                continue;
            }

            tgtIG = jmp->idAddr()->iiaIGlabel;
        }
        else
        {
            /* First time we've seen this label, convert its target */
            CLANG_FORMAT_COMMENT_ANCHOR;

#ifdef DEBUG
            if (EMITVERBOSE)
            {
                printf("Binding: ");
                emitDispIns(jmp, false, false, false);
                printf("Binding L_M%03u_" FMT_BB, emitComp->compMethodID, jmp->idAddr()->iiaBBlabel->bbNum);
            }
#endif // DEBUG

            tgtIG = (insGroup*)emitCodeGetCookie(jmp->idAddr()->iiaBBlabel);

#ifdef DEBUG
            if (EMITVERBOSE)
            {
                if (tgtIG)
                {
                    printf(" to %s\n", emitLabelString(tgtIG));
                }
                else
                {
                    printf("-- ERROR, no emitter cookie for " FMT_BB "; it is probably missing BBF_HAS_LABEL.\n",
                           jmp->idAddr()->iiaBBlabel->bbNum);
                }
            }
            assert(tgtIG);
#endif // DEBUG

            /* Record the bound target */

            jmp->idAddr()->iiaIGlabel = tgtIG;
            jmp->idSetIsBound();
        }

        // We should not be jumping/branching across funclets/functions
        emitCheckFuncletBranch(jmp, jmpIG);

#ifdef TARGET_XARCH
        /* Done if this is not a variable-sized jump */

        if ((jmp->idIns() == INS_push) || (jmp->idIns() == INS_mov) || (jmp->idIns() == INS_call) ||
            (jmp->idIns() == INS_push_hide))
        {
            continue;
        }
#endif
#ifdef TARGET_ARM
        if ((jmp->idIns() == INS_push) || (jmp->idIns() == INS_mov) || (jmp->idIns() == INS_movt) ||
            (jmp->idIns() == INS_movw))
        {
            continue;
        }
#endif
#ifdef TARGET_ARM64
        // There is only one size of unconditional branch; we don't support functions larger than 2^28 bytes (our branch
        // range).
        if (emitIsUncondJump(jmp))
        {
            continue;
        }
#endif

        /*
            In the following distance calculations, if we're not actually
            scheduling the code (i.e. reordering instructions), we can
            use the actual offset of the jump (rather than the beg/end of
            the instruction group) since the jump will not be moved around
            and thus its offset is accurate.

            First we need to figure out whether this jump is a forward or
            backward one; to do this we simply look at the ordinals of the
            group that contains the jump and the target.
         */

        srcInstrOffs = jmpIG->igOffs + jmp->idjOffs;

        /* Note that the destination is always the beginning of an IG, so no need for an offset inside it */
        dstOffs = tgtIG->igOffs;

#if defined(TARGET_ARM)
        srcEncodingOffs =
            srcInstrOffs + 4; // For relative branches, ARM PC is always considered to be the instruction address + 4
#elif defined(TARGET_ARM64)
        srcEncodingOffs =
            srcInstrOffs; // For relative branches, ARM64 PC is always considered to be the instruction address
#else
        srcEncodingOffs = srcInstrOffs + ssz; // Encoding offset of relative offset for small branch
#endif

        if (jmpIG->igNum < tgtIG->igNum)
        {
            /* Forward jump */

            /* Adjust the target offset by the current delta. This is a worst-case estimate, as jumps between
               here and the target could be shortened, causing the actual distance to shrink.
             */

            dstOffs -= adjIG;

            /* Compute the distance estimate */

            jmpDist = dstOffs - srcEncodingOffs;

            /* How much beyond the max. short distance does the jump go? */

            extra = jmpDist - psd;

#if DEBUG_EMIT
            assert(jmp->idDebugOnlyInfo() != nullptr);
            if (jmp->idDebugOnlyInfo()->idNum == (unsigned)INTERESTING_JUMP_NUM || INTERESTING_JUMP_NUM == 0)
            {
                if (INTERESTING_JUMP_NUM == 0)
                {
                    printf("[1] Jump %u:\n", jmp->idDebugOnlyInfo()->idNum);
                }
                printf("[1] Jump  block is at %08X\n", jmpIG->igOffs);
                printf("[1] Jump reloffset is %04X\n", jmp->idjOffs);
                printf("[1] Jump source is at %08X\n", srcEncodingOffs);
                printf("[1] Label block is at %08X\n", dstOffs);
                printf("[1] Jump  dist. is    %04X\n", jmpDist);
                if (extra > 0)
                {
                    printf("[1] Dist excess [S] = %d  \n", extra);
                }
            }
            if (EMITVERBOSE)
            {
                printf("Estimate of fwd jump [%08X/%03u]: %04X -> %04X = %04X\n", dspPtr(jmp),
                       jmp->idDebugOnlyInfo()->idNum, srcInstrOffs, dstOffs, jmpDist);
            }
#endif // DEBUG_EMIT

            if (extra <= 0)
            {
                /* This jump will be a short one */
                goto SHORT_JMP;
            }
        }
        else
        {
            /* Backward jump */

            /* Compute the distance estimate */

            jmpDist = srcEncodingOffs - dstOffs;

            /* How much beyond the max. short distance does the jump go? */

            extra = jmpDist + nsd;

#if DEBUG_EMIT
            assert(jmp->idDebugOnlyInfo() != nullptr);
            if (jmp->idDebugOnlyInfo()->idNum == (unsigned)INTERESTING_JUMP_NUM || INTERESTING_JUMP_NUM == 0)
            {
                if (INTERESTING_JUMP_NUM == 0)
                {
                    printf("[2] Jump %u:\n", jmp->idDebugOnlyInfo()->idNum);
                }
                printf("[2] Jump  block is at %08X\n", jmpIG->igOffs);
                printf("[2] Jump reloffset is %04X\n", jmp->idjOffs);
                printf("[2] Jump source is at %08X\n", srcEncodingOffs);
                printf("[2] Label block is at %08X\n", dstOffs);
                printf("[2] Jump  dist. is    %04X\n", jmpDist);
                if (extra > 0)
                {
                    printf("[2] Dist excess [S] = %d  \n", extra);
                }
            }
            if (EMITVERBOSE)
            {
                printf("Estimate of bwd jump [%08X/%03u]: %04X -> %04X = %04X\n", dspPtr(jmp),
                       jmp->idDebugOnlyInfo()->idNum, srcInstrOffs, dstOffs, jmpDist);
            }
#endif // DEBUG_EMIT

            if (extra <= 0)
            {
                /* This jump will be a short one */
                goto SHORT_JMP;
            }
        }

        /* We arrive here if the jump couldn't be made short, at least for now */

        /* We had better not have eagerly marked the jump as short
         * in emitIns_J(). If we did, then it has to be able to stay short
         * as emitIns_J() uses the worst case scenario, and blocks can
         * only move closer together after that.
         */
        assert(jmp->idjShort == 0);

        /* Keep track of the closest distance we got */

        if (minShortExtra > (unsigned)extra)
        {
            minShortExtra = (unsigned)extra;
        }

#if defined(TARGET_ARM)

        // If we're here, we couldn't convert to a small jump.
        // Handle conversion to medium-sized conditional jumps.
        // 'srcInstrOffs', 'srcEncodingOffs', 'dstOffs', 'jmpDist' have already been computed
        // and don't need to be recomputed.

        if (emitIsCondJump(jmp))
        {
            if (jmpIG->igNum < tgtIG->igNum)
            {
                /* Forward jump */

                /* How much beyond the max. medium distance does the jump go? */

                mextra = jmpDist - pmd;

#if DEBUG_EMIT
                assert(jmp->idDebugOnlyInfo() != NULL);
                if (jmp->idDebugOnlyInfo()->idNum == (unsigned)INTERESTING_JUMP_NUM || INTERESTING_JUMP_NUM == 0)
                {
                    if (mextra > 0)
                    {
                        if (INTERESTING_JUMP_NUM == 0)
                            printf("[6] Jump %u:\n", jmp->idDebugOnlyInfo()->idNum);
                        printf("[6] Dist excess [S] = %d  \n", mextra);
                    }
                }
#endif // DEBUG_EMIT

                if (mextra <= 0)
                {
                    /* This jump will be a medium one */
                    goto MEDIUM_JMP;
                }
            }
            else
            {
                /* Backward jump */

                /* How much beyond the max. medium distance does the jump go? */

                mextra = jmpDist + nmd;

#if DEBUG_EMIT
                assert(jmp->idDebugOnlyInfo() != NULL);
                if (jmp->idDebugOnlyInfo()->idNum == (unsigned)INTERESTING_JUMP_NUM || INTERESTING_JUMP_NUM == 0)
                {
                    if (mextra > 0)
                    {
                        if (INTERESTING_JUMP_NUM == 0)
                            printf("[7] Jump %u:\n", jmp->idDebugOnlyInfo()->idNum);
                        printf("[7] Dist excess [S] = %d  \n", mextra);
                    }
                }
#endif // DEBUG_EMIT

                if (mextra <= 0)
                {
                    /* This jump will be a medium one */
                    goto MEDIUM_JMP;
                }
            }

            /* We arrive here if the jump couldn't be made medium, at least for now */

            /* Keep track of the closest distance we got */

            if (minMediumExtra > (unsigned)mextra)
                minMediumExtra = (unsigned)mextra;
        }

#endif // TARGET_ARM

        /*****************************************************************************
         * We arrive here if the jump must stay long, at least for now.
         * Go try the next one.
         */

        continue;

    /*****************************************************************************/
    /* Handle conversion to short jump                                           */
    /*****************************************************************************/

    SHORT_JMP:

        /* Try to make this jump a short one */

        emitSetShortJump(jmp);

        if (!jmp->idjShort)
        {
            continue; // This jump must be kept long
        }

        /* This jump is becoming either short or medium */

        oldSize = jsz;
        jsz     = ssz;
        assert(oldSize >= jsz);
        sizeDif = oldSize - jsz;

#if defined(TARGET_XARCH)
        jmp->idCodeSize(jsz);
#elif defined(TARGET_ARM)
#if 0
        // This is done as part of emitSetShortJump():
        insSize isz = emitInsSize(jmp->idInsFmt());
        jmp->idInsSize(isz);
#endif
#elif defined(TARGET_ARM64)
        // The size of IF_LARGEJMP/IF_LARGEADR/IF_LARGELDC are 8 or 12.
        // All other code size is 4.
        assert((sizeDif == 4) || (sizeDif == 8));
#else
#error Unsupported or unset target architecture
#endif

        goto NEXT_JMP;

#if defined(TARGET_ARM)

    /*****************************************************************************/
    /* Handle conversion to medium jump                                          */
    /*****************************************************************************/

    MEDIUM_JMP:

        /* Try to make this jump a medium one */

        emitSetMediumJump(jmp);

        if (jmp->idCodeSize() > msz)
        {
            continue; // This jump wasn't shortened
        }
        assert(jmp->idCodeSize() == msz);

        /* This jump is becoming medium */

        oldSize = jsz;
        jsz     = msz;
        assert(oldSize >= jsz);
        sizeDif = oldSize - jsz;

        goto NEXT_JMP;

#endif // TARGET_ARM

    /*****************************************************************************/

    NEXT_JMP:

        /* Make sure the size of the jump is marked correctly */

        assert((0 == (jsz | jmpDist)) || (jsz == jmp->idCodeSize()));

#ifdef DEBUG
        if (EMITVERBOSE)
        {
            printf("Shrinking jump [%08X/%03u]\n", dspPtr(jmp), jmp->idDebugOnlyInfo()->idNum);
        }
#endif
        noway_assert((unsigned short)sizeDif == sizeDif);

        adjIG += sizeDif;
        adjLJ += sizeDif;
        jmpIG->igSize -= (unsigned short)sizeDif;
        emitTotalCodeSize -= sizeDif;

        /* The jump size estimate wasn't accurate; flag its group */

        jmpIG->igFlags |= IGF_UPD_ISZ;

    } // end for each jump

    /* Did we shorten any jumps? */

    if (adjIG)
    {
        /* Adjust offsets of any remaining blocks */

        assert(lstIG);

        for (;;)
        {
            lstIG = lstIG->igNext;
            if (!lstIG)
            {
                break;
            }
#ifdef DEBUG
            if (EMITVERBOSE)
            {
                printf("Adjusted offset of " FMT_BB " from %04X to %04X\n", lstIG->igNum, lstIG->igOffs,
                       lstIG->igOffs - adjIG);
            }
#endif // DEBUG
            lstIG->igOffs -= adjIG;
            assert(IsCodeAligned(lstIG->igOffs));
        }

#ifdef DEBUG
        emitCheckIGoffsets();
#endif

        /* Is there a chance of other jumps becoming short? */
        CLANG_FORMAT_COMMENT_ANCHOR;
#ifdef DEBUG
#if defined(TARGET_ARM)
        if (EMITVERBOSE)
            printf("Total shrinkage = %3u, min extra short jump size = %3u, min extra medium jump size = %u\n", adjIG,
                   minShortExtra, minMediumExtra);
#else
        if (EMITVERBOSE)
        {
            printf("Total shrinkage = %3u, min extra jump size = %3u\n", adjIG, minShortExtra);
        }
#endif
#endif

        if ((minShortExtra <= adjIG)
#if defined(TARGET_ARM)
            || (minMediumExtra <= adjIG)
#endif // TARGET_ARM
                )
        {
            jmp_iteration++;

#ifdef DEBUG
            if (EMITVERBOSE)
            {
                printf("Iterating branch shortening. Iteration = %d\n", jmp_iteration);
            }
#endif

            goto AGAIN;
        }
    }
#ifdef DEBUG
    if (EMIT_INSTLIST_VERBOSE)
    {
        printf("\nLabels list after the jump dist binding:\n\n");
        emitDispIGlist(false);
    }

    emitCheckIGoffsets();
#endif // DEBUG
}
#endif

#if FEATURE_LOOP_ALIGN

//-----------------------------------------------------------------------------
//  emitCheckAlignFitInCurIG: Check if adding current align instruction will
//    create new 'ig'. For multi align instructions, this sets `emitForceNewIG` so
//    so all 'align' instructions are under same IG.
//
//  Arguments:
//       nAlignInstr - Number of align instructions about to be added.
//
void emitter::emitCheckAlignFitInCurIG(unsigned nAlignInstr)
{
    unsigned instrDescSize = nAlignInstr * sizeof(instrDescAlign);

    // Ensure that all align instructions fall in same IG.
    if (emitCurIGfreeNext + instrDescSize >= emitCurIGfreeEndp)
    {
        emitForceNewIG = true;
    }
}

//-----------------------------------------------------------------------------
//
//  emitLoopAlign: The next instruction will be a loop head entry point
//                 So insert an alignment instruction of "paddingBytes" to ensure that
//                 the code is properly aligned.
//  Arguments:
//      paddingBytes - Number of padding bytes to insert.
//      isFirstAlign - For multiple 'align' instructions case, if this is the first
//                     'align' instruction of that group.
//
void emitter::emitLoopAlign(unsigned paddingBytes, bool isFirstAlign DEBUG_ARG(bool isPlacedBehindJmp))
{
    // Determine if 'align' instruction about to be generated will
    // fall in current IG or next.
    bool alignInstrInNewIG = emitForceNewIG;

    if (!alignInstrInNewIG)
    {
        // If align fits in current IG, then mark that it contains alignment
        // instruction in the end.
        emitCurIG->igFlags |= IGF_HAS_ALIGN;
    }

    /* Insert a pseudo-instruction to ensure that we align
       the next instruction properly */
    instrDescAlign* id = emitNewInstrAlign();

    if (alignInstrInNewIG)
    {
        // Mark this IG has alignment in the end, so during emitter we can check the instruction count
        // heuristics of all IGs that follows this IG that participate in a loop.
        emitCurIG->igFlags |= IGF_HAS_ALIGN;
    }
    else
    {
        // Otherwise, make sure it was already marked such.
        assert(emitCurIG->endsWithAlignInstr());
    }

#if defined(TARGET_XARCH)
    assert(paddingBytes <= MAX_ENCODED_SIZE);
    id->idCodeSize(paddingBytes);
#elif defined(TARGET_ARM64)
    assert(paddingBytes == INSTR_ENCODED_SIZE);
#endif

    id->idaIG = emitCurIG;

    if (isFirstAlign)
    {
        // For multiple align instructions, set the idaLoopHeadPredIG only for the
        // first align instruction
        id->idaLoopHeadPredIG = emitCurIG;
        emitAlignLastGroup    = id;
    }
    else
    {
        id->idaLoopHeadPredIG = nullptr;
    }

#ifdef DEBUG
    id->isPlacedAfterJmp = isPlacedBehindJmp;
#endif

    /* Append this instruction to this IG's alignment list */
    id->idaNext = emitCurIGAlignList;

    emitCurIGsize += paddingBytes;

    dispIns(id);
    emitCurIGAlignList = id;
}

//-----------------------------------------------------------------------------
//
//  emitLongLoopAlign: The next instruction will be a loop head entry point
//  So insert alignment instruction(s) here to ensure that
//  we can properly align the code.
//
//  This emits more than one `INS_align` instruction depending on the
//  alignmentBoundary parameter.
//
//  Arguments:
//      alignmentBoundary - The boundary at which loop needs to be aligned.
//
void emitter::emitLongLoopAlign(unsigned alignmentBoundary DEBUG_ARG(bool isPlacedBehindJmp))
{
#if defined(TARGET_XARCH)
    unsigned nPaddingBytes    = alignmentBoundary - 1;
    unsigned nAlignInstr      = (nPaddingBytes + (MAX_ENCODED_SIZE - 1)) / MAX_ENCODED_SIZE;
    unsigned insAlignCount    = nPaddingBytes / MAX_ENCODED_SIZE;
    unsigned lastInsAlignSize = nPaddingBytes % MAX_ENCODED_SIZE;
    unsigned paddingBytes     = MAX_ENCODED_SIZE;
#elif defined(TARGET_ARM64)
    unsigned nAlignInstr   = alignmentBoundary / INSTR_ENCODED_SIZE;
    unsigned insAlignCount = nAlignInstr;
    unsigned paddingBytes  = INSTR_ENCODED_SIZE;
#endif

    emitCheckAlignFitInCurIG(nAlignInstr);

    /* Insert a pseudo-instruction to ensure that we align
    the next instruction properly */

    bool isFirstAlign = true;
    while (insAlignCount)
    {
        emitLoopAlign(paddingBytes, isFirstAlign DEBUG_ARG(isPlacedBehindJmp));
        insAlignCount--;
        isFirstAlign = false;
    }

#if defined(TARGET_XARCH)
    emitLoopAlign(lastInsAlignSize, isFirstAlign DEBUG_ARG(isPlacedBehindJmp));
#endif
}

//-----------------------------------------------------------------------------
// emitConnectAlignInstrWithCurIG:  If "align" instruction is not just before the loop start,
//                                  setting idaLoopHeadPredIG lets us know the exact IG that the "align"
//                                  instruction is trying to align. This is used to track the last IG that
//                                  needs alignment after which VEX encoding optimization is enabled.
//
//                                  TODO: Once over-estimation problem is solved, consider replacing
//                                  idaLoopHeadPredIG with idaLoopHeadIG itself.
//
void emitter::emitConnectAlignInstrWithCurIG()
{
    JITDUMP("Mapping 'align' instruction in IG%02u to target IG%02u\n", emitAlignLastGroup->idaIG->igNum,
            emitCurIG->igNum);
    // Since we never align overlapping instructions, it is always guaranteed that
    // the emitAlignLastGroup points to the loop that is in process of getting aligned.

    emitAlignLastGroup->idaLoopHeadPredIG = emitCurIG;

    // For a new IG to ensure that loop doesn't start from IG that idaLoopHeadPredIG points to.
    emitNxtIG();
}

//-----------------------------------------------------------------------------
// emitLoopAlignment: Insert an align instruction at the end of emitCurIG and
//                    mark it as IGF_HAS_ALIGN to indicate that a next or a future
//                    IG is a loop that needs alignment.
//
void emitter::emitLoopAlignment(DEBUG_ARG1(bool isPlacedBehindJmp))
{
    unsigned paddingBytes;

#if defined(TARGET_XARCH)
    // For xarch, each align instruction can be maximum of MAX_ENCODED_SIZE bytes and if
    // more padding is needed, multiple MAX_ENCODED_SIZE bytes instructions are added.
    if ((emitComp->opts.compJitAlignLoopBoundary > 16) && (!emitComp->opts.compJitAlignLoopAdaptive))
    {
        paddingBytes = emitComp->opts.compJitAlignLoopBoundary;
        emitLongLoopAlign(paddingBytes DEBUG_ARG(isPlacedBehindJmp));
    }
    else
    {
        emitCheckAlignFitInCurIG(1);
        paddingBytes = MAX_ENCODED_SIZE;
        emitLoopAlign(paddingBytes, true DEBUG_ARG(isPlacedBehindJmp));
    }
#elif defined(TARGET_ARM64)
    // For Arm64, each align instruction is 4-bytes long because of fixed-length encoding.
    // The padding added will be always be in multiple of 4-bytes.
    if (emitComp->opts.compJitAlignLoopAdaptive)
    {
        paddingBytes = emitComp->opts.compJitAlignLoopBoundary >> 1;
    }
    else
    {
        paddingBytes = emitComp->opts.compJitAlignLoopBoundary;
    }
    emitLongLoopAlign(paddingBytes DEBUG_ARG(isPlacedBehindJmp));
#endif

    assert(emitLastIns->idIns() == INS_align);

    JITDUMP("Adding 'align' instruction of %d bytes in %s.\n", paddingBytes, emitLabelString(emitCurIG));
}

//-----------------------------------------------------------------------------
//  emitEndsWithAlignInstr: Checks if current IG ends with loop align instruction.
//
//  Returns:  true if current IG ends with align instruction.
//
bool emitter::emitEndsWithAlignInstr()
{
    return emitCurIG->endsWithAlignInstr();
}

//-----------------------------------------------------------------------------
//  getLoopSize: Starting from loopHeaderIg, find the size of the smallest possible loop
//               such that it doesn't exceed the maxLoopSize.
//
//  Arguments:
//       igLoopHeader    - The header IG of a loop
//       maxLoopSize     - Maximum loop size. If the loop is bigger than this value, we will just
//                         return this value.
//       isAlignAdjusted - Determine if adjustments are done to the align instructions or not.
//                         During generating code, it is 'false' (because we haven't adjusted the size yet).
//                         During outputting code, it is 'true'.
//
//  Returns:  size of a loop in bytes.
//
unsigned emitter::getLoopSize(insGroup* igLoopHeader, unsigned maxLoopSize DEBUG_ARG(bool isAlignAdjusted))
{
    unsigned loopSize = 0;

    JITDUMP("*************** In getLoopSize() for %s\n", emitLabelString(igLoopHeader));

    for (insGroup* igInLoop = igLoopHeader; igInLoop != nullptr; igInLoop = igInLoop->igNext)
    {
        loopSize += igInLoop->igSize;
        JITDUMP("   %s has %u bytes.", emitLabelString(igInLoop), igInLoop->igSize);

        if (igInLoop->endsWithAlignInstr() || igInLoop->hadAlignInstr())
        {
            // If IGF_HAS_ALIGN is present, igInLoop contains align instruction at the end,
            // for next IG or some future IG.
            //
            // For both cases, remove the padding bytes from igInLoop's size so it is not included in loopSize.
            //
            // If the loop was formed because of forward jumps like the loop IG18 below, the backedge is not
            // set for them and such loops are not aligned. For such cases, the loop size threshold will never
            // be met and we would break as soon as loopSize > maxLoopSize.
            //
            // IG05:
            //      ...
            //      jmp IG18
            // ...
            // IG18:
            //      ...
            //      jne IG05
            //
            // If igInLoop is a legitimate loop, and igInLoop's end with another 'align' instruction for different IG
            // representing a loop that needs alignment, then igInLoop should be the last IG of the current loop and
            // should have backedge to current loop header.
            //
            // Below, IG05 is the last IG of loop IG04-IG05 and its backedge points to IG04.
            //
            // IG03:
            //      ...
            //      align
            // IG04:
            //      ...
            //      ...
            // IG05:
            //      ...
            //      jne IG04
            //      align     ; <---
            // IG06:
            //      ...
            //      jne IG06
            //
            //
            assert((igInLoop->igLoopBackEdge == nullptr) || (igInLoop->igLoopBackEdge == igLoopHeader));

#ifdef DEBUG
            if (isAlignAdjusted)
            {
                // If this IG is already align adjusted, get the adjusted padding already calculated.
                instrDescAlign* alignInstr      = emitAlignList;
                bool            foundAlignInstr = false;

                // Find the alignInstr for igInLoop IG.
                for (; alignInstr != nullptr; alignInstr = alignInstr->idaNext)
                {
                    if (alignInstr->idaIG->igNum == igInLoop->igNum)
                    {
                        foundAlignInstr = true;
                        break;
                    }
                }
                assert(foundAlignInstr);

                unsigned adjustedPadding = 0;
                if (emitComp->opts.compJitAlignLoopAdaptive)
                {
                    adjustedPadding = alignInstr->idCodeSize();
                }
                else
                {
                    instrDescAlign* alignInstrToAdj = alignInstr;
                    for (; alignInstrToAdj != nullptr && alignInstrToAdj->idaIG == alignInstr->idaIG;
                         alignInstrToAdj = alignInstrToAdj->idaNext)
                    {
                        adjustedPadding += alignInstrToAdj->idCodeSize();
                    }
                }

                loopSize -= adjustedPadding;
            }
            else
#endif
            {
                JITDUMP(" but ends with align instruction, taking off %u bytes.",
                        emitComp->opts.compJitAlignPaddingLimit);
                // The current loop size should exclude the align instruction size reserved for next loop.
                loopSize -= emitComp->opts.compJitAlignPaddingLimit;
            }
        }
        if ((igInLoop->igLoopBackEdge == igLoopHeader) || (loopSize > maxLoopSize))
        {
#ifdef DEBUG
            if (igInLoop->igLoopBackEdge == igLoopHeader)
            {
                JITDUMP(" -- Found the back edge.");
            }
            else
            {
                JITDUMP(" -- loopSize exceeded the threshold of %u bytes.", maxLoopSize);
            }
            JITDUMP("\n");
#endif
            break;
        }
        JITDUMP("\n");
    }

    JITDUMP("loopSize of %s = %u bytes.\n", emitLabelString(igLoopHeader), loopSize);
    return loopSize;
}

//-----------------------------------------------------------------------------
// emitSetLoopBackEdge : Sets igLoopBackEdge field, if not already set and
//                       if currIG has back-edge to dstIG.
//
// Notes:
//    Despite we align only inner most loop, we might see intersected loops because of control flow
//    re-arrangement like adding a split edge in LSRA.
//
//    If there is an intersection of current loop with last loop that is already marked as align,
//    then *do not align* one of the loop that completely encloses the other one. Or if they both intersect,
//    then *do not align* either of them because since the flow is complicated enough that aligning one of them
//    will not improve the performance.
//
void emitter::emitSetLoopBackEdge(BasicBlock* loopTopBlock)
{
    insGroup* dstIG            = (insGroup*)loopTopBlock->bbEmitCookie;
    bool      alignCurrentLoop = true;
    bool      alignLastLoop    = true;

    // With (dstIG != nullptr), ensure that only back edges are tracked.
    // If there is forward jump, dstIG is not yet generated.
    //
    // We don't rely on (block->bbJumpDest->bbNum <= block->bbNum) because the basic
    // block numbering is not guaranteed to be sequential.
    if ((dstIG != nullptr) && (dstIG->igNum <= emitCurIG->igNum))
    {
        unsigned currLoopStart = dstIG->igNum;
        unsigned currLoopEnd   = emitCurIG->igNum;

        // Only mark back-edge if current loop starts after the last inner loop ended.
        if (emitLastLoopEnd < currLoopStart)
        {
            emitCurIG->igLoopBackEdge = dstIG;

            JITDUMP("** IG%02u jumps back to IG%02u forming a loop.\n", currLoopEnd, currLoopStart);

            emitLastLoopStart = currLoopStart;
            emitLastLoopEnd   = currLoopEnd;
        }
        else if (currLoopStart == emitLastLoopStart)
        {
            // Note: If current and last loop starts at same point,
            // retain the alignment flag of the smaller loop.
            //               |
            //         .---->|<----.
            //   last  |     |     |
            //   loop  |     |     | current
            //         .---->|     | loop
            //               |     |
            //               |-----.
            //
        }
        else if ((currLoopStart < emitLastLoopStart) && (emitLastLoopEnd < currLoopEnd))
        {
            // if current loop completely encloses last loop,
            // then current loop should not be aligned.
            alignCurrentLoop = false;
        }
        else if ((emitLastLoopStart < currLoopStart) && (currLoopEnd < emitLastLoopEnd))
        {
            // if last loop completely encloses current loop,
            // then last loop should not be aligned.
            alignLastLoop = false;
        }
        else
        {
            // The loops intersect and should not align either of the loops
            alignLastLoop    = false;
            alignCurrentLoop = false;
        }

        if (!alignLastLoop || !alignCurrentLoop)
        {
            instrDescAlign* alignInstr     = emitAlignList;
            bool            markedLastLoop = alignLastLoop;
            bool            markedCurrLoop = alignCurrentLoop;
            while ((alignInstr != nullptr))
            {
                insGroup* loopHeadIG = alignInstr->loopHeadIG();

                // Find the IG that has 'align' instruction to align the current loop
                // and clear the IGF_HAS_ALIGN flag.
                if (!alignCurrentLoop && (loopHeadIG == dstIG))
                {
                    assert(!markedCurrLoop);

                    // This IG should no longer contain alignment instruction
                    alignInstr->removeAlignFlags();

                    markedCurrLoop = true;
                    JITDUMP(";; Skip alignment for current loop IG%02u ~ IG%02u because it encloses an aligned loop "
                            "IG%02u ~ IG%02u.\n",
                            currLoopStart, currLoopEnd, emitLastLoopStart, emitLastLoopEnd);
                }

                // Find the IG that has 'align' instruction to align the last loop
                // and clear the IGF_HAS_ALIGN flag.
                if (!alignLastLoop && (loopHeadIG != nullptr) && (loopHeadIG->igNum == emitLastLoopStart))
                {
                    assert(!markedLastLoop);
                    assert(alignInstr->idaIG->endsWithAlignInstr() || alignInstr->idaIG->hadAlignInstr());

                    // This IG should no longer contain alignment instruction
                    alignInstr->removeAlignFlags();

                    markedLastLoop = true;
                    JITDUMP(";; Skip alignment for aligned loop IG%02u ~ IG%02u because it encloses the current loop "
                            "IG%02u ~ IG%02u.\n",
                            emitLastLoopStart, emitLastLoopEnd, currLoopStart, currLoopEnd);
                }

                if (markedLastLoop && markedCurrLoop)
                {
                    break;
                }

                alignInstr = emitAlignInNextIG(alignInstr);
            }

            assert(markedLastLoop && markedCurrLoop);
        }
    }
}

//-----------------------------------------------------------------------------
//  emitLoopAlignAdjustments: Walk all the align instructions and update them
//    with actual padding needed.
//
//  Notes:
//     For IGs that have align instructions in the end, calculate the actual offset
//     of loop start and determine how much padding is needed. Based on that, update
//     the igOffs, igSize and emitTotalCodeSize.
//
void emitter::emitLoopAlignAdjustments()
{
    // no align instructions
    if (emitAlignList == nullptr)
    {
        return;
    }

    JITDUMP("*************** In emitLoopAlignAdjustments()\n");
    JITDUMP("compJitAlignLoopAdaptive       = %s\n", dspBool(emitComp->opts.compJitAlignLoopAdaptive));
    JITDUMP("compJitAlignLoopBoundary       = %u\n", emitComp->opts.compJitAlignLoopBoundary);
    JITDUMP("compJitAlignLoopMinBlockWeight = %u\n", emitComp->opts.compJitAlignLoopMinBlockWeight);
    JITDUMP("compJitAlignLoopForJcc         = %s\n", dspBool(emitComp->opts.compJitAlignLoopForJcc));
    JITDUMP("compJitAlignLoopMaxCodeSize    = %u\n", emitComp->opts.compJitAlignLoopMaxCodeSize);
    JITDUMP("compJitAlignPaddingLimit       = %u\n", emitComp->opts.compJitAlignPaddingLimit);

    unsigned estimatedPaddingNeeded = emitComp->opts.compJitAlignPaddingLimit;

    unsigned        alignBytesRemoved = 0;
    unsigned        loopIGOffset      = 0;
    instrDescAlign* alignInstr        = emitAlignList;

    for (; alignInstr != nullptr;)
    {
        assert(alignInstr->idIns() == INS_align);

        insGroup* loopHeadPredIG = alignInstr->idaLoopHeadPredIG;
        insGroup* loopHeadIG     = alignInstr->loopHeadIG();
        insGroup* containingIG   = alignInstr->idaIG;

        JITDUMP("  Adjusting 'align' instruction in IG%02u that is targeted for IG%02u \n", containingIG->igNum,
                loopHeadIG->igNum);

        // Since we only adjust the padding up to the next align instruction which is behind the jump, we make sure
        // that we take into account all the alignBytes we removed until that point. Hence " - alignBytesRemoved"

        loopIGOffset = loopHeadIG->igOffs - alignBytesRemoved;

        // igSize also includes INS_align instruction, take it off.
        loopIGOffset -= estimatedPaddingNeeded;

        // IG can be marked as not needing alignment if during setting igLoopBackEdge, it is detected
        // that the igLoopBackEdge encloses an IG that is marked for alignment.

        unsigned actualPaddingNeeded =
            containingIG->endsWithAlignInstr()
                ? emitCalculatePaddingForLoopAlignment(loopHeadIG, loopIGOffset DEBUG_ARG(false))
                : 0;

        assert(estimatedPaddingNeeded >= actualPaddingNeeded);

        unsigned short diff = (unsigned short)(estimatedPaddingNeeded - actualPaddingNeeded);

        if (diff != 0)
        {
            containingIG->igSize -= diff;
            alignBytesRemoved += diff;
            emitTotalCodeSize -= diff;

            // Update the flags
            containingIG->igFlags |= IGF_UPD_ISZ;
            if (actualPaddingNeeded == 0)
            {
                alignInstr->removeAlignFlags();
            }

#ifdef TARGET_XARCH
            if (emitComp->opts.compJitAlignLoopAdaptive)
            {
                assert(actualPaddingNeeded < MAX_ENCODED_SIZE);
                alignInstr->idCodeSize(actualPaddingNeeded);
            }
            else
#endif
            {
                unsigned paddingToAdj = actualPaddingNeeded;

#ifdef DEBUG
#if defined(TARGET_XARCH)
                int instrAdjusted =
                    (emitComp->opts.compJitAlignLoopBoundary + (MAX_ENCODED_SIZE - 1)) / MAX_ENCODED_SIZE;
#elif defined(TARGET_ARM64)
                unsigned short instrAdjusted = (emitComp->opts.compJitAlignLoopBoundary >> 1) / INSTR_ENCODED_SIZE;
                if (!emitComp->opts.compJitAlignLoopAdaptive)
                {
                    instrAdjusted = emitComp->opts.compJitAlignLoopBoundary / INSTR_ENCODED_SIZE;
                }
#endif // TARGET_XARCH & TARGET_ARM64
#endif // DEBUG
                // Adjust the padding amount in all align instructions in this IG
                instrDescAlign *alignInstrToAdj = alignInstr, *prevAlignInstr = nullptr;
                for (; alignInstrToAdj != nullptr && alignInstrToAdj->idaIG == alignInstr->idaIG;
                     alignInstrToAdj = alignInstrToAdj->idaNext)
                {

#if defined(TARGET_XARCH)
                    unsigned newPadding = min(paddingToAdj, MAX_ENCODED_SIZE);
                    alignInstrToAdj->idCodeSize(newPadding);
#elif defined(TARGET_ARM64)
                    unsigned newPadding = min(paddingToAdj, INSTR_ENCODED_SIZE);
                    if (newPadding == 0)
                    {
                        alignInstrToAdj->idInsOpt(INS_OPTS_NONE);
                    }
#endif
                    paddingToAdj -= newPadding;
                    prevAlignInstr = alignInstrToAdj;
#ifdef DEBUG
                    instrAdjusted--;
#endif
                }
                assert(paddingToAdj == 0);
                assert(instrAdjusted == 0);
            }

            JITDUMP("Adjusted alignment for %s from %u to %u.\n", emitLabelString(loopHeadIG), estimatedPaddingNeeded,
                    actualPaddingNeeded);
            JITDUMP("Adjusted size of %s from %u to %u.\n", emitLabelString(containingIG),
                    (containingIG->igSize + diff), containingIG->igSize);
        }

        // Adjust the offset of all IGs starting from next IG until we reach the IG having the next
        // align instruction or the end of IG list.
        insGroup*       adjOffIG     = containingIG->igNext;
        instrDescAlign* nextAlign    = emitAlignInNextIG(alignInstr);
        insGroup*       adjOffUptoIG = nextAlign != nullptr ? nextAlign->idaIG : emitIGlast;
        while ((adjOffIG != nullptr) && (adjOffIG->igNum <= adjOffUptoIG->igNum))
        {
            JITDUMP("Adjusted offset of %s from %04X to %04X\n", emitLabelString(adjOffIG), adjOffIG->igOffs,
                    (adjOffIG->igOffs - alignBytesRemoved));
            adjOffIG->igOffs -= alignBytesRemoved;
            adjOffIG = adjOffIG->igNext;
        }

        alignInstr = nextAlign;

        if (actualPaddingNeeded > 0)
        {
            // Record the last loop IG that will be aligned. No overestimation
            // adjustment will be done after emitLastAlignedIgNum.
            JITDUMP("Recording last aligned IG: %s\n", emitLabelString(loopHeadPredIG));
            emitLastAlignedIgNum = loopHeadPredIG->igNum;
        }
    }

#ifdef DEBUG
    emitCheckIGoffsets();
#endif
}

//-----------------------------------------------------------------------------
//  emitCalculatePaddingForLoopAlignment: Calculate the padding amount to insert at the
//    end of 'ig' so the loop that starts after 'ig' is aligned.
//
//  Arguments:
//       loopHeadIG      - The IG that has the loop head that need to be aligned.
//       offset          - The offset at which the IG that follows 'ig' starts.
//       isAlignAdjusted - Determine if adjustments are done to the align instructions or not.
//                         During generating code, it is 'false' (because we haven't adjusted the size yet).
//                         During outputting code, it is 'true'.
//
//  Returns: Padding amount.
//    0 means no padding is needed, either because loop is already aligned or it
//    is too expensive to align loop and hence it will not be aligned.
//
//  Notes:
//     Below are the steps (in this order) to calculate the padding amount.
//     1. If loop is already aligned to desired boundary, then return 0. // already aligned
//     2. If loop size exceed maximum allowed loop size, then return 0.  // already aligned
//
// For adaptive loop alignment:
//     3a. Calculate paddingNeeded and maxPaddingAmount to align to 32B boundary.
//     3b. If paddingNeeded > maxPaddingAmount, then recalculate to align to 16B boundary.
//     3b. If paddingNeeded == 0, then return 0. // already aligned at 16B
//     3c. If paddingNeeded > maxPaddingAmount, then return 0. // expensive to align
//     3d. If the loop already fits in minimum 32B blocks, then return 0. // already best aligned
//     3e. return paddingNeeded.
//
// For non-adaptive loop alignment:
//     3a. Calculate paddingNeeded.
//     3b. If the loop already fits in minimum alignmentBoundary blocks, then return 0. // already best aligned
//     3c. return paddingNeeded.
//
unsigned emitter::emitCalculatePaddingForLoopAlignment(insGroup* loopHeadIG,
                                                       size_t offset DEBUG_ARG(bool isAlignAdjusted))
{
    unsigned alignmentBoundary = emitComp->opts.compJitAlignLoopBoundary;

    // No padding if loop is already aligned
    if ((offset & (alignmentBoundary - 1)) == 0)
    {
        JITDUMP(";; Skip alignment: 'Loop at %s already aligned at %dB boundary.'\n", emitLabelString(loopHeadIG),
                alignmentBoundary);
        return 0;
    }

    unsigned maxLoopSize          = 0;
    int      maxLoopBlocksAllowed = 0;

    if (emitComp->opts.compJitAlignLoopAdaptive)
    {
        // For adaptive, adjust the loop size depending on the alignment boundary
        maxLoopBlocksAllowed = genLog2((unsigned)alignmentBoundary) - 1;
        maxLoopSize          = alignmentBoundary * maxLoopBlocksAllowed;
    }
    else
    {
        // For non-adaptive, just take whatever is supplied using COMPlus_ variables
        maxLoopSize = emitComp->opts.compJitAlignLoopMaxCodeSize;
    }

    unsigned loopSize = getLoopSize(loopHeadIG, maxLoopSize DEBUG_ARG(isAlignAdjusted));

    // No padding if loop is big
    if (loopSize > maxLoopSize)
    {
        JITDUMP(";; Skip alignment: 'Loop at %s is big. LoopSize= %d, MaxLoopSize= %d.'\n", emitLabelString(loopHeadIG),
                loopSize, maxLoopSize);
        return 0;
    }

    unsigned paddingToAdd           = 0;
    unsigned minBlocksNeededForLoop = (loopSize + alignmentBoundary - 1) / alignmentBoundary;
    bool     skipPadding            = false;

    if (emitComp->opts.compJitAlignLoopAdaptive)
    {
        // adaptive loop alignment
        unsigned nMaxPaddingBytes = (1 << (maxLoopBlocksAllowed - minBlocksNeededForLoop + 1));
#ifdef TARGET_XARCH
        // Max padding for adaptive alignment has alignmentBoundary of 32 bytes with
        // max padding limit of 15 bytes ((alignmentBoundary >> 1) - 1)
        nMaxPaddingBytes -= 1;
#endif
        unsigned nPaddingBytes = (-(int)(size_t)offset) & (alignmentBoundary - 1);

        // Check if the alignment exceeds maxPadding limit
        if (nPaddingBytes > nMaxPaddingBytes)
        {
#ifdef TARGET_XARCH
            // Cannot align to 32B, so try to align to 16B boundary.
            // Only applicable for xarch. For arm64, it is recommended to align
            // at 32B only.
            alignmentBoundary >>= 1;
            nMaxPaddingBytes = 1 << (maxLoopBlocksAllowed - minBlocksNeededForLoop + 1);
            nPaddingBytes    = (-(int)(size_t)offset) & (alignmentBoundary - 1);
#endif

            // Check if the loop is already at new alignment boundary
            if (nPaddingBytes == 0)
            {
                skipPadding = true;
                JITDUMP(";; Skip alignment: 'Loop at %s already aligned at %uB boundary.'\n",
                        emitLabelString(loopHeadIG), alignmentBoundary);
            }
            // Check if the alignment exceeds new maxPadding limit
            else if (nPaddingBytes > nMaxPaddingBytes)
            {
                skipPadding = true;
                JITDUMP(";; Skip alignment: 'Loop at %s PaddingNeeded= %d, MaxPadding= %d, LoopSize= %d, "
                        "AlignmentBoundary= %dB.'\n",
                        emitLabelString(loopHeadIG), nPaddingBytes, nMaxPaddingBytes, loopSize, alignmentBoundary);
            }
        }

        // If within maxPaddingLimit
        if (!skipPadding)
        {
            // Padding is needed only if loop starts at or after the current offset.
            // Otherwise, the loop just fits in minBlocksNeededForLoop and so can skip alignment.
            size_t extraBytesNotInLoop =
                (size_t)(emitComp->opts.compJitAlignLoopBoundary * minBlocksNeededForLoop) - loopSize;
            size_t currentOffset = (size_t)offset % alignmentBoundary;

            if (currentOffset > extraBytesNotInLoop)
            {
                // Padding is needed only if loop starts at or after the current offset and hence might not
                // fit in minBlocksNeededForLoop
                paddingToAdd = nPaddingBytes;
            }
            else
            {
                // Otherwise, the loop just fits in minBlocksNeededForLoop and so can skip alignment.
                JITDUMP(";; Skip alignment: 'Loop at %s is aligned to fit in %d blocks of %d chunks.'\n",
                        emitLabelString(loopHeadIG), minBlocksNeededForLoop, alignmentBoundary);
            }
        }
    }
    else
    {
        // non-adaptive loop alignment
        unsigned extraBytesNotInLoop = (alignmentBoundary * minBlocksNeededForLoop) - loopSize;
        unsigned currentOffset       = (size_t)offset % alignmentBoundary;

#ifdef DEBUG
        // Mitigate JCC erratum by making sure the jmp doesn't fall on the boundary
        if (emitComp->opts.compJitAlignLoopForJcc)
        {
            // TODO: See if extra padding we might end up adding to mitigate JCC erratum is worth doing?
            currentOffset++;
        }
#endif

        if (currentOffset > extraBytesNotInLoop)
        {
            // Padding is needed only if loop starts at or after the current offset and hence might not
            // fit in minBlocksNeededForLoop
            paddingToAdd = (-(int)(size_t)offset) & (alignmentBoundary - 1);
        }
        else
        {
            // Otherwise, the loop just fits in minBlocksNeededForLoop and so can skip alignment.
            JITDUMP(";; Skip alignment: 'Loop at %s is aligned to fit in %d blocks of %d chunks.'\n",
                    emitLabelString(loopHeadIG), minBlocksNeededForLoop, alignmentBoundary);
        }
    }

    JITDUMP(";; Calculated padding to add %d bytes to align %s at %dB boundary.\n", paddingToAdd,
            emitLabelString(loopHeadIG), alignmentBoundary);

    // Either no padding is added because it is too expensive or the offset gets aligned
    // to the alignment boundary
    assert(paddingToAdd == 0 || (((offset + paddingToAdd) & (alignmentBoundary - 1)) == 0));

    return paddingToAdd;
}

// emitAlignInNextIG: On xarch, for adaptive alignment, this will usually return the next instruction in
//                    'emitAlignList'. But for arm64 or non-adaptive alignment on xarch, where multiple
//                    align instructions are emitted, this method will skip the 'align' instruction present
//                    in the same IG and return the first instruction that is present in next IG.
//  Arguments:
//      alignInstr - Current 'align' instruction for which next IG's first 'align' should be returned.
//
emitter::instrDescAlign* emitter::emitAlignInNextIG(instrDescAlign* alignInstr)
{
    // If there are multiple align instructions, skip the align instructions after
    // the first align instruction and fast forward to the next IG
    insGroup* alignIG = alignInstr->idaIG;
    while ((alignInstr != nullptr) && (alignInstr->idaNext != nullptr) && (alignInstr->idaNext->idaIG == alignIG))
    {
        alignInstr = alignInstr->idaNext;
    }
    return alignInstr != nullptr ? alignInstr->idaNext : nullptr;
}

#endif // FEATURE_LOOP_ALIGN

void emitter::emitCheckFuncletBranch(instrDesc* jmp, insGroup* jmpIG)
{
#ifdef TARGET_LOONGARCH64
    // TODO-LoongArch64: support idDebugOnlyInfo.
    return;
#else

#ifdef DEBUG
    // We should not be jumping/branching across funclets/functions
    // Except possibly a 'call' to a finally funclet for a local unwind
    // or a 'return' from a catch handler (that can go just about anywhere)
    // This routine attempts to validate that any branches across funclets
    // meets one of those criteria...
    assert(jmp->idIsBound());

#ifdef TARGET_XARCH
    // An lea of a code address (for constant data stored with the code)
    // is treated like a jump for emission purposes but is not really a jump so
    // we don't have to check anything here.
    if (jmp->idIns() == INS_lea)
    {
        return;
    }
#endif

    if (jmp->idAddr()->iiaHasInstrCount())
    {
        // Too hard to figure out funclets from just an instruction count
        // You're on your own!
        return;
    }

#ifdef TARGET_ARM64
    // No interest if it's not jmp.
    if (emitIsLoadLabel(jmp) || emitIsLoadConstant(jmp))
    {
        return;
    }
#endif // TARGET_ARM64

    insGroup* tgtIG = jmp->idAddr()->iiaIGlabel;
    assert(tgtIG);
    if (tgtIG->igFuncIdx != jmpIG->igFuncIdx)
    {
        if (jmp->idDebugOnlyInfo()->idFinallyCall)
        {
            // We don't record enough information to determine this accurately, so instead
            // we assume that any branch to the very start of a finally is OK.

            // No branches back to the root method
            assert(tgtIG->igFuncIdx > 0);
            FuncInfoDsc* tgtFunc = emitComp->funGetFunc(tgtIG->igFuncIdx);
            assert(tgtFunc->funKind == FUNC_HANDLER);
            EHblkDsc* tgtEH = emitComp->ehGetDsc(tgtFunc->funEHIndex);

            // Only branches to finallys (not faults, catches, filters, etc.)
            assert(tgtEH->HasFinallyHandler());

            // Only to the first block of the finally (which is properly marked)
            BasicBlock* tgtBlk = tgtEH->ebdHndBeg;
            assert(tgtBlk->bbFlags & BBF_FUNCLET_BEG);

            // And now we made it back to where we started
            assert(tgtIG == emitCodeGetCookie(tgtBlk));
            assert(tgtIG->igFuncIdx == emitComp->funGetFuncIdx(tgtBlk));
        }
        else if (jmp->idDebugOnlyInfo()->idCatchRet)
        {
            // Again there isn't enough information to prove this correct
            // so just allow a 'branch' to any other 'parent' funclet

            FuncInfoDsc* jmpFunc = emitComp->funGetFunc(jmpIG->igFuncIdx);
            assert(jmpFunc->funKind == FUNC_HANDLER);
            EHblkDsc* jmpEH = emitComp->ehGetDsc(jmpFunc->funEHIndex);

            // Only branches out of catches
            assert(jmpEH->HasCatchHandler());

            FuncInfoDsc* tgtFunc = emitComp->funGetFunc(tgtIG->igFuncIdx);
            assert(tgtFunc);
            if (tgtFunc->funKind == FUNC_HANDLER)
            {
                // An outward chain to the containing funclet/EH handler
                // Note that it might be anywhere within nested try bodies
                assert(jmpEH->ebdEnclosingHndIndex == tgtFunc->funEHIndex);
            }
            else
            {
                // This funclet is 'top level' and so it is branching back to the
                // root function, and should have no containing EH handlers
                // but it could be nested within try bodies...
                assert(tgtFunc->funKind == FUNC_ROOT);
                assert(jmpEH->ebdEnclosingHndIndex == EHblkDsc::NO_ENCLOSING_INDEX);
            }
        }
        else
        {
            printf("Hit an illegal branch between funclets!");
            assert(tgtIG->igFuncIdx == jmpIG->igFuncIdx);
        }
    }
#endif // DEBUG
#endif
}

/*****************************************************************************
 *
 *  Compute the code sizes that we're going to use to allocate the code buffers.
 *
 *  This sets:
 *
 *      emitTotalHotCodeSize
 *      emitTotalColdCodeSize
 *      Compiler::info.compTotalHotCodeSize
 *      Compiler::info.compTotalColdCodeSize
 */

void emitter::emitComputeCodeSizes()
{
    assert((emitComp->fgFirstColdBlock == nullptr) == (emitFirstColdIG == nullptr));

    if (emitFirstColdIG)
    {
        emitTotalHotCodeSize  = emitFirstColdIG->igOffs;
        emitTotalColdCodeSize = emitTotalCodeSize - emitTotalHotCodeSize;
    }
    else
    {
        emitTotalHotCodeSize  = emitTotalCodeSize;
        emitTotalColdCodeSize = 0;
    }

    emitComp->info.compTotalHotCodeSize  = emitTotalHotCodeSize;
    emitComp->info.compTotalColdCodeSize = emitTotalColdCodeSize;

#ifdef DEBUG
    if (emitComp->verbose)
    {
        printf("\nHot  code size = 0x%X bytes\n", emitTotalHotCodeSize);
        printf("Cold code size = 0x%X bytes\n", emitTotalColdCodeSize);
    }
#endif
}

//------------------------------------------------------------------------
// emitEndCodeGen: called at end of code generation to create code, data, and gc info
//
// Arguments:
//    comp - compiler instance
//    contTrkPtrLcls - true if tracked stack pointers are contiguous on the stack
//    fullInt - true if method has fully interruptible gc reporting
//    fullPtrMap - true if gc reporting should use full register pointer map
//    xcptnsCount - number of EH clauses to report for the method
//    prologSize [OUT] - prolog size in bytes
//    epilogSize [OUT] - epilog size in bytes (see notes)
//    codeAddr [OUT] - address of the code buffer
//    coldCodeAddr [OUT] - address of the cold code buffer (if any)
//    consAddr [OUT] - address of the read only constant buffer (if any)
//
// Notes:
//    Currently, in methods with multiple epilogs, all epilogs must have the same
//    size. epilogSize is the size of just one of these epilogs, not the cumulative
//    size of all of the method's epilogs.
//
// Returns:
//    size of the method code, in bytes
//
unsigned emitter::emitEndCodeGen(Compiler* comp,
                                 bool      contTrkPtrLcls,
                                 bool      fullyInt,
                                 bool      fullPtrMap,
                                 unsigned  xcptnsCount,
                                 unsigned* prologSize,
                                 unsigned* epilogSize,
                                 void**    codeAddr,
                                 void**    coldCodeAddr,
                                 void** consAddr DEBUGARG(unsigned* instrCount))
{
#ifdef DEBUG
    if (emitComp->verbose)
    {
        printf("*************** In emitEndCodeGen()\n");
    }
#endif

    BYTE* consBlock;
    BYTE* consBlockRW;
    BYTE* codeBlock;
    BYTE* codeBlockRW;
    BYTE* coldCodeBlock;
    BYTE* coldCodeBlockRW;
    BYTE* cp;

    assert(emitCurIG == nullptr);

    emitCodeBlock = nullptr;
    emitConsBlock = nullptr;

    emitOffsAdj = 0;

    /* Tell everyone whether we have fully interruptible code or not */

    emitFullyInt   = fullyInt;
    emitFullGCinfo = fullPtrMap;

#ifndef UNIX_X86_ABI
    emitFullArgInfo = !emitHasFramePtr;
#else
    emitFullArgInfo = fullPtrMap;
#endif

#if EMITTER_STATS
    GCrefsTable.record(emitGCrFrameOffsCnt);
    emitSizeTable.record(static_cast<unsigned>(emitSizeMethod));
    stkDepthTable.record(emitMaxStackDepth);
#endif // EMITTER_STATS

    // Default values, correct even if EMIT_TRACK_STACK_DEPTH is 0.
    emitSimpleStkUsed         = true;
    u1.emitSimpleStkMask      = 0;
    u1.emitSimpleByrefStkMask = 0;

#if EMIT_TRACK_STACK_DEPTH
    /* Convert max. stack depth from # of bytes to # of entries */

    unsigned maxStackDepthIn4ByteElements = emitMaxStackDepth / sizeof(int);
    JITDUMP("Converting emitMaxStackDepth from bytes (%d) to elements (%d)\n", emitMaxStackDepth,
            maxStackDepthIn4ByteElements);
    emitMaxStackDepth = maxStackDepthIn4ByteElements;

    /* Should we use the simple stack */

    if (emitMaxStackDepth > MAX_SIMPLE_STK_DEPTH || emitFullGCinfo)
    {
        /* We won't use the "simple" argument table */

        emitSimpleStkUsed = false;

        /* Allocate the argument tracking table */

        if (emitMaxStackDepth <= sizeof(u2.emitArgTrackLcl))
        {
            u2.emitArgTrackTab = (BYTE*)u2.emitArgTrackLcl;
        }
        else
        {
            u2.emitArgTrackTab = (BYTE*)emitGetMem(roundUp(emitMaxStackDepth));
        }

        u2.emitArgTrackTop   = u2.emitArgTrackTab;
        u2.emitGcArgTrackCnt = 0;
    }
#endif

    if (emitEpilogCnt == 0)
    {
        /* No epilogs, make sure the epilog size is set to 0 */

        emitEpilogSize = 0;

#ifdef TARGET_XARCH
        emitExitSeqSize = 0;
#endif // TARGET_XARCH
    }

    /* Return the size of the epilog to the caller */

    *epilogSize = emitEpilogSize;

#ifdef TARGET_XARCH
    *epilogSize += emitExitSeqSize;
#endif // TARGET_XARCH

#ifdef DEBUG
    if (EMIT_INSTLIST_VERBOSE)
    {
        printf("\nInstruction list before instruction issue:\n\n");
        emitDispIGlist(true);
    }

    emitCheckIGoffsets();
#endif

    /* Allocate the code block (and optionally the data blocks) */

    // If we're doing procedure splitting and we found cold blocks, then
    // allocate hot and cold buffers.  Otherwise only allocate a hot
    // buffer.

    coldCodeBlock = nullptr;

    CorJitAllocMemFlag allocMemFlag = CORJIT_ALLOCMEM_DEFAULT_CODE_ALIGN;

#ifdef TARGET_X86
    //
    // These are the heuristics we use to decide whether or not to force the
    // code to be 16-byte aligned.
    //
    // 1. For ngen code with IBC data, use 16-byte alignment if the method
    //    has been called more than ScenarioHotWeight times.
    // 2. For JITed code and ngen code without IBC data, use 16-byte alignment
    //    when the code is 16 bytes or smaller. We align small getters/setters
    //    because of they are penalized heavily on certain hardware when not 16-byte
    //    aligned (VSWhidbey #373938). To minimize size impact of this optimization,
    //    we do not align large methods because of the penalty is amortized for them.
    //
    if (emitComp->fgHaveProfileData())
    {
        const weight_t scenarioHotWeight = 256.0;
        if (emitComp->fgCalledCount > (scenarioHotWeight * emitComp->fgProfileRunsCount()))
        {
            allocMemFlag = CORJIT_ALLOCMEM_FLG_16BYTE_ALIGN;
        }
    }
    else
    {
        if (emitTotalHotCodeSize <= 16)
        {
            allocMemFlag = CORJIT_ALLOCMEM_FLG_16BYTE_ALIGN;
        }
    }
#endif

#if defined(TARGET_XARCH) || defined(TARGET_ARM64)
    // For x64/x86/arm64, align methods that are "optimizations enabled" to 32 byte boundaries if
    // they are larger than 16 bytes and contain a loop.
    //
    if (emitComp->opts.OptimizationEnabled() && !emitComp->opts.jitFlags->IsSet(JitFlags::JIT_FLAG_PREJIT) &&
        (emitTotalHotCodeSize > 16) && emitComp->fgHasLoops)
    {
        allocMemFlag = CORJIT_ALLOCMEM_FLG_32BYTE_ALIGN;
    }
#endif

    // This restricts the emitConsDsc.alignment to: 1, 2, 4, 8, 16, or 32 bytes
    // Alignments greater than 32 would require VM support in ICorJitInfo::allocMem
    assert(isPow2(emitConsDsc.alignment) && (emitConsDsc.alignment <= 32));

    if (emitConsDsc.alignment == 16)
    {
        allocMemFlag = static_cast<CorJitAllocMemFlag>(allocMemFlag | CORJIT_ALLOCMEM_FLG_RODATA_16BYTE_ALIGN);
    }
    else if (emitConsDsc.alignment == 32)
    {
        allocMemFlag = static_cast<CorJitAllocMemFlag>(allocMemFlag | CORJIT_ALLOCMEM_FLG_RODATA_32BYTE_ALIGN);
    }

    AllocMemArgs args;
    memset(&args, 0, sizeof(args));

#if defined(TARGET_ARM64) || defined(TARGET_LOONGARCH64)
    // For arm64/LoongArch64, we want to allocate JIT data always adjacent to code similar to what native compiler does.
    // This way allows us to use a single `ldr` to access such data like float constant/jmp table.
<<<<<<< HEAD
    // For LoongArch64 using `pcaddi + ld` to access such data.
    if (emitTotalColdCodeSize > 0)
    {
        // JIT data might be far away from the cold code.
        NYI("Need to handle fix-up to data from cold code.");
    }

=======
>>>>>>> 60ad8161
    UNATIVE_OFFSET roDataAlignmentDelta = 0;
    if (emitConsDsc.dsdOffs && (emitConsDsc.alignment == TARGET_POINTER_SIZE))
    {
        UNATIVE_OFFSET roDataAlignment = TARGET_POINTER_SIZE; // 8 Byte align by default.
        roDataAlignmentDelta = (UNATIVE_OFFSET)ALIGN_UP(emitTotalHotCodeSize, roDataAlignment) - emitTotalHotCodeSize;
        assert((roDataAlignmentDelta == 0) || (roDataAlignmentDelta == 4));
    }

    args.hotCodeSize  = emitTotalHotCodeSize + roDataAlignmentDelta + emitConsDsc.dsdOffs;
    args.coldCodeSize = emitTotalColdCodeSize;
    args.roDataSize   = 0;
    args.xcptnsCount  = xcptnsCount;
    args.flag         = allocMemFlag;

    emitComp->eeAllocMem(&args);

    codeBlock       = (BYTE*)args.hotCodeBlock;
    codeBlockRW     = (BYTE*)args.hotCodeBlockRW;
    coldCodeBlock   = (BYTE*)args.coldCodeBlock;
    coldCodeBlockRW = (BYTE*)args.coldCodeBlockRW;

    consBlock   = codeBlock + emitTotalHotCodeSize + roDataAlignmentDelta;
    consBlockRW = codeBlockRW + emitTotalHotCodeSize + roDataAlignmentDelta;

#else

    args.hotCodeSize  = emitTotalHotCodeSize;
    args.coldCodeSize = emitTotalColdCodeSize;
    args.roDataSize   = emitConsDsc.dsdOffs;
    args.xcptnsCount  = xcptnsCount;
    args.flag         = allocMemFlag;

    emitComp->eeAllocMem(&args);

    codeBlock       = (BYTE*)args.hotCodeBlock;
    codeBlockRW     = (BYTE*)args.hotCodeBlockRW;
    coldCodeBlock   = (BYTE*)args.coldCodeBlock;
    coldCodeBlockRW = (BYTE*)args.coldCodeBlockRW;
    consBlock       = (BYTE*)args.roDataBlock;
    consBlockRW     = (BYTE*)args.roDataBlockRW;

#endif

#ifdef DEBUG
    if ((allocMemFlag & CORJIT_ALLOCMEM_FLG_32BYTE_ALIGN) != 0)
    {
        assert(((size_t)codeBlock & 31) == 0);
    }
#endif

    // if (emitConsDsc.dsdOffs)
    //     printf("Cons=%08X\n", consBlock);

    /* Give the block addresses to the caller and other functions here */

    *codeAddr = emitCodeBlock = codeBlock;
    *coldCodeAddr = emitColdCodeBlock = coldCodeBlock;
    *consAddr = emitConsBlock = consBlock;

    /* Nothing has been pushed on the stack */
    CLANG_FORMAT_COMMENT_ANCHOR;

#if EMIT_TRACK_STACK_DEPTH
    emitCurStackLvl = 0;
#endif

    /* Assume no live GC ref variables on entry */

    VarSetOps::ClearD(emitComp, emitThisGCrefVars); // This is initialized to Empty at the start of codegen.
#if defined(DEBUG) && defined(JIT32_ENCODER)
    VarSetOps::ClearD(emitComp, debugThisGCRefVars);
    VarSetOps::ClearD(emitComp, debugPrevGCRefVars);
    debugPrevRegPtrDsc = nullptr;
#endif
    emitThisGCrefRegs = emitThisByrefRegs = RBM_NONE;
    emitThisGCrefVset                     = true;

#ifdef DEBUG

    emitIssuing = true;

    // We don't use these after this point

    VarSetOps::AssignNoCopy(emitComp, emitPrevGCrefVars, VarSetOps::UninitVal());
    emitPrevGCrefRegs = emitPrevByrefRegs = 0xBAADFEED;

    VarSetOps::AssignNoCopy(emitComp, emitInitGCrefVars, VarSetOps::UninitVal());
    emitInitGCrefRegs = emitInitByrefRegs = 0xBAADFEED;

#endif

    /* Initialize the GC ref variable lifetime tracking logic */

    codeGen->gcInfo.gcVarPtrSetInit();

    emitSyncThisObjOffs = -1;     /* -1  means no offset set */
    emitSyncThisObjReg  = REG_NA; /* REG_NA  means not set */

#ifdef JIT32_GCENCODER
    if (emitComp->lvaKeepAliveAndReportThis())
    {
        assert(emitComp->lvaIsOriginalThisArg(0));
        LclVarDsc* thisDsc = emitComp->lvaGetDesc(0U);

        /* If "this" (which is passed in as a register argument in REG_ARG_0)
           is enregistered, we normally spot the "mov REG_ARG_0 -> thisReg"
           in the prolog and note the location of "this" at that point.
           However, if 'this' is enregistered into REG_ARG_0 itself, no code
           will be generated in the prolog, so we explicitly need to note
           the location of "this" here.
           NOTE that we can do this even if "this" is not enregistered in
           REG_ARG_0, and it will result in more accurate "this" info over the
           prolog. However, as methods are not interruptible over the prolog,
           we try to save space by avoiding that.
         */

        if (thisDsc->lvRegister)
        {
            emitSyncThisObjReg = thisDsc->GetRegNum();

            if (emitSyncThisObjReg == (int)REG_ARG_0 &&
                (codeGen->intRegState.rsCalleeRegArgMaskLiveIn & genRegMask(REG_ARG_0)))
            {
                if (emitFullGCinfo)
                {
                    emitGCregLiveSet(GCT_GCREF, genRegMask(REG_ARG_0),
                                     emitCodeBlock, // from offset 0
                                     true);
                }
                else
                {
                    /* If emitFullGCinfo==false, then we don't use any
                       regPtrDsc's and so explictly note the location
                       of "this" in GCEncode.cpp
                     */
                }
            }
        }
    }
#endif // JIT32_GCENCODER

    emitContTrkPtrLcls = contTrkPtrLcls;

    /* Are there any GC ref variables on the stack? */

    if (emitGCrFrameOffsCnt)
    {
        size_t     siz;
        unsigned   cnt;
        unsigned   num;
        LclVarDsc* dsc;
        int*       tab;

        /* Allocate and clear emitGCrFrameLiveTab[]. This is the table
           mapping "stkOffs -> varPtrDsc". It holds a pointer to
           the liveness descriptor that was created when the
           variable became alive. When the variable becomes dead, the
           descriptor will be appended to the liveness descriptor list, and
           the entry in emitGCrFrameLiveTab[] will be made NULL.

           Note that if all GC refs are assigned consecutively,
           emitGCrFrameLiveTab[] can be only as big as the number of GC refs
           present, instead of lvaTrackedCount.
         */

        siz                 = emitGCrFrameOffsCnt * sizeof(*emitGCrFrameLiveTab);
        emitGCrFrameLiveTab = (varPtrDsc**)emitGetMem(roundUp(siz));
        memset(emitGCrFrameLiveTab, 0, siz);

        /* Allocate and fill in emitGCrFrameOffsTab[]. This is the table
           mapping "varIndex -> stkOffs".
           Non-ptrs or reg vars have entries of -1.
           Entries of Tracked stack byrefs have the lower bit set to 1.
        */

        emitTrkVarCnt = cnt = emitComp->lvaTrackedCount;
        assert(cnt);
        emitGCrFrameOffsTab = tab = (int*)emitGetMem(cnt * sizeof(int));

        memset(emitGCrFrameOffsTab, -1, cnt * sizeof(int));

        /* Now fill in all the actual used entries */

        for (num = 0, dsc = emitComp->lvaTable, cnt = emitComp->lvaCount; num < cnt; num++, dsc++)
        {
            if (!dsc->lvOnFrame || (dsc->lvIsParam && !dsc->lvIsRegArg))
            {
                continue;
            }

#if FEATURE_FIXED_OUT_ARGS
            if (num == emitComp->lvaOutgoingArgSpaceVar)
            {
                continue;
            }
#endif // FEATURE_FIXED_OUT_ARGS

            int offs = dsc->GetStackOffset();

            /* Is it within the interesting range of offsets */

            if (offs >= emitGCrFrameOffsMin && offs < emitGCrFrameOffsMax)
            {
                /* Are tracked stack ptr locals laid out contiguously?
                   If not, skip non-ptrs. The emitter is optimized to work
                   with contiguous ptrs, but for EditNContinue, the variables
                   are laid out in the order they occur in the local-sig.
                 */

                if (!emitContTrkPtrLcls)
                {
                    if (!emitComp->lvaIsGCTracked(dsc))
                    {
                        continue;
                    }
                }

                unsigned indx = dsc->lvVarIndex;

                assert(!dsc->lvRegister);
                assert(dsc->lvTracked);
                assert(dsc->lvRefCnt() != 0);

                assert(dsc->TypeGet() == TYP_REF || dsc->TypeGet() == TYP_BYREF);

                assert(indx < emitComp->lvaTrackedCount);

// printf("Variable #%2u/%2u is at stack offset %d\n", num, indx, offs);

#ifdef JIT32_GCENCODER
#ifndef FEATURE_EH_FUNCLETS
                // Remember the frame offset of the "this" argument for synchronized methods.
                if (emitComp->lvaIsOriginalThisArg(num) && emitComp->lvaKeepAliveAndReportThis())
                {
                    emitSyncThisObjOffs = offs;
                    offs |= this_OFFSET_FLAG;
                }
#endif
#endif // JIT32_GCENCODER

                if (dsc->TypeGet() == TYP_BYREF)
                {
                    offs |= byref_OFFSET_FLAG;
                }
                tab[indx] = offs;
            }
        }
    }
    else
    {
#ifdef DEBUG
        emitTrkVarCnt       = 0;
        emitGCrFrameOffsTab = nullptr;
#endif
    }

#ifdef DEBUG
    if (emitComp->verbose)
    {
        printf("\n***************************************************************************\n");
        printf("Instructions as they come out of the scheduler\n\n");
    }
#endif

    /* Issue all instruction groups in order */
    cp              = codeBlock;
    writeableOffset = codeBlockRW - codeBlock;

#define DEFAULT_CODE_BUFFER_INIT 0xcc

#ifdef DEBUG
    *instrCount                                          = 0;
    jitstd::list<PreciseIPMapping>::iterator nextMapping = emitComp->genPreciseIPmappings.begin();
#endif
    for (insGroup* ig = emitIGlist; ig != nullptr; ig = ig->igNext)
    {
        assert(!(ig->igFlags & IGF_PLACEHOLDER)); // There better not be any placeholder groups left

        /* Is this the first cold block? */
        if (ig == emitFirstColdIG)
        {
            assert(emitCurCodeOffs(cp) == emitTotalHotCodeSize);

            assert(coldCodeBlock);
            cp              = coldCodeBlock;
            writeableOffset = coldCodeBlockRW - coldCodeBlock;
            emitOffsAdj     = 0;
#ifdef DEBUG
            if (emitComp->opts.disAsm || emitComp->verbose)
            {
                printf("\n************** Beginning of cold code **************\n");
            }
#endif
        }

        /* Are we overflowing? */
        if (ig->igNext && (ig->igNum + 1 != ig->igNext->igNum))
        {
            NO_WAY("Too many instruction groups");
        }

        // If this instruction group is returned to from a funclet implementing a finally,
        // on architectures where it is necessary generate GC info for the current instruction as
        // if it were the instruction following a call.
        emitGenGCInfoIfFuncletRetTarget(ig, cp);

        instrDesc* id = (instrDesc*)ig->igData;

#ifdef DEBUG
        /* Print the IG label, but only if it is a branch label */

        if (emitComp->opts.disAsm || emitComp->verbose)
        {
            if (emitComp->verbose || emitComp->opts.disasmWithGC)
            {
                printf("\n");
                emitDispIG(ig); // Display the flags, IG data, etc.
            }
            else
            {
                printf("\n%s:", emitLabelString(ig));
                if (!emitComp->opts.disDiffable)
                {
                    printf("              ;; offset=%04XH", emitCurCodeOffs(cp));
                }
                printf("\n");
            }
        }
#endif // DEBUG

        BYTE* bp = cp;

        /* Record the actual offset of the block, noting the difference */

        int newOffsAdj = ig->igOffs - emitCurCodeOffs(cp);

#if DEBUG_EMIT
#ifdef DEBUG
        // Under DEBUG, only output under verbose flag.
        if (emitComp->verbose)
#endif // DEBUG
        {
            if (newOffsAdj != 0)
            {
                printf("Block predicted offs = %08X, actual = %08X -> size adj = %d\n", ig->igOffs, emitCurCodeOffs(cp),
                       newOffsAdj);
            }
            if (emitOffsAdj != newOffsAdj)
            {
                printf("Block expected size adj %d not equal to actual size adj %d (probably some instruction size was "
                       "underestimated but not included in the running `emitOffsAdj` count)\n",
                       emitOffsAdj, newOffsAdj);
            }
        }
        // Make it noisy in DEBUG if these don't match. In release, the noway_assert below checks the
        // fatal condition.
        assert(emitOffsAdj == newOffsAdj);
#endif // DEBUG_EMIT

        // We can't have over-estimated the adjustment, or we might have underestimated a jump distance.
        noway_assert(emitOffsAdj <= newOffsAdj);

        emitOffsAdj = newOffsAdj;
        assert(emitOffsAdj >= 0);

        ig->igOffs = emitCurCodeOffs(cp);
        assert(IsCodeAligned(ig->igOffs));

#if EMIT_TRACK_STACK_DEPTH

        /* Set the proper stack level if appropriate */

        if (ig->igStkLvl != emitCurStackLvl)
        {
            /* We are pushing stuff implicitly at this label */

            assert((unsigned)ig->igStkLvl > (unsigned)emitCurStackLvl);
            emitStackPushN(cp, (ig->igStkLvl - (unsigned)emitCurStackLvl) / sizeof(int));
        }

#endif

        /* Update current GC information for IG's that do not extend the previous IG */

        if (!(ig->igFlags & IGF_EXTEND))
        {
            /* Is there a new set of live GC ref variables? */

            if (ig->igFlags & IGF_GC_VARS)
            {
                emitUpdateLiveGCvars(ig->igGCvars(), cp);
            }
            else if (!emitThisGCrefVset)
            {
                emitUpdateLiveGCvars(emitThisGCrefVars, cp);
            }

            /* Update the set of live GC ref registers */

            {
                regMaskTP GCregs = ig->igGCregs;

                if (GCregs != emitThisGCrefRegs)
                {
                    emitUpdateLiveGCregs(GCT_GCREF, GCregs, cp);
                }
            }

            /* Is there a new set of live byref registers? */

            if (ig->igFlags & IGF_BYREF_REGS)
            {
                unsigned byrefRegs = ig->igByrefRegs();

                if (byrefRegs != emitThisByrefRegs)
                {
                    emitUpdateLiveGCregs(GCT_BYREF, byrefRegs, cp);
                }
            }
#ifdef DEBUG
            if (EMIT_GC_VERBOSE || emitComp->opts.disasmWithGC)
            {
                emitDispGCInfoDelta();
            }
#endif // DEBUG
        }
        else
        {
            // These are not set for "overflow" groups
            assert(!(ig->igFlags & IGF_GC_VARS));
            assert(!(ig->igFlags & IGF_BYREF_REGS));
        }

        /* Issue each instruction in order */

        emitCurIG = ig;

        for (unsigned cnt = ig->igInsCnt; cnt > 0; cnt--)
        {
#ifdef DEBUG
            size_t     curInstrAddr = (size_t)cp;
            instrDesc* curInstrDesc = id;

            if ((emitComp->opts.disAsm || emitComp->verbose) && (JitConfig.JitDisasmWithDebugInfo() != 0) &&
                (id->idCodeSize() > 0))
            {
                UNATIVE_OFFSET curCodeOffs = emitCurCodeOffs(cp);
                while (nextMapping != emitComp->genPreciseIPmappings.end())
                {
                    UNATIVE_OFFSET mappingOffs = nextMapping->nativeLoc.CodeOffset(this);

                    if (mappingOffs > curCodeOffs)
                    {
                        // Still haven't reached instruction that next mapping belongs to.
                        break;
                    }

                    // We reached the mapping or went past it.
                    if (mappingOffs == curCodeOffs)
                    {
                        emitDispInsIndent();
                        printf("; ");
                        nextMapping->debugInfo.Dump(true);
                        printf("\n");
                    }

                    ++nextMapping;
                }
            }

#endif

            castto(id, BYTE*) += emitIssue1Instr(ig, id, &cp);

#ifdef DEBUG
            // Print the alignment boundary
            if ((emitComp->opts.disAsm || emitComp->verbose) && (emitComp->opts.disAddr || emitComp->opts.disAlignment))
            {
                size_t      afterInstrAddr   = (size_t)cp;
                instruction curIns           = curInstrDesc->idIns();
                bool        isJccAffectedIns = false;

#if defined(TARGET_XARCH)

                // Determine if this instruction is part of a set that matches the Intel jcc erratum characteristic
                // described here:
                // https://www.intel.com/content/dam/support/us/en/documents/processors/mitigations-jump-conditional-code-erratum.pdf
                // This is the case when a jump instruction crosses a 32-byte boundary, or ends on a 32-byte boundary.
                // "Jump instruction" in this case includes conditional jump (jcc), macro-fused op-jcc (where 'op' is
                // one of cmp, test, add, sub, and, inc, or dec), direct unconditional jump, indirect jump,
                // direct/indirect call, and return.

                size_t jccAlignBoundary     = 32;
                size_t jccAlignBoundaryMask = jccAlignBoundary - 1;
                size_t jccLastBoundaryAddr  = afterInstrAddr & ~jccAlignBoundaryMask;

                if (curInstrAddr < jccLastBoundaryAddr)
                {
                    isJccAffectedIns = IsJccInstruction(curIns) || IsJmpInstruction(curIns) || (curIns == INS_call) ||
                                       (curIns == INS_ret);

                    // For op-Jcc there are two cases: (1) curIns is the jcc, in which case the above condition
                    // already covers us. (2) curIns is the `op` and the next instruction is the `jcc`. Note that
                    // we will never have a `jcc` as the first instruction of a group, so we don't need to worry
                    // about looking ahead to the next group after a an `op` of `op-Jcc`.

                    if (!isJccAffectedIns && (cnt > 1))
                    {
                        // The current `id` is valid, namely, there is another instruction in this group.
                        instruction nextIns = id->idIns();
                        if (((curIns == INS_cmp) || (curIns == INS_test) || (curIns == INS_add) ||
                             (curIns == INS_sub) || (curIns == INS_and) || (curIns == INS_inc) ||
                             (curIns == INS_dec)) &&
                            IsJccInstruction(nextIns))
                        {
                            isJccAffectedIns = true;
                        }
                    }

                    if (isJccAffectedIns)
                    {
                        unsigned bytesCrossedBoundary = (unsigned)(afterInstrAddr & jccAlignBoundaryMask);
                        printf("; ^^^^^^^^^^^^^^^^^^^^^^^^^^^^^^^ (%s: %d ; jcc erratum) %dB boundary "
                               "...............................\n",
                               codeGen->genInsDisplayName(curInstrDesc), bytesCrossedBoundary, jccAlignBoundary);
                    }
                }

#elif defined(TARGET_LOONGARCH64)

                isJccAffectedIns = true;

#endif // TARGET_LOONGARCH64

                // Jcc affected instruction boundaries were printed above; handle other cases here.
                if (!isJccAffectedIns)
                {
                    size_t alignBoundaryMask = (size_t)emitComp->opts.compJitAlignLoopBoundary - 1;
                    size_t lastBoundaryAddr  = afterInstrAddr & ~alignBoundaryMask;

                    // draw boundary if beforeAddr was before the lastBoundary.
                    if (curInstrAddr < lastBoundaryAddr)
                    {
                        // Indicate if instruction is at the alignment boundary or is split
                        unsigned bytesCrossedBoundary = (unsigned)(afterInstrAddr & alignBoundaryMask);
                        if (bytesCrossedBoundary != 0)
                        {
                            printf("; ^^^^^^^^^^^^^^^^^^^^^^^^^^^^^^^ (%s: %d)",
                                   codeGen->genInsDisplayName(curInstrDesc), bytesCrossedBoundary);
                        }
                        else
                        {
                            printf("; ...............................");
                        }
                        printf(" %dB boundary ...............................\n",
                               emitComp->opts.compJitAlignLoopBoundary);
                    }
                }
            }
#endif // DEBUG
        }

#ifdef DEBUG
        if (emitComp->opts.disAsm || emitComp->verbose)
        {
            printf("\t\t\t\t\t\t;; size=%d bbWeight=%s PerfScore %.2f", ig->igSize, refCntWtd2str(ig->igWeight),
                   ig->igPerfScore);
        }
        *instrCount += ig->igInsCnt;
#endif // DEBUG

        emitCurIG = nullptr;

        assert(ig->igSize >= cp - bp);

        // Is it the last ig in the hot part?
        bool lastHotIG = (emitFirstColdIG != nullptr && ig->igNext == emitFirstColdIG);
        if (lastHotIG)
        {
            unsigned actualHotCodeSize    = emitCurCodeOffs(cp);
            unsigned allocatedHotCodeSize = emitTotalHotCodeSize;
            assert(actualHotCodeSize <= allocatedHotCodeSize);
            if (actualHotCodeSize < allocatedHotCodeSize)
            {
                // The allocated chunk is bigger than used, fill in unused space in it.
                unsigned unusedSize = allocatedHotCodeSize - emitCurCodeOffs(cp);
                BYTE*    cpRW       = cp + writeableOffset;
                for (unsigned i = 0; i < unusedSize; ++i)
                {
                    *cpRW++ = DEFAULT_CODE_BUFFER_INIT;
                }

                cp = cpRW - writeableOffset;
                assert(allocatedHotCodeSize == emitCurCodeOffs(cp));
            }
        }

        assert((ig->igSize >= cp - bp) || lastHotIG);
        ig->igSize = (unsigned short)(cp - bp);
    }

#if EMIT_TRACK_STACK_DEPTH
    assert(emitCurStackLvl == 0);
#endif

    /* Output any initialized data we may have */

    if (emitConsDsc.dsdOffs != 0)
    {
        emitOutputDataSec(&emitConsDsc, consBlock);
    }

    /* Make sure all GC ref variables are marked as dead */

    if (emitGCrFrameOffsCnt != 0)
    {
        unsigned    vn;
        int         of;
        varPtrDsc** dp;

        for (vn = 0, of = emitGCrFrameOffsMin, dp = emitGCrFrameLiveTab; vn < emitGCrFrameOffsCnt;
             vn++, of += TARGET_POINTER_SIZE, dp++)
        {
            if (*dp)
            {
                emitGCvarDeadSet(of, cp, vn);
            }
        }
    }

    /* No GC registers are live any more */

    if (emitThisByrefRegs)
    {
        emitUpdateLiveGCregs(GCT_BYREF, RBM_NONE, cp);
    }
    if (emitThisGCrefRegs)
    {
        emitUpdateLiveGCregs(GCT_GCREF, RBM_NONE, cp);
    }

    /* Patch any forward jumps */

    if (emitFwdJumps)
    {
        for (instrDescJmp* jmp = emitJumpList; jmp != nullptr; jmp = jmp->idjNext)
        {
#ifdef TARGET_XARCH
            assert(jmp->idInsFmt() == IF_LABEL || jmp->idInsFmt() == IF_RWR_LABEL || jmp->idInsFmt() == IF_SWR_LABEL);
#endif
            insGroup* tgt = jmp->idAddr()->iiaIGlabel;

            if (jmp->idjTemp.idjAddr == nullptr)
            {
                continue;
            }

            if (jmp->idjOffs != tgt->igOffs)
            {
                BYTE* adr = jmp->idjTemp.idjAddr;
                int   adj = jmp->idjOffs - tgt->igOffs;
#ifdef TARGET_ARM
                // On Arm, the offset is encoded in unit of 2 bytes.
                adj >>= 1;
#endif

#if DEBUG_EMIT
                if ((jmp->idDebugOnlyInfo()->idNum == (unsigned)INTERESTING_JUMP_NUM) || (INTERESTING_JUMP_NUM == 0))
                {
#ifdef TARGET_ARM
                    printf("[5] This output is broken for ARM, since it doesn't properly decode the jump offsets of "
                           "the instruction at adr\n");
#endif

                    if (INTERESTING_JUMP_NUM == 0)
                    {
                        printf("[5] Jump %u:\n", jmp->idDebugOnlyInfo()->idNum);
                    }

                    if (jmp->idjShort)
                    {
                        printf("[5] Jump        is at %08X\n", (adr + 1 - emitCodeBlock));
                        printf("[5] Jump distance is  %02X - %02X = %02X\n", *(BYTE*)adr, adj, *(BYTE*)adr - adj);
                    }
                    else
                    {
                        printf("[5] Jump        is at %08X\n", (adr + 4 - emitCodeBlock));
                        printf("[5] Jump distance is  %08X - %02X = %08X\n", *(int*)adr, adj, *(int*)adr - adj);
                    }
                }
#endif // DEBUG_EMIT

                if (jmp->idjShort)
                {
                    // Patch Forward Short Jump
                    CLANG_FORMAT_COMMENT_ANCHOR;
#if defined(TARGET_XARCH)
                    *(BYTE*)(adr + writeableOffset) -= (BYTE)adj;
#elif defined(TARGET_ARM)
                    // The following works because the jump offset is in the low order bits of the instruction.
                    // Presumably we could also just call "emitOutputLJ(NULL, adr, jmp)", like for long jumps?
                    *(short int*)(adr + writeableOffset) -= (short)adj;
#elif defined(TARGET_ARM64)
                    assert(!jmp->idAddr()->iiaHasInstrCount());
                    emitOutputLJ(NULL, adr, jmp);
#elif defined(TARGET_LOONGARCH64)
                    // For LoongArch64 `emitFwdJumps` is always false.
                    unreached();
#else
#error Unsupported or unset target architecture
#endif
                }
                else
                {
                    // Patch Forward non-Short Jump
                    CLANG_FORMAT_COMMENT_ANCHOR;
#if defined(TARGET_XARCH)
                    *(int*)(adr + writeableOffset) -= adj;
#elif defined(TARGET_ARMARCH)
                    assert(!jmp->idAddr()->iiaHasInstrCount());
                    emitOutputLJ(NULL, adr, jmp);
#elif defined(TARGET_LOONGARCH64)
                    // For LoongArch64 `emitFwdJumps` is always false.
                    unreached();
#else
#error Unsupported or unset target architecture
#endif
                }
            }
        }
    }

#ifdef DEBUG
    if (emitComp->opts.disAsm)
    {
        printf("\n");
    }
#endif

    unsigned actualCodeSize = emitCurCodeOffs(cp);

#if defined(TARGET_ARM64)
    assert(emitTotalCodeSize == actualCodeSize);
#else
    assert(emitTotalCodeSize >= actualCodeSize);
#endif

#if EMITTER_STATS
    totAllocdSize += emitTotalCodeSize;
    totActualSize += actualCodeSize;
#endif

    // Fill in eventual unused space, but do not report this space as used.
    // If you add this padding during the emitIGlist loop, then it will
    // emit offsets after the loop with wrong value (for example for GC ref variables).
    unsigned unusedSize = emitTotalCodeSize - actualCodeSize;

    JITDUMP("Allocated method code size = %4u , actual size = %4u, unused size = %4u\n", emitTotalCodeSize,
            actualCodeSize, unusedSize);

    BYTE* cpRW = cp + writeableOffset;
    for (unsigned i = 0; i < unusedSize; ++i)
    {
        *cpRW++ = DEFAULT_CODE_BUFFER_INIT;
    }
    cp = cpRW - writeableOffset;
    assert(emitTotalCodeSize == emitCurCodeOffs(cp));

    // Total code size is sum of all IG->size and doesn't include padding in the last IG.
    emitTotalCodeSize = actualCodeSize;

#ifdef DEBUG

    // Make sure these didn't change during the "issuing" phase

    assert(VarSetOps::MayBeUninit(emitPrevGCrefVars));
    assert(emitPrevGCrefRegs == 0xBAADFEED);
    assert(emitPrevByrefRegs == 0xBAADFEED);

    assert(VarSetOps::MayBeUninit(emitInitGCrefVars));
    assert(emitInitGCrefRegs == 0xBAADFEED);
    assert(emitInitByrefRegs == 0xBAADFEED);

    if (EMIT_INSTLIST_VERBOSE)
    {
        printf("\nLabels list after the end of codegen:\n\n");
        emitDispIGlist(false);
    }

    emitCheckIGoffsets();

#endif // DEBUG

    // Assign the real prolog size
    *prologSize = emitCodeOffset(emitPrologIG, emitPrologEndPos);

    /* Return the amount of code we've generated */

    return actualCodeSize;
}

// See specification comment at the declaration.
void emitter::emitGenGCInfoIfFuncletRetTarget(insGroup* ig, BYTE* cp)
{
#if defined(FEATURE_EH_FUNCLETS) && defined(TARGET_ARM)
    // We only emit this GC information on targets where finally's are implemented via funclets,
    // and the finally is invoked, during non-exceptional execution, via a branch with a predefined
    // link register, rather than a "true call" for which we would already generate GC info.  Currently,
    // this means precisely ARM.
    if (ig->igFlags & IGF_FINALLY_TARGET)
    {
        // We don't actually have a call instruction in this case, so we don't have
        // a real size for that instruction.  We'll use 1.
        emitStackPop(cp, /*isCall*/ true, /*callInstrSize*/ 1, /*args*/ 0);

        /* Do we need to record a call location for GC purposes? */
        if (!emitFullGCinfo)
        {
            emitRecordGCcall(cp, /*callInstrSize*/ 1);
        }
    }
#endif // defined(FEATURE_EH_FUNCLETS) && defined(TARGET_ARM)
}

/*****************************************************************************
 *
 *  We have an instruction in an insGroup and we need to know the
 *  instruction number for this instruction
 */

unsigned emitter::emitFindInsNum(insGroup* ig, instrDesc* idMatch)
{
    instrDesc* id = (instrDesc*)ig->igData;

    // Check if we are the first instruction in the group
    if (id == idMatch)
    {
        return 0;
    }

    /* Walk the list of instructions until we find a match */
    unsigned insNum       = 0;
    unsigned insRemaining = ig->igInsCnt;

    while (insRemaining > 0)
    {
        castto(id, BYTE*) += emitSizeOfInsDsc(id);
        insNum++;
        insRemaining--;

        if (id == idMatch)
        {
            return insNum;
        }
    }
    assert(!"emitFindInsNum failed");
    return -1;
}

/*****************************************************************************
 *
 *  We've been asked for the code offset of an instruction but alas one or
 *  more instruction sizes in the block have been mis-predicted, so we have
 *  to find the true offset by looking for the instruction within the group.
 */

UNATIVE_OFFSET emitter::emitFindOffset(insGroup* ig, unsigned insNum)
{
    instrDesc*     id = (instrDesc*)ig->igData;
    UNATIVE_OFFSET of = 0;

#ifdef DEBUG
    /* Make sure we were passed reasonable arguments */
    assert(ig && ig->igSelf == ig);
    assert(ig->igInsCnt >= insNum);
#endif

    /* Walk the instruction list until all are counted */

    while (insNum > 0)
    {
        of += id->idCodeSize();

        castto(id, BYTE*) += emitSizeOfInsDsc(id);

        insNum--;
    }

    return of;
}

//---------------------------------------------------------------------------
// emitDataGenBeg:
//   - Allocate space for a constant or block of the size and alignment requested
//     Returns the offset in the data section to use
//
// Arguments:
//    size       - The size in bytes of the constant or block
//    alignment  - The requested alignment for the data
//    dataType   - The type of the constant int/float/etc
//
// Note: This method only allocate the space for the constant or block.  It doesn't
//       initialize the value. You call emitDataGenData to initialize the value.
//
UNATIVE_OFFSET emitter::emitDataGenBeg(unsigned size, unsigned alignment, var_types dataType)
{
    unsigned     secOffs;
    dataSection* secDesc;

    assert(emitDataSecCur == nullptr);

    // The size must not be zero and must be a multiple of MIN_DATA_ALIGN
    // Additionally, MIN_DATA_ALIGN is the minimum alignment that will
    // actually be used. That is, if the user requests an alignment
    // less than MIN_DATA_ALIGN, they will get  something that is at least
    // MIN_DATA_ALIGN. We allow smaller alignment to be specified since it is
    // simpler to allow it than to check and block it.
    //
    assert((size != 0) && ((size % dataSection::MIN_DATA_ALIGN) == 0));
    assert(isPow2(alignment) && (alignment <= dataSection::MAX_DATA_ALIGN));

    /* Get hold of the current offset */
    secOffs = emitConsDsc.dsdOffs;

    if (((secOffs % alignment) != 0) && (alignment > dataSection::MIN_DATA_ALIGN))
    {
        // As per the above comment, the minimum alignment is actually (MIN_DATA_ALIGN)
        // bytes so we don't need to make any adjustments if the requested
        // alignment is less than MIN_DATA_ALIGN.
        //
        // The maximum requested alignment is tracked and the memory allocator
        // will end up ensuring offset 0 is at an address matching that
        // alignment.  So if the requested alignment is greater than MIN_DATA_ALIGN,
        // we need to pad the space out so the offset is a multiple of the requested.
        //
        uint8_t zeros[dataSection::MAX_DATA_ALIGN] = {}; // auto initialize to all zeros

        unsigned  zeroSize  = alignment - (secOffs % alignment);
        unsigned  zeroAlign = dataSection::MIN_DATA_ALIGN;
        var_types zeroType  = TYP_INT;

        emitBlkConst(&zeros, zeroSize, zeroAlign, zeroType);
        secOffs = emitConsDsc.dsdOffs;
    }

    assert((secOffs % alignment) == 0);
    emitConsDsc.alignment = max(emitConsDsc.alignment, alignment);

    /* Advance the current offset */
    emitConsDsc.dsdOffs += size;

    /* Allocate a data section descriptor and add it to the list */

    secDesc = emitDataSecCur = (dataSection*)emitGetMem(roundUp(sizeof(*secDesc) + size));

    secDesc->dsSize = size;

    secDesc->dsType = dataSection::data;

    secDesc->dsDataType = dataType;

    secDesc->dsNext = nullptr;

    if (emitConsDsc.dsdLast)
    {
        emitConsDsc.dsdLast->dsNext = secDesc;
    }
    else
    {
        emitConsDsc.dsdList = secDesc;
    }
    emitConsDsc.dsdLast = secDesc;

    return secOffs;
}

//  Start generating a constant data section for the current function
//  populated with BasicBlock references.
//  You can choose the references to be either absolute pointers, or
//  4-byte relative addresses.
//  Currently the relative references are relative to the start of the
//  first block (this is somewhat arbitrary)

UNATIVE_OFFSET emitter::emitBBTableDataGenBeg(unsigned numEntries, bool relativeAddr)
{
    unsigned     secOffs;
    dataSection* secDesc;

    assert(emitDataSecCur == nullptr);

    UNATIVE_OFFSET emittedSize;

    if (relativeAddr)
    {
        emittedSize = numEntries * 4;
    }
    else
    {
        emittedSize = numEntries * TARGET_POINTER_SIZE;
    }

    /* Get hold of the current offset */

    secOffs = emitConsDsc.dsdOffs;

    /* Advance the current offset */

    emitConsDsc.dsdOffs += emittedSize;

    /* Allocate a data section descriptor and add it to the list */

    secDesc = emitDataSecCur = (dataSection*)emitGetMem(roundUp(sizeof(*secDesc) + numEntries * sizeof(BasicBlock*)));

    secDesc->dsSize = emittedSize;

    secDesc->dsType = relativeAddr ? dataSection::blockRelative32 : dataSection::blockAbsoluteAddr;

    secDesc->dsDataType = TYP_UNKNOWN;

    secDesc->dsNext = nullptr;

    if (emitConsDsc.dsdLast)
    {
        emitConsDsc.dsdLast->dsNext = secDesc;
    }
    else
    {
        emitConsDsc.dsdList = secDesc;
    }

    emitConsDsc.dsdLast = secDesc;

    return secOffs;
}

/*****************************************************************************
 *
 *  Emit the given block of bits into the current data section.
 */

void emitter::emitDataGenData(unsigned offs, const void* data, UNATIVE_OFFSET size)
{
    assert(emitDataSecCur && (emitDataSecCur->dsSize >= offs + size));

    assert(emitDataSecCur->dsType == dataSection::data);

    memcpy(emitDataSecCur->dsCont + offs, data, size);
}

/*****************************************************************************
 *
 *  Emit the address of the given basic block into the current data section.
 */

void emitter::emitDataGenData(unsigned index, BasicBlock* label)
{
    assert(emitDataSecCur != nullptr);
    assert(emitDataSecCur->dsType == dataSection::blockAbsoluteAddr ||
           emitDataSecCur->dsType == dataSection::blockRelative32);

    unsigned emittedElemSize = emitDataSecCur->dsType == dataSection::blockAbsoluteAddr ? TARGET_POINTER_SIZE : 4;

    assert(emitDataSecCur->dsSize >= emittedElemSize * (index + 1));

    ((BasicBlock**)(emitDataSecCur->dsCont))[index] = label;
}

/*****************************************************************************
 *
 *  We're done generating a data section.
 */

void emitter::emitDataGenEnd()
{

#ifdef DEBUG
    assert(emitDataSecCur);
    emitDataSecCur = nullptr;
#endif
}

//---------------------------------------------------------------------------
// emitDataGenFind:
//   - Returns the offset of an existing constant in the data section
//     or INVALID_UNATIVE_OFFSET if there was no matching constant
//
// Arguments:
//    cnsAddr    - A pointer to the value of the constant that we need
//    cnsSize    - The size in bytes of the constant
//    alignment  - The requested alignment for the data
//    dataType   - The type of the constant int/float/etc
//
UNATIVE_OFFSET emitter::emitDataGenFind(const void* cnsAddr, unsigned cnsSize, unsigned alignment, var_types dataType)
{
    UNATIVE_OFFSET cnum     = INVALID_UNATIVE_OFFSET;
    unsigned       cmpCount = 0;
    unsigned       curOffs  = 0;
    dataSection*   secDesc  = emitConsDsc.dsdList;
    while (secDesc != nullptr)
    {
        // Search the existing secDesc entries

        // We can match as smaller 'cnsSize' value at the start of a larger 'secDesc->dsSize' block
        // We match the bit pattern, so the dataType can be different
        // Only match constants when the dsType is 'data'
        //
        if ((secDesc->dsType == dataSection::data) && (secDesc->dsSize >= cnsSize) && ((curOffs % alignment) == 0))
        {
            if (memcmp(cnsAddr, secDesc->dsCont, cnsSize) == 0)
            {
                cnum = curOffs;

                // We also might want to update the dsDataType
                //
                if ((secDesc->dsDataType != dataType) && (secDesc->dsSize == cnsSize))
                {
                    // If the subsequent dataType is floating point then change the original dsDataType
                    //
                    if (varTypeIsFloating(dataType))
                    {
                        secDesc->dsDataType = dataType;
                    }
                }
                break;
            }
        }

        curOffs += secDesc->dsSize;
        secDesc = secDesc->dsNext;

        if (++cmpCount > 64)
        {
            // If we don't find a match in the first 64, then we just add the new constant
            // This prevents an O(n^2) search cost
            break;
        }
    }

    return cnum;
}

//---------------------------------------------------------------------------
// emitDataConst:
//   - Returns the valid offset in the data section to use for the constant
//     described by the arguments to this method
//
// Arguments:
//    cnsAddr    - A pointer to the value of the constant that we need
//    cnsSize    - The size in bytes of the constant
//    alignment  - The requested alignment for the data
//    dataType   - The type of the constant int/float/etc
//
//
// Notes:  we call the method emitDataGenFind() to see if we already have
//   a matching constant that can be reused.
//
UNATIVE_OFFSET emitter::emitDataConst(const void* cnsAddr, unsigned cnsSize, unsigned cnsAlign, var_types dataType)
{
    UNATIVE_OFFSET cnum = emitDataGenFind(cnsAddr, cnsSize, cnsAlign, dataType);

    if (cnum == INVALID_UNATIVE_OFFSET)
    {
        cnum = emitDataGenBeg(cnsSize, cnsAlign, dataType);
        emitDataGenData(0, cnsAddr, cnsSize);
        emitDataGenEnd();
    }
    return cnum;
}

//------------------------------------------------------------------------
// emitBlkConst: Create a data section constant of arbitrary size.
//
// Arguments:
//    cnsAddr   - pointer to the block of data to be placed in the data section
//    cnsSize   - total size of the block of data in bytes
//    cnsAlign  - alignment of the data in bytes
//    elemType  - The type of the elements in the constant
//
// Return Value:
//    A field handle representing the data offset to access the constant.
//
CORINFO_FIELD_HANDLE emitter::emitBlkConst(const void* cnsAddr, unsigned cnsSize, unsigned cnsAlign, var_types elemType)
{
    UNATIVE_OFFSET cnum = emitDataGenBeg(cnsSize, cnsAlign, elemType);
    emitDataGenData(0, cnsAddr, cnsSize);
    emitDataGenEnd();

    return emitComp->eeFindJitDataOffs(cnum);
}

//------------------------------------------------------------------------
// emitFltOrDblConst: Create a float or double data section constant.
//
// Arguments:
//    constValue - constant value
//    attr       - constant size
//
// Return Value:
//    A field handle representing the data offset to access the constant.
//
// Notes:
//    If attr is EA_4BYTE then the double value is converted to a float value.
//    If attr is EA_8BYTE then 8 byte alignment is automatically requested.
//
CORINFO_FIELD_HANDLE emitter::emitFltOrDblConst(double constValue, emitAttr attr)
{
    assert((attr == EA_4BYTE) || (attr == EA_8BYTE));

    void*     cnsAddr;
    float     f;
    var_types dataType;

    if (attr == EA_4BYTE)
    {
        f        = forceCastToFloat(constValue);
        cnsAddr  = &f;
        dataType = TYP_FLOAT;
    }
    else
    {
        cnsAddr  = &constValue;
        dataType = TYP_DOUBLE;
    }

    // Access to inline data is 'abstracted' by a special type of static member
    // (produced by eeFindJitDataOffs) which the emitter recognizes as being a reference
    // to constant data, not a real static field.

    unsigned cnsSize  = (attr == EA_4BYTE) ? sizeof(float) : sizeof(double);
    unsigned cnsAlign = cnsSize;

#ifdef TARGET_XARCH
    if (emitComp->compCodeOpt() == Compiler::SMALL_CODE)
    {
        // Some platforms don't require doubles to be aligned and so
        // we can use a smaller alignment to help with smaller code

        cnsAlign = dataSection::MIN_DATA_ALIGN;
    }
#endif // TARGET_XARCH

    UNATIVE_OFFSET cnum = emitDataConst(cnsAddr, cnsSize, cnsAlign, dataType);
    return emitComp->eeFindJitDataOffs(cnum);
}

//------------------------------------------------------------------------
// emitSimd8Const: Create a simd8 data section constant.
//
// Arguments:
//    constValue - constant value
//
// Return Value:
//    A field handle representing the data offset to access the constant.
//
CORINFO_FIELD_HANDLE emitter::emitSimd8Const(simd8_t constValue)
{
    // Access to inline data is 'abstracted' by a special type of static member
    // (produced by eeFindJitDataOffs) which the emitter recognizes as being a reference
    // to constant data, not a real static field.
    CLANG_FORMAT_COMMENT_ANCHOR;

#if defined(FEATURE_SIMD)
    unsigned cnsSize  = 8;
    unsigned cnsAlign = cnsSize;

#ifdef TARGET_XARCH
    if (emitComp->compCodeOpt() == Compiler::SMALL_CODE)
    {
        cnsAlign = dataSection::MIN_DATA_ALIGN;
    }
#endif // TARGET_XARCH

    UNATIVE_OFFSET cnum = emitDataConst(&constValue, cnsSize, cnsAlign, TYP_SIMD8);
    return emitComp->eeFindJitDataOffs(cnum);
#else
    unreached();
#endif // !FEATURE_SIMD
}

CORINFO_FIELD_HANDLE emitter::emitSimd16Const(simd16_t constValue)
{
    // Access to inline data is 'abstracted' by a special type of static member
    // (produced by eeFindJitDataOffs) which the emitter recognizes as being a reference
    // to constant data, not a real static field.
    CLANG_FORMAT_COMMENT_ANCHOR;

#if defined(FEATURE_SIMD)
    unsigned cnsSize  = 16;
    unsigned cnsAlign = cnsSize;

#ifdef TARGET_XARCH
    if (emitComp->compCodeOpt() == Compiler::SMALL_CODE)
    {
        cnsAlign = dataSection::MIN_DATA_ALIGN;
    }
#endif // TARGET_XARCH

    UNATIVE_OFFSET cnum = emitDataConst(&constValue, cnsSize, cnsAlign, TYP_SIMD16);
    return emitComp->eeFindJitDataOffs(cnum);
#else
    unreached();
#endif // !FEATURE_SIMD
}

CORINFO_FIELD_HANDLE emitter::emitSimd32Const(simd32_t constValue)
{
    // Access to inline data is 'abstracted' by a special type of static member
    // (produced by eeFindJitDataOffs) which the emitter recognizes as being a reference
    // to constant data, not a real static field.
    CLANG_FORMAT_COMMENT_ANCHOR;

#if defined(FEATURE_SIMD)
    unsigned cnsSize  = 32;
    unsigned cnsAlign = cnsSize;

#ifdef TARGET_XARCH
    if (emitComp->compCodeOpt() == Compiler::SMALL_CODE)
    {
        cnsAlign = dataSection::MIN_DATA_ALIGN;
    }
#endif // TARGET_XARCH

    UNATIVE_OFFSET cnum = emitDataConst(&constValue, cnsSize, cnsAlign, TYP_SIMD32);
    return emitComp->eeFindJitDataOffs(cnum);
#else
    unreached();
#endif // !FEATURE_SIMD
}

/*****************************************************************************
 *
 *  Output the given data section at the specified address.
 */

void emitter::emitOutputDataSec(dataSecDsc* sec, BYTE* dst)
{
#ifdef DEBUG
    if (EMITVERBOSE)
    {
        printf("\nEmitting data sections: %u total bytes\n", sec->dsdOffs);
    }

    if (emitComp->opts.disAsm)
    {
        emitDispDataSec(sec);
    }

    unsigned secNum = 0;
#endif

    assert(dst);
    assert(sec->dsdOffs);
    assert(sec->dsdList);

    /* Walk and emit the contents of all the data blocks */

    dataSection* dsc;
    size_t       curOffs = 0;

    for (dsc = sec->dsdList; dsc; dsc = dsc->dsNext)
    {
        size_t dscSize = dsc->dsSize;

        BYTE* dstRW = dst + writeableOffset;

        // absolute label table
        if (dsc->dsType == dataSection::blockAbsoluteAddr)
        {
            JITDUMP("  section %u, size %u, block absolute addr\n", secNum++, dscSize);

            assert(dscSize && dscSize % TARGET_POINTER_SIZE == 0);
            size_t         numElems = dscSize / TARGET_POINTER_SIZE;
            target_size_t* bDstRW   = (target_size_t*)dstRW;
            for (unsigned i = 0; i < numElems; i++)
            {
                BasicBlock* block = ((BasicBlock**)dsc->dsCont)[i];

                // Convert the BasicBlock* value to an IG address
                insGroup* lab = (insGroup*)emitCodeGetCookie(block);

                // Append the appropriate address to the destination
                BYTE* target = emitOffsetToPtr(lab->igOffs);

#ifdef TARGET_ARM
                target = (BYTE*)((size_t)target | 1); // Or in thumb bit
#endif
                bDstRW[i] = (target_size_t)(size_t)target;
                if (emitComp->opts.compReloc)
                {
                    emitRecordRelocation(&(bDstRW[i]), target, IMAGE_REL_BASED_HIGHLOW);
                }

                JITDUMP("  " FMT_BB ": 0x%p\n", block->bbNum, bDstRW[i]);
            }
        }
        // relative label table
        else if (dsc->dsType == dataSection::blockRelative32)
        {
            JITDUMP("  section %u, size %u, block relative addr\n", secNum++, dscSize);

            size_t    numElems = dscSize / 4;
            unsigned* uDstRW   = (unsigned*)dstRW;
            insGroup* labFirst = (insGroup*)emitCodeGetCookie(emitComp->fgFirstBB);

            for (unsigned i = 0; i < numElems; i++)
            {
                BasicBlock* block = ((BasicBlock**)dsc->dsCont)[i];

                // Convert the BasicBlock* value to an IG address
                insGroup* lab = (insGroup*)emitCodeGetCookie(block);

                assert(FitsIn<uint32_t>(lab->igOffs - labFirst->igOffs));
                uDstRW[i] = lab->igOffs - labFirst->igOffs;

                JITDUMP("  " FMT_BB ": 0x%x\n", block->bbNum, uDstRW[i]);
            }
        }
        else
        {
            // Simple binary data: copy the bytes to the target
            assert(dsc->dsType == dataSection::data);

            memcpy(dstRW, dsc->dsCont, dscSize);

#ifdef DEBUG
            if (EMITVERBOSE)
            {
                printf("  section %3u, size %2u, RWD%2u:\t", secNum++, dscSize, curOffs);

                for (size_t i = 0; i < dscSize; i++)
                {
                    printf("%02x ", dsc->dsCont[i]);
                    if ((((i + 1) % 16) == 0) && (i + 1 != dscSize))
                    {
                        printf("\n\t\t\t\t\t");
                    }
                }
                switch (dsc->dsDataType)
                {
                    case TYP_FLOAT:
                        printf(" ; float  %9.6g", (double)*reinterpret_cast<float*>(&dsc->dsCont));
                        break;
                    case TYP_DOUBLE:
                        printf(" ; double %12.9g", *reinterpret_cast<double*>(&dsc->dsCont));
                        break;
                    default:
                        break;
                }
                printf("\n");
            }
#endif // DEBUG
        }

        curOffs += dscSize;
        dst += dscSize;
    }
}

#ifdef DEBUG

//------------------------------------------------------------------------
// emitDispDataSec: Dump a data section to stdout.
//
// Arguments:
//    section - the data section description
//
// Notes:
//    The output format attempts to mirror typical assembler syntax.
//    Data section entries lack type information so float/double entries
//    are displayed as if they are integers/longs.
//
void emitter::emitDispDataSec(dataSecDsc* section)
{
    printf("\n");

    unsigned offset = 0;

    for (dataSection* data = section->dsdList; data != nullptr; data = data->dsNext)
    {
        const char* labelFormat = "%-7s";
        char        label[64];
        sprintf_s(label, ArrLen(label), "RWD%02u", offset);
        printf(labelFormat, label);
        offset += data->dsSize;

        if ((data->dsType == dataSection::blockRelative32) || (data->dsType == dataSection::blockAbsoluteAddr))
        {
            insGroup* igFirst    = static_cast<insGroup*>(emitCodeGetCookie(emitComp->fgFirstBB));
            bool      isRelative = (data->dsType == dataSection::blockRelative32);
            size_t    blockCount = data->dsSize / (isRelative ? 4 : TARGET_POINTER_SIZE);

            for (unsigned i = 0; i < blockCount; i++)
            {
                if (i > 0)
                {
                    printf(labelFormat, "");
                }

                BasicBlock* block = reinterpret_cast<BasicBlock**>(data->dsCont)[i];
                insGroup*   ig    = static_cast<insGroup*>(emitCodeGetCookie(block));

                const char* blockLabel = emitLabelString(ig);
                const char* firstLabel = emitLabelString(igFirst);

                if (isRelative)
                {
                    if (emitComp->opts.disDiffable)
                    {
                        printf("\tdd\t%s - %s\n", blockLabel, firstLabel);
                    }
                    else
                    {
                        printf("\tdd\t%08Xh", ig->igOffs - igFirst->igOffs);
                    }
                }
                else
                {
#ifndef TARGET_64BIT
                    // We have a 32-BIT target
                    if (emitComp->opts.disDiffable)
                    {
                        printf("\tdd\t%s\n", blockLabel);
                    }
                    else
                    {
                        printf("\tdd\t%08Xh", (uint32_t)(size_t)emitOffsetToPtr(ig->igOffs));
                    }
#else  // TARGET_64BIT
                    // We have a 64-BIT target
                    if (emitComp->opts.disDiffable)
                    {
                        printf("\tdq\t%s\n", blockLabel);
                    }
                    else
                    {
                        printf("\tdq\t%016llXh", reinterpret_cast<uint64_t>(emitOffsetToPtr(ig->igOffs)));
                    }
#endif // TARGET_64BIT
                }

                if (!emitComp->opts.disDiffable)
                {
                    printf(" ; case %s\n", blockLabel);
                }
            }
        }
        else
        {
            assert(data->dsType == dataSection::data);
            unsigned elemSize = genTypeSize(data->dsDataType);
            if (elemSize == 0)
            {
                if ((data->dsSize % 8) == 0)
                {
                    elemSize = 8;
                }
                else if ((data->dsSize % 4) == 0)
                {
                    elemSize = 4;
                }
                else if ((data->dsSize % 2) == 0)
                {
                    elemSize = 2;
                }
                else
                {
                    elemSize = 1;
                }
            }

            unsigned i = 0;
            unsigned j;
            while (i < data->dsSize)
            {
                switch (data->dsDataType)
                {
                    case TYP_FLOAT:
                        assert(data->dsSize >= 4);
                        printf("\tdd\t%08llXh\t", *reinterpret_cast<uint32_t*>(&data->dsCont[i]));
                        printf("\t; %9.6g", *reinterpret_cast<float*>(&data->dsCont[i]));
                        i += 4;
                        break;

                    case TYP_DOUBLE:
                        assert(data->dsSize >= 8);
                        printf("\tdq\t%016llXh", *reinterpret_cast<uint64_t*>(&data->dsCont[i]));
                        printf("\t; %12.9g", *reinterpret_cast<double*>(&data->dsCont[i]));
                        i += 8;
                        break;

                    default:
                        switch (elemSize)
                        {
                            case 1:
                                printf("\tdb\t%02Xh", *reinterpret_cast<uint8_t*>(&data->dsCont[i]));
                                for (j = 1; j < 16; j++)
                                {
                                    if (i + j >= data->dsSize)
                                        break;
                                    printf(", %02Xh", *reinterpret_cast<uint8_t*>(&data->dsCont[i + j]));
                                }
                                i += j;
                                break;

                            case 2:
                                assert((data->dsSize % 2) == 0);
                                printf("\tdw\t%04Xh", *reinterpret_cast<uint16_t*>(&data->dsCont[i]));
                                for (j = 2; j < 24; j += 2)
                                {
                                    if (i + j >= data->dsSize)
                                        break;
                                    printf(", %04Xh", *reinterpret_cast<uint16_t*>(&data->dsCont[i + j]));
                                }
                                i += j;
                                break;

                            case 12:
                            case 4:
                                assert((data->dsSize % 4) == 0);
                                printf("\tdd\t%08Xh", *reinterpret_cast<uint32_t*>(&data->dsCont[i]));
                                for (j = 4; j < 24; j += 4)
                                {
                                    if (i + j >= data->dsSize)
                                        break;
                                    printf(", %08Xh", *reinterpret_cast<uint32_t*>(&data->dsCont[i + j]));
                                }
                                i += j;
                                break;

                            case 32:
                            case 16:
                            case 8:
                                assert((data->dsSize % 8) == 0);
                                printf("\tdq\t%016llXh", *reinterpret_cast<uint64_t*>(&data->dsCont[i]));
                                for (j = 8; j < 32; j += 8)
                                {
                                    if (i + j >= data->dsSize)
                                        break;
                                    printf(", %016llXh", *reinterpret_cast<uint64_t*>(&data->dsCont[i + j]));
                                }
                                i += j;
                                break;

                            default:
                                assert(!"unexpected elemSize");
                                break;
                        }
                }
                printf("\n");
            }
        }
    }
}
#endif

/*****************************************************************************/
/*****************************************************************************
 *
 *  Record the fact that the given variable now contains a live GC ref.
 */

void emitter::emitGCvarLiveSet(int offs, GCtype gcType, BYTE* addr, ssize_t disp)
{
    assert(emitIssuing);

    varPtrDsc* desc;

    assert((abs(offs) % TARGET_POINTER_SIZE) == 0);
    assert(needsGC(gcType));

    /* Compute the index into the GC frame table if the caller didn't do it */

    if (disp == -1)
    {
        disp = (offs - emitGCrFrameOffsMin) / TARGET_POINTER_SIZE;
    }

    assert((size_t)disp < emitGCrFrameOffsCnt);

    /* Allocate a lifetime record */

    desc = new (emitComp, CMK_GC) varPtrDsc;

    desc->vpdBegOfs = emitCurCodeOffs(addr);
#ifdef DEBUG
    desc->vpdEndOfs = 0xFACEDEAD;
#endif

    desc->vpdVarNum = offs;

    desc->vpdNext = nullptr;

#if !defined(JIT32_GCENCODER) || !defined(FEATURE_EH_FUNCLETS)
    /* the lower 2 bits encode props about the stk ptr */

    if (offs == emitSyncThisObjOffs)
    {
        desc->vpdVarNum |= this_OFFSET_FLAG;
    }
#endif

    if (gcType == GCT_BYREF)
    {
        desc->vpdVarNum |= byref_OFFSET_FLAG;
    }

    /* Append the new entry to the end of the list */
    if (codeGen->gcInfo.gcVarPtrLast == nullptr)
    {
        assert(codeGen->gcInfo.gcVarPtrList == nullptr);
        codeGen->gcInfo.gcVarPtrList = codeGen->gcInfo.gcVarPtrLast = desc;
    }
    else
    {
        assert(codeGen->gcInfo.gcVarPtrList != nullptr);
        codeGen->gcInfo.gcVarPtrLast->vpdNext = desc;
        codeGen->gcInfo.gcVarPtrLast          = desc;
    }

    /* Record the variable descriptor in the table */

    assert(emitGCrFrameLiveTab[disp] == nullptr);
    emitGCrFrameLiveTab[disp] = desc;

    /* The "global" live GC variable mask is no longer up-to-date */

    emitThisGCrefVset = false;
}

/*****************************************************************************
 *
 *  Record the fact that the given variable no longer contains a live GC ref.
 */

void emitter::emitGCvarDeadSet(int offs, BYTE* addr, ssize_t disp)
{
    assert(emitIssuing);

    varPtrDsc* desc;

    assert(abs(offs) % sizeof(int) == 0);

    /* Compute the index into the GC frame table if the caller didn't do it */

    if (disp == -1)
    {
        disp = (offs - emitGCrFrameOffsMin) / TARGET_POINTER_SIZE;
    }

    assert((unsigned)disp < emitGCrFrameOffsCnt);

    /* Get hold of the lifetime descriptor and clear the entry */

    desc                      = emitGCrFrameLiveTab[disp];
    emitGCrFrameLiveTab[disp] = nullptr;

    assert(desc);
    assert((desc->vpdVarNum & ~OFFSET_MASK) == (unsigned)offs);

    /* Record the death code offset */

    assert(desc->vpdEndOfs == 0xFACEDEAD);
    desc->vpdEndOfs = emitCurCodeOffs(addr);

    /* The "global" live GC variable mask is no longer up-to-date */

    emitThisGCrefVset = false;
}

/*****************************************************************************
 *
 *  Record a new set of live GC ref variables.
 */

void emitter::emitUpdateLiveGCvars(VARSET_VALARG_TP vars, BYTE* addr)
{
    assert(emitIssuing);

    // Don't track GC changes in epilogs
    if (emitIGisInEpilog(emitCurIG))
    {
        return;
    }

    /* Is the current set accurate and unchanged? */

    if (emitThisGCrefVset && VarSetOps::Equal(emitComp, emitThisGCrefVars, vars))
    {
        return;
    }

#ifdef DEBUG
    if (EMIT_GC_VERBOSE || emitComp->opts.disasmWithGC)
    {
        VarSetOps::Assign(emitComp, debugThisGCrefVars, vars);
    }
#endif

    VarSetOps::Assign(emitComp, emitThisGCrefVars, vars);

    /* Are there any GC ref variables on the stack? */

    if (emitGCrFrameOffsCnt)
    {
        int*     tab;
        unsigned cnt = emitTrkVarCnt;
        unsigned num;

        /* Test all the tracked variable bits in the mask */

        for (num = 0, tab = emitGCrFrameOffsTab; num < cnt; num++, tab++)
        {
            int val = *tab;

            if (val != -1)
            {
                // byref_OFFSET_FLAG and this_OFFSET_FLAG are set
                //  in the table-offsets for byrefs and this-ptr

                int offs = val & ~OFFSET_MASK;

                // printf("var #%2u at %3d is now %s\n", num, offs, (vars & 1) ? "live" : "dead");

                if (VarSetOps::IsMember(emitComp, vars, num))
                {
                    GCtype gcType = (val & byref_OFFSET_FLAG) ? GCT_BYREF : GCT_GCREF;
                    emitGCvarLiveUpd(offs, INT_MAX, gcType, addr DEBUG_ARG(num));
                }
                else
                {
                    emitGCvarDeadUpd(offs, addr DEBUG_ARG(num));
                }
            }
        }
    }

    emitThisGCrefVset = true;
}

/*****************************************************************************
 *
 *  Record a call location for GC purposes (we know that this is a method that
 *  will not be fully interruptible).
 */

void emitter::emitRecordGCcall(BYTE* codePos, unsigned char callInstrSize)
{
    assert(emitIssuing);
    assert(!emitFullGCinfo);

    unsigned offs = emitCurCodeOffs(codePos);
    callDsc* call;

#ifdef JIT32_GCENCODER
    unsigned regs = (emitThisGCrefRegs | emitThisByrefRegs) & ~RBM_INTRET;

    // The JIT32 GCInfo encoder allows us to (as the comment previously here said):
    // "Bail if this is a totally boring call", but the GCInfoEncoder/Decoder interface
    // requires a definition for every call site, so we skip these "early outs" when we're
    // using the general encoder.
    if (regs == 0)
    {
#if EMIT_TRACK_STACK_DEPTH
        if (emitCurStackLvl == 0)
            return;
#endif
        /* Nope, only interesting calls get recorded */

        if (emitSimpleStkUsed)
        {
            if (!u1.emitSimpleStkMask)
                return;
        }
        else
        {
            if (u2.emitGcArgTrackCnt == 0)
                return;
        }
    }
#endif // JIT32_GCENCODER

#ifdef DEBUG

    if (EMIT_GC_VERBOSE)
    {
        printf("; Call at %04X [stk=%u], GCvars=", offs - callInstrSize, emitCurStackLvl);
        emitDispVarSet();
        printf(", gcrefRegs=");
        printRegMaskInt(emitThisGCrefRegs);
        emitDispRegSet(emitThisGCrefRegs);
        // printRegMaskInt(emitThisGCrefRegs & ~RBM_INTRET & RBM_CALLEE_SAVED);    // only display callee-saved
        // emitDispRegSet (emitThisGCrefRegs & ~RBM_INTRET & RBM_CALLEE_SAVED);    // only display callee-saved
        printf(", byrefRegs=");
        printRegMaskInt(emitThisByrefRegs);
        emitDispRegSet(emitThisByrefRegs);
        // printRegMaskInt(emitThisByrefRegs & ~RBM_INTRET & RBM_CALLEE_SAVED);    // only display callee-saved
        // emitDispRegSet (emitThisByrefRegs & ~RBM_INTRET & RBM_CALLEE_SAVED);    // only display callee-saved
        printf("\n");
    }

#endif

    /* Allocate a 'call site' descriptor and start filling it in */

    call = new (emitComp, CMK_GC) callDsc;

    call->cdBlock = nullptr;
    call->cdOffs  = offs;
#ifndef JIT32_GCENCODER
    call->cdCallInstrSize = callInstrSize;
#endif
    call->cdNext = nullptr;

    call->cdGCrefRegs = (regMaskSmall)emitThisGCrefRegs;
    call->cdByrefRegs = (regMaskSmall)emitThisByrefRegs;

#if EMIT_TRACK_STACK_DEPTH
#ifndef UNIX_AMD64_ABI
    noway_assert(FitsIn<USHORT>(emitCurStackLvl / ((unsigned)sizeof(unsigned))));
#endif // UNIX_AMD64_ABI
#endif

    // Append the call descriptor to the list */
    if (codeGen->gcInfo.gcCallDescLast == nullptr)
    {
        assert(codeGen->gcInfo.gcCallDescList == nullptr);
        codeGen->gcInfo.gcCallDescList = codeGen->gcInfo.gcCallDescLast = call;
    }
    else
    {
        assert(codeGen->gcInfo.gcCallDescList != nullptr);
        codeGen->gcInfo.gcCallDescLast->cdNext = call;
        codeGen->gcInfo.gcCallDescLast         = call;
    }

    /* Record the current "pending" argument list */

    if (emitSimpleStkUsed)
    {
        /* The biggest call is less than MAX_SIMPLE_STK_DEPTH. So use
           small format */

        call->u1.cdArgMask      = u1.emitSimpleStkMask;
        call->u1.cdByrefArgMask = u1.emitSimpleByrefStkMask;
        call->cdArgCnt          = 0;
    }
    else
    {
        /* The current call has too many arguments, so we need to report the
           offsets of each individual GC arg. */

        call->cdArgCnt = u2.emitGcArgTrackCnt;
        if (call->cdArgCnt == 0)
        {
            call->u1.cdArgMask = call->u1.cdByrefArgMask = 0;
            return;
        }

        call->cdArgTable = new (emitComp, CMK_GC) unsigned[u2.emitGcArgTrackCnt];

        unsigned gcArgs = 0;
        unsigned stkLvl = emitCurStackLvl / sizeof(int);

        for (unsigned i = 0; i < stkLvl; i++)
        {
            GCtype gcType = (GCtype)u2.emitArgTrackTab[stkLvl - i - 1];

            if (needsGC(gcType))
            {
                call->cdArgTable[gcArgs] = i * TARGET_POINTER_SIZE;

                if (gcType == GCT_BYREF)
                {
                    call->cdArgTable[gcArgs] |= byref_OFFSET_FLAG;
                }

                gcArgs++;
            }
        }

        assert(gcArgs == u2.emitGcArgTrackCnt);
    }
}

/*****************************************************************************
 *
 *  Record a new set of live GC ref registers.
 */

void emitter::emitUpdateLiveGCregs(GCtype gcType, regMaskTP regs, BYTE* addr)
{
    assert(emitIssuing);

    // Don't track GC changes in epilogs
    if (emitIGisInEpilog(emitCurIG))
    {
        return;
    }

    regMaskTP life;
    regMaskTP dead;
    regMaskTP chg;

    assert(needsGC(gcType));

    regMaskTP& emitThisXXrefRegs = (gcType == GCT_GCREF) ? emitThisGCrefRegs : emitThisByrefRegs;
    regMaskTP& emitThisYYrefRegs = (gcType == GCT_GCREF) ? emitThisByrefRegs : emitThisGCrefRegs;
    assert(emitThisXXrefRegs != regs);

    if (emitFullGCinfo)
    {
        /* Figure out which GC registers are becoming live/dead at this point */

        dead = (emitThisXXrefRegs & ~regs);
        life = (~emitThisXXrefRegs & regs);

        /* Can't simultaneously become live and dead at the same time */

        assert((dead | life) != 0);
        assert((dead & life) == 0);

        /* Compute the 'changing state' mask */

        chg = (dead | life);

        do
        {
            regMaskTP bit = genFindLowestBit(chg);
            regNumber reg = genRegNumFromMask(bit);

            if (life & bit)
            {
                emitGCregLiveUpd(gcType, reg, addr);
            }
            else
            {
                emitGCregDeadUpd(reg, addr);
            }

            chg -= bit;
        } while (chg);

        assert(emitThisXXrefRegs == regs);
    }
    else
    {
        emitThisYYrefRegs &= ~regs; // Kill the regs from the other GC type (if live)
        emitThisXXrefRegs = regs;   // Mark them as live in the requested GC type
    }

    // The 2 GC reg masks can't be overlapping

    assert((emitThisGCrefRegs & emitThisByrefRegs) == 0);
}

/*****************************************************************************
 *
 *  Record the fact that the given register now contains a live GC ref.
 */

void emitter::emitGCregLiveSet(GCtype gcType, regMaskTP regMask, BYTE* addr, bool isThis)
{
    assert(emitIssuing);
    assert(needsGC(gcType));

    regPtrDsc* regPtrNext;

    assert(!isThis || emitComp->lvaKeepAliveAndReportThis());
    // assert(emitFullyInt || isThis);
    assert(emitFullGCinfo);

    assert(((emitThisGCrefRegs | emitThisByrefRegs) & regMask) == 0);

    /* Allocate a new regptr entry and fill it in */

    regPtrNext            = codeGen->gcInfo.gcRegPtrAllocDsc();
    regPtrNext->rpdGCtype = gcType;

    regPtrNext->rpdOffs            = emitCurCodeOffs(addr);
    regPtrNext->rpdArg             = false;
    regPtrNext->rpdCall            = false;
    regPtrNext->rpdIsThis          = isThis;
    regPtrNext->rpdCompiler.rpdAdd = (regMaskSmall)regMask;
    regPtrNext->rpdCompiler.rpdDel = 0;
}

/*****************************************************************************
 *
 *  Record the fact that the given register no longer contains a live GC ref.
 */

void emitter::emitGCregDeadSet(GCtype gcType, regMaskTP regMask, BYTE* addr)
{
    assert(emitIssuing);
    assert(needsGC(gcType));

    regPtrDsc* regPtrNext;

    // assert(emitFullyInt);
    assert(emitFullGCinfo);

    assert(((emitThisGCrefRegs | emitThisByrefRegs) & regMask) != 0);

    /* Allocate a new regptr entry and fill it in */

    regPtrNext            = codeGen->gcInfo.gcRegPtrAllocDsc();
    regPtrNext->rpdGCtype = gcType;

    regPtrNext->rpdOffs            = emitCurCodeOffs(addr);
    regPtrNext->rpdCall            = false;
    regPtrNext->rpdIsThis          = false;
    regPtrNext->rpdArg             = false;
    regPtrNext->rpdCompiler.rpdAdd = 0;
    regPtrNext->rpdCompiler.rpdDel = (regMaskSmall)regMask;
}

/*****************************************************************************
 *
 *  Emit an 8-bit integer as code.
 */

unsigned char emitter::emitOutputByte(BYTE* dst, ssize_t val)
{
    BYTE* dstRW = dst + writeableOffset;
    *castto(dstRW, unsigned char*) = (unsigned char)val;

#ifdef DEBUG
#ifdef TARGET_AMD64
    // if we're emitting code bytes, ensure that we've already emitted the rex prefix!
    assert(((val & 0xFF00000000LL) == 0) || ((val & 0xFFFFFFFF00000000LL) == 0xFFFFFFFF00000000LL));
#endif // TARGET_AMD64
#endif

    return sizeof(unsigned char);
}

/*****************************************************************************
 *
 *  Emit a 16-bit integer as code.
 */

unsigned char emitter::emitOutputWord(BYTE* dst, ssize_t val)
{
    BYTE* dstRW = dst + writeableOffset;
    MISALIGNED_WR_I2(dstRW, (short)val);

#ifdef DEBUG
#ifdef TARGET_AMD64
    // if we're emitting code bytes, ensure that we've already emitted the rex prefix!
    assert(((val & 0xFF00000000LL) == 0) || ((val & 0xFFFFFFFF00000000LL) == 0xFFFFFFFF00000000LL));
#endif // TARGET_AMD64
#endif

    return sizeof(short);
}

/*****************************************************************************
 *
 *  Emit a 32-bit integer as code.
 */

unsigned char emitter::emitOutputLong(BYTE* dst, ssize_t val)
{
    BYTE* dstRW = dst + writeableOffset;
    MISALIGNED_WR_I4(dstRW, (int)val);

#ifdef DEBUG
#ifdef TARGET_AMD64
    // if we're emitting code bytes, ensure that we've already emitted the rex prefix!
    assert(((val & 0xFF00000000LL) == 0) || ((val & 0xFFFFFFFF00000000LL) == 0xFFFFFFFF00000000LL));
#endif // TARGET_AMD64
#endif

    return sizeof(int);
}

/*****************************************************************************
 *
 *  Emit a pointer-sized integer as code.
 */

unsigned char emitter::emitOutputSizeT(BYTE* dst, ssize_t val)
{
    BYTE* dstRW = dst + writeableOffset;
#if !defined(TARGET_64BIT)
    MISALIGNED_WR_I4(dstRW, (int)val);
#else
    MISALIGNED_WR_ST(dstRW, val);
#endif

    return TARGET_POINTER_SIZE;
}

//------------------------------------------------------------------------
// Wrappers to emitOutputByte, emitOutputWord, emitOutputLong, emitOutputSizeT
// that take unsigned __int64 or size_t type instead of ssize_t. Used on RyuJIT/x86.
//
// Arguments:
//    dst - passed through
//    val - passed through
//
// Return Value:
//    Same as wrapped function.
//

#if !defined(HOST_64BIT)
#if defined(TARGET_X86)
unsigned char emitter::emitOutputByte(BYTE* dst, size_t val)
{
    return emitOutputByte(dst, (ssize_t)val);
}

unsigned char emitter::emitOutputWord(BYTE* dst, size_t val)
{
    return emitOutputWord(dst, (ssize_t)val);
}

unsigned char emitter::emitOutputLong(BYTE* dst, size_t val)
{
    return emitOutputLong(dst, (ssize_t)val);
}

unsigned char emitter::emitOutputSizeT(BYTE* dst, size_t val)
{
    return emitOutputSizeT(dst, (ssize_t)val);
}

unsigned char emitter::emitOutputByte(BYTE* dst, unsigned __int64 val)
{
    return emitOutputByte(dst, (ssize_t)val);
}

unsigned char emitter::emitOutputWord(BYTE* dst, unsigned __int64 val)
{
    return emitOutputWord(dst, (ssize_t)val);
}

unsigned char emitter::emitOutputLong(BYTE* dst, unsigned __int64 val)
{
    return emitOutputLong(dst, (ssize_t)val);
}

unsigned char emitter::emitOutputSizeT(BYTE* dst, unsigned __int64 val)
{
    return emitOutputSizeT(dst, (ssize_t)val);
}
#endif // defined(TARGET_X86)
#endif // !defined(HOST_64BIT)

/*****************************************************************************
 *
 *  Given a block cookie and a code position, return the actual code offset;
 *  this can only be called at the end of code generation.
 */

UNATIVE_OFFSET emitter::emitCodeOffset(void* blockPtr, unsigned codePos)
{
    insGroup* ig;

    UNATIVE_OFFSET of;
    unsigned       no = emitGetInsNumFromCodePos(codePos);

    /* Make sure we weren't passed some kind of a garbage thing */

    ig = (insGroup*)blockPtr;
#ifdef DEBUG
    assert(ig && ig->igSelf == ig);
#endif

    /* The first and last offsets are always easy */

    if (no == 0)
    {
        of = 0;
    }
    else if (no == ig->igInsCnt)
    {
        of = ig->igSize;
    }
    else if (ig->igFlags & IGF_UPD_ISZ)
    {
        /*
            Some instruction sizes have changed, so we'll have to figure
            out the instruction offset "the hard way".
         */

        of = emitFindOffset(ig, no);
    }
    else
    {
        /* All instructions correctly predicted, the offset stays the same */

        of = emitGetInsOfsFromCodePos(codePos);

        // printf("[IG=%02u;ID=%03u;OF=%04X] <= %08X\n", ig->igNum, emitGetInsNumFromCodePos(codePos), of, codePos);

        /* Make sure the offset estimate is accurate */

        assert(of == emitFindOffset(ig, emitGetInsNumFromCodePos(codePos)));
    }

    return ig->igOffs + of;
}

/*****************************************************************************
 *
 *  Record the fact that the given register now contains a live GC ref.
 */

void emitter::emitGCregLiveUpd(GCtype gcType, regNumber reg, BYTE* addr)
{
    assert(emitIssuing);

    // Don't track GC changes in epilogs
    if (emitIGisInEpilog(emitCurIG))
    {
        return;
    }

    assert(needsGC(gcType));

    regMaskTP regMask = genRegMask(reg);

    regMaskTP& emitThisXXrefRegs = (gcType == GCT_GCREF) ? emitThisGCrefRegs : emitThisByrefRegs;
    regMaskTP& emitThisYYrefRegs = (gcType == GCT_GCREF) ? emitThisByrefRegs : emitThisGCrefRegs;

    if ((emitThisXXrefRegs & regMask) == 0)
    {
        // If the register was holding the other GC type, that type should
        // go dead now

        if (emitThisYYrefRegs & regMask)
        {
            emitGCregDeadUpd(reg, addr);
        }

        // For synchronized methods, "this" is always alive and in the same register.
        // However, if we generate any code after the epilog block (where "this"
        // goes dead), "this" will come alive again. We need to notice that.
        // Note that we only expect isThis to be true at an insGroup boundary.

        bool isThis = (reg == emitSyncThisObjReg) ? true : false;

        if (emitFullGCinfo)
        {
            emitGCregLiveSet(gcType, regMask, addr, isThis);
        }

        emitThisXXrefRegs |= regMask;
    }

    // The 2 GC reg masks can't be overlapping

    assert((emitThisGCrefRegs & emitThisByrefRegs) == 0);
}

/*****************************************************************************
 *
 *  Record the fact that the given set of registers no longer contain live GC refs.
 */

void emitter::emitGCregDeadUpdMask(regMaskTP regs, BYTE* addr)
{
    assert(emitIssuing);

    // Don't track GC changes in epilogs
    if (emitIGisInEpilog(emitCurIG))
    {
        return;
    }

    // First, handle the gcref regs going dead

    regMaskTP gcrefRegs = emitThisGCrefRegs & regs;

    // "this" can never go dead in synchronized methods, except in the epilog
    // after the call to CORINFO_HELP_MON_EXIT.
    assert(emitSyncThisObjReg == REG_NA || (genRegMask(emitSyncThisObjReg) & regs) == 0);

    if (gcrefRegs)
    {
        assert((emitThisByrefRegs & gcrefRegs) == 0);

        if (emitFullGCinfo)
        {
            emitGCregDeadSet(GCT_GCREF, gcrefRegs, addr);
        }

        emitThisGCrefRegs &= ~gcrefRegs;
    }

    // Second, handle the byref regs going dead

    regMaskTP byrefRegs = emitThisByrefRegs & regs;

    if (byrefRegs)
    {
        assert((emitThisGCrefRegs & byrefRegs) == 0);

        if (emitFullGCinfo)
        {
            emitGCregDeadSet(GCT_BYREF, byrefRegs, addr);
        }

        emitThisByrefRegs &= ~byrefRegs;
    }
}

/*****************************************************************************
 *
 *  Record the fact that the given register no longer contains a live GC ref.
 */

void emitter::emitGCregDeadUpd(regNumber reg, BYTE* addr)
{
    assert(emitIssuing);

    // Don't track GC changes in epilogs
    if (emitIGisInEpilog(emitCurIG))
    {
        return;
    }

    regMaskTP regMask = genRegMask(reg);

    if ((emitThisGCrefRegs & regMask) != 0)
    {
        assert((emitThisByrefRegs & regMask) == 0);

        if (emitFullGCinfo)
        {
            emitGCregDeadSet(GCT_GCREF, regMask, addr);
        }

        emitThisGCrefRegs &= ~regMask;
    }
    else if ((emitThisByrefRegs & regMask) != 0)
    {
        if (emitFullGCinfo)
        {
            emitGCregDeadSet(GCT_BYREF, regMask, addr);
        }

        emitThisByrefRegs &= ~regMask;
    }
}

/*****************************************************************************
 *
 *  Record the fact that the given variable now contains a live GC ref.
 *  varNum may be INT_MAX or negative (indicating a spill temp) only if
 *    offs is guaranteed to be the offset of a tracked GC ref. Else we
 *    need a valid value to check if the variable is tracked or not.
 */

void emitter::emitGCvarLiveUpd(int offs, int varNum, GCtype gcType, BYTE* addr DEBUG_ARG(unsigned actualVarNum))
{
    assert(abs(offs) % sizeof(int) == 0);
    assert(needsGC(gcType));

#if FEATURE_FIXED_OUT_ARGS
    if ((unsigned)varNum == emitComp->lvaOutgoingArgSpaceVar)
    {
        if (emitFullGCinfo)
        {
            /* Append an "arg push" entry to track a GC written to the
               outgoing argument space.
               Allocate a new ptr arg entry and fill it in */

            regPtrDsc* regPtrNext = gcInfo->gcRegPtrAllocDsc();
            regPtrNext->rpdGCtype = gcType;
            regPtrNext->rpdOffs   = emitCurCodeOffs(addr);
            regPtrNext->rpdArg    = true;
            regPtrNext->rpdCall   = false;
            noway_assert(FitsIn<unsigned short>(offs));
            regPtrNext->rpdPtrArg  = (unsigned short)offs;
            regPtrNext->rpdArgType = (unsigned short)GCInfo::rpdARG_PUSH;
            regPtrNext->rpdIsThis  = false;
        }
    }
    else
#endif // FEATURE_FIXED_OUT_ARGS
    {
        /* Is the frame offset within the "interesting" range? */

        if (offs >= emitGCrFrameOffsMin && offs < emitGCrFrameOffsMax)
        {
            /* Normally all variables in this range must be tracked stack
               pointers. However, for EnC, we relax this condition. So we
               must check if this is not such a variable.
               Note that varNum might be negative, indicating a spill temp.
            */

            if (varNum != INT_MAX)
            {
                bool isTracked = false;
                if (varNum >= 0)
                {
                    // This is NOT a spill temp
                    const LclVarDsc* varDsc = emitComp->lvaGetDesc(varNum);
                    isTracked               = emitComp->lvaIsGCTracked(varDsc);
                }

                if (!isTracked)
                {
#if DOUBLE_ALIGN
                    assert(!emitContTrkPtrLcls ||
                           // EBP based variables in the double-aligned frames are indeed input arguments.
                           // and we don't require them to fall into the "interesting" range.
                           ((emitComp->rpFrameType == FT_DOUBLE_ALIGN_FRAME) && (varNum >= 0) &&
                            (emitComp->lvaTable[varNum].lvFramePointerBased == 1)));
#else
                    assert(!emitContTrkPtrLcls);
#endif
                    return;
                }
            }

            size_t disp;

            /* Compute the index into the GC frame table */

            disp = (offs - emitGCrFrameOffsMin) / TARGET_POINTER_SIZE;
            assert(disp < emitGCrFrameOffsCnt);

            /* If the variable is currently dead, mark it as live */

            if (emitGCrFrameLiveTab[disp] == nullptr)
            {
                emitGCvarLiveSet(offs, gcType, addr, disp);
#ifdef DEBUG
                if ((EMIT_GC_VERBOSE || emitComp->opts.disasmWithGC) && (actualVarNum < emitComp->lvaCount) &&
                    emitComp->lvaGetDesc(actualVarNum)->lvTracked)
                {
                    VarSetOps::AddElemD(emitComp, debugThisGCrefVars, emitComp->lvaGetDesc(actualVarNum)->lvVarIndex);
                }
#endif
            }
        }
    }
}

/*****************************************************************************
 *
 *  Record the fact that the given variable no longer contains a live GC ref.
 */

void emitter::emitGCvarDeadUpd(int offs, BYTE* addr DEBUG_ARG(unsigned varNum))
{
    assert(emitIssuing);
    assert(abs(offs) % sizeof(int) == 0);

    /* Is the frame offset within the "interesting" range? */

    if (offs >= emitGCrFrameOffsMin && offs < emitGCrFrameOffsMax)
    {
        size_t disp;

        /* Compute the index into the GC frame table */

        disp = (offs - emitGCrFrameOffsMin) / TARGET_POINTER_SIZE;
        assert(disp < emitGCrFrameOffsCnt);

        /* If the variable is currently live, mark it as dead */

        if (emitGCrFrameLiveTab[disp] != nullptr)
        {
            assert(!emitComp->lvaKeepAliveAndReportThis() || (offs != emitSyncThisObjOffs));
            emitGCvarDeadSet(offs, addr, disp);
#ifdef DEBUG
            if ((EMIT_GC_VERBOSE || emitComp->opts.disasmWithGC) && (varNum < emitComp->lvaCount) &&
                emitComp->lvaGetDesc(varNum)->lvTracked)
            {
                VarSetOps::RemoveElemD(emitComp, debugThisGCrefVars, emitComp->lvaGetDesc(varNum)->lvVarIndex);
            }
#endif
        }
    }
}

/*****************************************************************************
 *
 *  Allocate a new IG and link it in to the global list after the current IG
 */

insGroup* emitter::emitAllocAndLinkIG()
{
    insGroup* ig = emitAllocIG();

    assert(emitCurIG);

    emitInsertIGAfter(emitCurIG, ig);

    /* Propagate some IG flags from the current group to the new group */

    ig->igFlags |= (emitCurIG->igFlags & IGF_PROPAGATE_MASK);

    /* Set the new IG as the current IG */

    emitCurIG = ig;

    return ig;
}

/*****************************************************************************
 *
 *  Allocate an instruction group descriptor and assign it the next index.
 */

insGroup* emitter::emitAllocIG()
{
    insGroup* ig;

    /* Allocate a group descriptor */

    size_t sz = sizeof(insGroup);
    ig        = (insGroup*)emitGetMem(sz);

#ifdef DEBUG
    ig->igSelf = ig;
#endif

#if EMITTER_STATS
    emitTotalIGcnt += 1;
    emitTotalIGsize += sz;
    emitSizeMethod += sz;
#endif

    /* Do basic initialization */

    emitInitIG(ig);

    return ig;
}

/*****************************************************************************
 *
 *  Initialize an instruction group
 */

void emitter::emitInitIG(insGroup* ig)
{
    /* Assign the next available index to the instruction group */

    ig->igNum = emitNxtIGnum;

    emitNxtIGnum++;

    /* Record the (estimated) code offset of the group */

    ig->igOffs = emitCurCodeOffset;
    assert(IsCodeAligned(ig->igOffs));

    /* Set the current function index */

    ig->igFuncIdx = emitComp->compCurrFuncIdx;

    ig->igFlags = 0;

#if defined(DEBUG) || defined(LATE_DISASM)
    ig->igWeight    = getCurrentBlockWeight();
    ig->igPerfScore = 0.0;
#endif

    /* Zero out some fields to avoid printing garbage in JitDumps. These
       really only need to be set in DEBUG, but do it in all cases to make
       sure we act the same in non-DEBUG builds.
    */

    ig->igSize   = 0;
    ig->igGCregs = RBM_NONE;
    ig->igInsCnt = 0;

#if FEATURE_LOOP_ALIGN
    ig->igLoopBackEdge = nullptr;
#endif

#ifdef DEBUG
    ig->lastGeneratedBlock = nullptr;
    // Explicitly call init, since IGs don't actually have a constructor.
    ig->igBlocks.jitstd::list<BasicBlock*>::init(emitComp->getAllocator(CMK_LoopOpt));
#endif
}

/*****************************************************************************
 *
 *  Insert instruction group 'ig' after 'igInsertAfterIG'
 */

void emitter::emitInsertIGAfter(insGroup* insertAfterIG, insGroup* ig)
{
    assert(emitIGlist);
    assert(emitIGlast);

    ig->igNext            = insertAfterIG->igNext;
    insertAfterIG->igNext = ig;

    if (emitIGlast == insertAfterIG)
    {
        // If we are inserting at the end, then update the 'last' pointer
        emitIGlast = ig;
    }
}

/*****************************************************************************
 *
 *  Save the current IG and start a new one.
 */

void emitter::emitNxtIG(bool extend)
{
    /* Right now we don't allow multi-IG prologs */

    assert(emitCurIG != emitPrologIG);

    /* First save the current group */

    emitSavIG(extend);

    /* Update the GC live sets for the group's start
     * Do it only if not an extension block */

    if (!extend)
    {
        VarSetOps::Assign(emitComp, emitInitGCrefVars, emitThisGCrefVars);
        emitInitGCrefRegs = emitThisGCrefRegs;
        emitInitByrefRegs = emitThisByrefRegs;
    }

    /* Start generating the new group */

    emitNewIG();

    /* If this is an emitter added block, flag it */

    if (extend)
    {
        emitCurIG->igFlags |= IGF_EXTEND;

#if EMITTER_STATS
        emitTotalIGExtend++;
#endif // EMITTER_STATS
    }

    // We've created a new IG; no need to force another one.
    emitForceNewIG = false;

#ifdef DEBUG
    // We haven't written any code into the IG yet, so clear our record of the last block written to the IG.
    emitCurIG->lastGeneratedBlock = nullptr;
#endif
}

/*****************************************************************************
 *
 *  emitGetInsSC: Get the instruction's constant value.
 */

cnsval_ssize_t emitter::emitGetInsSC(instrDesc* id)
{
#ifdef TARGET_ARM // should it be TARGET_ARMARCH? Why do we need this? Note that on ARM64 we store scaled immediates
                  // for some formats
    if (id->idIsLclVar())
    {
        int varNum = id->idAddr()->iiaLclVar.lvaVarNum();

        regNumber baseReg;
        int       offs = id->idAddr()->iiaLclVar.lvaOffset();
#if defined(TARGET_ARM)
        int adr =
            emitComp->lvaFrameAddress(varNum, id->idIsLclFPBase(), &baseReg, offs, CodeGen::instIsFP(id->idIns()));
        int dsp = adr + offs;
        if ((id->idIns() == INS_sub) || (id->idIns() == INS_subw))
            dsp = -dsp;
#elif defined(TARGET_ARM64)
        // TODO-ARM64-Cleanup: this is currently unreachable. Do we need it?
        bool FPbased;
        int  adr = emitComp->lvaFrameAddress(varNum, &FPbased);
        int  dsp = adr + offs;
        if (id->idIns() == INS_sub)
            dsp = -dsp;
#endif
        return dsp;
    }
    else
#endif // TARGET_ARM
        if (id->idIsLargeCns())
    {
        return ((instrDescCns*)id)->idcCnsVal;
    }
    else
    {
        return id->idSmallCns();
    }
}

#ifdef TARGET_ARM

BYTE* emitter::emitGetInsRelocValue(instrDesc* id)
{
    return ((instrDescReloc*)id)->idrRelocVal;
}

#endif // TARGET_ARM

/*****************************************************************************/
#if EMIT_TRACK_STACK_DEPTH
/*****************************************************************************
 *
 *  Record a push of a single dword on the stack.
 */

void emitter::emitStackPush(BYTE* addr, GCtype gcType)
{
#ifdef DEBUG
    assert(IsValidGCtype(gcType));
#endif

    if (emitSimpleStkUsed)
    {
        assert(!emitFullGCinfo); // Simple stk not used for emitFullGCinfo
        assert(emitCurStackLvl / sizeof(int) < MAX_SIMPLE_STK_DEPTH);

        u1.emitSimpleStkMask <<= 1;
        u1.emitSimpleStkMask |= (unsigned)needsGC(gcType);

        u1.emitSimpleByrefStkMask <<= 1;
        u1.emitSimpleByrefStkMask |= (gcType == GCT_BYREF);

        assert((u1.emitSimpleStkMask & u1.emitSimpleByrefStkMask) == u1.emitSimpleByrefStkMask);
    }
    else
    {
        emitStackPushLargeStk(addr, gcType);
    }

    emitCurStackLvl += sizeof(int);
}

/*****************************************************************************
 *
 *  Record a push of a bunch of non-GC dwords on the stack.
 */

void emitter::emitStackPushN(BYTE* addr, unsigned count)
{
    assert(count);

    if (emitSimpleStkUsed)
    {
        assert(!emitFullGCinfo); // Simple stk not used for emitFullGCinfo

        u1.emitSimpleStkMask <<= count;
        u1.emitSimpleByrefStkMask <<= count;
    }
    else
    {
        emitStackPushLargeStk(addr, GCT_NONE, count);
    }

    emitCurStackLvl += count * sizeof(int);
}

/*****************************************************************************
 *
 *  Record a pop of the given number of dwords from the stack.
 */

void emitter::emitStackPop(BYTE* addr, bool isCall, unsigned char callInstrSize, unsigned count)
{
    assert(emitCurStackLvl / sizeof(int) >= count);
    assert(!isCall || callInstrSize > 0);

    if (count)
    {
        if (emitSimpleStkUsed)
        {
            assert(!emitFullGCinfo); // Simple stk not used for emitFullGCinfo

            unsigned cnt = count;

            do
            {
                u1.emitSimpleStkMask >>= 1;
                u1.emitSimpleByrefStkMask >>= 1;
            } while (--cnt);
        }
        else
        {
            emitStackPopLargeStk(addr, isCall, callInstrSize, count);
        }

        emitCurStackLvl -= count * sizeof(int);
    }
    else
    {
        assert(isCall);

        // For the general encoder we do the call below always when it's a call, to ensure that the call is
        // recorded (when we're doing the ptr reg map for a non-fully-interruptible method).
        if (emitFullGCinfo
#ifndef JIT32_GCENCODER
            || (emitComp->IsFullPtrRegMapRequired() && (!emitComp->GetInterruptible()) && isCall)
#endif // JIT32_GCENCODER
                )
        {
            emitStackPopLargeStk(addr, isCall, callInstrSize, 0);
        }
    }
}

/*****************************************************************************
 *
 *  Record a push of a single word on the stack for a full pointer map.
 */

void emitter::emitStackPushLargeStk(BYTE* addr, GCtype gcType, unsigned count)
{
    S_UINT32 level(emitCurStackLvl / sizeof(int));

    assert(IsValidGCtype(gcType));
    assert(count);
    assert(!emitSimpleStkUsed);

    do
    {
        /* Push an entry for this argument on the tracking stack */

        // printf("Pushed [%d] at lvl %2u [max=%u]\n", isGCref, emitArgTrackTop - emitArgTrackTab, emitMaxStackDepth);

        assert(level.IsOverflow() || u2.emitArgTrackTop == u2.emitArgTrackTab + level.Value());
        *u2.emitArgTrackTop++ = (BYTE)gcType;
        assert(u2.emitArgTrackTop <= u2.emitArgTrackTab + emitMaxStackDepth);

        if (emitFullArgInfo || needsGC(gcType))
        {
            if (emitFullGCinfo)
            {
                /* Append an "arg push" entry if this is a GC ref or
                   FPO method. Allocate a new ptr arg entry and fill it in */

                regPtrDsc* regPtrNext = codeGen->gcInfo.gcRegPtrAllocDsc();
                regPtrNext->rpdGCtype = gcType;

                regPtrNext->rpdOffs = emitCurCodeOffs(addr);
                regPtrNext->rpdArg  = true;
                regPtrNext->rpdCall = false;
                if (level.IsOverflow() || !FitsIn<unsigned short>(level.Value()))
                {
                    IMPL_LIMITATION("Too many/too big arguments to encode GC information");
                }
                regPtrNext->rpdPtrArg  = (unsigned short)level.Value();
                regPtrNext->rpdArgType = (unsigned short)GCInfo::rpdARG_PUSH;
                regPtrNext->rpdIsThis  = false;
            }

            /* This is an "interesting" argument push */

            u2.emitGcArgTrackCnt++;
        }
        level += 1;
        assert(!level.IsOverflow());
    } while (--count);
}

/*****************************************************************************
 *
 *  Record a pop of the given number of words from the stack for a full ptr
 *  map.
 */

void emitter::emitStackPopLargeStk(BYTE* addr, bool isCall, unsigned char callInstrSize, unsigned count)
{
    assert(emitIssuing);

    unsigned argStkCnt;
    S_UINT16 argRecCnt(0); // arg count for ESP, ptr-arg count for EBP
    unsigned gcrefRegs, byrefRegs;

#ifdef JIT32_GCENCODER
    // For the general encoder, we always need to record calls, so we make this call
    // even when emitSimpleStkUsed is true.
    assert(!emitSimpleStkUsed);
#endif

    /* Count how many pointer records correspond to this "pop" */

    for (argStkCnt = count; argStkCnt; argStkCnt--)
    {
        assert(u2.emitArgTrackTop > u2.emitArgTrackTab);

        GCtype gcType = (GCtype)(*--u2.emitArgTrackTop);

        assert(IsValidGCtype(gcType));

        // printf("Popped [%d] at lvl %u\n", GCtypeStr(gcType), emitArgTrackTop - emitArgTrackTab);

        // This is an "interesting" argument

        if (emitFullArgInfo || needsGC(gcType))
        {
            argRecCnt += 1;
        }
    }

    assert(u2.emitArgTrackTop >= u2.emitArgTrackTab);
    assert(u2.emitArgTrackTop == u2.emitArgTrackTab + emitCurStackLvl / sizeof(int) - count);
    noway_assert(!argRecCnt.IsOverflow());

    /* We're about to pop the corresponding arg records */

    u2.emitGcArgTrackCnt -= argRecCnt.Value();

#ifdef JIT32_GCENCODER
    // For the general encoder, we always have to record calls, so we don't take this early return.
    if (!emitFullGCinfo)
        return;
#endif

    // Do we have any interesting (i.e., callee-saved) registers live here?

    gcrefRegs = byrefRegs = 0;

    // We make a bitmask whose bits correspond to callee-saved register indices (in the sequence
    // of callee-saved registers only).
    for (unsigned calleeSavedRegIdx = 0; calleeSavedRegIdx < CNT_CALLEE_SAVED; calleeSavedRegIdx++)
    {
        regMaskTP calleeSavedRbm = raRbmCalleeSaveOrder[calleeSavedRegIdx];
        if (emitThisGCrefRegs & calleeSavedRbm)
        {
            gcrefRegs |= (1 << calleeSavedRegIdx);
        }
        if (emitThisByrefRegs & calleeSavedRbm)
        {
            byrefRegs |= (1 << calleeSavedRegIdx);
        }
    }

#ifdef JIT32_GCENCODER
    // For the general encoder, we always have to record calls, so we don't take this early return.    /* Are there any
    // args to pop at this call site?

    if (argRecCnt.Value() == 0)
    {
        /*
            Or do we have a partially interruptible EBP-less frame, and any
            of EDI,ESI,EBX,EBP are live, or is there an outer/pending call?
         */
        CLANG_FORMAT_COMMENT_ANCHOR;

#if !FPO_INTERRUPTIBLE
        if (emitFullyInt || (gcrefRegs == 0 && byrefRegs == 0 && u2.emitGcArgTrackCnt == 0))
#endif
            return;
    }
#endif // JIT32_GCENCODER

    /* Only calls may pop more than one value */
    // More detail:
    // _cdecl calls accomplish this popping via a post-call-instruction SP adjustment.
    // The "rpdCall" field below should be interpreted as "the instruction accomplishes
    // call-related popping, even if it's not itself a call".  Therefore, we don't just
    // use the "isCall" input argument, which means that the instruction actually is a call --
    // we use the OR of "isCall" or the "pops more than one value."

    bool isCallRelatedPop = (argRecCnt.Value() > 1);

    /* Allocate a new ptr arg entry and fill it in */

    regPtrDsc* regPtrNext = codeGen->gcInfo.gcRegPtrAllocDsc();
    regPtrNext->rpdGCtype = GCT_GCREF; // Pops need a non-0 value (??)

    regPtrNext->rpdOffs = emitCurCodeOffs(addr);
    regPtrNext->rpdCall = (isCall || isCallRelatedPop);
#ifndef JIT32_GCENCODER
    if (regPtrNext->rpdCall)
    {
        assert(isCall || callInstrSize == 0);
        regPtrNext->rpdCallInstrSize = callInstrSize;
    }
#endif
    regPtrNext->rpdCallGCrefRegs = gcrefRegs;
    regPtrNext->rpdCallByrefRegs = byrefRegs;
    regPtrNext->rpdArg           = true;
    regPtrNext->rpdArgType       = (unsigned short)GCInfo::rpdARG_POP;
    regPtrNext->rpdPtrArg        = argRecCnt.Value();
}

/*****************************************************************************
 *  For caller-pop arguments, we report the arguments as pending arguments.
 *  However, any GC arguments are now dead, so we need to report them
 *  as non-GC.
 */

void emitter::emitStackKillArgs(BYTE* addr, unsigned count, unsigned char callInstrSize)
{
    assert(count > 0);

    if (emitSimpleStkUsed)
    {
        assert(!emitFullGCinfo); // Simple stk not used for emitFullGCInfo

        /* We don't need to report this to the GC info, but we do need
           to kill mark the ptrs on the stack as non-GC */

        assert(emitCurStackLvl / sizeof(int) >= count);

        for (unsigned lvl = 0; lvl < count; lvl++)
        {
            u1.emitSimpleStkMask &= ~(1 << lvl);
            u1.emitSimpleByrefStkMask &= ~(1 << lvl);
        }
    }
    else
    {
        BYTE*    argTrackTop = u2.emitArgTrackTop;
        S_UINT16 gcCnt(0);

        for (unsigned i = 0; i < count; i++)
        {
            assert(argTrackTop > u2.emitArgTrackTab);

            --argTrackTop;

            GCtype gcType = (GCtype)(*argTrackTop);
            assert(IsValidGCtype(gcType));

            if (needsGC(gcType))
            {
                // printf("Killed %s at lvl %u\n", GCtypeStr(gcType), argTrackTop - emitArgTrackTab);

                *argTrackTop = GCT_NONE;
                gcCnt += 1;
            }
        }

        noway_assert(!gcCnt.IsOverflow());

        /* We're about to kill the corresponding (pointer) arg records */

        if (!emitFullArgInfo)
        {
            u2.emitGcArgTrackCnt -= gcCnt.Value();
        }

        if (!emitFullGCinfo)
        {
            return;
        }

        /* Right after the call, the arguments are still sitting on the
           stack, but they are effectively dead. For fully-interruptible
           methods, we need to report that */

        if (gcCnt.Value())
        {
            /* Allocate a new ptr arg entry and fill it in */

            regPtrDsc* regPtrNext = codeGen->gcInfo.gcRegPtrAllocDsc();
            regPtrNext->rpdGCtype = GCT_GCREF; // Kills need a non-0 value (??)

            regPtrNext->rpdOffs = emitCurCodeOffs(addr);

            regPtrNext->rpdArg     = TRUE;
            regPtrNext->rpdArgType = (unsigned short)GCInfo::rpdARG_KILL;
            regPtrNext->rpdPtrArg  = gcCnt.Value();
        }

        /* Now that ptr args have been marked as non-ptrs, we need to record
           the call itself as one that has no arguments. */

        emitStackPopLargeStk(addr, true, callInstrSize, 0);
    }
}

/*****************************************************************************
 *  A helper for recording a relocation with the EE.
 */

#ifdef DEBUG

void emitter::emitRecordRelocationHelp(void*       location,            /* IN */
                                       void*       target,              /* IN */
                                       uint16_t    fRelocType,          /* IN */
                                       const char* relocTypeName,       /* IN */
                                       int32_t     addlDelta /* = 0 */) /* IN */

#else // !DEBUG

void emitter::emitRecordRelocation(void*    location,            /* IN */
                                   void*    target,              /* IN */
                                   uint16_t fRelocType,          /* IN */
                                   int32_t  addlDelta /* = 0 */) /* IN */

#endif // !DEBUG
{
    void* locationRW = (BYTE*)location + writeableOffset;

    JITDUMP("recordRelocation: %p (rw: %p) => %p, type %u (%s), delta %d\n", dspPtr(location), dspPtr(locationRW),
            dspPtr(target), fRelocType, relocTypeName, addlDelta);

    // If we're an unmatched altjit, don't tell the VM anything. We still record the relocation for
    // late disassembly; maybe we'll need it?
    if (emitComp->info.compMatchedVM)
    {
        // slotNum is unused on all supported platforms.
        emitCmpHandle->recordRelocation(location, locationRW, target, fRelocType, /* slotNum */ 0, addlDelta);
    }
#if defined(LATE_DISASM)
    codeGen->getDisAssembler().disRecordRelocation((size_t)location, (size_t)target);
#endif // defined(LATE_DISASM)
}

#ifdef TARGET_ARM
/*****************************************************************************
 *  A helper for handling a Thumb-Mov32 of position-independent (PC-relative) value
 *
 *  This routine either records relocation for the location with the EE,
 *  or creates a virtual relocation entry to perform offset fixup during
 *  compilation without recording it with EE - depending on which of
 *  absolute/relocative relocations mode are used for code section.
 */
void emitter::emitHandlePCRelativeMov32(void* location, /* IN */
                                        void* target)   /* IN */
{
    if (emitComp->opts.jitFlags->IsSet(JitFlags::JIT_FLAG_RELATIVE_CODE_RELOCS))
    {
        emitRecordRelocation(location, target, IMAGE_REL_BASED_REL_THUMB_MOV32_PCREL);
    }
    else
    {
        emitRecordRelocation(location, target, IMAGE_REL_BASED_THUMB_MOV32);
    }
}
#endif // TARGET_ARM

/*****************************************************************************
 *  A helper for recording a call site with the EE.
 */
void emitter::emitRecordCallSite(ULONG                 instrOffset,  /* IN */
                                 CORINFO_SIG_INFO*     callSig,      /* IN */
                                 CORINFO_METHOD_HANDLE methodHandle) /* IN */
{
#if defined(DEBUG)
    // Since CORINFO_SIG_INFO is a heavyweight structure, in most cases we can
    // lazily obtain it here using the given method handle (we only save the sig
    // info when we explicitly need it, i.e. for CALLI calls, vararg calls, and
    // tail calls).
    CORINFO_SIG_INFO sigInfo;

    if (callSig == nullptr)
    {
        assert(methodHandle != nullptr);

        if (Compiler::eeGetHelperNum(methodHandle) == CORINFO_HELP_UNDEF)
        {
            emitComp->eeGetMethodSig(methodHandle, &sigInfo);
            callSig = &sigInfo;
        }
    }

    emitCmpHandle->recordCallSite(instrOffset, callSig, methodHandle);
#endif // defined(DEBUG)
}

/*****************************************************************************/
#endif // EMIT_TRACK_STACK_DEPTH
/*****************************************************************************/
/*****************************************************************************/

#ifdef DEBUG

/*****************************************************************************
 *  Given a code offset, return a string representing a label for that offset.
 *  If the code offset is just after the end of the code of the function, the
 *  label will be "END". If the code offset doesn't correspond to any known
 *  offset, the label will be "UNKNOWN". The strings are returned from static
 *  buffers. This function rotates amongst four such static buffers (there are
 *  cases where this function is called four times to provide data for a single
 *  printf()).
 */

const char* emitter::emitOffsetToLabel(unsigned offs)
{
    const size_t    TEMP_BUFFER_LEN = 40;
    static unsigned curBuf          = 0;
    static char     buf[4][TEMP_BUFFER_LEN];
    char*           retbuf;

    UNATIVE_OFFSET nextof = 0;

    for (insGroup* ig = emitIGlist; ig != nullptr; ig = ig->igNext)
    {
        // There is an eventual unused space after the last actual hot block
        // before the first allocated cold block.
        assert((nextof == ig->igOffs) || (ig == emitFirstColdIG));

        if (ig->igOffs == offs)
        {
            return emitLabelString(ig);
        }
        else if (ig->igOffs > offs)
        {
            // We went past the requested offset but didn't find it.
            sprintf_s(buf[curBuf], TEMP_BUFFER_LEN, "UNKNOWN");
            retbuf = buf[curBuf];
            curBuf = (curBuf + 1) % 4;
            return retbuf;
        }

        nextof = ig->igOffs + ig->igSize;
    }

    if (nextof == offs)
    {
        // It's a pseudo-label to the end.
        sprintf_s(buf[curBuf], TEMP_BUFFER_LEN, "END");
        retbuf = buf[curBuf];
        curBuf = (curBuf + 1) % 4;
        return retbuf;
    }
    else
    {
        sprintf_s(buf[curBuf], TEMP_BUFFER_LEN, "UNKNOWN");
        retbuf = buf[curBuf];
        curBuf = (curBuf + 1) % 4;
        return retbuf;
    }
}

#endif // DEBUG

//------------------------------------------------------------------------
// emitGetGCRegsSavedOrModified: Returns the set of registers that keeps gcrefs and byrefs across the call.
//
// Notes: it returns union of two sets:
//        1) registers that could contain GC/byRefs before the call and call doesn't touch them;
//        2) registers that contain GC/byRefs before the call and call modifies them, but they still
//           contain GC/byRefs.
//
// Arguments:
//   methHnd - the method handler of the call.
//
// Return value:
//   the saved set of registers.
//
regMaskTP emitter::emitGetGCRegsSavedOrModified(CORINFO_METHOD_HANDLE methHnd)
{
    // Is it a helper with a special saved set?
    bool isNoGCHelper = emitNoGChelper(methHnd);
    if (isNoGCHelper)
    {
        CorInfoHelpFunc helpFunc = Compiler::eeGetHelperNum(methHnd);

        // Get the set of registers that this call kills and remove it from the saved set.
        regMaskTP savedSet = RBM_ALLINT & ~emitGetGCRegsKilledByNoGCCall(helpFunc);

#ifdef DEBUG
        if (emitComp->verbose)
        {
            printf("NoGC Call: savedSet=");
            printRegMaskInt(savedSet);
            emitDispRegSet(savedSet);
            printf("\n");
        }
#endif
        return savedSet;
    }
    else
    {
        // This is the saved set of registers after a normal call.
        return RBM_CALLEE_SAVED;
    }
}

//----------------------------------------------------------------------
// emitGetGCRegsKilledByNoGCCall: Gets a register mask that represents the set of registers that no longer
// contain GC or byref pointers, for "NO GC" helper calls. This is used by the emitter when determining
// what registers to remove from the current live GC/byref sets (and thus what to report as dead in the
// GC info). Note that for the CORINFO_HELP_ASSIGN_BYREF helper, in particular, the kill set reported by
// compHelperCallKillSet() doesn't match this kill set. compHelperCallKillSet() reports the dst/src
// address registers as killed for liveness purposes, since their values change. However, they still are
// valid byref pointers after the call, so the dst/src address registers are NOT reported as killed here.
//
// Note: This list may not be complete and defaults to the default RBM_CALLEE_TRASH_NOGC registers.
//
// Arguments:
//   helper - The helper being inquired about
//
// Return Value:
//   Mask of GC register kills
//
regMaskTP emitter::emitGetGCRegsKilledByNoGCCall(CorInfoHelpFunc helper)
{
    assert(emitNoGChelper(helper));
    regMaskTP result;
    switch (helper)
    {
        case CORINFO_HELP_ASSIGN_REF:
        case CORINFO_HELP_CHECKED_ASSIGN_REF:
            result = RBM_CALLEE_GCTRASH_WRITEBARRIER;
            break;

        case CORINFO_HELP_ASSIGN_BYREF:
            result = RBM_CALLEE_GCTRASH_WRITEBARRIER_BYREF;
            break;

#if !defined(TARGET_LOONGARCH64)
        case CORINFO_HELP_PROF_FCN_ENTER:
            result = RBM_PROFILER_ENTER_TRASH;
            break;

        case CORINFO_HELP_PROF_FCN_LEAVE:
#if defined(TARGET_ARM)
            // profiler scratch remains gc live
            result = RBM_PROFILER_LEAVE_TRASH & ~RBM_PROFILER_RET_SCRATCH;
#else
            result = RBM_PROFILER_LEAVE_TRASH;
#endif
            break;

        case CORINFO_HELP_PROF_FCN_TAILCALL:
            result = RBM_PROFILER_TAILCALL_TRASH;
            break;
#endif // !defined(TARGET_LOONGARCH64)

#if defined(TARGET_X86)
        case CORINFO_HELP_INIT_PINVOKE_FRAME:
            result = RBM_INIT_PINVOKE_FRAME_TRASH;
            break;
#endif // defined(TARGET_X86)

        case CORINFO_HELP_VALIDATE_INDIRECT_CALL:
            result = RBM_VALIDATE_INDIRECT_CALL_TRASH;
            break;

        default:
            result = RBM_CALLEE_TRASH_NOGC;
            break;
    }

    // compHelperCallKillSet returns a superset of the registers which values are not guranteed to be the same
    // after the call, if a register loses its GC or byref it has to be in the compHelperCallKillSet set as well.
    assert((result & emitComp->compHelperCallKillSet(helper)) == result);

    return result;
}

#if !defined(JIT32_GCENCODER)
// Start a new instruction group that is not interruptable
void emitter::emitDisableGC()
{
    assert(emitNoGCRequestCount < 10); // We really shouldn't have many nested "no gc" requests.
    ++emitNoGCRequestCount;

    if (emitNoGCRequestCount == 1)
    {
        JITDUMP("Disable GC\n");
        assert(!emitNoGCIG);

        emitNoGCIG = true;

        if (emitCurIGnonEmpty())
        {
            emitNxtIG(true);
        }
        else
        {
            emitCurIG->igFlags |= IGF_NOGCINTERRUPT;
        }
    }
    else
    {
        JITDUMP("Disable GC: %u no-gc requests\n", emitNoGCRequestCount);
        assert(emitNoGCIG);
    }
}

// Start a new instruction group that is interruptable
void emitter::emitEnableGC()
{
    assert(emitNoGCRequestCount > 0);
    assert(emitNoGCIG);
    --emitNoGCRequestCount;

    if (emitNoGCRequestCount == 0)
    {
        JITDUMP("Enable GC\n");

        emitNoGCIG = false;

        // The next time an instruction needs to be generated, force a new instruction group.
        // It will be an emitAdd group in that case. Note that the next thing we see might be
        // a label, which will force a non-emitAdd group.
        //
        // Note that we can't just create a new instruction group here, because we don't know
        // if there are going to be any instructions added to it, and we don't support empty
        // instruction groups.
        emitForceNewIG = true;
    }
    else
    {
        JITDUMP("Enable GC: still %u no-gc requests\n", emitNoGCRequestCount);
    }
}
#endif // !defined(JIT32_GCENCODER)<|MERGE_RESOLUTION|>--- conflicted
+++ resolved
@@ -6044,16 +6044,7 @@
 #if defined(TARGET_ARM64) || defined(TARGET_LOONGARCH64)
     // For arm64/LoongArch64, we want to allocate JIT data always adjacent to code similar to what native compiler does.
     // This way allows us to use a single `ldr` to access such data like float constant/jmp table.
-<<<<<<< HEAD
-    // For LoongArch64 using `pcaddi + ld` to access such data.
-    if (emitTotalColdCodeSize > 0)
-    {
-        // JIT data might be far away from the cold code.
-        NYI("Need to handle fix-up to data from cold code.");
-    }
-
-=======
->>>>>>> 60ad8161
+
     UNATIVE_OFFSET roDataAlignmentDelta = 0;
     if (emitConsDsc.dsdOffs && (emitConsDsc.alignment == TARGET_POINTER_SIZE))
     {
