// Licensed to the .NET Foundation under one or more agreements.
// The .NET Foundation licenses this file to you under the MIT license.

/*XXXXXXXXXXXXXXXXXXXXXXXXXXXXXXXXXXXXXXXXXXXXXXXXXXXXXXXXXXXXXXXXXXXXXXXXXXXXX
XXXXXXXXXXXXXXXXXXXXXXXXXXXXXXXXXXXXXXXXXXXXXXXXXXXXXXXXXXXXXXXXXXXXXXXXXXXXXXX
XX                                                                           XX
XX                              emit.cpp                                     XX
XX                                                                           XX
XXXXXXXXXXXXXXXXXXXXXXXXXXXXXXXXXXXXXXXXXXXXXXXXXXXXXXXXXXXXXXXXXXXXXXXXXXXXXXX
XXXXXXXXXXXXXXXXXXXXXXXXXXXXXXXXXXXXXXXXXXXXXXXXXXXXXXXXXXXXXXXXXXXXXXXXXXXXXXX
*/

#include "jitpch.h"
#ifdef _MSC_VER
#pragma hdrstop
#endif

#include "hostallocator.h"
#include "instr.h"
#include "emit.h"
#include "codegen.h"

/*****************************************************************************
 *
 *  Represent an emitter location.
 */

void emitLocation::CaptureLocation(emitter* emit)
{
    ig      = emit->emitCurIG;
    codePos = emit->emitCurOffset();

    assert(Valid());
}

void emitLocation::SetLocation(insGroup* _ig, unsigned _codePos)
{
    ig      = _ig;
    codePos = _codePos;

    assert(Valid());
}

void emitLocation::SetLocation(emitLocation newLocation)
{
    ig      = newLocation.ig;
    codePos = newLocation.codePos;

    assert(Valid());
}

bool emitLocation::IsCurrentLocation(emitter* emit) const
{
    assert(Valid());
    return (ig == emit->emitCurIG) && (codePos == emit->emitCurOffset());
}

UNATIVE_OFFSET emitLocation::CodeOffset(emitter* emit) const
{
    assert(Valid());
    return emit->emitCodeOffset(ig, codePos);
}

int emitLocation::GetInsNum() const
{
    return emitGetInsNumFromCodePos(codePos);
}

int emitLocation::GetInsOffset() const
{
    return emitGetInsOfsFromCodePos(codePos);
}

// Get the instruction offset in the current instruction group, which must be a funclet prolog group.
// This is used to find an instruction offset used in unwind data.
// TODO-AMD64-Bug?: We only support a single main function prolog group, but allow for multiple funclet prolog
// groups (not that we actually use that flexibility, since the funclet prolog will be small). How to
// handle that?
UNATIVE_OFFSET emitLocation::GetFuncletPrologOffset(emitter* emit) const
{
    assert(ig->igFuncIdx != 0);
    assert((ig->igFlags & IGF_FUNCLET_PROLOG) != 0);
    assert(ig == emit->emitCurIG);

    return emit->emitCurIGsize;
}

//------------------------------------------------------------------------
// IsPreviousInsNum: Returns true if the emitter is on the next instruction
//  of the same group as this emitLocation.
//
// Arguments:
//  emit - an emitter* instance
//
bool emitLocation::IsPreviousInsNum(emitter* emit) const
{
    assert(Valid());

    // Within the same IG?
    if (ig == emit->emitCurIG)
    {
        return (emitGetInsNumFromCodePos(codePos) == emitGetInsNumFromCodePos(emit->emitCurOffset()) - 1);
    }

    // Spanning an IG boundary?
    if (ig->igNext == emit->emitCurIG)
    {
        return (emitGetInsNumFromCodePos(codePos) == ig->igInsCnt) && (emit->emitCurIGinsCnt == 1);
    }

    return false;
}

#ifdef DEBUG
void emitLocation::Print(LONG compMethodID) const
{
    unsigned insNum = emitGetInsNumFromCodePos(codePos);
    unsigned insOfs = emitGetInsOfsFromCodePos(codePos);
    printf("(G_M%03u_IG%02u,ins#%d,ofs#%d)", compMethodID, ig->igNum, insNum, insOfs);
}
#endif // DEBUG

/*****************************************************************************
 *
 *  Return the name of an instruction format.
 */

const char* emitter::emitIfName(unsigned f)
{
    static const char* const ifNames[] = {
#define IF_DEF(en, op1, op2) "IF_" #en,
#include "emitfmts.h"
#if defined(TARGET_ARM64)
#define IF_DEF(en, op1, op2) "IF_" #en,
#include "emitfmtsarm64sve.h"
#endif
    };

    static char errBuff[32];

    if (f < ArrLen(ifNames))
    {
        return ifNames[f];
    }

    sprintf_s(errBuff, sizeof(errBuff), "??%u??", f);
    return errBuff;
}

/*****************************************************************************/

#if EMITTER_STATS

static unsigned totAllocdSize;
static unsigned totActualSize;

unsigned emitter::emitIFcounts[emitter::IF_COUNT];

static unsigned  emitSizeBuckets[] = {100, 1024 * 1, 1024 * 2, 1024 * 3, 1024 * 4, 1024 * 5, 1024 * 10, 0};
static Histogram emitSizeTable(emitSizeBuckets);

static unsigned  GCrefsBuckets[] = {0, 1, 2, 5, 10, 20, 50, 128, 256, 512, 1024, 0};
static Histogram GCrefsTable(GCrefsBuckets);

static unsigned  stkDepthBuckets[] = {0, 1, 2, 5, 10, 16, 32, 128, 1024, 0};
static Histogram stkDepthTable(stkDepthBuckets);

size_t emitter::emitSizeMethod;

size_t   emitter::emitTotMemAlloc;
unsigned emitter::emitTotalInsCnt;
unsigned emitter::emitCurPrologInsCnt;
size_t   emitter::emitCurPrologIGSize;
unsigned emitter::emitMaxPrologInsCnt;
size_t   emitter::emitMaxPrologIGSize;
unsigned emitter::emitTotalIGcnt;
unsigned emitter::emitTotalPhIGcnt;
unsigned emitter::emitTotalIGjmps;
unsigned emitter::emitTotalIGptrs;
unsigned emitter::emitTotalIGicnt;
size_t   emitter::emitTotalIGsize;
unsigned emitter::emitTotalIGmcnt;
unsigned emitter::emitTotalIGExtend;

unsigned emitter::emitTotalIDescSmallCnt;
unsigned emitter::emitTotalIDescCnt;
unsigned emitter::emitTotalIDescCnsCnt;
unsigned emitter::emitTotalIDescDspCnt;
#ifdef TARGET_ARM64
unsigned emitter::emitTotalIDescLclVarPairCnt;
unsigned emitter::emitTotalIDescLclVarPairCnsCnt;
#endif // TARGET_ARM64
#ifdef TARGET_ARM
unsigned emitter::emitTotalIDescRelocCnt;
#endif // TARGET_ARM
#ifdef TARGET_XARCH
unsigned emitter::emitTotalIDescAmdCnt;
unsigned emitter::emitTotalIDescCnsAmdCnt;
#endif // TARGET_XARCH
unsigned emitter::emitTotalIDescCnsDspCnt;
#if FEATURE_LOOP_ALIGN
unsigned emitter::emitTotalIDescAlignCnt;
#endif // FEATURE_LOOP_ALIGN
unsigned emitter::emitTotalIDescJmpCnt;
#if !defined(TARGET_ARM64)
unsigned emitter::emitTotalIDescLblCnt;
#endif // !defined(TARGET_ARM64)
unsigned emitter::emitTotalIDescCGCACnt;

unsigned emitter::emitSmallDspCnt;
unsigned emitter::emitLargeDspCnt;

unsigned emitter::emitSmallCns[SMALL_CNS_TSZ];
unsigned emitter::emitSmallCnsCnt;
unsigned emitter::emitLargeCnsCnt;
unsigned emitter::emitInt8CnsCnt;
unsigned emitter::emitInt16CnsCnt;
unsigned emitter::emitInt32CnsCnt;
unsigned emitter::emitNegCnsCnt;
unsigned emitter::emitPow2CnsCnt;

void emitterStaticStats()
{
    // The IG buffer size depends on whether we are storing a debug info pointer or not. For our purposes
    // here, do not include that.

    const size_t igBuffSize =
        (SC_IG_BUFFER_NUM_SMALL_DESCS * SMALL_IDSC_SIZE) + (SC_IG_BUFFER_NUM_LARGE_DESCS * sizeof(emitter::instrDesc));

    // insGroup members

    insGroup* igDummy = nullptr;

    FILE* fout = jitstdout();

    fprintf(fout, "\n");
    fprintf(fout, "insGroup:\n");
    fprintf(fout, "Offset / size of igNext             = %3zu / %2zu\n", offsetof(insGroup, igNext),
            sizeof(igDummy->igNext));
#if EMIT_BACKWARDS_NAVIGATION
    fprintf(fout, "Offset / size of igPrev             = %3zu / %2zu\n", offsetof(insGroup, igPrev),
            sizeof(igDummy->igPrev));
#endif // EMIT_BACKWARDS_NAVIGATION
#ifdef DEBUG
    fprintf(fout, "Offset / size of igSelf             = %3zu / %2zu\n", offsetof(insGroup, igSelf),
            sizeof(igDummy->igSelf));
#endif // DEBUG
#if defined(DEBUG) || defined(LATE_DISASM)
    fprintf(fout, "Offset / size of igWeight           = %3zu / %2zu\n", offsetof(insGroup, igWeight),
            sizeof(igDummy->igWeight));
    fprintf(fout, "Offset / size of igPerfScore        = %3zu / %2zu\n", offsetof(insGroup, igPerfScore),
            sizeof(igDummy->igPerfScore));
#endif // DEBUG || LATE_DISASM
#ifdef DEBUG
    fprintf(fout, "Offset / size of lastGeneratedBlock = %3zu / %2zu\n", offsetof(insGroup, lastGeneratedBlock),
            sizeof(igDummy->lastGeneratedBlock));
    fprintf(fout, "Offset / size of igBlocks           = %3zu / %2zu\n", offsetof(insGroup, igBlocks),
            sizeof(igDummy->igBlocks));
    fprintf(fout, "Offset / size of igDataSize         = %3zu / %2zu\n", offsetof(insGroup, igDataSize),
            sizeof(igDummy->igDataSize));
#endif // DEBUG
    fprintf(fout, "Offset / size of igNum              = %3zu / %2zu\n", offsetof(insGroup, igNum),
            sizeof(igDummy->igNum));
    fprintf(fout, "Offset / size of igOffs             = %3zu / %2zu\n", offsetof(insGroup, igOffs),
            sizeof(igDummy->igOffs));
    fprintf(fout, "Offset / size of igFuncIdx          = %3zu / %2zu\n", offsetof(insGroup, igFuncIdx),
            sizeof(igDummy->igFuncIdx));
    fprintf(fout, "Offset / size of igFlags            = %3zu / %2zu\n", offsetof(insGroup, igFlags),
            sizeof(igDummy->igFlags));
    fprintf(fout, "Offset / size of igSize             = %3zu / %2zu\n", offsetof(insGroup, igSize),
            sizeof(igDummy->igSize));
#if FEATURE_LOOP_ALIGN
    fprintf(fout, "Offset / size of igLoopBackEdge     = %3zu / %2zu\n", offsetof(insGroup, igLoopBackEdge),
            sizeof(igDummy->igLoopBackEdge));
#endif // FEATURE_LOOP_ALIGN
#if !(REGMASK_BITS <= 32)
    fprintf(fout, "Offset / size of igGCregs           = %3zu / %2zu\n", offsetof(insGroup, igGCregs),
            sizeof(igDummy->igGCregs));
#endif // !(REGMASK_BITS <= 32)
    fprintf(fout, "Offset / size of igData             = %3zu / %2zu\n", offsetof(insGroup, igData),
            sizeof(igDummy->igData));
    fprintf(fout, "Offset / size of igPhData           = %3zu / %2zu\n", offsetof(insGroup, igPhData),
            sizeof(igDummy->igPhData));
#if EMIT_BACKWARDS_NAVIGATION
    fprintf(fout, "Offset / size of igLastIns          = %3zu / %2zu\n", offsetof(insGroup, igLastIns),
            sizeof(igDummy->igLastIns));
#endif // EMIT_BACKWARDS_NAVIGATION
#if EMIT_TRACK_STACK_DEPTH
    fprintf(fout, "Offset / size of igStkLvl           = %3zu / %2zu\n", offsetof(insGroup, igStkLvl),
            sizeof(igDummy->igStkLvl));
#endif // EMIT_TRACK_STACK_DEPTH
#if REGMASK_BITS <= 32
    fprintf(fout, "Offset / size of igGCregs           = %3zu / %2zu\n", offsetof(insGroup, igGCregs),
            sizeof(igDummy->igGCregs));
#endif // REGMASK_BITS <= 32
    fprintf(fout, "Offset / size of igInsCnt           = %3zu / %2zu\n", offsetof(insGroup, igInsCnt),
            sizeof(igDummy->igInsCnt));
    fprintf(fout, "\n");
    fprintf(fout, "Size of insGroup                    = %zu\n", sizeof(insGroup));

    // insPlaceholderGroupData members

    insPlaceholderGroupData* ipgdDummy = nullptr;

    fprintf(fout, "\n");
    fprintf(fout, "insPlaceholderGroupData:\n");
    fprintf(fout, "Offset / size of igPhNext           = %3zu / %2zu\n", offsetof(insPlaceholderGroupData, igPhNext),
            sizeof(ipgdDummy->igPhNext));
    fprintf(fout, "Offset / size of igPhBB             = %3zu / %2zu\n", offsetof(insPlaceholderGroupData, igPhBB),
            sizeof(ipgdDummy->igPhBB));
    fprintf(fout, "Offset / size of igPhInitGCrefVars  = %3zu / %2zu\n",
            offsetof(insPlaceholderGroupData, igPhInitGCrefVars), sizeof(ipgdDummy->igPhInitGCrefVars));
    fprintf(fout, "Offset / size of igPhInitGCrefRegs  = %3zu / %2zu\n",
            offsetof(insPlaceholderGroupData, igPhInitGCrefRegs), sizeof(ipgdDummy->igPhInitGCrefRegs));
    fprintf(fout, "Offset / size of igPhInitByrefRegs  = %3zu / %2zu\n",
            offsetof(insPlaceholderGroupData, igPhInitByrefRegs), sizeof(ipgdDummy->igPhInitByrefRegs));
    fprintf(fout, "Offset / size of igPhPrevGCrefVars  = %3zu / %2zu\n",
            offsetof(insPlaceholderGroupData, igPhPrevGCrefVars), sizeof(ipgdDummy->igPhPrevGCrefVars));
    fprintf(fout, "Offset / size of igPhPrevGCrefRegs  = %3zu / %2zu\n",
            offsetof(insPlaceholderGroupData, igPhPrevGCrefRegs), sizeof(ipgdDummy->igPhPrevGCrefRegs));
    fprintf(fout, "Offset / size of igPhPrevByrefRegs  = %3zu / %2zu\n",
            offsetof(insPlaceholderGroupData, igPhPrevByrefRegs), sizeof(ipgdDummy->igPhPrevByrefRegs));
    fprintf(fout, "Offset / size of igPhType           = %3zu / %2zu\n", offsetof(insPlaceholderGroupData, igPhType),
            sizeof(ipgdDummy->igPhType));
    fprintf(fout, "\n");
    fprintf(fout, "Size of insPlaceholderGroupData     = %zu\n", sizeof(insPlaceholderGroupData));

    fprintf(fout, "\n");
    fprintf(fout, "SMALL_IDSC_SIZE                = %2u\n", SMALL_IDSC_SIZE);
    fprintf(fout, "Size of instrDesc              = %2zu\n", sizeof(emitter::instrDesc));
    fprintf(fout, "Size of instrDescCns           = %2zu\n", sizeof(emitter::instrDescCns));
    fprintf(fout, "Size of instrDescDsp           = %2zu\n", sizeof(emitter::instrDescDsp));
#ifdef TARGET_ARM64
    fprintf(fout, "Size of instrDescLclVarPair    = %2zu\n", sizeof(emitter::instrDescLclVarPair));
    fprintf(fout, "Size of instrDescLclVarPairCns = %2zu\n", sizeof(emitter::instrDescLclVarPairCns));
#endif // TARGET_ARM64
#ifdef TARGET_ARM
    fprintf(fout, "Size of instrDescReloc         = %2zu\n", sizeof(emitter::instrDescReloc));
#endif // TARGET_ARM
#ifdef TARGET_XARCH
    fprintf(fout, "Size of instrDescAmd           = %2zu\n", sizeof(emitter::instrDescAmd));
    fprintf(fout, "Size of instrDescCnsAmd        = %2zu\n", sizeof(emitter::instrDescCnsAmd));
#endif // TARGET_XARCH
    fprintf(fout, "Size of instrDescCnsDsp        = %2zu\n", sizeof(emitter::instrDescCnsDsp));
#if FEATURE_LOOP_ALIGN
    fprintf(fout, "Size of instrDescAlign         = %2zu\n", sizeof(emitter::instrDescAlign));
#endif // FEATURE_LOOP_ALIGN
    fprintf(fout, "Size of instrDescJmp           = %2zu\n", sizeof(emitter::instrDescJmp));
#if !defined(TARGET_ARM64)
    fprintf(fout, "Size of instrDescLbl           = %2zu\n", sizeof(emitter::instrDescLbl));
#endif // !defined(TARGET_ARM64)
    fprintf(fout, "Size of instrDescCGCA          = %2zu\n", sizeof(emitter::instrDescCGCA));

    fprintf(fout, "\n");
    fprintf(fout, "igBuffSize                           = %2zu\n", igBuffSize);
    fprintf(fout, "SMALL_IDSC_SIZE        per IG buffer = %2zu\n", igBuffSize / SMALL_IDSC_SIZE);
    fprintf(fout, "instrDesc              per IG buffer = %2zu\n", igBuffSize / sizeof(emitter::instrDesc));
    fprintf(fout, "instrDescCns           per IG buffer = %2zu\n", igBuffSize / sizeof(emitter::instrDescCns));
    fprintf(fout, "instrDescDsp           per IG buffer = %2zu\n", igBuffSize / sizeof(emitter::instrDescDsp));
#ifdef TARGET_ARM64
    fprintf(fout, "instrDescLclVarPair    per IG buffer = %2zu\n", igBuffSize / sizeof(emitter::instrDescLclVarPair));
    fprintf(fout, "instrDescLclVarPairCns per IG buffer = %2zu\n",
            igBuffSize / sizeof(emitter::instrDescLclVarPairCns));
#endif // TARGET_ARM64
#ifdef TARGET_ARM
    fprintf(fout, "instrDescReloc         per IG buffer = %2zu\n", igBuffSize / sizeof(emitter::instrDescReloc));
#endif // TARGET_ARM
#ifdef TARGET_XARCH
    fprintf(fout, "instrDescAmd           per IG buffer = %2zu\n", igBuffSize / sizeof(emitter::instrDescAmd));
    fprintf(fout, "instrDescCnsAmd        per IG buffer = %2zu\n", igBuffSize / sizeof(emitter::instrDescCnsAmd));
#endif // TARGET_XARCH
    fprintf(fout, "instrDescCnsDsp        per IG buffer = %2zu\n", igBuffSize / sizeof(emitter::instrDescCnsDsp));
#if FEATURE_LOOP_ALIGN
    fprintf(fout, "instrDescAlign         per IG buffer = %2zu\n", igBuffSize / sizeof(emitter::instrDescAlign));
#endif // FEATURE_LOOP_ALIGN
    fprintf(fout, "instrDescJmp           per IG buffer = %2zu\n", igBuffSize / sizeof(emitter::instrDescJmp));
#if !defined(TARGET_ARM64)
    fprintf(fout, "instrDescLbl           per IG buffer = %2zu\n", igBuffSize / sizeof(emitter::instrDescLbl));
#endif // !defined(TARGET_ARM64)
    fprintf(fout, "instrDescCGCA          per IG buffer = %2zu\n", igBuffSize / sizeof(emitter::instrDescCGCA));

    fprintf(fout, "\n");
    fprintf(fout, "GCInfo::regPtrDsc:\n");
    fprintf(fout, "Offset of rpdNext           = %2zu\n", offsetof(GCInfo::regPtrDsc, rpdNext));
    fprintf(fout, "Offset of rpdOffs           = %2zu\n", offsetof(GCInfo::regPtrDsc, rpdOffs));
    fprintf(fout, "Offset of <union>           = %2zu\n", offsetof(GCInfo::regPtrDsc, rpdPtrArg));
    fprintf(fout, "Size of GCInfo::regPtrDsc   = %2zu\n", sizeof(GCInfo::regPtrDsc));

    fprintf(fout, "\n");
}

void emitterStats(FILE* fout)
{
    if (totAllocdSize > 0)
    {
        assert(totActualSize <= totAllocdSize);

        fprintf(fout, "\nTotal allocated code size = %u\n", totAllocdSize);

        if (totActualSize < totAllocdSize)
        {
            fprintf(fout, "Total generated code size = %u  ", totActualSize);

            fprintf(fout, "(%4.3f%% waste)", 100 * ((totAllocdSize - totActualSize) / (double)totActualSize));
            fprintf(fout, "\n");
        }

        assert(emitter::emitTotalInsCnt > 0);

        fprintf(fout, "Average of %4.2f bytes of code generated per instruction\n",
                (double)totActualSize / emitter::emitTotalInsCnt);
    }

    fprintf(fout, "\nInstruction format frequency table:\n\n");

    unsigned f, ic = 0, dc = 0;

    for (f = 0; f < emitter::IF_COUNT; f++)
    {
        ic += emitter::emitIFcounts[f];
    }

    for (f = 0; f < emitter::IF_COUNT; f++)
    {
        unsigned c = emitter::emitIFcounts[f];

        if ((c > 0) && (1000 * c >= ic))
        {
            dc += c;
            fprintf(fout, "          %-14s %8u (%5.2f%%)\n", emitter::emitIfName(f), c, 100.0 * c / ic);
        }
    }

    fprintf(fout, "         ---------------------------------\n");
    fprintf(fout, "          %-14s %8u (%5.2f%%)\n", "Total shown", dc, 100.0 * dc / ic);

    if (emitter::emitTotalIGmcnt > 0)
    {
        fprintf(fout, "\n");
        fprintf(fout, "Total of %8u methods\n", emitter::emitTotalIGmcnt);
        fprintf(fout, "Total of %8u insGroup\n", emitter::emitTotalIGcnt);
        fprintf(fout, "Total of %8u insPlaceholderGroupData\n", emitter::emitTotalPhIGcnt);
        fprintf(fout, "Total of %8u extend insGroup\n", emitter::emitTotalIGExtend);
        fprintf(fout, "Total of %8u instructions\n", emitter::emitTotalIGicnt);
        fprintf(fout, "Total of %8u jumps\n", emitter::emitTotalIGjmps);
        fprintf(fout, "Total of %8u GC livesets\n", emitter::emitTotalIGptrs);
        fprintf(fout, "\n");
        fprintf(fout, "Max prolog instrDesc count: %8u\n", emitter::emitMaxPrologInsCnt);
        fprintf(fout, "Max prolog insGroup size  : %8zu\n", emitter::emitMaxPrologIGSize);
        fprintf(fout, "\n");
        fprintf(fout, "Average of %8.1lf insGroup     per method\n",
                (double)emitter::emitTotalIGcnt / emitter::emitTotalIGmcnt);
        fprintf(fout, "Average of %8.1lf insPhGroup   per method\n",
                (double)emitter::emitTotalPhIGcnt / emitter::emitTotalIGmcnt);
        fprintf(fout, "Average of %8.1lf extend IG    per method\n",
                (double)emitter::emitTotalIGExtend / emitter::emitTotalIGmcnt);
        fprintf(fout, "Average of %8.1lf instructions per method\n",
                (double)emitter::emitTotalIGicnt / emitter::emitTotalIGmcnt);
        fprintf(fout, "Average of %8.1lf desc.  bytes per method\n",
                (double)emitter::emitTotalIGsize / emitter::emitTotalIGmcnt);
        fprintf(fout, "Average of %8.1lf jumps        per method\n",
                (double)emitter::emitTotalIGjmps / emitter::emitTotalIGmcnt);
        fprintf(fout, "Average of %8.1lf GC livesets  per method\n",
                (double)emitter::emitTotalIGptrs / emitter::emitTotalIGmcnt);
        fprintf(fout, "\n");
        fprintf(fout, "Average of %8.1lf instructions per group \n",
                (double)emitter::emitTotalIGicnt / emitter::emitTotalIGcnt);
        fprintf(fout, "Average of %8.1lf desc.  bytes per group \n",
                (double)emitter::emitTotalIGsize / emitter::emitTotalIGcnt);
        fprintf(fout, "Average of %8.1lf jumps        per group \n",
                (double)emitter::emitTotalIGjmps / emitter::emitTotalIGcnt);
        fprintf(fout, "\n");
        fprintf(fout, "Average of %8.1lf bytes        per instrDesc\n",
                (double)emitter::emitTotalIGsize / emitter::emitTotalIGicnt);
        fprintf(fout, "\n");
        fprintf(fout, "A total of %8zu desc.  bytes\n", emitter::emitTotalIGsize);
        fprintf(fout, "\n");

        fprintf(fout, "Total instructions:           %8u\n", emitter::emitTotalInsCnt);
        fprintf(fout, "Total small instrDesc:        %8u (%5.2f%%)\n", emitter::emitTotalIDescSmallCnt,
                100.0 * emitter::emitTotalIDescSmallCnt / emitter::emitTotalInsCnt);
        fprintf(fout, "Total instrDesc:              %8u (%5.2f%%)\n", emitter::emitTotalIDescCnt,
                100.0 * emitter::emitTotalIDescCnt / emitter::emitTotalInsCnt);
        fprintf(fout, "Total instrDescCns:           %8u (%5.2f%%)\n", emitter::emitTotalIDescCnsCnt,
                100.0 * emitter::emitTotalIDescCnsCnt / emitter::emitTotalInsCnt);
        fprintf(fout, "Total instrDescDsp:           %8u (%5.2f%%)\n", emitter::emitTotalIDescDspCnt,
                100.0 * emitter::emitTotalIDescDspCnt / emitter::emitTotalInsCnt);
#ifdef TARGET_ARM64
        fprintf(fout, "Total instrDescLclVarPair:    %8u (%5.2f%%)\n", emitter::emitTotalIDescLclVarPairCnt,
                100.0 * emitter::emitTotalIDescLclVarPairCnt / emitter::emitTotalInsCnt);
        fprintf(fout, "Total instrDescLclVarPairCns: %8u (%5.2f%%)\n", emitter::emitTotalIDescLclVarPairCnsCnt,
                100.0 * emitter::emitTotalIDescLclVarPairCnsCnt / emitter::emitTotalInsCnt);
#endif // TARGET_ARM64
#ifdef TARGET_ARM
        fprintf(fout, "Total instrDescReloc:         %8u (%5.2f%%)\n", emitter::emitTotalIDescRelocCnt,
                100.0 * emitter::emitTotalIDescRelocCnt / emitter::emitTotalInsCnt);
#endif // TARGET_ARM
#ifdef TARGET_XARCH
        fprintf(fout, "Total instrDescAmd:           %8u (%5.2f%%)\n", emitter::emitTotalIDescAmdCnt,
                100.0 * emitter::emitTotalIDescAmdCnt / emitter::emitTotalInsCnt);
        fprintf(fout, "Total instrDescCnsAmd:        %8u (%5.2f%%)\n", emitter::emitTotalIDescCnsAmdCnt,
                100.0 * emitter::emitTotalIDescCnsAmdCnt / emitter::emitTotalInsCnt);
#endif // TARGET_XARCH
        fprintf(fout, "Total instrDescCnsDsp:        %8u (%5.2f%%)\n", emitter::emitTotalIDescCnsDspCnt,
                100.0 * emitter::emitTotalIDescCnsDspCnt / emitter::emitTotalInsCnt);
#if FEATURE_LOOP_ALIGN
        fprintf(fout, "Total instrDescAlign:         %8u (%5.2f%%)\n", emitter::emitTotalIDescAlignCnt,
                100.0 * emitter::emitTotalIDescAlignCnt / emitter::emitTotalInsCnt);
#endif // FEATURE_LOOP_ALIGN
        fprintf(fout, "Total instrDescJmp:           %8u (%5.2f%%)\n", emitter::emitTotalIDescJmpCnt,
                100.0 * emitter::emitTotalIDescJmpCnt / emitter::emitTotalInsCnt);
#if !defined(TARGET_ARM64)
        fprintf(fout, "Total instrDescLbl:           %8u (%5.2f%%)\n", emitter::emitTotalIDescLblCnt,
                100.0 * emitter::emitTotalIDescLblCnt / emitter::emitTotalInsCnt);
#endif // !defined(TARGET_ARM64)
        fprintf(fout, "Total instrDescCGCA:          %8u (%5.2f%%)\n", emitter::emitTotalIDescCGCACnt,
                100.0 * emitter::emitTotalIDescCGCACnt / emitter::emitTotalInsCnt);

        fprintf(fout, "\n");
    }

    fprintf(fout, "Descriptor size distribution:\n");
    emitSizeTable.dump(fout);
    fprintf(fout, "\n");

    fprintf(fout, "GC ref frame variable counts:\n");
    GCrefsTable.dump(fout);
    fprintf(fout, "\n");

    fprintf(fout, "Max. stack depth distribution:\n");
    stkDepthTable.dump(fout);
    fprintf(fout, "\n");

    unsigned emitTotalCnsCnt = emitter::emitLargeCnsCnt + emitter::emitSmallCnsCnt;

    if (emitTotalCnsCnt != 0)
    {
        fprintf(fout, "SmallCnsCnt = %8u (%5.2f%%)\n", emitter::emitSmallCnsCnt,
                (100.0 * emitter::emitSmallCnsCnt) / emitTotalCnsCnt);
        fprintf(fout, "LargeCnsCnt = %8u (%5.2f%%)\n", emitter::emitLargeCnsCnt,
                (100.0 * emitter::emitLargeCnsCnt) / emitTotalCnsCnt);
        fprintf(fout, "Int8CnsCnt  = %8u (%5.2f%%)\n", emitter::emitInt8CnsCnt,
                (100.0 * emitter::emitInt8CnsCnt) / emitTotalCnsCnt);
        fprintf(fout, "Int16CnsCnt = %8u (%5.2f%%)\n", emitter::emitInt16CnsCnt,
                (100.0 * emitter::emitInt16CnsCnt) / emitTotalCnsCnt);
        fprintf(fout, "Int32CnsCnt = %8u (%5.2f%%)\n", emitter::emitInt32CnsCnt,
                (100.0 * emitter::emitInt32CnsCnt) / emitTotalCnsCnt);
        fprintf(fout, "NegCnsCnt   = %8u (%5.2f%%)\n", emitter::emitNegCnsCnt,
                (100.0 * emitter::emitNegCnsCnt) / emitTotalCnsCnt);
        fprintf(fout, "Pow2CnsCnt  = %8u (%5.2f%%)\n", emitter::emitPow2CnsCnt,
                (100.0 * emitter::emitPow2CnsCnt) / emitTotalCnsCnt);
    }

    // Print out the most common small constants.
    if (emitter::emitSmallCnsCnt != 0)
    {
        fprintf(fout, "\n\n");
        fprintf(fout, "Common small constants >= %2d, <= %2d\n", ID_MIN_SMALL_CNS, ID_MAX_SMALL_CNS);

        // Only print constants representing more than 0.1% of the total constants
        unsigned m = (emitter::emitSmallCnsCnt / 1000) + 1;

        for (int i = 0; (i <= ID_CNT_SMALL_CNS) && (i < SMALL_CNS_TSZ); i++)
        {
            unsigned c = emitter::emitSmallCns[i];

            if (c >= m)
            {
                // We make an assumption that MIN is negative and MAX is positive
                assert((ID_MIN_SMALL_CNS < 0) && (ID_MAX_SMALL_CNS > 0));

                // Adjust the index to match the allowed value range
                int v = i - (SMALL_CNS_TSZ / 2);

                if (i == 0)
                {
                    fprintf(fout, "cns[<=%4d] = %8u (%5.2f%%)\n", v, c, (100.0 * c) / emitTotalCnsCnt);
                }
                else if (i == (SMALL_CNS_TSZ - 1))
                {
                    fprintf(fout, "cns[>=%4d] = %8u (%5.2f%%)\n", v, c, (100.0 * c) / emitTotalCnsCnt);
                }
                else
                {
                    fprintf(fout, "cns[  %4d] = %8u (%5.2f%%)\n", v, c, (100.0 * c) / emitTotalCnsCnt);
                }
            }
        }
    }

    fprintf(fout, "%8zu bytes allocated in the emitter\n", emitter::emitTotMemAlloc);
}

#endif // EMITTER_STATS

/*****************************************************************************/

const unsigned short emitTypeSizes[] = {
#define DEF_TP(tn, nm, jitType, sz, sze, asze, st, al, regTyp, regFld, csr, ctr, tf) sze,
#include "typelist.h"
#undef DEF_TP
};

const unsigned short emitTypeActSz[] = {
#define DEF_TP(tn, nm, jitType, sz, sze, asze, st, al, regTyp, regFld, csr, ctr, tf) asze,
#include "typelist.h"
#undef DEF_TP
};

/*****************************************************************************/
/*****************************************************************************
 *
 *  Initialize the emitter - called once, at DLL load time.
 */

void emitter::emitInit()
{
}

/*****************************************************************************
 *
 *  Shut down the emitter - called once, at DLL exit time.
 */

void emitter::emitDone()
{
}

/*****************************************************************************
 *
 *  Allocate memory.
 */

void* emitter::emitGetMem(size_t sz)
{
    assert(sz % sizeof(int) == 0);

#if EMITTER_STATS
    emitTotMemAlloc += sz;
#endif

    return emitComp->getAllocator(CMK_InstDesc).allocate<char>(sz);
}

/*****************************************************************************
 *
 *  emitLclVarAddr support methods
 */
void emitLclVarAddr::initLclVarAddr(int varNum, unsigned offset)
{
    if (varNum < 32768)
    {
        if (varNum >= 0)
        {
            if (offset < 32768)
            {
                _lvaTag    = LVA_STANDARD_ENCODING;
                _lvaExtra  = offset;           // offset known to be in [0..32767]
                _lvaVarNum = (unsigned)varNum; // varNum known to be in [0..32767]
            }
            else // offset >= 32768
            {
                // We could support larger local offsets here at the cost of less varNums
                if (offset >= 65536)
                {
                    IMPL_LIMITATION("JIT doesn't support offsets larger than 65535 into valuetypes\n");
                }

                _lvaTag    = LVA_LARGE_OFFSET;
                _lvaExtra  = (offset - 32768); // (offset-32768) is known to be in [0..32767]
                _lvaVarNum = (unsigned)varNum; // varNum known to be in [0..32767]
            }
        }
        else // varNum < 0, These are used for Compiler spill temps
        {
            if (varNum < -32767)
            {
                IMPL_LIMITATION("JIT doesn't support more than 32767 Compiler Spill temps\n");
            }
            if (offset > 32767)
            {
                IMPL_LIMITATION(
                    "JIT doesn't support offsets larger than 32767 into valuetypes for Compiler Spill temps\n");
            }

            _lvaTag    = LVA_COMPILER_TEMP;
            _lvaExtra  = offset;              //  offset known to be in [0..32767]
            _lvaVarNum = (unsigned)(-varNum); // -varNum known to be in [1..32767]
        }
    }
    else // varNum >= 32768
    {
        if (offset >= 256)
        {
            IMPL_LIMITATION("JIT doesn't support offsets larger than 255 into valuetypes for local vars > 32767\n");
        }
        if (varNum >= 0x00400000)
        { // 0x00400000 == 2^22
            IMPL_LIMITATION("JIT doesn't support more than 2^22 variables\n");
        }

        _lvaTag    = LVA_LARGE_VARNUM;
        _lvaVarNum = varNum & 0x00007FFF;         // varNum bits 14 to 0
        _lvaExtra  = (varNum & 0x003F8000) >> 15; // varNum bits 21 to 15 in _lvaExtra bits  6 to 0, 7 bits total
        _lvaExtra |= (offset << 7);               // offset bits  7 to 0  in _lvaExtra bits 14 to 7, 8 bits total
    }
}

// Returns the variable to access. Note that it returns a negative number for compiler spill temps.
int emitLclVarAddr::lvaVarNum() const
{
    switch (_lvaTag)
    {
        case LVA_COMPILER_TEMP:
            return -((int)_lvaVarNum);
        case LVA_LARGE_VARNUM:
            return (int)(((_lvaExtra & 0x007F) << 15) + _lvaVarNum);
        default: // LVA_STANDARD_ENCODING or LVA_LARGE_OFFSET
            assert((_lvaTag == LVA_STANDARD_ENCODING) || (_lvaTag == LVA_LARGE_OFFSET));
            return (int)_lvaVarNum;
    }
}

unsigned emitLclVarAddr::lvaOffset() const // returns the offset into the variable to access
{
    switch (_lvaTag)
    {
        case LVA_LARGE_OFFSET:
            return (32768 + _lvaExtra);
        case LVA_LARGE_VARNUM:
            return (_lvaExtra & 0x7F80) >> 7;
        default: // LVA_STANDARD_ENCODING or LVA_COMPILER_TEMP
            assert((_lvaTag == LVA_STANDARD_ENCODING) || (_lvaTag == LVA_COMPILER_TEMP));
            return _lvaExtra;
    }
}

/*****************************************************************************
 *
 *  Record some info about the method about to be emitted.
 */

void emitter::emitBegCG(Compiler* comp, COMP_HANDLE cmpHandle)
{
    emitComp        = comp;
    emitCmpHandle   = cmpHandle;
    m_debugInfoSize = sizeof(instrDescDebugInfo*);
#ifndef DEBUG
    if (!comp->opts.disAsm)
        m_debugInfoSize = 0;
#endif

#if defined(TARGET_AMD64)
    rbmFltCalleeTrash = emitComp->rbmFltCalleeTrash;
#endif // TARGET_AMD64

#if defined(TARGET_XARCH)
    rbmMskCalleeTrash = emitComp->rbmMskCalleeTrash;
#endif // TARGET_XARCH
}

void emitter::emitEndCG()
{
}

/*****************************************************************************
 *
 *  Prepare the given IG for emission of code.
 */

void emitter::emitGenIG(insGroup* ig)
{
    /* Set the "current IG" value */

    emitCurIG = ig;

#if EMIT_TRACK_STACK_DEPTH

    /* Record the stack level on entry to this group */

    ig->igStkLvl = emitCurStackLvl;

    // If we don't have enough bits in igStkLvl, refuse to compile

    if (ig->igStkLvl != emitCurStackLvl)
    {
        IMPL_LIMITATION("Too many arguments pushed on stack");
    }

    //  printf("Start IG #%02u [stk=%02u]\n", ig->igNum, emitCurStackLvl);

#endif

    if (emitNoGCIG)
    {
        ig->igFlags |= IGF_NOGCINTERRUPT;
    }

    /* Prepare to issue instructions */

    emitCurIGinsCnt = 0;
    emitCurIGsize   = 0;

    assert(emitCurIGjmpList == nullptr);

#if FEATURE_LOOP_ALIGN
    assert(emitCurIGAlignList == nullptr);
#endif

    /* Allocate the temp instruction buffer if we haven't done so */

    if (emitCurIGfreeBase == nullptr)
    {
        emitIGbuffSize = (SC_IG_BUFFER_NUM_SMALL_DESCS * (SMALL_IDSC_SIZE + m_debugInfoSize)) +
                         (SC_IG_BUFFER_NUM_LARGE_DESCS * (sizeof(emitter::instrDesc) + m_debugInfoSize));
        emitCurIGfreeBase = (BYTE*)emitGetMem(emitIGbuffSize);
        emitCurIGfreeEndp = emitCurIGfreeBase + emitIGbuffSize;
    }

    emitCurIGfreeNext = emitCurIGfreeBase;

#if EMIT_BACKWARDS_NAVIGATION
    emitLastInsFullSize = 0;
#endif // EMIT_BACKWARDS_NAVIGATION
}

/*****************************************************************************
 *
 *  Add a new IG to the current list, and get it ready to receive code.
 */

void emitter::emitNewIG()
{
    insGroup* ig = emitAllocAndLinkIG();

    /* It's linked in. Now, set it up to accept code */

    emitGenIG(ig);

#ifdef DEBUG
    if (emitComp->verbose)
    {
        printf("Created:\n      ");
        emitDispIG(ig, /* displayFunc */ false, /* displayInstructions */ false, /* displayLocation */ false);
    }
#endif // DEBUG
}

/*****************************************************************************
 *
 *  Finish and save the current IG.
 */

insGroup* emitter::emitSavIG(bool emitAdd)
{
    insGroup* ig;
    BYTE*     id;

    size_t sz;
    size_t gs;

    assert(emitCurIGfreeNext <= emitCurIGfreeEndp);

    // Get hold of the IG descriptor

    ig = emitCurIG;
    assert(ig);

#ifdef TARGET_ARMARCH
    // Reset emitLastMemBarrier for new IG
    emitLastMemBarrier = nullptr;
#endif

    // Compute how much code we've generated

    sz = emitCurIGfreeNext - emitCurIGfreeBase;

    // Compute the total size we need to allocate

    gs = roundUp(sz);

    // Do we need space for GC?

    if (!(ig->igFlags & IGF_EXTEND))
    {
        // Is the initial set of live GC vars different from the previous one?

        if (emitForceStoreGCState || !VarSetOps::Equal(emitComp, emitPrevGCrefVars, emitInitGCrefVars))
        {
            // Remember that we will have a new set of live GC variables

            ig->igFlags |= IGF_GC_VARS;

#if EMITTER_STATS
            emitTotalIGptrs++;
#endif

            // We'll allocate extra space to record the liveset

            gs += sizeof(VARSET_TP);
        }

        // Is the initial set of live Byref regs different from the previous one?

        // Remember that we will have a new set of live GC variables

        ig->igFlags |= IGF_BYREF_REGS;

        // We'll allocate extra space (DWORD aligned) to record the GC regs

        gs += sizeof(int);
    }

    // Allocate space for the instructions and optional liveset

    id = (BYTE*)emitGetMem(gs);

    // Do we need to store the byref regs

    if (ig->igFlags & IGF_BYREF_REGS)
    {
        // Record the byref regs in front the of the instructions

        *castto(id, unsigned*)++ = (unsigned)emitInitByrefRegs;
    }

    // Do we need to store the liveset?

    if (ig->igFlags & IGF_GC_VARS)
    {
        // Record the liveset in front the of the instructions
        VarSetOps::AssignNoCopy(emitComp, (*castto(id, VARSET_TP*)), VarSetOps::MakeEmpty(emitComp));
        VarSetOps::Assign(emitComp, (*castto(id, VARSET_TP*)++), emitInitGCrefVars);
    }

    // Record the collected instructions

    assert((ig->igFlags & IGF_PLACEHOLDER) == 0);
    ig->igData = id;
    INDEBUG(ig->igDataSize = gs;)

    memcpy(id, emitCurIGfreeBase, sz);

#ifdef DEBUG
    if (false && emitComp->verbose) // this is not useful in normal dumps (hence it is normally under if (false))
    {
        // If there's an error during emission, we may want to connect the post-copy address
        // of an instrDesc with the pre-copy address (the one that was originally created).  This
        // printing enables that.
        printf("copying instruction group from [0x%x..0x%x) to [0x%x..0x%x).\n", dspPtr(emitCurIGfreeBase),
               dspPtr(emitCurIGfreeBase + sz), dspPtr(id), dspPtr(id + sz));
    }
#endif

    // Record how many instructions and bytes of code this group contains

    noway_assert((BYTE)emitCurIGinsCnt == emitCurIGinsCnt);
    noway_assert((unsigned short)emitCurIGsize == emitCurIGsize);

    ig->igInsCnt = (BYTE)emitCurIGinsCnt;
    ig->igSize   = (unsigned short)emitCurIGsize;
    emitCurCodeOffset += emitCurIGsize;
    assert(IsCodeAligned(emitCurCodeOffset));

#if EMITTER_STATS
    emitTotalIGicnt += emitCurIGinsCnt;
    emitTotalIGsize += sz;
    emitSizeMethod += sz;

    if (emitIGisInProlog(ig))
    {
        emitCurPrologInsCnt += emitCurIGinsCnt;
        emitCurPrologIGSize += sz;

        // Keep track of the maximums.
        if (emitCurPrologInsCnt > emitMaxPrologInsCnt)
        {
            emitMaxPrologInsCnt = emitCurPrologInsCnt;
        }
        if (emitCurPrologIGSize > emitMaxPrologIGSize)
        {
            emitMaxPrologIGSize = emitCurPrologIGSize;
        }
    }
#endif

    // Record the live GC register set - if and only if it is not an extension
    // block, in which case the GC register sets are inherited from the previous
    // block.

    if (!(ig->igFlags & IGF_EXTEND))
    {
        ig->igGCregs = (regMaskSmall)emitInitGCrefRegs;
    }

    if (!emitAdd)
    {
        // Update the previous recorded live GC ref sets, but not if if we are
        // starting an "overflow" buffer. Note that this is only used to
        // determine whether we need to store or not store the GC ref sets for
        // the next IG, which is dependent on exactly what the state of the
        // emitter GC ref sets will be when the next IG is processed in the
        // emitter.

        VarSetOps::Assign(emitComp, emitPrevGCrefVars, emitThisGCrefVars);
        emitPrevGCrefRegs = emitThisGCrefRegs;
        emitPrevByrefRegs = emitThisByrefRegs;

        emitForceStoreGCState = false;
    }

#ifdef DEBUG
    if (emitComp->opts.dspCode)
    {
        if (emitComp->verbose)
        {
            printf("Saved:\n      ");
            emitDispIG(ig, /* displayFunc */ false, /* displayInstructions */ false, /* displayLocation */ false);
        }
        else
        {
            printf("      %s:        ; funclet=%02u\n", emitLabelString(ig), ig->igFuncIdx);
        }
    }
#endif // DEBUG

#if FEATURE_LOOP_ALIGN
    // Did we have any align instructions in this group?
    if (emitCurIGAlignList)
    {
        instrDescAlign* list = nullptr;
        instrDescAlign* last = nullptr;

        // Move align instructions to the global list, update their 'next' links
        do
        {
            // Grab the align and remove it from the list

            instrDescAlign* oa = emitCurIGAlignList;
            emitCurIGAlignList = oa->idaNext;

            // Figure out the address of where the align got copied

            size_t          of = (BYTE*)oa - emitCurIGfreeBase;
            instrDescAlign* na = (instrDescAlign*)(ig->igData + of);

            assert(na->idaIG == ig);
            assert(na->idIns() == oa->idIns());
            assert(na->idaNext == oa->idaNext);
            assert(na->idIns() == INS_align);

            na->idaNext = list;
            list        = na;

            if (last == nullptr)
            {
                last = na;
            }
        } while (emitCurIGAlignList);

        // Should have at least one align instruction
        assert(last);

        if (emitAlignList == nullptr)
        {
            assert(emitAlignLast == nullptr);

            last->idaNext = emitAlignList;
            emitAlignList = list;
        }
        else
        {
            last->idaNext          = nullptr;
            emitAlignLast->idaNext = list;
        }

        emitAlignLast = last;

        // Point to the first instruction of most recent
        // align instruction(s) added.
        //
        // Since emitCurIGAlignList is created in inverse of
        // program order, the `list` reverses that in forms it
        // in correct order.
        emitAlignLastGroup = list;
    }

#endif
    // Did we have any jumps in this group?

    if (emitCurIGjmpList)
    {
        instrDescJmp* list = nullptr;
        instrDescJmp* last = nullptr;

        // Move jumps to the global list, update their 'next' links

        do
        {
            // Grab the jump and remove it from the list

            instrDescJmp* oj = emitCurIGjmpList;
            emitCurIGjmpList = oj->idjNext;

            // Figure out the address of where the jump got copied

            size_t        of = (BYTE*)oj - emitCurIGfreeBase;
            instrDescJmp* nj = (instrDescJmp*)(ig->igData + of);

            assert(nj->idjIG == ig);
            assert(nj->idIns() == oj->idIns());
            assert(nj->idjNext == oj->idjNext);

            // Make sure the jumps are correctly ordered

            assert(last == nullptr || last->idjOffs > nj->idjOffs);

            if (ig->igFlags & IGF_FUNCLET_PROLOG)
            {
                // Our funclet prologs have short jumps, if the prolog would ever have
                // long jumps, then we'd have to insert the list in sorted order than
                // just append to the emitJumpList.
                noway_assert(nj->idjShort);
                if (nj->idjShort)
                {
                    continue;
                }
            }

            // Append the new jump to the list

            nj->idjNext = list;
            list        = nj;

            if (last == nullptr)
            {
                last = nj;
            }
        } while (emitCurIGjmpList);

        if (last != nullptr)
        {
            // Append the jump(s) from this IG to the global list
            bool prologJump = (ig == emitPrologIG);
            if ((emitJumpList == nullptr) || prologJump)
            {
                last->idjNext = emitJumpList;
                emitJumpList  = list;
            }
            else
            {
                last->idjNext         = nullptr;
                emitJumpLast->idjNext = list;
            }

            if (!prologJump || (emitJumpLast == nullptr))
            {
                emitJumpLast = last;
            }
        }
    }

    // Fix the last instruction field, if set. Note that even if there are instructions in the IG,
    // emitLastIns might not be set if an optimization has just deleted it, and the new instruction
    // being adding causes a new EXTEND IG to be created. Also, emitLastIns might not be in this IG
    // at all if this IG is empty.

    assert(emitHasLastIns() == (emitLastInsIG != nullptr));
    if (emitHasLastIns() && (sz != 0))
    {
        // If we get here, emitLastIns must be in the current IG we are saving.
        assert(emitLastInsIG == emitCurIG);
        assert(emitCurIGfreeBase <= (BYTE*)emitLastIns);
        assert((BYTE*)emitLastIns < emitCurIGfreeBase + sz);

#if defined(TARGET_XARCH)
        if (emitLastIns->idIns() == INS_jmp)
        {
            ig->igFlags |= IGF_HAS_REMOVABLE_JMP;
        }
#endif

        emitLastIns   = (instrDesc*)((BYTE*)id + ((BYTE*)emitLastIns - (BYTE*)emitCurIGfreeBase));
        emitLastInsIG = ig;

#if EMIT_BACKWARDS_NAVIGATION
        ig->igLastIns = emitLastIns;
#endif // EMIT_BACKWARDS_NAVIGATION
    }

    // Reset the buffer free pointer.

    emitCurIGfreeNext = emitCurIGfreeBase;

    return ig;
}

/*****************************************************************************
 *
 *  Start generating code to be scheduled; called once per method.
 */

void emitter::emitBegFN(bool hasFramePtr
#if defined(DEBUG)
                        ,
                        bool chkAlign
#endif
)
{
    insGroup* ig;

    /* Assume we won't need the temp instruction buffer */

    emitCurIGfreeBase = nullptr;
    emitIGbuffSize    = 0;

#if FEATURE_LOOP_ALIGN
    emitLastAlignedIgNum = 0;
    emitLastLoopStart    = 0;
    emitLastLoopEnd      = 0;
#endif

    /* Record stack frame info (the temp size is just an estimate) */

    emitHasFramePtr = hasFramePtr;

#ifdef DEBUG
    emitChkAlign = chkAlign;
#endif

    /* We have no epilogs yet */

    emitEpilogSize = 0;
    emitEpilogCnt  = 0;

#ifdef TARGET_XARCH
    emitExitSeqBegLoc.Init();
    emitExitSeqSize = INT_MAX;
#endif // TARGET_XARCH

    emitPlaceholderList = emitPlaceholderLast = nullptr;

#ifdef JIT32_GCENCODER
    emitEpilogList = emitEpilogLast = nullptr;
#endif // JIT32_GCENCODER

    /* We don't have any jumps */

    emitJumpList = emitJumpLast = nullptr;
    emitCurIGjmpList            = nullptr;

    emitFwdJumps                       = false;
    emitNoGCRequestCount               = 0;
    emitNoGCIG                         = false;
    emitForceNewIG                     = false;
    emitContainsRemovableJmpCandidates = false;

#if FEATURE_LOOP_ALIGN
    /* We don't have any align instructions */

    emitAlignList = emitAlignLastGroup = emitAlignLast = nullptr;
    emitCurIGAlignList                                 = nullptr;
#endif

    /* We have not recorded any live sets */

    assert(VarSetOps::IsEmpty(emitComp, emitThisGCrefVars));
    assert(VarSetOps::IsEmpty(emitComp, emitInitGCrefVars));
    assert(VarSetOps::IsEmpty(emitComp, emitPrevGCrefVars));
    emitThisGCrefRegs = RBM_NONE;
    emitInitGCrefRegs = RBM_NONE;
    emitPrevGCrefRegs = RBM_NONE;
    emitThisByrefRegs = RBM_NONE;
    emitInitByrefRegs = RBM_NONE;
    emitPrevByrefRegs = RBM_NONE;

    emitForceStoreGCState = false;

#ifdef DEBUG

    emitIssuing = false;

#endif

    /* Assume there will be no GC ref variables */

    emitGCrFrameOffsMin = emitGCrFrameOffsMax = emitGCrFrameOffsCnt = 0;
#ifdef DEBUG
    emitGCrFrameLiveTab = nullptr;
#endif

    /* We have no groups / code at this point */

    emitIGlist = emitIGlast = nullptr;

    emitCurCodeOffset = 0;
    emitFirstColdIG   = nullptr;
    emitTotalCodeSize = 0;

#if defined(TARGET_LOONGARCH64) || defined(TARGET_RISCV64)
    emitCounts_INS_OPTS_J = 0;
#endif

#if EMITTER_STATS
    emitTotalIGmcnt++;
    emitSizeMethod      = 0;
    emitCurPrologInsCnt = 0;
    emitCurPrologIGSize = 0;
#endif

    emitInsCount = 0;

    /* The stack is empty now */

    emitCurStackLvl = 0;

#if EMIT_TRACK_STACK_DEPTH
    emitMaxStackDepth = 0;
    emitCntStackDepth = sizeof(int);
#endif

#ifdef PSEUDORANDOM_NOP_INSERTION
    // for random NOP insertion

    emitEnableRandomNops();
    emitComp->info.compRNG.Init(emitComp->info.compChecksum);
    emitNextNop           = emitNextRandomNop();
    emitInInstrumentation = false;
#endif // PSEUDORANDOM_NOP_INSERTION

    /* Create the first IG, it will be used for the prolog */

    emitNxtIGnum = 1;

    emitPrologIG = emitIGlist = emitIGlast = emitCurIG = ig = emitAllocIG();

    emitLastIns   = nullptr;
    emitLastInsIG = nullptr;

#ifdef TARGET_ARMARCH
    emitLastMemBarrier = nullptr;
#endif

    ig->igNext = nullptr;

#if EMIT_BACKWARDS_NAVIGATION
    emitLastInsFullSize = 0;
    ig->igPrev          = nullptr;
#endif

#ifdef DEBUG
    emitScratchSigInfo = nullptr;
#endif // DEBUG

    /* Append another group, to start generating the method body */

    emitNewIG();
}

#ifdef PSEUDORANDOM_NOP_INSERTION
int emitter::emitNextRandomNop()
{
    return emitComp->info.compRNG.Next(1, 9);
}
#endif

/*****************************************************************************
 *
 *  Done generating code to be scheduled; called once per method.
 */

void emitter::emitEndFN()
{
}

// member function iiaIsJitDataOffset for idAddrUnion, defers to Compiler::eeIsJitDataOffs
bool emitter::instrDesc::idAddrUnion::iiaIsJitDataOffset() const
{
    return Compiler::eeIsJitDataOffs(iiaFieldHnd);
}

// member function iiaGetJitDataOffset for idAddrUnion, defers to Compiler::eeGetJitDataOffs
int emitter::instrDesc::idAddrUnion::iiaGetJitDataOffset() const
{
    assert(iiaIsJitDataOffset());
    return Compiler::eeGetJitDataOffs(iiaFieldHnd);
}

#if defined(DEBUG) || defined(LATE_DISASM)

//----------------------------------------------------------------------------------------
// insEvaluateExecutionCost:
//    Returns the estimated execution cost for the current instruction
//
// Arguments:
//    id  - The current instruction descriptor to be evaluated
//
// Return Value:
//    calls getInsExecutionCharacteristics and uses the result
//    to compute an estimated execution cost
//
float emitter::insEvaluateExecutionCost(instrDesc* id)
{
    insExecutionCharacteristics result        = getInsExecutionCharacteristics(id);
    float                       throughput    = result.insThroughput;
    float                       latency       = result.insLatency;
    unsigned                    memAccessKind = result.insMemoryAccessKind;

    // Check for PERFSCORE_THROUGHPUT_ILLEGAL and PERFSCORE_LATENCY_ILLEGAL.
    // Note that 0.0 throughput is allowed for pseudo-instructions in the instrDesc list that won't actually
    // generate code.
    assert(throughput >= 0.0);
    assert(latency >= 0.0);

    if (memAccessKind == PERFSCORE_MEMORY_WRITE || memAccessKind == PERFSCORE_MEMORY_READ_WRITE)
    {
        // We assume that we won't read back from memory for the next WR_GENERAL cycles
        // Thus we normally won't pay latency costs for writes.
        latency = max(0.0f, latency - PERFSCORE_LATENCY_WR_GENERAL);
    }
    else if (latency >= 1.0) // Otherwise, If we aren't performing a memory write
    {
        // We assume that the processor's speculation will typically eliminate one cycle of latency
        //
        latency -= 1.0;
    }

    return max(throughput, latency);
}

//------------------------------------------------------------------------------------
// perfScoreUnhandledInstruction:
//    Helper method used to report an unhandled instruction
//
// Arguments:
//    id  - The current instruction descriptor to be evaluated
//    pResult - pointer to struct holding the instruction characteristics
//              if we return these are updated with default values
//
// Notes:
//     We print the instruction and instruction group
//     and instead of returning we will assert
//
//     This method asserts with a debug/checked build
//     and returns default latencies of 1 cycle otherwise.
//
void emitter::perfScoreUnhandledInstruction(instrDesc* id, insExecutionCharacteristics* pResult)
{
#ifdef DEBUG
    printf("PerfScore: unhandled instruction: %s, format %s", codeGen->genInsDisplayName(id),
           emitIfName(id->idInsFmt()));
    assert(!"PerfScore: unhandled instruction");
#endif
    pResult->insThroughput = PERFSCORE_THROUGHPUT_1C;
    pResult->insLatency    = PERFSCORE_LATENCY_1C;
}

#endif // defined(DEBUG) || defined(LATE_DISASM)

//----------------------------------------------------------------------------------------
// getCurrentBlockWeight: Return the block weight for the currently active block
//
// Arguments:
//    None
//
// Return Value:
//    The block weight for the current block
//
// Notes:
//    The current block is recorded in emitComp->compCurBB by
//    CodeGen::genCodeForBBlist() as it walks the blocks.
//    When we are in the prolog/epilog this value is nullptr.
//
weight_t emitter::getCurrentBlockWeight()
{
    // If we have a non-null compCurBB, then use it to get the current block weight
    if (emitComp->compCurBB != nullptr)
    {
        return emitComp->compCurBB->getBBWeight(emitComp);
    }
    else // we have a null compCurBB
    {
        // prolog or epilog case, so just use the standard weight
        return BB_UNITY_WEIGHT;
    }
}

#if defined(TARGET_LOONGARCH64)
void emitter::dispIns(instrDesc* id)
{
    // For LoongArch64 using the emitDisInsName().
    NYI_LOONGARCH64("Not used on LOONGARCH64.");
}
#elif defined(TARGET_RISCV64)
void emitter::dispIns(instrDesc* id)
{
    // For RISCV64 using the emitDisInsName().
    NYI_RISCV64("Not used on RISCV64.");
}
#else
void emitter::dispIns(instrDesc* id)
{
#ifdef DEBUG
    emitInsSanityCheck(id);

    if (emitComp->opts.dspCode)
    {
        emitDispIns(id, true, false, false);
    }

#if EMIT_TRACK_STACK_DEPTH
    assert((int)emitCurStackLvl >= 0);
#endif
    size_t sz = emitSizeOfInsDsc(id);
    assert(id->idDebugOnlyInfo()->idSize == sz);
#endif // DEBUG

#if EMITTER_STATS
    emitIFcounts[id->idInsFmt()]++;
#endif
}
#endif

void emitter::appendToCurIG(instrDesc* id)
{
#ifdef TARGET_ARMARCH
    if (id->idIns() == INS_dmb)
    {
        emitLastMemBarrier = id;
    }
    else if (emitInsIsLoadOrStore(id->idIns()))
    {
        // A memory access - reset saved memory barrier
        emitLastMemBarrier = nullptr;
    }
#endif
    emitCurIGsize += id->idCodeSize();
}

/*****************************************************************************
 *
 *  Display (optionally) an instruction offset.
 */

void emitter::emitDispInsAddr(const BYTE* code)
{
#ifdef DEBUG
    if (emitComp->opts.disAddr)
    {
        printf(FMT_ADDR, DBG_ADDR(code));
    }
#endif
}

void emitter::emitDispInsOffs(unsigned offs, bool doffs)
{
    if (doffs)
    {
        printf("%06X", offs);
    }
    else
    {
        printf("      ");
    }
}

#ifdef JIT32_GCENCODER

/*****************************************************************************
 *
 *  Call the specified function pointer for each epilog block in the current
 *  method with the epilog's relative code offset. Returns the sum of the
 *  values returned by the callback.
 */

size_t emitter::emitGenEpilogLst(size_t (*fp)(void*, unsigned), void* cp)
{
    EpilogList* el;
    size_t      sz;

    for (el = emitEpilogList, sz = 0; el != nullptr; el = el->elNext)
    {
        assert(el->elLoc.GetIG()->igFlags & IGF_EPILOG);

        // The epilog starts at the location recorded in the epilog list.
        sz += fp(cp, el->elLoc.CodeOffset(this));
    }

    return sz;
}

#endif // JIT32_GCENCODER

/*****************************************************************************
 *
 *  The following series of methods allocates instruction descriptors.
 */

void* emitter::emitAllocAnyInstr(size_t sz, emitAttr opsz)
{
#ifdef DEBUG
    // Under STRESS_EMITTER, put every instruction in its own instruction group.
    // We can't do this for a prolog, epilog, funclet prolog, or funclet epilog,
    // because those are generated out of order. We currently have a limitation
    // where the jump shortening pass uses the instruction group number to determine
    // if something is earlier or later in the code stream. This implies that
    // these groups cannot be more than a single instruction group. Note that
    // the prolog/epilog placeholder groups ARE generated in order, and are
    // re-used. But generating additional groups would not work.
    if (emitComp->compStressCompile(Compiler::STRESS_EMITTER, 1) && emitCurIGinsCnt && !emitIGisInProlog(emitCurIG) &&
<<<<<<< HEAD
        !emitIGisInEpilog(emitCurIG) && !emitCurIG->endsWithAlignInstr()
#if defined(FEATURE_EH_FUNCLETS)
        && !emitIGisInFuncletProlog(emitCurIG) && !emitIGisInFuncletEpilog(emitCurIG)
#endif // FEATURE_EH_FUNCLETS
    )
=======
        !emitIGisInEpilog(emitCurIG) && !emitCurIG->endsWithAlignInstr() && !emitIGisInFuncletProlog(emitCurIG) &&
        !emitIGisInFuncletEpilog(emitCurIG))
>>>>>>> 9b57a265
    {
        emitNxtIG(true);
    }
#endif

#ifdef PSEUDORANDOM_NOP_INSERTION
    // TODO-ARM-Bug?: PSEUDORANDOM_NOP_INSERTION is not defined for TARGET_ARM
    //     ARM - This is currently broken on TARGET_ARM
    //     When nopSize is odd we misalign emitCurIGsize
    //
    if (!emitComp->opts.jitFlags->IsSet(JitFlags::JIT_FLAG_PREJIT) && !emitInInstrumentation &&
        !emitIGisInProlog(emitCurIG) && // don't do this in prolog or epilog
        !emitIGisInEpilog(emitCurIG) &&
        emitRandomNops // sometimes we turn off where exact codegen is needed (pinvoke inline)
    )
    {
        if (emitNextNop == 0)
        {
            int nopSize           = 4;
            emitInInstrumentation = true;
            instrDesc* idnop      = emitNewInstr();
            emitInInstrumentation = false;
            idnop->idInsFmt(IF_NONE);
            idnop->idIns(INS_nop);
#if defined(TARGET_XARCH)
            idnop->idCodeSize(nopSize);
#else
#error "Undefined target for pseudorandom NOP insertion"
#endif

            emitCurIGsize += nopSize;
            emitNextNop = emitNextRandomNop();
        }
        else
            emitNextNop--;
    }
#endif // PSEUDORANDOM_NOP_INSERTION

    assert(IsCodeAligned(emitCurIGsize));

    // Make sure we have enough space for the new instruction.

    size_t fullSize = sz + m_debugInfoSize;

    if ((emitCurIGfreeNext + fullSize >= emitCurIGfreeEndp) || emitForceNewIG ||
        (emitCurIGinsCnt >= (EMIT_MAX_IG_INS_COUNT - 1)))
    {
        // If the current IG has instructions, then we need to create a new one.
        if (emitCurIGnonEmpty())
        {
            emitNxtIG(true);
        }
        else
        {
            if (emitNoGCIG)
            {
                emitCurIG->igFlags |= IGF_NOGCINTERRUPT;
            }
            else
            {
                emitCurIG->igFlags &= ~IGF_NOGCINTERRUPT;
            }
        }
    }

    /* Grab the space for the instruction */

    instrDesc* id = emitLastIns = (instrDesc*)(emitCurIGfreeNext + m_debugInfoSize);

#if EMIT_BACKWARDS_NAVIGATION
    emitCurIG->igLastIns = id;
#endif // EMIT_BACKWARDS_NAVIGATION

    assert(sz >= sizeof(void*));
    memset(id, 0, sz);

#if EMIT_BACKWARDS_NAVIGATION
    id->idSetPrevSize(emitLastInsFullSize);
    emitLastInsFullSize = (unsigned)fullSize;
#endif // EMIT_BACKWARDS_NAVIGATION

    emitLastInsIG = emitCurIG;
    emitCurIGfreeNext += fullSize;

    // These fields should have been zero-ed by the above
    assert(id->idReg1() == regNumber(0));
    assert(id->idReg2() == regNumber(0));
#ifdef TARGET_XARCH
    assert(id->idCodeSize() == 0);
#endif

    // Make sure that idAddrUnion is just a union of various pointer sized things
    C_ASSERT(sizeof(CORINFO_FIELD_HANDLE) <= sizeof(void*));
    C_ASSERT(sizeof(CORINFO_METHOD_HANDLE) <= sizeof(void*));
#ifdef TARGET_XARCH
    C_ASSERT(sizeof(emitter::emitAddrMode) <= sizeof(void*));
#endif // TARGET_XARCH
    C_ASSERT(sizeof(emitLclVarAddr) <= sizeof(void*));
    C_ASSERT(sizeof(emitter::instrDesc) == (SMALL_IDSC_SIZE + sizeof(void*)));

    emitInsCount++;

    if (m_debugInfoSize > 0)
    {
        instrDescDebugInfo* info = (instrDescDebugInfo*)emitGetMem(sizeof(*info));
        memset(info, 0, sizeof(instrDescDebugInfo));

        // These fields should have been zero-ed by the above
        assert(info->idVarRefOffs == 0);
        assert(info->idMemCookie == 0);
        assert(info->idFlags == GTF_EMPTY);
        assert(info->idFinallyCall == false);
        assert(info->idCatchRet == false);
        assert(info->idCallSig == nullptr);

        info->idNum  = emitInsCount;
        info->idSize = sz;
        id->idDebugOnlyInfo(info);
    }

    /* Store the size and handle the two special values
       that indicate GCref and ByRef */

    if (EA_IS_GCREF(opsz))
    {
        /* A special value indicates a GCref pointer value */

        id->idGCref(GCT_GCREF);
        id->idOpSize(EA_PTRSIZE);
    }
    else if (EA_IS_BYREF(opsz))
    {
        /* A special value indicates a Byref pointer value */

        id->idGCref(GCT_BYREF);
        id->idOpSize(EA_PTRSIZE);
    }
    else
    {
        id->idGCref(GCT_NONE);
        id->idOpSize(EA_SIZE(opsz));
    }

    // Amd64: ip-relative addressing is supported even when not generating relocatable ngen code
    if (EA_IS_DSP_RELOC(opsz)
#ifndef TARGET_AMD64
        && emitComp->opts.compReloc
#endif // TARGET_AMD64
    )
    {
        /* Mark idInfo()->idDspReloc to remember that the            */
        /* address mode has a displacement that is relocatable       */
        id->idSetIsDspReloc();
    }

    if (EA_IS_CNS_RELOC(opsz) && emitComp->opts.compReloc)
    {
        /* Mark idInfo()->idCnsReloc to remember that the            */
        /* instruction has an immediate constant that is relocatable */
        id->idSetIsCnsReloc();
    }

#if EMITTER_STATS
    emitTotalInsCnt++;
#endif

    /* Update the instruction count */

    emitCurIGinsCnt++;

#ifdef DEBUG
    if (emitComp->compCurBB != emitCurIG->lastGeneratedBlock)
    {
        emitCurIG->igBlocks.push_back(emitComp->compCurBB);
        emitCurIG->lastGeneratedBlock = emitComp->compCurBB;

        JITDUMP("Mapped " FMT_BB " to %s\n", emitComp->compCurBB->bbNum, emitLabelString(emitCurIG));
    }
#endif // DEBUG

    return id;
}

#ifdef DEBUG

//------------------------------------------------------------------------
// emitCheckIGList: Check properties of the IG list.
//
// 1. IG offsets: Make sure the code offsets of all instruction groups look reasonable.
//
// Note: It checks that each instruction group starts right after the previous IG.
// For the first cold IG offset is also should be the last hot IG + its size.
// emitCurCodeOffs maintains distance for the split case to look like they are consistent.
//
// 2. Total code size
// 3. IG flags
//
void emitter::emitCheckIGList()
{
    assert(emitPrologIG != nullptr);

#if EMIT_BACKWARDS_NAVIGATION
    struct IGIDPair
    {
        insGroup*  ig;
        instrDesc* id;
    };
    jitstd::list<IGIDPair> insList(emitComp->getAllocator(CMK_DebugOnly));
#endif // EMIT_BACKWARDS_NAVIGATION

    size_t currentOffset = 0;

    for (insGroup *currIG = emitIGlist, *prevIG = nullptr; currIG != nullptr; prevIG = currIG, currIG = currIG->igNext)
    {
#if EMIT_BACKWARDS_NAVIGATION
        assert(prevIG == currIG->igPrev);
#endif // EMIT_BACKWARDS_NAVIGATION

        if (currIG->igOffs != currentOffset)
        {
            printf("IG%02u has offset %08X, expected %08X\n", currIG->igNum, currIG->igOffs, currentOffset);
            assert(!"bad block offset");
        }

        currentOffset += currIG->igSize;

        if (prevIG == nullptr)
        {
            // First IG can't be an extension group.
            assert((currIG->igFlags & IGF_EXTEND) == 0);

            // First IG must be the function prolog.
            assert(currIG == emitPrologIG);
        }

        if (currIG == emitPrologIG)
        {
            // If we're in the function prolog, we can't be in any other prolog or epilog.
            assert((currIG->igFlags & (IGF_FUNCLET_PROLOG | IGF_FUNCLET_EPILOG | IGF_EPILOG)) == 0);
        }

        // An IG can have at most one of the prolog and epilog flags set.
        assert(genCountBits((unsigned)currIG->igFlags & (IGF_FUNCLET_PROLOG | IGF_FUNCLET_EPILOG | IGF_EPILOG)) <= 1);

        // An IG can't have both IGF_HAS_ALIGN and IGF_REMOVED_ALIGN.
        assert(genCountBits((unsigned)currIG->igFlags & (IGF_HAS_ALIGN | IGF_REMOVED_ALIGN)) <= 1);

        if (currIG->igFlags & IGF_EXTEND)
        {
            // Extension groups don't store GC info.
            assert((currIG->igFlags & (IGF_GC_VARS | IGF_BYREF_REGS)) == 0);

            // TODO: It would be nice if we could assert that a funclet prolog, funclet epilog, or
            // function epilog could only extend one of the same type. However, epilogs are created
            // using emitCreatePlaceholderIG() and might be in EXTEND groups. Can we force them to
            // not be EXTEND groups, and would there be a benefit to that? Since epilogs are NOGC
            // it would help eliminate NOGC EXTEND groups.
            //
            // Note that function prologs must currently exist entirely within one IG and there is
            // no flag to indicate a function prolog (the `emitPrologIG` variable points to the single
            // unique prolog IG).
            //
            // Thus, we can't have this assert:
            // assert((currIG->igFlags & (IGF_FUNCLET_PROLOG | IGF_FUNCLET_EPILOG | IGF_EPILOG)) ==
            //        (prevIG->igFlags & (IGF_FUNCLET_PROLOG | IGF_FUNCLET_EPILOG | IGF_EPILOG)));

            // If this is a funclet prolog IG, then it can only extend another funclet prolog IG.
            assert((currIG->igFlags & IGF_FUNCLET_PROLOG) == (prevIG->igFlags & IGF_FUNCLET_PROLOG));

            // If this is a function epilog IG, it can't extend a funclet prolog or funclet epilog IG.
            if (currIG->igFlags & IGF_EPILOG)
            {
                assert((prevIG->igFlags & (IGF_FUNCLET_PROLOG | IGF_FUNCLET_EPILOG)) == 0);
            }

            // If this is a funclet epilog IG, it can't extend a funclet prolog or function epilog IG.
            if (currIG->igFlags & IGF_FUNCLET_EPILOG)
            {
                assert((prevIG->igFlags & (IGF_FUNCLET_PROLOG | IGF_EPILOG)) == 0);
            }

            // Unfortunately, the following assert can't be made currently, because epilog groups
            // are EXTEND groups, and are marked as NOGC.
            //
            // // If this extension group is NOGC, then the predecessor group (back to the last
            // // non-EXTEND group) must also be NOGC. We don't want a GC region to solely consist
            // // of an EXTEND group, as EXTEND groups should only be used for "overflow", and not
            // // change any semantics of the included instructions.
            // assert((currIG->igFlags & IGF_NOGCINTERRUPT) == (prevIG->igFlags & IGF_NOGCINTERRUPT));
        }

#if EMIT_BACKWARDS_NAVIGATION
        // Check that the instrDesc "prev" pointers are all correct.
        unsigned insCnt = currIG->igInsCnt;
        if (insCnt > 0)
        {
            instrDesc* id = emitFirstInstrDesc(currIG->igData);
            insList.push_front({currIG, id});
            assert(id->idPrevSize() == 0);
            for (unsigned i = 0; i < insCnt - 1; i++)
            {
                size_t idSize     = emitSizeOfInsDsc(id);
                size_t idPrevSize = idSize + m_debugInfoSize;
                emitAdvanceInstrDesc(&id, idSize);
                insList.push_front({currIG, id});
                assert(id->idPrevSize() == idPrevSize);
            }
        }
#endif // EMIT_BACKWARDS_NAVIGATION
    }

    if (emitTotalCodeSize != 0 && emitTotalCodeSize != currentOffset)
    {
        printf("Total code size is %08X, expected %08X\n", emitTotalCodeSize, currentOffset);
        assert(!"bad total code size");
    }

#if EMIT_BACKWARDS_NAVIGATION

    // Check that walking the instrDescs backwards using `emitPrevID` is correct. Compare the backwards
    // walk against a list of IDs that was constructed above while walking forwards (but constructed in
    // reverse order).

    insGroup*  ig;
    instrDesc* id;
    if (emitGetLastIns(&ig, &id))
    {
        jitstd::list<IGIDPair>::iterator nextPair = insList.begin();
        jitstd::list<IGIDPair>::iterator endPair  = insList.end();
        do
        {
            assert(nextPair != endPair);
            assert(ig == nextPair->ig);
            assert(id == nextPair->id);
            ++nextPair;
        } while (emitPrevID(ig, id));
    }
#endif // EMIT_BACKWARDS_NAVIGATION
}

#endif // DEBUG

/*****************************************************************************
 *
 *  Begin generating a method prolog.
 */

void emitter::emitBegProlog()
{
    assert(emitComp->compGeneratingProlog);

#if EMIT_TRACK_STACK_DEPTH

    /* Don't measure stack depth inside the prolog, it's misleading */

    emitCntStackDepth = 0;

    assert(emitCurStackLvl == 0);

#endif

    emitNoGCRequestCount = 1;
    emitNoGCIG           = true;
    emitForceNewIG       = false;

    /* Switch to the pre-allocated prolog IG */

    emitGenIG(emitPrologIG);

    /* Nothing is live on entry to the prolog */

    // These were initialized to Empty at the start of compilation.
    VarSetOps::ClearD(emitComp, emitInitGCrefVars);
    VarSetOps::ClearD(emitComp, emitPrevGCrefVars);
    emitInitGCrefRegs = RBM_NONE;
    emitPrevGCrefRegs = RBM_NONE;
    emitInitByrefRegs = RBM_NONE;
    emitPrevByrefRegs = RBM_NONE;
}

/*****************************************************************************
 *
 *  Return the code offset of the current location in the prolog.
 */

unsigned emitter::emitGetPrologOffsetEstimate()
{
    /* For now only allow a single prolog ins group */

    assert(emitPrologIG);
    assert(emitPrologIG == emitCurIG);

    return emitCurIGsize;
}

/*****************************************************************************
 *
 *  Mark the code offset of the current location as the end of the prolog,
 *  so it can be used later to compute the actual size of the prolog.
 */

void emitter::emitMarkPrologEnd()
{
    assert(emitComp->compGeneratingProlog);

    /* For now only allow a single prolog ins group */

    assert(emitPrologIG);
    assert(emitPrologIG == emitCurIG);

    emitPrologEndPos = emitCurOffset();
}

/*****************************************************************************
 *
 *  Finish generating a method prolog.
 */

void emitter::emitEndProlog()
{
    assert(emitComp->compGeneratingProlog);

    emitNoGCRequestCount = 0;
    emitNoGCIG           = false;

    /* Save the prolog IG if non-empty or if only one block */

    if (emitCurIGnonEmpty() || emitCurIG == emitPrologIG)
    {
        emitSavIG();
    }

#if EMIT_TRACK_STACK_DEPTH
    /* Reset the stack depth values */

    emitCurStackLvl   = 0;
    emitCntStackDepth = sizeof(int);
#endif
}

/*****************************************************************************
 *
 *  Create a placeholder instruction group to be used by a prolog or epilog,
 *  either for the main function, or a funclet.
 */

void emitter::emitCreatePlaceholderIG(insGroupPlaceholderType igType,
                                      BasicBlock*             igBB,
                                      VARSET_VALARG_TP        GCvars,
                                      regMaskTP               gcrefRegs,
                                      regMaskTP               byrefRegs,
                                      bool                    last)
{
    assert(igBB != nullptr);

    bool extend = false;

<<<<<<< HEAD
    if (igType == IGPT_EPILOG
#if defined(FEATURE_EH_FUNCLETS)
        || igType == IGPT_FUNCLET_EPILOG
#endif // FEATURE_EH_FUNCLETS
    )
=======
    if (igType == IGPT_EPILOG || igType == IGPT_FUNCLET_EPILOG)
>>>>>>> 9b57a265
    {
#ifdef TARGET_AMD64
        emitOutputPreEpilogNOP();
#endif // TARGET_AMD64

        extend = true;
    }

    if (emitCurIGnonEmpty())
    {
        emitNxtIG(extend);
    }

    /* Update GC tracking for the beginning of the placeholder IG */

    if (!extend)
    {
        VarSetOps::Assign(emitComp, emitThisGCrefVars, GCvars);
        VarSetOps::Assign(emitComp, emitInitGCrefVars, GCvars);
        emitThisGCrefRegs = emitInitGCrefRegs = gcrefRegs;
        emitThisByrefRegs = emitInitByrefRegs = byrefRegs;
    }

    /* Convert the group to a placeholder group */

    insGroup* igPh = emitCurIG;

    igPh->igFlags |= IGF_PLACEHOLDER;

    /* Note that we might be re-using a previously created but empty IG. In this
     * case, we need to make sure any re-used fields, such as igFuncIdx, are correct.
     */

    igPh->igFuncIdx = emitComp->funCurrentFuncIdx();

    /* Create a separate block of memory to store placeholder information.
     * We could use unions to put some of this into the insGroup itself, but we don't
     * want to grow the insGroup, and it's difficult to make sure the
     * insGroup fields are getting set and used elsewhere.
     */

    igPh->igPhData = new (emitComp, CMK_InstDesc) insPlaceholderGroupData;

    igPh->igPhData->igPhNext = nullptr;
    igPh->igPhData->igPhType = igType;
    igPh->igPhData->igPhBB   = igBB;

    VarSetOps::AssignNoCopy(emitComp, igPh->igPhData->igPhPrevGCrefVars, VarSetOps::UninitVal());
    VarSetOps::Assign(emitComp, igPh->igPhData->igPhPrevGCrefVars, emitPrevGCrefVars);
    igPh->igPhData->igPhPrevGCrefRegs = emitPrevGCrefRegs;
    igPh->igPhData->igPhPrevByrefRegs = emitPrevByrefRegs;

    VarSetOps::AssignNoCopy(emitComp, igPh->igPhData->igPhInitGCrefVars, VarSetOps::UninitVal());
    VarSetOps::Assign(emitComp, igPh->igPhData->igPhInitGCrefVars, emitInitGCrefVars);
    igPh->igPhData->igPhInitGCrefRegs = emitInitGCrefRegs;
    igPh->igPhData->igPhInitByrefRegs = emitInitByrefRegs;

#if EMITTER_STATS
    emitTotalPhIGcnt += 1;
#endif

    // Mark function prologs and epilogs properly in the igFlags bits. These bits
    // will get used and propagated when the placeholder is converted to a non-placeholder
    // during prolog/epilog generation.

    if (igType == IGPT_EPILOG)
    {
        igPh->igFlags |= IGF_EPILOG;
    }
    else if (igType == IGPT_FUNCLET_PROLOG)
    {
        igPh->igFlags |= IGF_FUNCLET_PROLOG;
    }
    else if (igType == IGPT_FUNCLET_EPILOG)
    {
        igPh->igFlags |= IGF_FUNCLET_EPILOG;
    }

    /* Link it into the placeholder list */

    if (emitPlaceholderList)
    {
        emitPlaceholderLast->igPhData->igPhNext = igPh;
    }
    else
    {
        emitPlaceholderList = igPh;
    }

    emitPlaceholderLast = igPh;

    // Give an estimated size of this placeholder IG and
    // increment emitCurCodeOffset since we are not calling emitNewIG()
    //
    emitCurIGsize += MAX_PLACEHOLDER_IG_SIZE;
    emitCurCodeOffset += emitCurIGsize;

    // Add the appropriate IP mapping debugging record for this placeholder
    // group. genExitCode() adds the mapping for main function epilogs.
    if (emitComp->opts.compDbgInfo)
    {
        if (igType == IGPT_FUNCLET_PROLOG)
        {
            codeGen->genIPmappingAdd(IPmappingDscKind::Prolog, DebugInfo(), true);
        }
        else if (igType == IGPT_FUNCLET_EPILOG)
        {
            codeGen->genIPmappingAdd(IPmappingDscKind::Epilog, DebugInfo(), true);
        }
    }

    /* Start a new IG if more code follows */

    if (last)
    {
        emitCurIG = nullptr;
    }
    else
    {
<<<<<<< HEAD
        if (igType == IGPT_EPILOG
#if defined(FEATURE_EH_FUNCLETS)
            || igType == IGPT_FUNCLET_EPILOG
#endif // FEATURE_EH_FUNCLETS
        )
=======
        if (igType == IGPT_EPILOG || igType == IGPT_FUNCLET_EPILOG)
>>>>>>> 9b57a265
        {
            // If this was an epilog, then assume this is the end of any currently in progress
            // no-GC region. If a block after the epilog needs to be no-GC, it needs to call
            // emitter::emitDisableGC() directly. This behavior is depended upon by the fast
            // tailcall implementation, which disables GC at the beginning of argument setup,
            // but assumes that after the epilog it will be re-enabled.
            emitNoGCRequestCount = 0;
            emitNoGCIG           = false;
        }

        emitNewIG();

        // We don't know what the GC ref state will be at the end of the placeholder
        // group. So, force the next IG to store all the GC ref state variables;
        // don't omit them because emitPrev* is the same as emitInit*, because emitPrev*
        // will be inaccurate. (Note that, currently, GCrefRegs and ByrefRegs are always
        // saved anyway.)
        //
        // There is no need to re-initialize the emitPrev* variables, as they won't be used
        // with emitForceStoreGCState==true, and will be re-initialized just before
        // emitForceStoreGCState is set to false;

        emitForceStoreGCState = true;

        /* The group after the placeholder group doesn't get the "propagate" flags */

        emitCurIG->igFlags &= ~IGF_PROPAGATE_MASK;
    }

#ifdef DEBUG
    if (emitComp->verbose)
    {
        printf("*************** After placeholder IG creation\n");
        emitDispIGlist(/* displayInstructions */ false);
    }
#endif
}

/*****************************************************************************
 *
 *  Generate all prologs and epilogs
 */

void emitter::emitGeneratePrologEpilog()
{
#ifdef DEBUG
    unsigned prologCnt        = 0;
    unsigned epilogCnt        = 0;
    unsigned funcletPrologCnt = 0;
    unsigned funcletEpilogCnt = 0;
#endif // DEBUG

    insGroup* igPh;
    insGroup* igPhNext;

    // Generating the prolog/epilog is going to destroy the placeholder group,
    // so save the "next" pointer before that happens.

    for (igPh = emitPlaceholderList; igPh != nullptr; igPh = igPhNext)
    {
        assert(igPh->igFlags & IGF_PLACEHOLDER);

        igPhNext = igPh->igPhData->igPhNext;

        BasicBlock* igPhBB = igPh->igPhData->igPhBB;

        switch (igPh->igPhData->igPhType)
        {
            case IGPT_PROLOG: // currently unused
                INDEBUG(++prologCnt);
                break;

            case IGPT_EPILOG:
                INDEBUG(++epilogCnt);
                emitBegFnEpilog(igPh);
                codeGen->genFnEpilog(igPhBB);
                emitEndFnEpilog();
                break;

            case IGPT_FUNCLET_PROLOG:
                INDEBUG(++funcletPrologCnt);
                emitBegFuncletProlog(igPh);
                codeGen->genFuncletProlog(igPhBB);
                emitEndFuncletProlog();
                break;

            case IGPT_FUNCLET_EPILOG:
                INDEBUG(++funcletEpilogCnt);
                emitBegFuncletEpilog(igPh);
                codeGen->genFuncletEpilog();
                emitEndFuncletEpilog();
                break;

            default:
                unreached();
        }
    }

#ifdef DEBUG
    if (emitComp->verbose)
    {
        printf("%d prologs, %d epilogs", prologCnt, epilogCnt);
        if (emitComp->UsesFunclets())
        {
            printf(", %d funclet prologs, %d funclet epilogs", funcletPrologCnt, funcletEpilogCnt);
        }
        printf("\n");

        // prolog/epilog code doesn't use this yet
        // noway_assert(prologCnt == 1);
        // noway_assert(epilogCnt == emitEpilogCnt); // Is this correct?
        assert(funcletPrologCnt == emitComp->ehFuncletCount());
    }
#endif // DEBUG
}

/*****************************************************************************
 *
 *  Begin all prolog and epilog generation
 */

void emitter::emitStartPrologEpilogGeneration()
{
    // Save the current IG if we have one. It might be empty if we added an end-of-compilation label.
    if (emitCurIG != nullptr)
    {
        emitSavIG();
    }
}

/*****************************************************************************
 *
 *  Finish all prolog and epilog generation
 */

void emitter::emitFinishPrologEpilogGeneration()
{
    /* Update the offsets of all the blocks */

    emitRecomputeIGoffsets();

    /* We should not generate any more code after this */

    emitCurIG = nullptr;
}

/*****************************************************************************
 *
 *  Common code for prolog / epilog beginning. Convert the placeholder group to actual code IG,
 *  and set it as the current group.
 */

void emitter::emitBegPrologEpilog(insGroup* igPh)
{
    assert(igPh->igFlags & IGF_PLACEHOLDER);

    /* Save the current IG if it's non-empty */

    if (emitCurIGnonEmpty())
    {
        emitSavIG();
    }

    /* Convert the placeholder group to a normal group.
     * We need to be very careful to re-initialize the IG properly.
     * It turns out, this means we only need to clear the placeholder bit
     * and clear the igPhData field, and emitGenIG() will do the rest,
     * since in the placeholder IG we didn't touch anything that is set by emitAllocIG().
     */

    igPh->igFlags &= ~IGF_PLACEHOLDER;
    emitNoGCRequestCount = 1;
    emitNoGCIG           = true;
    emitForceNewIG       = false;

    /* Set up the GC info that we stored in the placeholder */

    VarSetOps::Assign(emitComp, emitPrevGCrefVars, igPh->igPhData->igPhPrevGCrefVars);
    emitPrevGCrefRegs = igPh->igPhData->igPhPrevGCrefRegs;
    emitPrevByrefRegs = igPh->igPhData->igPhPrevByrefRegs;

    VarSetOps::Assign(emitComp, emitThisGCrefVars, igPh->igPhData->igPhInitGCrefVars);
    VarSetOps::Assign(emitComp, emitInitGCrefVars, igPh->igPhData->igPhInitGCrefVars);
    emitThisGCrefRegs = emitInitGCrefRegs = igPh->igPhData->igPhInitGCrefRegs;
    emitThisByrefRegs = emitInitByrefRegs = igPh->igPhData->igPhInitByrefRegs;

    igPh->igPhData = nullptr;

    /* Create a non-placeholder group pointer that we'll now use */

    insGroup* ig = igPh;

    /* Set the current function using the function index we stored */

    emitComp->funSetCurrentFunc(ig->igFuncIdx);

    /* Set the new IG as the place to generate code */

    emitGenIG(ig);

#if EMIT_TRACK_STACK_DEPTH

    /* Don't measure stack depth inside the prolog / epilog, it's misleading */

    emitCntStackDepth = 0;

    assert(emitCurStackLvl == 0);

#endif
}

/*****************************************************************************
 *
 *  Common code for end of prolog / epilog
 */

void emitter::emitEndPrologEpilog()
{
    emitNoGCRequestCount = 0;
    emitNoGCIG           = false;

    /* Save the IG if non-empty */

    if (emitCurIGnonEmpty())
    {
        emitSavIG();
    }

    assert(emitCurIGsize <= MAX_PLACEHOLDER_IG_SIZE);

#if EMIT_TRACK_STACK_DEPTH
    /* Reset the stack depth values */

    emitCurStackLvl   = 0;
    emitCntStackDepth = sizeof(int);
#endif
}

/*****************************************************************************
 *
 *  Begin generating a main function epilog.
 */

void emitter::emitBegFnEpilog(insGroup* igPh)
{
    emitEpilogCnt++;

    emitBegPrologEpilog(igPh);

#ifdef JIT32_GCENCODER

    EpilogList* el = new (emitComp, CMK_GC) EpilogList();

    if (emitEpilogLast != nullptr)
    {
        emitEpilogLast->elNext = el;
    }
    else
    {
        emitEpilogList = el;
    }

    emitEpilogLast = el;

#endif // JIT32_GCENCODER
}

/*****************************************************************************
 *
 *  Finish generating a funclet epilog.
 */

void emitter::emitEndFnEpilog()
{
    emitEndPrologEpilog();

#ifdef JIT32_GCENCODER
    assert(emitEpilogLast != nullptr);

    UNATIVE_OFFSET epilogBegCodeOffset          = emitEpilogLast->elLoc.CodeOffset(this);
    UNATIVE_OFFSET epilogExitSeqStartCodeOffset = emitExitSeqBegLoc.CodeOffset(this);
    UNATIVE_OFFSET newSize                      = epilogExitSeqStartCodeOffset - epilogBegCodeOffset;

    /* Compute total epilog size */
    assert(emitEpilogSize == 0 || emitEpilogSize == newSize); // All epilogs must be identical
    emitEpilogSize = newSize;

    UNATIVE_OFFSET epilogEndCodeOffset = emitCodeOffset(emitCurIG, emitCurOffset());
    assert(epilogExitSeqStartCodeOffset != epilogEndCodeOffset);

    newSize = epilogEndCodeOffset - epilogExitSeqStartCodeOffset;
    if (newSize < emitExitSeqSize)
    {
        // We expect either the epilog to be the same every time, or that
        // one will be a ret or a ret <n> and others will be a jmp addr or jmp [addr];
        // we make the epilogs the minimum of these.  Note that this ONLY works
        // because the only instruction is the last one and thus a slight
        // underestimation of the epilog size is harmless (since the EIP
        // can not be between instructions).
        assert(emitEpilogCnt == 1 || (emitExitSeqSize - newSize) <= 5 // delta between size of various forms of jmp
                                                                      // (size is either 6 or 5), and various forms of
                                                                      // ret (size is either 1 or 3). The combination
                                                                      // can be anything between 1 and 5.
        );
        emitExitSeqSize = newSize;
    }
#endif // JIT32_GCENCODER
}

/*****************************************************************************
 *
 *  Begin generating a funclet prolog.
 */

void emitter::emitBegFuncletProlog(insGroup* igPh)
{
    assert(emitComp->UsesFunclets());
    emitBegPrologEpilog(igPh);
}

/*****************************************************************************
 *
 *  Finish generating a funclet prolog.
 */

void emitter::emitEndFuncletProlog()
{
    assert(emitComp->UsesFunclets());
    emitEndPrologEpilog();
}

/*****************************************************************************
 *
 *  Begin generating a funclet epilog.
 */

void emitter::emitBegFuncletEpilog(insGroup* igPh)
{
    assert(emitComp->UsesFunclets());
    emitBegPrologEpilog(igPh);
}

/*****************************************************************************
 *
 *  Finish generating a funclet epilog.
 */

void emitter::emitEndFuncletEpilog()
{
    assert(emitComp->UsesFunclets());
    emitEndPrologEpilog();
}

#ifdef JIT32_GCENCODER

//
// emitter::emitStartEpilog:
//   Mark the current position so that we can later compute the total epilog size.
//
void emitter::emitStartEpilog()
{
    assert(emitEpilogLast != nullptr);
    emitEpilogLast->elLoc.CaptureLocation(this);
}

/*****************************************************************************
 *
 *  Return non-zero if the current method only has one epilog, which is
 *  at the very end of the method body.
 */

bool emitter::emitHasEpilogEnd()
{
    if (emitEpilogCnt == 1 && (emitIGlast->igFlags & IGF_EPILOG)) // This wouldn't work for funclets
        return true;
    else
        return false;
}

#endif // JIT32_GCENCODER

#ifdef TARGET_XARCH

/*****************************************************************************
 *
 *  Mark the beginning of the epilog exit sequence by remembering our position.
 */

void emitter::emitStartExitSeq()
{
    assert(emitComp->compGeneratingEpilog);

    emitExitSeqBegLoc.CaptureLocation(this);
}

#endif // TARGET_XARCH

/*****************************************************************************
 *
 *  The code generator tells us the range of GC ref locals through this
 *  method. Needless to say, locals and temps should be allocated so that
 *  the size of the range is as small as possible.
 *
 * offsLo - The FP offset from which the GC pointer range starts.
 * offsHi - The FP offset at which the GC pointer region ends (exclusive).
 */

void emitter::emitSetFrameRangeGCRs(int offsLo, int offsHi)
{
    assert(emitComp->compGeneratingProlog);
    assert(offsHi > offsLo);

#ifdef DEBUG

    //  A total of    47254 methods compiled.
    //
    //  GC ref frame variable counts:
    //
    //      <=         0 ===>  43175 count ( 91% of total)
    //       1 ..      1 ===>   2367 count ( 96% of total)
    //       2 ..      2 ===>    887 count ( 98% of total)
    //       3 ..      5 ===>    579 count ( 99% of total)
    //       6 ..     10 ===>    141 count ( 99% of total)
    //      11 ..     20 ===>     40 count ( 99% of total)
    //      21 ..     50 ===>     42 count ( 99% of total)
    //      51 ..    128 ===>     15 count ( 99% of total)
    //     129 ..    256 ===>      4 count ( 99% of total)
    //     257 ..    512 ===>      4 count (100% of total)
    //     513 ..   1024 ===>      0 count (100% of total)

    if (emitComp->verbose)
    {
        unsigned count = (offsHi - offsLo) / TARGET_POINTER_SIZE;
        printf("%u tracked GC refs are at stack offsets ", count);

        if (offsLo >= 0)
        {
            printf(" %04X ...  %04X\n", offsLo, offsHi);
            assert(offsHi >= 0);
        }
        else
#if defined(TARGET_ARM) && defined(PROFILING_SUPPORTED)
            if (!emitComp->compIsProfilerHookNeeded())
#endif
        {
#ifdef TARGET_AMD64
            // doesn't have to be all negative on amd
            printf("-%04X ... %04X\n", -offsLo, offsHi);
#elif defined(TARGET_LOONGARCH64) || defined(TARGET_RISCV64)
            if (offsHi < 0)
                printf("-%04X ... -%04X\n", -offsLo, -offsHi);
            else
                printf("-%04X ... %04X\n", -offsLo, offsHi);
#else
            printf("-%04X ... -%04X\n", -offsLo, -offsHi);
            assert(offsHi <= 0);
#endif
        }
#if defined(TARGET_ARM) && defined(PROFILING_SUPPORTED)
        else
        {
            // Under profiler due to prespilling of arguments, offHi need not be < 0
            if (offsHi < 0)
                printf("-%04X ... -%04X\n", -offsLo, -offsHi);
            else
                printf("-%04X ... %04X\n", -offsLo, offsHi);
        }
#endif
    }

#endif // DEBUG

    assert(((offsHi - offsLo) % TARGET_POINTER_SIZE) == 0);
    assert((offsLo % TARGET_POINTER_SIZE) == 0);
    assert((offsHi % TARGET_POINTER_SIZE) == 0);

    emitGCrFrameOffsMin = offsLo;
    emitGCrFrameOffsMax = offsHi;
    emitGCrFrameOffsCnt = (offsHi - offsLo) / TARGET_POINTER_SIZE;
}

/*****************************************************************************
 *
 *  The code generator tells us the range of local variables through this
 *  method.
 */

void emitter::emitSetFrameRangeLcls(int offsLo, int offsHi)
{
}

/*****************************************************************************
 *
 *  The code generator tells us the range of used arguments through this
 *  method.
 */

void emitter::emitSetFrameRangeArgs(int offsLo, int offsHi)
{
}

/*****************************************************************************
 *
 *  A conversion table used to map an operand size value (in bytes) into its emitAttr
 */

const emitAttr emitter::emitSizeDecode[emitter::OPSZ_COUNT] = {
    EA_1BYTE,  EA_2BYTE,  EA_4BYTE, EA_8BYTE, EA_16BYTE,
#if defined(TARGET_XARCH)
    EA_32BYTE, EA_64BYTE,
#elif defined(TARGET_ARM64)
    EA_SCALABLE,
#endif // TARGET_XARCH
};

/*****************************************************************************
 *
 *  Allocate an instruction descriptor for an instruction that uses both
 *  a displacement and a constant.
 */

emitter::instrDesc* emitter::emitNewInstrCnsDsp(emitAttr size, target_ssize_t cns, int dsp)
{
    if (dsp == 0)
    {
        if (instrDesc::fitsInSmallCns(cns))
        {
            instrDesc* id = emitAllocInstr(size);

            id->idSmallCns(cns);

#if EMITTER_STATS
            TrackSmallCns(cns);
            emitSmallDspCnt++;
#endif

            return id;
        }
        else
        {
            instrDescCns* id = emitAllocInstrCns(size, cns);

#if EMITTER_STATS
            TrackLargeCns(cns);
            emitSmallDspCnt++;
#endif

            return id;
        }
    }
    else
    {
        if (instrDesc::fitsInSmallCns(cns))
        {
            instrDescDsp* id = emitAllocInstrDsp(size);

            id->idSetIsLargeDsp();
            id->iddDspVal = dsp;

            id->idSmallCns(cns);

#if EMITTER_STATS
            TrackSmallCns(cns);
            emitLargeDspCnt++;
#endif

            return id;
        }
        else
        {
            instrDescCnsDsp* id = emitAllocInstrCnsDsp(size);

            id->idSetIsLargeCns();
            id->iddcCnsVal = cns;

            id->idSetIsLargeDsp();
            id->iddcDspVal = dsp;

#if EMITTER_STATS
            TrackLargeCns(cns);
            emitLargeDspCnt++;
#endif

            return id;
        }
    }
}

//------------------------------------------------------------------------
// emitNoGChelper: Returns true if garbage collection won't happen within the helper call.
//
// Notes:
//  There is no need to record live pointers for such call sites.
//
// Arguments:
//   helpFunc - a helper signature for the call, can be CORINFO_HELP_UNDEF, that means that the call is not a helper.
//
// Return value:
//   true if GC can't happen within this call, false otherwise.
bool emitter::emitNoGChelper(CorInfoHelpFunc helpFunc)
{
    // TODO-Throughput: Make this faster (maybe via a simple table of bools?)

    switch (helpFunc)
    {
        case CORINFO_HELP_UNDEF:
            return false;

        case CORINFO_HELP_PROF_FCN_LEAVE:
        case CORINFO_HELP_PROF_FCN_ENTER:
        case CORINFO_HELP_PROF_FCN_TAILCALL:
        case CORINFO_HELP_LLSH:
        case CORINFO_HELP_LRSH:
        case CORINFO_HELP_LRSZ:

            //  case CORINFO_HELP_LMUL:
            //  case CORINFO_HELP_LDIV:
            //  case CORINFO_HELP_LMOD:
            //  case CORINFO_HELP_ULDIV:
            //  case CORINFO_HELP_ULMOD:

#ifdef TARGET_X86
        case CORINFO_HELP_ASSIGN_REF_EAX:
        case CORINFO_HELP_ASSIGN_REF_ECX:
        case CORINFO_HELP_ASSIGN_REF_EBX:
        case CORINFO_HELP_ASSIGN_REF_EBP:
        case CORINFO_HELP_ASSIGN_REF_ESI:
        case CORINFO_HELP_ASSIGN_REF_EDI:

        case CORINFO_HELP_CHECKED_ASSIGN_REF_EAX:
        case CORINFO_HELP_CHECKED_ASSIGN_REF_ECX:
        case CORINFO_HELP_CHECKED_ASSIGN_REF_EBX:
        case CORINFO_HELP_CHECKED_ASSIGN_REF_EBP:
        case CORINFO_HELP_CHECKED_ASSIGN_REF_ESI:
        case CORINFO_HELP_CHECKED_ASSIGN_REF_EDI:
#endif

        case CORINFO_HELP_ASSIGN_REF:
        case CORINFO_HELP_CHECKED_ASSIGN_REF:
        case CORINFO_HELP_ASSIGN_BYREF:

        case CORINFO_HELP_GETSHARED_GCSTATIC_BASE_NOCTOR:
        case CORINFO_HELP_GETSHARED_NONGCSTATIC_BASE_NOCTOR:

        case CORINFO_HELP_INIT_PINVOKE_FRAME:

        case CORINFO_HELP_VALIDATE_INDIRECT_CALL:
            return true;

        default:
            return false;
    }
}

//------------------------------------------------------------------------
// emitNoGChelper: Returns true if garbage collection won't happen within the helper call.
//
// Notes:
//  There is no need to record live pointers for such call sites.
//
// Arguments:
//   methHnd - a method handle for the call.
//
// Return value:
//   true if GC can't happen within this call, false otherwise.
bool emitter::emitNoGChelper(CORINFO_METHOD_HANDLE methHnd)
{
    CorInfoHelpFunc helpFunc = Compiler::eeGetHelperNum(methHnd);
    if (helpFunc == CORINFO_HELP_UNDEF)
    {
        return false;
    }
    return emitNoGChelper(helpFunc);
}

/*****************************************************************************
 *
 *  Mark the current spot as having a label.
 */

void* emitter::emitAddLabel(VARSET_VALARG_TP    GCvars,
                            regMaskTP           gcrefRegs,
                            regMaskTP byrefRegs DEBUG_ARG(BasicBlock* block))
{
    /* Create a new IG if the current one is non-empty */

    if (emitCurIGnonEmpty())
    {
        emitNxtIG();
    }
    else
    {
        // This is not an EXTEND group.
        assert((emitCurIG->igFlags & IGF_EXTEND) == 0);

#if defined(DEBUG) || defined(LATE_DISASM)
        emitCurIG->igWeight    = getCurrentBlockWeight();
        emitCurIG->igPerfScore = 0.0;
#endif
    }

    VarSetOps::Assign(emitComp, emitThisGCrefVars, GCvars);
    VarSetOps::Assign(emitComp, emitInitGCrefVars, GCvars);
    emitThisGCrefRegs = emitInitGCrefRegs = gcrefRegs;
    emitThisByrefRegs = emitInitByrefRegs = byrefRegs;

#ifdef DEBUG
    if (EMIT_GC_VERBOSE)
    {
        printf("Label: %s, GCvars=%s ", emitLabelString(emitCurIG), VarSetOps::ToString(emitComp, GCvars));
        dumpConvertedVarSet(emitComp, GCvars);
        printf(", gcrefRegs=");
        printRegMaskInt(gcrefRegs);
        emitDispRegSet(gcrefRegs);
        printf(", byrefRegs=");
        printRegMaskInt(byrefRegs);
        emitDispRegSet(byrefRegs);
        printf("\n");
    }
#endif

    return emitCurIG;
}

void* emitter::emitAddInlineLabel()
{
    if (emitCurIGnonEmpty())
    {
        emitNxtIG(true);
    }

    return emitCurIG;
}

//-----------------------------------------------------------------------------
// emitPrintLabel: Print the assembly label for an insGroup. We could use emitter::emitLabelString()
// to be consistent, but that seems silly.
//
void emitter::emitPrintLabel(const insGroup* ig) const
{
    printf("G_M%03u_IG%02u", emitComp->compMethodID, ig->igNum);
}

//-----------------------------------------------------------------------------
// emitLabelString: Return label string for an insGroup, for use in debug output.
// This can be called up to four times in a single 'printf' before the static buffers
// get reused.
//
// Returns:
//    String with insGroup label
//
const char* emitter::emitLabelString(const insGroup* ig) const
{
    const int       TEMP_BUFFER_LEN = 40;
    static unsigned curBuf          = 0;
    static char     buf[4][TEMP_BUFFER_LEN];
    const char*     retbuf;

    sprintf_s(buf[curBuf], TEMP_BUFFER_LEN, "G_M%03u_IG%02u", emitComp->compMethodID, ig->igNum);
    retbuf = buf[curBuf];
    curBuf = (curBuf + 1) % 4;
    return retbuf;
}

#if defined(TARGET_ARMARCH) || defined(TARGET_LOONGARCH64) || defined(TARGET_RISCV64)

// Does the argument location point to an IG at the end of a function or funclet?
// We can ignore the codePos part of the location, since it doesn't affect the
// determination. If 'emitLocNextFragment' is non-NULL, it indicates the first
// IG of the next fragment, so it represents a function end.
bool emitter::emitIsFuncEnd(emitLocation* emitLoc, emitLocation* emitLocNextFragment /* = NULL */)
{
    assert(emitLoc);

    insGroup* ig = emitLoc->GetIG();
    assert(ig);

    // Are we at the end of the IG list?
    if ((emitLocNextFragment != NULL) && (ig->igNext == emitLocNextFragment->GetIG()))
        return true;

    // Safety check
    if (ig->igNext == NULL)
        return true;

    // Is the next IG the start of a funclet prolog?
    if (ig->igNext->igFlags & IGF_FUNCLET_PROLOG)
        return true;

    // Is the next IG a placeholder group for a funclet prolog?
    if ((ig->igNext->igFlags & IGF_PLACEHOLDER) && (ig->igNext->igPhData->igPhType == IGPT_FUNCLET_PROLOG))
    {
        return true;
    }

    return false;
}

/*****************************************************************************
 *
 * Split the region from 'startLoc' to 'endLoc' into fragments by calling
 * a callback function to indicate the beginning of a fragment. The initial code,
 * starting at 'startLoc', doesn't get a callback, but the first code fragment,
 * about 'maxSplitSize' bytes out does, as does the beginning of each fragment
 * after that. There is no callback for the end (only the beginning of the last
 * fragment gets a callback). A fragment must contain at least one instruction
 * group. It should be smaller than 'maxSplitSize', although it may be larger to
 * satisfy the "at least one instruction group" rule. Do not split prologs or
 * epilogs. (Currently, prologs exist in a single instruction group at the main
 * function beginning, so they aren't split. Funclets, however, might span IGs,
 * so we can't split in between them.)
 *
 * Note that the locations must be the start of instruction groups; the part of
 * the location indicating offset within a group must be zero.
 *
 * If 'startLoc' is NULL, it means the start of the code.
 * If 'endLoc'   is NULL, it means the end   of the code.
 */

void emitter::emitSplit(emitLocation*         startLoc,
                        emitLocation*         endLoc,
                        UNATIVE_OFFSET        maxSplitSize,
                        void*                 context,
                        emitSplitCallbackType callbackFunc)
{
    insGroup*      igStart = (startLoc == NULL) ? emitIGlist : startLoc->GetIG();
    insGroup*      igEnd   = (endLoc == NULL) ? NULL : endLoc->GetIG();
    insGroup*      igPrev;
    insGroup*      ig;
    insGroup*      igLastReported;
    insGroup*      igLastCandidate;
    UNATIVE_OFFSET curSize;
    UNATIVE_OFFSET candidateSize;

    auto splitIfNecessary = [&]() {
        if (curSize < maxSplitSize)
        {
            return;
        }

        // Is there a candidate?
        if (igLastCandidate == NULL)
        {
#ifdef DEBUG
            if (EMITVERBOSE)
                printf("emitSplit: can't split at IG%02u; we don't have a candidate to report\n", ig->igNum);
#endif
            return;
        }

        // Don't report the same thing twice (this also happens for the first block, since igLastReported is
        // initialized to igStart).
        if (igLastCandidate == igLastReported)
        {
#ifdef DEBUG
            if (EMITVERBOSE)
                printf("emitSplit: can't split at IG%02u; we already reported it\n", igLastCandidate->igNum);
#endif
            return;
        }

        // Don't report a zero-size candidate. This will only occur in a stress mode with JitSplitFunctionSize
        // set to something small, and a zero-sized IG (possibly inserted for use by the alignment code). Normally,
        // the split size will be much larger than the maximum size of an instruction group. The invariant we want
        // to maintain is that each fragment contains a non-zero amount of code.
        if (candidateSize == 0)
        {
#ifdef DEBUG
            if (EMITVERBOSE)
                printf("emitSplit: can't split at IG%02u; zero-sized candidate\n", igLastCandidate->igNum);
#endif
            return;
        }

        // Report it!

#ifdef DEBUG
        if (EMITVERBOSE)
        {
            printf("emitSplit: split at IG%02u is size %x, %s than requested maximum size of %x\n",
                   igLastCandidate->igNum, candidateSize, (candidateSize >= maxSplitSize) ? "larger" : "less",
                   maxSplitSize);
        }
#endif

        // hand memory ownership to the callback function
        emitLocation* pEmitLoc = new (emitComp, CMK_Unknown) emitLocation(igLastCandidate);
        callbackFunc(context, pEmitLoc);
        igLastReported  = igLastCandidate;
        igLastCandidate = NULL;
        curSize -= candidateSize;
    };

    for (igPrev = NULL, ig = igLastReported = igStart, igLastCandidate = NULL, candidateSize = 0, curSize = 0;
         ig != igEnd && ig != NULL; igPrev = ig, ig = ig->igNext)
    {
        splitIfNecessary();

        // Update the current candidate to be this block, if it isn't in the middle of a
        // prolog or epilog, which we can't split. All we know is that certain
        // IGs are marked as prolog or epilog. We don't actually know if two adjacent
        // IGs are part of the *same* prolog or epilog, so we have to assume they are.

        if (igPrev && (((igPrev->igFlags & IGF_FUNCLET_PROLOG) && (ig->igFlags & IGF_FUNCLET_PROLOG)) ||
                       ((igPrev->igFlags & IGF_EPILOG) && (ig->igFlags & IGF_EPILOG))))
        {
            // We can't update the candidate
        }
        else
        {
            igLastCandidate = ig;
            candidateSize   = curSize;
        }

        curSize += ig->igSize;

    } // end for loop

    splitIfNecessary();
    assert(curSize < UW_MAX_FRAGMENT_SIZE_BYTES);
}

/*****************************************************************************
 *
 * Given an instruction group, find the array of instructions (instrDesc) and
 * number of instructions in the array. If the IG is the current IG, we assume
 * that igData does NOT hold the instructions; they are unsaved and pointed
 * to by emitCurIGfreeBase.
 *
 * This function can't be called for placeholder groups, which have no instrDescs.
 */

void emitter::emitGetInstrDescs(insGroup* ig, instrDesc** id, int* insCnt)
{
    assert(!(ig->igFlags & IGF_PLACEHOLDER));
    if (ig == emitCurIG)
    {
        *id     = emitFirstInstrDesc(emitCurIGfreeBase);
        *insCnt = emitCurIGinsCnt;
    }
    else
    {
        *id     = emitFirstInstrDesc(ig->igData);
        *insCnt = ig->igInsCnt;
    }

    assert(*id);
}

/*****************************************************************************
 *
 * Given a location (an 'emitLocation'), find the instruction group (IG) and
 * instruction descriptor (instrDesc) corresponding to that location. Returns
 * 'true' if there is an instruction, 'false' if there is no instruction
 * (i.e., we're at the end of the instruction list). Also, optionally return
 * the number of instructions that follow that instruction in the IG (in *pinsRemaining,
 * if pinsRemaining is non-NULL), which can be used for iterating over the
 * remaining instrDescs in the IG.
 *
 * We assume that emitCurIG points to the end of the instructions we care about.
 * For the prologs or epilogs, it points to the last IG of the prolog or epilog
 * that is being generated. For body code gen, it points to the place we are currently
 * adding code, namely, the end of currently generated code.
 */

bool emitter::emitGetLocationInfo(emitLocation* emitLoc,
                                  insGroup**    pig,
                                  instrDesc**   pid,
                                  int*          pinsRemaining /* = NULL */)
{
    assert(emitLoc != nullptr);
    assert(emitLoc->Valid());
    assert(emitLoc->GetIG() != nullptr);
    assert(pig != nullptr);
    assert(pid != nullptr);

    insGroup*  ig = emitLoc->GetIG();
    instrDesc* id;
    int        insNum = emitLoc->GetInsNum();
    int        insCnt;

    emitGetInstrDescs(ig, &id, &insCnt);
    assert(insNum <= insCnt);

    // There is a special-case: if the insNum points to the end, then we "wrap" and
    // consider that the instruction it is pointing at is actually the first instruction
    // of the next non-empty IG (which has its own valid emitLocation). This handles the
    // case where you capture a location, then the next instruction creates a new IG.

    if (insNum == insCnt)
    {
        if (ig == emitCurIG)
        {
            // No instructions beyond the current location.
            return false;
        }

        for (ig = ig->igNext; ig; ig = ig->igNext)
        {
            emitGetInstrDescs(ig, &id, &insCnt);

            if (insCnt > 0)
            {
                insNum = 0; // Pretend the index is 0 -- the first instruction
                break;
            }

            if (ig == emitCurIG)
            {
                // There aren't any instructions in the current IG, and this is
                // the current location, so we're at the end.
                return false;
            }
        }

        if (ig == NULL)
        {
            // 'ig' can't be NULL, or we went past the current IG represented by 'emitCurIG'.
            // Perhaps 'loc' was corrupt coming in?
            noway_assert(!"corrupt emitter location");
            return false;
        }
    }

    // Now find the instrDesc within this group that corresponds to the location

    assert(insNum < insCnt);

    int i;
    for (i = 0; i != insNum; ++i)
    {
        emitAdvanceInstrDesc(&id, emitSizeOfInsDsc(id));
    }

    // Return the info we found

    *pig = ig;
    *pid = id;

    if (pinsRemaining)
    {
        *pinsRemaining = insCnt - insNum - 1;
    }

    return true;
}

/*****************************************************************************
 *
 * Compute the next instrDesc, either in this IG, or in a subsequent IG. 'id'
 * will point to this instrDesc. 'ig' and 'insRemaining' will also be updated.
 * Returns true if there is an instruction, or false if we've iterated over all
 * the instructions up to the current instruction (based on 'emitCurIG').
 */

bool emitter::emitNextID(insGroup*& ig, instrDesc*& id, int& insRemaining)
{
    if (insRemaining > 0)
    {
        emitAdvanceInstrDesc(&id, emitSizeOfInsDsc(id));
        --insRemaining;
        return true;
    }

    // We're out of instrDesc in 'ig'. Is this the current IG? If so, we're done.

    if (ig == emitCurIG)
    {
        return false;
    }

    for (ig = ig->igNext; ig; ig = ig->igNext)
    {
        int insCnt;
        emitGetInstrDescs(ig, &id, &insCnt);

        if (insCnt > 0)
        {
            insRemaining = insCnt - 1;
            return true;
        }

        if (ig == emitCurIG)
        {
            return false;
        }
    }

    return false;
}

/*****************************************************************************
 *
 * Walk instrDesc's from the location given by 'locFrom', up to the current location.
 * For each instruction, call the callback function 'processFunc'. 'context' is simply
 * passed through to the callback function.
 */

void emitter::emitWalkIDs(emitLocation* locFrom, emitProcessInstrFunc_t processFunc, void* context)
{
    insGroup*  ig;
    instrDesc* id;
    int        insRemaining;

    if (!emitGetLocationInfo(locFrom, &ig, &id, &insRemaining))
        return; // no instructions at the 'from' location

    do
    {
        // process <<id>>
        (*processFunc)(id, context);

    } while (emitNextID(ig, id, insRemaining));
}

/*****************************************************************************
 *
 * A callback function for emitWalkIDs() that calls Compiler::unwindNop().
 */

void emitter::emitGenerateUnwindNop(instrDesc* id, void* context)
{
    Compiler* comp = (Compiler*)context;
#if defined(TARGET_ARM)
    comp->unwindNop(id->idCodeSize());
#elif defined(TARGET_ARM64) || defined(TARGET_LOONGARCH64) || defined(TARGET_RISCV64)
    comp->unwindNop();
#endif // defined(TARGET_ARM64) || defined(TARGET_LOONGARCH64) || defined(TARGET_RISCV64)
}

/*****************************************************************************
 *
 * emitUnwindNopPadding: call unwindNop() for every instruction from a given
 * location 'emitLoc' up to the current location.
 */

void emitter::emitUnwindNopPadding(emitLocation* locFrom, Compiler* comp)
{
    emitWalkIDs(locFrom, emitGenerateUnwindNop, comp);
}

#endif // TARGET_ARMARCH || TARGET_LOONGARCH64 || TARGET_RISCV64

#if EMIT_BACKWARDS_NAVIGATION

//------------------------------------------------------------------------
// emitGetLastIns: Find the last instruction in the function and point ig/id at that instruction.
//
// Arguments:
//   pig - Output. On exit, set *pig to the insGroup* containing the last instruction.
//   pid - Output. On exit, set *pid to the instrDesc* of the last instruction.
//
// Returns:
//   true if there are any instructions, false otherwise. If `false` is returned, `pig` and `pid`
//   are untouched.
//
// Notes:
//   If the last IG doesn't contain any instructions, walk backwards until finding an IG that does
//   contain instructions.
//
bool emitter::emitGetLastIns(insGroup** pig, instrDesc** pid)
{
    for (insGroup* ig = emitIGlast; ig != nullptr; ig = ig->igPrev)
    {
        if (ig->igLastIns != nullptr)
        {
            *pig = ig;
            *pid = (instrDesc*)ig->igLastIns;
            return true;
        }
    }
    return false;
}

//------------------------------------------------------------------------
// emitPrevID: Compute the previous instrDesc, either in this IG, or in a previous IG. 'id'
// will point to this instrDesc. 'ig' will also be updated.
//
// Arguments:
//    ig - Current instruction group
//    id - Current instrDesc
//
// Return Value:
//    Returns true if there is an instruction, or false if we've iterated over all
//    the instructions back to the beginning.
//
bool emitter::emitPrevID(insGroup*& ig, instrDesc*& id)
{
    unsigned idPrevSize = id->idPrevSize();
    if (idPrevSize != 0)
    {
        id = (instrDesc*)((BYTE*)id - idPrevSize);
        return true;
    }

    // No previous instructions in the group; walk previous IGs.
    for (ig = ig->igPrev; ig != nullptr; ig = ig->igPrev)
    {
        if (ig->igLastIns != nullptr)
        {
            assert(ig->igInsCnt > 0);
            id = (instrDesc*)ig->igLastIns;
            return true;
        }

        assert(ig->igInsCnt == 0);
    }

    return false;
}

#endif // EMIT_BACKWARDS_NAVIGATION

#if defined(TARGET_ARM)

/*****************************************************************************
 *
 * Return the instruction size in bytes for the instruction at the specified location.
 * This is used to assert that the unwind code being generated on ARM has the
 * same size as the instruction for which it is being generated (since on ARM
 * the unwind codes have a one-to-one relationship with instructions, and the
 * unwind codes have an implicit instruction size that must match the instruction size.)
 * An instruction must exist at the specified location.
 */

unsigned emitter::emitGetInstructionSize(emitLocation* emitLoc)
{
    insGroup*  ig;
    instrDesc* id;

    bool anyInstrs = emitGetLocationInfo(emitLoc, &ig, &id);
    assert(anyInstrs); // There better be an instruction at this location (otherwise, we're at the end of the
                       // instruction list)
    return id->idCodeSize();
}

#endif // defined(TARGET_ARM)

/*****************************************************************************/
#ifdef DEBUG
/*****************************************************************************
 *
 *  Returns the name for the register to use to access frame based variables
 */

const char* emitter::emitGetFrameReg()
{
    if (emitHasFramePtr)
    {
        return STR_FPBASE;
    }
    else
    {
        return STR_SPBASE;
    }
}

/*****************************************************************************
 *
 *  Display a register set in a readable form.
 */

void emitter::emitDispRegSet(regMaskTP regs)
{
    regNumber reg;
    bool      sp = false;

    printf(" {");

    for (reg = REG_FIRST; reg < ACTUAL_REG_COUNT; reg = REG_NEXT(reg))
    {
        if (regs == RBM_NONE)
        {
            break;
        }

        regMaskTP curReg = genRegMask(reg);
        if ((regs & curReg) == 0)
        {
            continue;
        }

        regs -= curReg;

        if (sp)
        {
            printf(" ");
        }
        else
        {
            sp = true;
        }

        printf("%s", emitRegName(reg));
    }

    printf("}");
}

/*****************************************************************************
 *
 *  Display the current GC ref variable set in a readable form.
 */

void emitter::emitDispVarSet()
{
    unsigned vn;
    int      of;
    bool     sp = false;

    for (vn = 0, of = emitGCrFrameOffsMin; vn < emitGCrFrameOffsCnt; vn += 1, of += TARGET_POINTER_SIZE)
    {
        if (emitGCrFrameLiveTab[vn])
        {
            if (sp)
            {
                printf(" ");
            }
            else
            {
                sp = true;
            }

            printf("[%s", emitGetFrameReg());

            if (of < 0)
            {
                printf("-0x%02X", -of);
            }
            else if (of > 0)
            {
                printf("+0x%02X", +of);
            }

            printf("]");
        }
    }

    if (!sp)
    {
        printf("none");
    }
}

/*****************************************************************************/
#endif // DEBUG

#if MULTIREG_HAS_SECOND_GC_RET
//------------------------------------------------------------------------
// emitSetSecondRetRegGCType: Sets the GC type of the second return register for instrDescCGCA struct.
//
// Arguments:
//    id            - The large call instr descriptor to set the second GC return register type on.
//    secondRetSize - The EA_SIZE for second return register type.
//
// Return Value:
//    None
//
void emitter::emitSetSecondRetRegGCType(instrDescCGCA* id, emitAttr secondRetSize)
{
    if (EA_IS_GCREF(secondRetSize))
    {
        id->idSecondGCref(GCT_GCREF);
    }
    else if (EA_IS_BYREF(secondRetSize))
    {
        id->idSecondGCref(GCT_BYREF);
    }
    else
    {
        id->idSecondGCref(GCT_NONE);
    }
}
#endif // MULTIREG_HAS_SECOND_GC_RET

/*****************************************************************************
 *
 *  Allocate an instruction descriptor for an indirect call.
 *
 *  We use two different descriptors to save space - the common case records
 *  no GC variables and has both a very small argument count and an address
 *  mode displacement; the other case records the current GC var set,
 *  the call scope, and an arbitrarily large argument count and the
 *  address mode displacement.
 */

emitter::instrDesc* emitter::emitNewInstrCallInd(int              argCnt,
                                                 ssize_t          disp,
                                                 VARSET_VALARG_TP GCvars,
                                                 regMaskTP        gcrefRegs,
                                                 regMaskTP        byrefRegs,
                                                 emitAttr retSizeIn
                                                     MULTIREG_HAS_SECOND_GC_RET_ONLY_ARG(emitAttr secondRetSize))
{
    emitAttr retSize = (retSizeIn != EA_UNKNOWN) ? retSizeIn : EA_PTRSIZE;

    bool gcRefRegsInScratch = ((gcrefRegs & RBM_CALLEE_TRASH) != 0);

    // Allocate a larger descriptor if any GC values need to be saved
    // or if we have an absurd number of arguments or a large address
    // mode displacement, or we have some byref registers
    //
    // On Amd64 System V OSs a larger descriptor is also needed if the
    // call returns a two-register-returned struct and the second
    // register (RDX) is a GCRef or ByRef pointer.

    if (!VarSetOps::IsEmpty(emitComp, GCvars) || // any frame GCvars live
        (gcRefRegsInScratch) ||                  // any register gc refs live in scratch regs
        (byrefRegs != 0) ||                      // any register byrefs live
#ifdef TARGET_XARCH
        (disp < AM_DISP_MIN) ||        // displacement too negative
        (disp > AM_DISP_MAX) ||        // displacement too positive
#endif                                 // TARGET_XARCH
        (argCnt > ID_MAX_SMALL_CNS) || // too many args
        (argCnt < 0)                   // caller pops arguments
                                       // There is a second ref/byref return register.
        MULTIREG_HAS_SECOND_GC_RET_ONLY(|| EA_IS_GCREF_OR_BYREF(secondRetSize)))
    {
        instrDescCGCA* id;

        id = emitAllocInstrCGCA(retSize);

        id->idSetIsLargeCall();

        VarSetOps::Assign(emitComp, id->idcGCvars, GCvars);
        id->idcGcrefRegs = gcrefRegs;
        id->idcByrefRegs = byrefRegs;
        id->idcArgCnt    = argCnt;
        id->idcDisp      = disp;

#if MULTIREG_HAS_SECOND_GC_RET
        emitSetSecondRetRegGCType(id, secondRetSize);
#endif // MULTIREG_HAS_SECOND_GC_RET

        return id;
    }
    else
    {
        instrDesc* id;

        id = emitNewInstrCns(retSize, argCnt);

        /* Make sure we didn't waste space unexpectedly */
        assert(!id->idIsLargeCns());

#ifdef TARGET_XARCH
        /* Store the displacement and make sure the value fit */
        id->idAddr()->iiaAddrMode.amDisp = disp;
        assert(id->idAddr()->iiaAddrMode.amDisp == disp);
#endif // TARGET_XARCH

        /* Save the live GC registers in the unused register fields */
        assert((gcrefRegs & RBM_CALLEE_TRASH) == 0);
        emitEncodeCallGCregs(gcrefRegs, id);

        return id;
    }
}

/*****************************************************************************
 *
 *  Allocate an instruction descriptor for a direct call.
 *
 *  We use two different descriptors to save space - the common case records
 *  with no GC variables or byrefs and has a very small argument count, and no
 *  explicit scope;
 *  the other case records the current GC var set, the call scope,
 *  and an arbitrarily large argument count.
 */

emitter::instrDesc* emitter::emitNewInstrCallDir(int              argCnt,
                                                 VARSET_VALARG_TP GCvars,
                                                 regMaskTP        gcrefRegs,
                                                 regMaskTP        byrefRegs,
                                                 emitAttr retSizeIn
                                                     MULTIREG_HAS_SECOND_GC_RET_ONLY_ARG(emitAttr secondRetSize))
{
    emitAttr retSize = (retSizeIn != EA_UNKNOWN) ? retSizeIn : EA_PTRSIZE;

    // Allocate a larger descriptor if new GC values need to be saved
    // or if we have an absurd number of arguments or if we need to
    // save the scope.
    //
    // On Amd64 System V OSs a larger descriptor is also needed if the
    // call returns a two-register-returned struct and the second
    // register (RDX) is a GCRef or ByRef pointer.

    bool gcRefRegsInScratch = ((gcrefRegs & RBM_CALLEE_TRASH) != 0);

    if (!VarSetOps::IsEmpty(emitComp, GCvars) || // any frame GCvars live
        gcRefRegsInScratch ||                    // any register gc refs live in scratch regs
        (byrefRegs != 0) ||                      // any register byrefs live
        (argCnt > ID_MAX_SMALL_CNS) ||           // too many args
        (argCnt < 0)                             // caller pops arguments
                                                 // There is a second ref/byref return register.
        MULTIREG_HAS_SECOND_GC_RET_ONLY(|| EA_IS_GCREF_OR_BYREF(secondRetSize)))
    {
        instrDescCGCA* id = emitAllocInstrCGCA(retSize);

        // printf("Direct call with GC vars / big arg cnt / explicit scope\n");

        id->idSetIsLargeCall();

        VarSetOps::Assign(emitComp, id->idcGCvars, GCvars);
        id->idcGcrefRegs = gcrefRegs;
        id->idcByrefRegs = byrefRegs;
        id->idcDisp      = 0;
        id->idcArgCnt    = argCnt;

#if MULTIREG_HAS_SECOND_GC_RET
        emitSetSecondRetRegGCType(id, secondRetSize);
#endif // MULTIREG_HAS_SECOND_GC_RET

        return id;
    }
    else
    {
        instrDesc* id = emitNewInstrCns(retSize, argCnt);

        // printf("Direct call w/o  GC vars / big arg cnt / explicit scope\n");

        /* Make sure we didn't waste space unexpectedly */
        assert(!id->idIsLargeCns());

        /* Save the live GC registers in the unused register fields */
        assert((gcrefRegs & RBM_CALLEE_TRASH) == 0);
        emitEncodeCallGCregs(gcrefRegs, id);

        return id;
    }
}

/*****************************************************************************
 *
 *  Be very careful, some instruction descriptors are allocated as "tiny" and
 *  don't have some of the tail fields of instrDesc (in particular, "idInfo").
 */

const BYTE emitter::emitFmtToOps[] = {
#define IF_DEF(en, op1, op2) ID_OP_##op2,
#include "emitfmts.h"
#if defined(TARGET_ARM64)
#define IF_DEF(en, op1, op2) ID_OP_##op2,
#include "emitfmtsarm64sve.h"
#endif
};

#ifdef DEBUG
const unsigned emitter::emitFmtCount = ArrLen(emitFmtToOps);
#endif

#if defined(TARGET_XARCH)
//------------------------------------------------------------------------
// emitGetSchedInfo: Gets the scheduling information for a given insFmt
//
// Arguments:
//    insFmt - format for which to query scheduling information
//
// Return Value:
//    the scheduling information for insFmt
//
const IS_INFO emitter::emitGetSchedInfo(insFormat insFmt)
{
    static const IS_INFO emitFmtToSchedInfo[] = {
#define IF_DEF(en, op1, op2) static_cast<IS_INFO>(op1),
#include "emitfmts.h"
    };

    if (insFmt < ArrLen(emitFmtToSchedInfo))
    {
        return emitFmtToSchedInfo[insFmt];
    }

    assert(!"Unsupported insFmt");
    return IS_NONE;
}
#endif // TARGET_XARCH

//------------------------------------------------------------------------
// Interleaved GC info dumping.
// We'll attempt to line this up with the opcode, which indented differently for
// diffable and non-diffable dumps.
// This is approximate, and is better tuned for disassembly than for jitdumps.
// See emitDispInsHex().
#ifdef TARGET_AMD64
const size_t basicIndent     = 7;
const size_t hexEncodingSize = 21;
#elif defined(TARGET_X86)
const size_t basicIndent     = 7;
const size_t hexEncodingSize = 13;
#elif defined(TARGET_ARM64)
const size_t basicIndent     = 12;
const size_t hexEncodingSize = 19;
#elif defined(TARGET_ARM)
const size_t basicIndent     = 12;
const size_t hexEncodingSize = 11;
#elif defined(TARGET_LOONGARCH64)
const size_t basicIndent     = 12;
const size_t hexEncodingSize = 19;
#elif defined(TARGET_RISCV64)
const size_t basicIndent     = 12;
const size_t hexEncodingSize = 19;
#endif

#ifdef DEBUG
//------------------------------------------------------------------------
// emitDispInsIndent: Print indentation corresponding to an instruction's
// indentation.
//
void emitter::emitDispInsIndent()
{
    size_t indent = emitComp->opts.disDiffable ? basicIndent : basicIndent + hexEncodingSize;
    printf("%.*s", indent, "                             ");
}
//------------------------------------------------------------------------
// emitDispGCDeltaTitle: Print an appropriately indented title for a GC info delta
//
// Arguments:
//    title - The type of GC info delta we're printing
//
void emitter::emitDispGCDeltaTitle(const char* title)
{
    emitDispInsIndent();
    printf("; %s", title);
}

//------------------------------------------------------------------------
// emitDispGCRegDelta: Print a delta for GC registers
//
// Arguments:
//    title    - The type of GC info delta we're printing
//    prevRegs - The live GC registers before the recent instruction.
//    curRegs  - The live GC registers after the recent instruction.
//
void emitter::emitDispGCRegDelta(const char* title, regMaskTP prevRegs, regMaskTP curRegs)
{
    if (prevRegs != curRegs)
    {
        emitDispGCDeltaTitle(title);
        regMaskTP sameRegs    = prevRegs & curRegs;
        regMaskTP removedRegs = prevRegs - sameRegs;
        regMaskTP addedRegs   = curRegs - sameRegs;
        if (removedRegs != RBM_NONE)
        {
            printf(" -");
            dspRegMask(removedRegs);
        }
        if (addedRegs != RBM_NONE)
        {
            printf(" +");
            dspRegMask(addedRegs);
        }
        printf("\n");
    }
}

//------------------------------------------------------------------------
// emitDispGCVarDelta: Print a delta for GC variables
//
// Notes:
//    Uses the debug-only variables 'debugThisGCrefVars' and 'debugPrevGCrefVars'.
//    to print deltas from the last time this was called.
//
void emitter::emitDispGCVarDelta()
{
    if (!VarSetOps::Equal(emitComp, debugPrevGCrefVars, debugThisGCrefVars))
    {
        emitDispGCDeltaTitle("GC ptr vars");
        VARSET_TP sameGCrefVars(VarSetOps::Intersection(emitComp, debugPrevGCrefVars, debugThisGCrefVars));
        VARSET_TP GCrefVarsRemoved(VarSetOps::Diff(emitComp, debugPrevGCrefVars, debugThisGCrefVars));
        VARSET_TP GCrefVarsAdded(VarSetOps::Diff(emitComp, debugThisGCrefVars, debugPrevGCrefVars));
        if (!VarSetOps::IsEmpty(emitComp, GCrefVarsRemoved))
        {
            printf(" -");
            dumpConvertedVarSet(emitComp, GCrefVarsRemoved);
        }
        if (!VarSetOps::IsEmpty(emitComp, GCrefVarsAdded))
        {
            printf(" +");
            dumpConvertedVarSet(emitComp, GCrefVarsAdded);
        }
        VarSetOps::Assign(emitComp, debugPrevGCrefVars, debugThisGCrefVars);
        printf("\n");
    }
}

//------------------------------------------------------------------------
// emitDispRegPtrListDelta: Print a delta for regPtrDsc GC transitions
//
// Notes:
//    Uses the debug-only variable 'debugPrevRegPtrDsc' to print deltas from the last time this was
//    called.
//
void emitter::emitDispRegPtrListDelta()
{
    // Dump any deltas in regPtrDsc's for outgoing args; these aren't captured in the other sets.
    if (debugPrevRegPtrDsc != codeGen->gcInfo.gcRegPtrLast)
    {
        for (regPtrDsc* dsc      = (debugPrevRegPtrDsc == nullptr) ? codeGen->gcInfo.gcRegPtrList
                                                                   : debugPrevRegPtrDsc->rpdNext;
             dsc != nullptr; dsc = dsc->rpdNext)
        {
            // The non-arg regPtrDscs are reflected in the register sets debugPrevGCrefRegs/emitThisGCrefRegs
            // and debugPrevByrefRegs/emitThisByrefRegs, and dumped using those sets.
            if (!dsc->rpdArg)
            {
                continue;
            }
            emitDispGCDeltaTitle(GCtypeStr((GCtype)dsc->rpdGCtype));
            switch (dsc->rpdArgType)
            {
                case GCInfo::rpdARG_PUSH:
#if FEATURE_FIXED_OUT_ARGS
                    // For FEATURE_FIXED_OUT_ARGS, we report a write to the outgoing arg area
                    // as a 'rpdARG_PUSH' even though it doesn't actually push. Note that
                    // we also have 'rpdARG_POP's even though we don't actually pop, and
                    // we can have those even if there's no stack arg.
                    printf(" arg write");
                    break;
#else
                    printf(" arg push %u", dsc->rpdPtrArg);
                    break;
#endif
                case GCInfo::rpdARG_POP:
                    printf(" arg pop %u", dsc->rpdPtrArg);
                    break;
                case GCInfo::rpdARG_KILL:
                    printf(" arg kill %u", dsc->rpdPtrArg);
                    break;
                default:
                    printf(" arg ??? %u", dsc->rpdPtrArg);
                    break;
            }
            printf("\n");
        }
        debugPrevRegPtrDsc = codeGen->gcInfo.gcRegPtrLast;
    }
}

//------------------------------------------------------------------------
// emitDispGCInfoDelta: Print a delta for GC info
//
void emitter::emitDispGCInfoDelta()
{
    emitDispGCRegDelta("gcrRegs", debugPrevGCrefRegs, emitThisGCrefRegs);
    emitDispGCRegDelta("byrRegs", debugPrevByrefRegs, emitThisByrefRegs);
    debugPrevGCrefRegs = emitThisGCrefRegs;
    debugPrevByrefRegs = emitThisByrefRegs;
    emitDispGCVarDelta();
    emitDispRegPtrListDelta();
}

/*****************************************************************************
 *
 *  Display the current instruction group list.
 */

void emitter::emitDispIGflags(unsigned flags)
{
    if (flags & IGF_GC_VARS)
    {
        printf(", gcvars");
    }
    if (flags & IGF_BYREF_REGS)
    {
        printf(", byref");
    }
    if (flags & IGF_FUNCLET_PROLOG)
    {
        printf(", funclet prolog");
    }
    if (flags & IGF_FUNCLET_EPILOG)
    {
        printf(", funclet epilog");
    }
    if (flags & IGF_EPILOG)
    {
        printf(", epilog");
    }
    if (flags & IGF_NOGCINTERRUPT)
    {
        printf(", nogc");
    }
    if (flags & IGF_UPD_ISZ)
    {
        printf(", isz");
    }
    if (flags & IGF_EXTEND)
    {
        printf(", extend");
    }
    if (flags & IGF_HAS_ALIGN)
    {
        printf(", align");
    }
}

void emitter::emitDispIG(insGroup* ig, bool displayFunc, bool displayInstructions, bool displayLocation)
{
    const int TEMP_BUFFER_LEN = 40;
    char      buff[TEMP_BUFFER_LEN];

    sprintf_s(buff, TEMP_BUFFER_LEN, "%s:        ", emitLabelString(ig));
    printf("%s; ", buff);

    // We dump less information when we're only interleaving GC info with a disassembly listing,
    // than we do in the jitdump case. (Note that the verbose argument to this method is
    // distinct from the verbose on Compiler.)
    bool jitdump = emitComp->verbose;

    if (jitdump && displayFunc)
    {
        printf("func=%02u, ", ig->igFuncIdx);
    }

    if (ig->igFlags & IGF_PLACEHOLDER)
    {
        insGroup* igPh = ig;

        const char* pszType;
        switch (igPh->igPhData->igPhType)
        {
            case IGPT_PROLOG:
                pszType = "prolog";
                break;
            case IGPT_EPILOG:
                pszType = "epilog";
                break;
            case IGPT_FUNCLET_PROLOG:
                pszType = "funclet prolog";
                break;
            case IGPT_FUNCLET_EPILOG:
                pszType = "funclet epilog";
                break;
            default:
                pszType = "UNKNOWN";
                break;
        }
        printf("%s placeholder, next placeholder=", pszType);
        if (igPh->igPhData->igPhNext)
        {
            printf("IG%02u ", igPh->igPhData->igPhNext->igNum);
        }
        else
        {
            printf("<END>");
        }

        if (igPh->igPhData->igPhBB != nullptr)
        {
            printf(", %s", igPh->igPhData->igPhBB->dspToString());
        }

        emitDispIGflags(igPh->igFlags);

        if (displayLocation)
        {
            if (ig == emitCurIG)
            {
                printf(" <-- Current IG");
            }
            if (igPh == emitPlaceholderList)
            {
                printf(" <-- First placeholder");
            }
            if (igPh == emitPlaceholderLast)
            {
                printf(" <-- Last placeholder");
            }
        }

        printf("\n");

        printf("%*s;   PrevGCVars=%s ", strlen(buff), "",
               VarSetOps::ToString(emitComp, igPh->igPhData->igPhPrevGCrefVars));
        dumpConvertedVarSet(emitComp, igPh->igPhData->igPhPrevGCrefVars);
        printf(", PrevGCrefRegs=");
        printRegMaskInt(igPh->igPhData->igPhPrevGCrefRegs);
        emitDispRegSet(igPh->igPhData->igPhPrevGCrefRegs);
        printf(", PrevByrefRegs=");
        printRegMaskInt(igPh->igPhData->igPhPrevByrefRegs);
        emitDispRegSet(igPh->igPhData->igPhPrevByrefRegs);
        printf("\n");

        printf("%*s;   InitGCVars=%s ", strlen(buff), "",
               VarSetOps::ToString(emitComp, igPh->igPhData->igPhInitGCrefVars));
        dumpConvertedVarSet(emitComp, igPh->igPhData->igPhInitGCrefVars);
        printf(", InitGCrefRegs=");
        printRegMaskInt(igPh->igPhData->igPhInitGCrefRegs);
        emitDispRegSet(igPh->igPhData->igPhInitGCrefRegs);
        printf(", InitByrefRegs=");
        printRegMaskInt(igPh->igPhData->igPhInitByrefRegs);
        emitDispRegSet(igPh->igPhData->igPhInitByrefRegs);
        printf("\n");

        assert(!(ig->igFlags & IGF_GC_VARS));
        assert(!(ig->igFlags & IGF_BYREF_REGS));
    }
    else
    {
        const char* separator = "";

        if (jitdump)
        {
            printf("%soffs=0x%06X, size=0x%04X", separator, ig->igOffs, ig->igSize);
            separator = ", ";
        }

        printf("%sbbWeight=%s", separator, refCntWtd2str(ig->igWeight));
        separator = ", ";

        if (emitComp->compCodeGenDone)
        {
            printf("%sPerfScore %.2f", separator, ig->igPerfScore);
            separator = ", ";
        }

        if (ig->igFlags & IGF_GC_VARS)
        {
            printf("%sgcVars=%s ", separator, VarSetOps::ToString(emitComp, ig->igGCvars()));
            dumpConvertedVarSet(emitComp, ig->igGCvars());
            separator = ", ";
        }

        if (!(ig->igFlags & IGF_EXTEND))
        {
            printf("%sgcrefRegs=", separator);
            printRegMaskInt(ig->igGCregs);
            emitDispRegSet(ig->igGCregs);
            separator = ", ";
        }

        if (ig->igFlags & IGF_BYREF_REGS)
        {
            printf("%sbyrefRegs=", separator);
            printRegMaskInt(ig->igByrefRegs());
            emitDispRegSet(ig->igByrefRegs());
            separator = ", ";
        }

#if FEATURE_LOOP_ALIGN
        if (ig->igLoopBackEdge != nullptr)
        {
            printf("%sloop=IG%02u", separator, ig->igLoopBackEdge->igNum);
            separator = ", ";
        }
#endif // FEATURE_LOOP_ALIGN

        if (jitdump && !ig->igBlocks.empty())
        {
            for (auto block : ig->igBlocks)
            {
                printf("%s%s", separator, block->dspToString());
                separator = ", ";
            }
        }

        emitDispIGflags(ig->igFlags);

        if (displayLocation)
        {
            if (ig == emitCurIG)
            {
                printf(" <-- Current IG");
            }
            if (ig == emitPrologIG)
            {
                printf(" <-- Prolog IG");
            }
        }

        printf("\n");

        if (displayInstructions)
        {
            instrDesc*     id  = emitFirstInstrDesc(ig->igData);
            UNATIVE_OFFSET ofs = ig->igOffs;
            unsigned       cnt = ig->igInsCnt;

            if (cnt)
            {
                printf("\n");

                do
                {
#ifdef TARGET_XARCH
                    if (emitJmpInstHasNoCode(id))
                    {
                        // an instruction with no code prevents us being able to iterate to the
                        // next instructions so we must be certain that when we find one it is
                        // the last instruction in a group
                        assert(cnt == 1);
                        break;
                    }
#endif
                    emitDispIns(id, false, true, false, ofs, nullptr, 0, ig);

                    ofs += id->idCodeSize();
                    emitAdvanceInstrDesc(&id, emitSizeOfInsDsc(id));

                } while (--cnt);

                printf("\n");
            }
        }
    }
}

void emitter::emitDispIGlist(bool displayInstructions)
{
#if EMIT_BACKWARDS_NAVIGATION
    for (insGroup* ig = emitIGlist; ig != nullptr; ig = ig->igNext)
    {
        const bool displayFunc = (ig->igPrev == nullptr) || (ig->igPrev->igFuncIdx != ig->igFuncIdx);
        emitDispIG(ig, displayFunc, displayInstructions);
    }
#else  // !EMIT_BACKWARDS_NAVIGATION
    for (insGroup *ig = emitIGlist, *igPrev = nullptr; ig != nullptr; igPrev = ig, ig = ig->igNext)
    {
        const bool displayFunc = (igPrev == nullptr) || (igPrev->igFuncIdx != ig->igFuncIdx);
        emitDispIG(ig, displayFunc, displayInstructions);
    }
#endif // !EMIT_BACKWARDS_NAVIGATION
}

void emitter::emitDispGCinfo()
{
    printf("Emitter GC tracking info:");
    printf("\n  emitPrevGCrefVars ");
    dumpConvertedVarSet(emitComp, emitPrevGCrefVars);
    printf("\n  emitPrevGCrefRegs(0x%p)=", dspPtr(&emitPrevGCrefRegs));
    printRegMaskInt(emitPrevGCrefRegs);
    emitDispRegSet(emitPrevGCrefRegs);
    printf("\n  emitPrevByrefRegs(0x%p)=", dspPtr(&emitPrevByrefRegs));
    printRegMaskInt(emitPrevByrefRegs);
    emitDispRegSet(emitPrevByrefRegs);
    printf("\n  emitInitGCrefVars ");
    dumpConvertedVarSet(emitComp, emitInitGCrefVars);
    printf("\n  emitInitGCrefRegs(0x%p)=", dspPtr(&emitInitGCrefRegs));
    printRegMaskInt(emitInitGCrefRegs);
    emitDispRegSet(emitInitGCrefRegs);
    printf("\n  emitInitByrefRegs(0x%p)=", dspPtr(&emitInitByrefRegs));
    printRegMaskInt(emitInitByrefRegs);
    emitDispRegSet(emitInitByrefRegs);
    printf("\n  emitThisGCrefVars ");
    dumpConvertedVarSet(emitComp, emitThisGCrefVars);
    printf("\n  emitThisGCrefRegs(0x%p)=", dspPtr(&emitThisGCrefRegs));
    printRegMaskInt(emitThisGCrefRegs);
    emitDispRegSet(emitThisGCrefRegs);
    printf("\n  emitThisByrefRegs(0x%p)=", dspPtr(&emitThisByrefRegs));
    printRegMaskInt(emitThisByrefRegs);
    emitDispRegSet(emitThisByrefRegs);
    printf("\n\n");
}

//------------------------------------------------------------------------
// emitDispJumpList: displays the current emitter jump list
//
void emitter::emitDispJumpList()
{
    printf("Emitter Jump List:\n");
    unsigned int jmpCount = 0;
    for (instrDescJmp* jmp = emitJumpList; jmp != nullptr; jmp = jmp->idjNext)
    {
        printf("IG%02u IN%04x %3s[%u]", jmp->idjIG->igNum, jmp->idDebugOnlyInfo()->idNum,
               codeGen->genInsDisplayName(jmp), jmp->idCodeSize());

        if (!jmp->idIsBound())
        {

#if defined(TARGET_ARM64)
            if ((jmp->idInsFmt() == IF_LARGEADR) || (jmp->idInsFmt() == IF_LARGELDC))
            {
                printf(" -> %s", getRegName(jmp->idReg1()));
            }
            else
#endif // TARGET_ARM64
            {
                insGroup* targetGroup = (insGroup*)emitCodeGetCookie(jmp->idAddr()->iiaBBlabel);
                if (targetGroup == nullptr)
                {
                    printf(" -> ILLEGAL");
                }
                else
                {
                    printf(" -> IG%02u", targetGroup->igNum);
                }
            }

            if (jmp->idjShort)
            {
                printf(" (short)");
            }

            if (jmp->idjKeepLong)
            {
                printf(" (long)");
            }

#if defined(TARGET_XARCH)
            if (jmp->idjIsRemovableJmpCandidate)
            {
                printf(" ; removal candidate");
            }
#endif // TARGET_XARCH

#if defined(TARGET_AMD64)
            if (jmp->idjIsAfterCallBeforeEpilog)
            {
                printf(" ; after call before epilog");
            }
#endif // TARGET_AMD64
        }
        printf("\n");
        jmpCount += 1;
    }
    printf("  total jump count: %u\n", jmpCount);
}

#endif // DEBUG

//------------------------------------------------------------------------
// emitAdvanceInstrDesc:
//   Advance to the next instrDesc in the buffer of instrDescs, taking optional
//   debug info into account.
//
// Parameters:
//   id - the pointer to the current instrDesc
//   idSize - the size of the current instrDesc
//
void emitter::emitAdvanceInstrDesc(instrDesc** id, size_t idSize) const
{
    assert(idSize == emitSizeOfInsDsc(*id));
    char* idData = reinterpret_cast<char*>(*id);
    *id          = reinterpret_cast<instrDesc*>(idData + idSize + m_debugInfoSize);
}

//------------------------------------------------------------------------
// emitFirstInstrDesc:
//   Given a pointer to an instruction desc buffer, return a pointer to the
//   first instrDesc taking optional debug info into account.
//
// Parameters:
//   idData - the data
//
// Returns:
//   A pointer to the first instrDesc.
//
emitter::instrDesc* emitter::emitFirstInstrDesc(BYTE* idData) const
{
    return reinterpret_cast<instrDesc*>(idData + m_debugInfoSize);
}

/*****************************************************************************
 *
 *  Issue the given instruction. Basically, this is just a thin wrapper around
 *  emitOutputInstr() that does a few debug checks.
 */

size_t emitter::emitIssue1Instr(insGroup* ig, instrDesc* id, BYTE** dp)
{
    size_t is;

    /* Record the beginning offset of the instruction */

    BYTE* curInsAdr = *dp;

    /* Issue the next instruction */

    // printf("[S=%02u] " , emitCurStackLvl);

    is = emitOutputInstr(ig, id, dp);

#if defined(DEBUG) || defined(LATE_DISASM)
    float insExeCost = insEvaluateExecutionCost(id);
    // All compPerfScore calculations must be performed using doubles
    double insPerfScore = (double)(ig->igWeight / (double)BB_UNITY_WEIGHT) * insExeCost;
    emitComp->Metrics.PerfScore += insPerfScore;
    ig->igPerfScore += insPerfScore;
#endif // defined(DEBUG) || defined(LATE_DISASM)

    // printf("[S=%02u]\n", emitCurStackLvl);

#if EMIT_TRACK_STACK_DEPTH

    /*
        If we're generating a full pointer map and the stack
        is empty, there better not be any "pending" argument
        push entries.
     */

    assert(emitFullGCinfo == false || emitCurStackLvl != 0 || u2.emitGcArgTrackCnt == 0);

#endif

    /* Did the size of the instruction match our expectations? */

    UNATIVE_OFFSET actualSize = (UNATIVE_OFFSET)(*dp - curInsAdr);

    unsigned estimatedSize = id->idCodeSize();
    if (actualSize != estimatedSize)
    {
        // It is fatal to under-estimate the instruction size, except for alignment instructions
        noway_assert(estimatedSize >= actualSize);

#if FEATURE_LOOP_ALIGN
        // Should never over-estimate align instruction or any instruction before the last align instruction of a method
        assert(id->idIns() != INS_align && emitCurIG->igNum > emitLastAlignedIgNum);
#endif

#if DEBUG_EMIT
        if (EMITVERBOSE)
        {
            printf("Instruction predicted size = %u, actual = %u\n", estimatedSize, actualSize);
        }
#endif // DEBUG_EMIT

        // Add the shrinkage to the ongoing offset adjustment. This needs to happen during the
        // processing of an instruction group, and not only at the beginning of an instruction
        // group, or else the difference of IG sizes between debug and release builds can cause
        // debug/non-debug asm diffs.
        int offsShrinkage = estimatedSize - actualSize;
        JITDUMP("Increasing size adj %d by %d => %d\n", emitOffsAdj, offsShrinkage, emitOffsAdj + offsShrinkage);
        emitOffsAdj += offsShrinkage;

        /* The instruction size estimate wasn't accurate; remember this */

        ig->igFlags |= IGF_UPD_ISZ;
#if defined(TARGET_XARCH)
        id->idCodeSize(actualSize);
#elif defined(TARGET_ARM)
// This is done as part of emitSetShortJump();
// insSize isz = emitInsSize(id->idInsFmt());
// id->idInsSize(isz);
#else
        /* It is fatal to over-estimate the instruction size */
        IMPL_LIMITATION("Over-estimated instruction size");
#endif
    }

#ifdef DEBUG
    /* Make sure the instruction descriptor size also matches our expectations */
    if (is != emitSizeOfInsDsc(id))
    {
        printf("%s at %u: Expected size = %u , actual size = %u\n", emitIfName(id->idInsFmt()),
               id->idDebugOnlyInfo()->idNum, is, emitSizeOfInsDsc(id));
        assert(is == emitSizeOfInsDsc(id));
    }
#endif // DEBUG

    return is;
}

/*****************************************************************************
 *
 *  Update the offsets of all the instruction groups (note: please don't be
 *  lazy and call this routine frequently, it walks the list of instruction
 *  groups and thus it isn't cheap).
 */

void emitter::emitRecomputeIGoffsets()
{
    UNATIVE_OFFSET offs;
    insGroup*      ig;

    for (ig = emitIGlist, offs = 0; ig; ig = ig->igNext)
    {
        ig->igOffs = offs;
        assert(IsCodeAligned(ig->igOffs));
        offs += ig->igSize;
    }

    /* Set the total code size */

    emitTotalCodeSize = offs;

#ifdef DEBUG
    emitCheckIGList();
#endif
}

//----------------------------------------------------------------------------------------
// emitDispCommentForHandle:
//    Displays a comment for a handle, e.g. displays a raw string for GTF_ICON_STR_HDL
//    or a class name for GTF_ICON_CLASS_HDL
//
// Arguments:
//    handle - a constant value to display a comment for
//    cookie - the cookie stored with the handle
//    flags  - a flag that the describes the handle
//
void emitter::emitDispCommentForHandle(size_t handle, size_t cookie, GenTreeFlags flag)
{
#ifdef TARGET_XARCH
    const char* commentPrefix = "      ;";
#else
    const char* commentPrefix = "      //";
#endif

    flag &= GTF_ICON_HDL_MASK;

    char buffer[256];

    if (cookie != 0)
    {
        if (flag == GTF_ICON_FTN_ADDR)
        {
            const char* methName = emitComp->eeGetMethodFullName(reinterpret_cast<CORINFO_METHOD_HANDLE>(cookie), true,
                                                                 true, buffer, sizeof(buffer));
            printf("%s code for %s", commentPrefix, methName);
            return;
        }

        if ((flag == GTF_ICON_STATIC_HDL) || (flag == GTF_ICON_STATIC_BOX_PTR))
        {
            const char* fieldName =
                emitComp->eeGetFieldName(reinterpret_cast<CORINFO_FIELD_HANDLE>(cookie), true, buffer, sizeof(buffer));
            printf("%s %s for %s", commentPrefix, flag == GTF_ICON_STATIC_HDL ? "data" : "box", fieldName);
            return;
        }

        if (flag == GTF_ICON_STATIC_ADDR_PTR)
        {
            printf("%s static base addr cell", commentPrefix);
            return;
        }
    }

    if (handle == 0)
    {
        return;
    }

    const char* str = nullptr;
    if (flag == GTF_ICON_STR_HDL)
    {
        str = "string handle";
    }
    else if (flag == GTF_ICON_OBJ_HDL)
    {
#ifdef DEBUG
        emitComp->eePrintObjectDescription(commentPrefix, (CORINFO_OBJECT_HANDLE)handle);
#else
        str = "frozen object handle";
#endif
    }
    else if (flag == GTF_ICON_CLASS_HDL)
    {
        str = emitComp->eeGetClassName(reinterpret_cast<CORINFO_CLASS_HANDLE>(handle));
    }
    else if (flag == GTF_ICON_CONST_PTR)
    {
        str = "const ptr";
    }
    else if (flag == GTF_ICON_GLOBAL_PTR)
    {
        str = "global ptr";
    }
    else if (flag == GTF_ICON_FIELD_HDL)
    {
        str = emitComp->eeGetFieldName(reinterpret_cast<CORINFO_FIELD_HANDLE>(handle), true, buffer, sizeof(buffer));
    }
    else if (flag == GTF_ICON_STATIC_HDL)
    {
        str = "static handle";
    }
    else if (flag == GTF_ICON_METHOD_HDL)
    {
        str = emitComp->eeGetMethodFullName(reinterpret_cast<CORINFO_METHOD_HANDLE>(handle), true, true, buffer,
                                            sizeof(buffer));
    }
    else if (flag == GTF_ICON_FTN_ADDR)
    {
        str = "function address";
    }
    else if (flag == GTF_ICON_TOKEN_HDL)
    {
        str = "token handle";
    }

    if (str != nullptr)
    {
        printf("%s %s", commentPrefix, str);
    }
}

//****************************************************************************
// emitRemoveJumpToNextInst:  Checks all jumps in the jump list to see if they are
//   unconditional jumps marked with idjIsRemovableJmpCandidate,generated from
//   BBJ_ALWAYS blocks. Any such candidate that jumps to the next instruction
//   will be removed from the jump list.
//
// Assumptions:
//    the jump list must be ordered by increasing igNum+insNo
//
void emitter::emitRemoveJumpToNextInst()
{
#ifdef TARGET_XARCH
    if (!emitContainsRemovableJmpCandidates)
    {
        return;
    }

    JITDUMP("*************** In emitRemoveJumpToNextInst()\n");
#ifdef DEBUG
    if (EMIT_INSTLIST_VERBOSE)
    {
        JITDUMP("\nInstruction group list before unconditional jump to next instruction removal:\n\n");
        emitDispIGlist(/* displayInstructions */ true);
    }
    if (EMITVERBOSE)
    {
        emitDispJumpList();
    }
#endif // DEBUG

    UNATIVE_OFFSET totalRemovedSize = 0;
    instrDescJmp*  jmp              = emitJumpList;
    instrDescJmp*  previousJmp      = nullptr;
#if DEBUG
    UNATIVE_OFFSET previousJumpIgNum  = (UNATIVE_OFFSET)-1;
    unsigned int   previousJumpInsNum = -1;
#endif // DEBUG

    while (jmp)
    {
        insGroup*     jmpGroup = jmp->idjIG;
        instrDescJmp* nextJmp  = jmp->idjNext;

        if (jmp->idjIsRemovableJmpCandidate)
        {
#if DEBUG
            assert(jmp->idInsFmt() == IF_LABEL);
            assert(emitIsUncondJump(jmp));
            assert((jmpGroup->igNum > previousJumpIgNum) || (previousJumpIgNum == (UNATIVE_OFFSET)-1) ||
                   ((jmpGroup->igNum == previousJumpIgNum) && (jmp->idDebugOnlyInfo()->idNum > previousJumpInsNum)));
            previousJumpIgNum  = jmpGroup->igNum;
            previousJumpInsNum = jmp->idDebugOnlyInfo()->idNum;
#endif // DEBUG

            // target group is not bound yet so use the cookie to fetch it
            insGroup* targetGroup = (insGroup*)emitCodeGetCookie(jmp->idAddr()->iiaBBlabel);

            assert(targetGroup != nullptr);

            if ((jmpGroup->igNext == targetGroup) && ((jmpGroup->igFlags & IGF_HAS_REMOVABLE_JMP) != 0))
            {
                assert(!jmpGroup->endsWithAlignInstr());

                // the last instruction in the group is the jmp we're looking for
                // and it jumps to the next instruction group so we don't need it

#ifdef DEBUG
                unsigned instructionCount = jmpGroup->igInsCnt;
                assert(instructionCount > 0);
                instrDesc* id = emitFirstInstrDesc(jmpGroup->igData);
                for (unsigned i = 0; i < instructionCount - 1; i++)
                {
                    emitAdvanceInstrDesc(&id, emitSizeOfInsDsc(id));
                }
                assert(id != nullptr);
                if (jmp != id)
                {
                    printf("jmp != id, dumping context information\n");
                    printf("method: %s\n", emitComp->impInlineRoot()->info.compMethodName);
                    printf("  jmp: %u: ", jmp->idDebugOnlyInfo()->idNum);
                    emitDispIns(jmp, false, true, false, 0, nullptr, 0, jmpGroup);
                    printf("   id: %u: ", id->idDebugOnlyInfo()->idNum);
                    emitDispIns(id, false, true, false, 0, nullptr, 0, jmpGroup);
                    printf("jump group:\n");
                    emitDispIG(jmpGroup, /* displayFunc */ false, /* displayInstructions */ true);
                    printf("target group:\n");
                    emitDispIG(targetGroup, /* displayFunc */ false, /* displayInstructions */ false);
                    assert(jmp == id);
                }

                JITDUMP("IG%02u IN%04x is the last instruction in the group and jumps to the next instruction group "
                        "IG%02u %s, removing.\n",
                        jmpGroup->igNum, jmp->idDebugOnlyInfo()->idNum, targetGroup->igNum,
                        emitLabelString(targetGroup));
#endif // DEBUG

                // Unlink the jump from emitJumpList while keeping the previousJmp the same.
                if (previousJmp != nullptr)
                {
                    previousJmp->idjNext = jmp->idjNext;
                    if (jmp == emitJumpLast)
                    {
                        emitJumpLast = previousJmp;
                    }
                }
                else
                {
                    assert(jmp == emitJumpList);
                    emitJumpList = jmp->idjNext;
                }

                UNATIVE_OFFSET codeSize = jmp->idCodeSize();
                jmp->idCodeSize(0);

#ifdef TARGET_AMD64
                // If the removed jump is after a call and before an OS epilog, it needs to be replaced by a nop
                if (jmp->idjIsAfterCallBeforeEpilog)
                {
                    if ((targetGroup->igFlags & IGF_EPILOG) != 0)
                    {
                        // This jump will become a nop, so set its size now to ensure below calculations are correct
                        jmp->idCodeSize(1);
                        codeSize--;
                    }
                    else
                    {
                        // We don't need a nop if the removed jump isn't before an OS epilog,
                        // so zero jmp->idjIsAfterCallBeforeEpilog to avoid emitting a nop
                        jmp->idjIsAfterCallBeforeEpilog = 0;
                    }
                }
#endif // TARGET_AMD64

                jmpGroup->igSize -= (unsigned short)codeSize;
                jmpGroup->igFlags |= IGF_UPD_ISZ;

                emitTotalCodeSize -= codeSize;
                totalRemovedSize += codeSize;
            }
            else
            {
                // The jump was not removed; make sure idjIsRemovableJmpCandidate reflects this
                jmp->idjIsRemovableJmpCandidate = 0;

                // Update the previousJmp
                previousJmp = jmp;
#if DEBUG
                if (targetGroup == nullptr)
                {
                    JITDUMP("IG%02u IN%04x jump target is not set!, keeping.\n", jmpGroup->igNum,
                            jmp->idDebugOnlyInfo()->idNum);
                }
                else if (jmpGroup->igNext != targetGroup)
                {
                    JITDUMP("IG%02u IN%04x does not jump to the next instruction group, keeping.\n", jmpGroup->igNum,
                            jmp->idDebugOnlyInfo()->idNum);
                }
                else if ((jmpGroup->igFlags & IGF_HAS_REMOVABLE_JMP) == 0)
                {
                    JITDUMP("IG%02u IN%04x containing instruction group is not marked with IGF_HAS_REMOVABLE_JMP, "
                            "keeping.\n",
                            jmpGroup->igNum, jmp->idDebugOnlyInfo()->idNum);
                }
                else if (jmpGroup->endsWithAlignInstr())
                {
                    JITDUMP("IG%02u IN%04x containing instruction group has alignment, keeping.\n", jmpGroup->igNum,
                            jmp->idDebugOnlyInfo()->idNum);
                }
#endif // DEBUG
            }
        }
        else
        {
            // Update the previousJmp
            previousJmp = jmp;
        }

        if (totalRemovedSize > 0)
        {
            insGroup* adjOffIG     = jmpGroup->igNext;
            insGroup* adjOffUptoIG = nextJmp != nullptr ? nextJmp->idjIG : emitIGlast;
            while ((adjOffIG != nullptr) && (adjOffIG->igNum <= adjOffUptoIG->igNum))
            {
                JITDUMP("Adjusted offset of IG%02u from %04X to %04X\n", adjOffIG->igNum, adjOffIG->igOffs,
                        (adjOffIG->igOffs - totalRemovedSize));
                adjOffIG->igOffs -= totalRemovedSize;
                adjOffIG = adjOffIG->igNext;
            }
        }

        jmp = nextJmp;
    }

#ifdef DEBUG
    if (totalRemovedSize > 0)
    {
        emitCheckIGList();

        if (EMIT_INSTLIST_VERBOSE)
        {
            printf("\nInstruction group list after unconditional jump to next instruction removal:\n\n");
            emitDispIGlist(/* displayInstructions */ false);
        }
        if (EMITVERBOSE)
        {
            emitDispJumpList();
        }

        JITDUMP("emitRemoveJumpToNextInst removed %u bytes of unconditional jumps\n", totalRemovedSize);
    }
    else
    {
        JITDUMP("emitRemoveJumpToNextInst removed no unconditional jumps\n");
    }
#endif // DEBUG
#endif // TARGET_XARCH
}

/*****************************************************************************
 *  Bind targets of relative jumps to choose the smallest possible encoding.
 *  X86 and AMD64 have a small and large encoding.
 *  ARM has a small, medium, and large encoding. The large encoding is a pseudo-op
 *      to handle greater range than the conditional branch instructions can handle.
 *  ARM64 has a small and large encoding for both conditional branch and loading label addresses.
 *      The large encodings are pseudo-ops that represent a multiple instruction sequence, similar to ARM. (Currently
 *      NYI).
 *  LoongArch64 has an individual implementation for emitJumpDistBind().
 */

#if !defined(TARGET_LOONGARCH64) && !defined(TARGET_RISCV64)
void emitter::emitJumpDistBind()
{
#ifdef DEBUG
    if (emitComp->verbose)
    {
        printf("*************** In emitJumpDistBind()\n");
    }
    if (EMIT_INSTLIST_VERBOSE)
    {
        printf("\nInstruction list before jump distance binding:\n\n");
        emitDispIGlist(/* displayInstructions */ true);
    }
    if (EMITVERBOSE)
    {
        emitDispJumpList();
    }
#endif

    instrDescJmp* jmp;

    UNATIVE_OFFSET minShortExtra; // The smallest offset greater than that required for a jump to be converted
                                  // to a small jump. If it is small enough, we will iterate in hopes of
                                  // converting those jumps we missed converting the first (or second...) time.

#if defined(TARGET_ARM)
    UNATIVE_OFFSET minMediumExtra; // Same as 'minShortExtra', but for medium-sized jumps.
#endif                             // TARGET_ARM

    UNATIVE_OFFSET adjIG;
    UNATIVE_OFFSET adjLJ;
    insGroup*      lstIG;
#ifdef DEBUG
    insGroup* prologIG = emitPrologIG;
#endif // DEBUG

    int jmp_iteration = 1;

    /*****************************************************************************/
    /* If we iterate to look for more jumps to shorten, we start again here.     */
    /*****************************************************************************/

AGAIN:

#ifdef DEBUG
    emitCheckIGList();
#endif

    /*
        In the following loop we convert all jump targets from "BasicBlock *"
        to "insGroup *" values. We also estimate which jumps will be short.
     */

#ifdef DEBUG
    insGroup*     lastIG = nullptr;
    instrDescJmp* lastLJ = nullptr;
#endif

    lstIG         = nullptr;
    adjLJ         = 0;
    adjIG         = 0;
    minShortExtra = (UNATIVE_OFFSET)-1;

#if defined(TARGET_ARM)
    minMediumExtra = (UNATIVE_OFFSET)-1;
#endif // TARGET_ARM

    for (jmp = emitJumpList; jmp; jmp = jmp->idjNext)
    {
        insGroup* jmpIG;
        insGroup* tgtIG;

        UNATIVE_OFFSET jsz; // size of the jump instruction in bytes

        UNATIVE_OFFSET ssz = 0; // small  jump size
        NATIVE_OFFSET  nsd = 0; // small  jump max. neg distance
        NATIVE_OFFSET  psd = 0; // small  jump max. pos distance

#if defined(TARGET_ARM)
        UNATIVE_OFFSET msz = 0; // medium jump size
        NATIVE_OFFSET  nmd = 0; // medium jump max. neg distance
        NATIVE_OFFSET  pmd = 0; // medium jump max. pos distance
        NATIVE_OFFSET  mextra;  // How far beyond the medium jump range is this jump offset?
#endif                          // TARGET_ARM

        NATIVE_OFFSET  extra;           // How far beyond the short jump range is this jump offset?
        UNATIVE_OFFSET srcInstrOffs;    // offset of the source instruction of the jump
        UNATIVE_OFFSET srcEncodingOffs; // offset of the source used by the instruction set to calculate the relative
                                        // offset of the jump
        UNATIVE_OFFSET dstOffs;
        NATIVE_OFFSET  jmpDist; // the relative jump distance, as it will be encoded
        UNATIVE_OFFSET oldSize;
        UNATIVE_OFFSET sizeDif;

#ifdef TARGET_XARCH
        assert(jmp->idInsFmt() == IF_LABEL || jmp->idInsFmt() == IF_RWR_LABEL || jmp->idInsFmt() == IF_SWR_LABEL);

        /* Figure out the smallest size we can end up with */

        if (jmp->idInsFmt() == IF_LABEL)
        {
            if (emitIsCondJump(jmp))
            {
                ssz = JCC_SIZE_SMALL;
                nsd = JCC_DIST_SMALL_MAX_NEG;
                psd = JCC_DIST_SMALL_MAX_POS;
            }
            else
            {
                ssz = JMP_SIZE_SMALL;
                nsd = JMP_DIST_SMALL_MAX_NEG;
                psd = JMP_DIST_SMALL_MAX_POS;
            }
        }
#endif // TARGET_XARCH

#ifdef TARGET_ARM
        assert((jmp->idInsFmt() == IF_T2_J1) || (jmp->idInsFmt() == IF_T2_J2) || (jmp->idInsFmt() == IF_T1_I) ||
               (jmp->idInsFmt() == IF_T1_K) || (jmp->idInsFmt() == IF_T1_M) || (jmp->idInsFmt() == IF_T2_M1) ||
               (jmp->idInsFmt() == IF_T2_N1) || (jmp->idInsFmt() == IF_T1_J3) || (jmp->idInsFmt() == IF_LARGEJMP));

        /* Figure out the smallest size we can end up with */

        if (emitIsCondJump(jmp))
        {
            ssz = JCC_SIZE_SMALL;
            nsd = JCC_DIST_SMALL_MAX_NEG;
            psd = JCC_DIST_SMALL_MAX_POS;

            msz = JCC_SIZE_MEDIUM;
            nmd = JCC_DIST_MEDIUM_MAX_NEG;
            pmd = JCC_DIST_MEDIUM_MAX_POS;
        }
        else if (emitIsCmpJump(jmp))
        {
            ssz = JMP_SIZE_SMALL;
            nsd = 0;
            psd = 126;
        }
        else if (emitIsUncondJump(jmp))
        {
            ssz = JMP_SIZE_SMALL;
            nsd = JMP_DIST_SMALL_MAX_NEG;
            psd = JMP_DIST_SMALL_MAX_POS;
        }
        else if (emitIsLoadLabel(jmp))
        {
            ssz = LBL_SIZE_SMALL;
            nsd = LBL_DIST_SMALL_MAX_NEG;
            psd = LBL_DIST_SMALL_MAX_POS;
        }
        else
        {
            assert(!"Unknown jump instruction");
        }
#endif // TARGET_ARM

#ifdef TARGET_ARM64
        /* Figure out the smallest size we can end up with */

        if (emitIsCondJump(jmp))
        {
            ssz         = JCC_SIZE_SMALL;
            bool isTest = (jmp->idIns() == INS_tbz) || (jmp->idIns() == INS_tbnz);

            nsd = (isTest) ? TB_DIST_SMALL_MAX_NEG : JCC_DIST_SMALL_MAX_NEG;
            psd = (isTest) ? TB_DIST_SMALL_MAX_POS : JCC_DIST_SMALL_MAX_POS;
        }
        else if (emitIsUncondJump(jmp))
        {
            // Nothing to do; we don't shrink these.
            ssz = JMP_SIZE_SMALL;
        }
        else if (emitIsLoadLabel(jmp))
        {
            ssz = LBL_SIZE_SMALL;
            nsd = LBL_DIST_SMALL_MAX_NEG;
            psd = LBL_DIST_SMALL_MAX_POS;
        }
        else if (emitIsLoadConstant(jmp))
        {
            ssz = LDC_SIZE_SMALL;
            nsd = LDC_DIST_SMALL_MAX_NEG;
            psd = LDC_DIST_SMALL_MAX_POS;
        }
        else
        {
            assert(!"Unknown jump instruction");
        }
#endif // TARGET_ARM64

        /* Make sure the jumps are properly ordered */

#ifdef DEBUG
        assert(lastLJ == nullptr || lastIG != jmp->idjIG || lastLJ->idjOffs < jmp->idjOffs);
        lastLJ = (lastIG == jmp->idjIG) ? jmp : nullptr;

        assert(lastIG == nullptr || lastIG->igNum <= jmp->idjIG->igNum || jmp->idjIG == prologIG ||
               emitNxtIGnum > unsigned(0xFFFF)); // igNum might overflow
        lastIG = jmp->idjIG;
#endif // DEBUG

        /* Get hold of the current jump size */

        jsz = jmp->idCodeSize();

        /* Get the group the jump is in */

        jmpIG = jmp->idjIG;

        /* Are we in a group different from the previous jump? */

        if (lstIG != jmpIG)
        {
            /* Were there any jumps before this one? */

            if (lstIG)
            {
                /* Adjust the offsets of the intervening blocks */

                do
                {
                    lstIG = lstIG->igNext;
                    assert(lstIG);
#ifdef DEBUG
                    if (EMITVERBOSE)
                    {
                        printf("Adjusted offset of " FMT_BB " from %04X to %04X\n", lstIG->igNum, lstIG->igOffs,
                               lstIG->igOffs - adjIG);
                    }
#endif // DEBUG
                    lstIG->igOffs -= adjIG;
                    assert(IsCodeAligned(lstIG->igOffs));
                } while (lstIG != jmpIG);
            }

            /* We've got the first jump in a new group */

            adjLJ = 0;
            lstIG = jmpIG;
        }

        /* Apply any local size adjustment to the jump's relative offset */

        jmp->idjOffs -= adjLJ;

        // If this is a jump via register, the instruction size does not change, so we are done.

#if defined(TARGET_ARM64)
        // JIT code and data will be allocated together for arm64 so the relative offset to JIT data is known.
        // In case such offset can be encodeable for `ldr` (+-1MB), shorten it.
        if (jmp->idAddr()->iiaIsJitDataOffset())
        {
            // Reference to JIT data
            assert(jmp->idIsBound());

            // Already the smallest size?
            if (jmp->idjShort)
            {
                assert(jmp->idCodeSize() == ssz);
                continue;
            }

            UNATIVE_OFFSET srcOffs = jmpIG->igOffs + jmp->idjOffs;

            int doff = jmp->idAddr()->iiaGetJitDataOffset();
            assert(doff >= 0);
            ssize_t imm = emitGetInsSC(jmp);
            assert((imm >= 0) && (imm < 0x1000)); // 0x1000 is arbitrary, currently 'imm' is always 0

            unsigned dataOffs = (unsigned)(doff + imm);
            assert(dataOffs < emitDataSize());

            // Conservately assume JIT data starts after the entire code size.
            // TODO-ARM64: we might consider only hot code size which will be computed later in emitComputeCodeSizes().
            assert(emitTotalCodeSize > 0);
            UNATIVE_OFFSET maxDstOffs = emitTotalCodeSize + dataOffs;

            // Check if the distance is within the encoding length.
            jmpDist = maxDstOffs - srcOffs;
            extra   = jmpDist - psd;
            if (extra <= 0)
            {
                goto SHORT_JMP;
            }

            // Keep the large form.
            continue;
        }
#endif

        /* Have we bound this jump's target already? */

        if (jmp->idIsBound())
        {
            /* Does the jump already have the smallest size? */

            if (jmp->idjShort)
            {
                assert(jmp->idCodeSize() == ssz);

                // We should not be jumping/branching across funclets/functions
                emitCheckFuncletBranch(jmp, jmpIG);

                continue;
            }

            tgtIG = jmp->idAddr()->iiaIGlabel;
        }
        else
        {
            /* First time we've seen this label, convert its target */

#ifdef DEBUG
            if (EMITVERBOSE)
            {
                printf("Binding: ");
                emitDispIns(jmp, false, false, false);
                printf("Binding L_M%03u_" FMT_BB, emitComp->compMethodID, jmp->idAddr()->iiaBBlabel->bbNum);
            }
#endif // DEBUG

            tgtIG = (insGroup*)emitCodeGetCookie(jmp->idAddr()->iiaBBlabel);

#ifdef DEBUG
            if (EMITVERBOSE)
            {
                if (tgtIG)
                {
                    printf(" to %s\n", emitLabelString(tgtIG));
                }
                else
                {
                    printf("-- ERROR, no emitter cookie for " FMT_BB "; it is probably missing BBF_HAS_LABEL.\n",
                           jmp->idAddr()->iiaBBlabel->bbNum);
                }
            }
#endif // DEBUG

            assert(jmp->idAddr()->iiaBBlabel->HasFlag(BBF_HAS_LABEL));
            assert(tgtIG);

            /* Record the bound target */

            jmp->idAddr()->iiaIGlabel = tgtIG;
            jmp->idSetIsBound();
        }

        // We should not be jumping/branching across funclets/functions
        emitCheckFuncletBranch(jmp, jmpIG);

#ifdef TARGET_XARCH
        /* Done if this is not a variable-sized jump */

        if ((jmp->idIns() == INS_push) || (jmp->idIns() == INS_mov) || (jmp->idIns() == INS_call) ||
            (jmp->idIns() == INS_push_hide))
        {
            continue;
        }
#endif
#ifdef TARGET_ARM
        if ((jmp->idIns() == INS_push) || (jmp->idIns() == INS_mov) || (jmp->idIns() == INS_movt) ||
            (jmp->idIns() == INS_movw))
        {
            continue;
        }
#endif
#ifdef TARGET_ARM64
        // There is only one size of unconditional branch; we don't support functions larger than 2^28 bytes (our branch
        // range).
        if (emitIsUncondJump(jmp))
        {
            continue;
        }
#endif

        /*
            In the following distance calculations, if we're not actually
            scheduling the code (i.e. reordering instructions), we can
            use the actual offset of the jump (rather than the beg/end of
            the instruction group) since the jump will not be moved around
            and thus its offset is accurate.

            First we need to figure out whether this jump is a forward or
            backward one; to do this we simply look at the ordinals of the
            group that contains the jump and the target.
         */

        srcInstrOffs = jmpIG->igOffs + jmp->idjOffs;

        /* Note that the destination is always the beginning of an IG, so no need for an offset inside it */
        dstOffs = tgtIG->igOffs;

#if defined(TARGET_ARM)
        srcEncodingOffs =
            srcInstrOffs + 4; // For relative branches, ARM PC is always considered to be the instruction address + 4
#elif defined(TARGET_ARM64)
        srcEncodingOffs =
            srcInstrOffs; // For relative branches, ARM64 PC is always considered to be the instruction address
#else
        srcEncodingOffs = srcInstrOffs + ssz; // Encoding offset of relative offset for small branch
#endif

        if (jmpIG->igNum < tgtIG->igNum)
        {
            /* Forward jump */

            /* Adjust the target offset by the current delta. This is a worst-case estimate, as jumps between
               here and the target could be shortened, causing the actual distance to shrink.
             */

            dstOffs -= adjIG;

            /* Compute the distance estimate */

            jmpDist = dstOffs - srcEncodingOffs;

            /* How much beyond the max. short distance does the jump go? */

            extra = jmpDist - psd;

#if DEBUG_EMIT
            assert(jmp->idDebugOnlyInfo() != nullptr);
            if (jmp->idDebugOnlyInfo()->idNum == (unsigned)INTERESTING_JUMP_NUM || INTERESTING_JUMP_NUM == 0)
            {
                if (INTERESTING_JUMP_NUM == 0)
                {
                    printf("[1] Jump %u:\n", jmp->idDebugOnlyInfo()->idNum);
                }
                printf("[1] Jump  block is at %08X\n", jmpIG->igOffs);
                printf("[1] Jump reloffset is %04X\n", jmp->idjOffs);
                printf("[1] Jump source is at %08X\n", srcEncodingOffs);
                printf("[1] Label block is at %08X\n", dstOffs);
                printf("[1] Jump  dist. is    %04X\n", jmpDist);
                if (extra > 0)
                {
                    printf("[1] Dist excess [S] = %d  \n", extra);
                }
            }
            if (EMITVERBOSE)
            {
                printf("Estimate of fwd jump [%08X/%03u]: %04X -> %04X = %04X\n", dspPtr(jmp),
                       jmp->idDebugOnlyInfo()->idNum, srcInstrOffs, dstOffs, jmpDist);
            }
#endif // DEBUG_EMIT

            if (extra <= 0)
            {
                /* This jump will be a short one */
                goto SHORT_JMP;
            }
        }
        else
        {
            /* Backward jump */

            /* Compute the distance estimate */

            jmpDist = srcEncodingOffs - dstOffs;

            /* How much beyond the max. short distance does the jump go? */

            extra = jmpDist + nsd;

#if DEBUG_EMIT
            assert(jmp->idDebugOnlyInfo() != nullptr);
            if (jmp->idDebugOnlyInfo()->idNum == (unsigned)INTERESTING_JUMP_NUM || INTERESTING_JUMP_NUM == 0)
            {
                if (INTERESTING_JUMP_NUM == 0)
                {
                    printf("[2] Jump %u:\n", jmp->idDebugOnlyInfo()->idNum);
                }
                printf("[2] Jump  block is at %08X\n", jmpIG->igOffs);
                printf("[2] Jump reloffset is %04X\n", jmp->idjOffs);
                printf("[2] Jump source is at %08X\n", srcEncodingOffs);
                printf("[2] Label block is at %08X\n", dstOffs);
                printf("[2] Jump  dist. is    %04X\n", jmpDist);
                if (extra > 0)
                {
                    printf("[2] Dist excess [S] = %d  \n", extra);
                }
            }
            if (EMITVERBOSE)
            {
                printf("Estimate of bwd jump [%08X/%03u]: %04X -> %04X = %04X\n", dspPtr(jmp),
                       jmp->idDebugOnlyInfo()->idNum, srcInstrOffs, dstOffs, jmpDist);
            }
#endif // DEBUG_EMIT

            if (extra <= 0)
            {
                /* This jump will be a short one */
                goto SHORT_JMP;
            }
        }

        /* We arrive here if the jump couldn't be made short, at least for now */

        /* We had better not have eagerly marked the jump as short
         * in emitIns_J(). If we did, then it has to be able to stay short
         * as emitIns_J() uses the worst case scenario, and blocks can
         * only move closer together after that.
         */
        assert(jmp->idjShort == 0);

        /* Keep track of the closest distance we got */

        if (minShortExtra > (unsigned)extra)
        {
            minShortExtra = (unsigned)extra;
        }

#if defined(TARGET_ARM)

        // If we're here, we couldn't convert to a small jump.
        // Handle conversion to medium-sized conditional jumps.
        // 'srcInstrOffs', 'srcEncodingOffs', 'dstOffs', 'jmpDist' have already been computed
        // and don't need to be recomputed.

        if (emitIsCondJump(jmp))
        {
            if (jmpIG->igNum < tgtIG->igNum)
            {
                /* Forward jump */

                /* How much beyond the max. medium distance does the jump go? */

                mextra = jmpDist - pmd;

#if DEBUG_EMIT
                assert(jmp->idDebugOnlyInfo() != NULL);
                if (jmp->idDebugOnlyInfo()->idNum == (unsigned)INTERESTING_JUMP_NUM || INTERESTING_JUMP_NUM == 0)
                {
                    if (mextra > 0)
                    {
                        if (INTERESTING_JUMP_NUM == 0)
                            printf("[6] Jump %u:\n", jmp->idDebugOnlyInfo()->idNum);
                        printf("[6] Dist excess [S] = %d  \n", mextra);
                    }
                }
#endif // DEBUG_EMIT

                if (mextra <= 0)
                {
                    /* This jump will be a medium one */
                    goto MEDIUM_JMP;
                }
            }
            else
            {
                /* Backward jump */

                /* How much beyond the max. medium distance does the jump go? */

                mextra = jmpDist + nmd;

#if DEBUG_EMIT
                assert(jmp->idDebugOnlyInfo() != NULL);
                if (jmp->idDebugOnlyInfo()->idNum == (unsigned)INTERESTING_JUMP_NUM || INTERESTING_JUMP_NUM == 0)
                {
                    if (mextra > 0)
                    {
                        if (INTERESTING_JUMP_NUM == 0)
                            printf("[7] Jump %u:\n", jmp->idDebugOnlyInfo()->idNum);
                        printf("[7] Dist excess [S] = %d  \n", mextra);
                    }
                }
#endif // DEBUG_EMIT

                if (mextra <= 0)
                {
                    /* This jump will be a medium one */
                    goto MEDIUM_JMP;
                }
            }

            /* We arrive here if the jump couldn't be made medium, at least for now */

            /* Keep track of the closest distance we got */

            if (minMediumExtra > (unsigned)mextra)
                minMediumExtra = (unsigned)mextra;
        }

#endif // TARGET_ARM

        /*****************************************************************************
         * We arrive here if the jump must stay long, at least for now.
         * Go try the next one.
         */

        continue;

        /*****************************************************************************/
        /* Handle conversion to short jump                                           */
        /*****************************************************************************/

    SHORT_JMP:

        /* Try to make this jump a short one */

        emitSetShortJump(jmp);

        if (!jmp->idjShort)
        {
            continue; // This jump must be kept long
        }

        /* This jump is becoming either short or medium */

        oldSize = jsz;
        jsz     = ssz;
        assert(oldSize >= jsz);
        sizeDif = oldSize - jsz;

#if defined(TARGET_XARCH)
        jmp->idCodeSize(jsz);
#elif defined(TARGET_ARM)
#if 0
        // This is done as part of emitSetShortJump():
        insSize isz = emitInsSize(jmp->idInsFmt());
        jmp->idInsSize(isz);
#endif
#elif defined(TARGET_ARM64)
        // The size of IF_LARGEJMP/IF_LARGEADR/IF_LARGELDC are 8 or 12.
        // All other code size is 4.
        assert((sizeDif == 4) || (sizeDif == 8));
#else
#error Unsupported or unset target architecture
#endif

        goto NEXT_JMP;

#if defined(TARGET_ARM)

        /*****************************************************************************/
        /* Handle conversion to medium jump                                          */
        /*****************************************************************************/

    MEDIUM_JMP:

        /* Try to make this jump a medium one */

        emitSetMediumJump(jmp);

        if (jmp->idCodeSize() > msz)
        {
            continue; // This jump wasn't shortened
        }
        assert(jmp->idCodeSize() == msz);

        /* This jump is becoming medium */

        oldSize = jsz;
        jsz     = msz;
        assert(oldSize >= jsz);
        sizeDif = oldSize - jsz;

        goto NEXT_JMP;

#endif // TARGET_ARM

        /*****************************************************************************/

    NEXT_JMP:

        /* Make sure the size of the jump is marked correctly */

        assert((0 == (jsz | jmpDist)) || (jsz == jmp->idCodeSize()));

#ifdef DEBUG
        if (EMITVERBOSE)
        {
            printf("Shrinking jump [%08X/%03u]\n", dspPtr(jmp), jmp->idDebugOnlyInfo()->idNum);
        }
#endif
        noway_assert((unsigned short)sizeDif == sizeDif);

        adjIG += sizeDif;
        adjLJ += sizeDif;
        jmpIG->igSize -= (unsigned short)sizeDif;
        emitTotalCodeSize -= sizeDif;

        /* The jump size estimate wasn't accurate; flag its group */

        jmpIG->igFlags |= IGF_UPD_ISZ;

    } // end for each jump

    /* Did we shorten any jumps? */

    if (adjIG)
    {
        /* Adjust offsets of any remaining blocks */

        assert(lstIG);

        for (;;)
        {
            lstIG = lstIG->igNext;
            if (!lstIG)
            {
                break;
            }
#ifdef DEBUG
            if (EMITVERBOSE)
            {
                printf("Adjusted offset of " FMT_BB " from %04X to %04X\n", lstIG->igNum, lstIG->igOffs,
                       lstIG->igOffs - adjIG);
            }
#endif // DEBUG
            lstIG->igOffs -= adjIG;
            assert(IsCodeAligned(lstIG->igOffs));
        }

#ifdef DEBUG
        emitCheckIGList();
#endif

        /* Is there a chance of other jumps becoming short? */
#ifdef DEBUG
#if defined(TARGET_ARM)
        if (EMITVERBOSE)
            printf("Total shrinkage = %3u, min extra short jump size = %3u, min extra medium jump size = %u\n", adjIG,
                   minShortExtra, minMediumExtra);
#else
        if (EMITVERBOSE)
        {
            printf("Total shrinkage = %3u, min extra jump size = %3u\n", adjIG, minShortExtra);
        }
#endif
#endif

        if ((minShortExtra <= adjIG)
#if defined(TARGET_ARM)
            || (minMediumExtra <= adjIG)
#endif // TARGET_ARM
        )
        {
            jmp_iteration++;

#ifdef DEBUG
            if (EMITVERBOSE)
            {
                printf("Iterating branch shortening. Iteration = %d\n", jmp_iteration);
            }
#endif

            goto AGAIN;
        }
    }
#ifdef DEBUG
    if (EMIT_INSTLIST_VERBOSE)
    {
        printf("\nLabels list after the jump dist binding:\n\n");
        emitDispIGlist(/* displayInstructions */ false);
    }

    emitCheckIGList();
#endif // DEBUG
}
#endif

#if FEATURE_LOOP_ALIGN

//-----------------------------------------------------------------------------
//  emitCheckAlignFitInCurIG: Check if adding current align instruction will
//    create new 'ig'. For multi align instructions, this sets `emitForceNewIG` so
//    so all 'align' instructions are under same IG.
//
//  Arguments:
//       nAlignInstr - Number of align instructions about to be added.
//
void emitter::emitCheckAlignFitInCurIG(unsigned nAlignInstr)
{
    size_t instrDescSize = nAlignInstr * (m_debugInfoSize + sizeof(instrDescAlign));

    // Ensure that all align instructions fall in same IG.
    if (emitCurIGfreeNext + instrDescSize >= emitCurIGfreeEndp)
    {
        emitForceNewIG = true;
    }
}

//-----------------------------------------------------------------------------
//  emitLoopAlign: The next instruction will be a loop head. Insert an alignment instruction
//  here so we can properly align the code.
//
//  Arguments:
//      paddingBytes - Number of padding bytes to insert.
//      isFirstAlign - For multiple 'align' instructions case, if this is the first
//                     'align' instruction of that group.
//      isPlacedBehindJmp - DEBUG only. 'true' if this align instruction is placed after an unconditional jump.
//
void emitter::emitLoopAlign(unsigned paddingBytes, bool isFirstAlign DEBUG_ARG(bool isPlacedBehindJmp))
{
    // Determine if 'align' instruction about to be generated will
    // fall in current IG or next.
    bool alignInstrInNewIG = emitForceNewIG;

    if (!alignInstrInNewIG)
    {
        // If align fits in current IG, then mark that it contains alignment
        // instruction in the end.
        emitCurIG->igFlags |= IGF_HAS_ALIGN;
    }

    /* Insert a pseudo-instruction to ensure that we align
       the next instruction properly */
    instrDescAlign* id = emitNewInstrAlign();

    if (alignInstrInNewIG)
    {
        // Mark this IG has alignment in the end, so during emitter we can check the instruction count
        // heuristics of all IGs that follows this IG that participate in a loop.
        emitCurIG->igFlags |= IGF_HAS_ALIGN;
    }
    else
    {
        // Otherwise, make sure it was already marked such.
        assert(emitCurIG->endsWithAlignInstr());
    }

#if defined(TARGET_XARCH)
    assert(paddingBytes <= MAX_ENCODED_SIZE);
    id->idCodeSize(paddingBytes);
#elif defined(TARGET_ARM64)
    assert(paddingBytes == INSTR_ENCODED_SIZE);
#endif

    id->idaIG = emitCurIG;

    if (isFirstAlign)
    {
        // For multiple align instructions, set the idaLoopHeadPredIG only for the
        // first align instruction
        id->idaLoopHeadPredIG = emitCurIG;
        emitAlignLastGroup    = id;
    }
    else
    {
        id->idaLoopHeadPredIG = nullptr;
    }

#ifdef DEBUG
    id->isPlacedAfterJmp = isPlacedBehindJmp;
#endif

    /* Append this instruction to this IG's alignment list */
    id->idaNext = emitCurIGAlignList;

    emitCurIGsize += paddingBytes;

    dispIns(id);
    emitCurIGAlignList = id;
}

//-----------------------------------------------------------------------------
//  emitLongLoopAlign: The next instruction will be a loop head. Insert alignment instruction(s)
//  here so we can properly align the code.
//
//  This emits more than one `INS_align` instruction depending on the
//  alignmentBoundary parameter.
//
//  Arguments:
//      alignmentBoundary - The boundary at which loop needs to be aligned.
//      isPlacedBehindJmp - DEBUG only. 'true' if this align instruction is placed after an unconditional jump.
//
void emitter::emitLongLoopAlign(unsigned alignmentBoundary DEBUG_ARG(bool isPlacedBehindJmp))
{
#if defined(TARGET_XARCH)
    unsigned nPaddingBytes    = alignmentBoundary - 1;
    unsigned nAlignInstr      = (nPaddingBytes + (MAX_ENCODED_SIZE - 1)) / MAX_ENCODED_SIZE;
    unsigned insAlignCount    = nPaddingBytes / MAX_ENCODED_SIZE;
    unsigned lastInsAlignSize = nPaddingBytes % MAX_ENCODED_SIZE;
    unsigned paddingBytes     = MAX_ENCODED_SIZE;
#elif defined(TARGET_ARM64)
    unsigned nAlignInstr   = alignmentBoundary / INSTR_ENCODED_SIZE;
    unsigned insAlignCount = nAlignInstr;
    unsigned paddingBytes  = INSTR_ENCODED_SIZE;
#endif

    emitCheckAlignFitInCurIG(nAlignInstr);

    /* Insert a pseudo-instruction to ensure that we align
    the next instruction properly */

    bool isFirstAlign = true;
    while (insAlignCount)
    {
        emitLoopAlign(paddingBytes, isFirstAlign DEBUG_ARG(isPlacedBehindJmp));
        insAlignCount--;
        isFirstAlign = false;
    }

#if defined(TARGET_XARCH)
    emitLoopAlign(lastInsAlignSize, isFirstAlign DEBUG_ARG(isPlacedBehindJmp));
#endif
}

//-----------------------------------------------------------------------------
// emitConnectAlignInstrWithCurIG:  If "align" instruction is not just before the loop start,
//                                  setting idaLoopHeadPredIG lets us know the exact IG that the "align"
//                                  instruction is trying to align. This is used to track the last IG that
//                                  needs alignment after which VEX encoding optimization is enabled.
//
//                                  TODO: Once over-estimation problem is solved, consider replacing
//                                  idaLoopHeadPredIG with idaLoopHeadIG itself.
//
void emitter::emitConnectAlignInstrWithCurIG()
{
    JITDUMP("Mapping 'align' instruction in IG%02u to target IG%02u\n", emitAlignLastGroup->idaIG->igNum,
            emitCurIG->igNum);
    // Since we never align overlapping instructions, it is always guaranteed that
    // the emitAlignLastGroup points to the loop that is in process of getting aligned.

    emitAlignLastGroup->idaLoopHeadPredIG = emitCurIG;

    // For a new IG to ensure that loop doesn't start from IG that idaLoopHeadPredIG points to.
    emitNxtIG();
}

//-----------------------------------------------------------------------------
// emitLoopAlignment: Insert an align instruction at the end of emitCurIG and
//                    mark it as IGF_HAS_ALIGN to indicate that a next or a future
//                    IG is a loop that needs alignment.
//
void emitter::emitLoopAlignment(DEBUG_ARG1(bool isPlacedBehindJmp))
{
    unsigned paddingBytes;

#if defined(TARGET_XARCH)
    // For xarch, each align instruction can be maximum of MAX_ENCODED_SIZE bytes and if
    // more padding is needed, multiple MAX_ENCODED_SIZE bytes instructions are added.
    if ((emitComp->opts.compJitAlignLoopBoundary > 16) && (!emitComp->opts.compJitAlignLoopAdaptive))
    {
        paddingBytes = emitComp->opts.compJitAlignLoopBoundary;
        emitLongLoopAlign(paddingBytes DEBUG_ARG(isPlacedBehindJmp));
    }
    else
    {
        emitCheckAlignFitInCurIG(1);
        paddingBytes = MAX_ENCODED_SIZE;
        emitLoopAlign(paddingBytes, true DEBUG_ARG(isPlacedBehindJmp));
    }
#elif defined(TARGET_ARM64)
    // For Arm64, each align instruction is 4-bytes long because of fixed-length encoding.
    // The padding added will be always be in multiple of 4-bytes.
    if (emitComp->opts.compJitAlignLoopAdaptive)
    {
        paddingBytes = emitComp->opts.compJitAlignLoopBoundary >> 1;
    }
    else
    {
        paddingBytes = emitComp->opts.compJitAlignLoopBoundary;
    }
    emitLongLoopAlign(paddingBytes DEBUG_ARG(isPlacedBehindJmp));
#endif

    assert(emitLastIns->idIns() == INS_align);

    JITDUMP("Adding 'align' instruction of %d bytes in %s.\n", paddingBytes, emitLabelString(emitCurIG));
}

//-----------------------------------------------------------------------------
//  emitEndsWithAlignInstr: Checks if current IG ends with loop align instruction.
//
//  Returns:  true if current IG ends with align instruction.
//
bool emitter::emitEndsWithAlignInstr()
{
    return emitCurIG->endsWithAlignInstr();
}

//-----------------------------------------------------------------------------
//  getLoopSize: Starting from igLoopHeader, find the size of the smallest possible loop
//               such that it doesn't exceed the maxLoopSize.
//
//  Arguments:
//      igLoopHeader      - The header IG of a loop
//      maxLoopSize       - Maximum loop size. If the loop is bigger than this value, we will just
//                          return this value.
//      isAlignAdjusted   - DEBUG only. Determine if adjustments are done to the align instructions or not.
//                          During generating code, it is 'false' (because we haven't adjusted the size yet).
//                          During outputting code, it is 'true'.
//      containingIGNum   - DEBUG only. IG number of IG that contains the current align instruction we are processing.
//      loopHeadPredIGNum - DEBUG only. IG number of IG that precedes the IG that we are aligning with current align
//                          instruction.
//
//  Returns:  size of a loop in bytes.
//
unsigned emitter::getLoopSize(insGroup* igLoopHeader,
                              unsigned maxLoopSize                      //
                                  DEBUG_ARG(bool isAlignAdjusted)       //
                              DEBUG_ARG(UNATIVE_OFFSET containingIGNum) //
                              DEBUG_ARG(UNATIVE_OFFSET loopHeadPredIGNum))
{
    unsigned loopSize = 0;

    JITDUMP("*************** In getLoopSize() for %s\n", emitLabelString(igLoopHeader));

    for (insGroup* igInLoop = igLoopHeader; igInLoop != nullptr; igInLoop = igInLoop->igNext)
    {
        loopSize += igInLoop->igSize;
        JITDUMP("   %s has %u bytes.", emitLabelString(igInLoop), igInLoop->igSize);

        if (igInLoop->endsWithAlignInstr() || igInLoop->hadAlignInstr())
        {
            // If IGF_HAS_ALIGN is present, igInLoop contains align instruction at the end,
            // for next IG or some future IG.
            //
            // For both cases, remove the padding bytes from igInLoop's size so it is not included in loopSize.
            //
            // If the loop was formed because of forward jumps like the loop IG18 below, the backedge is not
            // set for them and such loops are not aligned. For such cases, the loop size threshold will never
            // be met and we would break as soon as loopSize > maxLoopSize.
            //
            // IG05:
            //      ...
            //      jmp IG18
            // ...
            // IG18:
            //      ...
            //      jne IG05
            //
            // If igInLoop is a legitimate loop, and igInLoop's end with another 'align' instruction for different IG
            // representing a loop that needs alignment, then igInLoop should be the last IG of the current loop and
            // should have backedge to current loop header.
            //
            // Below, IG05 is the last IG of loop IG04-IG05 and its backedge points to IG04.
            //
            // IG03:
            //      ...
            //      align
            // IG04:
            //      ...
            //      ...
            // IG05:
            //      ...
            //      jne IG04
            //      align     ; <---
            // IG06:
            //      ...
            //      jne IG06
            //
            //

#ifdef DEBUG
            if ((igInLoop->igLoopBackEdge != nullptr) && (igInLoop->igLoopBackEdge != igLoopHeader))
            {
                char buffer[5000];
                int  written = sprintf_s(buffer, 35, "Mismatch in align instruction.\n");
                written += sprintf_s(buffer + written, 100, "Containing IG: IG%02u\n", containingIGNum);
                written += sprintf_s(buffer + written, 100, "loopHeadPredIG: IG%02u\n", loopHeadPredIGNum);
                written += sprintf_s(buffer + written, 100, "loopHeadIG: IG%02u\n", igLoopHeader->igNum);
                written += sprintf_s(buffer + written, 100, "igInLoop: IG%02u\n", igInLoop->igNum);
                written += sprintf_s(buffer + written, 100, "igInLoop->igLoopBackEdge: IG%02u\n",
                                     igInLoop->igLoopBackEdge->igNum);

#if EMIT_BACKWARDS_NAVIGATION
                if (igInLoop->endsWithAlignInstr())
                {

                    instrDescAlign* alignInstr = (instrDescAlign*)igInLoop->igLastIns;
                    assert(alignInstr->idaIG == igInLoop);
                    written += sprintf_s(buffer + written, 100, "igInLoop has align instruction for : IG%02u\n",
                                         alignInstr->idaLoopHeadPredIG->igNext->igNum);
                }
#endif // EMIT_BACKWARDS_NAVIGATION

                written += sprintf_s(buffer + written, 35, "Loop:\n");
                insGroup* igIter;
                for (igIter = igLoopHeader; (igIter != nullptr) && (igIter->igLoopBackEdge != igLoopHeader);
                     igIter = igIter->igNext)
                {
                    written += sprintf_s(buffer + written, 100, "\tIG%02u\n", igIter->igNum);
                }
                if (igIter == nullptr)
                {
                    written += sprintf_s(buffer + written, 100, "Did not find IG with back edge to IG%02u\n",
                                         igLoopHeader->igNum);
                }
                printf("\n\n%s", buffer);
                assert(false && !"Mismatch in align instruction");
            }

            if (isAlignAdjusted)
            {
                // If this IG is already align adjusted, get the adjusted padding already calculated.
                instrDescAlign* alignInstr      = emitAlignList;
                bool            foundAlignInstr = false;

                // Find the alignInstr for igInLoop IG.
                for (; alignInstr != nullptr; alignInstr = alignInstr->idaNext)
                {
                    if (alignInstr->idaIG->igNum == igInLoop->igNum)
                    {
                        foundAlignInstr = true;
                        break;
                    }
                }
                assert(foundAlignInstr);

                unsigned adjustedPadding = 0;
                if (emitComp->opts.compJitAlignLoopAdaptive)
                {
                    adjustedPadding = alignInstr->idCodeSize();
                }
                else
                {
                    instrDescAlign* alignInstrToAdj = alignInstr;
                    for (; alignInstrToAdj != nullptr && alignInstrToAdj->idaIG == alignInstr->idaIG;
                         alignInstrToAdj = alignInstrToAdj->idaNext)
                    {
                        adjustedPadding += alignInstrToAdj->idCodeSize();
                    }
                }

                loopSize -= adjustedPadding;
            }
            else
#endif // DEBUG
            {
                JITDUMP(" but ends with align instruction, taking off %u bytes.",
                        emitComp->opts.compJitAlignPaddingLimit);
                // The current loop size should exclude the align instruction size reserved for next loop.
                loopSize -= emitComp->opts.compJitAlignPaddingLimit;
            }
        }
        if ((igInLoop->igLoopBackEdge == igLoopHeader) || (loopSize > maxLoopSize))
        {
#ifdef DEBUG
            if (igInLoop->igLoopBackEdge == igLoopHeader)
            {
                JITDUMP(" -- Found the back edge.\n");
            }
            else
            {
                JITDUMP(" -- loopSize exceeded the threshold of %u bytes.\n", maxLoopSize);
            }
#endif // DEBUG

            break;
        }
        JITDUMP("\n");
    }

    JITDUMP("loopSize of %s = %u bytes.\n", emitLabelString(igLoopHeader), loopSize);
    return loopSize;
}

//-----------------------------------------------------------------------------
// emitSetLoopBackEdge : Sets igLoopBackEdge field, if not already set and
//                       if currIG has back-edge to dstIG.
//
//  Arguments:
//      loopTopBlock - The target block of a branch instruction that is expected to be aligned.
//
//  Returns:
//      true if igLoopBackEdge is set, false otherwise.
//
// Notes:
//    Although we align only inner-most loops, we might see intersected loops because of control flow
//    re-arrangement like adding a split edge in LSRA.
//
//    If there is an intersection of current loop with last loop that is already marked as align,
//    then *do not align* one of the loops that completely encloses the other one. Or if they both intersect,
//    then *do not align* either of them since the flow is complicated enough that aligning one of them
//    will not improve performance.
//
//    This means that a call to this function might set `igLoopBackEdge`, but a subsequent call might remove
//    the alignment instruction from the current IG (but not null out `igLoopBackEdge`).
//
bool emitter::emitSetLoopBackEdge(const BasicBlock* loopTopBlock)
{
    assert(loopTopBlock->isLoopAlign());

    insGroup* dstIG = (insGroup*)emitCodeGetCookie(loopTopBlock);
    if (dstIG == nullptr)
    {
        // This is a forward branch.
        JITDUMP("ALIGN: loop block " FMT_BB
                " needing alignment has not been generated yet; not marking IG back edge.\n",
                loopTopBlock->bbNum);
        return false;
    }

    if (dstIG->igNum > emitCurIG->igNum)
    {
        // Is this possible?
        JITDUMP("ALIGN: found forward branch from IG%02u to IG%02u; not marking IG back edge.\n", emitCurIG->igNum,
                dstIG->igNum);
        return false;
    }

    bool backEdgeSet      = false;
    bool alignCurrentLoop = true;
    bool alignLastLoop    = true;

    unsigned currLoopStart = dstIG->igNum;
    unsigned currLoopEnd   = emitCurIG->igNum;

    // Only mark back-edge if current loop starts after the last inner loop ended.
    if (emitLastLoopEnd < currLoopStart)
    {
        assert(emitCurIG->igLoopBackEdge == nullptr);
        emitCurIG->igLoopBackEdge = dstIG;
        backEdgeSet               = true;

        JITDUMP("** IG%02u jumps back to IG%02u forming a loop.\n", currLoopEnd, currLoopStart);

        emitLastLoopStart = currLoopStart;
        emitLastLoopEnd   = currLoopEnd;
    }
    else if (currLoopStart == emitLastLoopStart)
    {
        // Note: If current and last loop start at the same point,
        // retain the alignment flag of the smaller loop.
        //               |
        //         .---->|<----.
        //   last  |     |     |
        //   loop  |     |     | current
        //         .---->|     | loop
        //               |     |
        //               |-----.
        //
    }
    else if ((currLoopStart < emitLastLoopStart) && (emitLastLoopEnd < currLoopEnd))
    {
        // if current loop completely encloses last loop,
        // then current loop should not be aligned.
        alignCurrentLoop = false;
    }
    else if ((emitLastLoopStart < currLoopStart) && (currLoopEnd < emitLastLoopEnd))
    {
        // if last loop completely encloses current loop,
        // then last loop should not be aligned.
        alignLastLoop = false;
    }
    else
    {
        // The loops intersect and should not align either of the loops
        alignLastLoop    = false;
        alignCurrentLoop = false;
    }

    if (!alignLastLoop || !alignCurrentLoop)
    {
        instrDescAlign* alignInstr     = emitAlignList;
        bool            markedLastLoop = alignLastLoop;
        bool            markedCurrLoop = alignCurrentLoop;
        while (alignInstr != nullptr)
        {
            insGroup* loopHeadIG = alignInstr->loopHeadIG();

            // Find the IG that has 'align' instruction to align the current loop
            // and clear the IGF_HAS_ALIGN flag.
            if (!alignCurrentLoop && (loopHeadIG == dstIG))
            {
                assert(!markedCurrLoop);

                // This IG should no longer contain alignment instruction
                alignInstr->removeAlignFlags();

                markedCurrLoop = true;
                JITDUMP(";; Skip alignment for current loop IG%02u ~ IG%02u because it encloses an aligned loop "
                        "IG%02u ~ IG%02u.\n",
                        currLoopStart, currLoopEnd, emitLastLoopStart, emitLastLoopEnd);
            }

            // Find the IG that has 'align' instruction to align the last loop
            // and clear the IGF_HAS_ALIGN flag.
            if (!alignLastLoop && (loopHeadIG != nullptr) && (loopHeadIG->igNum == emitLastLoopStart))
            {
                assert(!markedLastLoop);
                assert(alignInstr->idaIG->endsWithAlignInstr() || alignInstr->idaIG->hadAlignInstr());

                // This IG should no longer contain alignment instruction
                alignInstr->removeAlignFlags();

                markedLastLoop = true;
                JITDUMP(";; Skip alignment for aligned loop IG%02u ~ IG%02u because it encloses the current loop "
                        "IG%02u ~ IG%02u.\n",
                        emitLastLoopStart, emitLastLoopEnd, currLoopStart, currLoopEnd);
            }

            if (markedLastLoop && markedCurrLoop)
            {
                break;
            }

            alignInstr = emitAlignInNextIG(alignInstr);
        }

        assert(markedLastLoop && markedCurrLoop);
    }

    return backEdgeSet;
}

//-----------------------------------------------------------------------------
//  emitLoopAlignAdjustments: Walk all the align instructions and update them
//    with actual padding needed.
//
//  Notes:
//     For IGs that have align instructions in the end, calculate the actual offset
//     of loop start and determine how much padding is needed. Based on that, update
//     the igOffs, igSize and emitTotalCodeSize.
//
void emitter::emitLoopAlignAdjustments()
{
    // no align instructions
    if (emitAlignList == nullptr)
    {
        return;
    }

    JITDUMP("*************** In emitLoopAlignAdjustments()\n");
    JITDUMP("compJitAlignLoopAdaptive       = %s\n", dspBool(emitComp->opts.compJitAlignLoopAdaptive));
    JITDUMP("compJitAlignLoopBoundary       = %u\n", emitComp->opts.compJitAlignLoopBoundary);
    JITDUMP("compJitAlignLoopMinBlockWeight = %u\n", emitComp->opts.compJitAlignLoopMinBlockWeight);
    JITDUMP("compJitAlignLoopForJcc         = %s\n", dspBool(emitComp->opts.compJitAlignLoopForJcc));
    JITDUMP("compJitAlignLoopMaxCodeSize    = %u\n", emitComp->opts.compJitAlignLoopMaxCodeSize);
    JITDUMP("compJitAlignPaddingLimit       = %u\n", emitComp->opts.compJitAlignPaddingLimit);

    unsigned estimatedPaddingNeeded = emitComp->opts.compJitAlignPaddingLimit;

    unsigned        alignBytesRemoved = 0;
    unsigned        loopIGOffset      = 0;
    instrDescAlign* alignInstr        = emitAlignList;

    for (; alignInstr != nullptr;)
    {
        assert(alignInstr->idIns() == INS_align);

        insGroup* loopHeadPredIG = alignInstr->idaLoopHeadPredIG;
        insGroup* loopHeadIG     = alignInstr->loopHeadIG();
        insGroup* containingIG   = alignInstr->idaIG;

        JITDUMP("  Adjusting 'align' instruction in IG%02u that is targeted for IG%02u \n", containingIG->igNum,
                loopHeadIG->igNum);

        // Since we only adjust the padding up to the next align instruction which is behind the jump, we make sure
        // that we take into account all the alignBytes we removed until that point. Hence " - alignBytesRemoved"

        loopIGOffset = loopHeadIG->igOffs - alignBytesRemoved;

        // igSize also includes INS_align instruction, take it off.
        loopIGOffset -= estimatedPaddingNeeded;

        // IG can be marked as not needing alignment if during setting igLoopBackEdge, it is detected
        // that the igLoopBackEdge encloses an IG that is marked for alignment.

        unsigned actualPaddingNeeded =
            containingIG->endsWithAlignInstr()
                ? emitCalculatePaddingForLoopAlignment(loopHeadIG,
                                                       loopIGOffset DEBUG_ARG(false) DEBUG_ARG(containingIG->igNum)
                                                           DEBUG_ARG(loopHeadPredIG->igNum))
                : 0;

        assert(estimatedPaddingNeeded >= actualPaddingNeeded);

        unsigned short diff = (unsigned short)(estimatedPaddingNeeded - actualPaddingNeeded);

        if (diff != 0)
        {
            containingIG->igSize -= diff;
            alignBytesRemoved += diff;
            emitTotalCodeSize -= diff;

            // Update the flags
            containingIG->igFlags |= IGF_UPD_ISZ;
            if (actualPaddingNeeded == 0)
            {
                alignInstr->removeAlignFlags();
            }

#ifdef TARGET_XARCH
            if (emitComp->opts.compJitAlignLoopAdaptive)
            {
                assert(actualPaddingNeeded < MAX_ENCODED_SIZE);
                alignInstr->idCodeSize(actualPaddingNeeded);
            }
            else
#endif
            {
                unsigned paddingToAdj = actualPaddingNeeded;

#ifdef DEBUG
#if defined(TARGET_XARCH)
                int instrAdjusted =
                    (emitComp->opts.compJitAlignLoopBoundary + (MAX_ENCODED_SIZE - 1)) / MAX_ENCODED_SIZE;
#elif defined(TARGET_ARM64)
                unsigned short instrAdjusted = (emitComp->opts.compJitAlignLoopBoundary >> 1) / INSTR_ENCODED_SIZE;
                if (!emitComp->opts.compJitAlignLoopAdaptive)
                {
                    instrAdjusted = emitComp->opts.compJitAlignLoopBoundary / INSTR_ENCODED_SIZE;
                }
#endif // TARGET_XARCH & TARGET_ARM64
#endif // DEBUG
       // Adjust the padding amount in all align instructions in this IG
                instrDescAlign *alignInstrToAdj = alignInstr, *prevAlignInstr = nullptr;
                for (; alignInstrToAdj != nullptr && alignInstrToAdj->idaIG == alignInstr->idaIG;
                     alignInstrToAdj = alignInstrToAdj->idaNext)
                {

#if defined(TARGET_XARCH)
                    unsigned newPadding = min(paddingToAdj, (unsigned)MAX_ENCODED_SIZE);
                    alignInstrToAdj->idCodeSize(newPadding);
#elif defined(TARGET_ARM64)
                    unsigned newPadding = min(paddingToAdj, (unsigned)INSTR_ENCODED_SIZE);
                    if (newPadding == 0)
                    {
                        alignInstrToAdj->idInsOpt(INS_OPTS_NONE);
                    }
#endif
                    paddingToAdj -= newPadding;
                    prevAlignInstr = alignInstrToAdj;
#ifdef DEBUG
                    instrAdjusted--;
#endif
                }
                assert(paddingToAdj == 0);
                assert(instrAdjusted == 0);
            }

            JITDUMP("Adjusted alignment for %s from %u to %u.\n", emitLabelString(loopHeadIG), estimatedPaddingNeeded,
                    actualPaddingNeeded);
            JITDUMP("Adjusted size of %s from %u to %u.\n", emitLabelString(containingIG),
                    (containingIG->igSize + diff), containingIG->igSize);
        }

        // Adjust the offset of all IGs starting from next IG until we reach the IG having the next
        // align instruction or the end of IG list.
        insGroup*       adjOffIG     = containingIG->igNext;
        instrDescAlign* nextAlign    = emitAlignInNextIG(alignInstr);
        insGroup*       adjOffUptoIG = nextAlign != nullptr ? nextAlign->idaIG : emitIGlast;
        while ((adjOffIG != nullptr) && (adjOffIG->igNum <= adjOffUptoIG->igNum))
        {
            JITDUMP("Adjusted offset of %s from %04X to %04X\n", emitLabelString(adjOffIG), adjOffIG->igOffs,
                    (adjOffIG->igOffs - alignBytesRemoved));
            adjOffIG->igOffs -= alignBytesRemoved;
            adjOffIG = adjOffIG->igNext;
        }

        alignInstr = nextAlign;

        if (actualPaddingNeeded > 0)
        {
            // Record the last loop IG that will be aligned. No overestimation
            // adjustment will be done after emitLastAlignedIgNum.
            JITDUMP("Recording last aligned IG: %s\n", emitLabelString(loopHeadPredIG));
            emitLastAlignedIgNum = loopHeadPredIG->igNum;
        }
    }

#ifdef DEBUG
    emitCheckIGList();
#endif
}

//-----------------------------------------------------------------------------
//  emitCalculatePaddingForLoopAlignment: Calculate the padding amount to insert at the
//    end of 'ig' so the loop that starts after 'ig' is aligned.
//
//  Arguments:
//       loopHeadIG      - The IG that has the loop head that need to be aligned.
//       offset          - The offset at which the IG that follows 'ig' starts.
//       isAlignAdjusted - Determine if adjustments are done to the align instructions or not.
//                         During generating code, it is 'false' (because we haven't adjusted the size yet).
//                         During outputting code, it is 'true'.
//      containingIGNum  - IG number of IG that contains the current align instruction we are processing.
//      loopHeadPredIGNum - IG number of IG that preceds the IG that we are aligning with current align instruction.
//
//  Returns: Padding amount.
//    0 means no padding is needed, either because loop is already aligned or it
//    is too expensive to align loop and hence it will not be aligned.
//
//  Notes:
//     Below are the steps (in this order) to calculate the padding amount.
//     1. If loop is already aligned to desired boundary, then return 0. // already aligned
//     2. If loop size exceed maximum allowed loop size, then return 0.  // already aligned
//
// For adaptive loop alignment:
//     3a. Calculate paddingNeeded and maxPaddingAmount to align to 32B boundary.
//     3b. If paddingNeeded > maxPaddingAmount, then recalculate to align to 16B boundary.
//     3b. If paddingNeeded == 0, then return 0. // already aligned at 16B
//     3c. If paddingNeeded > maxPaddingAmount, then return 0. // expensive to align
//     3d. If the loop already fits in minimum 32B blocks, then return 0. // already best aligned
//     3e. return paddingNeeded.
//
// For non-adaptive loop alignment:
//     3a. Calculate paddingNeeded.
//     3b. If the loop already fits in minimum alignmentBoundary blocks, then return 0. // already best aligned
//     3c. return paddingNeeded.
//
unsigned emitter::emitCalculatePaddingForLoopAlignment(insGroup*     loopHeadIG,
                                                       size_t offset DEBUG_ARG(bool isAlignAdjusted)
                                                           DEBUG_ARG(UNATIVE_OFFSET containingIGNum)
                                                               DEBUG_ARG(UNATIVE_OFFSET loopHeadPredIGNum))
{
    unsigned alignmentBoundary = emitComp->opts.compJitAlignLoopBoundary;

    // No padding if loop is already aligned
    if ((offset & (alignmentBoundary - 1)) == 0)
    {
        JITDUMP(";; Skip alignment: 'Loop at %s already aligned at %dB boundary.'\n", emitLabelString(loopHeadIG),
                alignmentBoundary);
        return 0;
    }

    unsigned maxLoopSize          = 0;
    int      maxLoopBlocksAllowed = 0;

    if (emitComp->opts.compJitAlignLoopAdaptive)
    {
        // For adaptive, adjust the loop size depending on the alignment boundary
        maxLoopBlocksAllowed = genLog2(alignmentBoundary) - 1;
        maxLoopSize          = alignmentBoundary * maxLoopBlocksAllowed;
    }
    else
    {
        // For non-adaptive, just take whatever is supplied using DOTNET_ variables
        maxLoopSize = emitComp->opts.compJitAlignLoopMaxCodeSize;
    }

    unsigned loopSize = getLoopSize(loopHeadIG, maxLoopSize DEBUG_ARG(isAlignAdjusted) DEBUG_ARG(containingIGNum)
                                                    DEBUG_ARG(loopHeadPredIGNum));

    // No padding if loop is big
    if (loopSize > maxLoopSize)
    {
        JITDUMP(";; Skip alignment: 'Loop at %s is big. LoopSize= %d, MaxLoopSize= %d.'\n", emitLabelString(loopHeadIG),
                loopSize, maxLoopSize);
        return 0;
    }

    unsigned paddingToAdd           = 0;
    unsigned minBlocksNeededForLoop = (loopSize + alignmentBoundary - 1) / alignmentBoundary;
    bool     skipPadding            = false;

    if (emitComp->opts.compJitAlignLoopAdaptive)
    {
        // adaptive loop alignment
        unsigned nMaxPaddingBytes = (1 << (maxLoopBlocksAllowed - minBlocksNeededForLoop + 1));
#ifdef TARGET_XARCH
        // Max padding for adaptive alignment has alignmentBoundary of 32 bytes with
        // max padding limit of 15 bytes ((alignmentBoundary >> 1) - 1)
        nMaxPaddingBytes -= 1;
#endif
        unsigned nPaddingBytes = (-(int)(size_t)offset) & (alignmentBoundary - 1);

        // Check if the alignment exceeds maxPadding limit
        if (nPaddingBytes > nMaxPaddingBytes)
        {
#ifdef TARGET_XARCH
            // Cannot align to 32B, so try to align to 16B boundary.
            // Only applicable for xarch. For arm64, it is recommended to align
            // at 32B only.
            alignmentBoundary >>= 1;
            nMaxPaddingBytes = 1 << (maxLoopBlocksAllowed - minBlocksNeededForLoop + 1);
            nPaddingBytes    = (-(int)(size_t)offset) & (alignmentBoundary - 1);
#endif

            // Check if the loop is already at new alignment boundary
            if (nPaddingBytes == 0)
            {
                skipPadding = true;
                JITDUMP(";; Skip alignment: 'Loop at %s already aligned at %uB boundary.'\n",
                        emitLabelString(loopHeadIG), alignmentBoundary);
            }
            // Check if the alignment exceeds new maxPadding limit
            else if (nPaddingBytes > nMaxPaddingBytes)
            {
                skipPadding = true;
                JITDUMP(";; Skip alignment: 'Loop at %s PaddingNeeded= %d, MaxPadding= %d, LoopSize= %d, "
                        "AlignmentBoundary= %dB.'\n",
                        emitLabelString(loopHeadIG), nPaddingBytes, nMaxPaddingBytes, loopSize, alignmentBoundary);
            }
        }

        // If within maxPaddingLimit
        if (!skipPadding)
        {
            // Padding is needed only if loop starts at or after the current offset.
            // Otherwise, the loop just fits in minBlocksNeededForLoop and so can skip alignment.
            size_t extraBytesNotInLoop =
                (size_t)(emitComp->opts.compJitAlignLoopBoundary * minBlocksNeededForLoop) - loopSize;
            size_t currentOffset = (size_t)offset % alignmentBoundary;

            if (currentOffset > extraBytesNotInLoop)
            {
                // Padding is needed only if loop starts at or after the current offset and hence might not
                // fit in minBlocksNeededForLoop
                paddingToAdd = nPaddingBytes;
            }
            else
            {
                // Otherwise, the loop just fits in minBlocksNeededForLoop and so can skip alignment.
                JITDUMP(";; Skip alignment: 'Loop at %s is aligned to fit in %d blocks of %d chunks.'\n",
                        emitLabelString(loopHeadIG), minBlocksNeededForLoop, alignmentBoundary);
            }
        }
    }
    else
    {
        // non-adaptive loop alignment
        unsigned extraBytesNotInLoop = (alignmentBoundary * minBlocksNeededForLoop) - loopSize;
        unsigned currentOffset       = (size_t)offset % alignmentBoundary;

#ifdef DEBUG
        // Mitigate JCC erratum by making sure the jmp doesn't fall on the boundary
        if (emitComp->opts.compJitAlignLoopForJcc)
        {
            // TODO: See if extra padding we might end up adding to mitigate JCC erratum is worth doing?
            currentOffset++;
        }
#endif

        if (currentOffset > extraBytesNotInLoop)
        {
            // Padding is needed only if loop starts at or after the current offset and hence might not
            // fit in minBlocksNeededForLoop
            paddingToAdd = (-(int)(size_t)offset) & (alignmentBoundary - 1);
        }
        else
        {
            // Otherwise, the loop just fits in minBlocksNeededForLoop and so can skip alignment.
            JITDUMP(";; Skip alignment: 'Loop at %s is aligned to fit in %d blocks of %d chunks.'\n",
                    emitLabelString(loopHeadIG), minBlocksNeededForLoop, alignmentBoundary);
        }
    }

    JITDUMP(";; Calculated padding to add %d bytes to align %s at %dB boundary.\n", paddingToAdd,
            emitLabelString(loopHeadIG), alignmentBoundary);

    // Either no padding is added because it is too expensive or the offset gets aligned
    // to the alignment boundary
    assert(paddingToAdd == 0 || (((offset + paddingToAdd) & (alignmentBoundary - 1)) == 0));

    return paddingToAdd;
}

//-----------------------------------------------------------------------------
// emitAlignInNextIG: On xarch, for adaptive alignment, this will usually return the next instruction in
//                    'emitAlignList'. But for arm64 or non-adaptive alignment on xarch, where multiple
//                    align instructions are emitted, this method will skip the 'align' instruction present
//                    in the same IG and return the first instruction that is present in next IG.
//  Arguments:
//      alignInstr - Current 'align' instruction for which next IG's first 'align' should be returned.
//
emitter::instrDescAlign* emitter::emitAlignInNextIG(instrDescAlign* alignInstr)
{
    // If there are multiple align instructions, skip the align instructions after
    // the first align instruction and fast forward to the next IG
    insGroup* alignIG = alignInstr->idaIG;
    while ((alignInstr != nullptr) && (alignInstr->idaNext != nullptr) && (alignInstr->idaNext->idaIG == alignIG))
    {
        alignInstr = alignInstr->idaNext;
    }
    return alignInstr != nullptr ? alignInstr->idaNext : nullptr;
}

#endif // FEATURE_LOOP_ALIGN

void emitter::emitCheckFuncletBranch(instrDesc* jmp, insGroup* jmpIG)
{
#if defined(TARGET_LOONGARCH64) || defined(TARGET_RISCV64)
    // TODO-LoongArch64: support idDebugOnlyInfo.
    // TODO-RISCV64: support idDebugOnlyInfo.
    return;
#else

#ifdef DEBUG
    // We should not be jumping/branching across funclets/functions
    // Except possibly a 'call' to a finally funclet for a local unwind
    // or a 'return' from a catch handler (that can go just about anywhere)
    // This routine attempts to validate that any branches across funclets
    // meets one of those criteria...
    assert(jmp->idIsBound());

#ifdef TARGET_XARCH
    // An lea of a code address (for constant data stored with the code)
    // is treated like a jump for emission purposes but is not really a jump so
    // we don't have to check anything here.
    if (jmp->idIns() == INS_lea)
    {
        return;
    }
#endif

    if (jmp->idAddr()->iiaHasInstrCount())
    {
        // Too hard to figure out funclets from just an instruction count
        // You're on your own!
        return;
    }

#ifdef TARGET_ARM64
    // No interest if it's not jmp.
    if (emitIsLoadLabel(jmp) || emitIsLoadConstant(jmp))
    {
        return;
    }
#endif // TARGET_ARM64

    insGroup* tgtIG = jmp->idAddr()->iiaIGlabel;
    assert(tgtIG);
    if (tgtIG->igFuncIdx != jmpIG->igFuncIdx)
    {
        if (jmp->idDebugOnlyInfo()->idFinallyCall)
        {
            // We don't record enough information to determine this accurately, so instead
            // we assume that any branch to the very start of a finally is OK.

            // No branches back to the root method
            assert(tgtIG->igFuncIdx > 0);
            FuncInfoDsc* tgtFunc = emitComp->funGetFunc(tgtIG->igFuncIdx);
            assert(tgtFunc->funKind == FUNC_HANDLER);
            EHblkDsc* tgtEH = emitComp->ehGetDsc(tgtFunc->funEHIndex);

            // Only branches to finallys (not faults, catches, filters, etc.)
            assert(tgtEH->HasFinallyHandler());

            // Only to the first block of the finally (which is properly marked)
            BasicBlock* tgtBlk = tgtEH->ebdHndBeg;
            assert(tgtBlk->HasFlag(BBF_FUNCLET_BEG));

            // And now we made it back to where we started
            assert(tgtIG == emitCodeGetCookie(tgtBlk));
            assert(tgtIG->igFuncIdx == emitComp->funGetFuncIdx(tgtBlk));
        }
        else if (jmp->idDebugOnlyInfo()->idCatchRet)
        {
            // Again there isn't enough information to prove this correct
            // so just allow a 'branch' to any other 'parent' funclet

            FuncInfoDsc* jmpFunc = emitComp->funGetFunc(jmpIG->igFuncIdx);
            assert(jmpFunc->funKind == FUNC_HANDLER);
            EHblkDsc* jmpEH = emitComp->ehGetDsc(jmpFunc->funEHIndex);

            // Only branches out of catches
            assert(jmpEH->HasCatchHandler());

            FuncInfoDsc* tgtFunc = emitComp->funGetFunc(tgtIG->igFuncIdx);
            assert(tgtFunc);
            if (tgtFunc->funKind == FUNC_HANDLER)
            {
                // An outward chain to the containing funclet/EH handler
                // Note that it might be anywhere within nested try bodies
                assert(jmpEH->ebdEnclosingHndIndex == tgtFunc->funEHIndex);
            }
            else
            {
                // This funclet is 'top level' and so it is branching back to the
                // root function, and should have no containing EH handlers
                // but it could be nested within try bodies...
                assert(tgtFunc->funKind == FUNC_ROOT);
                assert(jmpEH->ebdEnclosingHndIndex == EHblkDsc::NO_ENCLOSING_INDEX);
            }
        }
        else
        {
            printf("Hit an illegal branch between funclets!");
            assert(tgtIG->igFuncIdx == jmpIG->igFuncIdx);
        }
    }
#endif // DEBUG
#endif
}

/*****************************************************************************
 *
 *  Compute the code sizes that we're going to use to allocate the code buffers.
 *
 *  This sets:
 *
 *      emitTotalHotCodeSize
 *      emitTotalColdCodeSize
 *      Compiler::info.compTotalHotCodeSize
 *      Compiler::info.compTotalColdCodeSize
 */

void emitter::emitComputeCodeSizes()
{
    assert((emitComp->fgFirstColdBlock == nullptr) == (emitFirstColdIG == nullptr));

    if (emitFirstColdIG)
    {
        emitTotalHotCodeSize  = emitFirstColdIG->igOffs;
        emitTotalColdCodeSize = emitTotalCodeSize - emitTotalHotCodeSize;
    }
    else
    {
        emitTotalHotCodeSize  = emitTotalCodeSize;
        emitTotalColdCodeSize = 0;
    }

    emitComp->info.compTotalHotCodeSize  = emitTotalHotCodeSize;
    emitComp->info.compTotalColdCodeSize = emitTotalColdCodeSize;

#ifdef DEBUG
    if (emitComp->verbose)
    {
        printf("\nHot  code size = 0x%X bytes\n", emitTotalHotCodeSize);
        printf("Cold code size = 0x%X bytes\n", emitTotalColdCodeSize);
    }
#endif
}

//------------------------------------------------------------------------
// emitEndCodeGen: called at end of code generation to create code, data, and GC info
//
// Arguments:
//    comp           - compiler instance
//    contTrkPtrLcls - true if tracked stack pointers are contiguous on the stack
//    fullyInt       - true if method has fully interruptible GC reporting
//    fullPtrMap     - true if gc reporting should use full register pointer map
//    xcptnsCount    - number of EH clauses to report for the method
//    prologSize     - [OUT] prolog size in bytes
//    epilogSize     - [OUT] epilog size in bytes (see notes)
//    codeAddr       - [OUT] address of the code buffer
//    codeAddrRW     - [OUT] Read/write address of the code buffer
//    coldCodeAddr   - [OUT] address of the cold code buffer (if any)
//    coldCodeAddrRW - [OUT] Read/write address of the cold code buffer (if any)
//    consAddr       - [OUT] address of the read only constant buffer (if any)
//    consAddrRW     - [OUT] Read/write address of the read only constant buffer (if any)
//    instrCount     - [OUT] [DEBUG ONLY] number of instructions generated.
//
// Notes:
//    Currently, in methods with multiple epilogs, all epilogs must have the same
//    size. epilogSize is the size of just one of these epilogs, not the cumulative
//    size of all of the method's epilogs.
//
// Returns:
//    size of the method code, in bytes
//
unsigned emitter::emitEndCodeGen(Compiler*         comp,
                                 bool              contTrkPtrLcls,
                                 bool              fullyInt,
                                 bool              fullPtrMap,
                                 unsigned          xcptnsCount,
                                 unsigned*         prologSize,
                                 unsigned*         epilogSize,
                                 void**            codeAddr,
                                 void**            codeAddrRW,
                                 void**            coldCodeAddr,
                                 void**            coldCodeAddrRW,
                                 void**            consAddr,
                                 void** consAddrRW DEBUGARG(unsigned* instrCount))
{
#ifdef DEBUG
    if (emitComp->verbose)
    {
        printf("*************** In emitEndCodeGen()\n");
    }
#endif

    BYTE* consBlock;
    BYTE* consBlockRW;
    BYTE* codeBlock;
    BYTE* codeBlockRW;
    BYTE* coldCodeBlock;
    BYTE* coldCodeBlockRW;
    BYTE* cp;

    assert(emitCurIG == nullptr);

    emitCodeBlock = nullptr;
    emitConsBlock = nullptr;

    emitOffsAdj = 0;

    /* Tell everyone whether we have fully interruptible code or not */

    emitFullyInt   = fullyInt;
    emitFullGCinfo = fullPtrMap;

#ifndef UNIX_X86_ABI
    emitFullArgInfo = !emitHasFramePtr;
#else
    emitFullArgInfo = fullPtrMap;
#endif

#if EMITTER_STATS
    GCrefsTable.record(emitGCrFrameOffsCnt);
    emitSizeTable.record(static_cast<unsigned>(emitSizeMethod));
    stkDepthTable.record(emitMaxStackDepth);
#endif // EMITTER_STATS

    // Default values, correct even if EMIT_TRACK_STACK_DEPTH is 0.
    emitSimpleStkUsed         = true;
    u1.emitSimpleStkMask      = 0;
    u1.emitSimpleByrefStkMask = 0;

#if EMIT_TRACK_STACK_DEPTH
    /* Convert max. stack depth from # of bytes to # of entries */

    unsigned maxStackDepthIn4ByteElements = emitMaxStackDepth / sizeof(int);
    JITDUMP("Converting emitMaxStackDepth from bytes (%d) to elements (%d)\n", emitMaxStackDepth,
            maxStackDepthIn4ByteElements);
    emitMaxStackDepth = maxStackDepthIn4ByteElements;

    /* Should we use the simple stack */

    if (emitMaxStackDepth > MAX_SIMPLE_STK_DEPTH || emitFullGCinfo)
    {
        /* We won't use the "simple" argument table */

        emitSimpleStkUsed = false;

        /* Allocate the argument tracking table */

        if (emitMaxStackDepth <= sizeof(u2.emitArgTrackLcl))
        {
            u2.emitArgTrackTab = (BYTE*)u2.emitArgTrackLcl;
        }
        else
        {
            u2.emitArgTrackTab = (BYTE*)emitGetMem(roundUp(emitMaxStackDepth));
        }

        u2.emitArgTrackTop   = u2.emitArgTrackTab;
        u2.emitGcArgTrackCnt = 0;
    }
#endif

    if (emitEpilogCnt == 0)
    {
        /* No epilogs, make sure the epilog size is set to 0 */

        emitEpilogSize = 0;

#ifdef TARGET_XARCH
        emitExitSeqSize = 0;
#endif // TARGET_XARCH
    }

    /* Return the size of the epilog to the caller */

    *epilogSize = emitEpilogSize;

#ifdef TARGET_XARCH
    *epilogSize += emitExitSeqSize;
#endif // TARGET_XARCH

#ifdef DEBUG
    if (EMIT_INSTLIST_VERBOSE)
    {
        printf("\nInstruction list before instruction issue:\n\n");
        emitDispIGlist(/* displayInstructions */ true);
    }

    emitCheckIGList();
#endif

    /* Allocate the code block (and optionally the data blocks) */

    // If we're doing procedure splitting and we found cold blocks, then
    // allocate hot and cold buffers.  Otherwise only allocate a hot
    // buffer.

    coldCodeBlock = nullptr;

    // This restricts the data alignment to: 4, 8, 16, 32 or 64 bytes
    // Alignments greater than 64 would require VM support in ICorJitInfo::allocMem
    uint32_t dataAlignment = emitConsDsc.alignment;
    assert((dataSection::MIN_DATA_ALIGN <= dataAlignment) && (dataAlignment <= dataSection::MAX_DATA_ALIGN) &&
           isPow2(dataAlignment));

    uint32_t codeAlignment = TARGET_POINTER_SIZE;

#ifdef TARGET_X86
    //
    // These are the heuristics we use to decide whether or not to force the
    // code to be 16-byte aligned.
    //
    // 1. For ngen code with IBC data, use 16-byte alignment if the method
    //    has been called more than ScenarioHotWeight times.
    // 2. For JITed code and ngen code without IBC data, use 16-byte alignment
    //    when the code is 16 bytes or smaller. We align small getters/setters
    //    because of they are penalized heavily on certain hardware when not 16-byte
    //    aligned (VSWhidbey #373938). To minimize size impact of this optimization,
    //    we do not align large methods because of the penalty is amortized for them.
    //
    if (emitComp->fgHaveProfileData())
    {
        const weight_t scenarioHotWeight = 256.0;
        if (emitComp->fgCalledCount > (scenarioHotWeight * emitComp->fgProfileRunsCount()))
        {
            codeAlignment = 16;
        }
    }
    else
    {
        if (emitTotalHotCodeSize <= 16)
        {
            codeAlignment = 16;
        }
    }
#endif

#if defined(TARGET_XARCH) || defined(TARGET_ARM64)
    // For x64/x86/arm64, align methods that are "optimizations enabled" to 32 byte boundaries if
    // they are larger than 16 bytes and contain a loop.
    //
    if (emitComp->opts.OptimizationEnabled() &&
        (!emitComp->opts.jitFlags->IsSet(JitFlags::JIT_FLAG_PREJIT) || comp->IsTargetAbi(CORINFO_NATIVEAOT_ABI)) &&
        (emitTotalHotCodeSize > 16) && emitComp->fgHasLoops)
    {
        codeAlignment = 32;
    }
#endif

#if defined(TARGET_ARM64) || defined(TARGET_LOONGARCH64) || defined(TARGET_RISCV64)
    // For arm64/LoongArch64, we're going to put the data in the code section. So make sure the code section has
    // adequate alignment.
    if (emitConsDsc.dsdOffs > 0)
    {
        codeAlignment = max(codeAlignment, dataAlignment);
    }
#endif

    // Note that we don't support forcing code alignment of 8 bytes on 32-bit platforms; an omission?
    assert((TARGET_POINTER_SIZE <= codeAlignment) && (codeAlignment <= 32) && isPow2(codeAlignment));

    CorJitAllocMemFlag allocMemFlagCodeAlign = CORJIT_ALLOCMEM_DEFAULT_CODE_ALIGN;
    if (codeAlignment == 32)
    {
        allocMemFlagCodeAlign = CORJIT_ALLOCMEM_FLG_32BYTE_ALIGN;
    }
    else if (codeAlignment == 16)
    {
        allocMemFlagCodeAlign = CORJIT_ALLOCMEM_FLG_16BYTE_ALIGN;
    }

    CorJitAllocMemFlag allocMemFlagDataAlign = static_cast<CorJitAllocMemFlag>(0);
    if (dataAlignment == 16)
    {
        allocMemFlagDataAlign = CORJIT_ALLOCMEM_FLG_RODATA_16BYTE_ALIGN;
    }
    else if (dataAlignment == 32)
    {
        allocMemFlagDataAlign = CORJIT_ALLOCMEM_FLG_RODATA_32BYTE_ALIGN;
    }
    else if (dataAlignment == 64)
    {
        allocMemFlagDataAlign = CORJIT_ALLOCMEM_FLG_RODATA_64BYTE_ALIGN;
    }

    CorJitAllocMemFlag allocMemFlag = static_cast<CorJitAllocMemFlag>(allocMemFlagCodeAlign | allocMemFlagDataAlign);

    AllocMemArgs args;
    memset(&args, 0, sizeof(args));

    args.hotCodeSize  = emitTotalHotCodeSize;
    args.coldCodeSize = emitTotalColdCodeSize;
    args.roDataSize   = emitConsDsc.dsdOffs;
    args.xcptnsCount  = xcptnsCount;
    args.flag         = allocMemFlag;

    emitComp->eeAllocMem(&args, emitConsDsc.alignment);

    codeBlock       = (BYTE*)args.hotCodeBlock;
    codeBlockRW     = (BYTE*)args.hotCodeBlockRW;
    coldCodeBlock   = (BYTE*)args.coldCodeBlock;
    coldCodeBlockRW = (BYTE*)args.coldCodeBlockRW;
    consBlock       = (BYTE*)args.roDataBlock;
    consBlockRW     = (BYTE*)args.roDataBlockRW;

#ifdef DEBUG
    if ((allocMemFlag & CORJIT_ALLOCMEM_FLG_32BYTE_ALIGN) != 0)
    {
        // For prejit, codeBlock will not be necessarily aligned, but it is aligned
        // in final obj file.
        assert((((size_t)codeBlock & 31) == 0) || emitComp->opts.jitFlags->IsSet(JitFlags::JIT_FLAG_PREJIT));
    }
#if 0
    // TODO: we should be able to assert the following, but it appears crossgen2 doesn't respect them,
    // or maybe it respects them in the written image but not in the buffer pointer given to the JIT.
    if ((allocMemFlag & CORJIT_ALLOCMEM_FLG_16BYTE_ALIGN) != 0)
    {
        assert(((size_t)codeBlock & 15) == 0);
    }

    if ((allocMemFlag & CORJIT_ALLOCMEM_FLG_RODATA_64BYTE_ALIGN) != 0)
    {
        assert(((size_t)consBlock & 63) == 0);
    }
    else if ((allocMemFlag & CORJIT_ALLOCMEM_FLG_RODATA_32BYTE_ALIGN) != 0)
    {
        assert(((size_t)consBlock & 31) == 0);
    }
    else if ((allocMemFlag & CORJIT_ALLOCMEM_FLG_RODATA_16BYTE_ALIGN) != 0)
    {
        assert(((size_t)consBlock & 15) == 0);
    }
#endif // 0
#endif

    // if (emitConsDsc.dsdOffs)
    //     printf("Cons=%08X\n", consBlock);

    /* Give the block addresses to the caller and other functions here */

    *codeAddr = emitCodeBlock = codeBlock;
    *codeAddrRW               = codeBlockRW;
    *coldCodeAddr = emitColdCodeBlock = coldCodeBlock;
    *coldCodeAddrRW                   = coldCodeBlockRW;
    *consAddr = emitConsBlock = consBlock;
    *consAddrRW               = consBlockRW;

    /* Nothing has been pushed on the stack */

#if EMIT_TRACK_STACK_DEPTH
    emitCurStackLvl = 0;
#endif

    /* Assume no live GC ref variables on entry */

    VarSetOps::ClearD(emitComp, emitThisGCrefVars); // This is initialized to Empty at the start of codegen.
#if defined(DEBUG) && defined(JIT32_ENCODER)
    VarSetOps::ClearD(emitComp, debugThisGCRefVars);
    VarSetOps::ClearD(emitComp, debugPrevGCRefVars);
    debugPrevRegPtrDsc = nullptr;
#endif
    emitThisGCrefRegs = emitThisByrefRegs = RBM_NONE;
    emitThisGCrefVset                     = true;

#ifdef DEBUG

    emitIssuing = true;

    // We don't use these after this point

    VarSetOps::AssignNoCopy(emitComp, emitPrevGCrefVars, VarSetOps::UninitVal());
    emitPrevGCrefRegs = emitPrevByrefRegs = 0xBAADFEED;

    VarSetOps::AssignNoCopy(emitComp, emitInitGCrefVars, VarSetOps::UninitVal());
    emitInitGCrefRegs = emitInitByrefRegs = 0xBAADFEED;

#endif

    /* Initialize the GC ref variable lifetime tracking logic */

    codeGen->gcInfo.gcVarPtrSetInit();

    emitSyncThisObjOffs = -1;     /* -1  means no offset set */
    emitSyncThisObjReg  = REG_NA; /* REG_NA  means not set */

#ifdef JIT32_GCENCODER
    if (emitComp->lvaKeepAliveAndReportThis())
    {
        assert(emitComp->lvaIsOriginalThisArg(0));
        LclVarDsc* thisDsc = emitComp->lvaGetDesc(0U);

        /* If "this" (which is passed in as a register argument in REG_ARG_0)
           is enregistered, we normally spot the "mov REG_ARG_0 -> thisReg"
           in the prolog and note the location of "this" at that point.
           However, if 'this' is enregistered into REG_ARG_0 itself, no code
           will be generated in the prolog, so we explicitly need to note
           the location of "this" here.
           NOTE that we can do this even if "this" is not enregistered in
           REG_ARG_0, and it will result in more accurate "this" info over the
           prolog. However, as methods are not interruptible over the prolog,
           we try to save space by avoiding that.
         */

        if (thisDsc->lvRegister)
        {
            emitSyncThisObjReg = thisDsc->GetRegNum();

            if (emitSyncThisObjReg == (int)REG_ARG_0 &&
                (codeGen->intRegState.rsCalleeRegArgMaskLiveIn & genRegMask(REG_ARG_0)))
            {
                if (emitFullGCinfo)
                {
                    emitGCregLiveSet(GCT_GCREF, genRegMask(REG_ARG_0),
                                     emitCodeBlock, // from offset 0
                                     true);
                }
                else
                {
                    /* If emitFullGCinfo==false, then we don't use any
                       regPtrDsc's and so explicitly note the location
                       of "this" in GCEncode.cpp
                     */
                }
            }
        }
    }
#endif // JIT32_GCENCODER

    emitContTrkPtrLcls = contTrkPtrLcls;

    /* Are there any GC ref variables on the stack? */

    if (emitGCrFrameOffsCnt)
    {
        size_t     siz;
        unsigned   cnt;
        unsigned   num;
        LclVarDsc* dsc;
        int*       tab;

        /* Allocate and clear emitGCrFrameLiveTab[]. This is the table
           mapping "stkOffs -> varPtrDsc". It holds a pointer to
           the liveness descriptor that was created when the
           variable became alive. When the variable becomes dead, the
           descriptor will be appended to the liveness descriptor list, and
           the entry in emitGCrFrameLiveTab[] will be made NULL.

           Note that if all GC refs are assigned consecutively,
           emitGCrFrameLiveTab[] can be only as big as the number of GC refs
           present, instead of lvaTrackedCount.
         */

        siz                 = emitGCrFrameOffsCnt * sizeof(*emitGCrFrameLiveTab);
        emitGCrFrameLiveTab = (varPtrDsc**)emitGetMem(roundUp(siz));
        memset(emitGCrFrameLiveTab, 0, siz);

        /* Allocate and fill in emitGCrFrameOffsTab[]. This is the table
           mapping "varIndex -> stkOffs".
           Non-ptrs or reg vars have entries of -1.
           Entries of Tracked stack byrefs have the lower bit set to 1.
        */

        emitTrkVarCnt = cnt = emitComp->lvaTrackedCount;
        assert(cnt);
        emitGCrFrameOffsTab = tab = (int*)emitGetMem(cnt * sizeof(int));

        memset(emitGCrFrameOffsTab, -1, cnt * sizeof(int));

        /* Now fill in all the actual used entries */

        for (num = 0, dsc = emitComp->lvaTable, cnt = emitComp->lvaCount; num < cnt; num++, dsc++)
        {
            if (!dsc->lvOnFrame || (dsc->lvIsParam && !dsc->lvIsRegArg))
            {
                continue;
            }

#if FEATURE_FIXED_OUT_ARGS
            if (num == emitComp->lvaOutgoingArgSpaceVar)
            {
                continue;
            }
#endif // FEATURE_FIXED_OUT_ARGS

            int offs = dsc->GetStackOffset();

            /* Is it within the interesting range of offsets */

            if (offs >= emitGCrFrameOffsMin && offs < emitGCrFrameOffsMax)
            {
                /* Are tracked stack ptr locals laid out contiguously?
                   If not, skip non-ptrs. The emitter is optimized to work
                   with contiguous ptrs, but for EditNContinue, the variables
                   are laid out in the order they occur in the local-sig.
                 */

                if (!emitContTrkPtrLcls)
                {
                    if (!emitComp->lvaIsGCTracked(dsc))
                    {
                        continue;
                    }
                }

                unsigned indx = dsc->lvVarIndex;

                assert(!dsc->lvRegister);
                assert(dsc->lvTracked);
                assert(dsc->lvRefCnt() != 0);

                assert(dsc->TypeGet() == TYP_REF || dsc->TypeGet() == TYP_BYREF);

                assert(indx < emitComp->lvaTrackedCount);

                // printf("Variable #%2u/%2u is at stack offset %d\n", num, indx, offs);

#if defined(JIT32_GCENCODER) && defined(FEATURE_EH_WINDOWS_X86)
                // Remember the frame offset of the "this" argument for synchronized methods.
                if (!emitComp->UsesFunclets() && emitComp->lvaIsOriginalThisArg(num) &&
                    emitComp->lvaKeepAliveAndReportThis())
                {
                    emitSyncThisObjOffs = offs;
                    offs |= this_OFFSET_FLAG;
                }
#endif // JIT32_GCENCODER && FEATURE_EH_WINDOWS_X86

                if (dsc->TypeGet() == TYP_BYREF)
                {
                    offs |= byref_OFFSET_FLAG;
                }
                tab[indx] = offs;
            }
        }
    }
    else
    {
#ifdef DEBUG
        emitTrkVarCnt       = 0;
        emitGCrFrameOffsTab = nullptr;
#endif
    }

#ifdef DEBUG
    if (emitComp->verbose)
    {
        printf("\n***************************************************************************\n");
        printf("Instructions as they come out of the scheduler\n\n");
    }
#endif

    /* Issue all instruction groups in order */
    cp              = codeBlock;
    writeableOffset = codeBlockRW - codeBlock;

#define DEFAULT_CODE_BUFFER_INIT 0xcc

#ifdef DEBUG
    *instrCount                                       = 0;
    jitstd::list<RichIPMapping>::iterator nextMapping = emitComp->genRichIPmappings.begin();
#endif
    for (insGroup* ig = emitIGlist; ig != nullptr; ig = ig->igNext)
    {
        assert(!(ig->igFlags & IGF_PLACEHOLDER)); // There better not be any placeholder groups left

        /* Is this the first cold block? */
        if (ig == emitFirstColdIG)
        {
            assert(emitCurCodeOffs(cp) == emitTotalHotCodeSize);

            assert(coldCodeBlock);
            cp              = coldCodeBlock;
            writeableOffset = coldCodeBlockRW - coldCodeBlock;
            emitOffsAdj     = 0;
#ifdef DEBUG
            if (emitComp->opts.disAsm || emitComp->verbose)
            {
                printf("\n************** Beginning of cold code **************\n");
            }
#endif
        }

        /* Are we overflowing? */
        if (ig->igNext && (ig->igNum + 1 != ig->igNext->igNum))
        {
            NO_WAY("Too many instruction groups");
        }

        instrDesc* id = emitFirstInstrDesc(ig->igData);

#ifdef DEBUG
        /* Print the IG label, but only if it is a branch label */

        if (emitComp->opts.disAsm || emitComp->verbose)
        {
            if (emitComp->verbose || emitComp->opts.disasmWithGC)
            {
                printf("\n");
                emitDispIG(ig); // Display the flags, IG data, etc.
            }
            else
            {
                printf("\n%s:", emitLabelString(ig));
                if (!emitComp->opts.disDiffable)
                {
                    if (emitComp->opts.disAddr)
                        printf("            ");
                    printf("  ;; offset=0x%04X", emitCurCodeOffs(cp));
                }
                printf("\n");
            }
        }
#else  // DEBUG
        if (emitComp->opts.disAsm)
        {
            printf("\n%s:", emitLabelString(ig));
            if (!emitComp->opts.disDiffable)
            {
                printf("                ;; offset=0x%04X", emitCurCodeOffs(cp));
            }
            printf("\n");
        }
#endif // !DEBUG

        BYTE* bp = cp;

        /* Record the actual offset of the block, noting the difference */

        int newOffsAdj = ig->igOffs - emitCurCodeOffs(cp);

#if DEBUG_EMIT
#ifdef DEBUG
        // Under DEBUG, only output under verbose flag.
        if (emitComp->verbose)
#endif // DEBUG
        {
            if (newOffsAdj != 0)
            {
                printf("Block predicted offs = %08X, actual = %08X -> size adj = %d\n", ig->igOffs, emitCurCodeOffs(cp),
                       newOffsAdj);
            }
            if (emitOffsAdj != newOffsAdj)
            {
                printf("Block expected size adj %d not equal to actual size adj %d (probably some instruction size was "
                       "underestimated but not included in the running `emitOffsAdj` count)\n",
                       emitOffsAdj, newOffsAdj);
            }
        }
        // Make it noisy in DEBUG if these don't match. In release, the noway_assert below checks the
        // fatal condition.
        assert(emitOffsAdj == newOffsAdj);
#endif // DEBUG_EMIT

        // We can't have over-estimated the adjustment, or we might have underestimated a jump distance.
        noway_assert(emitOffsAdj <= newOffsAdj);

        emitOffsAdj = newOffsAdj;
        assert(emitOffsAdj >= 0);

        ig->igOffs = emitCurCodeOffs(cp);
        assert(IsCodeAligned(ig->igOffs));

#if EMIT_TRACK_STACK_DEPTH

        /* Set the proper stack level if appropriate */

        if (ig->igStkLvl != emitCurStackLvl)
        {
            /* We are pushing stuff implicitly at this label */

            assert((unsigned)ig->igStkLvl > (unsigned)emitCurStackLvl);
            emitStackPushN(cp, (ig->igStkLvl - (unsigned)emitCurStackLvl) / sizeof(int));
        }

#endif

        /* Update current GC information for IG's that do not extend the previous IG */

        if (!(ig->igFlags & IGF_EXTEND))
        {
            /* Is there a new set of live GC ref variables? */

            if (ig->igFlags & IGF_GC_VARS)
            {
                emitUpdateLiveGCvars(ig->igGCvars(), cp);
            }
            else if (!emitThisGCrefVset)
            {
                emitUpdateLiveGCvars(emitThisGCrefVars, cp);
            }

            /* Update the set of live GC ref registers */

            {
                regMaskTP GCregs = ig->igGCregs;

                if (GCregs != emitThisGCrefRegs)
                {
                    emitUpdateLiveGCregs(GCT_GCREF, GCregs, cp);
                }
            }

            /* Is there a new set of live byref registers? */

            if (ig->igFlags & IGF_BYREF_REGS)
            {
                unsigned byrefRegs = ig->igByrefRegs();

                if (byrefRegs != emitThisByrefRegs)
                {
                    emitUpdateLiveGCregs(GCT_BYREF, byrefRegs, cp);
                }
            }
#ifdef DEBUG
            if (EMIT_GC_VERBOSE || emitComp->opts.disasmWithGC)
            {
                emitDispGCInfoDelta();
            }
#endif // DEBUG
        }
        else
        {
            // These are not set for "overflow" groups
            assert(!(ig->igFlags & IGF_GC_VARS));
            assert(!(ig->igFlags & IGF_BYREF_REGS));
        }

        /* Issue each instruction in order */

        emitCurIG = ig;

        // Fast loop without any JitDisasm/JitDump TP overhead
        if (!emitComp->opts.disAsm INDEBUG(&&!emitComp->verbose))
        {
            for (unsigned cnt = ig->igInsCnt; cnt > 0; cnt--)
            {
                size_t     curInstrAddr = (size_t)cp;
                instrDesc* curInstrDesc = id;
                size_t     insSize      = emitIssue1Instr(ig, id, &cp);
                emitAdvanceInstrDesc(&id, insSize);
            }
        }
        else
        {
            for (unsigned cnt = ig->igInsCnt; cnt > 0; cnt--)
            {
                size_t     curInstrAddr = (size_t)cp;
                instrDesc* curInstrDesc = id;
#ifdef DEBUG
                if ((emitComp->opts.disAsm || emitComp->verbose) && (JitConfig.JitDisasmWithDebugInfo() != 0) &&
                    (id->idCodeSize() > 0))
                {
                    UNATIVE_OFFSET curCodeOffs = emitCurCodeOffs(cp);
                    while (nextMapping != emitComp->genRichIPmappings.end())
                    {
                        UNATIVE_OFFSET mappingOffs = nextMapping->nativeLoc.CodeOffset(this);

                        if (mappingOffs > curCodeOffs)
                        {
                            // Still haven't reached instruction that next mapping belongs to.
                            break;
                        }

                        // We reached the mapping or went past it.
                        if (mappingOffs == curCodeOffs)
                        {
                            emitDispInsIndent();
                            printf("; ");
                            nextMapping->debugInfo.Dump(true);
                            printf("\n");
                        }

                        ++nextMapping;
                    }
                }
#endif
                size_t insSize = emitIssue1Instr(ig, id, &cp);
                emitAdvanceInstrDesc(&id, insSize);

                // Print the alignment boundary
                if ((emitComp->opts.disAsm INDEBUG(|| emitComp->verbose)) &&
                    (INDEBUG(emitComp->opts.disAddr ||) emitComp->opts.disAlignment))
                {
                    size_t      afterInstrAddr   = (size_t)cp;
                    instruction curIns           = curInstrDesc->idIns();
                    bool        isJccAffectedIns = false;

#if defined(TARGET_XARCH)

                    // Determine if this instruction is part of a set that matches the Intel jcc erratum characteristic
                    // described here:
                    // https://www.intel.com/content/dam/support/us/en/documents/processors/mitigations-jump-conditional-code-erratum.pdf
                    // This is the case when a jump instruction crosses a 32-byte boundary, or ends on a 32-byte
                    // boundary.
                    // "Jump instruction" in this case includes conditional jump (jcc), macro-fused op-jcc (where 'op'
                    // is
                    // one of cmp, test, add, sub, and, inc, or dec), direct unconditional jump, indirect jump,
                    // direct/indirect call, and return.

                    size_t jccAlignBoundary     = 32;
                    size_t jccAlignBoundaryMask = jccAlignBoundary - 1;
                    size_t jccLastBoundaryAddr  = afterInstrAddr & ~jccAlignBoundaryMask;

                    if (curInstrAddr < jccLastBoundaryAddr)
                    {
                        isJccAffectedIns = IsJccInstruction(curIns) || IsJmpInstruction(curIns) ||
                                           (curIns == INS_call) || (curIns == INS_ret);

                        // For op-Jcc there are two cases: (1) curIns is the jcc, in which case the above condition
                        // already covers us. (2) curIns is the `op` and the next instruction is the `jcc`. Note that
                        // we will never have a `jcc` as the first instruction of a group, so we don't need to worry
                        // about looking ahead to the next group after a an `op` of `op-Jcc`.

                        if (!isJccAffectedIns && (cnt > 1))
                        {
                            // The current `id` is valid, namely, there is another instruction in this group.
                            instruction nextIns = id->idIns();
                            if (((curIns == INS_cmp) || (curIns == INS_test) || (curIns == INS_add) ||
                                 (curIns == INS_sub) || (curIns == INS_and) || (curIns == INS_inc) ||
                                 (curIns == INS_dec)) &&
                                IsJccInstruction(nextIns))
                            {
                                isJccAffectedIns = true;
                            }
                        }

                        if (isJccAffectedIns)
                        {
                            unsigned bytesCrossedBoundary = (unsigned)(afterInstrAddr & jccAlignBoundaryMask);
                            printf("; ^^^^^^^^^^^^^^^^^^^^^^^^^^^^^^^ (%s: %d ; jcc erratum) %dB boundary "
                                   "...............................\n",
                                   codeGen->genInsDisplayName(curInstrDesc), bytesCrossedBoundary, jccAlignBoundary);
                        }
                    }

#elif defined(TARGET_LOONGARCH64)

                    isJccAffectedIns = true;
#elif defined(TARGET_RISCV64)

                    isJccAffectedIns = true;
#endif // TARGET_RISCV64

                    // Jcc affected instruction boundaries were printed above; handle other cases here.
                    if (!isJccAffectedIns)
                    {
                        size_t alignBoundaryMask = (size_t)emitComp->opts.compJitAlignLoopBoundary - 1;
                        size_t lastBoundaryAddr  = afterInstrAddr & ~alignBoundaryMask;

                        // draw boundary if beforeAddr was before the lastBoundary.
                        if (curInstrAddr < lastBoundaryAddr)
                        {
                            // Indicate if instruction is at the alignment boundary or is split
                            unsigned bytesCrossedBoundary = (unsigned)(afterInstrAddr & alignBoundaryMask);
                            if (bytesCrossedBoundary != 0)
                            {
                                printf("; ^^^^^^^^^^^^^^^^^^^^^^^^^^^^^^^ (%s: %d)",
                                       codeGen->genInsDisplayName(curInstrDesc), bytesCrossedBoundary);
                            }
                            else
                            {
                                printf("; ...............................");
                            }
                            printf(" %dB boundary ...............................\n",
                                   emitComp->opts.compJitAlignLoopBoundary);
                        }
                    }
                }
            }
        }

#ifdef DEBUG
        if (emitComp->opts.disAsm || emitComp->verbose)
        {
            printf("\t\t\t\t\t\t;; size=%d bbWeight=%s PerfScore %.2f", (cp - bp), refCntWtd2str(ig->igWeight),
                   ig->igPerfScore);
        }
        *instrCount += ig->igInsCnt;
#else  // DEBUG
        if (emitComp->opts.disAsm)
        {
            // Separate IGs with a blank line
            printf(" ");
        }
#endif // !DEBUG

        emitCurIG = nullptr;

        assert(ig->igSize >= cp - bp);

        // Is it the last ig in the hot part?
        bool lastHotIG = (emitFirstColdIG != nullptr && ig->igNext == emitFirstColdIG);
        if (lastHotIG)
        {
            unsigned actualHotCodeSize    = emitCurCodeOffs(cp);
            unsigned allocatedHotCodeSize = emitTotalHotCodeSize;
            assert(actualHotCodeSize <= allocatedHotCodeSize);
            if (actualHotCodeSize < allocatedHotCodeSize)
            {
                // The allocated chunk is bigger than used, fill in unused space in it.
                unsigned unusedSize = allocatedHotCodeSize - emitCurCodeOffs(cp);
                BYTE*    cpRW       = cp + writeableOffset;
                for (unsigned i = 0; i < unusedSize; ++i)
                {
                    *cpRW++ = DEFAULT_CODE_BUFFER_INIT;
                }

                cp = cpRW - writeableOffset;
                assert(allocatedHotCodeSize == emitCurCodeOffs(cp));
            }
        }

        assert((ig->igSize >= cp - bp) || lastHotIG);
        ig->igSize = (unsigned short)(cp - bp);
    }

#if EMIT_TRACK_STACK_DEPTH
    assert(emitCurStackLvl == 0);
#endif

    /* Output any initialized data we may have */

    if (emitConsDsc.dsdOffs != 0)
    {
        emitOutputDataSec(&emitConsDsc, consBlock);
    }

    /* Make sure all GC ref variables are marked as dead */

    if (emitGCrFrameOffsCnt != 0)
    {
        unsigned    vn;
        int         of;
        varPtrDsc** dp;

        for (vn = 0, of = emitGCrFrameOffsMin, dp = emitGCrFrameLiveTab; vn < emitGCrFrameOffsCnt;
             vn++, of += TARGET_POINTER_SIZE, dp++)
        {
            if (*dp)
            {
                emitGCvarDeadSet(of, cp, vn);
            }
        }
    }

    /* No GC registers are live any more */

    if (emitThisByrefRegs)
    {
        emitUpdateLiveGCregs(GCT_BYREF, RBM_NONE, cp);
    }
    if (emitThisGCrefRegs)
    {
        emitUpdateLiveGCregs(GCT_GCREF, RBM_NONE, cp);
    }

    /* Patch any forward jumps */

    if (emitFwdJumps)
    {
        for (instrDescJmp* jmp = emitJumpList; jmp != nullptr; jmp = jmp->idjNext)
        {
#ifdef TARGET_XARCH
            assert(jmp->idInsFmt() == IF_LABEL || jmp->idInsFmt() == IF_RWR_LABEL || jmp->idInsFmt() == IF_SWR_LABEL);
#endif
            insGroup* tgt = jmp->idAddr()->iiaIGlabel;

            if (jmp->idjTemp.idjAddr == nullptr)
            {
                continue;
            }

            if (jmp->idjOffs != tgt->igOffs)
            {
                BYTE* adr = jmp->idjTemp.idjAddr;
                int   adj = jmp->idjOffs - tgt->igOffs;
#ifdef TARGET_ARM
                // On Arm, the offset is encoded in unit of 2 bytes.
                adj >>= 1;
#endif

#if DEBUG_EMIT
                if ((jmp->idDebugOnlyInfo()->idNum == (unsigned)INTERESTING_JUMP_NUM) || (INTERESTING_JUMP_NUM == 0))
                {
#ifdef TARGET_ARM
                    printf("[5] This output is broken for ARM, since it doesn't properly decode the jump offsets of "
                           "the instruction at adr\n");
#endif

                    if (INTERESTING_JUMP_NUM == 0)
                    {
                        printf("[5] Jump %u:\n", jmp->idDebugOnlyInfo()->idNum);
                    }

                    if (jmp->idjShort)
                    {
                        printf("[5] Jump        is at %08X\n", (adr + 1 - emitCodeBlock));
                        printf("[5] Jump distance is  %02X - %02X = %02X\n", *(BYTE*)adr, adj, *(BYTE*)adr - adj);
                    }
                    else
                    {
                        printf("[5] Jump        is at %08X\n", (adr + 4 - emitCodeBlock));
                        printf("[5] Jump distance is  %08X - %02X = %08X\n", *(int*)adr, adj, *(int*)adr - adj);
                    }
                }
#endif // DEBUG_EMIT

                if (jmp->idjShort)
                {
                    // Patch Forward Short Jump
#if defined(TARGET_XARCH)
                    *(BYTE*)(adr + writeableOffset) -= (BYTE)adj;
#elif defined(TARGET_ARM)
                    // The following works because the jump offset is in the low order bits of the instruction.
                    // Presumably we could also just call "emitOutputLJ(NULL, adr, jmp)", like for long jumps?
                    *(short int*)(adr + writeableOffset) -= (short)adj;
#elif defined(TARGET_ARM64)
                    assert(!jmp->idAddr()->iiaHasInstrCount());
                    emitOutputLJ(NULL, adr, jmp);
#elif defined(TARGET_LOONGARCH64) || defined(TARGET_RISCV64)
                    // For LoongArch64 and RiscV64 `emitFwdJumps` is always false.
                    unreached();
#else
#error Unsupported or unset target architecture
#endif
                }
                else
                {
                    // Patch Forward non-Short Jump
#if defined(TARGET_XARCH)
                    *(int*)(adr + writeableOffset) -= adj;
#elif defined(TARGET_ARMARCH)
                    assert(!jmp->idAddr()->iiaHasInstrCount());
                    emitOutputLJ(NULL, adr, jmp);
#elif defined(TARGET_LOONGARCH64) || defined(TARGET_RISCV64)
                    // For LoongArch64 and RiscV64 `emitFwdJumps` is always false.
                    unreached();
#else
#error Unsupported or unset target architecture
#endif
                }
            }
        }
    }

#ifdef DEBUG
    if (emitComp->opts.disAsm)
    {
        printf("\n");
    }
#endif

    unsigned actualCodeSize = emitCurCodeOffs(cp);

#if defined(TARGET_ARM64)
    assert(emitTotalCodeSize == actualCodeSize);
#else
    assert(emitTotalCodeSize >= actualCodeSize);
#endif

#if EMITTER_STATS
    totAllocdSize += emitTotalCodeSize;
    totActualSize += actualCodeSize;
#endif

    // Fill in eventual unused space, but do not report this space as used.
    // If you add this padding during the emitIGlist loop, then it will
    // emit offsets after the loop with wrong value (for example for GC ref variables).
    unsigned unusedSize = emitTotalCodeSize - actualCodeSize;

    JITDUMP("\n\nAllocated method code size = %4u , actual size = %4u, unused size = %4u\n", emitTotalCodeSize,
            actualCodeSize, unusedSize);

    BYTE* cpRW = cp + writeableOffset;
    for (unsigned i = 0; i < unusedSize; ++i)
    {
        *cpRW++ = DEFAULT_CODE_BUFFER_INIT;
    }
    cp = cpRW - writeableOffset;
    assert(emitTotalCodeSize == emitCurCodeOffs(cp));

    // Total code size is sum of all IG->size and doesn't include padding in the last IG.
    emitTotalCodeSize = actualCodeSize;

#ifdef DEBUG

    // Make sure these didn't change during the "issuing" phase

    assert(VarSetOps::MayBeUninit(emitPrevGCrefVars));
    assert(emitPrevGCrefRegs == 0xBAADFEED);
    assert(emitPrevByrefRegs == 0xBAADFEED);

    assert(VarSetOps::MayBeUninit(emitInitGCrefVars));
    assert(emitInitGCrefRegs == 0xBAADFEED);
    assert(emitInitByrefRegs == 0xBAADFEED);

    if (EMIT_INSTLIST_VERBOSE)
    {
        printf("\nLabels list after the end of codegen:\n\n");
        emitDispIGlist(/* displayInstructions */ false);
    }

    emitCheckIGList();

#endif // DEBUG

    // Assign the real prolog size
    *prologSize = emitCodeOffset(emitPrologIG, emitPrologEndPos);

    /* Return the amount of code we've generated */

    return actualCodeSize;
}

/*****************************************************************************
 *
 *  We have an instruction in an insGroup and we need to know the
 *  instruction number for this instruction
 */

unsigned emitter::emitFindInsNum(const insGroup* ig, const instrDesc* idMatch) const
{
    instrDesc* id = emitFirstInstrDesc(ig->igData);

    // Check if we are the first instruction in the group
    if (id == idMatch)
    {
        return 0;
    }

    /* Walk the list of instructions until we find a match */
    unsigned insNum       = 0;
    unsigned insRemaining = ig->igInsCnt;

    while (insRemaining > 0)
    {
        emitAdvanceInstrDesc(&id, emitSizeOfInsDsc(id));
        insNum++;
        insRemaining--;

        if (id == idMatch)
        {
            return insNum;
        }
    }
    assert(!"emitFindInsNum failed");
    return -1;
}

/*****************************************************************************
 *
 *  We've been asked for the code offset of an instruction but alas one or
 *  more instruction sizes in the block have been mis-predicted, so we have
 *  to find the true offset by looking for the instruction within the group.
 */

UNATIVE_OFFSET emitter::emitFindOffset(const insGroup* ig, unsigned insNum) const
{
    instrDesc*     id = emitFirstInstrDesc(ig->igData);
    UNATIVE_OFFSET of = 0;

#ifdef DEBUG
    /* Make sure we were passed reasonable arguments */
    assert(ig && ig->igSelf == ig);
    assert(ig->igInsCnt >= insNum);
#endif

    /* Walk the instruction list until all are counted */

    while (insNum > 0)
    {
        of += id->idCodeSize();

        emitAdvanceInstrDesc(&id, emitSizeOfInsDsc(id));

        insNum--;
    }

    return of;
}

//---------------------------------------------------------------------------
// emitDataGenBeg:
//   - Allocate space for a constant or block of the size and alignment requested
//     Returns the offset in the data section to use
//
// Arguments:
//    size       - The size in bytes of the constant or block
//    alignment  - The requested alignment for the data
//    dataType   - The type of the constant int/float/etc
//
// Note: This method only allocate the space for the constant or block.  It doesn't
//       initialize the value. You call emitDataGenData to initialize the value.
//
UNATIVE_OFFSET emitter::emitDataGenBeg(unsigned size, unsigned alignment, var_types dataType)
{
    unsigned     secOffs;
    dataSection* secDesc;

    assert(emitDataSecCur == nullptr);

    // The size must not be zero and must be a multiple of MIN_DATA_ALIGN
    // Additionally, MIN_DATA_ALIGN is the minimum alignment that will
    // actually be used. That is, if the user requests an alignment
    // less than MIN_DATA_ALIGN, they will get  something that is at least
    // MIN_DATA_ALIGN. We allow smaller alignment to be specified since it is
    // simpler to allow it than to check and block it.
    //
    assert((size != 0) && ((size % dataSection::MIN_DATA_ALIGN) == 0));
    assert(isPow2(alignment) && (alignment <= dataSection::MAX_DATA_ALIGN));

    /* Get hold of the current offset */
    secOffs = emitConsDsc.dsdOffs;

    if (((secOffs % alignment) != 0) && (alignment > dataSection::MIN_DATA_ALIGN))
    {
        // As per the above comment, the minimum alignment is actually (MIN_DATA_ALIGN)
        // bytes so we don't need to make any adjustments if the requested
        // alignment is less than MIN_DATA_ALIGN.
        //
        // The maximum requested alignment is tracked and the memory allocator
        // will end up ensuring offset 0 is at an address matching that
        // alignment.  So if the requested alignment is greater than MIN_DATA_ALIGN,
        // we need to pad the space out so the offset is a multiple of the requested.
        //
        uint8_t zeros[dataSection::MAX_DATA_ALIGN] = {}; // auto initialize to all zeros

        unsigned  zeroSize  = alignment - (secOffs % alignment);
        unsigned  zeroAlign = dataSection::MIN_DATA_ALIGN;
        var_types zeroType  = TYP_INT;

        emitBlkConst(&zeros, zeroSize, zeroAlign, zeroType);
        secOffs = emitConsDsc.dsdOffs;
    }

    assert((secOffs % alignment) == 0);
    if (emitConsDsc.alignment < alignment)
    {
        JITDUMP("Increasing data section alignment from %u to %u for type %s\n", emitConsDsc.alignment, alignment,
                varTypeName(dataType));
        emitConsDsc.alignment = alignment;
    }

    /* Advance the current offset */
    emitConsDsc.dsdOffs += size;

    /* Allocate a data section descriptor and add it to the list */

    secDesc = emitDataSecCur = (dataSection*)emitGetMem(roundUp(sizeof(*secDesc) + size));

    secDesc->dsSize = size;

    secDesc->dsType = dataSection::data;

    secDesc->dsDataType = dataType;

    secDesc->dsNext = nullptr;

    if (emitConsDsc.dsdLast)
    {
        emitConsDsc.dsdLast->dsNext = secDesc;
    }
    else
    {
        emitConsDsc.dsdList = secDesc;
    }
    emitConsDsc.dsdLast = secDesc;

    return secOffs;
}

//  Start generating a constant data section for the current function
//  populated with BasicBlock references.
//  You can choose the references to be either absolute pointers, or
//  4-byte relative addresses.
//  Currently the relative references are relative to the start of the
//  first block (this is somewhat arbitrary)

UNATIVE_OFFSET emitter::emitBBTableDataGenBeg(unsigned numEntries, bool relativeAddr)
{
    unsigned     secOffs;
    dataSection* secDesc;

    assert(emitDataSecCur == nullptr);

    UNATIVE_OFFSET emittedSize;

    if (relativeAddr)
    {
        emittedSize = numEntries * 4;
    }
    else
    {
        emittedSize = numEntries * TARGET_POINTER_SIZE;
    }

    /* Get hold of the current offset */

    secOffs = emitConsDsc.dsdOffs;

    /* Advance the current offset */

    emitConsDsc.dsdOffs += emittedSize;

    /* Allocate a data section descriptor and add it to the list */

    secDesc = emitDataSecCur = (dataSection*)emitGetMem(roundUp(sizeof(*secDesc) + numEntries * sizeof(BasicBlock*)));

    secDesc->dsSize = emittedSize;

    secDesc->dsType = relativeAddr ? dataSection::blockRelative32 : dataSection::blockAbsoluteAddr;

    secDesc->dsDataType = TYP_UNKNOWN;

    secDesc->dsNext = nullptr;

    if (emitConsDsc.dsdLast)
    {
        emitConsDsc.dsdLast->dsNext = secDesc;
    }
    else
    {
        emitConsDsc.dsdList = secDesc;
    }

    emitConsDsc.dsdLast = secDesc;

    return secOffs;
}

/*****************************************************************************
 *
 *  Emit the given block of bits into the current data section.
 */

void emitter::emitDataGenData(unsigned offs, const void* data, UNATIVE_OFFSET size)
{
    assert(emitDataSecCur && (emitDataSecCur->dsSize >= offs + size));

    assert(emitDataSecCur->dsType == dataSection::data);

    memcpy(emitDataSecCur->dsCont + offs, data, size);
}

/*****************************************************************************
 *
 *  Emit the address of the given basic block into the current data section.
 */

void emitter::emitDataGenData(unsigned index, BasicBlock* label)
{
    assert(emitDataSecCur != nullptr);
    assert(emitDataSecCur->dsType == dataSection::blockAbsoluteAddr ||
           emitDataSecCur->dsType == dataSection::blockRelative32);

    unsigned emittedElemSize = emitDataSecCur->dsType == dataSection::blockAbsoluteAddr ? TARGET_POINTER_SIZE : 4;

    assert(emitDataSecCur->dsSize >= emittedElemSize * (index + 1));

    ((BasicBlock**)(emitDataSecCur->dsCont))[index] = label;
}

/*****************************************************************************
 *
 *  We're done generating a data section.
 */

void emitter::emitDataGenEnd()
{

#ifdef DEBUG
    assert(emitDataSecCur);
    emitDataSecCur = nullptr;
#endif
}

//---------------------------------------------------------------------------
// emitDataGenFind:
//   - Returns the offset of an existing constant in the data section
//     or INVALID_UNATIVE_OFFSET if there was no matching constant
//
// Arguments:
//    cnsAddr    - A pointer to the value of the constant that we need
//    cnsSize    - The size in bytes of the constant
//    alignment  - The requested alignment for the data
//    dataType   - The type of the constant int/float/etc
//
UNATIVE_OFFSET emitter::emitDataGenFind(const void* cnsAddr, unsigned cnsSize, unsigned alignment, var_types dataType)
{
    UNATIVE_OFFSET cnum     = INVALID_UNATIVE_OFFSET;
    unsigned       cmpCount = 0;
    unsigned       curOffs  = 0;
    dataSection*   secDesc  = emitConsDsc.dsdList;
    while (secDesc != nullptr)
    {
        // Search the existing secDesc entries

        // We can match as smaller 'cnsSize' value at the start of a larger 'secDesc->dsSize' block
        // We match the bit pattern, so the dataType can be different
        // Only match constants when the dsType is 'data'
        //
        if ((secDesc->dsType == dataSection::data) && (secDesc->dsSize >= cnsSize) && ((curOffs % alignment) == 0))
        {
            if (memcmp(cnsAddr, secDesc->dsCont, cnsSize) == 0)
            {
                cnum = curOffs;

                // We also might want to update the dsDataType
                //
                if ((secDesc->dsDataType != dataType) && (secDesc->dsSize == cnsSize))
                {
                    // If the subsequent dataType is floating point then change the original dsDataType
                    //
                    if (varTypeIsFloating(dataType))
                    {
                        secDesc->dsDataType = dataType;
                    }
                }
                break;
            }
        }

        curOffs += secDesc->dsSize;
        secDesc = secDesc->dsNext;

        if (++cmpCount > 64)
        {
            // If we don't find a match in the first 64, then we just add the new constant
            // This prevents an O(n^2) search cost
            break;
        }
    }

    return cnum;
}

//---------------------------------------------------------------------------
// emitDataConst:
//   - Returns the valid offset in the data section to use for the constant
//     described by the arguments to this method
//
// Arguments:
//    cnsAddr    - A pointer to the value of the constant that we need
//    cnsSize    - The size in bytes of the constant
//    alignment  - The requested alignment for the data
//    dataType   - The type of the constant int/float/etc
//
//
// Notes:  we call the method emitDataGenFind() to see if we already have
//   a matching constant that can be reused.
//
UNATIVE_OFFSET emitter::emitDataConst(const void* cnsAddr, unsigned cnsSize, unsigned cnsAlign, var_types dataType)
{
    UNATIVE_OFFSET cnum = emitDataGenFind(cnsAddr, cnsSize, cnsAlign, dataType);

    if (cnum == INVALID_UNATIVE_OFFSET)
    {
        cnum = emitDataGenBeg(cnsSize, cnsAlign, dataType);
        emitDataGenData(0, cnsAddr, cnsSize);
        emitDataGenEnd();
    }
    return cnum;
}

//------------------------------------------------------------------------
// emitBlkConst: Create a data section constant of arbitrary size.
//
// Arguments:
//    cnsAddr   - pointer to the block of data to be placed in the data section
//    cnsSize   - total size of the block of data in bytes
//    cnsAlign  - alignment of the data in bytes
//    elemType  - The type of the elements in the constant
//
// Return Value:
//    A field handle representing the data offset to access the constant.
//
CORINFO_FIELD_HANDLE emitter::emitBlkConst(const void* cnsAddr, unsigned cnsSize, unsigned cnsAlign, var_types elemType)
{
    UNATIVE_OFFSET cnum = emitDataGenBeg(cnsSize, cnsAlign, elemType);
    emitDataGenData(0, cnsAddr, cnsSize);
    emitDataGenEnd();

    return emitComp->eeFindJitDataOffs(cnum);
}

//------------------------------------------------------------------------
// emitFltOrDblConst: Create a float or double data section constant.
//
// Arguments:
//    constValue - constant value
//    attr       - constant size
//
// Return Value:
//    A field handle representing the data offset to access the constant.
//
// Notes:
//    If attr is EA_4BYTE then the double value is converted to a float value.
//    If attr is EA_8BYTE then 8 byte alignment is automatically requested.
//
CORINFO_FIELD_HANDLE emitter::emitFltOrDblConst(double constValue, emitAttr attr)
{
    assert((attr == EA_4BYTE) || (attr == EA_8BYTE));

    void*     cnsAddr;
    float     f;
    var_types dataType;

    if (attr == EA_4BYTE)
    {
        f        = FloatingPointUtils::convertToSingle(constValue);
        cnsAddr  = &f;
        dataType = TYP_FLOAT;
    }
    else
    {
        cnsAddr  = &constValue;
        dataType = TYP_DOUBLE;
    }

    // Access to inline data is 'abstracted' by a special type of static member
    // (produced by eeFindJitDataOffs) which the emitter recognizes as being a reference
    // to constant data, not a real static field.

    unsigned cnsSize  = (attr == EA_4BYTE) ? sizeof(float) : sizeof(double);
    unsigned cnsAlign = cnsSize;

#ifdef TARGET_XARCH
    if (emitComp->compCodeOpt() == Compiler::SMALL_CODE)
    {
        // Some platforms don't require doubles to be aligned and so
        // we can use a smaller alignment to help with smaller code

        cnsAlign = dataSection::MIN_DATA_ALIGN;
    }
#endif // TARGET_XARCH

    UNATIVE_OFFSET cnum = emitDataConst(cnsAddr, cnsSize, cnsAlign, dataType);
    return emitComp->eeFindJitDataOffs(cnum);
}

#if defined(FEATURE_SIMD)
//------------------------------------------------------------------------
// emitSimd8Const: Create a simd8 data section constant.
//
// Arguments:
//    constValue - constant value
//
// Return Value:
//    A field handle representing the data offset to access the constant.
//
// Note:
// Access to inline data is 'abstracted' by a special type of static member
// (produced by eeFindJitDataOffs) which the emitter recognizes as being a reference
// to constant data, not a real static field.
//
CORINFO_FIELD_HANDLE emitter::emitSimd8Const(simd8_t constValue)
{
    unsigned cnsSize  = 8;
    unsigned cnsAlign = cnsSize;

#ifdef TARGET_XARCH
    if (emitComp->compCodeOpt() == Compiler::SMALL_CODE)
    {
        cnsAlign = dataSection::MIN_DATA_ALIGN;
    }
#endif // TARGET_XARCH

    UNATIVE_OFFSET cnum = emitDataConst(&constValue, cnsSize, cnsAlign, TYP_SIMD8);
    return emitComp->eeFindJitDataOffs(cnum);
}

CORINFO_FIELD_HANDLE emitter::emitSimd16Const(simd16_t constValue)
{
    unsigned cnsSize  = 16;
    unsigned cnsAlign = cnsSize;

#ifdef TARGET_XARCH
    if (emitComp->compCodeOpt() == Compiler::SMALL_CODE)
    {
        cnsAlign = dataSection::MIN_DATA_ALIGN;
    }
#endif // TARGET_XARCH

    UNATIVE_OFFSET cnum = emitDataConst(&constValue, cnsSize, cnsAlign, TYP_SIMD16);
    return emitComp->eeFindJitDataOffs(cnum);
}

#if defined(TARGET_XARCH)
CORINFO_FIELD_HANDLE emitter::emitSimd32Const(simd32_t constValue)
{
    unsigned cnsSize  = 32;
    unsigned cnsAlign = cnsSize;

    if (emitComp->compCodeOpt() == Compiler::SMALL_CODE)
    {
        cnsAlign = dataSection::MIN_DATA_ALIGN;
    }

    UNATIVE_OFFSET cnum = emitDataConst(&constValue, cnsSize, cnsAlign, TYP_SIMD32);
    return emitComp->eeFindJitDataOffs(cnum);
}

CORINFO_FIELD_HANDLE emitter::emitSimd64Const(simd64_t constValue)
{
    unsigned cnsSize  = 64;
    unsigned cnsAlign = cnsSize;

    if (emitComp->compCodeOpt() == Compiler::SMALL_CODE)
    {
        cnsAlign = dataSection::MIN_DATA_ALIGN;
    }

    UNATIVE_OFFSET cnum = emitDataConst(&constValue, cnsSize, cnsAlign, TYP_SIMD64);
    return emitComp->eeFindJitDataOffs(cnum);
}

CORINFO_FIELD_HANDLE emitter::emitSimdMaskConst(simdmask_t constValue)
{
    unsigned cnsSize  = 8;
    unsigned cnsAlign = cnsSize;

#ifdef TARGET_XARCH
    if (emitComp->compCodeOpt() == Compiler::SMALL_CODE)
    {
        cnsAlign = dataSection::MIN_DATA_ALIGN;
    }
#endif // TARGET_XARCH

    UNATIVE_OFFSET cnum = emitDataConst(&constValue, cnsSize, cnsAlign, TYP_MASK);
    return emitComp->eeFindJitDataOffs(cnum);
}
#endif // TARGET_XARCH
#endif // FEATURE_SIMD

/*****************************************************************************
 *
 *  Output the given data section at the specified address.
 */

void emitter::emitOutputDataSec(dataSecDsc* sec, BYTE* dst)
{
#ifdef DEBUG
    if (EMITVERBOSE)
    {
        printf("\nEmitting data sections: %u total bytes\n", sec->dsdOffs);
    }

    unsigned secNum = 0;
#endif

    if (emitComp->opts.disAsm)
    {
        emitDispDataSec(sec, dst);
    }

    assert(dst);
    assert(sec->dsdOffs);
    assert(sec->dsdList);

    /* Walk and emit the contents of all the data blocks */

    dataSection* dsc;
    size_t       curOffs = 0;

    for (dsc = sec->dsdList; dsc; dsc = dsc->dsNext)
    {
        size_t dscSize = dsc->dsSize;

        BYTE* dstRW = dst + writeableOffset;

        // absolute label table
        if (dsc->dsType == dataSection::blockAbsoluteAddr)
        {
            JITDUMP("  section %u, size %u, block absolute addr\n", secNum++, dscSize);

            assert(dscSize && dscSize % TARGET_POINTER_SIZE == 0);
            size_t         numElems = dscSize / TARGET_POINTER_SIZE;
            target_size_t* bDstRW   = (target_size_t*)dstRW;
            for (unsigned i = 0; i < numElems; i++)
            {
                BasicBlock* block = ((BasicBlock**)dsc->dsCont)[i];

                // Convert the BasicBlock* value to an IG address
                insGroup* lab = (insGroup*)emitCodeGetCookie(block);

                // Append the appropriate address to the destination
                BYTE* target = emitOffsetToPtr(lab->igOffs);

#ifdef TARGET_ARM
                target = (BYTE*)((size_t)target | 1); // Or in thumb bit
#endif
                bDstRW[i] = (target_size_t)(size_t)target;
                if (emitComp->opts.compReloc)
                {
                    emitRecordRelocation(&(bDstRW[i]), target, IMAGE_REL_BASED_HIGHLOW);
                }

                JITDUMP("  " FMT_BB ": 0x%p\n", block->bbNum, bDstRW[i]);
            }
        }
        // relative label table
        else if (dsc->dsType == dataSection::blockRelative32)
        {
            JITDUMP("  section %u, size %u, block relative addr\n", secNum++, dscSize);

            size_t    numElems = dscSize / 4;
            unsigned* uDstRW   = (unsigned*)dstRW;
            insGroup* labFirst = (insGroup*)emitCodeGetCookie(emitComp->fgFirstBB);

            for (unsigned i = 0; i < numElems; i++)
            {
                BasicBlock* block = ((BasicBlock**)dsc->dsCont)[i];

                // Convert the BasicBlock* value to an IG address
                insGroup* lab = (insGroup*)emitCodeGetCookie(block);

                assert(FitsIn<uint32_t>(lab->igOffs - labFirst->igOffs));
                uDstRW[i] = lab->igOffs - labFirst->igOffs;

                JITDUMP("  " FMT_BB ": 0x%x\n", block->bbNum, uDstRW[i]);
            }
        }
        else
        {
            // Simple binary data: copy the bytes to the target
            assert(dsc->dsType == dataSection::data);

            memcpy(dstRW, dsc->dsCont, dscSize);

#ifdef DEBUG
            if (EMITVERBOSE)
            {
                printf("  section %3u, size %2u, RWD%2u:\t", secNum++, dscSize, curOffs);

                for (size_t i = 0; i < dscSize; i++)
                {
                    printf("%02x ", dsc->dsCont[i]);
                    if ((((i + 1) % 16) == 0) && (i + 1 != dscSize))
                    {
                        printf("\n\t\t\t\t\t");
                    }
                }
                switch (dsc->dsDataType)
                {
                    case TYP_FLOAT:
                        printf(" ; float  %9.6g",
                               FloatingPointUtils::convertToDouble(*reinterpret_cast<float*>(&dsc->dsCont)));
                        break;
                    case TYP_DOUBLE:
                        printf(" ; double %12.9g", *reinterpret_cast<double*>(&dsc->dsCont));
                        break;
                    default:
                        break;
                }
                printf("\n");
            }
#endif // DEBUG
        }

        curOffs += dscSize;
        dst += dscSize;
    }
}

//------------------------------------------------------------------------
// emitDispDataSec: Dump a data section to stdout.
//
// Arguments:
//    section - the data section description
//    dst     - address of the data section
//
// Notes:
//    The output format attempts to mirror typical assembler syntax.
//    Data section entries lack type information so float/double entries
//    are displayed as if they are integers/longs.
//
void emitter::emitDispDataSec(dataSecDsc* section, BYTE* dst)
{
    printf("\n");

    unsigned offset = 0;

    for (dataSection* data = section->dsdList; data != nullptr; data = data->dsNext)
    {
#ifdef DEBUG
        if (emitComp->opts.disAddr)
        {
            printf("; @" FMT_ADDR "\n", DBG_ADDR(dst));
        }
#endif

        const char* labelFormat = "%-7s";
        char        label[64];
        sprintf_s(label, ArrLen(label), "RWD%02u", offset);
        printf(labelFormat, label);
        offset += data->dsSize;
        dst += data->dsSize;

        if ((data->dsType == dataSection::blockRelative32) || (data->dsType == dataSection::blockAbsoluteAddr))
        {
            insGroup* igFirst    = static_cast<insGroup*>(emitCodeGetCookie(emitComp->fgFirstBB));
            bool      isRelative = (data->dsType == dataSection::blockRelative32);
            size_t    blockCount = data->dsSize / (isRelative ? 4 : TARGET_POINTER_SIZE);

            for (unsigned i = 0; i < blockCount; i++)
            {
                if (i > 0)
                {
                    printf(labelFormat, "");
                }

                BasicBlock* block = reinterpret_cast<BasicBlock**>(data->dsCont)[i];
                insGroup*   ig    = static_cast<insGroup*>(emitCodeGetCookie(block));

                const char* blockLabel = emitLabelString(ig);
                const char* firstLabel = emitLabelString(igFirst);

                if (isRelative)
                {
                    if (emitComp->opts.disDiffable)
                    {
                        printf("\tdd\t%s - %s\n", blockLabel, firstLabel);
                    }
                    else
                    {
                        printf("\tdd\t%08Xh", ig->igOffs - igFirst->igOffs);
                    }
                }
                else
                {
#ifndef TARGET_64BIT
                    // We have a 32-BIT target
                    if (emitComp->opts.disDiffable)
                    {
                        printf("\tdd\t%s\n", blockLabel);
                    }
                    else
                    {
                        printf("\tdd\t%08Xh", (uint32_t)(size_t)emitOffsetToPtr(ig->igOffs));
                    }
#else  // TARGET_64BIT
       // We have a 64-BIT target
                    if (emitComp->opts.disDiffable)
                    {
                        printf("\tdq\t%s\n", blockLabel);
                    }
                    else
                    {
                        printf("\tdq\t%016llXh", reinterpret_cast<uint64_t>(emitOffsetToPtr(ig->igOffs)));
                    }
#endif // TARGET_64BIT
                }

                if (!emitComp->opts.disDiffable)
                {
                    printf(" ; case %s\n", blockLabel);
                }
            }
        }
        else
        {
            assert(data->dsType == dataSection::data);
            unsigned elemSize = genTypeSize(data->dsDataType);
            if (elemSize == 0)
            {
                if ((data->dsSize % 8) == 0)
                {
                    elemSize = 8;
                }
                else if ((data->dsSize % 4) == 0)
                {
                    elemSize = 4;
                }
                else if ((data->dsSize % 2) == 0)
                {
                    elemSize = 2;
                }
                else
                {
                    elemSize = 1;
                }
            }

            unsigned i = 0;
            unsigned j;
            while (i < data->dsSize)
            {
                switch (data->dsDataType)
                {
                    case TYP_FLOAT:
                        assert(data->dsSize >= 4);
                        printf("\tdd\t%08llXh\t", (UINT64) * reinterpret_cast<uint32_t*>(&data->dsCont[i]));
                        printf("\t; %9.6g",
                               FloatingPointUtils::convertToDouble(*reinterpret_cast<float*>(&data->dsCont[i])));
                        i += 4;
                        break;

                    case TYP_DOUBLE:
                        assert(data->dsSize >= 8);
                        printf("\tdq\t%016llXh", *reinterpret_cast<uint64_t*>(&data->dsCont[i]));
                        printf("\t; %12.9g", *reinterpret_cast<double*>(&data->dsCont[i]));
                        i += 8;
                        break;

                    default:
                        switch (elemSize)
                        {
                            case 1:
                                printf("\tdb\t%02Xh", *reinterpret_cast<uint8_t*>(&data->dsCont[i]));
                                for (j = 1; j < 16; j++)
                                {
                                    if (i + j >= data->dsSize)
                                        break;
                                    printf(", %02Xh", *reinterpret_cast<uint8_t*>(&data->dsCont[i + j]));
                                }
                                i += j;
                                break;

                            case 2:
                                assert((data->dsSize % 2) == 0);
                                printf("\tdw\t%04Xh", *reinterpret_cast<uint16_t*>(&data->dsCont[i]));
                                for (j = 2; j < 24; j += 2)
                                {
                                    if (i + j >= data->dsSize)
                                        break;
                                    printf(", %04Xh", *reinterpret_cast<uint16_t*>(&data->dsCont[i + j]));
                                }
                                i += j;
                                break;

                            case 12:
                            case 4:
                                assert((data->dsSize % 4) == 0);
                                printf("\tdd\t%08Xh", *reinterpret_cast<uint32_t*>(&data->dsCont[i]));
                                for (j = 4; j < 24; j += 4)
                                {
                                    if (i + j >= data->dsSize)
                                        break;
                                    printf(", %08Xh", *reinterpret_cast<uint32_t*>(&data->dsCont[i + j]));
                                }
                                i += j;
                                break;

                            case 64:
                            case 32:
                            case 16:
                            case 8:
                                assert((data->dsSize % 8) == 0);
                                printf("\tdq\t%016llXh", *reinterpret_cast<uint64_t*>(&data->dsCont[i]));
                                for (j = 8; j < 64; j += 8)
                                {
                                    if (i + j >= data->dsSize)
                                        break;
                                    printf(", %016llXh", *reinterpret_cast<uint64_t*>(&data->dsCont[i + j]));
                                }
                                i += j;
                                break;

                            default:
                                assert(!"unexpected elemSize");
                                break;
                        }
                }
                printf("\n");
            }
        }
    }
}

/*****************************************************************************/
/*****************************************************************************
 *
 *  Record the fact that the given variable now contains a live GC ref.
 */

void emitter::emitGCvarLiveSet(int offs, GCtype gcType, BYTE* addr, ssize_t disp)
{
    assert(emitIssuing);

    varPtrDsc* desc;

    assert((abs(offs) % TARGET_POINTER_SIZE) == 0);
    assert(needsGC(gcType));

    /* Compute the index into the GC frame table if the caller didn't do it */

    if (disp == -1)
    {
        disp = (offs - emitGCrFrameOffsMin) / TARGET_POINTER_SIZE;
    }

    assert((size_t)disp < emitGCrFrameOffsCnt);

    /* Allocate a lifetime record */

    desc = new (emitComp, CMK_GC) varPtrDsc;

    desc->vpdBegOfs = emitCurCodeOffs(addr);
#ifdef DEBUG
    desc->vpdEndOfs = 0xFACEDEAD;
#endif

    desc->vpdVarNum = offs;

    desc->vpdNext = nullptr;

    /* the lower 2 bits encode props about the stk ptr */

#if defined(JIT32_GCENCODER) && defined(FEATURE_EH_WINDOWS_X86)
    if (!emitComp->UsesFunclets() && offs == emitSyncThisObjOffs)
    {
        desc->vpdVarNum |= this_OFFSET_FLAG;
    }
#endif

    if (gcType == GCT_BYREF)
    {
        desc->vpdVarNum |= byref_OFFSET_FLAG;
    }

    /* Append the new entry to the end of the list */
    if (codeGen->gcInfo.gcVarPtrLast == nullptr)
    {
        assert(codeGen->gcInfo.gcVarPtrList == nullptr);
        codeGen->gcInfo.gcVarPtrList = codeGen->gcInfo.gcVarPtrLast = desc;
    }
    else
    {
        assert(codeGen->gcInfo.gcVarPtrList != nullptr);
        codeGen->gcInfo.gcVarPtrLast->vpdNext = desc;
        codeGen->gcInfo.gcVarPtrLast          = desc;
    }

    /* Record the variable descriptor in the table */

    assert(emitGCrFrameLiveTab[disp] == nullptr);
    emitGCrFrameLiveTab[disp] = desc;

    /* The "global" live GC variable mask is no longer up-to-date */

    emitThisGCrefVset = false;
}

/*****************************************************************************
 *
 *  Record the fact that the given variable no longer contains a live GC ref.
 */

void emitter::emitGCvarDeadSet(int offs, BYTE* addr, ssize_t disp)
{
    assert(emitIssuing);

    varPtrDsc* desc;

    assert(abs(offs) % sizeof(int) == 0);

    /* Compute the index into the GC frame table if the caller didn't do it */

    if (disp == -1)
    {
        disp = (offs - emitGCrFrameOffsMin) / TARGET_POINTER_SIZE;
    }

    assert((unsigned)disp < emitGCrFrameOffsCnt);

    /* Get hold of the lifetime descriptor and clear the entry */

    desc                      = emitGCrFrameLiveTab[disp];
    emitGCrFrameLiveTab[disp] = nullptr;

    assert(desc);
    assert((desc->vpdVarNum & ~OFFSET_MASK) == (unsigned)offs);

    /* Record the death code offset */

    assert(desc->vpdEndOfs == 0xFACEDEAD);
    desc->vpdEndOfs = emitCurCodeOffs(addr);

    /* The "global" live GC variable mask is no longer up-to-date */

    emitThisGCrefVset = false;
}

/*****************************************************************************
 *
 *  Record a new set of live GC ref variables.
 */

void emitter::emitUpdateLiveGCvars(VARSET_VALARG_TP vars, BYTE* addr)
{
    assert(emitIssuing);

    // Don't track GC changes in epilogs
    if (emitIGisInEpilog(emitCurIG))
    {
        return;
    }

    /* Is the current set accurate and unchanged? */

    if (emitThisGCrefVset && VarSetOps::Equal(emitComp, emitThisGCrefVars, vars))
    {
        return;
    }

#ifdef DEBUG
    if (EMIT_GC_VERBOSE || emitComp->opts.disasmWithGC)
    {
        VarSetOps::Assign(emitComp, debugThisGCrefVars, vars);
    }
#endif

    VarSetOps::Assign(emitComp, emitThisGCrefVars, vars);

    /* Are there any GC ref variables on the stack? */

    if (emitGCrFrameOffsCnt)
    {
        int*     tab;
        unsigned cnt = emitTrkVarCnt;
        unsigned num;

        /* Test all the tracked variable bits in the mask */

        for (num = 0, tab = emitGCrFrameOffsTab; num < cnt; num++, tab++)
        {
            int val = *tab;

            if (val != -1)
            {
                // byref_OFFSET_FLAG and this_OFFSET_FLAG are set
                //  in the table-offsets for byrefs and this-ptr

                int offs = val & ~OFFSET_MASK;

                // printf("var #%2u at %3d is now %s\n", num, offs, (vars & 1) ? "live" : "dead");

                if (VarSetOps::IsMember(emitComp, vars, num))
                {
                    GCtype gcType = (val & byref_OFFSET_FLAG) ? GCT_BYREF : GCT_GCREF;
                    emitGCvarLiveUpd(offs, INT_MAX, gcType, addr DEBUG_ARG(num));
                }
                else
                {
                    emitGCvarDeadUpd(offs, addr DEBUG_ARG(num));
                }
            }
        }
    }

    emitThisGCrefVset = true;
}

/*****************************************************************************
 *
 *  Record a call location for GC purposes (we know that this is a method that
 *  will not be fully interruptible).
 */

void emitter::emitRecordGCcall(BYTE* codePos, unsigned char callInstrSize)
{
    assert(emitIssuing);
    assert(!emitFullGCinfo);

    unsigned offs = emitCurCodeOffs(codePos);
    callDsc* call;

#ifdef JIT32_GCENCODER
    unsigned regs = (emitThisGCrefRegs | emitThisByrefRegs) & ~RBM_INTRET;

    // The JIT32 GCInfo encoder allows us to (as the comment previously here said):
    // "Bail if this is a totally boring call", but the GCInfoEncoder/Decoder interface
    // requires a definition for every call site, so we skip these "early outs" when we're
    // using the general encoder.
    if (regs == 0)
    {
#if EMIT_TRACK_STACK_DEPTH
        if (emitCurStackLvl == 0)
            return;
#endif
        /* Nope, only interesting calls get recorded */

        if (emitSimpleStkUsed)
        {
            if (!u1.emitSimpleStkMask)
                return;
        }
        else
        {
            if (u2.emitGcArgTrackCnt == 0)
                return;
        }
    }
#endif // JIT32_GCENCODER

#ifdef DEBUG

    if (EMIT_GC_VERBOSE)
    {
        printf("; Call at %04X [stk=%u], GCvars=", offs - callInstrSize, emitCurStackLvl);
        emitDispVarSet();
        printf(", gcrefRegs=");
        printRegMaskInt(emitThisGCrefRegs);
        emitDispRegSet(emitThisGCrefRegs);
        // printRegMaskInt(emitThisGCrefRegs & ~RBM_INTRET & RBM_CALLEE_SAVED);    // only display callee-saved
        // emitDispRegSet (emitThisGCrefRegs & ~RBM_INTRET & RBM_CALLEE_SAVED);    // only display callee-saved
        printf(", byrefRegs=");
        printRegMaskInt(emitThisByrefRegs);
        emitDispRegSet(emitThisByrefRegs);
        // printRegMaskInt(emitThisByrefRegs & ~RBM_INTRET & RBM_CALLEE_SAVED);    // only display callee-saved
        // emitDispRegSet (emitThisByrefRegs & ~RBM_INTRET & RBM_CALLEE_SAVED);    // only display callee-saved
        printf("\n");
    }

#endif

    /* Allocate a 'call site' descriptor and start filling it in */

    call = new (emitComp, CMK_GC) callDsc;

    call->cdBlock = nullptr;
    call->cdOffs  = offs;
#ifndef JIT32_GCENCODER
    call->cdCallInstrSize = callInstrSize;
#endif
    call->cdNext = nullptr;

    call->cdGCrefRegs = (regMaskSmall)emitThisGCrefRegs;
    call->cdByrefRegs = (regMaskSmall)emitThisByrefRegs;

#if EMIT_TRACK_STACK_DEPTH
#ifndef UNIX_AMD64_ABI
    noway_assert(FitsIn<USHORT>(emitCurStackLvl / ((unsigned)sizeof(unsigned))));
#endif // UNIX_AMD64_ABI
#endif

    // Append the call descriptor to the list */
    if (codeGen->gcInfo.gcCallDescLast == nullptr)
    {
        assert(codeGen->gcInfo.gcCallDescList == nullptr);
        codeGen->gcInfo.gcCallDescList = codeGen->gcInfo.gcCallDescLast = call;
    }
    else
    {
        assert(codeGen->gcInfo.gcCallDescList != nullptr);
        codeGen->gcInfo.gcCallDescLast->cdNext = call;
        codeGen->gcInfo.gcCallDescLast         = call;
    }

    /* Record the current "pending" argument list */

    if (emitSimpleStkUsed)
    {
        /* The biggest call is less than MAX_SIMPLE_STK_DEPTH. So use
           small format */

        call->u1.cdArgMask      = u1.emitSimpleStkMask;
        call->u1.cdByrefArgMask = u1.emitSimpleByrefStkMask;
        call->cdArgCnt          = 0;
    }
    else
    {
        /* The current call has too many arguments, so we need to report the
           offsets of each individual GC arg. */

        call->cdArgCnt = u2.emitGcArgTrackCnt;
        if (call->cdArgCnt == 0)
        {
            call->u1.cdArgMask = call->u1.cdByrefArgMask = 0;
            return;
        }

        call->cdArgTable = new (emitComp, CMK_GC) unsigned[u2.emitGcArgTrackCnt];

        unsigned gcArgs = 0;
        unsigned stkLvl = emitCurStackLvl / sizeof(int);

        for (unsigned i = 0; i < stkLvl; i++)
        {
            GCtype gcType = (GCtype)u2.emitArgTrackTab[stkLvl - i - 1];

            if (needsGC(gcType))
            {
                call->cdArgTable[gcArgs] = i * TARGET_POINTER_SIZE;

                if (gcType == GCT_BYREF)
                {
                    call->cdArgTable[gcArgs] |= byref_OFFSET_FLAG;
                }

                gcArgs++;
            }
        }

        assert(gcArgs == u2.emitGcArgTrackCnt);
    }
}

/*****************************************************************************
 *
 *  Record a new set of live GC ref registers.
 */

void emitter::emitUpdateLiveGCregs(GCtype gcType, regMaskTP regs, BYTE* addr)
{
    assert(emitIssuing);

    // Don't track GC changes in epilogs
    if (emitIGisInEpilog(emitCurIG))
    {
        return;
    }

    regMaskTP life;
    regMaskTP dead;
    regMaskTP chg;

    assert(needsGC(gcType));

    regMaskTP& emitThisXXrefRegs = (gcType == GCT_GCREF) ? emitThisGCrefRegs : emitThisByrefRegs;
    regMaskTP& emitThisYYrefRegs = (gcType == GCT_GCREF) ? emitThisByrefRegs : emitThisGCrefRegs;
    assert(emitThisXXrefRegs != regs);

    if (emitFullGCinfo)
    {
        /* Figure out which GC registers are becoming live/dead at this point */

        dead = (emitThisXXrefRegs & ~regs);
        life = (~emitThisXXrefRegs & regs);

        /* Can't simultaneously become live and dead at the same time */

        assert((dead | life) != 0);
        assert((dead & life) == 0);

        /* Compute the 'changing state' mask */

        chg = (dead | life);

        do
        {
            regMaskTP bit = genFindLowestBit(chg);
            regNumber reg = genRegNumFromMask(bit);

            if (life & bit)
            {
                emitGCregLiveUpd(gcType, reg, addr);
            }
            else
            {
                emitGCregDeadUpd(reg, addr);
            }

            chg -= bit;
        } while (chg);

        assert(emitThisXXrefRegs == regs);
    }
    else
    {
        emitThisYYrefRegs &= ~regs; // Kill the regs from the other GC type (if live)
        emitThisXXrefRegs = regs;   // Mark them as live in the requested GC type
    }

    // The 2 GC reg masks can't be overlapping

    assert((emitThisGCrefRegs & emitThisByrefRegs) == 0);
}

/*****************************************************************************
 *
 *  Record the fact that the given register now contains a live GC ref.
 */

void emitter::emitGCregLiveSet(GCtype gcType, regMaskTP regMask, BYTE* addr, bool isThis)
{
    assert(emitIssuing);
    assert(needsGC(gcType));

    regPtrDsc* regPtrNext;

    assert(!isThis || emitComp->lvaKeepAliveAndReportThis());
    // assert(emitFullyInt || isThis);
    assert(emitFullGCinfo);

    assert(((emitThisGCrefRegs | emitThisByrefRegs) & regMask) == 0);

    /* Allocate a new regptr entry and fill it in */

    regPtrNext            = codeGen->gcInfo.gcRegPtrAllocDsc();
    regPtrNext->rpdGCtype = gcType;

    regPtrNext->rpdOffs            = emitCurCodeOffs(addr);
    regPtrNext->rpdArg             = false;
    regPtrNext->rpdCall            = false;
    regPtrNext->rpdIsThis          = isThis;
    regPtrNext->rpdCompiler.rpdAdd = (regMaskSmall)regMask;
    regPtrNext->rpdCompiler.rpdDel = 0;
}

/*****************************************************************************
 *
 *  Record the fact that the given register no longer contains a live GC ref.
 */

void emitter::emitGCregDeadSet(GCtype gcType, regMaskTP regMask, BYTE* addr)
{
    assert(emitIssuing);
    assert(needsGC(gcType));

    regPtrDsc* regPtrNext;

    // assert(emitFullyInt);
    assert(emitFullGCinfo);

    assert(((emitThisGCrefRegs | emitThisByrefRegs) & regMask) != 0);

    /* Allocate a new regptr entry and fill it in */

    regPtrNext            = codeGen->gcInfo.gcRegPtrAllocDsc();
    regPtrNext->rpdGCtype = gcType;

    regPtrNext->rpdOffs            = emitCurCodeOffs(addr);
    regPtrNext->rpdCall            = false;
    regPtrNext->rpdIsThis          = false;
    regPtrNext->rpdArg             = false;
    regPtrNext->rpdCompiler.rpdAdd = 0;
    regPtrNext->rpdCompiler.rpdDel = (regMaskSmall)regMask;
}

/*****************************************************************************
 *
 *  Emit an 8-bit integer as code.
 */

unsigned char emitter::emitOutputByte(BYTE* dst, ssize_t val)
{
    BYTE* dstRW                    = dst + writeableOffset;
    *castto(dstRW, unsigned char*) = (unsigned char)val;

#ifdef DEBUG
#ifdef TARGET_AMD64
    // if we're emitting code bytes, ensure that we've already emitted the rex prefix!
    assert(((val & 0xFF00000000LL) == 0) || ((val & 0xFFFFFFFF00000000LL) == 0xFFFFFFFF00000000LL));
#endif // TARGET_AMD64
#endif

    return sizeof(unsigned char);
}

/*****************************************************************************
 *
 *  Emit a 16-bit integer as code.
 */

unsigned char emitter::emitOutputWord(BYTE* dst, ssize_t val)
{
    BYTE* dstRW = dst + writeableOffset;
    MISALIGNED_WR_I2(dstRW, (short)val);

#ifdef DEBUG
#ifdef TARGET_AMD64
    // if we're emitting code bytes, ensure that we've already emitted the rex prefix!
    assert(((val & 0xFF00000000LL) == 0) || ((val & 0xFFFFFFFF00000000LL) == 0xFFFFFFFF00000000LL));
#endif // TARGET_AMD64
#endif

    return sizeof(short);
}

/*****************************************************************************
 *
 *  Emit a 32-bit integer as code.
 */

unsigned char emitter::emitOutputLong(BYTE* dst, ssize_t val)
{
    BYTE* dstRW = dst + writeableOffset;
    MISALIGNED_WR_I4(dstRW, (int)val);

#ifdef DEBUG
#ifdef TARGET_AMD64
    // if we're emitting code bytes, ensure that we've already emitted the rex prefix!
    assert(((val & 0xFF00000000LL) == 0) || ((val & 0xFFFFFFFF00000000LL) == 0xFFFFFFFF00000000LL));
#endif // TARGET_AMD64
#endif

    return sizeof(int);
}

/*****************************************************************************
 *
 *  Emit a pointer-sized integer as code.
 */

unsigned char emitter::emitOutputSizeT(BYTE* dst, ssize_t val)
{
    BYTE* dstRW = dst + writeableOffset;
#if !defined(TARGET_64BIT)
    MISALIGNED_WR_I4(dstRW, (int)val);
#else
    MISALIGNED_WR_ST(dstRW, val);
#endif

    return TARGET_POINTER_SIZE;
}

//------------------------------------------------------------------------
// Wrappers to emitOutputByte, emitOutputWord, emitOutputLong, emitOutputSizeT
// that take unsigned __int64 or size_t type instead of ssize_t. Used on RyuJIT/x86.
//
// Arguments:
//    dst - passed through
//    val - passed through
//
// Return Value:
//    Same as wrapped function.
//

#if !defined(HOST_64BIT)
#if defined(TARGET_X86)
unsigned char emitter::emitOutputByte(BYTE* dst, size_t val)
{
    return emitOutputByte(dst, (ssize_t)val);
}

unsigned char emitter::emitOutputWord(BYTE* dst, size_t val)
{
    return emitOutputWord(dst, (ssize_t)val);
}

unsigned char emitter::emitOutputLong(BYTE* dst, size_t val)
{
    return emitOutputLong(dst, (ssize_t)val);
}

unsigned char emitter::emitOutputSizeT(BYTE* dst, size_t val)
{
    return emitOutputSizeT(dst, (ssize_t)val);
}

unsigned char emitter::emitOutputByte(BYTE* dst, unsigned __int64 val)
{
    return emitOutputByte(dst, (ssize_t)val);
}

unsigned char emitter::emitOutputWord(BYTE* dst, unsigned __int64 val)
{
    return emitOutputWord(dst, (ssize_t)val);
}

unsigned char emitter::emitOutputLong(BYTE* dst, unsigned __int64 val)
{
    return emitOutputLong(dst, (ssize_t)val);
}

unsigned char emitter::emitOutputSizeT(BYTE* dst, unsigned __int64 val)
{
    return emitOutputSizeT(dst, (ssize_t)val);
}
#endif // defined(TARGET_X86)
#endif // !defined(HOST_64BIT)

/*****************************************************************************
 *
 *  Given a block cookie and a code position, return the actual code offset;
 *  this can only be called at the end of code generation.
 */

UNATIVE_OFFSET emitter::emitCodeOffset(void* blockPtr, unsigned codePos)
{
    insGroup* ig;

    UNATIVE_OFFSET of;
    unsigned       no = emitGetInsNumFromCodePos(codePos);

    /* Make sure we weren't passed some kind of a garbage thing */

    ig = (insGroup*)blockPtr;
#ifdef DEBUG
    assert(ig && ig->igSelf == ig);
#endif

    /* The first and last offsets are always easy */

    if (no == 0)
    {
        of = 0;
    }
    else if (no == ig->igInsCnt)
    {
        of = ig->igSize;
    }
#ifdef TARGET_ARM64
    else if ((ig->igFlags & IGF_HAS_REMOVED_INSTR) != 0 && no == ig->igInsCnt + 1U)
    {
        // This can happen if a instruction was replaced, but the replacement couldn't fit into
        // the same IG and instead was place in a new IG.
        return ig->igNext->igOffs + emitFindOffset(ig->igNext, 1);
    }
#endif
    else if (ig->igFlags & IGF_UPD_ISZ)
    {
        /*
            Some instruction sizes have changed, so we'll have to figure
            out the instruction offset "the hard way".
         */

        of = emitFindOffset(ig, no);
    }
    else
    {
        /* All instructions correctly predicted, the offset stays the same */

        of = emitGetInsOfsFromCodePos(codePos);

        // printf("[IG=%02u;ID=%03u;OF=%04X] <= %08X\n", ig->igNum, emitGetInsNumFromCodePos(codePos), of, codePos);

        /* Make sure the offset estimate is accurate */
        assert(of == emitFindOffset(ig, emitGetInsNumFromCodePos(codePos)));
    }

    return ig->igOffs + of;
}

/*****************************************************************************
 *
 *  Record the fact that the given register now contains a live GC ref.
 */

void emitter::emitGCregLiveUpd(GCtype gcType, regNumber reg, BYTE* addr)
{
    assert(emitIssuing);

    // Don't track GC changes in epilogs
    if (emitIGisInEpilog(emitCurIG))
    {
        return;
    }

    assert(needsGC(gcType));

    regMaskTP regMask = genRegMask(reg);

    regMaskTP& emitThisXXrefRegs = (gcType == GCT_GCREF) ? emitThisGCrefRegs : emitThisByrefRegs;
    regMaskTP& emitThisYYrefRegs = (gcType == GCT_GCREF) ? emitThisByrefRegs : emitThisGCrefRegs;

    if ((emitThisXXrefRegs & regMask) == 0)
    {
        // If the register was holding the other GC type, that type should
        // go dead now

        if (emitThisYYrefRegs & regMask)
        {
            emitGCregDeadUpd(reg, addr);
        }

        // For synchronized methods, "this" is always alive and in the same register.
        // However, if we generate any code after the epilog block (where "this"
        // goes dead), "this" will come alive again. We need to notice that.
        // Note that we only expect isThis to be true at an insGroup boundary.

        bool isThis = (reg == emitSyncThisObjReg) ? true : false;

        if (emitFullGCinfo)
        {
            emitGCregLiveSet(gcType, regMask, addr, isThis);
        }

        emitThisXXrefRegs |= regMask;
    }

    // The 2 GC reg masks can't be overlapping

    assert((emitThisGCrefRegs & emitThisByrefRegs) == 0);
}

/*****************************************************************************
 *
 *  Record the fact that the given set of registers no longer contain live GC refs.
 */

void emitter::emitGCregDeadUpdMask(regMaskTP regs, BYTE* addr)
{
    assert(emitIssuing);

    // Don't track GC changes in epilogs
    if (emitIGisInEpilog(emitCurIG))
    {
        return;
    }

    // First, handle the gcref regs going dead

    regMaskTP gcrefRegs = emitThisGCrefRegs & regs;

    // "this" can never go dead in synchronized methods, except in the epilog
    // after the call to CORINFO_HELP_MON_EXIT.
    assert(emitSyncThisObjReg == REG_NA || (genRegMask(emitSyncThisObjReg) & regs) == 0);

    if (gcrefRegs)
    {
        assert((emitThisByrefRegs & gcrefRegs) == 0);

        if (emitFullGCinfo)
        {
            emitGCregDeadSet(GCT_GCREF, gcrefRegs, addr);
        }

        emitThisGCrefRegs &= ~gcrefRegs;
    }

    // Second, handle the byref regs going dead

    regMaskTP byrefRegs = emitThisByrefRegs & regs;

    if (byrefRegs)
    {
        assert((emitThisGCrefRegs & byrefRegs) == 0);

        if (emitFullGCinfo)
        {
            emitGCregDeadSet(GCT_BYREF, byrefRegs, addr);
        }

        emitThisByrefRegs &= ~byrefRegs;
    }
}

/*****************************************************************************
 *
 *  Record the fact that the given register no longer contains a live GC ref.
 */

void emitter::emitGCregDeadUpd(regNumber reg, BYTE* addr)
{
    assert(emitIssuing);

    // Don't track GC changes in epilogs
    if (emitIGisInEpilog(emitCurIG))
    {
        return;
    }

    regMaskTP regMask = genRegMask(reg);

    if ((emitThisGCrefRegs & regMask) != 0)
    {
        assert((emitThisByrefRegs & regMask) == 0);

        if (emitFullGCinfo)
        {
            emitGCregDeadSet(GCT_GCREF, regMask, addr);
        }

        emitThisGCrefRegs &= ~regMask;
    }
    else if ((emitThisByrefRegs & regMask) != 0)
    {
        if (emitFullGCinfo)
        {
            emitGCregDeadSet(GCT_BYREF, regMask, addr);
        }

        emitThisByrefRegs &= ~regMask;
    }
}

/*****************************************************************************
 *
 *  Record the fact that the given variable now contains a live GC ref.
 *  varNum may be INT_MAX or negative (indicating a spill temp) only if
 *    offs is guaranteed to be the offset of a tracked GC ref. Else we
 *    need a valid value to check if the variable is tracked or not.
 */

void emitter::emitGCvarLiveUpd(int offs, int varNum, GCtype gcType, BYTE* addr DEBUG_ARG(unsigned actualVarNum))
{
    assert(abs(offs) % sizeof(int) == 0);
    assert(needsGC(gcType));

#if FEATURE_FIXED_OUT_ARGS
    if ((unsigned)varNum == emitComp->lvaOutgoingArgSpaceVar)
    {
        if (emitFullGCinfo)
        {
            /* Append an "arg push" entry to track a GC written to the
               outgoing argument space.
               Allocate a new ptr arg entry and fill it in */

            regPtrDsc* regPtrNext = gcInfo->gcRegPtrAllocDsc();
            regPtrNext->rpdGCtype = gcType;
            regPtrNext->rpdOffs   = emitCurCodeOffs(addr);
            regPtrNext->rpdArg    = true;
            regPtrNext->rpdCall   = false;
            noway_assert(FitsIn<unsigned short>(offs));
            regPtrNext->rpdPtrArg  = (unsigned short)offs;
            regPtrNext->rpdArgType = (unsigned short)GCInfo::rpdARG_PUSH;
            regPtrNext->rpdIsThis  = false;
        }
    }
    else
#endif // FEATURE_FIXED_OUT_ARGS
    {
        /* Is the frame offset within the "interesting" range? */

        if (offs >= emitGCrFrameOffsMin && offs < emitGCrFrameOffsMax)
        {
            /* Normally all variables in this range must be tracked stack
               pointers. However, for EnC, we relax this condition. So we
               must check if this is not such a variable.
               Note that varNum might be negative, indicating a spill temp.
            */

            if (varNum != INT_MAX)
            {
                bool isTracked = false;
                if (varNum >= 0)
                {
                    // This is NOT a spill temp
                    const LclVarDsc* varDsc = emitComp->lvaGetDesc(varNum);
                    isTracked               = emitComp->lvaIsGCTracked(varDsc);
                }

                if (!isTracked)
                {
#if DOUBLE_ALIGN
                    assert(!emitContTrkPtrLcls ||
                           // EBP based variables in the double-aligned frames are indeed input arguments.
                           // and we don't require them to fall into the "interesting" range.
                           ((emitComp->rpFrameType == FT_DOUBLE_ALIGN_FRAME) && (varNum >= 0) &&
                            (emitComp->lvaTable[varNum].lvFramePointerBased == 1)));
#else
                    assert(!emitContTrkPtrLcls);
#endif
                    return;
                }
            }

            size_t disp;

            /* Compute the index into the GC frame table */

            disp = (offs - emitGCrFrameOffsMin) / TARGET_POINTER_SIZE;
            assert(disp < emitGCrFrameOffsCnt);

            /* If the variable is currently dead, mark it as live */

            if (emitGCrFrameLiveTab[disp] == nullptr)
            {
                emitGCvarLiveSet(offs, gcType, addr, disp);
#ifdef DEBUG
                if ((EMIT_GC_VERBOSE || emitComp->opts.disasmWithGC) && (actualVarNum < emitComp->lvaCount) &&
                    emitComp->lvaGetDesc(actualVarNum)->lvTracked)
                {
                    VarSetOps::AddElemD(emitComp, debugThisGCrefVars, emitComp->lvaGetDesc(actualVarNum)->lvVarIndex);
                }
#endif
            }
        }
    }
}

/*****************************************************************************
 *
 *  Record the fact that the given variable no longer contains a live GC ref.
 */

void emitter::emitGCvarDeadUpd(int offs, BYTE* addr DEBUG_ARG(unsigned varNum))
{
    assert(emitIssuing);
    assert(abs(offs) % sizeof(int) == 0);

    /* Is the frame offset within the "interesting" range? */

    if (offs >= emitGCrFrameOffsMin && offs < emitGCrFrameOffsMax)
    {
        size_t disp;

        /* Compute the index into the GC frame table */

        disp = (offs - emitGCrFrameOffsMin) / TARGET_POINTER_SIZE;
        assert(disp < emitGCrFrameOffsCnt);

        /* If the variable is currently live, mark it as dead */

        if (emitGCrFrameLiveTab[disp] != nullptr)
        {
            assert(!emitComp->lvaKeepAliveAndReportThis() || (offs != emitSyncThisObjOffs));
            emitGCvarDeadSet(offs, addr, disp);
#ifdef DEBUG
            if ((EMIT_GC_VERBOSE || emitComp->opts.disasmWithGC) && (varNum < emitComp->lvaCount) &&
                emitComp->lvaGetDesc(varNum)->lvTracked)
            {
                VarSetOps::RemoveElemD(emitComp, debugThisGCrefVars, emitComp->lvaGetDesc(varNum)->lvVarIndex);
            }
#endif
        }
    }
}

/*****************************************************************************
 *
 *  Allocate a new IG and link it in to the global list after the current IG
 */

insGroup* emitter::emitAllocAndLinkIG()
{
    insGroup* ig = emitAllocIG();

    assert(emitCurIG);

    emitInsertIGAfter(emitCurIG, ig);

    /* Propagate some IG flags from the current group to the new group */

    ig->igFlags |= (emitCurIG->igFlags & IGF_PROPAGATE_MASK);

    /* Set the new IG as the current IG */

    emitCurIG = ig;

    return ig;
}

/*****************************************************************************
 *
 *  Allocate an instruction group descriptor and assign it the next index.
 */

insGroup* emitter::emitAllocIG()
{
    insGroup* ig;

    /* Allocate a group descriptor */

    size_t sz = sizeof(insGroup);
    ig        = (insGroup*)emitGetMem(sz);

#ifdef DEBUG
    ig->igSelf = ig;
#endif

#if EMITTER_STATS
    emitTotalIGcnt += 1;
    emitTotalIGsize += sz;
    emitSizeMethod += sz;
#endif

    /* Do basic initialization */

    emitInitIG(ig);

    return ig;
}

/*****************************************************************************
 *
 *  Initialize an instruction group
 */

void emitter::emitInitIG(insGroup* ig)
{
    /* Assign the next available index to the instruction group */

    ig->igNum = emitNxtIGnum;

    emitNxtIGnum++;

    /* Record the (estimated) code offset of the group */

    ig->igOffs = emitCurCodeOffset;
    assert(IsCodeAligned(ig->igOffs));

    /* Set the current function index */

    ig->igFuncIdx = emitComp->funCurrentFuncIdx();

    ig->igFlags = 0;

#if defined(DEBUG) || defined(LATE_DISASM)
    ig->igWeight    = getCurrentBlockWeight();
    ig->igPerfScore = 0.0;
#endif

    /* Zero out some fields to avoid printing garbage in JitDumps. These
       really only need to be set in DEBUG, but do it in all cases to make
       sure we act the same in non-DEBUG builds.
    */

    ig->igSize   = 0;
    ig->igGCregs = RBM_NONE;
    ig->igInsCnt = 0;

#if EMIT_BACKWARDS_NAVIGATION
    ig->igLastIns = nullptr;
#endif // EMIT_BACKWARDS_NAVIGATION

#if FEATURE_LOOP_ALIGN
    ig->igLoopBackEdge = nullptr;
#endif

#ifdef DEBUG
    ig->lastGeneratedBlock = nullptr;
    // Explicitly call init, since IGs don't actually have a constructor.
    ig->igBlocks.jitstd::list<BasicBlock*>::init(emitComp->getAllocator(CMK_DebugOnly));
#endif
}

/*****************************************************************************
 *
 *  Insert instruction group 'ig' after 'igInsertAfterIG'
 */

void emitter::emitInsertIGAfter(insGroup* insertAfterIG, insGroup* ig)
{
    assert(emitIGlist);
    assert(emitIGlast);

    ig->igNext            = insertAfterIG->igNext;
    insertAfterIG->igNext = ig;

#if EMIT_BACKWARDS_NAVIGATION
    ig->igPrev = insertAfterIG;

    if (ig->igNext != nullptr)
    {
        ig->igNext->igPrev = ig;
    }
#endif // EMIT_BACKWARDS_NAVIGATION

    if (emitIGlast == insertAfterIG)
    {
        // If we are inserting at the end, then update the 'last' pointer
        emitIGlast = ig;
    }
}

/*****************************************************************************
 *
 *  Save the current IG and start a new one.
 */

void emitter::emitNxtIG(bool extend)
{
    /* Right now we don't allow multi-IG prologs */

    assert(emitCurIG != emitPrologIG);

    /* First save the current group */

    emitSavIG(extend);

    /* Update the GC live sets for the group's start
     * Do it only if not an extension block */

    if (!extend)
    {
        VarSetOps::Assign(emitComp, emitInitGCrefVars, emitThisGCrefVars);
        emitInitGCrefRegs = emitThisGCrefRegs;
        emitInitByrefRegs = emitThisByrefRegs;
    }

    /* Start generating the new group */

    emitNewIG();

    /* If this is an emitter added block, flag it */

    if (extend)
    {
        emitCurIG->igFlags |= IGF_EXTEND;

#if EMITTER_STATS
        emitTotalIGExtend++;
#endif // EMITTER_STATS
    }

    // We've created a new IG; no need to force another one.
    emitForceNewIG = false;

#ifdef DEBUG
    // We haven't written any code into the IG yet, so clear our record of the last block written to the IG.
    emitCurIG->lastGeneratedBlock = nullptr;
#endif
}

//------------------------------------------------------------------------
// emitRemoveLastInstruction: Remove the last instruction emitted; it has been optimized away by the
// next instruction we are generating. `emitLastIns` must be non-null, meaning there is a
// previous instruction. The previous instruction might have already been saved, or it might
// be in the currently accumulating insGroup buffer.
//
// The `emitLastIns` is set to nullptr after this function. It is expected that a new instruction
// will be immediately generated after this, which will set it again.
//
// Removing an instruction can invalidate any captured emitter location
// (using emitLocation::CaptureLocation()) after the instruction was generated. This is because the
// emitLocation stores the current IG instruction number and code size. If the instruction is
// removed and not replaced (e.g., it is at the end of the IG, and any replacement creates a new
// EXTEND IG), then the saved instruction number is incorrect. The IGF_HAS_REMOVED_INSTR flag is
// used to check for this later.
//
// NOTE: It is expected that the GC effect of the removed instruction will be handled by the newly
// generated replacement(s).
//
#ifdef TARGET_ARM64
void emitter::emitRemoveLastInstruction()
{
    assert(emitLastIns != nullptr);
    assert(emitLastInsIG != nullptr);

    // We should assert it's not a jmp, as that would require updating the jump lists, e.g. emitCurIGjmpList.

    BYTE*          lastInsActualStartAddr = (BYTE*)emitLastIns - m_debugInfoSize;
    unsigned short lastCodeSize           = (unsigned short)emitLastIns->idCodeSize();

    if ((emitCurIGfreeBase <= lastInsActualStartAddr) && (lastInsActualStartAddr < emitCurIGfreeEndp))
    {
        JITDUMP("Removing saved instruction in current IG %s:\n> ", emitLabelString(emitLastInsIG));
        JITDUMPEXEC(emitDispIns(emitLastIns, /* isNew */ false, /* doffs */ false, /* asmfm */ false));

        // The last instruction is in the current buffer. That means the current IG is non-empty.
        assert(emitCurIGnonEmpty());
        assert(lastInsActualStartAddr < emitCurIGfreeNext);
        assert(emitCurIGinsCnt >= 1);
        assert(emitCurIGsize >= emitLastIns->idCodeSize());

        size_t insSize = emitCurIGfreeNext - lastInsActualStartAddr;

        emitCurIGfreeNext = lastInsActualStartAddr;
        emitCurIGinsCnt -= 1;
        emitCurIGsize -= lastCodeSize;

        // We're going to overwrite the memory; zero it.
        memset(emitCurIGfreeNext, 0, insSize);

        // Remember this happened.
        emitCurIG->igFlags |= IGF_HAS_REMOVED_INSTR;
    }
    else
    {
        JITDUMP("Removing saved instruction in saved IG %s:\n> ", emitLabelString(emitLastInsIG));
        JITDUMPEXEC(emitDispIns(emitLastIns, /* isNew */ false, /* doffs */ false, /* asmfm */ false));

        // The last instruction has already been saved. It must be the last instruction in the group.
        // In the below calculation, we don't include the m_debugInfoSize because it comes before `emitLastIns`.
        assert(emitLastInsIG->igData + emitLastInsIG->igDataSize == (BYTE*)emitLastIns + emitSizeOfInsDsc(emitLastIns));
        assert(emitLastInsIG->igInsCnt >= 1);
        assert(emitLastInsIG->igSize >= lastCodeSize);

        emitLastInsIG->igInsCnt -= 1;
        emitLastInsIG->igSize -= lastCodeSize;

        // Zero the memory we aren't using anymore. Note that this doesn't get reused, so this is not
        // strictly necessary.
        size_t insSize = m_debugInfoSize + emitSizeOfInsDsc(emitLastIns);
        memset(lastInsActualStartAddr, 0, insSize);

        // Remember this happened.
        emitLastInsIG->igFlags |= IGF_HAS_REMOVED_INSTR;
    }

    emitInsCount -= 1;
    emitLastIns   = nullptr;
    emitLastInsIG = nullptr;
}
#endif // TARGET_ARM64

/*****************************************************************************
 *
 *  emitGetInsSC: Get the instruction's constant value.
 */

cnsval_ssize_t emitter::emitGetInsSC(const instrDesc* id) const
{
#ifdef TARGET_ARM // should it be TARGET_ARMARCH? Why do we need this? Note that on ARM64 we store scaled immediates
                  // for some formats
    if (id->idIsLclVar())
    {
        int varNum = id->idAddr()->iiaLclVar.lvaVarNum();

        regNumber baseReg;
        int       offs = id->idAddr()->iiaLclVar.lvaOffset();
#if defined(TARGET_ARM)
        int adr =
            emitComp->lvaFrameAddress(varNum, id->idIsLclFPBase(), &baseReg, offs, CodeGen::instIsFP(id->idIns()));
        int dsp = adr + offs;
        if ((id->idIns() == INS_sub) || (id->idIns() == INS_subw))
            dsp = -dsp;
#elif defined(TARGET_ARM64)
        // TODO-ARM64-Cleanup: this is currently unreachable. Do we need it?
        bool FPbased;
        int  adr = emitComp->lvaFrameAddress(varNum, &FPbased);
        int  dsp = adr + offs;
        if (id->idIns() == INS_sub)
            dsp = -dsp;
#endif
        return dsp;
    }
    else
#endif // TARGET_ARM
        if (id->idIsLargeCns())
        {
            return ((instrDescCns*)id)->idcCnsVal;
        }
        else
        {
            return id->idSmallCns();
        }
}

#ifdef TARGET_ARM

BYTE* emitter::emitGetInsRelocValue(instrDesc* id)
{
    return ((instrDescReloc*)id)->idrRelocVal;
}

#endif // TARGET_ARM

/*****************************************************************************/
#if EMIT_TRACK_STACK_DEPTH
/*****************************************************************************
 *
 *  Record a push of a single dword on the stack.
 */

void emitter::emitStackPush(BYTE* addr, GCtype gcType)
{
#ifdef DEBUG
    assert(IsValidGCtype(gcType));
#endif

    if (emitSimpleStkUsed)
    {
        assert(!emitFullGCinfo); // Simple stk not used for emitFullGCinfo
        assert(emitCurStackLvl / sizeof(int) < MAX_SIMPLE_STK_DEPTH);

        u1.emitSimpleStkMask <<= 1;
        u1.emitSimpleStkMask |= (unsigned)needsGC(gcType);

        u1.emitSimpleByrefStkMask <<= 1;
        u1.emitSimpleByrefStkMask |= (gcType == GCT_BYREF);

        assert((u1.emitSimpleStkMask & u1.emitSimpleByrefStkMask) == u1.emitSimpleByrefStkMask);
    }
    else
    {
        emitStackPushLargeStk(addr, gcType);
    }

    emitCurStackLvl += sizeof(int);
}

/*****************************************************************************
 *
 *  Record a push of a bunch of non-GC dwords on the stack.
 */

void emitter::emitStackPushN(BYTE* addr, unsigned count)
{
    assert(count);

    if (emitSimpleStkUsed)
    {
        assert(!emitFullGCinfo); // Simple stk not used for emitFullGCinfo

        u1.emitSimpleStkMask <<= count;
        u1.emitSimpleByrefStkMask <<= count;
    }
    else
    {
        emitStackPushLargeStk(addr, GCT_NONE, count);
    }

    emitCurStackLvl += count * sizeof(int);
}

/*****************************************************************************
 *
 *  Record a pop of the given number of dwords from the stack.
 */

void emitter::emitStackPop(BYTE* addr, bool isCall, unsigned char callInstrSize, unsigned count)
{
    assert(emitCurStackLvl / sizeof(int) >= count);
    assert(!isCall || callInstrSize > 0);

    if (count)
    {
        if (emitSimpleStkUsed)
        {
            assert(!emitFullGCinfo); // Simple stk not used for emitFullGCinfo

            unsigned cnt = count;

            do
            {
                u1.emitSimpleStkMask >>= 1;
                u1.emitSimpleByrefStkMask >>= 1;
            } while (--cnt);
        }
        else
        {
            emitStackPopLargeStk(addr, isCall, callInstrSize, count);
        }

        emitCurStackLvl -= count * sizeof(int);
    }
    else
    {
        assert(isCall);

        // For the general encoder we do the call below always when it's a call, to ensure that the call is
        // recorded (when we're doing the ptr reg map for a non-fully-interruptible method).
        if (emitFullGCinfo
#ifndef JIT32_GCENCODER
            || (emitComp->IsFullPtrRegMapRequired() && !emitComp->GetInterruptible() && isCall)
#endif // JIT32_GCENCODER
        )
        {
            emitStackPopLargeStk(addr, isCall, callInstrSize, 0);
        }
    }
}

/*****************************************************************************
 *
 *  Record a push of a single word on the stack for a full pointer map.
 */

void emitter::emitStackPushLargeStk(BYTE* addr, GCtype gcType, unsigned count)
{
    S_UINT32 level(emitCurStackLvl / sizeof(int));

    assert(IsValidGCtype(gcType));
    assert(count);
    assert(!emitSimpleStkUsed);

    do
    {
        /* Push an entry for this argument on the tracking stack */

        // printf("Pushed [%d] at lvl %2u [max=%u]\n", isGCref, emitArgTrackTop - emitArgTrackTab, emitMaxStackDepth);

        assert(level.IsOverflow() || u2.emitArgTrackTop == u2.emitArgTrackTab + level.Value());
        *u2.emitArgTrackTop++ = (BYTE)gcType;
        assert(u2.emitArgTrackTop <= u2.emitArgTrackTab + emitMaxStackDepth);

        if (emitFullArgInfo || needsGC(gcType))
        {
            if (emitFullGCinfo)
            {
                /* Append an "arg push" entry if this is a GC ref or
                   FPO method. Allocate a new ptr arg entry and fill it in */

                regPtrDsc* regPtrNext = codeGen->gcInfo.gcRegPtrAllocDsc();
                regPtrNext->rpdGCtype = gcType;

                regPtrNext->rpdOffs = emitCurCodeOffs(addr);
                regPtrNext->rpdArg  = true;
                regPtrNext->rpdCall = false;
                if (level.IsOverflow() || !FitsIn<unsigned short>(level.Value()))
                {
                    IMPL_LIMITATION("Too many/too big arguments to encode GC information");
                }
                regPtrNext->rpdPtrArg  = (unsigned short)level.Value();
                regPtrNext->rpdArgType = (unsigned short)GCInfo::rpdARG_PUSH;
                regPtrNext->rpdIsThis  = false;
            }

            /* This is an "interesting" argument push */

            u2.emitGcArgTrackCnt++;
        }
        level += 1;
        assert(!level.IsOverflow());
    } while (--count);
}

/*****************************************************************************
 *
 *  Record a pop of the given number of words from the stack for a full ptr
 *  map.
 */

void emitter::emitStackPopLargeStk(BYTE* addr, bool isCall, unsigned char callInstrSize, unsigned count)
{
    assert(emitIssuing);

    unsigned argStkCnt;
    S_UINT16 argRecCnt(0); // arg count for ESP, ptr-arg count for EBP
    unsigned gcrefRegs, byrefRegs;

#ifdef JIT32_GCENCODER
    // For the general encoder, we always need to record calls, so we make this call
    // even when emitSimpleStkUsed is true.
    assert(!emitSimpleStkUsed);
#endif

    /* Count how many pointer records correspond to this "pop" */

    for (argStkCnt = count; argStkCnt; argStkCnt--)
    {
        assert(u2.emitArgTrackTop > u2.emitArgTrackTab);

        GCtype gcType = (GCtype)(*--u2.emitArgTrackTop);

        assert(IsValidGCtype(gcType));

        // printf("Popped [%d] at lvl %u\n", GCtypeStr(gcType), emitArgTrackTop - emitArgTrackTab);

        // This is an "interesting" argument

        if (emitFullArgInfo || needsGC(gcType))
        {
            argRecCnt += 1;
        }
    }

    assert(u2.emitArgTrackTop >= u2.emitArgTrackTab);
    assert(u2.emitArgTrackTop == u2.emitArgTrackTab + emitCurStackLvl / sizeof(int) - count);
    noway_assert(!argRecCnt.IsOverflow());

    /* We're about to pop the corresponding arg records */

    u2.emitGcArgTrackCnt -= argRecCnt.Value();

#ifdef JIT32_GCENCODER
    // For the general encoder, we always have to record calls, so we don't take this early return.
    if (!emitFullGCinfo)
        return;
#endif

    // Do we have any interesting (i.e., callee-saved) registers live here?

    gcrefRegs = byrefRegs = 0;

    // We make a bitmask whose bits correspond to callee-saved register indices (in the sequence
    // of callee-saved registers only).
    for (unsigned calleeSavedRegIdx = 0; calleeSavedRegIdx < CNT_CALLEE_SAVED; calleeSavedRegIdx++)
    {
        regMaskTP calleeSavedRbm = raRbmCalleeSaveOrder[calleeSavedRegIdx];
        if (emitThisGCrefRegs & calleeSavedRbm)
        {
            gcrefRegs |= (1 << calleeSavedRegIdx);
        }
        if (emitThisByrefRegs & calleeSavedRbm)
        {
            byrefRegs |= (1 << calleeSavedRegIdx);
        }
    }

#ifdef JIT32_GCENCODER
    // For the general encoder, we always have to record calls, so we don't take this early return.    /* Are there any
    // args to pop at this call site?

    if (argRecCnt.Value() == 0)
    {
        /*
            Or do we have a partially interruptible EBP-less frame, and any
            of EDI,ESI,EBX,EBP are live, or is there an outer/pending call?
         */

#if !FPO_INTERRUPTIBLE
        if (emitFullyInt || (gcrefRegs == 0 && byrefRegs == 0 && u2.emitGcArgTrackCnt == 0))
#endif
            return;
    }
#endif // JIT32_GCENCODER

    /* Only calls may pop more than one value */
    // More detail:
    // _cdecl calls accomplish this popping via a post-call-instruction SP adjustment.
    // The "rpdCall" field below should be interpreted as "the instruction accomplishes
    // call-related popping, even if it's not itself a call".  Therefore, we don't just
    // use the "isCall" input argument, which means that the instruction actually is a call --
    // we use the OR of "isCall" or the "pops more than one value."

    bool isCallRelatedPop = (argRecCnt.Value() > 1);

    /* Allocate a new ptr arg entry and fill it in */

    regPtrDsc* regPtrNext = codeGen->gcInfo.gcRegPtrAllocDsc();
    regPtrNext->rpdGCtype = GCT_GCREF; // Pops need a non-0 value (??)

    regPtrNext->rpdOffs = emitCurCodeOffs(addr);
    regPtrNext->rpdCall = (isCall || isCallRelatedPop);
#ifndef JIT32_GCENCODER
    if (regPtrNext->rpdCall)
    {
        assert(isCall || callInstrSize == 0);
        regPtrNext->rpdCallInstrSize = callInstrSize;
    }
#endif
    regPtrNext->rpdCallGCrefRegs = gcrefRegs;
    regPtrNext->rpdCallByrefRegs = byrefRegs;
    regPtrNext->rpdArg           = true;
    regPtrNext->rpdArgType       = (unsigned short)GCInfo::rpdARG_POP;
    regPtrNext->rpdPtrArg        = argRecCnt.Value();
}

/*****************************************************************************
 *  For caller-pop arguments, we report the arguments as pending arguments.
 *  However, any GC arguments are now dead, so we need to report them
 *  as non-GC.
 */

void emitter::emitStackKillArgs(BYTE* addr, unsigned count, unsigned char callInstrSize)
{
    assert(count > 0);

    if (emitSimpleStkUsed)
    {
        assert(!emitFullGCinfo); // Simple stk not used for emitFullGCInfo

        /* We don't need to report this to the GC info, but we do need
           to kill mark the ptrs on the stack as non-GC */

        assert(emitCurStackLvl / sizeof(int) >= count);

        for (unsigned lvl = 0; lvl < count; lvl++)
        {
            u1.emitSimpleStkMask &= ~(1 << lvl);
            u1.emitSimpleByrefStkMask &= ~(1 << lvl);
        }
    }
    else
    {
        BYTE*    argTrackTop = u2.emitArgTrackTop;
        S_UINT16 gcCnt(0);

        for (unsigned i = 0; i < count; i++)
        {
            assert(argTrackTop > u2.emitArgTrackTab);

            --argTrackTop;

            GCtype gcType = (GCtype)(*argTrackTop);
            assert(IsValidGCtype(gcType));

            if (needsGC(gcType))
            {
                // printf("Killed %s at lvl %u\n", GCtypeStr(gcType), argTrackTop - emitArgTrackTab);

                *argTrackTop = GCT_NONE;
                gcCnt += 1;
            }
        }

        noway_assert(!gcCnt.IsOverflow());

        /* We're about to kill the corresponding (pointer) arg records */

        if (!emitFullArgInfo)
        {
            u2.emitGcArgTrackCnt -= gcCnt.Value();
        }

        if (!emitFullGCinfo)
        {
            return;
        }

        /* Right after the call, the arguments are still sitting on the
           stack, but they are effectively dead. For fully-interruptible
           methods, we need to report that */

        if (gcCnt.Value())
        {
            /* Allocate a new ptr arg entry and fill it in */

            regPtrDsc* regPtrNext = codeGen->gcInfo.gcRegPtrAllocDsc();
            regPtrNext->rpdGCtype = GCT_GCREF; // Kills need a non-0 value (??)

            regPtrNext->rpdOffs = emitCurCodeOffs(addr);

            regPtrNext->rpdArg     = TRUE;
            regPtrNext->rpdArgType = (unsigned short)GCInfo::rpdARG_KILL;
            regPtrNext->rpdPtrArg  = gcCnt.Value();
        }

        /* Now that ptr args have been marked as non-ptrs, we need to record
           the call itself as one that has no arguments. */

        emitStackPopLargeStk(addr, true, callInstrSize, 0);
    }
}

/*****************************************************************************
 *  A helper for recording a relocation with the EE.
 */

#ifdef DEBUG

void emitter::emitRecordRelocationHelp(void*       location,        /* IN */
                                       void*       target,          /* IN */
                                       uint16_t    fRelocType,      /* IN */
                                       const char* relocTypeName,   /* IN */
                                       int32_t     addlDelta /* = 0 */) /* IN */

#else // !DEBUG

void emitter::emitRecordRelocation(void*    location,           /* IN */
                                   void*    target,             /* IN */
                                   uint16_t fRelocType,         /* IN */
                                   int32_t  addlDelta /* = 0 */) /* IN */

#endif // !DEBUG
{
    void* locationRW = (BYTE*)location + writeableOffset;

    JITDUMP("recordRelocation: %p (rw: %p) => %p, type %u (%s), delta %d\n", dspPtr(location), dspPtr(locationRW),
            dspPtr(target), fRelocType, relocTypeName, addlDelta);

    // If we're an unmatched altjit, don't tell the VM anything. We still record the relocation for
    // late disassembly; maybe we'll need it?
    if (emitComp->info.compMatchedVM)
    {
        emitCmpHandle->recordRelocation(location, locationRW, target, fRelocType, addlDelta);
    }
#if defined(LATE_DISASM)
    codeGen->getDisAssembler().disRecordRelocation((size_t)location, (size_t)target);
#endif // defined(LATE_DISASM)
}

#ifdef TARGET_ARM
/*****************************************************************************
 *  A helper for handling a Thumb-Mov32 of position-independent (PC-relative) value
 *
 *  This routine either records relocation for the location with the EE,
 *  or creates a virtual relocation entry to perform offset fixup during
 *  compilation without recording it with EE - depending on which of
 *  absolute/relocative relocations mode are used for code section.
 */
void emitter::emitHandlePCRelativeMov32(void* location, /* IN */
                                        void* target)   /* IN */
{
    if (emitComp->opts.jitFlags->IsSet(JitFlags::JIT_FLAG_RELATIVE_CODE_RELOCS))
    {
        emitRecordRelocation(location, target, IMAGE_REL_BASED_REL_THUMB_MOV32_PCREL);
    }
    else
    {
        emitRecordRelocation(location, target, IMAGE_REL_BASED_THUMB_MOV32);
    }
}
#endif // TARGET_ARM

/*****************************************************************************
 *  A helper for recording a call site with the EE.
 */
void emitter::emitRecordCallSite(ULONG                 instrOffset,  /* IN */
                                 CORINFO_SIG_INFO*     callSig,      /* IN */
                                 CORINFO_METHOD_HANDLE methodHandle) /* IN */
{
#if defined(DEBUG)
    // Since CORINFO_SIG_INFO is a heavyweight structure, in most cases we can
    // lazily obtain it here using the given method handle (we only save the sig
    // info when we explicitly need it, i.e. for CALLI calls, vararg calls, and
    // tail calls).
    CORINFO_SIG_INFO sigInfo;

    if (callSig == nullptr)
    {
        // For certain calls whose target is non-containable (e.g. tls access targets), `methodHandle`
        // will be nullptr, because the target is present in a register.
        if ((methodHandle != nullptr) && (Compiler::eeGetHelperNum(methodHandle) == CORINFO_HELP_UNDEF))
        {
            emitComp->eeGetMethodSig(methodHandle, &sigInfo);
            callSig = &sigInfo;
        }
    }

    emitCmpHandle->recordCallSite(instrOffset, callSig, methodHandle);
#endif // defined(DEBUG)
}

/*****************************************************************************/
#endif // EMIT_TRACK_STACK_DEPTH
/*****************************************************************************/
/*****************************************************************************/

#ifdef DEBUG

/*****************************************************************************
 *  Given a code offset, return a string representing a label for that offset.
 *  If the code offset is just after the end of the code of the function, the
 *  label will be "END". If the code offset doesn't correspond to any known
 *  offset, the label will be "UNKNOWN". The strings are returned from static
 *  buffers. This function rotates amongst four such static buffers (there are
 *  cases where this function is called four times to provide data for a single
 *  printf()).
 */

const char* emitter::emitOffsetToLabel(unsigned offs)
{
    const size_t    TEMP_BUFFER_LEN = 40;
    static unsigned curBuf          = 0;
    static char     buf[4][TEMP_BUFFER_LEN];
    char*           retbuf;

    UNATIVE_OFFSET nextof = 0;

    for (insGroup* ig = emitIGlist; ig != nullptr; ig = ig->igNext)
    {
        // There is an eventual unused space after the last actual hot block
        // before the first allocated cold block.
        assert((nextof == ig->igOffs) || (ig == emitFirstColdIG));

        if (ig->igOffs == offs)
        {
            return emitLabelString(ig);
        }
        else if (ig->igOffs > offs)
        {
            // We went past the requested offset but didn't find it.
            sprintf_s(buf[curBuf], TEMP_BUFFER_LEN, "UNKNOWN");
            retbuf = buf[curBuf];
            curBuf = (curBuf + 1) % 4;
            return retbuf;
        }

        nextof = ig->igOffs + ig->igSize;
    }

    if (nextof == offs)
    {
        // It's a pseudo-label to the end.
        sprintf_s(buf[curBuf], TEMP_BUFFER_LEN, "END");
        retbuf = buf[curBuf];
        curBuf = (curBuf + 1) % 4;
        return retbuf;
    }
    else
    {
        sprintf_s(buf[curBuf], TEMP_BUFFER_LEN, "UNKNOWN");
        retbuf = buf[curBuf];
        curBuf = (curBuf + 1) % 4;
        return retbuf;
    }
}

#endif // DEBUG

//------------------------------------------------------------------------
// emitGetGCRegsSavedOrModified: Returns the set of registers that keeps gcrefs and byrefs across the call.
//
// Notes: it returns union of two sets:
//        1) registers that could contain GC/byRefs before the call and call doesn't touch them;
//        2) registers that contain GC/byRefs before the call and call modifies them, but they still
//           contain GC/byRefs.
//
// Arguments:
//   methHnd - the method handler of the call.
//
// Return value:
//   the saved set of registers.
//
regMaskTP emitter::emitGetGCRegsSavedOrModified(CORINFO_METHOD_HANDLE methHnd)
{
    // Is it a helper with a special saved set?
    bool isNoGCHelper = emitNoGChelper(methHnd);
    if (isNoGCHelper)
    {
        CorInfoHelpFunc helpFunc = Compiler::eeGetHelperNum(methHnd);

        // Get the set of registers that this call kills and remove it from the saved set.
        regMaskTP savedSet = RBM_ALLINT & ~emitGetGCRegsKilledByNoGCCall(helpFunc);

#ifdef DEBUG
        if (emitComp->verbose)
        {
            printf("NoGC Call: savedSet=");
            printRegMaskInt(savedSet);
            emitDispRegSet(savedSet);
            printf("\n");
        }
#endif
        return savedSet;
    }
    else
    {
        // This is the saved set of registers after a normal call.
        return RBM_CALLEE_SAVED;
    }
}

//----------------------------------------------------------------------
// emitGetGCRegsKilledByNoGCCall: Gets a register mask that represents the set of registers that no longer
// contain GC or byref pointers, for "NO GC" helper calls. This is used by the emitter when determining
// what registers to remove from the current live GC/byref sets (and thus what to report as dead in the
// GC info). Note that for the CORINFO_HELP_ASSIGN_BYREF helper, in particular, the kill set reported by
// compHelperCallKillSet() doesn't match this kill set. compHelperCallKillSet() reports the dst/src
// address registers as killed for liveness purposes, since their values change. However, they still are
// valid byref pointers after the call, so the dst/src address registers are NOT reported as killed here.
//
// Note: This list may not be complete and defaults to the default RBM_CALLEE_TRASH_NOGC registers.
//
// Arguments:
//   helper - The helper being inquired about
//
// Return Value:
//   Mask of GC register kills
//
regMaskTP emitter::emitGetGCRegsKilledByNoGCCall(CorInfoHelpFunc helper)
{
    assert(emitNoGChelper(helper));
    regMaskTP result;
    switch (helper)
    {
        case CORINFO_HELP_ASSIGN_REF:
        case CORINFO_HELP_CHECKED_ASSIGN_REF:
            result = RBM_CALLEE_GCTRASH_WRITEBARRIER;
            break;

        case CORINFO_HELP_ASSIGN_BYREF:
            result = RBM_CALLEE_GCTRASH_WRITEBARRIER_BYREF;
            break;

#if !defined(TARGET_LOONGARCH64) && !defined(TARGET_RISCV64)
        case CORINFO_HELP_PROF_FCN_ENTER:
            result = RBM_PROFILER_ENTER_TRASH;
            break;

        case CORINFO_HELP_PROF_FCN_LEAVE:
#if defined(TARGET_ARM)
            // profiler scratch remains gc live
            result = RBM_PROFILER_LEAVE_TRASH & ~RBM_PROFILER_RET_SCRATCH;
#else
            result = RBM_PROFILER_LEAVE_TRASH;
#endif
            break;

        case CORINFO_HELP_PROF_FCN_TAILCALL:
            result = RBM_PROFILER_TAILCALL_TRASH;
            break;
#endif // !defined(TARGET_LOONGARCH64) && !defined(TARGET_RISCV64)

#if defined(TARGET_X86)
        case CORINFO_HELP_INIT_PINVOKE_FRAME:
            result = RBM_INIT_PINVOKE_FRAME_TRASH;
            break;
#endif // defined(TARGET_X86)

        case CORINFO_HELP_VALIDATE_INDIRECT_CALL:
            result = RBM_VALIDATE_INDIRECT_CALL_TRASH;
            break;

        default:
            result = RBM_CALLEE_TRASH_NOGC;
            break;
    }

    // compHelperCallKillSet returns a superset of the registers which values are not guaranteed to be the same
    // after the call, if a register loses its GC or byref it has to be in the compHelperCallKillSet set as well.
    assert((result & emitComp->compHelperCallKillSet(helper)) == result);

    return result;
}

#if !defined(JIT32_GCENCODER)
// Start a new instruction group that is not interruptible
void emitter::emitDisableGC()
{
    assert(emitNoGCRequestCount < 10); // We really shouldn't have many nested "no gc" requests.
    ++emitNoGCRequestCount;

    if (emitNoGCRequestCount == 1)
    {
        JITDUMP("Disable GC\n");
        assert(!emitNoGCIG);

        emitNoGCIG = true;

        if (emitCurIGnonEmpty())
        {
            emitNxtIG(true);
        }
        else
        {
            emitCurIG->igFlags |= IGF_NOGCINTERRUPT;
        }
    }
    else
    {
        JITDUMP("Disable GC: %u no-gc requests\n", emitNoGCRequestCount);
        assert(emitNoGCIG);
    }
}

// Start a new instruction group that is interruptible
void emitter::emitEnableGC()
{
    assert(emitNoGCRequestCount > 0);
    assert(emitNoGCIG);
    --emitNoGCRequestCount;

    if (emitNoGCRequestCount == 0)
    {
        JITDUMP("Enable GC\n");

        emitNoGCIG = false;

        // The next time an instruction needs to be generated, force a new instruction group.
        // It will be an emitAdd group in that case. Note that the next thing we see might be
        // a label, which will force a non-emitAdd group.
        //
        // Note that we can't just create a new instruction group here, because we don't know
        // if there are going to be any instructions added to it, and we don't support empty
        // instruction groups.
        emitForceNewIG = true;
    }
    else
    {
        JITDUMP("Enable GC: still %u no-gc requests\n", emitNoGCRequestCount);
    }
}
#endif // !defined(JIT32_GCENCODER)<|MERGE_RESOLUTION|>--- conflicted
+++ resolved
@@ -1608,16 +1608,8 @@
     // the prolog/epilog placeholder groups ARE generated in order, and are
     // re-used. But generating additional groups would not work.
     if (emitComp->compStressCompile(Compiler::STRESS_EMITTER, 1) && emitCurIGinsCnt && !emitIGisInProlog(emitCurIG) &&
-<<<<<<< HEAD
-        !emitIGisInEpilog(emitCurIG) && !emitCurIG->endsWithAlignInstr()
-#if defined(FEATURE_EH_FUNCLETS)
-        && !emitIGisInFuncletProlog(emitCurIG) && !emitIGisInFuncletEpilog(emitCurIG)
-#endif // FEATURE_EH_FUNCLETS
-    )
-=======
         !emitIGisInEpilog(emitCurIG) && !emitCurIG->endsWithAlignInstr() && !emitIGisInFuncletProlog(emitCurIG) &&
         !emitIGisInFuncletEpilog(emitCurIG))
->>>>>>> 9b57a265
     {
         emitNxtIG(true);
     }
@@ -2075,15 +2067,7 @@
 
     bool extend = false;
 
-<<<<<<< HEAD
-    if (igType == IGPT_EPILOG
-#if defined(FEATURE_EH_FUNCLETS)
-        || igType == IGPT_FUNCLET_EPILOG
-#endif // FEATURE_EH_FUNCLETS
-    )
-=======
     if (igType == IGPT_EPILOG || igType == IGPT_FUNCLET_EPILOG)
->>>>>>> 9b57a265
     {
 #ifdef TARGET_AMD64
         emitOutputPreEpilogNOP();
@@ -2203,15 +2187,7 @@
     }
     else
     {
-<<<<<<< HEAD
-        if (igType == IGPT_EPILOG
-#if defined(FEATURE_EH_FUNCLETS)
-            || igType == IGPT_FUNCLET_EPILOG
-#endif // FEATURE_EH_FUNCLETS
-        )
-=======
         if (igType == IGPT_EPILOG || igType == IGPT_FUNCLET_EPILOG)
->>>>>>> 9b57a265
         {
             // If this was an epilog, then assume this is the end of any currently in progress
             // no-GC region. If a block after the epilog needs to be no-GC, it needs to call
