--- conflicted
+++ resolved
@@ -8195,11 +8195,7 @@
     return emitComp->eeFindJitDataOffs(cnum);
 }
 
-<<<<<<< HEAD
 #if defined(TARGET_XARCH) || defined(TARGET_ARM64)
-CORINFO_FIELD_HANDLE emitter::emitSimd32Const(simd32_t constValue)
-=======
-#ifdef TARGET_XARCH
 //------------------------------------------------------------------------
 // emitSimdConst: Create a simd data section constant.
 //
@@ -8216,7 +8212,6 @@
 // to constant data, not a real static field.
 //
 CORINFO_FIELD_HANDLE emitter::emitSimdConst(simd_t* constValue, emitAttr attr)
->>>>>>> 9579c58e
 {
     unsigned  cnsSize  = EA_SIZE(attr);
     unsigned  cnsAlign = cnsSize;
@@ -8306,9 +8301,6 @@
 
     simd32_t zeroValue = {};
 
-<<<<<<< HEAD
-#endif // TARGET_XARCH || TARGET_ARM64
-=======
     if ((dataSize == 64) && (constValue->v256[1] == zeroValue))
     {
         dataSize = 32;
@@ -8339,8 +8331,7 @@
     CORINFO_FIELD_HANDLE hnd = emitSimdConst(constValue, attr);
     emitIns_R_C(ins, attr, targetReg, hnd, 0);
 }
-#endif // TARGET_XARCH
->>>>>>> 9579c58e
+#endif // TARGET_XARCH || TARGET_ARM64
 
 #if defined(FEATURE_MASKED_HW_INTRINSICS)
 CORINFO_FIELD_HANDLE emitter::emitSimdMaskConst(simdmask_t constValue)
