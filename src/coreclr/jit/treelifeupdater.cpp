// Licensed to the .NET Foundation under one or more agreements.
// The .NET Foundation licenses this file to you under the MIT license.

#include "jitpch.h"
#ifdef _MSC_VER
#pragma hdrstop
#endif

#include "treelifeupdater.h"

template <bool ForCodeGen>
TreeLifeUpdater<ForCodeGen>::TreeLifeUpdater(Compiler* compiler)
    : compiler(compiler)
#ifdef DEBUG
    , epoch(compiler->GetCurLVEpoch())
    , oldLife(VarSetOps::MakeEmpty(compiler))
    , oldStackPtrsLife(VarSetOps::MakeEmpty(compiler))
#endif // DEBUG
{
}

//------------------------------------------------------------------------
// UpdateLifeFieldVar: Update live sets for only the given field of a multi-reg LclVar node.
//
// Arguments:
//    lclNode - the GT_LCL_VAR node.
//    multiRegIndex - the index of the field being updated.
//
// Return Value:
//    Returns true iff the variable needs to be spilled.
//
// Notes:
//    This method need only be used when the fields are dying or going live at different times,
//    e.g. when I ready the 0th field/reg of one node and define the 0th field/reg of another
//    before reading the subsequent fields/regs.
//
template <bool ForCodeGen>
bool TreeLifeUpdater<ForCodeGen>::UpdateLifeFieldVar(GenTreeLclVar* lclNode, unsigned multiRegIndex)
{
    LclVarDsc* parentVarDsc = compiler->lvaGetDesc(lclNode);
    assert(parentVarDsc->lvPromoted && (multiRegIndex < parentVarDsc->lvFieldCnt) && lclNode->IsMultiReg() &&
           compiler->lvaEnregMultiRegVars);
    unsigned   fieldVarNum = parentVarDsc->lvFieldLclStart + multiRegIndex;
    LclVarDsc* fldVarDsc   = compiler->lvaGetDesc(fieldVarNum);
    assert(fldVarDsc->lvTracked);
    assert((lclNode->gtFlags & GTF_VAR_USEASG) == 0);

    StoreCurrentLifeForDump();
    bool isBorn  = ((lclNode->gtFlags & GTF_VAR_DEF) != 0);
    bool isDying = !isBorn && lclNode->IsLastUse(multiRegIndex);

    if (isBorn || isDying)
    {
        bool previouslyLive = VarSetOps::IsMember(compiler, compiler->compCurLife, fldVarDsc->lvVarIndex);
        UpdateLifeBit(compiler->compCurLife, fldVarDsc, isBorn, isDying);

        if (ForCodeGen)
        {
            regNumber reg        = lclNode->GetRegNumByIdx(multiRegIndex);
            bool      isInReg    = fldVarDsc->lvIsInReg() && reg != REG_NA;
            bool      isInMemory = !isInReg || fldVarDsc->IsAlwaysAliveInMemory();
            if (isInReg)
            {
                if (isBorn)
                {
                    compiler->codeGen->genUpdateVarReg(fldVarDsc, lclNode, multiRegIndex);
                }
                compiler->codeGen->genUpdateRegLife(fldVarDsc, isBorn, isDying DEBUGARG(lclNode));
            }

            if (isInMemory &&
                VarSetOps::IsMember(compiler, compiler->codeGen->gcInfo.gcTrkStkPtrLcls, fldVarDsc->lvVarIndex))
            {
                UpdateLifeBit(compiler->codeGen->gcInfo.gcVarPtrSetCur, fldVarDsc, isBorn, isDying);
            }

            if (previouslyLive != isBorn)
            {
                compiler->codeGen->getVariableLiveKeeper()->siStartOrCloseVariableLiveRange(fldVarDsc, fieldVarNum,
                                                                                            isBorn, isDying);
            }
        }
    }

    bool spill = false;
    // GTF_SPILL will be set if any registers need to be spilled.
    if (ForCodeGen && ((lclNode->gtFlags & lclNode->GetRegSpillFlagByIdx(multiRegIndex) & GTF_SPILL) != 0))
    {
        if (VarSetOps::IsMember(compiler, compiler->codeGen->gcInfo.gcTrkStkPtrLcls, fldVarDsc->lvVarIndex))
        {
            if (!VarSetOps::IsMember(compiler, compiler->codeGen->gcInfo.gcVarPtrSetCur, fldVarDsc->lvVarIndex))
            {
                VarSetOps::AddElemD(compiler, compiler->codeGen->gcInfo.gcVarPtrSetCur, fldVarDsc->lvVarIndex);
#ifdef DEBUG
                if (compiler->verbose)
                {
                    printf("\t\t\t\t\t\t\tVar V%02u becoming live\n", fieldVarNum);
                }
#endif // DEBUG
            }
        }

        spill = true;
    }

    DumpLifeDelta();

    return spill;
}

//------------------------------------------------------------------------
// UpdateLifeVar: Update live sets for a given tree.
//
// Arguments:
//    tree       - the tree which affects liveness
//    lclVarTree - the local tree
//
// Notes:
//    Most commonly "tree" and "lclVarTree" will be the same, however,
//    that will not be true for indirect defs ("STOREIND(LCL_ADDR, ...)")
//    and uses ("OBJ(LCL_ADDR)")
//
template <bool ForCodeGen>
void TreeLifeUpdater<ForCodeGen>::UpdateLifeVar(GenTree* tree, GenTreeLclVarCommon* lclVarTree)
{
    assert(lclVarTree->OperIsNonPhiLocal() || lclVarTree->OperIsLocalAddr());

    unsigned int lclNum = lclVarTree->GetLclNum();
    LclVarDsc*   varDsc = compiler->lvaGetDesc(lclNum);

    compiler->compCurLifeTree = tree;
<<<<<<< HEAD
=======

    // By codegen, a struct may not be TYP_STRUCT, so we have to
    // check lvPromoted, for the case where the fields are being
    // tracked.
>>>>>>> b62bbdd2
    if (!varDsc->lvTracked && !varDsc->lvPromoted)
    {
        return;
    }

<<<<<<< HEAD
#ifdef DEBUG
    if (compiler->verbose)
    {
        VarSetOps::Assign(compiler, oldLife, compiler->compCurLife);

        if (ForCodeGen)
        {
            VarSetOps::Assign(compiler, oldStackPtrsLife, compiler->codeGen->gcInfo.gcVarPtrSetCur);
        }
    }
#endif
=======
    StoreCurrentLifeForDump();
>>>>>>> b62bbdd2

    bool isBorn = ((lclVarTree->gtFlags & GTF_VAR_DEF) != 0) && ((lclVarTree->gtFlags & GTF_VAR_USEASG) == 0);

    if (varDsc->lvTracked)
    {
        assert(!varDsc->lvPromoted && !lclVarTree->IsMultiRegLclVar());

        bool isDying = (lclVarTree->gtFlags & GTF_VAR_DEATH) != 0;

        if (isBorn || isDying)
        {
            bool previouslyLive = VarSetOps::IsMember(compiler, compiler->compCurLife, varDsc->lvVarIndex);
            UpdateLifeBit(compiler->compCurLife, varDsc, isBorn, isDying);

            if (ForCodeGen)
            {
                if (isBorn && varDsc->lvIsRegCandidate() && tree->gtHasReg(compiler))
                {
                    compiler->codeGen->genUpdateVarReg(varDsc, tree);
                }

                bool isInReg    = varDsc->lvIsInReg() && (tree->GetRegNum() != REG_NA);
                bool isInMemory = !isInReg || varDsc->IsAlwaysAliveInMemory();
                if (isInReg)
                {
                    compiler->codeGen->genUpdateRegLife(varDsc, isBorn, isDying DEBUGARG(tree));
                }

                if (isInMemory &&
                    VarSetOps::IsMember(compiler, compiler->codeGen->gcInfo.gcTrkStkPtrLcls, varDsc->lvVarIndex))
                {
                    UpdateLifeBit(compiler->codeGen->gcInfo.gcVarPtrSetCur, varDsc, isBorn, isDying);
                }

                if ((isDying != isBorn) && (isBorn != previouslyLive))
<<<<<<< HEAD
                {
                    compiler->codeGen->getVariableLiveKeeper()->siStartOrCloseVariableLiveRange(varDsc, lclNum, isBorn,
                                                                                                isDying);
                }
            }
        }

        if (ForCodeGen && ((lclVarTree->gtFlags & GTF_SPILL) != 0))
        {
            compiler->codeGen->genSpillVar(tree);
=======
                {
                    compiler->codeGen->getVariableLiveKeeper()->siStartOrCloseVariableLiveRange(varDsc, lclNum, isBorn,
                                                                                                isDying);
                }
            }
        }

        if (ForCodeGen && ((lclVarTree->gtFlags & GTF_SPILL) != 0))
        {
            compiler->codeGen->genSpillVar(tree);

            if (VarSetOps::IsMember(compiler, compiler->codeGen->gcInfo.gcTrkStkPtrLcls, varDsc->lvVarIndex))
            {
                if (!VarSetOps::IsMember(compiler, compiler->codeGen->gcInfo.gcVarPtrSetCur, varDsc->lvVarIndex))
                {
                    VarSetOps::AddElemD(compiler, compiler->codeGen->gcInfo.gcVarPtrSetCur, varDsc->lvVarIndex);
                    JITDUMP("\t\t\t\t\t\t\tVar V%02u becoming live\n", lclNum);
                }
            }
        }
    }
    else if (varDsc->lvPromoted)
    {
        bool isMultiRegLocal = lclVarTree->IsMultiRegLclVar();
#ifdef DEBUG
        if (isMultiRegLocal)
        {
            // We should never have an indirect reference for a multi-reg.
            assert(lclVarTree == tree);
            assert((lclVarTree->gtFlags & GTF_VAR_USEASG) == 0);
        }
#endif

        // TODO: Fields can die even at a def.
        bool isAnyFieldDying =
            isMultiRegLocal ? !isBorn && lclVarTree->HasLastUse() : ((lclVarTree->gtFlags & GTF_VAR_DEATH) != 0);
        if (isBorn || isAnyFieldDying)
        {
            VARSET_TP* deadTrackedFieldVars    = nullptr;
            bool       hasDeadTrackedFieldVars = false;

            // TODO-Review: the code below does not look right. We can have last uses for simple LCL_VARs
            // as well as indirect uses.
            if (!isMultiRegLocal && (tree != lclVarTree) && isAnyFieldDying)
            {
                assert(!isBorn); // GTF_VAR_DEATH only set for non-partial last use.
                hasDeadTrackedFieldVars = compiler->LookupPromotedStructDeathVars(lclVarTree, &deadTrackedFieldVars);
            }
>>>>>>> b62bbdd2

            if (VarSetOps::IsMember(compiler, compiler->codeGen->gcInfo.gcTrkStkPtrLcls, varDsc->lvVarIndex))
            {
<<<<<<< HEAD
                if (!VarSetOps::IsMember(compiler, compiler->codeGen->gcInfo.gcVarPtrSetCur, varDsc->lvVarIndex))
                {
                    VarSetOps::AddElemD(compiler, compiler->codeGen->gcInfo.gcVarPtrSetCur, varDsc->lvVarIndex);
                    JITDUMP("\t\t\t\t\t\t\tVar V%02u becoming live\n", lclNum);
                }
            }
        }
    }
    else if (varDsc->lvPromoted)
    {
#ifdef DEBUG
        if (lclVarTree->IsMultiRegLclVar())
        {
            // We should never have an indirect reference for a multi-reg.
            assert(lclVarTree == tree);
            assert((lclVarTree->gtFlags & GTF_VAR_USEASG) == 0);
            assert(varDsc->lvPromoted && !varDsc->lvTracked);
        }
#endif

        bool isAnyFieldDying = lclVarTree->HasLastUse();

        if (isBorn || isAnyFieldDying)
        {
            unsigned firstFieldVarNum = varDsc->lvFieldLclStart;
            for (unsigned i = 0; i < varDsc->lvFieldCnt; ++i)
            {
                unsigned   fldLclNum = firstFieldVarNum + i;
                LclVarDsc* fldVarDsc = compiler->lvaGetDesc(fldLclNum);
                assert(fldVarDsc->lvIsStructField);
                if (!fldVarDsc->lvTracked)
                {
                    // multi-reg locals are expected to have all fields tracked so that they are register candidates.
                    assert(!lclVarTree->IsMultiRegLclVar());
                    continue;
                }

                bool previouslyLive = VarSetOps::IsMember(compiler, compiler->compCurLife, fldVarDsc->lvVarIndex);
                bool isDying        = lclVarTree->IsLastUse(i);
                UpdateLifeBit(compiler->compCurLife, fldVarDsc, isBorn, isDying);

                if (ForCodeGen)
                {
                    // Only multireg locals can have enregistered fields.
                    assert(lclVarTree->IsMultiRegLclVar() || !fldVarDsc->lvIsInReg());

                    bool isInReg    = fldVarDsc->lvIsInReg() && (lclVarTree->AsLclVar()->GetRegNumByIdx(i) != REG_NA);
                    bool isInMemory = !isInReg || fldVarDsc->IsAlwaysAliveInMemory();

                    if (isInReg)
                    {
                        if (isBorn)
                        {
                            compiler->codeGen->genUpdateVarReg(fldVarDsc, tree, i);
                        }

                        compiler->codeGen->genUpdateRegLife(fldVarDsc, isBorn, isDying DEBUGARG(tree));
                        // If this was marked for spill genProduceReg should already have spilled it.
                        bool fieldNeedsSpill = ((lclVarTree->gtFlags & GTF_SPILL) != 0) &&
                                               ((lclVarTree->GetRegSpillFlagByIdx(i) & GTF_SPILL) != 0);
                        assert(!fieldNeedsSpill);
                    }

                    if (isInMemory &&
                        VarSetOps::IsMember(compiler, compiler->codeGen->gcInfo.gcTrkStkPtrLcls, fldVarDsc->lvVarIndex))
                    {
                        UpdateLifeBit(compiler->codeGen->gcInfo.gcVarPtrSetCur, fldVarDsc, isBorn, isDying);
                    }

                    if ((isDying != isBorn) && (isBorn != previouslyLive))
                    {
                        compiler->codeGen->getVariableLiveKeeper()->siStartOrCloseVariableLiveRange(fldVarDsc,
                                                                                                    fldLclNum, isBorn,
                                                                                                    isDying);
                    }
                }
            }
        }
    }

#ifdef DEBUG
    if (compiler->verbose && !VarSetOps::Equal(compiler, oldLife, compiler->compCurLife))
    {
        printf("\t\t\t\t\t\t\tLive vars: ");
        dumpConvertedVarSet(compiler, oldLife);
        printf(" => ");
        dumpConvertedVarSet(compiler, compiler->compCurLife);
        printf("\n");
    }

    if (ForCodeGen && compiler->verbose &&
        !VarSetOps::Equal(compiler, oldStackPtrsLife, compiler->codeGen->gcInfo.gcVarPtrSetCur))
    {
        printf("\t\t\t\t\t\t\tGC vars: ");
        dumpConvertedVarSet(compiler, oldStackPtrsLife);
        printf(" => ");
        dumpConvertedVarSet(compiler, compiler->codeGen->gcInfo.gcVarPtrSetCur);
        printf("\n");
    }
#endif // DEBUG
=======
                unsigned   fldLclNum = firstFieldVarNum + i;
                LclVarDsc* fldVarDsc = compiler->lvaGetDesc(fldLclNum);
                assert(fldVarDsc->lvIsStructField);
                if (!fldVarDsc->lvTracked)
                {
                    // multi-reg locals are expected to have all fields tracked so that they are register candidates.
                    assert(!isMultiRegLocal);
                    continue;
                }

                // We should never see enregistered fields in a struct local unless
                // IsMultiRegLclVar() returns true.
                assert(isMultiRegLocal || !fldVarDsc->lvIsInReg());

                bool isInReg        = fldVarDsc->lvIsInReg() && (lclVarTree->AsLclVar()->GetRegNumByIdx(i) != REG_NA);
                bool isInMemory     = !isInReg || fldVarDsc->IsAlwaysAliveInMemory();
                bool previouslyLive = VarSetOps::IsMember(compiler, compiler->compCurLife, fldVarDsc->lvVarIndex);

                bool isFieldDying;

                if (isMultiRegLocal)
                {
                    isFieldDying = lclVarTree->IsLastUse(i);
                    // TODO: Remove this condition which disallows marking
                    // some fields as dead even though they are dying when other
                    // fields are defined.
                    if ((isBorn && !isFieldDying) || (!isBorn && isFieldDying))
                    {
                        UpdateLifeBit(compiler->compCurLife, fldVarDsc, isBorn, isFieldDying);
                    }
                }
                else
                {
                    isFieldDying = isAnyFieldDying && (!hasDeadTrackedFieldVars ||
                                                       VarSetOps::IsMember(compiler, *deadTrackedFieldVars, i));
                    UpdateLifeBit(compiler->compCurLife, fldVarDsc, isBorn, isFieldDying);
                }

                if (ForCodeGen)
                {
                    if (isInReg)
                    {
                        if (isBorn)
                        {
                            compiler->codeGen->genUpdateVarReg(fldVarDsc, tree, i);
                        }

                        compiler->codeGen->genUpdateRegLife(fldVarDsc, isBorn, isFieldDying DEBUGARG(tree));
                        // If this was marked for spill genProduceReg should already have spilled it.
                        bool fieldNeedsSpill = ((lclVarTree->gtFlags & GTF_SPILL) != 0) &&
                                               ((lclVarTree->GetRegSpillFlagByIdx(i) & GTF_SPILL) != 0);
                        assert(!fieldNeedsSpill);
                    }

                    if (isInMemory &&
                        VarSetOps::IsMember(compiler, compiler->codeGen->gcInfo.gcTrkStkPtrLcls, fldVarDsc->lvVarIndex))
                    {
                        UpdateLifeBit(compiler->codeGen->gcInfo.gcVarPtrSetCur, fldVarDsc, isBorn, isFieldDying);
                    }

                    if ((isFieldDying != isBorn) && (isBorn != previouslyLive))
                    {
                        compiler->codeGen->getVariableLiveKeeper()->siStartOrCloseVariableLiveRange(fldVarDsc,
                                                                                                    fldLclNum, isBorn,
                                                                                                    isFieldDying);
                    }
                }
            }
        }
    }

    DumpLifeDelta();
>>>>>>> b62bbdd2
}

//------------------------------------------------------------------------
// UpdateLife: Determine whether the tree affects liveness, and update liveness sets accordingly.
//
// Arguments:
//    tree - the tree which effect on liveness is processed.
//
template <bool ForCodeGen>
void TreeLifeUpdater<ForCodeGen>::UpdateLife(GenTree* tree)
{
    assert(compiler->GetCurLVEpoch() == epoch);
    // TODO-Cleanup: We shouldn't really be calling this more than once
    if (tree == compiler->compCurLifeTree)
    {
        return;
    }

    // Note that after lowering, we can see indirect uses and definitions of tracked variables.
    // TODO-Bug: we're not handling calls with return buffers here properly.
    GenTreeLclVarCommon* lclVarTree = nullptr;
    if (tree->OperIsNonPhiLocal())
    {
        lclVarTree = tree->AsLclVarCommon();
    }
    else if (tree->OperIsIndir() && tree->AsIndir()->Addr()->OperIsLocalAddr())
    {
        lclVarTree = tree->AsIndir()->Addr()->AsLclVarCommon();
    }

    if (lclVarTree != nullptr)
    {
        UpdateLifeVar(tree, lclVarTree);
    }
}

<<<<<<< HEAD
=======
//------------------------------------------------------------------------
// UpdateLifeBit: Update a liveness set for a specific local depending on whether it is being born or dying.
//
// Arguments:
//    set - The life set
//    dsc - The local's description
//    isBorn - Whether the local is being born now
//    isDying - Whether the local is dying now
//
>>>>>>> b62bbdd2
template <bool ForCodeGen>
void TreeLifeUpdater<ForCodeGen>::UpdateLifeBit(VARSET_TP& set, LclVarDsc* dsc, bool isBorn, bool isDying)
{
    if (isDying)
    {
        VarSetOps::RemoveElemD(compiler, set, dsc->lvVarIndex);
    }
    else if (isBorn)
    {
        VarSetOps::AddElemD(compiler, set, dsc->lvVarIndex);
    }
}

<<<<<<< HEAD
=======
//------------------------------------------------------------------------
// StoreCurrentLifeForDump: Store current liveness information so that deltas
// can be dumped after potential updates.
//
template <bool ForCodeGen>
void           TreeLifeUpdater<ForCodeGen>::StoreCurrentLifeForDump()
{
#ifdef DEBUG
    if (compiler->verbose)
    {
        VarSetOps::Assign(compiler, oldLife, compiler->compCurLife);

        if (ForCodeGen)
        {
            VarSetOps::Assign(compiler, oldStackPtrsLife, compiler->codeGen->gcInfo.gcVarPtrSetCur);
        }
    }
#endif
}

//------------------------------------------------------------------------
// DumpLifeDelta: Dump the delta of liveness changes that happened since
// StoreCurrentLifeForDump was called.
//
template <bool ForCodeGen>
void           TreeLifeUpdater<ForCodeGen>::DumpLifeDelta()
{
#ifdef DEBUG
    if (compiler->verbose && !VarSetOps::Equal(compiler, oldLife, compiler->compCurLife))
    {
        printf("\t\t\t\t\t\t\tLive vars: ");
        dumpConvertedVarSet(compiler, oldLife);
        printf(" => ");
        dumpConvertedVarSet(compiler, compiler->compCurLife);
        printf("\n");
    }

    if (ForCodeGen && compiler->verbose &&
        !VarSetOps::Equal(compiler, oldStackPtrsLife, compiler->codeGen->gcInfo.gcVarPtrSetCur))
    {
        printf("\t\t\t\t\t\t\tGC vars: ");
        dumpConvertedVarSet(compiler, oldStackPtrsLife);
        printf(" => ");
        dumpConvertedVarSet(compiler, compiler->codeGen->gcInfo.gcVarPtrSetCur);
        printf("\n");
    }
#endif // DEBUG
}

>>>>>>> b62bbdd2
template class TreeLifeUpdater<true>;
template class TreeLifeUpdater<false>;<|MERGE_RESOLUTION|>--- conflicted
+++ resolved
@@ -129,33 +129,16 @@
     LclVarDsc*   varDsc = compiler->lvaGetDesc(lclNum);
 
     compiler->compCurLifeTree = tree;
-<<<<<<< HEAD
-=======
 
     // By codegen, a struct may not be TYP_STRUCT, so we have to
     // check lvPromoted, for the case where the fields are being
     // tracked.
->>>>>>> b62bbdd2
     if (!varDsc->lvTracked && !varDsc->lvPromoted)
     {
         return;
     }
 
-<<<<<<< HEAD
-#ifdef DEBUG
-    if (compiler->verbose)
-    {
-        VarSetOps::Assign(compiler, oldLife, compiler->compCurLife);
-
-        if (ForCodeGen)
-        {
-            VarSetOps::Assign(compiler, oldStackPtrsLife, compiler->codeGen->gcInfo.gcVarPtrSetCur);
-        }
-    }
-#endif
-=======
     StoreCurrentLifeForDump();
->>>>>>> b62bbdd2
 
     bool isBorn = ((lclVarTree->gtFlags & GTF_VAR_DEF) != 0) && ((lclVarTree->gtFlags & GTF_VAR_USEASG) == 0);
 
@@ -191,18 +174,6 @@
                 }
 
                 if ((isDying != isBorn) && (isBorn != previouslyLive))
-<<<<<<< HEAD
-                {
-                    compiler->codeGen->getVariableLiveKeeper()->siStartOrCloseVariableLiveRange(varDsc, lclNum, isBorn,
-                                                                                                isDying);
-                }
-            }
-        }
-
-        if (ForCodeGen && ((lclVarTree->gtFlags & GTF_SPILL) != 0))
-        {
-            compiler->codeGen->genSpillVar(tree);
-=======
                 {
                     compiler->codeGen->getVariableLiveKeeper()->siStartOrCloseVariableLiveRange(varDsc, lclNum, isBorn,
                                                                                                 isDying);
@@ -251,112 +222,12 @@
                 assert(!isBorn); // GTF_VAR_DEATH only set for non-partial last use.
                 hasDeadTrackedFieldVars = compiler->LookupPromotedStructDeathVars(lclVarTree, &deadTrackedFieldVars);
             }
->>>>>>> b62bbdd2
-
-            if (VarSetOps::IsMember(compiler, compiler->codeGen->gcInfo.gcTrkStkPtrLcls, varDsc->lvVarIndex))
-            {
-<<<<<<< HEAD
-                if (!VarSetOps::IsMember(compiler, compiler->codeGen->gcInfo.gcVarPtrSetCur, varDsc->lvVarIndex))
-                {
-                    VarSetOps::AddElemD(compiler, compiler->codeGen->gcInfo.gcVarPtrSetCur, varDsc->lvVarIndex);
-                    JITDUMP("\t\t\t\t\t\t\tVar V%02u becoming live\n", lclNum);
-                }
-            }
-        }
-    }
-    else if (varDsc->lvPromoted)
-    {
-#ifdef DEBUG
-        if (lclVarTree->IsMultiRegLclVar())
-        {
-            // We should never have an indirect reference for a multi-reg.
-            assert(lclVarTree == tree);
-            assert((lclVarTree->gtFlags & GTF_VAR_USEASG) == 0);
-            assert(varDsc->lvPromoted && !varDsc->lvTracked);
-        }
-#endif
-
-        bool isAnyFieldDying = lclVarTree->HasLastUse();
 
         if (isBorn || isAnyFieldDying)
         {
             unsigned firstFieldVarNum = varDsc->lvFieldLclStart;
             for (unsigned i = 0; i < varDsc->lvFieldCnt; ++i)
             {
-                unsigned   fldLclNum = firstFieldVarNum + i;
-                LclVarDsc* fldVarDsc = compiler->lvaGetDesc(fldLclNum);
-                assert(fldVarDsc->lvIsStructField);
-                if (!fldVarDsc->lvTracked)
-                {
-                    // multi-reg locals are expected to have all fields tracked so that they are register candidates.
-                    assert(!lclVarTree->IsMultiRegLclVar());
-                    continue;
-                }
-
-                bool previouslyLive = VarSetOps::IsMember(compiler, compiler->compCurLife, fldVarDsc->lvVarIndex);
-                bool isDying        = lclVarTree->IsLastUse(i);
-                UpdateLifeBit(compiler->compCurLife, fldVarDsc, isBorn, isDying);
-
-                if (ForCodeGen)
-                {
-                    // Only multireg locals can have enregistered fields.
-                    assert(lclVarTree->IsMultiRegLclVar() || !fldVarDsc->lvIsInReg());
-
-                    bool isInReg    = fldVarDsc->lvIsInReg() && (lclVarTree->AsLclVar()->GetRegNumByIdx(i) != REG_NA);
-                    bool isInMemory = !isInReg || fldVarDsc->IsAlwaysAliveInMemory();
-
-                    if (isInReg)
-                    {
-                        if (isBorn)
-                        {
-                            compiler->codeGen->genUpdateVarReg(fldVarDsc, tree, i);
-                        }
-
-                        compiler->codeGen->genUpdateRegLife(fldVarDsc, isBorn, isDying DEBUGARG(tree));
-                        // If this was marked for spill genProduceReg should already have spilled it.
-                        bool fieldNeedsSpill = ((lclVarTree->gtFlags & GTF_SPILL) != 0) &&
-                                               ((lclVarTree->GetRegSpillFlagByIdx(i) & GTF_SPILL) != 0);
-                        assert(!fieldNeedsSpill);
-                    }
-
-                    if (isInMemory &&
-                        VarSetOps::IsMember(compiler, compiler->codeGen->gcInfo.gcTrkStkPtrLcls, fldVarDsc->lvVarIndex))
-                    {
-                        UpdateLifeBit(compiler->codeGen->gcInfo.gcVarPtrSetCur, fldVarDsc, isBorn, isDying);
-                    }
-
-                    if ((isDying != isBorn) && (isBorn != previouslyLive))
-                    {
-                        compiler->codeGen->getVariableLiveKeeper()->siStartOrCloseVariableLiveRange(fldVarDsc,
-                                                                                                    fldLclNum, isBorn,
-                                                                                                    isDying);
-                    }
-                }
-            }
-        }
-    }
-
-#ifdef DEBUG
-    if (compiler->verbose && !VarSetOps::Equal(compiler, oldLife, compiler->compCurLife))
-    {
-        printf("\t\t\t\t\t\t\tLive vars: ");
-        dumpConvertedVarSet(compiler, oldLife);
-        printf(" => ");
-        dumpConvertedVarSet(compiler, compiler->compCurLife);
-        printf("\n");
-    }
-
-    if (ForCodeGen && compiler->verbose &&
-        !VarSetOps::Equal(compiler, oldStackPtrsLife, compiler->codeGen->gcInfo.gcVarPtrSetCur))
-    {
-        printf("\t\t\t\t\t\t\tGC vars: ");
-        dumpConvertedVarSet(compiler, oldStackPtrsLife);
-        printf(" => ");
-        dumpConvertedVarSet(compiler, compiler->codeGen->gcInfo.gcVarPtrSetCur);
-        printf("\n");
-    }
-#endif // DEBUG
-=======
                 unsigned   fldLclNum = firstFieldVarNum + i;
                 LclVarDsc* fldVarDsc = compiler->lvaGetDesc(fldLclNum);
                 assert(fldVarDsc->lvIsStructField);
@@ -429,7 +300,6 @@
     }
 
     DumpLifeDelta();
->>>>>>> b62bbdd2
 }
 
 //------------------------------------------------------------------------
@@ -466,8 +336,6 @@
     }
 }
 
-<<<<<<< HEAD
-=======
 //------------------------------------------------------------------------
 // UpdateLifeBit: Update a liveness set for a specific local depending on whether it is being born or dying.
 //
@@ -477,7 +345,6 @@
 //    isBorn - Whether the local is being born now
 //    isDying - Whether the local is dying now
 //
->>>>>>> b62bbdd2
 template <bool ForCodeGen>
 void TreeLifeUpdater<ForCodeGen>::UpdateLifeBit(VARSET_TP& set, LclVarDsc* dsc, bool isBorn, bool isDying)
 {
@@ -491,8 +358,6 @@
     }
 }
 
-<<<<<<< HEAD
-=======
 //------------------------------------------------------------------------
 // StoreCurrentLifeForDump: Store current liveness information so that deltas
 // can be dumped after potential updates.
@@ -542,6 +407,5 @@
 #endif // DEBUG
 }
 
->>>>>>> b62bbdd2
 template class TreeLifeUpdater<true>;
 template class TreeLifeUpdater<false>;