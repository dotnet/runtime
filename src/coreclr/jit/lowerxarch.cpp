// Licensed to the .NET Foundation under one or more agreements.
// The .NET Foundation licenses this file to you under the MIT license.

/*XXXXXXXXXXXXXXXXXXXXXXXXXXXXXXXXXXXXXXXXXXXXXXXXXXXXXXXXXXXXXXXXXXXXXXXXXXXXX
XXXXXXXXXXXXXXXXXXXXXXXXXXXXXXXXXXXXXXXXXXXXXXXXXXXXXXXXXXXXXXXXXXXXXXXXXXXXXXX
XX                                                                           XX
XX                           Lowering for AMD64, x86                         XX
XX                                                                           XX
XX  This encapsulates all the logic for lowering trees for the AMD64         XX
XX  architecture.  For a more detailed view of what is lowering, please      XX
XX  take a look at Lower.cpp                                                 XX
XX                                                                           XX
XX                                                                           XX
XXXXXXXXXXXXXXXXXXXXXXXXXXXXXXXXXXXXXXXXXXXXXXXXXXXXXXXXXXXXXXXXXXXXXXXXXXXXXXX
XXXXXXXXXXXXXXXXXXXXXXXXXXXXXXXXXXXXXXXXXXXXXXXXXXXXXXXXXXXXXXXXXXXXXXXXXXXXXXX
*/

#include "jitpch.h"
#ifdef _MSC_VER
#pragma hdrstop
#endif

#ifdef TARGET_XARCH // This file is only used for xarch

#include "jit.h"
#include "sideeffects.h"
#include "lower.h"

// xarch supports both ROL and ROR instructions so no lowering is required.
void Lowering::LowerRotate(GenTree* tree)
{
    ContainCheckShiftRotate(tree->AsOp());
}

//------------------------------------------------------------------------
// LowerStoreLoc: Lower a store of a lclVar
//
// Arguments:
//    storeLoc - the local store (GT_STORE_LCL_FLD or GT_STORE_LCL_VAR)
//
// Notes:
//    This involves:
//    - Handling of contained immediates.
//    - Widening some small stores.
//
// Returns:
//   Next tree to lower.
//
GenTree* Lowering::LowerStoreLoc(GenTreeLclVarCommon* storeLoc)
{
    // Most small locals (the exception is dependently promoted fields) have 4 byte wide stack slots, so
    // we can widen the store, if profitable. The widening is only (largely) profitable for 2 byte stores.
    // We could widen bytes too but that would only be better when the constant is zero and reused, which
    // we presume is not common enough.
    //
    if (storeLoc->OperIs(GT_STORE_LCL_VAR) && (genTypeSize(storeLoc) == 2) && storeLoc->Data()->IsCnsIntOrI())
    {
        if (!comp->lvaGetDesc(storeLoc)->lvIsStructField)
        {
            storeLoc->gtType = TYP_INT;
        }
    }
    if (storeLoc->OperIs(GT_STORE_LCL_FLD))
    {
        // We should only encounter this for lclVars that are lvDoNotEnregister.
        verifyLclFldDoNotEnregister(storeLoc->GetLclNum());
    }

    ContainCheckStoreLoc(storeLoc);
    return storeLoc->gtNext;
}

//------------------------------------------------------------------------
// LowerStoreIndir: Determine addressing mode for an indirection, and whether operands are contained.
//
// Arguments:
//    node       - The indirect store node (GT_STORE_IND) of interest
//
// Return Value:
//    Next node to lower.
//
GenTree* Lowering::LowerStoreIndir(GenTreeStoreInd* node)
{
    // Mark all GT_STOREIND nodes to indicate that it is not known
    // whether it represents a RMW memory op.
    node->SetRMWStatusDefault();

    if (!varTypeIsFloating(node))
    {
        // Perform recognition of trees with the following structure:
        //        StoreInd(addr, BinOp(expr, GT_IND(addr)))
        // to be able to fold this into an instruction of the form
        //        BINOP [addr], register
        // where register is the actual place where 'expr' is computed.
        //
        // SSE2 doesn't support RMW form of instructions.
        if (LowerRMWMemOp(node))
        {
            return node->gtNext;
        }
    }

    // Optimization: do not unnecessarily zero-extend the result of setcc.
    if (varTypeIsByte(node) && (node->Data()->OperIsCompare() || node->Data()->OperIs(GT_SETCC)))
    {
        node->Data()->ChangeType(TYP_BYTE);
    }
    ContainCheckStoreIndir(node);

    return node->gtNext;
}

//----------------------------------------------------------------------------------------------
// Lowering::TryLowerMulWithConstant:
//    Lowers a tree MUL(X, CNS) to LSH(X, CNS_SHIFT)
//    or
//    Lowers a tree MUL(X, CNS) to SUB(LSH(X, CNS_SHIFT), X)
//    or
//    Lowers a tree MUL(X, CNS) to ADD(LSH(X, CNS_SHIFT), X)
//
// Arguments:
//    node - GT_MUL node of integral type
//
// Return Value:
//    Returns the replacement node if one is created else nullptr indicating no replacement
//
// Notes:
//    Performs containment checks on the replacement node if one is created
GenTree* Lowering::TryLowerMulWithConstant(GenTreeOp* node)
{
    assert(node->OperIs(GT_MUL));

    // Do not do these optimizations when min-opts enabled.
    if (comp->opts.MinOpts())
        return nullptr;

    if (!varTypeIsIntegral(node))
        return nullptr;

    if (node->gtOverflow())
        return nullptr;

    GenTree* op1 = node->gtGetOp1();
    GenTree* op2 = node->gtGetOp2();

    if (op1->isContained() || op2->isContained())
        return nullptr;

    if (!op2->IsCnsIntOrI())
        return nullptr;

    GenTreeIntConCommon* cns    = op2->AsIntConCommon();
    ssize_t              cnsVal = cns->IconValue();

    // Use GT_LEA if cnsVal is 3, 5, or 9.
    // These are handled in codegen.
    if (cnsVal == 3 || cnsVal == 5 || cnsVal == 9)
        return nullptr;

    // Use GT_LSH if cnsVal is a power of two.
    if (isPow2(cnsVal))
    {
        // Use shift for constant multiply when legal
        unsigned int shiftAmount = genLog2(static_cast<uint64_t>(static_cast<size_t>(cnsVal)));

        cns->SetIconValue(shiftAmount);
        node->ChangeOper(GT_LSH);

        ContainCheckShiftRotate(node);

        return node;
    }

// We do not do this optimization in X86 as it is not recommended.
#if TARGET_X86
    return nullptr;
#endif // TARGET_X86

    ssize_t cnsValPlusOne  = cnsVal + 1;
    ssize_t cnsValMinusOne = cnsVal - 1;

    bool useSub = isPow2(cnsValPlusOne);

    if (!useSub && !isPow2(cnsValMinusOne))
        return nullptr;

    LIR::Use op1Use(BlockRange(), &node->gtOp1, node);
    op1 = ReplaceWithLclVar(op1Use);

    if (useSub)
    {
        cnsVal = cnsValPlusOne;
        node->ChangeOper(GT_SUB);
    }
    else
    {
        cnsVal = cnsValMinusOne;
        node->ChangeOper(GT_ADD);
    }

    unsigned int shiftAmount = genLog2(static_cast<uint64_t>(static_cast<size_t>(cnsVal)));
    cns->SetIconValue(shiftAmount);

    node->gtOp1 = comp->gtNewOperNode(GT_LSH, node->gtType, op1, cns);
    node->gtOp2 = comp->gtClone(op1);

    BlockRange().Remove(op1);
    BlockRange().Remove(cns);
    BlockRange().InsertBefore(node, node->gtGetOp2());
    BlockRange().InsertBefore(node, cns);
    BlockRange().InsertBefore(node, op1);
    BlockRange().InsertBefore(node, node->gtGetOp1());

    ContainCheckBinary(node);
    ContainCheckShiftRotate(node->gtGetOp1()->AsOp());

    return node;
}

//------------------------------------------------------------------------
// LowerMul: Lower a GT_MUL/GT_MULHI/GT_MUL_LONG node.
//
// Currently only performs containment checks.
//
// Arguments:
//    mul - The node to lower
//
// Return Value:
//    The next node to lower.
//
GenTree* Lowering::LowerMul(GenTreeOp* mul)
{
    assert(mul->OperIsMul());

    if (mul->OperIs(GT_MUL))
    {
        GenTree* replacementNode = TryLowerMulWithConstant(mul);
        if (replacementNode != nullptr)
        {
            return replacementNode->gtNext;
        }
    }

    ContainCheckMul(mul);

    return mul->gtNext;
}

//------------------------------------------------------------------------
// LowerBinaryArithmetic: lowers the given binary arithmetic node.
//
// Recognizes opportunities for using target-independent "combined" nodes
// Performs containment checks.
//
// Arguments:
//    node - the arithmetic node to lower
//
// Returns:
//    The next node to lower.
//
GenTree* Lowering::LowerBinaryArithmetic(GenTreeOp* binOp)
{
#ifdef FEATURE_HW_INTRINSICS
    if (comp->opts.OptimizationEnabled() && varTypeIsIntegral(binOp))
    {
        if (binOp->OperIs(GT_AND))
        {
            GenTree* replacementNode = TryLowerAndOpToAndNot(binOp);
            if (replacementNode != nullptr)
            {
                return replacementNode->gtNext;
            }

            replacementNode = TryLowerAndOpToResetLowestSetBit(binOp);
            if (replacementNode != nullptr)
            {
                return replacementNode->gtNext;
            }

            replacementNode = TryLowerAndOpToExtractLowestSetBit(binOp);
            if (replacementNode != nullptr)
            {
                return replacementNode->gtNext;
            }
        }
        else if (binOp->OperIs(GT_XOR))
        {
            GenTree* replacementNode = TryLowerXorOpToGetMaskUpToLowestSetBit(binOp);
            if (replacementNode != nullptr)
            {
                return replacementNode->gtNext;
            }
        }
    }
#endif

    ContainCheckBinary(binOp);

#ifdef TARGET_AMD64
    if (JitConfig.EnableApxConditionalChaining())
    {
        if (binOp->OperIs(GT_AND, GT_OR))
        {
            GenTree* next;
            if (TryLowerAndOrToCCMP(binOp, &next))
            {
                return next;
            }
        }
    }
#endif // TARGET_AMD64

    return binOp->gtNext;
}

#ifdef TARGET_AMD64
//------------------------------------------------------------------------
// TruthifyingFlags: Get a flags immediate that will make a specified condition true.
//
// Arguments:
//    condition - the condition.
//
// Returns:
//    A flags immediate that, if those flags were set, would cause the specified condition to be true.
//    (NOTE: This just has to make the condition be true, i.e., if the condition calls for (SF ^ OF), then
//    returning one will suffice
insCflags Lowering::TruthifyingFlags(GenCondition condition)
{
    switch (condition.GetCode())
    {
        case GenCondition::EQ:
            return INS_FLAGS_ZF;
        case GenCondition::NE:
            return INS_FLAGS_NONE;
        case GenCondition::SGE: // !(SF ^ OF)
            return INS_FLAGS_NONE;
        case GenCondition::SGT: // !(SF ^ OF) && !ZF
            return INS_FLAGS_NONE;
        case GenCondition::SLE: // !(SF ^ OF) || ZF
            return INS_FLAGS_ZF;
        case GenCondition::SLT: // (SF ^ OF)
            return INS_FLAGS_SF;
        case GenCondition::UGE: // !CF
            return INS_FLAGS_NONE;
        case GenCondition::UGT: // !CF && !ZF
            return INS_FLAGS_NONE;
        case GenCondition::ULE: // CF || ZF
            return INS_FLAGS_ZF;
        case GenCondition::ULT: // CF
            return INS_FLAGS_CF;
        default:
            NO_WAY("unexpected condition type");
            return INS_FLAGS_NONE;
    }
}
#endif // TARGET_AMD64

//------------------------------------------------------------------------
// LowerBlockStore: Lower a block store node
//
// Arguments:
//    blkNode - The block store node to lower
//
void Lowering::LowerBlockStore(GenTreeBlk* blkNode)
{
    TryCreateAddrMode(blkNode->Addr(), false, blkNode);

    GenTree* dstAddr = blkNode->Addr();
    GenTree* src     = blkNode->Data();
    unsigned size    = blkNode->Size();

    if (blkNode->OperIsInitBlkOp())
    {
#ifdef DEBUG
        // Use BlkOpKindLoop for more cases under stress mode
        if (comp->compStressCompile(Compiler::STRESS_STORE_BLOCK_UNROLLING, 50) && blkNode->OperIs(GT_STORE_BLK) &&
            ((blkNode->GetLayout()->GetSize() % TARGET_POINTER_SIZE) == 0) && src->IsIntegralConst(0))
        {
            blkNode->gtBlkOpKind = GenTreeBlk::BlkOpKindLoop;
            return;
        }
#endif

        if (src->OperIs(GT_INIT_VAL))
        {
            src->SetContained();
            src = src->AsUnOp()->gtGetOp1();
        }

        if (size <= comp->getUnrollThreshold(Compiler::UnrollKind::Memset))
        {
            if (!src->OperIs(GT_CNS_INT))
            {
                // TODO-CQ: We could unroll even when the initialization value is not a constant
                // by inserting a MUL init, 0x01010101 instruction. We need to determine if the
                // extra latency that MUL introduces isn't worse that rep stosb. Likely not.
                blkNode->gtBlkOpKind = GenTreeBlk::BlkOpKindRepInstr;
            }
            else
            {
                // The fill value of an initblk is interpreted to hold a
                // value of (unsigned int8) however a constant of any size
                // may practically reside on the evaluation stack. So extract
                // the lower byte out of the initVal constant and replicate
                // it to a larger constant whose size is sufficient to support
                // the largest width store of the desired inline expansion.

                ssize_t fill = src->AsIntCon()->IconValue() & 0xFF;

                const bool canUseSimd = !blkNode->IsOnHeapAndContainsReferences();
                if (size > comp->getUnrollThreshold(Compiler::UnrollKind::Memset, canUseSimd))
                {
                    // It turns out we can't use SIMD so the default threshold is too big
                    goto TOO_BIG_TO_UNROLL;
                }
                if (canUseSimd && (size >= XMM_REGSIZE_BYTES))
                {
                    // We're going to use SIMD (and only SIMD - we don't want to occupy a GPR register
                    // with a fill value just to handle the remainder when we can do that with
                    // an overlapped SIMD load).
                    src->SetContained();
                }
                else if (fill == 0)
                {
                    // Leave as is - zero shouldn't be contained when we don't use SIMD.
                }
#ifdef TARGET_AMD64
                else if (size >= REGSIZE_BYTES)
                {
                    fill *= 0x0101010101010101LL;
                    src->gtType = TYP_LONG;
                }
#endif
                else
                {
                    fill *= 0x01010101;
                }

                blkNode->gtBlkOpKind = GenTreeBlk::BlkOpKindUnroll;
                src->AsIntCon()->SetIconValue(fill);

                ContainBlockStoreAddress(blkNode, size, dstAddr, nullptr);
            }
        }
        else
        {
        TOO_BIG_TO_UNROLL:
            if (blkNode->IsZeroingGcPointersOnHeap())
            {
                blkNode->gtBlkOpKind = GenTreeBlk::BlkOpKindLoop;
            }
            else
            {
#ifdef TARGET_AMD64
                LowerBlockStoreAsHelperCall(blkNode);
                return;
#else
                // TODO-X86-CQ: Investigate whether a helper call would be beneficial on x86
                blkNode->gtBlkOpKind = GenTreeBlk::BlkOpKindRepInstr;
#endif
            }
        }
    }
    else
    {
        assert(src->OperIs(GT_IND, GT_LCL_VAR, GT_LCL_FLD));
        src->SetContained();

        if (src->OperIs(GT_LCL_VAR))
        {
            // TODO-1stClassStructs: for now we can't work with STORE_BLOCK source in register.
            const unsigned srcLclNum = src->AsLclVar()->GetLclNum();
            comp->lvaSetVarDoNotEnregister(srcLclNum DEBUGARG(DoNotEnregisterReason::StoreBlkSrc));
        }

        ClassLayout* layout               = blkNode->GetLayout();
        bool         doCpObj              = layout->HasGCPtr();
        bool         isNotHeap            = blkNode->IsAddressNotOnHeap(comp);
        bool         canUseSimd           = !doCpObj || isNotHeap;
        unsigned     copyBlockUnrollLimit = comp->getUnrollThreshold(Compiler::UnrollKind::Memcpy, canUseSimd);

#ifndef JIT32_GCENCODER
        if (doCpObj && (size <= copyBlockUnrollLimit))
        {
            // No write barriers are needed if the destination is known to be outside of the GC heap.
            if (isNotHeap)
            {
                // If the size is small enough to unroll then we need to mark the block as non-interruptible
                // to actually allow unrolling. The generated code does not report GC references loaded in the
                // temporary register(s) used for copying. This is not supported for the JIT32_GCENCODER.
                doCpObj                  = false;
                blkNode->gtBlkOpGcUnsafe = true;
            }
        }
#endif

        if (doCpObj)
        {
            // Try to use bulk copy helper
            if (TryLowerBlockStoreAsGcBulkCopyCall(blkNode))
            {
                return;
            }

            assert(dstAddr->TypeIs(TYP_BYREF, TYP_I_IMPL));

            // If we have a long enough sequence of slots that do not require write barriers then
            // we can use REP MOVSD/Q instead of a sequence of MOVSD/Q instructions. According to the
            // Intel Manual, the sweet spot for small structs is between 4 to 12 slots of size where
            // the entire operation takes 20 cycles and encodes in 5 bytes (loading RCX and REP MOVSD/Q).
            unsigned nonGCSlots = 0;

            if (blkNode->IsAddressNotOnHeap(comp))
            {
                // If the destination is on the stack then no write barriers are needed.
                nonGCSlots = layout->GetSlotCount();
            }
            else
            {
                // Otherwise a write barrier is needed for every GC pointer in the layout
                // so we need to check if there's a long enough sequence of non-GC slots.
                unsigned slots = layout->GetSlotCount();
                for (unsigned i = 0; i < slots; i++)
                {
                    if (layout->IsGCPtr(i))
                    {
                        nonGCSlots = 0;
                    }
                    else
                    {
                        nonGCSlots++;

                        if (nonGCSlots >= CPOBJ_NONGC_SLOTS_LIMIT)
                        {
                            break;
                        }
                    }
                }
            }

            if (nonGCSlots >= CPOBJ_NONGC_SLOTS_LIMIT)
            {
                blkNode->gtBlkOpKind = GenTreeBlk::BlkOpKindCpObjRepInstr;
            }
            else
            {
                blkNode->gtBlkOpKind = GenTreeBlk::BlkOpKindCpObjUnroll;
            }
        }
        else if (blkNode->OperIs(GT_STORE_BLK) &&
                 (size <= comp->getUnrollThreshold(Compiler::UnrollKind::Memcpy, canUseSimd)))
        {
            blkNode->gtBlkOpKind = GenTreeBlk::BlkOpKindUnroll;

            if (src->OperIs(GT_IND))
            {
                ContainBlockStoreAddress(blkNode, size, src->AsIndir()->Addr(), src->AsIndir());
            }

            ContainBlockStoreAddress(blkNode, size, dstAddr, nullptr);
        }
        else
        {
            assert(blkNode->OperIs(GT_STORE_BLK));

#ifdef TARGET_AMD64
            LowerBlockStoreAsHelperCall(blkNode);
            return;
#else
            // TODO-X86-CQ: Investigate whether a helper call would be beneficial on x86
            blkNode->gtBlkOpKind = GenTreeBlk::BlkOpKindRepInstr;
#endif
        }
    }

    assert(blkNode->gtBlkOpKind != GenTreeBlk::BlkOpKindInvalid);
}

//------------------------------------------------------------------------
// ContainBlockStoreAddress: Attempt to contain an address used by an unrolled block store.
//
// Arguments:
//    blkNode - the block store node
//    size - the block size
//    addr - the address node to try to contain
//    addrParent - the parent of addr, in case this is checking containment of the source address.
//
void Lowering::ContainBlockStoreAddress(GenTreeBlk* blkNode, unsigned size, GenTree* addr, GenTree* addrParent)
{
    assert(blkNode->OperIs(GT_STORE_BLK) && (blkNode->gtBlkOpKind == GenTreeBlk::BlkOpKindUnroll));
    assert(size < INT32_MAX);

    if (addr->OperIs(GT_LCL_ADDR) && IsContainableLclAddr(addr->AsLclFld(), size))
    {
        addr->SetContained();
        return;
    }

    if (!addr->OperIsAddrMode() && !TryCreateAddrMode(addr, true, blkNode))
    {
        return;
    }

    GenTreeAddrMode* addrMode = addr->AsAddrMode();

    // On x64 the address mode displacement is signed so it must not exceed INT32_MAX. This check is
    // an approximation since the last displacement we generate in an unrolled block operation can be
    // up to 16 bytes lower than offset + size. But offsets large enough to hit this case are likely
    // to be extremely rare for this to ever be a CQ issue.
    // On x86 this shouldn't be needed but then again, offsets large enough to hit this are rare.
    if (addrMode->Offset() > (INT32_MAX - static_cast<int>(size)))
    {
        return;
    }

    // Note that the parentNode is always the block node, even if we're dealing with the source address.
    // The source address is not directly used by the block node but by an IND node and that IND node is
    // always contained.
    if (!IsInvariantInRange(addrMode, blkNode, addrParent))
    {
        return;
    }

    addrMode->SetContained();
}

//------------------------------------------------------------------------
// LowerPutArgStk: Lower a GT_PUTARG_STK.
//
// Arguments:
//    putArgStk - The node of interest
//
void Lowering::LowerPutArgStk(GenTreePutArgStk* putArgStk)
{
    GenTree* src        = putArgStk->Data();
    bool     srcIsLocal = src->OperIsLocalRead();

    if (src->OperIs(GT_FIELD_LIST))
    {
#ifdef TARGET_X86
        GenTreeFieldList* fieldList = src->AsFieldList();

        // The code generator will push these fields in reverse order by offset. Reorder the list here s.t. the order
        // of uses is visible to LSRA.
        assert(fieldList->Uses().IsSorted());
        fieldList->Uses().Reverse();

        // Containment checks.
        for (GenTreeFieldList::Use& use : fieldList->Uses())
        {
            GenTree* const  fieldNode = use.GetNode();
            const var_types fieldType = use.GetType();
            assert(!fieldNode->TypeIs(TYP_LONG));

            // For x86 we must mark all integral fields as contained or reg-optional, and handle them
            // accordingly in code generation, since we may have up to 8 fields, which cannot all be in
            // registers to be consumed atomically by the call.
            if (varTypeIsIntegralOrI(fieldNode))
            {
                if (IsContainableImmed(putArgStk, fieldNode))
                {
                    MakeSrcContained(putArgStk, fieldNode);
                }
                else if (IsContainableMemoryOp(fieldNode) && IsSafeToContainMem(putArgStk, fieldNode))
                {
                    MakeSrcContained(putArgStk, fieldNode);
                }
                else
                {
                    // For the case where we cannot directly push the value, if we run out of registers,
                    // it would be better to defer computation until we are pushing the arguments rather
                    // than spilling, but this situation is not all that common, as most cases of FIELD_LIST
                    // are promoted structs, which do not not have a large number of fields, and of those
                    // most are lclVars or copy-propagated constants.

                    fieldNode->SetRegOptional();
                }
            }
        }

        // Set the copy kind.
        // TODO-X86-CQ: Even if we are using push, if there are contiguous floating point fields, we should
        // adjust the stack once for those fields. The latter is really best done in code generation, but
        // this tuning should probably be undertaken as a whole.
        // Also, if there are  floating point fields, it may be better to use the "Unroll" mode
        // of copying the struct as a whole, if the fields are not register candidates.
        putArgStk->gtPutArgStkKind = GenTreePutArgStk::Kind::Push;
#endif // TARGET_X86
        return;
    }

    if (src->TypeIs(TYP_STRUCT))
    {
        assert(src->OperIs(GT_BLK) || src->OperIsLocalRead());

        ClassLayout* layout  = src->GetLayout(comp);
        var_types    regType = layout->GetRegisterType();

        if (regType == TYP_UNDEF)
        {
            // In case of a CpBlk we could use a helper call. In case of putarg_stk we
            // can't do that since the helper call could kill some already set up outgoing args.
            // TODO-Amd64-Unix: converge the code for putarg_stk with cpyblk/cpyobj.
            // The cpyXXXX code is rather complex and this could cause it to be more complex, but
            // it might be the right thing to do.

            // If possible, widen the load, this results in more compact code.
            unsigned loadSize = srcIsLocal ? roundUp(layout->GetSize(), TARGET_POINTER_SIZE) : layout->GetSize();
            putArgStk->SetArgLoadSize(loadSize);

            // TODO-X86-CQ: The helper call either is not supported on x86 or required more work
            // (I don't know which).
            if (!layout->HasGCPtr())
            {
#ifdef TARGET_X86
                // Codegen for "Kind::Push" will always load bytes in TARGET_POINTER_SIZE
                // chunks. As such, we'll only use this path for correctly-sized sources.
                if ((loadSize < XMM_REGSIZE_BYTES) && ((loadSize % TARGET_POINTER_SIZE) == 0))
                {
                    putArgStk->gtPutArgStkKind = GenTreePutArgStk::Kind::Push;
                }
                else
#endif // TARGET_X86
                    if (loadSize <= comp->getUnrollThreshold(Compiler::UnrollKind::Memcpy))
                    {
                        putArgStk->gtPutArgStkKind = GenTreePutArgStk::Kind::Unroll;
                    }
                    else
                    {
                        putArgStk->gtPutArgStkKind = GenTreePutArgStk::Kind::RepInstr;
                    }
            }
            else // There are GC pointers.
            {
#ifdef TARGET_X86
                // On x86, we must use `push` to store GC references to the stack in order for the emitter to
                // properly update the function's GC info. These `putargstk` nodes will generate a sequence of
                // `push` instructions.
                putArgStk->gtPutArgStkKind = GenTreePutArgStk::Kind::Push;
#else  // !TARGET_X86
                putArgStk->gtPutArgStkKind = GenTreePutArgStk::Kind::PartialRepInstr;
#endif // !TARGET_X86
            }

            if (src->OperIs(GT_LCL_VAR))
            {
                comp->lvaSetVarDoNotEnregister(src->AsLclVar()->GetLclNum()
                                                   DEBUGARG(DoNotEnregisterReason::IsStructArg));
            }

            // Always mark the OBJ/LCL_VAR/LCL_FLD as contained trees.
            MakeSrcContained(putArgStk, src);
        }
        else
        {
            // The ABI allows upper bits of small struct args to remain undefined,
            // so if possible, widen the load to avoid the sign/zero-extension.
            if (varTypeIsSmall(regType) && srcIsLocal)
            {
                assert(genTypeSize(TYP_INT) <= putArgStk->GetStackByteSize());
                regType = TYP_INT;
            }

            src->ChangeType(regType);

            if (src->OperIs(GT_BLK))
            {
                src->SetOper(GT_IND);
                LowerIndir(src->AsIndir());
            }
        }
    }

    if (src->TypeIs(TYP_STRUCT))
    {
        return;
    }

    assert(!src->TypeIs(TYP_STRUCT));

    // If the child of GT_PUTARG_STK is a constant, we don't need a register to
    // move it to memory (stack location).
    //
    // On AMD64, we don't want to make 0 contained, because we can generate smaller code
    // by zeroing a register and then storing it. E.g.:
    //      xor rdx, rdx
    //      mov gword ptr [rsp+28H], rdx
    // is 2 bytes smaller than:
    //      mov gword ptr [rsp+28H], 0
    //
    // On x86, we push stack arguments; we don't use 'mov'. So:
    //      push 0
    // is 1 byte smaller than:
    //      xor rdx, rdx
    //      push rdx

    if (IsContainableImmed(putArgStk, src)
#if defined(TARGET_AMD64)
        && !src->IsIntegralConst(0)
#endif // TARGET_AMD64
    )
    {
        MakeSrcContained(putArgStk, src);
    }
#ifdef TARGET_X86
    else if (genTypeSize(src) == TARGET_POINTER_SIZE)
    {
        // We can use "src" directly from memory with "push [mem]".
        TryMakeSrcContainedOrRegOptional(putArgStk, src);
    }
#endif // TARGET_X86
}

//------------------------------------------------------------------------
// LowerCast: Lower GT_CAST(srcType, DstType) nodes.
//
// Arguments:
//    tree - GT_CAST node to be lowered
//
// Return Value:
//    None.
//
void Lowering::LowerCast(GenTree* tree)
{
    assert(tree->OperIs(GT_CAST));

    GenTree*  castOp  = tree->AsCast()->CastOp();
    var_types dstType = tree->CastToType();
    var_types srcType = castOp->TypeGet();

    // force the srcType to unsigned if GT_UNSIGNED flag is set
    if (tree->IsUnsigned())
    {
        srcType = varTypeToUnsigned(srcType);
    }

    if (varTypeIsFloating(srcType))
    {
        // Overflow casts should have been converted to helper call in morph.
        noway_assert(!tree->gtOverflow());
        // Small types should have had an intermediate int cast inserted in morph.
        assert(!varTypeIsSmall(dstType));
        // Long types should have been handled by helper call or in DecomposeLongs on x86.
        assert(!varTypeIsLong(dstType) || TargetArchitecture::Is64Bit);
    }
    else if (srcType == TYP_UINT)
    {
        // uint->float casts should have an intermediate cast to long unless
        // we have the EVEX unsigned conversion instructions available.
        assert(dstType != TYP_FLOAT || comp->canUseEvexEncodingDebugOnly());
    }

#ifdef FEATURE_HW_INTRINSICS
    if (varTypeIsFloating(srcType) && varTypeIsIntegral(dstType) &&
        !comp->compOpportunisticallyDependsOn(InstructionSet_AVX10v2))
    {
        // If we don't have AVX10v2 saturating conversion instructions for
        // floating->integral, we have to handle the saturation logic here.

        JITDUMP("LowerCast before:\n");
        DISPTREERANGE(BlockRange(), tree);

        CorInfoType srcBaseType = (srcType == TYP_FLOAT) ? CORINFO_TYPE_FLOAT : CORINFO_TYPE_DOUBLE;
        LIR::Range  castRange   = LIR::EmptyRange();

        // We'll be using SIMD instructions to fix up castOp before conversion.
        //
        // This creates the equivalent of the following C# code:
        //   var srcVec = Vector128.CreateScalarUnsafe(castOp);

        GenTree* srcVector = comp->gtNewSimdCreateScalarUnsafeNode(TYP_SIMD16, castOp, srcBaseType, 16);
        castRange.InsertAtEnd(srcVector);

        if (srcVector->IsCnsVec())
        {
            castOp->SetUnusedValue();
        }

        if (varTypeIsUnsigned(dstType) && comp->canUseEvexEncoding())
        {
            // EVEX unsigned conversion instructions saturate positive overflow properly, so as
            // long as we fix up NaN and negative values, we can preserve the existing cast node.
            //
            // maxs[sd] will take the value from the second operand if the first operand's value is
            // NaN, which allows us to fix up both negative and NaN values with a single instruction.
            //
            // This creates the equivalent of the following C# code:
            //   castOp = Sse.MaxScalar(srcVec, Vector128<T>.Zero).ToScalar();

            NamedIntrinsic maxScalarIntrinsic = NI_X86Base_MaxScalar;

            GenTree* zero = comp->gtNewZeroConNode(TYP_SIMD16);
            GenTree* fixupVal =
                comp->gtNewSimdHWIntrinsicNode(TYP_SIMD16, srcVector, zero, maxScalarIntrinsic, srcBaseType, 16);

            GenTree* toScalar = comp->gtNewSimdToScalarNode(srcType, fixupVal, srcBaseType, 16);

            castRange.InsertAtEnd(zero);
            castRange.InsertAtEnd(fixupVal);
            castRange.InsertAtEnd(toScalar);

            tree->AsCast()->CastOp() = toScalar;
        }
        else
        {
            // We need to fix up NaN as well as handle possible overflow. Signed conversions
            // return int/long.MinValue for any overflow, which is correct for saturation of
            // negative, but the result must be replaced with MaxValue for positive overflow.

            CorInfoType    dstBaseType      = CORINFO_TYPE_UNDEF;
            NamedIntrinsic convertIntrinsic = NI_Illegal;
            GenTree*       maxIntegralValue = nullptr;
            GenTree*       maxFloatingValue = comp->gtNewVconNode(TYP_SIMD16);
            simd_t*        maxFloatSimdVal  = &maxFloatingValue->AsVecCon()->gtSimdVal;

            switch (dstType)
            {
                case TYP_INT:
                {
                    dstBaseType      = CORINFO_TYPE_INT;
                    maxIntegralValue = comp->gtNewIconNode(INT32_MAX);
                    if (srcType == TYP_FLOAT)
                    {
                        maxFloatSimdVal->f32[0] = 2147483648.0f;
                        convertIntrinsic        = NI_X86Base_ConvertToInt32WithTruncation;
                    }
                    else
                    {
                        maxFloatSimdVal->f64[0] = 2147483648.0;
                        convertIntrinsic        = NI_X86Base_ConvertToInt32WithTruncation;
                    }
                    break;
                }
                case TYP_UINT:
                {
                    dstBaseType      = CORINFO_TYPE_UINT;
                    maxIntegralValue = comp->gtNewIconNode(static_cast<ssize_t>(UINT32_MAX));
                    if (srcType == TYP_FLOAT)
                    {
                        maxFloatSimdVal->f32[0] = 4294967296.0f;
                        convertIntrinsic        = TargetArchitecture::Is64Bit
                                                      ? NI_X86Base_X64_ConvertToInt64WithTruncation
                                                      : NI_X86Base_ConvertToVector128Int32WithTruncation;
                    }
                    else
                    {
                        maxFloatSimdVal->f64[0] = 4294967296.0;
                        convertIntrinsic        = TargetArchitecture::Is64Bit
                                                      ? NI_X86Base_X64_ConvertToInt64WithTruncation
                                                      : NI_X86Base_ConvertToVector128Int32WithTruncation;
                    }
                    break;
                }
                case TYP_LONG:
                {
                    dstBaseType      = CORINFO_TYPE_LONG;
                    maxIntegralValue = comp->gtNewLconNode(INT64_MAX);
                    if (srcType == TYP_FLOAT)
                    {
                        maxFloatSimdVal->f32[0] = 9223372036854775808.0f;
                        convertIntrinsic        = NI_X86Base_X64_ConvertToInt64WithTruncation;
                    }
                    else
                    {
                        maxFloatSimdVal->f64[0] = 9223372036854775808.0;
                        convertIntrinsic        = NI_X86Base_X64_ConvertToInt64WithTruncation;
                    }
                    break;
                }
                case TYP_ULONG:
                {
                    dstBaseType      = CORINFO_TYPE_ULONG;
                    maxIntegralValue = comp->gtNewLconNode(static_cast<int64_t>(UINT64_MAX));
                    if (srcType == TYP_FLOAT)
                    {
                        maxFloatSimdVal->f32[0] = 18446744073709551616.0f;
                        convertIntrinsic        = NI_X86Base_X64_ConvertToInt64WithTruncation;
                    }
                    else
                    {
                        maxFloatSimdVal->f64[0] = 18446744073709551616.0;
                        convertIntrinsic        = NI_X86Base_X64_ConvertToInt64WithTruncation;
                    }
                    break;
                }
                default:
                {
                    unreached();
                }
            }

            // We will use the input value at least twice, so we preemptively replace it with a lclVar.
            LIR::Use srcUse;
            LIR::Use::MakeDummyUse(castRange, srcVector, &srcUse);
            srcUse.ReplaceWithLclVar(comp);
            srcVector = srcUse.Def();

            GenTree* srcClone      = nullptr;
            GenTree* convertResult = nullptr;

            if (varTypeIsSigned(dstType))
            {
                // Fix up NaN values before conversion. Saturation is handled after conversion,
                // because MaxValue may not be precisely representable in the floating format.
                //
                // This creates the equivalent of the following C# code:
                //   var nanMask = Sse.CompareScalarOrdered(srcVec, srcVec);
                //   var fixupVal = Sse.And(srcVec, nanMask);
                //   convertResult = Sse.ConvertToInt32WithTruncation(fixupVal);

                NamedIntrinsic compareNaNIntrinsic = NI_X86Base_CompareScalarOrdered;

                srcClone         = comp->gtClone(srcVector);
                GenTree* nanMask = comp->gtNewSimdHWIntrinsicNode(TYP_SIMD16, srcVector, srcClone, compareNaNIntrinsic,
                                                                  srcBaseType, 16);

                castRange.InsertAtEnd(srcClone);
                castRange.InsertAtEnd(nanMask);

                srcClone          = comp->gtClone(srcVector);
                GenTree* fixupVal = comp->gtNewSimdBinOpNode(GT_AND, TYP_SIMD16, nanMask, srcClone, srcBaseType, 16);

                castRange.InsertAtEnd(srcClone);
                castRange.InsertAtEnd(fixupVal);

                convertResult = comp->gtNewSimdHWIntrinsicNode(dstType, fixupVal, convertIntrinsic, srcBaseType, 16);
            }
            else
            {
                // maxs[sd] will take the value from the second operand if the first operand's value is
                // NaN, which allows us to fix up both negative and NaN values with a single instruction.
                //
                // This creates the equivalent of the following C# code:
                //   var fixupVal = Sse.MaxScalar(srcVec, Vector128<T>.Zero);

                NamedIntrinsic maxScalarIntrinsic = NI_X86Base_MaxScalar;

                GenTree* zero = comp->gtNewZeroConNode(TYP_SIMD16);
                GenTree* fixupVal =
                    comp->gtNewSimdHWIntrinsicNode(TYP_SIMD16, srcVector, zero, maxScalarIntrinsic, srcBaseType, 16);

                castRange.InsertAtEnd(zero);
                castRange.InsertAtEnd(fixupVal);

                if ((dstType == TYP_UINT) && (convertIntrinsic == NI_X86Base_X64_ConvertToInt64WithTruncation))
                {
                    // On x64, we can use long conversion to handle uint directly.
                    convertResult =
                        comp->gtNewSimdHWIntrinsicNode(TYP_LONG, fixupVal, convertIntrinsic, srcBaseType, 16);
                }
                else
                {
                    // We're doing a conversion that isn't supported directly by hardware. We will emulate
                    // the unsigned conversion by using the signed instruction on both the fixed-up input
                    // value and a negative value that has the same bit representation when converted to
                    // integer. If the conversion overflows as a signed integer, the negative conversion
                    // result is selected.
                    //
                    // This creates the equivalent of the following C# code:
                    //   var wrapVal = Sse.SubtractScalar(srcVec, maxFloatingValue);

                    NamedIntrinsic subtractIntrinsic = NI_X86Base_SubtractScalar;

                    // We're going to use maxFloatingValue twice, so replace the constant with a lclVar.
                    castRange.InsertAtEnd(maxFloatingValue);

                    LIR::Use maxFloatUse;
                    LIR::Use::MakeDummyUse(castRange, maxFloatingValue, &maxFloatUse);
                    maxFloatUse.ReplaceWithLclVar(comp);
                    maxFloatingValue = maxFloatUse.Def();

                    GenTree* floorVal = comp->gtClone(srcVector);
                    castRange.InsertAtEnd(floorVal);

                    if ((srcType == TYP_DOUBLE) && (dstType == TYP_UINT))
                    {
                        // This technique works only if the truncating conversion of the positive and negative
                        // values causes them to round in the same direction. i.e. there is no rounding, because
                        // we have a whole number. This is always true if the exponent is larger than the number
                        // of significand bits, which will always be the case for double->ulong or float->uint.
                        //
                        // For double->uint, the double has enough precision to exactly represent any whole number
                        // in range, with bits left over. e.g. we might have a value of 4294967295.9999995.
                        // We must, therefore, truncate the value before wrapping it to negative.

                        if (comp->compOpportunisticallyDependsOn(InstructionSet_SSE42))
                        {
                            // This creates the equivalent of the following C# code:
                            //   floorVal = Sse41.RoundToZeroScalar(srcVector);

                            floorVal = comp->gtNewSimdHWIntrinsicNode(TYP_SIMD16, floorVal, NI_SSE42_RoundToZeroScalar,
                                                                      srcBaseType, 16);
                            castRange.InsertAtEnd(floorVal);
                        }
                        else
                        {
                            // We don't have `roundsd` available, but we can truncate the value by simply zeroing out
                            // the low 21 bits of the double. This works because we know we will only use the negative
                            // value when the exponent is exactly 31, meaning 31 of the 52 bits in the significand are
                            // used for the whole portion of the number, and the remaining 21 bits are fractional.
                            //
                            // This creates the equivalent of the following C# code:
                            //   floorVal = ((srcVector.AsUInt64() >>> 21) << 21).AsDouble();

                            GenTree* twentyOne  = comp->gtNewIconNode(21);
                            GenTree* rightShift = comp->gtNewSimdBinOpNode(GT_RSZ, TYP_SIMD16, floorVal, twentyOne,
                                                                           CORINFO_TYPE_ULONG, 16);
                            castRange.InsertAtEnd(twentyOne);
                            castRange.InsertAtEnd(rightShift);

                            twentyOne = comp->gtClone(twentyOne);
                            floorVal  = comp->gtNewSimdBinOpNode(GT_LSH, TYP_SIMD16, rightShift, twentyOne,
                                                                 CORINFO_TYPE_ULONG, 16);
                            castRange.InsertAtEnd(twentyOne);
                            castRange.InsertAtEnd(floorVal);
                        }
                    }

                    GenTree* wrapVal = comp->gtNewSimdHWIntrinsicNode(TYP_SIMD16, floorVal, maxFloatingValue,
                                                                      subtractIntrinsic, srcBaseType, 16);
                    castRange.InsertAtEnd(wrapVal);

                    maxFloatingValue = comp->gtClone(maxFloatingValue);

                    if (dstType == TYP_UINT)
                    {
                        // We can keep the conversion results in SIMD registers to make selection of the
                        // correct result simpler.
                        //
                        // This creates the equivalent of the following C# code:
                        //   var result = Sse2.ConvertToVector128Int32WithTruncation(fixupVal);
                        //   var negated = Sse2.ConvertToVector128Int32WithTruncation(wrapVal);

                        GenTree* result =
                            comp->gtNewSimdHWIntrinsicNode(TYP_SIMD16, fixupVal, convertIntrinsic, srcBaseType, 16);
                        GenTree* negated =
                            comp->gtNewSimdHWIntrinsicNode(TYP_SIMD16, wrapVal, convertIntrinsic, srcBaseType, 16);

                        castRange.InsertAtEnd(result);
                        castRange.InsertAtEnd(negated);

                        // We need the result twice -- one for the mask bit and one for the blend.
                        LIR::Use resultUse;
                        LIR::Use::MakeDummyUse(castRange, result, &resultUse);
                        resultUse.ReplaceWithLclVar(comp);
                        result = resultUse.Def();

                        GenTree* resultClone = comp->gtClone(result);
                        castRange.InsertAtEnd(resultClone);

                        if (comp->compOpportunisticallyDependsOn(InstructionSet_SSE42))
                        {
                            // If the conversion of the fixed-up value overflowed, the result wil be
                            // int.MinValue. Since `blendvps` uses only the MSB for result selection,
                            // this is adequate to force selection of the negated result.
                            //
                            // This creates the equivalent of the following C# code:
                            //   convertResult = Sse41.BlendVariable(result, negated, result);

                            convertResult =
                                comp->gtNewSimdHWIntrinsicNode(TYP_SIMD16, result, negated, resultClone,
                                                               NI_SSE42_BlendVariable, CORINFO_TYPE_FLOAT, 16);
                        }
                        else
                        {
                            // If we can't use `blendvps`, we do a bit-wise selection. This works
                            // using only and+or because if we choose the negated value, both it
                            // and the overflowed result have MSB set.
                            //
                            // This creates the equivalent of the following C# code:
                            //   var mask = Sse2.ShiftRightArithmetic(result, 31);
                            //   convertResult = Sse.Or(result, Sse.And(negated, mask));

                            GenTree* thirtyOne = comp->gtNewIconNode(31);
                            GenTree* mask =
                                comp->gtNewSimdBinOpNode(GT_RSH, TYP_SIMD16, result, thirtyOne, CORINFO_TYPE_INT, 16);
                            GenTree* andMask =
                                comp->gtNewSimdBinOpNode(GT_AND, TYP_SIMD16, mask, negated, dstBaseType, 16);

                            castRange.InsertAtEnd(thirtyOne);
                            castRange.InsertAtEnd(mask);
                            castRange.InsertAtEnd(andMask);

                            convertResult =
                                comp->gtNewSimdBinOpNode(GT_OR, TYP_SIMD16, andMask, resultClone, dstBaseType, 16);
                        }

                        // Because the results are in a SIMD register, we need to ToScalar() them out.
                        castRange.InsertAtEnd(convertResult);
                        convertResult = comp->gtNewSimdToScalarNode(TYP_INT, convertResult, dstBaseType, 16);
                    }
                    else
                    {
                        assert(dstType == TYP_ULONG);

                        // We're emulating floating->ulong conversion on x64. The logic is the same as for
                        // uint on x86, except that we don't have conversion instructions that keep the
                        // results in SIMD registers, so we do the final result selection in scalar code.
                        //
                        // This creates the equivalent of the following C# code:
                        //   long result = Sse.X64.ConvertToInt64WithTruncation(fixupVal);
                        //   long negated = Sse.X64.ConvertToInt64WithTruncation(wrapVal);
                        //   convertResult = (ulong)(result | (negated & (result >> 63)));

                        GenTree* result =
                            comp->gtNewSimdHWIntrinsicNode(TYP_LONG, fixupVal, convertIntrinsic, srcBaseType, 16);
                        GenTree* negated =
                            comp->gtNewSimdHWIntrinsicNode(TYP_LONG, wrapVal, convertIntrinsic, srcBaseType, 16);

                        castRange.InsertAtEnd(result);
                        castRange.InsertAtEnd(negated);

                        // We need the result twice -- once for the mask bit and once for the blend.
                        LIR::Use resultUse;
                        LIR::Use::MakeDummyUse(castRange, result, &resultUse);
                        resultUse.ReplaceWithLclVar(comp);
                        result = resultUse.Def();

                        GenTree* sixtyThree  = comp->gtNewIconNode(63);
                        GenTree* mask        = comp->gtNewOperNode(GT_RSH, TYP_LONG, result, sixtyThree);
                        GenTree* andMask     = comp->gtNewOperNode(GT_AND, TYP_LONG, mask, negated);
                        GenTree* resultClone = comp->gtClone(result);

                        castRange.InsertAtEnd(sixtyThree);
                        castRange.InsertAtEnd(mask);
                        castRange.InsertAtEnd(andMask);
                        castRange.InsertAtEnd(resultClone);

                        convertResult = comp->gtNewOperNode(GT_OR, TYP_LONG, andMask, resultClone);
                    }
                }
            }

            // Now we handle saturation of the result for positive overflow.
            //
            // This creates the equivalent of the following C# code:
            //   bool isOverflow = Sse.CompareScalarUnorderedGreaterThanOrEqual(srcVec, maxFloatingValue);
            //   return isOverflow ? maxIntegralValue : convertResult;

            NamedIntrinsic compareIntrinsic = NI_X86Base_CompareScalarUnorderedGreaterThanOrEqual;

            // These nodes were all created above but not used until now.
            castRange.InsertAtEnd(maxFloatingValue);
            castRange.InsertAtEnd(maxIntegralValue);
            castRange.InsertAtEnd(convertResult);

            srcClone            = comp->gtClone(srcVector);
            GenTree* compareMax = comp->gtNewSimdHWIntrinsicNode(TYP_SIMD16, srcClone, maxFloatingValue,
                                                                 compareIntrinsic, srcBaseType, 16);
            GenTree* select     = comp->gtNewConditionalNode(GT_SELECT, compareMax, maxIntegralValue, convertResult,
                                                             genActualType(dstType));

            castRange.InsertAtEnd(srcClone);
            castRange.InsertAtEnd(compareMax);
            castRange.InsertAtEnd(select);

            // The original cast becomes a no-op, because its input is already the correct type.
            tree->AsCast()->CastOp() = select;
        }

        LIR::ReadOnlyRange lowerRange(castRange.FirstNode(), castRange.LastNode());
        BlockRange().InsertBefore(tree, std::move(castRange));

        JITDUMP("LowerCast after:\n");
        DISPTREERANGE(BlockRange(), tree);

        LowerRange(lowerRange);
    }
#endif // FEATURE_HW_INTRINSICS

    // Now determine if we have operands that should be contained.
    ContainCheckCast(tree->AsCast());
}

#ifdef FEATURE_HW_INTRINSICS

//----------------------------------------------------------------------------------------------
// LowerHWIntrinsicCC: Lowers a hardware intrinsic node that produces a boolean value by
//     setting the condition flags.
//
//  Arguments:
//     node - The hardware intrinsic node
//     newIntrinsicId - The intrinsic id of the lowered intrinsic node
//     condition - The condition code of the generated SETCC/JCC node
//
void Lowering::LowerHWIntrinsicCC(GenTreeHWIntrinsic* node, NamedIntrinsic newIntrinsicId, GenCondition condition)
{
    GenTreeCC* cc = LowerNodeCC(node, condition);

    assert((HWIntrinsicInfo::lookupNumArgs(newIntrinsicId) == 2) || (newIntrinsicId == NI_AVX512_KORTEST));
    node->ChangeHWIntrinsicId(newIntrinsicId);
    node->gtType = TYP_VOID;
    node->ClearUnusedValue();

    bool swapOperands    = false;
    bool canSwapOperands = false;

    switch (newIntrinsicId)
    {
        case NI_X86Base_COMIS:
        case NI_X86Base_UCOMIS:
            // In some cases we can generate better code if we swap the operands:
            //   - If the condition is not one of the "preferred" floating point conditions we can swap
            //     the operands and change the condition to avoid generating an extra JP/JNP branch.
            //   - If the first operand can be contained but the second cannot, we can swap operands in
            //     order to be able to contain the first operand and avoid the need for a temp reg.
            // We can't handle both situations at the same time and since an extra branch is likely to
            // be worse than an extra temp reg (x64 has a reasonable number of XMM registers) we'll favor
            // the branch case:
            //   - If the condition is not preferred then swap, even if doing this will later prevent
            //     containment.
            //   - Allow swapping for containment purposes only if this doesn't result in a non-"preferred"
            //     condition being generated.
            if ((cc != nullptr) && cc->gtCondition.PreferSwap())
            {
                swapOperands = true;
            }
            else
            {
                canSwapOperands = (cc == nullptr) || !GenCondition::Swap(cc->gtCondition).PreferSwap();
            }
            break;

        case NI_SSE42_PTEST:
        case NI_AVX_PTEST:
        {
            // If we need the Carry flag then we can't swap operands.
            canSwapOperands = (cc == nullptr) || cc->gtCondition.Is(GenCondition::EQ, GenCondition::NE);
            break;
        }

        case NI_AVX512_KORTEST:
        case NI_AVX512_KTEST:
        {
            // No containment support, so no reason to swap operands
            canSwapOperands = false;
            break;
        }

        default:
            unreached();
    }

    if (canSwapOperands)
    {
        bool op1SupportsRegOptional = false;
        bool op2SupportsRegOptional = false;

        if (!IsContainableHWIntrinsicOp(node, node->Op(2), &op2SupportsRegOptional) &&
            IsContainableHWIntrinsicOp(node, node->Op(1), &op1SupportsRegOptional))
        {
            // Swap operands if op2 cannot be contained but op1 can.
            swapOperands = true;
        }
    }

    if (swapOperands)
    {
        std::swap(node->Op(1), node->Op(2));

        if (cc != nullptr)
        {
            cc->gtCondition = GenCondition::Swap(cc->gtCondition);
        }
    }
}

//----------------------------------------------------------------------------------------------
// LowerFusedMultiplyAdd: Changes NI_AVX2_MultiplyAddScalar produced
//     by Math(F).FusedMultiplyAdd to a better FMA intrinsics if there are GT_NEG around in order
//     to eliminate them.
//
//  Arguments:
//     node - The hardware intrinsic node
//
//  Notes:
//     Math(F).FusedMultiplyAdd is expanded into NI_AVX2_MultiplyAddScalar and
//     depending on additional GT_NEG nodes around it can be:
//
//      x *  y + z -> NI_AVX2_MultiplyAddScalar
//      x * -y + z -> NI_AVX2_MultiplyAddNegatedScalar
//     -x *  y + z -> NI_AVX2_MultiplyAddNegatedScalar
//     -x * -y + z -> NI_AVX2_MultiplyAddScalar
//      x *  y - z -> NI_AVX2_MultiplySubtractScalar
//      x * -y - z -> NI_AVX2_MultiplySubtractNegatedScalar
//     -x *  y - z -> NI_AVX2_MultiplySubtractNegatedScalar
//     -x * -y - z -> NI_AVX2_MultiplySubtractScalar
//
void Lowering::LowerFusedMultiplyAdd(GenTreeHWIntrinsic* node)
{
    assert(node->GetHWIntrinsicId() == NI_AVX2_MultiplyAddScalar);
    assert(node->GetOperandCount() == 3);

    bool negatedArgs[3] = {};
    for (size_t i = 1; i <= 3; i++)
    {
        GenTree* arg = node->Op(i);
        if (arg->OperIsHWIntrinsic(NI_Vector128_CreateScalarUnsafe))
        {
            GenTree*& argOp = arg->AsHWIntrinsic()->Op(1);
            if (argOp->OperIs(GT_NEG))
            {
                BlockRange().Remove(argOp);
                argOp = argOp->gtGetOp1();
                argOp->ClearContained();
                ContainCheckHWIntrinsic(arg->AsHWIntrinsic());
                negatedArgs[i - 1] = true;
            }
        }
    }

    bool negMul = negatedArgs[0] ^ negatedArgs[1];
    if (negatedArgs[2])
    {
        node->ChangeHWIntrinsicId(negMul ? NI_AVX2_MultiplySubtractNegatedScalar : NI_AVX2_MultiplySubtractScalar);
    }
    else
    {
        node->ChangeHWIntrinsicId(negMul ? NI_AVX2_MultiplyAddNegatedScalar : NI_AVX2_MultiplyAddScalar);
    }
}

//----------------------------------------------------------------------------------------------
// Lowering::LowerHWIntrinsic: Perform containment analysis for a hardware intrinsic node.
//
//  Arguments:
//     node - The hardware intrinsic node.
//
GenTree* Lowering::LowerHWIntrinsic(GenTreeHWIntrinsic* node)
{
    if (node->TypeIs(TYP_SIMD12))
    {
        // GT_HWINTRINSIC node requiring to produce TYP_SIMD12 in fact
        // produces a TYP_SIMD16 result
        node->gtType = TYP_SIMD16;
    }

    NamedIntrinsic intrinsicId = node->GetHWIntrinsicId();

    if (node->OperIsEmbRoundingEnabled())
    {
        size_t   numArgs = node->GetOperandCount();
        GenTree* lastOp  = node->Op(numArgs);
        uint8_t  mode    = 0xFF;

        if (lastOp->IsCnsIntOrI())
        {
            // Mark the constant as contained since it's specially encoded
            MakeSrcContained(node, lastOp);

            mode = static_cast<uint8_t>(lastOp->AsIntCon()->IconValue());
        }

        if ((mode & 0x03) != 0x00)
        {
            // Embedded rounding only works for register-to-register operations, so skip containment
            return node->gtNext;
        }
    }

    bool       isScalar = false;
    genTreeOps oper     = node->GetOperForHWIntrinsicId(&isScalar);

    if (GenTreeHWIntrinsic::OperIsBitwiseHWIntrinsic(oper) && !varTypeIsMask(node))
    {
        // These are the control bytes used for TernaryLogic

        const uint8_t A = 0xF0;
        const uint8_t B = 0xCC;
        const uint8_t C = 0xAA;

        var_types simdType     = node->TypeGet();
        var_types simdBaseType = node->GetSimdBaseType();
        unsigned  simdSize     = node->GetSimdSize();

        GenTree* op1 = node->Op(1);
        GenTree* op2 = node->Op(2);
        GenTree* op3 = nullptr;

        // We want to specially recognize this pattern as GT_NOT
        bool isOperNot = (oper == GT_XOR) && op2->IsVectorAllBitsSet();

        LIR::Use use;
        if (BlockRange().TryGetUse(node, &use))
        {
            GenTree* user = use.User();

            if (user->OperIsHWIntrinsic())
            {
                GenTreeHWIntrinsic* userIntrin = user->AsHWIntrinsic();

                bool       userIsScalar = false;
                genTreeOps userOper     = userIntrin->GetOperForHWIntrinsicId(&isScalar);

                // userIntrin may have re-interpreted the base type
                //
                simdBaseType = userIntrin->GetSimdBaseType();

                if (GenTreeHWIntrinsic::OperIsBitwiseHWIntrinsic(userOper))
                {
                    if (isOperNot && (userOper == GT_AND))
                    {
                        // We want to specially handle GT_AND_NOT as its available without EVEX
                        GenTree* nextNode = node->gtNext;

                        BlockRange().Remove(op2);
                        BlockRange().Remove(node);

                        // Note that despite its name, the xarch instruction does ~op1 & op2, so
                        // we need to ensure op1 is the value whose ones complement is computed

                        op2 = userIntrin->Op(2);

                        if (op2 == node)
                        {
                            op2 = userIntrin->Op(1);
                        }

                        NamedIntrinsic intrinsic =
                            GenTreeHWIntrinsic::GetHWIntrinsicIdForBinOp(comp, GT_AND_NOT, op1, op2, simdBaseType,
                                                                         simdSize, false);

                        userIntrin->ResetHWIntrinsicId(intrinsic, comp, op1, op2);

                        return nextNode;
                    }

                    if (comp->compOpportunisticallyDependsOn(InstructionSet_AVX512))
                    {
                        // For everything else we want to lower it to a standard TernaryLogic node
                        GenTree* nextNode = node->gtNext;

                        BlockRange().Remove(node);
                        op3 = userIntrin->Op(2);

                        // Tracks which two operands get used first
                        TernaryLogicUseFlags firstOpUseFlags = TernaryLogicUseFlags::AB;

                        if (op3 == node)
                        {
                            if (userOper == GT_AND_NOT)
                            {
                                op3 = op2;
                                op2 = op1;
                                op1 = userIntrin->Op(1);

                                // AND_NOT isn't commutative so we need to shift parameters down
                                firstOpUseFlags = TernaryLogicUseFlags::BC;
                            }
                            else
                            {
                                op3 = userIntrin->Op(1);
                            }
                        }

                        uint8_t controlByte = 0x00;

                        if ((userOper == GT_XOR) && op3->IsVectorAllBitsSet())
                        {
                            // We have XOR(OP(A, B), AllBitsSet)
                            //   A: op1
                            //   B: op2
                            //   C: op3 (AllBitsSet)
                            //
                            // We want A to be the unused parameter so swap it around
                            //   A: op3 (AllBitsSet)
                            //   B: op1
                            //   C: op2
                            //
                            // This gives us NOT(OP(B, C))

                            assert(firstOpUseFlags == TernaryLogicUseFlags::AB);

                            std::swap(op2, op3);
                            std::swap(op1, op2);

                            if (isOperNot)
                            {
                                // We have NOT(XOR(B, AllBitsSet))
                                //   A: op3 (AllBitsSet)
                                //   B: op1
                                //   C: op2 (AllBitsSet)
                                //
                                // This represents a double not, so so just return op2
                                // which is the only actual value now that the parameters
                                // were shifted around

                                assert(op1->IsVectorAllBitsSet());
                                assert(op3->IsVectorAllBitsSet());

                                LIR::Use superUse;
                                if (BlockRange().TryGetUse(user, &superUse))
                                {
                                    superUse.ReplaceWith(op2);
                                }
                                else
                                {
                                    op2->SetUnusedValue();
                                }

                                // Since we have a double negation, it's possible that gtNext
                                // is op1 or user. If it is op1, then it's also possible the
                                // subsequent gtNext is user. We need to make sure to skip both
                                // in such a scenario since we're removing them.

                                if (nextNode == op1)
                                {
                                    nextNode = nextNode->gtNext;
                                }

                                if (nextNode == user)
                                {
                                    nextNode = nextNode->gtNext;
                                }

                                BlockRange().Remove(op3);
                                BlockRange().Remove(op1);
                                BlockRange().Remove(user);

                                return nextNode;
                            }
                            else
                            {
                                // We're now doing NOT(OP(B, C))
                                assert(op1->IsVectorAllBitsSet());

                                controlByte = TernaryLogicInfo::GetTernaryControlByte(oper, B, C);
                                controlByte = static_cast<uint8_t>(~controlByte);
                            }
                        }
                        else if (isOperNot)
                        {
                            if (firstOpUseFlags == TernaryLogicUseFlags::AB)
                            {
                                // We have OP(XOR(A, AllBitsSet), C)
                                //   A: op1
                                //   B: op2 (AllBitsSet)
                                //   C: op3
                                //
                                // We want A to be the unused parameter so swap it around
                                //   A: op2 (AllBitsSet)
                                //   B: op1
                                //   C: op3
                                //
                                // This gives us OP(NOT(B), C)

                                assert(op2->IsVectorAllBitsSet());
                                std::swap(op1, op2);

                                controlByte = static_cast<uint8_t>(~B);
                                controlByte = TernaryLogicInfo::GetTernaryControlByte(userOper, controlByte, C);
                            }
                            else
                            {
                                // We have OP(A, XOR(B, AllBitsSet))
                                //   A: op1
                                //   B: op2
                                //   C: op3 (AllBitsSet)
                                //
                                // We want A to be the unused parameter so swap it around
                                //   A: op3 (AllBitsSet)
                                //   B: op1
                                //   C: op2
                                //
                                // This gives us OP(B, NOT(C))

                                assert(firstOpUseFlags == TernaryLogicUseFlags::BC);

                                assert(op3->IsVectorAllBitsSet());
                                std::swap(op2, op3);
                                std::swap(op1, op2);

                                controlByte = static_cast<uint8_t>(~C);
                                controlByte = TernaryLogicInfo::GetTernaryControlByte(userOper, B, controlByte);
                            }
                        }
                        else if (firstOpUseFlags == TernaryLogicUseFlags::AB)
                        {
                            // We have OP2(OP1(A, B), C)
                            controlByte = TernaryLogicInfo::GetTernaryControlByte(oper, A, B);
                            controlByte = TernaryLogicInfo::GetTernaryControlByte(userOper, controlByte, C);
                        }
                        else
                        {
                            // We have OP2(A, OP1(B, C))
                            assert(firstOpUseFlags == TernaryLogicUseFlags::BC);

                            controlByte = TernaryLogicInfo::GetTernaryControlByte(oper, B, C);
                            controlByte = TernaryLogicInfo::GetTernaryControlByte(userOper, A, controlByte);
                        }

                        NamedIntrinsic ternaryLogicId = NI_AVX512_TernaryLogic;

                        GenTree* op4 = comp->gtNewIconNode(controlByte);
                        BlockRange().InsertBefore(userIntrin, op4);

                        userIntrin->ResetHWIntrinsicId(ternaryLogicId, comp, op1, op2, op3, op4);
                        return nextNode;
                    }
                }
            }
        }

        if (isOperNot && comp->compOpportunisticallyDependsOn(InstructionSet_AVX512))
        {
            // Lowering this to TernaryLogic(zero, zero, op1, ~C) is smaller
            // and faster than emitting the pcmpeqd; pxor sequence.

            BlockRange().Remove(op2);

            if (op1->OperIsHWIntrinsic())
            {
                GenTreeHWIntrinsic* opIntrin = op1->AsHWIntrinsic();

                if (opIntrin->GetHWIntrinsicId() == NI_AVX512_TernaryLogic)
                {
                    GenTree* opControl = opIntrin->Op(4);

                    if (opControl->IsCnsIntOrI())
                    {
                        // When the input is already a ternary logic node, we want to invert it rather
                        // than introduce a new ternary logic node.

                        GenTree* nextNode = node->gtNext;

                        GenTreeIntConCommon* opControlCns = opControl->AsIntConCommon();
                        opControlCns->SetIconValue(static_cast<uint8_t>(~opControlCns->IconValue()));

                        if (BlockRange().TryGetUse(node, &use))
                        {
                            use.ReplaceWith(op1);
                        }
                        else
                        {
                            op1->SetUnusedValue();
                        }

                        BlockRange().Remove(node);
                        return nextNode;
                    }
                }
            }

            NamedIntrinsic ternaryLogicId = NI_AVX512_TernaryLogic;

            op3 = op1;

            op2 = comp->gtNewZeroConNode(simdType);
            BlockRange().InsertBefore(node, op2);

            op1 = comp->gtNewZeroConNode(simdType);
            BlockRange().InsertBefore(node, op1);

            GenTree* control = comp->gtNewIconNode(static_cast<uint8_t>(~C));
            BlockRange().InsertBefore(node, control);

            node->ResetHWIntrinsicId(ternaryLogicId, comp, op1, op2, op3, control);
            return LowerNode(node);
        }
    }

    switch (intrinsicId)
    {
        case NI_Vector128_ConditionalSelect:
        case NI_Vector256_ConditionalSelect:
        case NI_Vector512_ConditionalSelect:
        {
            return LowerHWIntrinsicCndSel(node);
        }

        case NI_Vector128_Create:
        case NI_Vector256_Create:
        case NI_Vector512_Create:
        case NI_Vector128_CreateScalar:
        case NI_Vector256_CreateScalar:
        case NI_Vector512_CreateScalar:
        {
            // We don't directly support the Vector128.Create or Vector256.Create methods in codegen
            // and instead lower them to other intrinsic nodes in LowerHWIntrinsicCreate so we expect
            // that the node is modified to either not be a HWIntrinsic node or that it is no longer
            // the same intrinsic as when it came in. In the case of Vector256.Create, we may lower
            // it into 2x Vector128.Create intrinsics which themselves are also lowered into other
            // intrinsics that are not Vector*.Create

            return LowerHWIntrinsicCreate(node);
        }

        case NI_Vector128_Dot:
        case NI_Vector256_Dot:
        {
            return LowerHWIntrinsicDot(node);
        }

        case NI_Vector128_GetElement:
        case NI_Vector256_GetElement:
        case NI_Vector512_GetElement:
        {
            return LowerHWIntrinsicGetElement(node);
        }

        case NI_Vector256_GetUpper:
        {
            assert(comp->compIsaSupportedDebugOnly(InstructionSet_AVX));
            var_types simdBaseType = node->GetSimdBaseType();

            if (varTypeIsFloating(simdBaseType) || !comp->compOpportunisticallyDependsOn(InstructionSet_AVX2))
            {
                intrinsicId = NI_AVX_ExtractVector128;
            }
            else
            {
                intrinsicId = NI_AVX2_ExtractVector128;
            }

            GenTree* op1 = node->Op(1);

            GenTree* op2 = comp->gtNewIconNode(1);
            BlockRange().InsertBefore(node, op2);
            LowerNode(op2);

            node->ResetHWIntrinsicId(intrinsicId, comp, op1, op2);
            break;
        }

        case NI_Vector512_GetUpper:
        {
            assert(comp->compIsaSupportedDebugOnly(InstructionSet_AVX512));
            var_types simdBaseType = node->GetSimdBaseType();

            intrinsicId = NI_AVX512_ExtractVector256;

            GenTree* op1 = node->Op(1);

            GenTree* op2 = comp->gtNewIconNode(1);
            BlockRange().InsertBefore(node, op2);
            LowerNode(op2);

            node->ResetHWIntrinsicId(intrinsicId, comp, op1, op2);
            break;
        }

        case NI_Vector128_WithElement:
        case NI_Vector256_WithElement:
        case NI_Vector512_WithElement:
        {
            return LowerHWIntrinsicWithElement(node);
        }

        case NI_Vector256_WithLower:
        case NI_Vector256_WithUpper:
        {
            assert(comp->compIsaSupportedDebugOnly(InstructionSet_AVX));
            var_types simdBaseType = node->GetSimdBaseType();
            int       index        = (intrinsicId == NI_Vector256_WithUpper) ? 1 : 0;

            if (varTypeIsFloating(simdBaseType) || !comp->compOpportunisticallyDependsOn(InstructionSet_AVX2))
            {
                intrinsicId = NI_AVX_InsertVector128;
            }
            else
            {
                intrinsicId = NI_AVX2_InsertVector128;
            }

            GenTree* op1 = node->Op(1);
            GenTree* op2 = node->Op(2);

            GenTree* op3 = comp->gtNewIconNode(index);
            BlockRange().InsertBefore(node, op3);
            LowerNode(op3);

            node->ResetHWIntrinsicId(intrinsicId, comp, op1, op2, op3);
            break;
        }

        case NI_Vector512_WithLower:
        case NI_Vector512_WithUpper:
        {
            assert(comp->compIsaSupportedDebugOnly(InstructionSet_AVX512));
            var_types simdBaseType = node->GetSimdBaseType();
            int       index        = (intrinsicId == NI_Vector512_WithUpper) ? 1 : 0;

            intrinsicId = NI_AVX512_InsertVector256;

            GenTree* op1 = node->Op(1);
            GenTree* op2 = node->Op(2);

            GenTree* op3 = comp->gtNewIconNode(index);
            BlockRange().InsertBefore(node, op3);
            LowerNode(op3);

            node->ResetHWIntrinsicId(intrinsicId, comp, op1, op2, op3);
            break;
        }

        case NI_Vector128_op_Equality:
        case NI_Vector256_op_Equality:
        case NI_Vector512_op_Equality:
        {
            return LowerHWIntrinsicCmpOp(node, GT_EQ);
        }

        case NI_Vector128_op_Inequality:
        case NI_Vector256_op_Inequality:
        case NI_Vector512_op_Inequality:
        {
            return LowerHWIntrinsicCmpOp(node, GT_NE);
        }

        case NI_AVX512_Fixup:
        case NI_AVX512_FixupScalar:
        {
            if (!node->isRMWHWIntrinsic(comp))
            {
                GenTree* op1 = node->Op(1);

                if (!op1->IsCnsVec())
                {
                    // op1 is never selected by the table so
                    // we replaced it with a containable constant

                    var_types simdType = node->TypeGet();

                    op1->SetUnusedValue();
                    op1 = comp->gtNewZeroConNode(simdType);

                    BlockRange().InsertBefore(node, op1);
                    node->Op(1) = op1;
                }
            }
            break;
        }

        case NI_AVX512_CompareEqualMask:
        case NI_AVX512_CompareNotEqualMask:
        {
            GenTree* op1 = node->Op(1);
            GenTree* op2 = node->Op(2);

            if (!varTypeIsFloating(node->GetSimdBaseType()) && op2->IsVectorZero())
            {
                NamedIntrinsic testIntrinsicId;

                if (intrinsicId == NI_AVX512_CompareEqualMask)
                {
                    // We have `CompareEqual(x, Zero)` where a given element
                    // equaling zero returns 1. We can therefore use `vptestnm(x, x)`
                    // since it does `(x & x) == 0`, thus giving us `1` if zero and `0`
                    // if non-zero

                    testIntrinsicId = NI_AVX512_PTESTNM;
                }
                else
                {
                    // We have `CompareNotEqual(x, Zero)` where a given element
                    // equaling zero returns 0. We can therefore use `vptestm(x, x)`
                    // since it does `(x & x) != 0`, thus giving us `1` if non-zero and `0`
                    // if zero

                    assert(intrinsicId == NI_AVX512_CompareNotEqualMask);
                    testIntrinsicId = NI_AVX512_PTESTM;
                }

                node->Op(1) = op1;
                BlockRange().Remove(op2);

                LIR::Use op1Use(BlockRange(), &node->Op(1), node);
                ReplaceWithLclVar(op1Use);
                op1 = node->Op(1);

                op2 = comp->gtClone(op1);
                BlockRange().InsertAfter(op1, op2);
                node->Op(2) = op2;

                node->ChangeHWIntrinsicId(testIntrinsicId);
                return LowerNode(node);
            }
            break;
        }

        case NI_AVX512_AndMask:
        {
            // We want to recognize (~op1 & op2) and transform it
            // into Evex.AndNotMask(op1, op2) as well as (op1 & ~op2)
            // transforming it into Evex.AndNotMask(op2, op1), which
            // takes into account that the XARCH APIs operate more like
            // NotAnd

            bool transform = false;

            GenTree* op1 = node->Op(1);
            GenTree* op2 = node->Op(2);

            if (op1->OperIsHWIntrinsic(NI_AVX512_NotMask))
            {
                GenTreeHWIntrinsic* opIntrin         = op1->AsHWIntrinsic();
                unsigned            simdBaseTypeSize = genTypeSize(node->GetSimdBaseType());

                if (genTypeSize(opIntrin->GetSimdBaseType()) == simdBaseTypeSize)
                {
                    transform = true;

                    op1 = opIntrin->Op(1);
                    BlockRange().Remove(opIntrin);
                }
            }

            if (!transform && op2->OperIsHWIntrinsic(NI_AVX512_NotMask))
            {
                GenTreeHWIntrinsic* opIntrin         = op2->AsHWIntrinsic();
                unsigned            simdBaseTypeSize = genTypeSize(node->GetSimdBaseType());

                if (genTypeSize(opIntrin->GetSimdBaseType()) == simdBaseTypeSize)
                {
                    transform = true;

                    op2 = opIntrin->Op(1);
                    BlockRange().Remove(opIntrin);

                    std::swap(op1, op2);
                }
            }

            if (transform)
            {
                intrinsicId = NI_AVX512_AndNotMask;
                node->ChangeHWIntrinsicId(intrinsicId, op1, op2);
            }
            break;
        }

        case NI_AVX512_NotMask:
        {
            // We want to recognize ~(op1 ^ op2) and transform it
            // into Evex.XnorMask(op1, op2)

            GenTree* op1 = node->Op(1);

            if (op1->OperIsHWIntrinsic(NI_AVX512_XorMask))
            {
                GenTreeHWIntrinsic* opIntrin         = op1->AsHWIntrinsic();
                unsigned            simdBaseTypeSize = genTypeSize(node->GetSimdBaseType());

                if (genTypeSize(opIntrin->GetSimdBaseType()) == simdBaseTypeSize)
                {
                    intrinsicId = NI_AVX512_XnorMask;
                    node->ResetHWIntrinsicId(intrinsicId, comp, opIntrin->Op(1), opIntrin->Op(2));
                    BlockRange().Remove(opIntrin);
                }
            }
            break;
        }

        case NI_Vector128_ToScalar:
        case NI_Vector256_ToScalar:
        case NI_Vector512_ToScalar:
        {
            return LowerHWIntrinsicToScalar(node);
        }

        case NI_SSE42_Extract:
        {
            if (varTypeIsFloating(node->GetSimdBaseType()))
            {
                assert(node->GetSimdBaseType() == TYP_FLOAT);
                assert(node->GetSimdSize() == 16);

                GenTree* op2 = node->Op(2);

                if (!op2->OperIsConst())
                {
                    // Extract allows the full range while GetElement only allows
                    // 0-3, so we need to mask the index here so codegen works.

                    GenTree* msk = comp->gtNewIconNode(3, TYP_INT);
                    BlockRange().InsertAfter(op2, msk);

                    GenTree* tmp = comp->gtNewOperNode(GT_AND, TYP_INT, op2, msk);
                    BlockRange().InsertAfter(msk, tmp);
                    LowerNode(tmp);

                    node->Op(2) = tmp;
                }

                node->ChangeHWIntrinsicId(NI_Vector128_GetElement);
                return LowerNode(node);
            }
            break;
        }

        case NI_SSE42_Insert:
        {
            assert(node->GetOperandCount() == 3);

            if (node->GetSimdBaseType() != TYP_FLOAT)
            {
                break;
            }

            // We have Sse41.Insert in which case we can specially handle
            // a couple of interesting scenarios involving chains of Inserts
            // where one of them involves inserting zero
            //
            // Given Sse41.Insert has an index:
            //  * Bits 0-3: zmask
            //  * Bits 4-5: count_d
            //  * Bits 6-7: count_s (register form only)
            //
            // Where zmask specifies which elements to zero
            // Where count_d specifies the destination index the value is being inserted to
            // Where count_s specifies the source index of the value being inserted
            //
            // We can recognize  `Insert(Insert(vector, zero, index1), value, index2)` and
            // transform it into just `Insert(vector, value, index)`. This is because we
            // can remove the inner insert and update the relevant index fields.
            //
            // We can likewise recognize `Insert(Insert(vector, value, index1), zero, index2)`
            // and do a similar transformation.

            GenTree* op1 = node->Op(1);
            GenTree* op2 = node->Op(2);
            GenTree* op3 = node->Op(3);

            bool op1IsVectorZero = op1->IsVectorZero();
            bool op2IsVectorZero = op2->IsVectorZero();

            if (op1IsVectorZero && op2IsVectorZero)
            {
                // We need to change op1's type to the return type of the node in this case.
                // We have to do this because we are going to propagate the constant up.
                op1->ChangeType(node->TypeGet());

                // Ensure the upper values are zero by zero-initialization.
                op1->AsVecCon()->gtSimdVal = {};

                // While this case is unlikely, we'll handle it here to simplify some
                // of the logic that exists below. Effectively `Insert(zero, zero, idx)`
                // is always going to produce zero, so we'll just replace ourselves with
                // zero. This ensures we don't need to handle a case where op2 is zero
                // but not contained.

                GenTree* nextNode = node->gtNext;

                LIR::Use use;

                if (BlockRange().TryGetUse(node, &use))
                {
                    use.ReplaceWith(op1);
                }
                else
                {
                    op1->SetUnusedValue();
                }

                BlockRange().Remove(op2);
                op3->SetUnusedValue();
                BlockRange().Remove(node);

                return nextNode;
            }

            if (!op3->IsCnsIntOrI())
            {
                // Nothing to do if op3 isn't a constant
                break;
            }

            ssize_t ival = op3->AsIntConCommon()->IconValue();

            ssize_t zmask   = (ival & 0x0F);
            ssize_t count_d = (ival & 0x30) >> 4;
            ssize_t count_s = (ival & 0xC0) >> 6;

            if (op1IsVectorZero)
            {
                // When op1 is zero, we can modify the mask to zero
                // everything except for the element we're inserting

                zmask |= ~(ssize_t(1) << count_d);
                zmask &= 0x0F;

                ival = (count_s << 6) | (count_d << 4) | (zmask);
                op3->AsIntConCommon()->SetIconValue(ival);
            }
            else if (op2IsVectorZero)
            {
                // When op2 is zero, we can modify the mask to
                // directly zero the element we're inserting

                zmask |= (ssize_t(1) << count_d);
                zmask &= 0x0F;

                ival = (count_s << 6) | (count_d << 4) | (zmask);
                op3->AsIntConCommon()->SetIconValue(ival);
            }

            if (zmask == 0x0F)
            {
                // This is another unlikely case, we'll handle it here to simplify some
                // of the logic that exists below. In this case, the zmask says all entries
                // should be zeroed out, so we'll just replace ourselves with zero.

                GenTree* nextNode = node->gtNext;

                LIR::Use use;

                if (BlockRange().TryGetUse(node, &use))
                {
                    GenTree* zeroNode = comp->gtNewZeroConNode(TYP_SIMD16);
                    BlockRange().InsertBefore(node, zeroNode);
                    use.ReplaceWith(zeroNode);
                }
                else
                {
                    // We're an unused zero constant node, so don't both creating
                    // a new node for something that will never be consumed
                }

                op1->SetUnusedValue();
                op2->SetUnusedValue();
                op3->SetUnusedValue();
                BlockRange().Remove(node);

                return nextNode;
            }

            if (!op1->OperIsHWIntrinsic())
            {
                // Nothing to do if op1 isn't an intrinsic
                break;
            }

            GenTreeHWIntrinsic* op1Intrinsic = op1->AsHWIntrinsic();

            if ((op1Intrinsic->GetHWIntrinsicId() != NI_SSE42_Insert) || (op1Intrinsic->GetSimdBaseType() != TYP_FLOAT))
            {
                // Nothing to do if op1 isn't a float32 Sse41.Insert
                break;
            }

            GenTree* op1Idx = op1Intrinsic->Op(3);

            if (!op1Idx->IsCnsIntOrI())
            {
                // Nothing to do if op1's index isn't a constant
                break;
            }

            if (!IsInvariantInRange(op1, node))
            {
                // What we're doing here is effectively similar to containment,
                // except for we're deleting the node entirely, so don't we have
                // nothing to do if there are side effects between node and op1
                break;
            }

            if (op1Intrinsic->Op(2)->IsVectorZero())
            {
                // First build up the new index by updating zmask to include
                // the zmask from op1. We expect that op2 has already been
                // lowered and therefore the containment checks have happened

                // Since this is a newer operation, we need to account for
                // the possibility of `op1Intrinsic` zeroing the same element
                // we're setting here.

                assert(op1Intrinsic->Op(2)->isContained());

                ssize_t op1Ival = op1Idx->AsIntConCommon()->IconValue();
                ival |= ((op1Ival & 0x0F) & ~(1 << count_d));
                op3->AsIntConCommon()->SetIconValue(ival);

                // Then we'll just carry the original non-zero input and
                // remove the now unused constant nodes

                node->Op(1) = op1Intrinsic->Op(1);

                BlockRange().Remove(op1Intrinsic->Op(2));
                BlockRange().Remove(op1Intrinsic->Op(3));
                BlockRange().Remove(op1Intrinsic);
            }
            else if (op2IsVectorZero)
            {
                // Since we've already updated zmask to take op2 being zero into
                // account, we can basically do the same thing here by merging this
                // zmask into the ival from op1.

                // Since this is a later op, direct merging is safe

                ssize_t op1Ival = op1Idx->AsIntConCommon()->IconValue();
                ival            = op1Ival | zmask;
                op3->AsIntConCommon()->SetIconValue(ival);

                // Then we'll just carry the inputs from op1 and remove the now
                // unused constant nodes

                node->Op(1) = op1Intrinsic->Op(1);
                node->Op(2) = op1Intrinsic->Op(2);

                BlockRange().Remove(op2);
                BlockRange().Remove(op1Intrinsic->Op(3));
                BlockRange().Remove(op1Intrinsic);
            }
            break;
        }

        case NI_X86Base_CompareGreaterThan:
        case NI_X86Base_CompareGreaterThanOrEqual:
        case NI_X86Base_CompareNotGreaterThan:
        case NI_X86Base_CompareNotGreaterThanOrEqual:
        {
            if (!varTypeIsFloating(node->GetSimdBaseType()))
            {
                assert(varTypeIsIntegral(node->GetSimdBaseType()));
                break;
            }

            if (comp->compOpportunisticallyDependsOn(InstructionSet_AVX))
            {
                break;
            }

            // pre-AVX doesn't actually support these intrinsics in hardware so we need to swap the operands around
            NamedIntrinsic newIntrinsicId = NI_Illegal;

            switch (intrinsicId)
            {
                case NI_X86Base_CompareGreaterThan:
                {
                    newIntrinsicId = NI_X86Base_CompareLessThan;
                    break;
                }

                case NI_X86Base_CompareGreaterThanOrEqual:
                {
                    newIntrinsicId = NI_X86Base_CompareLessThanOrEqual;
                    break;
                }

                case NI_X86Base_CompareNotGreaterThan:
                {
                    newIntrinsicId = NI_X86Base_CompareNotLessThan;
                    break;
                }

                case NI_X86Base_CompareNotGreaterThanOrEqual:
                {
                    newIntrinsicId = NI_X86Base_CompareNotLessThanOrEqual;
                    break;
                }

                default:
                {
                    unreached();
                }
            }

            assert(newIntrinsicId != NI_Illegal);
            assert(intrinsicId != newIntrinsicId);

            node->ChangeHWIntrinsicId(newIntrinsicId);
            std::swap(node->Op(1), node->Op(2));
            break;
        }

        case NI_X86Base_CompareLessThan:
        case NI_SSE42_CompareLessThan:
        case NI_AVX2_CompareLessThan:
        {
            if (varTypeIsFloating(node->GetSimdBaseType()))
            {
                break;
            }
            assert(varTypeIsIntegral(node->GetSimdBaseType()));

            // pre-AVX512 doesn't actually support these intrinsics in hardware so we need to swap the operands around
            NamedIntrinsic newIntrinsicId = NI_Illegal;

            switch (intrinsicId)
            {
                case NI_X86Base_CompareLessThan:
                {
                    newIntrinsicId = NI_X86Base_CompareGreaterThan;
                    break;
                }

                case NI_SSE42_CompareLessThan:
                {
                    newIntrinsicId = NI_SSE42_CompareGreaterThan;
                    break;
                }

                case NI_AVX2_CompareLessThan:
                {
                    newIntrinsicId = NI_AVX2_CompareGreaterThan;
                    break;
                }

                default:
                {
                    unreached();
                }
            }

            assert(newIntrinsicId != NI_Illegal);
            assert(intrinsicId != newIntrinsicId);

            node->ChangeHWIntrinsicId(newIntrinsicId);
            std::swap(node->Op(1), node->Op(2));
            break;
        }

        case NI_X86Base_CompareScalarOrderedEqual:
            LowerHWIntrinsicCC(node, NI_X86Base_COMIS, GenCondition::FEQ);
            break;
        case NI_X86Base_CompareScalarOrderedNotEqual:
            LowerHWIntrinsicCC(node, NI_X86Base_COMIS, GenCondition::FNEU);
            break;
        case NI_X86Base_CompareScalarOrderedLessThan:
            LowerHWIntrinsicCC(node, NI_X86Base_COMIS, GenCondition::FLT);
            break;
        case NI_X86Base_CompareScalarOrderedLessThanOrEqual:
            LowerHWIntrinsicCC(node, NI_X86Base_COMIS, GenCondition::FLE);
            break;
        case NI_X86Base_CompareScalarOrderedGreaterThan:
            LowerHWIntrinsicCC(node, NI_X86Base_COMIS, GenCondition::FGT);
            break;
        case NI_X86Base_CompareScalarOrderedGreaterThanOrEqual:
            LowerHWIntrinsicCC(node, NI_X86Base_COMIS, GenCondition::FGE);
            break;

        case NI_X86Base_CompareScalarUnorderedEqual:
            LowerHWIntrinsicCC(node, NI_X86Base_UCOMIS, GenCondition::FEQ);
            break;
        case NI_X86Base_CompareScalarUnorderedNotEqual:
            LowerHWIntrinsicCC(node, NI_X86Base_UCOMIS, GenCondition::FNEU);
            break;
        case NI_X86Base_CompareScalarUnorderedLessThanOrEqual:
            LowerHWIntrinsicCC(node, NI_X86Base_UCOMIS, GenCondition::FLE);
            break;
        case NI_X86Base_CompareScalarUnorderedLessThan:
            LowerHWIntrinsicCC(node, NI_X86Base_UCOMIS, GenCondition::FLT);
            break;
        case NI_X86Base_CompareScalarUnorderedGreaterThanOrEqual:
            LowerHWIntrinsicCC(node, NI_X86Base_UCOMIS, GenCondition::FGE);
            break;
        case NI_X86Base_CompareScalarUnorderedGreaterThan:
            LowerHWIntrinsicCC(node, NI_X86Base_UCOMIS, GenCondition::FGT);
            break;

        case NI_SSE42_TestC:
            LowerHWIntrinsicCC(node, NI_SSE42_PTEST, GenCondition::C);
            break;
        case NI_SSE42_TestZ:
            LowerHWIntrinsicCC(node, NI_SSE42_PTEST, GenCondition::EQ);
            break;
        case NI_SSE42_TestNotZAndNotC:
            LowerHWIntrinsicCC(node, NI_SSE42_PTEST, GenCondition::UGT);
            break;

        case NI_AVX_TestC:
            LowerHWIntrinsicCC(node, NI_AVX_PTEST, GenCondition::C);
            break;
        case NI_AVX_TestZ:
            LowerHWIntrinsicCC(node, NI_AVX_PTEST, GenCondition::EQ);
            break;
        case NI_AVX_TestNotZAndNotC:
            LowerHWIntrinsicCC(node, NI_AVX_PTEST, GenCondition::UGT);
            break;

        case NI_AVX2_MultiplyAddScalar:
            LowerFusedMultiplyAdd(node);
            break;

        case NI_AVX512_TernaryLogic:
        {
            return LowerHWIntrinsicTernaryLogic(node);
        }

        case NI_GFNI_GaloisFieldAffineTransform:
        case NI_GFNI_GaloisFieldAffineTransformInverse:
        case NI_GFNI_V256_GaloisFieldAffineTransform:
        case NI_GFNI_V256_GaloisFieldAffineTransformInverse:
        case NI_GFNI_V512_GaloisFieldAffineTransform:
        case NI_GFNI_V512_GaloisFieldAffineTransformInverse:
        {
            // Managed API surfaces these with only UBYTE operands.
            // We retype in order to support EVEX embedded broadcast of op2
            node->SetSimdBaseJitType(CORINFO_TYPE_ULONG);
            break;
        }

        default:
            break;
    }

    ContainCheckHWIntrinsic(node);
    return node->gtNext;
}

//----------------------------------------------------------------------------------------------
// Lowering::LowerHWIntrinsicCmpOp: Lowers a Vector128 or Vector256 comparison intrinsic
//
//  Arguments:
//     node  - The hardware intrinsic node.
//     cmpOp - The comparison operation, currently must be GT_EQ or GT_NE
//
GenTree* Lowering::LowerHWIntrinsicCmpOp(GenTreeHWIntrinsic* node, genTreeOps cmpOp)
{
    NamedIntrinsic intrinsicId     = node->GetHWIntrinsicId();
    CorInfoType    simdBaseJitType = node->GetSimdBaseJitType();
    var_types      simdBaseType    = node->GetSimdBaseType();
    unsigned       simdSize        = node->GetSimdSize();
    var_types      simdType        = Compiler::getSIMDTypeForSize(simdSize);

    assert((intrinsicId == NI_Vector128_op_Equality) || (intrinsicId == NI_Vector128_op_Inequality) ||
           (intrinsicId == NI_Vector256_op_Equality) || (intrinsicId == NI_Vector256_op_Inequality) ||
           (intrinsicId == NI_Vector512_op_Equality) || (intrinsicId == NI_Vector512_op_Inequality));

    assert(varTypeIsSIMD(simdType));
    assert(varTypeIsArithmetic(simdBaseType));
    assert(simdSize != 0);
    assert(node->TypeIs(TYP_INT));
    assert((cmpOp == GT_EQ) || (cmpOp == GT_NE));

    // We have the following (with the appropriate simd size and where the intrinsic could be op_Inequality):
    //          /--*  op2  simd
    //          /--*  op1  simd
    //   node = *  HWINTRINSIC   simd   T op_Equality

    GenTree*     op1    = node->Op(1);
    GenTree*     op1Msk = op1;
    GenTree*     op2    = node->Op(2);
    GenCondition cmpCnd = (cmpOp == GT_EQ) ? GenCondition::EQ : GenCondition::NE;

    // We may need to change the base type to match the underlying mask size to ensure
    // the right instruction variant is picked. If the op_Equality was for TYP_INT but
    // the mask was for TYP_DOUBLE then we'd pick kortestw when we really want kortestb.
    // Changing the size is fine in some scenarios, such as comparison against Zero or
    // AllBitsSet, but not in other scenarios such as against an arbitrary mask.

    CorInfoType maskBaseJitType = simdBaseJitType;
    var_types   maskBaseType    = simdBaseType;

    if (op1Msk->OperIsConvertMaskToVector())
    {
        GenTreeHWIntrinsic* cvtMaskToVector = op1Msk->AsHWIntrinsic();

        op1Msk = cvtMaskToVector->Op(1);
        assert(varTypeIsMask(op1Msk));

        maskBaseJitType = cvtMaskToVector->GetSimdBaseJitType();
        maskBaseType    = cvtMaskToVector->GetSimdBaseType();
    }

    if (!varTypeIsFloating(simdBaseType) && (simdSize != 64) && !varTypeIsMask(op1Msk))
    {
        bool isOp2VectorZero = op2->IsVectorZero();

        if ((isOp2VectorZero || op2->IsVectorAllBitsSet()) &&
            comp->compOpportunisticallyDependsOn(InstructionSet_SSE42))
        {
            // On SSE4.2 or higher we can optimize comparisons against Zero or AllBitsSet to
            // just use PTEST. We can't support it for floating-point, however, as it has
            // both +0.0 and -0.0 where +0.0 == -0.0

            bool skipReplaceOperands = false;

            if (!isOp2VectorZero)
            {
                // We can optimize to TestC(op1, allbitsset)
                //
                // This works out because TestC sets CF if (~x & y) == 0, so:
                //   ~00 & 11 = 11;  11 & 11 = 11;  NC
                //   ~01 & 11 = 01;  10 & 11 = 10;  NC
                //   ~10 & 11 = 10;  01 & 11 = 01;  NC
                //   ~11 & 11 = 11;  00 & 11 = 00;  C

                assert(op2->IsVectorAllBitsSet());
                cmpCnd = (cmpOp == GT_EQ) ? GenCondition::C : GenCondition::NC;

                skipReplaceOperands = true;
            }
            else if (op1->OperIsHWIntrinsic())
            {
                assert(op2->IsVectorZero());

                GenTreeHWIntrinsic* op1Intrinsic = op1->AsHWIntrinsic();

                if (op1Intrinsic->GetOperandCount() == 2)
                {
                    GenTree* nestedOp1 = op1Intrinsic->Op(1);
                    GenTree* nestedOp2 = op1Intrinsic->Op(2);

                    assert(!nestedOp1->isContained());
                    bool isEmbeddedBroadcast = nestedOp2->isContained() && nestedOp2->OperIsHWIntrinsic();

                    bool       isScalar = false;
                    genTreeOps oper     = op1Intrinsic->GetOperForHWIntrinsicId(&isScalar);

                    switch (oper)
                    {
                        case GT_AND:
                        {
                            // We can optimize to TestZ(op1.op1, op1.op2)

                            if (isEmbeddedBroadcast)
                            {
                                // PTEST doesn't support embedded broadcast
                                break;
                            }

                            node->Op(1) = nestedOp1;
                            node->Op(2) = nestedOp2;

                            BlockRange().Remove(op1);
                            BlockRange().Remove(op2);

                            skipReplaceOperands = true;
                            break;
                        }

                        case GT_AND_NOT:
                        {
                            // We can optimize to TestC(op1.op1, op1.op2)

                            if (isEmbeddedBroadcast)
                            {
                                // PTEST doesn't support embedded broadcast
                                break;
                            }

                            cmpCnd = (cmpOp == GT_EQ) ? GenCondition::C : GenCondition::NC;

                            node->Op(1) = nestedOp1;
                            node->Op(2) = nestedOp2;

                            BlockRange().Remove(op1);
                            BlockRange().Remove(op2);

                            skipReplaceOperands = true;
                            break;
                        }

                        default:
                        {
                            break;
                        }
                    }
                }
            }

            if (!skipReplaceOperands)
            {
                // Default handler, emit a TestZ(op1, op1)
                assert(op2->IsVectorZero());

                node->Op(1) = op1;
                BlockRange().Remove(op2);

                LIR::Use op1Use(BlockRange(), &node->Op(1), node);
                ReplaceWithLclVar(op1Use);
                op1 = node->Op(1);

                op2 = comp->gtClone(op1);
                BlockRange().InsertAfter(op1, op2);
                node->Op(2) = op2;
            }

            if (simdSize == 32)
            {
                LowerHWIntrinsicCC(node, NI_AVX_PTEST, cmpCnd);
            }
            else
            {
                assert(simdSize == 16);
                LowerHWIntrinsicCC(node, NI_SSE42_PTEST, cmpCnd);
            }
            return LowerNode(node);
        }
    }

    // TODO-XARCH-AVX512: We should handle TYP_SIMD12 here under the EVEX path, but doing
    // so will require us to account for the unused 4th element.

    if ((simdType != TYP_SIMD12) && comp->canUseEvexEncoding())
    {
        // The EVEX encoded versions of the comparison instructions all return a kmask
        //
        // For the comparisons against zero that we normally optimize to use `PTEST` we
        // have to make a decision to use EVEX and emit 2 instructions (vpcmp + kortest)
        // or to continue emitting PTEST and hope that the register allocator isn't limited
        // by it not supporting the extended register set.
        //
        // Ideally we'd opt to not use PTEST when EVEX is available, This would be done so we can
        // best take advantage of EVEX exclusive features such as embedded broadcast and the
        // 16 additional registers. In many cases this allows for overall denser codegen where
        // we are doing more in the same number of bytes, even though the individual instruction
        // is 1-2 bytes larger. Even though there may be cases where continuing to use PTEST for select-
        // 128/256-bit code paths would still be beneficial, the additional complexity required
        // to detect and account for those differences is not likely to be worth the tradeoff.
        //
        // TODO-XARCH-AVX512: Given the above don't emit the PTEST path above when AVX-512 is available
        // This will require exposing `NI_AVX512_TestZ` so that we can keep codegen optimized to just
        // `vptestm` followed by `kortest`. This will be one instruction more than just `vptest` but
        // it has the advantages detailed above.
        //
        // For other comparisons, using EVEX allows us to avoid leaving the SIMD domain, avoids
        // needing to use a general-purpose register, and allows us to generate less instructions.

        GenTree* maskNode = node;
        GenTree* nextNode = node->gtNext;

        NamedIntrinsic maskIntrinsicId = NI_AVX512_CompareEqualMask;
        uint32_t       count           = simdSize / genTypeSize(maskBaseType);

        // KORTEST does a bitwise or on the result and sets ZF if it is zero and CF if it is all
        // bits set. Because of this, when we have at least 8 elements to compare we can use a
        // normal comparison alongside CF.
        //
        // That is, if the user wants `x == y`, we can keep it as `mask = (x == y)` and then emit
        // `kortest mask, mask` and check `CF == 1`. This will be true if all elements matched and
        // false otherwise. Things work out nicely and we keep readable disasm.
        //
        // Likewise, if the user wants `x != y`, we can keep it as `mask = (x != y)` and then emit
        // `kortest mask, mask` and check `ZF != 0`. This will be true if any elements mismatched.
        //
        // However, if we have less than 8 elements then we have to change it up since we have less
        // than 8 bits in the output mask and unused bits will be set to 0. This occurs for 32-bit
        // for Vector128 and and 64-bit elements when using either Vector128 or Vector256.
        //
        // To account for this, we will invert the comparison being done. So if the user wants
        // `x == y`, we will instead emit `mask = (x != y)`, we will still emit `kortest mask, mask`,
        // but we will then check for `ZF == 0`. This works since that equates to all elements being equal
        //
        // Likewise for `x != y` we will instead emit `mask = (x == y)`, then `kortest mask, mask`,
        // and will then check for `CF == 0` which equates to one or more elements not being equal

        // The scenarios we have to for a full mask are:
        // * No matches:      0000_0000 - ZF == 1, CF == 0
        // * Partial matches: 0000_1111 - ZF == 0, CF == 0
        // * All matches:     1111_1111 - ZF == 0, CF == 1
        //
        // The scenarios we have to for a partial mask are:
        // * No matches:      0000_0000 - ZF == 1, CF == 0
        // * Partial matches: 0000_0011 - ZF == 0, CF == 0
        // * All matches:     0000_1111 - ZF == 0, CF == 0
        //
        // When we have less than a full mask worth of elements, we need to account for the upper
        // bits being implicitly zero. To do that, we may need to invert the comparison.
        //
        // By inverting the comparison we'll get:
        // * All matches:     0000_0000 - ZF == 1, CF == 0
        // * Partial matches: 0000_0011 - ZF == 0, CF == 0
        // * No matches:      0000_1111 - ZF == 0, CF == 0
        //
        // This works since the upper bits are implicitly zero and so by inverting matches also become
        // zero, which in turn means that `AllBitsSet` will become `Zero` and other cases become non-zero

        if (varTypeIsMask(op1Msk) && op2->IsCnsVec())
        {
            // We want to specially handle the common cases of `mask op Zero` and `mask op AllBitsSet`
            //
            // These get created for the various `gtNewSimdCmpOpAnyNode` and `gtNewSimdCmpOpAllNode`
            // scenarios and we want to ensure they still get "optimal" codegen. To handle that, we
            // simply consume the mask directly and preserve the intended comparison by tweaking the
            // compare condition passed down into `KORTEST`

            maskNode = op1Msk;
            assert(maskNode->TypeIs(TYP_MASK));

            bool           isHandled = false;
            GenTreeVecCon* vecCon    = op2->AsVecCon();

            if (vecCon->IsZero())
            {
                // We have `mask == Zero` which is the same as checking that nothing in the mask
                // is set. This scenario can be handled by `kortest` and then checking that `ZF == 1`
                //
                // -or-
                //
                // We have `mask != Zero` which is the same as checking that something in the mask
                // is set. This scenario can be handled by `kortest` and then checking that `ZF == 0`
                //
                // Since this is the default state for `CompareEqualMask` + `GT_EQ`/`GT_NE`, there is nothing
                // for us to change. This also applies to cases where we have less than a full mask of
                // elements since the upper mask bits are implicitly zero.

                isHandled = true;
            }
            else if (vecCon->IsAllBitsSet())
            {
                // We have `mask == AllBitsSet` which is the same as checking that everything in the mask
                // is set. This scenario can be handled by `kortest` and then checking that `CF == 1` for
                // a full mask and checking `ZF == 1` for a partial mask using an inverted comparison
                //
                // -or-
                //
                // We have `mask != AllBitsSet` which is the same as checking that something in the mask
                // is set. This scenario can be handled by `kortest` and then checking that `CF == 0` for
                // a full mask and checking `ZF != 0` for a partial mask using an inverted comparison

                if (count < 8)
                {
                    assert((count == 1) || (count == 2) || (count == 4));

                    maskIntrinsicId = NI_Illegal;

                    if (maskNode->OperIsHWIntrinsic())
                    {
                        maskIntrinsicId = maskNode->AsHWIntrinsic()->GetHWIntrinsicId();
                    }

                    switch (maskIntrinsicId)
                    {
                        case NI_AVX512_CompareEqualMask:
                        {
                            maskIntrinsicId = NI_AVX512_CompareNotEqualMask;
                            break;
                        }

                        case NI_AVX512_CompareGreaterThanMask:
                        {
                            maskIntrinsicId = NI_AVX512_CompareNotGreaterThanMask;
                            break;
                        }

                        case NI_AVX512_CompareGreaterThanOrEqualMask:
                        {
                            maskIntrinsicId = NI_AVX512_CompareNotGreaterThanOrEqualMask;
                            break;
                        }

                        case NI_AVX512_CompareLessThanMask:
                        {
                            maskIntrinsicId = NI_AVX512_CompareNotLessThanMask;
                            break;
                        }

                        case NI_AVX512_CompareLessThanOrEqualMask:
                        {
                            maskIntrinsicId = NI_AVX512_CompareNotLessThanOrEqualMask;
                            break;
                        }

                        case NI_AVX512_CompareNotEqualMask:
                        {
                            maskIntrinsicId = NI_AVX512_CompareEqualMask;
                            break;
                        }

                        case NI_AVX512_CompareNotGreaterThanMask:
                        {
                            maskIntrinsicId = NI_AVX512_CompareGreaterThanMask;
                            break;
                        }

                        case NI_AVX512_CompareNotGreaterThanOrEqualMask:
                        {
                            maskIntrinsicId = NI_AVX512_CompareGreaterThanOrEqualMask;
                            break;
                        }

                        case NI_AVX512_CompareNotLessThanMask:
                        {
                            maskIntrinsicId = NI_AVX512_CompareLessThanMask;
                            break;
                        }

                        case NI_AVX512_CompareNotLessThanOrEqualMask:
                        {
                            maskIntrinsicId = NI_AVX512_CompareLessThanOrEqualMask;
                            break;
                        }

                        case NI_AVX512_CompareOrderedMask:
                        {
                            maskIntrinsicId = NI_AVX512_CompareUnorderedMask;
                            break;
                        }

                        case NI_AVX512_CompareUnorderedMask:
                        {
                            maskIntrinsicId = NI_AVX512_CompareOrderedMask;
                            break;
                        }

                        default:
                        {
                            // We don't have a well known intrinsic, so we need to inverse the mask keeping the upper
                            // n-bits clear. If we have 1 element, then the upper 7-bits need to be cleared. If we have
                            // 2, then the upper 6-bits, and if we have 4, then the upper 4-bits.
                            //
                            // There isn't necessarily a trivial way to do this outside not, shift-left by n,
                            // shift-right by n. This preserves count bits, while clearing the upper n-bits

                            GenTree* cnsNode;

                            maskNode = comp->gtNewSimdHWIntrinsicNode(TYP_MASK, maskNode, NI_AVX512_NotMask,
                                                                      maskBaseJitType, simdSize);
                            BlockRange().InsertBefore(node, maskNode);

                            cnsNode = comp->gtNewIconNode(8 - count);
                            BlockRange().InsertAfter(maskNode, cnsNode);

                            maskNode =
                                comp->gtNewSimdHWIntrinsicNode(TYP_MASK, maskNode, cnsNode, NI_AVX512_ShiftLeftMask,
                                                               maskBaseJitType, simdSize);
                            BlockRange().InsertAfter(cnsNode, maskNode);
                            LowerNode(maskNode);

                            cnsNode = comp->gtNewIconNode(8 - count);
                            BlockRange().InsertAfter(maskNode, cnsNode);

                            maskNode =
                                comp->gtNewSimdHWIntrinsicNode(TYP_MASK, maskNode, cnsNode, NI_AVX512_ShiftRightMask,
                                                               maskBaseJitType, simdSize);
                            BlockRange().InsertAfter(cnsNode, maskNode);

                            maskIntrinsicId = NI_AVX512_ShiftRightMask;
                            break;
                        }
                    }

                    maskNode->AsHWIntrinsic()->ChangeHWIntrinsicId(maskIntrinsicId);
                    LowerNode(maskNode);
                }
                else if (cmpOp == GT_EQ)
                {
                    cmpCnd = GenCondition::C;
                }
                else
                {
                    cmpCnd = GenCondition::NC;
                }
                isHandled = true;
            }

            if (isHandled)
            {
                LIR::Use use;
                if (BlockRange().TryGetUse(node, &use))
                {
                    use.ReplaceWith(maskNode);
                }
                else
                {
                    maskNode->SetUnusedValue();
                }

                BlockRange().Remove(op2);

                if (op1Msk != op1)
                {
                    BlockRange().Remove(op1);
                }

                BlockRange().Remove(node);

                op1 = nullptr;
                op2 = nullptr;
            }
        }

        if (!varTypeIsFloating(simdBaseType) && (op2 != nullptr) && op2->IsVectorZero())
        {
            NamedIntrinsic testIntrinsicId     = NI_AVX512_PTESTM;
            bool           skipReplaceOperands = false;

            if (op1->OperIsHWIntrinsic())
            {
                GenTreeHWIntrinsic* op1Intrinsic   = op1->AsHWIntrinsic();
                NamedIntrinsic      op1IntrinsicId = op1Intrinsic->GetHWIntrinsicId();

                bool       isScalar = false;
                genTreeOps oper     = op1Intrinsic->GetOperForHWIntrinsicId(&isScalar);

                switch (oper)
                {
                    case GT_AND:
                    {
                        // We have `(x & y) == 0` with GenCondition::EQ (jz, setz, cmovz)
                        // or `(x & y) != 0`with GenCondition::NE (jnz, setnz, cmovnz)
                        //
                        // `vptestnm(x, y)` does the equivalent of `(x & y) == 0`,
                        // thus giving us `1` if zero and `0` if non-zero
                        //
                        // `vptestm(x, y)` does the equivalent of `(x & y) != 0`,
                        // thus giving us `1` if non-zero and `0` if zero
                        //
                        // Given the mask produced `m`, we then do `zf: (m == Zero)`, `cf: (m == AllBitsSet)`
                        //
                        // Thus, for either we can first emit `vptestm(x, y)`. This gives us a mask where
                        // `0` means the corresponding elements compared to zero. The subsequent `kortest`
                        // will then set `ZF: 1` if all elements were 0 and `ZF: 0` if any elements were
                        // non-zero. The default GenCondition then remain correct

                        assert(testIntrinsicId == NI_AVX512_PTESTM);

                        GenTree* nestedOp1 = op1Intrinsic->Op(1);
                        GenTree* nestedOp2 = op1Intrinsic->Op(2);

                        if (nestedOp2->isContained() && nestedOp2->OperIsHWIntrinsic())
                        {
                            GenTreeHWIntrinsic* nestedIntrin   = nestedOp2->AsHWIntrinsic();
                            NamedIntrinsic      nestedIntrinId = nestedIntrin->GetHWIntrinsicId();

                            if ((nestedIntrinId == NI_SSE42_MoveAndDuplicate) ||
                                (nestedIntrinId == NI_AVX2_BroadcastScalarToVector128) ||
                                (nestedIntrinId == NI_AVX2_BroadcastScalarToVector256) ||
                                (nestedIntrinId == NI_AVX512_BroadcastScalarToVector512))
                            {
                                // We need to rewrite the embedded broadcast back to a regular constant
                                // so that the subsequent containment check for ptestm can determine
                                // if the embedded broadcast is still relevant

                                GenTree* broadcastOp = nestedIntrin->Op(1);

                                if (broadcastOp->OperIsHWIntrinsic(NI_Vector128_CreateScalarUnsafe))
                                {
                                    BlockRange().Remove(broadcastOp);
                                    broadcastOp = broadcastOp->AsHWIntrinsic()->Op(1);
                                }

                                assert(broadcastOp->OperIsConst());

                                GenTree* vecCns =
                                    comp->gtNewSimdCreateBroadcastNode(simdType, broadcastOp,
                                                                       op1Intrinsic->GetSimdBaseJitType(), simdSize);

                                assert(vecCns->IsCnsVec());
                                BlockRange().InsertAfter(broadcastOp, vecCns);
                                nestedOp2 = vecCns;

                                BlockRange().Remove(broadcastOp);
                                BlockRange().Remove(nestedIntrin);
                            }
                        }

                        node->Op(1) = nestedOp1;
                        node->Op(2) = nestedOp2;

                        // Make sure we aren't contained since ptestm will do its own containment check
                        nestedOp2->ClearContained();

                        if (varTypeIsSmall(simdBaseType))
                        {
                            // Fixup the base type so embedded broadcast and the mask size checks still work

                            if (varTypeIsUnsigned(simdBaseType))
                            {
                                simdBaseJitType = CORINFO_TYPE_UINT;
                                simdBaseType    = TYP_UINT;
                            }
                            else
                            {
                                simdBaseJitType = CORINFO_TYPE_INT;
                                simdBaseType    = TYP_INT;
                            }
                            node->SetSimdBaseJitType(simdBaseJitType);

                            maskBaseJitType = simdBaseJitType;
                            maskBaseType    = simdBaseType;
                        }

                        BlockRange().Remove(op1);
                        BlockRange().Remove(op2);

                        skipReplaceOperands = true;
                        break;
                    }

                    default:
                    {
                        // We cannot optimize `AndNot` since `vptestnm` does ~(x & y)
                        break;
                    }
                }
            }

            if (!skipReplaceOperands)
            {
                node->Op(1) = op1;
                BlockRange().Remove(op2);

                LIR::Use op1Use(BlockRange(), &node->Op(1), node);
                ReplaceWithLclVar(op1Use);
                op1 = node->Op(1);

                op2 = comp->gtClone(op1);
                BlockRange().InsertAfter(op1, op2);
                node->Op(2) = op2;
            }

            node->gtType = TYP_MASK;
            node->ChangeHWIntrinsicId(testIntrinsicId);

            LowerNode(node);
            maskNode = node;
        }

        if (!maskNode->TypeIs(TYP_MASK))
        {
            assert(node == maskNode);

            // We're not consuming the underlying mask directly, even if one exists,
            // so ensure that we track the base type as the one we'll be producing
            // via the vector comparison introduced here.
            maskBaseJitType = simdBaseJitType;

            // We have `x == y` or `x != y` both of which where we want to find `AllBitsSet` in the mask since
            // we can directly do the relevant comparison. Given the above tables then when we have a full mask
            // we can simply check against `CF == 1` for `op_Equality` and `ZF == 0` for `op_Inequality`.
            //
            // For a partial mask, we need to invert the `op_Equality` comparisons which means that we now need
            // to check for `ZF == 1` (we're looking for `AllBitsSet`, that is `all match`). For `op_Inequality`
            // we can keep things as is since we're looking for `any match` and just want to check `ZF == 0`

            if (count < 8)
            {
                assert((count == 1) || (count == 2) || (count == 4));
                maskIntrinsicId = NI_AVX512_CompareNotEqualMask;
            }
            else
            {
                assert((count == 8) || (count == 16) || (count == 32) || (count == 64));

                if (cmpOp == GT_EQ)
                {
                    cmpCnd = GenCondition::C;
                }
                else
                {
                    maskIntrinsicId = NI_AVX512_CompareNotEqualMask;
                }
            }

            node->gtType = TYP_MASK;
            node->ChangeHWIntrinsicId(maskIntrinsicId);

            LowerNode(node);
            maskNode = node;
        }

        LIR::Use use;
        if (BlockRange().TryGetUse(maskNode, &use))
        {
            GenTreeHWIntrinsic* cc;

            cc = comp->gtNewSimdHWIntrinsicNode(simdType, maskNode, NI_AVX512_KORTEST, maskBaseJitType, simdSize);
            BlockRange().InsertBefore(nextNode, cc);

            use.ReplaceWith(cc);
            LowerHWIntrinsicCC(cc, NI_AVX512_KORTEST, cmpCnd);

            nextNode = cc->gtNext;
        }
        return nextNode;
    }

    assert(simdSize != 64);

    NamedIntrinsic cmpIntrinsic;
    CorInfoType    cmpJitType;
    NamedIntrinsic mskIntrinsic;
    CorInfoType    mskJitType;
    int            mskConstant;

    switch (simdBaseType)
    {
        case TYP_BYTE:
        case TYP_UBYTE:
        case TYP_SHORT:
        case TYP_USHORT:
        case TYP_INT:
        case TYP_UINT:
        {
            cmpJitType = simdBaseJitType;
            mskJitType = CORINFO_TYPE_UBYTE;

            if (simdSize == 32)
            {
                cmpIntrinsic = NI_AVX2_CompareEqual;
                mskIntrinsic = NI_AVX2_MoveMask;
                mskConstant  = -1;
            }
            else
            {
                assert(simdSize == 16);

                cmpIntrinsic = NI_X86Base_CompareEqual;
                mskIntrinsic = NI_X86Base_MoveMask;
                mskConstant  = 0xFFFF;
            }
            break;
        }

        case TYP_LONG:
        case TYP_ULONG:
        {
            mskJitType = CORINFO_TYPE_UBYTE;
            cmpJitType = simdBaseJitType;

            if (simdSize == 32)
            {
                cmpIntrinsic = NI_AVX2_CompareEqual;
                mskIntrinsic = NI_AVX2_MoveMask;
                mskConstant  = -1;
            }
            else
            {
                assert(simdSize == 16);

                if (comp->compOpportunisticallyDependsOn(InstructionSet_SSE42))
                {
                    cmpIntrinsic = NI_SSE42_CompareEqual;
                }
                else
                {
                    cmpIntrinsic = NI_X86Base_CompareEqual;
                    cmpJitType   = CORINFO_TYPE_UINT;
                }
                mskIntrinsic = NI_X86Base_MoveMask;
                mskConstant  = 0xFFFF;
            }
            break;
        }

        case TYP_FLOAT:
        {
            cmpJitType = simdBaseJitType;
            mskJitType = simdBaseJitType;

            if (simdSize == 32)
            {
                cmpIntrinsic = NI_AVX_CompareEqual;
                mskIntrinsic = NI_AVX_MoveMask;
                mskConstant  = 0xFF;
            }
            else
            {
                cmpIntrinsic = NI_X86Base_CompareEqual;
                mskIntrinsic = NI_X86Base_MoveMask;

                if (simdSize == 16)
                {
                    mskConstant = 0xF;
                }
                else if (simdSize == 12)
                {
                    mskConstant = 0x7;
                }
                else
                {
                    assert(simdSize == 8);
                    mskConstant = 0x3;
                }
            }
            break;
        }

        case TYP_DOUBLE:
        {
            cmpJitType = simdBaseJitType;
            mskJitType = simdBaseJitType;

            if (simdSize == 32)
            {
                cmpIntrinsic = NI_AVX_CompareEqual;
                mskIntrinsic = NI_AVX_MoveMask;
                mskConstant  = 0xF;
            }
            else
            {
                assert(simdSize == 16);

                cmpIntrinsic = NI_X86Base_CompareEqual;
                mskIntrinsic = NI_X86Base_MoveMask;
                mskConstant  = 0x3;
            }
            break;
        }

        default:
        {
            unreached();
        }
    }

    GenTree* cmp = comp->gtNewSimdHWIntrinsicNode(simdType, op1, op2, cmpIntrinsic, cmpJitType, simdSize);
    BlockRange().InsertBefore(node, cmp);
    LowerNode(cmp);

    GenTree* msk = comp->gtNewSimdHWIntrinsicNode(TYP_INT, cmp, mskIntrinsic, mskJitType, simdSize);
    BlockRange().InsertAfter(cmp, msk);
    LowerNode(msk);

    GenTree* mskCns = comp->gtNewIconNode(mskConstant, TYP_INT);
    BlockRange().InsertAfter(msk, mskCns);

    if ((simdBaseType == TYP_FLOAT) && (simdSize < 16))
    {
        // For TYP_SIMD8 and TYP_SIMD12 we need to clear the upper bits and can't assume their value

        GenTree* tmp = comp->gtNewOperNode(GT_AND, TYP_INT, msk, mskCns);
        BlockRange().InsertAfter(mskCns, tmp);
        LowerNode(tmp);

        msk = tmp;

        mskCns = comp->gtNewIconNode(mskConstant, TYP_INT);
        BlockRange().InsertAfter(msk, mskCns);
    }

    node->ChangeOper(cmpOp);
    node->ChangeType(TYP_INT);
    node->AsOp()->gtOp1 = msk;
    node->AsOp()->gtOp2 = mskCns;

    GenTree* cc = LowerNodeCC(node, cmpCnd);

    node->gtType = TYP_VOID;
    node->ClearUnusedValue();

    return LowerNode(node);
}

//----------------------------------------------------------------------------------------------
// Lowering::LowerHWIntrinsicCndSel: Lowers a Vector128 or Vector256 Conditional Select call
//
//  Arguments:
//     node - The hardware intrinsic node.
//
GenTree* Lowering::LowerHWIntrinsicCndSel(GenTreeHWIntrinsic* node)
{
    var_types   simdType        = node->gtType;
    CorInfoType simdBaseJitType = node->GetSimdBaseJitType();
    var_types   simdBaseType    = node->GetSimdBaseType();
    unsigned    simdSize        = node->GetSimdSize();

    assert(varTypeIsSIMD(simdType));
    assert(varTypeIsArithmetic(simdBaseType));
    assert(simdSize != 0);

    // Get the three arguments to ConditionalSelect we stored in node
    // op1: the condition vector
    // op2: the left vector
    // op3: the right vector
    GenTree* op1 = node->Op(1);
    GenTree* op2 = node->Op(2);
    GenTree* op3 = node->Op(3);

    // If the condition vector comes from a hardware intrinsic that
    // returns a per-element mask, we can optimize the entire
    // conditional select to a single BlendVariable instruction
    // (if supported by the architecture)

    // First, determine if the condition is a per-element mask
    if (op1->IsVectorPerElementMask(simdBaseType, simdSize))
    {
        // Next, determine if the target architecture supports BlendVariable
        NamedIntrinsic blendVariableId = NI_Illegal;

        bool isOp1CvtMaskToVector = op1->OperIsConvertMaskToVector();

        if ((simdSize == 64) || isOp1CvtMaskToVector)
        {
            GenTree* maskNode;

            if (isOp1CvtMaskToVector)
            {
                GenTreeHWIntrinsic* cvtMaskToVector = op1->AsHWIntrinsic();

                maskNode = cvtMaskToVector->Op(1);
                BlockRange().Remove(op1);

                // We need to change the base type to match the underlying mask size to ensure
                // the right instruction variant is picked. If the CndSel was for TYP_INT but
                // the mask was for TYP_DOUBLE then we'd generate vpblendmd when we really want
                // vpblendmq. Changing the size is fine since CndSel itself is bitwise and the
                // the mask is just representing entire elements at a given size.

                CorInfoType maskBaseJitType = cvtMaskToVector->GetSimdBaseJitType();
                node->SetSimdBaseJitType(maskBaseJitType);
            }
            else
            {
                maskNode = comp->gtNewSimdCvtVectorToMaskNode(TYP_MASK, op1, simdBaseJitType, simdSize);
                BlockRange().InsertBefore(node, maskNode);
            }

            assert(maskNode->TypeIs(TYP_MASK));
            blendVariableId = NI_AVX512_BlendVariableMask;
            op1             = maskNode;
        }
        else if (op2->IsVectorZero() || op3->IsVectorZero())
        {
            // If either of the value operands is const zero, we can optimize down to AND or AND_NOT.
            GenTree* binOp = nullptr;

            if (op3->IsVectorZero())
            {
                binOp = comp->gtNewSimdBinOpNode(GT_AND, simdType, op1, op2, simdBaseJitType, simdSize);
                BlockRange().Remove(op3);
            }
            else
            {
                binOp = comp->gtNewSimdBinOpNode(GT_AND_NOT, simdType, op3, op1, simdBaseJitType, simdSize);
                BlockRange().Remove(op2);
            }

            BlockRange().InsertAfter(node, binOp);

            LIR::Use use;
            if (BlockRange().TryGetUse(node, &use))
            {
                use.ReplaceWith(binOp);
            }
            else
            {
                binOp->SetUnusedValue();
            }

            BlockRange().Remove(node);
            return LowerNode(binOp);
        }
        else if (simdSize == 32)
        {
            // For Vector256 (simdSize == 32), BlendVariable for floats/doubles
            // is available on AVX, whereas other types (integrals) require AVX2

            if (varTypeIsFloating(simdBaseType))
            {
                // This should have already been confirmed
                assert(comp->compIsaSupportedDebugOnly(InstructionSet_AVX));
                blendVariableId = NI_AVX_BlendVariable;
            }
            else if (comp->compOpportunisticallyDependsOn(InstructionSet_AVX2))
            {
                blendVariableId = NI_AVX2_BlendVariable;
            }
        }
        else if (comp->compOpportunisticallyDependsOn(InstructionSet_SSE42))
        {
            // For Vector128, BlendVariable is available on SSE41
            blendVariableId = NI_SSE42_BlendVariable;
        }

        // If blendVariableId has been set, the architecture supports BlendVariable, so we can optimize
        if (blendVariableId != NI_Illegal)
        {
            // result = BlendVariable op3 (right) op2 (left) op1 (mask)
            node->ResetHWIntrinsicId(blendVariableId, comp, op3, op2, op1);
            return LowerNode(node);
        }
    }

    if (comp->compOpportunisticallyDependsOn(InstructionSet_AVX512))
    {
        // We can't use the mask, but we can emit a ternary logic node
        NamedIntrinsic ternaryLogicId = NI_AVX512_TernaryLogic;

        GenTree* control = comp->gtNewIconNode(0xCA); // (B & A) | (C & ~A)
        BlockRange().InsertBefore(node, control);

        node->ResetHWIntrinsicId(ternaryLogicId, comp, op1, op2, op3, control);
        return LowerNode(node);
    }

    // We cannot optimize, so produce unoptimized instructions
    assert(simdSize != 64);

    // We will be constructing the following parts:
    //          /--*  op1 simd16
    //          *  STORE_LCL_VAR simd16
    //   op1  =    LCL_VAR       simd16
    //   tmp1 =    LCL_VAR       simd16
    //   ...

    GenTree* tmp1;
    GenTree* tmp2;
    GenTree* tmp3;
    GenTree* tmp4;

    LIR::Use op1Use(BlockRange(), &node->Op(1), node);
    ReplaceWithLclVar(op1Use);
    op1 = node->Op(1);

    tmp1 = comp->gtClone(op1);
    BlockRange().InsertAfter(op1, tmp1);

    // ...
    // tmp2 = op1 & op2
    // ...
    tmp2 = comp->gtNewSimdBinOpNode(GT_AND, simdType, op1, op2, simdBaseJitType, simdSize);
    BlockRange().InsertAfter(op2, tmp2);
    LowerNode(tmp2);

    // ...
    // tmp3 = op3 & ~tmp1
    // ...
    tmp3 = comp->gtNewSimdBinOpNode(GT_AND_NOT, simdType, op3, tmp1, simdBaseJitType, simdSize);
    BlockRange().InsertAfter(op3, tmp3);
    LowerNode(tmp3);

    // ...
    // tmp4 = tmp2 | tmp3
    // ...
    tmp4 = comp->gtNewSimdBinOpNode(GT_OR, simdType, tmp2, tmp3, simdBaseJitType, simdSize);
    BlockRange().InsertBefore(node, tmp4);

    LIR::Use use;
    if (BlockRange().TryGetUse(node, &use))
    {
        use.ReplaceWith(tmp4);
    }
    else
    {
        tmp4->SetUnusedValue();
    }

    BlockRange().Remove(node);
    return LowerNode(tmp4);
}

//----------------------------------------------------------------------------------------------
// Lowering::LowerHWIntrinsicTernaryLogic: Lowers an AVX512 TernaryLogic call
//
//  Arguments:
//     node - The hardware intrinsic node.
//
GenTree* Lowering::LowerHWIntrinsicTernaryLogic(GenTreeHWIntrinsic* node)
{
    assert(comp->canUseEvexEncodingDebugOnly());

    // These are the control bytes used for TernaryLogic

    const uint8_t A = 0xF0;
    const uint8_t B = 0xCC;
    const uint8_t C = 0xAA;

    var_types   simdType        = node->gtType;
    CorInfoType simdBaseJitType = node->GetSimdBaseJitType();
    var_types   simdBaseType    = node->GetSimdBaseType();
    unsigned    simdSize        = node->GetSimdSize();

    assert(varTypeIsSIMD(simdType));
    assert(varTypeIsArithmetic(simdBaseType));
    assert(simdSize != 0);

    GenTree* op1 = node->Op(1);
    GenTree* op2 = node->Op(2);
    GenTree* op3 = node->Op(3);
    GenTree* op4 = node->Op(4);

    if (op4->IsCnsIntOrI())
    {
        uint8_t                 control  = static_cast<uint8_t>(op4->AsIntConCommon()->IconValue());
        const TernaryLogicInfo& info     = TernaryLogicInfo::lookup(control);
        TernaryLogicUseFlags    useFlags = info.GetAllUseFlags();

        switch (control)
        {
            case static_cast<uint8_t>((C & A) | (B & ~A)): // A ? C : B
            case static_cast<uint8_t>((C & B) | (A & ~B)): // B ? C : A
            case static_cast<uint8_t>((B & C) | (A & ~C)): // C ? B : A
            case static_cast<uint8_t>((B & A) | (C & ~A)): // A ? B : C
            case static_cast<uint8_t>((A & B) | (C & ~B)): // B ? A : C
            case static_cast<uint8_t>((A & C) | (B & ~C)): // C ? A : B
            {
                // For the operations that work as a conditional select, we want
                // to try and optimize it to use BlendVariableMask when the condition
                // is already a TYP_MASK

                assert(info.oper1 == TernaryLogicOperKind::Select);
                assert(info.oper2 == TernaryLogicOperKind::Select);
                assert(info.oper3 == TernaryLogicOperKind::Cond);

                GenTree* condition   = nullptr;
                GenTree* selectTrue  = nullptr;
                GenTree* selectFalse = nullptr;

                if (info.oper1Use == TernaryLogicUseFlags::A)
                {
                    selectTrue = op1;

                    if (info.oper2Use == TernaryLogicUseFlags::B)
                    {
                        assert(info.oper3Use == TernaryLogicUseFlags::C);

                        selectFalse = op2;
                        condition   = op3;
                    }
                    else
                    {
                        assert(info.oper2Use == TernaryLogicUseFlags::C);
                        assert(info.oper3Use == TernaryLogicUseFlags::B);

                        selectFalse = op3;
                        condition   = op2;
                    }
                }
                else if (info.oper1Use == TernaryLogicUseFlags::B)
                {
                    selectTrue = op2;

                    if (info.oper2Use == TernaryLogicUseFlags::A)
                    {
                        assert(info.oper3Use == TernaryLogicUseFlags::C);

                        selectFalse = op1;
                        condition   = op3;
                    }
                    else
                    {
                        assert(info.oper2Use == TernaryLogicUseFlags::C);
                        assert(info.oper3Use == TernaryLogicUseFlags::A);

                        selectFalse = op3;
                        condition   = op1;
                    }
                }
                else
                {
                    assert(info.oper1Use == TernaryLogicUseFlags::C);

                    selectTrue = op3;

                    if (info.oper2Use == TernaryLogicUseFlags::A)
                    {
                        assert(info.oper3Use == TernaryLogicUseFlags::B);

                        selectFalse = op1;
                        condition   = op2;
                    }
                    else
                    {
                        assert(info.oper2Use == TernaryLogicUseFlags::B);
                        assert(info.oper3Use == TernaryLogicUseFlags::A);

                        selectFalse = op2;
                        condition   = op1;
                    }
                }

                if (condition->OperIsConvertMaskToVector())
                {
                    GenTree* tmp = condition->AsHWIntrinsic()->Op(1);
                    BlockRange().Remove(condition);
                    condition = tmp;
                }
                else if (!varTypeIsMask(condition))
                {
                    if (!condition->OperIsHWIntrinsic())
                    {
                        break;
                    }

                    GenTreeHWIntrinsic* cndNode = condition->AsHWIntrinsic();
                    NamedIntrinsic      cndId   = cndNode->GetHWIntrinsicId();

                    switch (cndId)
                    {
                        case NI_AVX_Compare:
                        {
                            cndId = NI_AVX512_CompareMask;
                            break;
                        }

                        case NI_X86Base_CompareEqual:
                        case NI_SSE42_CompareEqual:
                        case NI_AVX_CompareEqual:
                        case NI_AVX2_CompareEqual:
                        {
                            cndId = NI_AVX512_CompareEqualMask;
                            break;
                        }

                        case NI_X86Base_CompareGreaterThan:
                        case NI_SSE42_CompareGreaterThan:
                        case NI_AVX_CompareGreaterThan:
                        case NI_AVX2_CompareGreaterThan:
                        {
                            cndId = NI_AVX512_CompareGreaterThanMask;
                            break;
                        }

                        case NI_X86Base_CompareGreaterThanOrEqual:
                        case NI_AVX_CompareGreaterThanOrEqual:
                        {
                            cndId = NI_AVX512_CompareGreaterThanOrEqualMask;
                            break;
                        }

                        case NI_X86Base_CompareLessThan:
                        case NI_SSE42_CompareLessThan:
                        case NI_AVX_CompareLessThan:
                        case NI_AVX2_CompareLessThan:
                        {
                            cndId = NI_AVX512_CompareLessThanMask;
                            break;
                        }

                        case NI_X86Base_CompareLessThanOrEqual:
                        case NI_AVX_CompareLessThanOrEqual:
                        {
                            cndId = NI_AVX512_CompareLessThanOrEqualMask;
                            break;
                        }

                        case NI_X86Base_CompareNotEqual:
                        case NI_AVX_CompareNotEqual:
                        {
                            cndId = NI_AVX512_CompareNotEqualMask;
                            break;
                        }

                        case NI_X86Base_CompareNotGreaterThan:
                        case NI_AVX_CompareNotGreaterThan:
                        {
                            cndId = NI_AVX512_CompareGreaterThanMask;
                            break;
                        }

                        case NI_X86Base_CompareNotGreaterThanOrEqual:
                        case NI_AVX_CompareNotGreaterThanOrEqual:
                        {
                            cndId = NI_AVX512_CompareNotGreaterThanOrEqualMask;
                            break;
                        }

                        case NI_X86Base_CompareNotLessThan:
                        case NI_AVX_CompareNotLessThan:
                        {
                            cndId = NI_AVX512_CompareNotLessThanMask;
                            break;
                        }

                        case NI_X86Base_CompareNotLessThanOrEqual:
                        case NI_AVX_CompareNotLessThanOrEqual:
                        {
                            cndId = NI_AVX512_CompareNotLessThanOrEqualMask;
                            break;
                        }

                        case NI_X86Base_CompareOrdered:
                        case NI_AVX_CompareOrdered:
                        {
                            cndId = NI_AVX512_CompareOrderedMask;
                            break;
                        }

                        case NI_X86Base_CompareUnordered:
                        case NI_AVX_CompareUnordered:
                        {
                            cndId = NI_AVX512_CompareUnorderedMask;
                            break;
                        }

                        default:
                        {
                            assert(!HWIntrinsicInfo::ReturnsPerElementMask(cndId));
                            cndId = NI_Illegal;
                            break;
                        }
                    }

                    if (cndId == NI_Illegal)
                    {
                        break;
                    }

                    cndNode->gtType = TYP_MASK;
                    cndNode->ChangeHWIntrinsicId(cndId);
                }

                assert(varTypeIsMask(condition));

                // The TernaryLogic node normalizes small SIMD base types on import. To optimize
                // to BlendVariableMask, we need to "un-normalize". We no longer have the original
                // base type, so we use the mask base type instead.
                NamedIntrinsic intrinsicId = node->GetHWIntrinsicId();

                if (!condition->OperIsHWIntrinsic())
                {
                    break;
                }

                node->SetSimdBaseJitType(condition->AsHWIntrinsic()->GetSimdBaseJitType());

                node->ResetHWIntrinsicId(NI_AVX512_BlendVariableMask, comp, selectFalse, selectTrue, condition);
                BlockRange().Remove(op4);
                break;
            }

            default:
            {
                switch (useFlags)
                {
                    case TernaryLogicUseFlags::A:
                    {
                        // Swap the operands here to make the containment checks in codegen significantly simpler
                        std::swap(node->Op(1), node->Op(3));

                        // Make sure we also fixup the control byte
                        control = TernaryLogicInfo::GetTernaryControlByte(info, C, B, A);
                        op4->AsIntCon()->SetIconValue(control);

                        useFlags = TernaryLogicUseFlags::C;
                        break;
                    }

                    case TernaryLogicUseFlags::B:
                    {
                        // Swap the operands here to make the containment checks in codegen significantly simpler
                        std::swap(node->Op(2), node->Op(3));

                        // Make sure we also fixup the control byte
                        control = TernaryLogicInfo::GetTernaryControlByte(info, A, C, B);
                        op4->AsIntCon()->SetIconValue(control);

                        useFlags = TernaryLogicUseFlags::C;
                        break;
                    }

                    case TernaryLogicUseFlags::AB:
                    {
                        // Swap the operands here to make the containment checks in codegen significantly simpler
                        std::swap(node->Op(2), node->Op(3));
                        std::swap(node->Op(1), node->Op(2));

                        // Make sure we also fixup the control byte
                        control = TernaryLogicInfo::GetTernaryControlByte(info, B, C, A);
                        op4->AsIntCon()->SetIconValue(control);

                        useFlags = TernaryLogicUseFlags::BC;
                        break;
                    }

                    case TernaryLogicUseFlags::AC:
                    {
                        // Swap the operands here to make the containment checks in codegen significantly simpler
                        std::swap(node->Op(1), node->Op(2));

                        // Make sure we also fixup the control byte
                        control = TernaryLogicInfo::GetTernaryControlByte(info, B, A, C);
                        op4->AsIntCon()->SetIconValue(control);

                        useFlags = TernaryLogicUseFlags::BC;
                        break;
                    }

                    default:
                    {
                        break;
                    }
                }

                // Update the locals to reflect any operand swaps we did above.

                op1 = node->Op(1);
                op2 = node->Op(2);
                op3 = node->Op(3);
                assert(op4 == node->Op(4));

                GenTree* replacementNode = nullptr;

                switch (useFlags)
                {
                    case TernaryLogicUseFlags::None:
                    {
                        // Encountering none should be very rare and so we'll handle
                        // it, but we won't try to optimize it by finding an existing
                        // constant to reuse or similar, as that's more expensive

                        op1->SetUnusedValue();
                        op2->SetUnusedValue();
                        op3->SetUnusedValue();

                        if (control == 0x00)
                        {
                            replacementNode = comp->gtNewZeroConNode(simdType);
                        }
                        else
                        {
                            assert(control == 0xFF);
                            replacementNode = comp->gtNewAllBitsSetConNode(simdType);
                        }

                        BlockRange().InsertBefore(node, replacementNode);
                        break;
                    }

                    case TernaryLogicUseFlags::C:
                    {
                        // Encountering `select(c)` instead of `not(c)` should likewise
                        // be rare, but we'll handle it in case the combined operations
                        // are just right to cause it to appear

                        if (control == C)
                        {
                            op1->SetUnusedValue();
                            op2->SetUnusedValue();

                            replacementNode = op3;
                            break;
                        }

                        // For not, we do want to check if we already have reusable constants as
                        // this can occur for the normal lowering pattern around `xor(c, AllBitsSet)`

                        if (!op1->IsCnsVec())
                        {
                            op1->SetUnusedValue();
                            op1 = comp->gtNewZeroConNode(simdType);

                            BlockRange().InsertBefore(node, op1);
                            node->Op(1) = op1;
                        }

                        if (!op2->IsCnsVec())
                        {
                            op2->SetUnusedValue();
                            op2 = comp->gtNewZeroConNode(simdType);

                            BlockRange().InsertBefore(node, op2);
                            node->Op(2) = op2;
                        }
                        break;
                    }

                    case TernaryLogicUseFlags::BC:
                    {
                        if (!op1->IsCnsVec())
                        {
                            op1->SetUnusedValue();
                            op1 = comp->gtNewZeroConNode(simdType);

                            BlockRange().InsertBefore(node, op1);
                            node->Op(1) = op1;
                        }
                        break;
                    }

                    default:
                    {
                        assert(useFlags == TernaryLogicUseFlags::ABC);
                        break;
                    }
                }

                if (replacementNode != nullptr)
                {
                    LIR::Use use;
                    if (BlockRange().TryGetUse(node, &use))
                    {
                        use.ReplaceWith(replacementNode);
                    }
                    else
                    {
                        replacementNode->SetUnusedValue();
                    }

                    GenTree* next = node->gtNext;
                    BlockRange().Remove(op4);
                    BlockRange().Remove(node);
                    return next;
                }
                break;
            }
        }
    }

    // TODO-XARCH-AVX512: We should look for nested TernaryLogic and BitwiseOper
    // nodes so that we can fully take advantage of the instruction where possible

    ContainCheckHWIntrinsic(node);
    return node->gtNext;
}

//----------------------------------------------------------------------------------------------
// Lowering::LowerHWIntrinsicCreate: Lowers a Vector128 or Vector256 or Vector512 Create call
//
//  Arguments:
//     node - The hardware intrinsic node.
//
GenTree* Lowering::LowerHWIntrinsicCreate(GenTreeHWIntrinsic* node)
{
    NamedIntrinsic intrinsicId     = node->GetHWIntrinsicId();
    var_types      simdType        = node->gtType;
    CorInfoType    simdBaseJitType = node->GetSimdBaseJitType();
    var_types      simdBaseType    = node->GetSimdBaseType();
    unsigned       simdSize        = node->GetSimdSize();
    simd_t         simdVal         = {};

    if ((simdSize == 8) && (simdType == TYP_DOUBLE))
    {
        // TODO-Cleanup: Struct retyping means we have the wrong type here. We need to
        //               manually fix it up so the simdType checks below are correct.
        simdType = TYP_SIMD8;
    }

    assert(varTypeIsSIMD(simdType));
    assert(varTypeIsArithmetic(simdBaseType));
    assert(simdSize != 0);

    GenTree* op1 = node->Op(1);

    // Spare GenTrees to be used for the lowering logic below
    // Defined upfront to avoid naming conflicts, etc...
    GenTree* idx  = nullptr;
    GenTree* tmp1 = nullptr;
    GenTree* tmp2 = nullptr;
    GenTree* tmp3 = nullptr;

    bool   isConstant     = GenTreeVecCon::IsHWIntrinsicCreateConstant<simd_t>(node, simdVal);
    bool   isCreateScalar = HWIntrinsicInfo::IsVectorCreateScalar(intrinsicId);
    size_t argCnt         = node->GetOperandCount();

    if (isConstant)
    {
        assert((simdSize == 8) || (simdSize == 12) || (simdSize == 16) || (simdSize == 32) || (simdSize == 64));

        for (GenTree* arg : node->Operands())
        {
#if !defined(TARGET_64BIT)
            if (arg->OperIsLong())
            {
                BlockRange().Remove(arg->gtGetOp1());
                BlockRange().Remove(arg->gtGetOp2());
            }
#endif // !TARGET_64BIT
            BlockRange().Remove(arg);
        }

        GenTreeVecCon* vecCon = comp->gtNewVconNode(simdType);
        memcpy(&vecCon->gtSimdVal, &simdVal, simdSize);
        BlockRange().InsertBefore(node, vecCon);

        LIR::Use use;
        if (BlockRange().TryGetUse(node, &use))
        {
            use.ReplaceWith(vecCon);
        }
        else
        {
            vecCon->SetUnusedValue();
        }

        BlockRange().Remove(node);

        return vecCon->gtNext;
    }
    else if (argCnt == 1)
    {
        if (isCreateScalar)
        {
            switch (simdBaseType)
            {
                case TYP_BYTE:
                case TYP_UBYTE:
                case TYP_SHORT:
                case TYP_USHORT:
                {
                    // The smallest scalar SIMD load that zeroes upper elements is 32 bits, so for CreateScalar,
                    // we must ensure that the upper bits of that 32-bit value are zero if the base type is small.
                    //
                    // The most likely case is that op1 is a cast from int/long to the base type:
                    // *  CAST      int <- short <- int/long
                    // If the base type is signed, that cast will be sign-extending, but we need zero extension,
                    // so we may be able to simply retype the cast to the unsigned type of the same size.
                    // This is valid only if the cast is not checking overflow and is not containing a load.
                    //
                    // It's also possible we have a memory load of the base type:
                    // *  IND       short
                    // We can likewise change the type of the indir to force zero extension on load.
                    //
                    // If we can't safely retype one of the above patterns and don't already have a cast to the
                    // correct unsigned type, we will insert our own cast.

                    node->SetSimdBaseJitType(CORINFO_TYPE_INT);

                    var_types unsignedType = varTypeToUnsigned(simdBaseType);

                    if (op1->OperIs(GT_CAST) && !op1->gtOverflow() && !op1->AsCast()->CastOp()->isContained() &&
                        (genTypeSize(op1->CastToType()) == genTypeSize(simdBaseType)))
                    {
                        op1->AsCast()->gtCastType = unsignedType;
                    }
                    else if (op1->OperIs(GT_IND, GT_LCL_FLD) && (genTypeSize(op1) == genTypeSize(simdBaseType)))
                    {
                        op1->gtType = unsignedType;
                    }
                    else if (!op1->OperIs(GT_CAST) || (op1->AsCast()->CastToType() != unsignedType))
                    {
                        tmp1        = comp->gtNewCastNode(TYP_INT, op1, /* fromUnsigned */ false, unsignedType);
                        node->Op(1) = tmp1;
                        BlockRange().InsertAfter(op1, tmp1);
                        LowerNode(tmp1);
                    }

                    break;
                }

                default:
                {
                    break;
                }
            }

            ContainCheckHWIntrinsic(node);
            return node->gtNext;
        }

        // We have the following (where simd is simd16, simd32 or simd64):
        //          /--*  op1  T
        //   node = *  HWINTRINSIC   simd   T Create

        if (intrinsicId == NI_Vector512_Create)
        {
            assert(comp->compIsaSupportedDebugOnly(InstructionSet_AVX512));
            // We will be constructing the following parts:
            //          /--*  op1  T
            //   tmp1 = *  HWINTRINSIC   simd32 T CreateScalarUnsafe
            //          /--*  tmp1 simd16
            //   node = *  HWINTRINSIC   simd64 T BroadcastScalarToVector512

            // This is roughly the following managed code:
            //   var tmp1 = Vector256.CreateScalarUnsafe(op1);
            //   return Avx512.BroadcastScalarToVector512(tmp1);

            tmp1 = InsertNewSimdCreateScalarUnsafeNode(TYP_SIMD16, op1, simdBaseJitType, 16);
            LowerNode(tmp1);
            node->ResetHWIntrinsicId(NI_AVX512_BroadcastScalarToVector512, tmp1);
            return LowerNode(node);
        }

        // We have the following (where simd is simd16 or simd32):
        //          /--*  op1  T
        //   node = *  HWINTRINSIC   simd   T Create

        if (intrinsicId == NI_Vector256_Create)
        {
            if (comp->compOpportunisticallyDependsOn(InstructionSet_AVX2))
            {
                // We will be constructing the following parts:
                //          /--*  op1  T
                //   tmp1 = *  HWINTRINSIC   simd16 T CreateScalarUnsafe
                //          /--*  tmp1 simd16
                //   node = *  HWINTRINSIC   simd32 T BroadcastScalarToVector256

                // This is roughly the following managed code:
                //   var tmp1 = Vector128.CreateScalarUnsafe(op1);
                //   return Avx2.BroadcastScalarToVector256(tmp1);

                tmp1 = InsertNewSimdCreateScalarUnsafeNode(TYP_SIMD16, op1, simdBaseJitType, 16);
                LowerNode(tmp1);

                node->ResetHWIntrinsicId(NI_AVX2_BroadcastScalarToVector256, tmp1);
                return LowerNode(node);
            }

            assert(comp->compIsaSupportedDebugOnly(InstructionSet_AVX));

            // We will be constructing the following parts:
            //          /--*  op1  T
            //   tmp1 = *  HWINTRINSIC   simd16 T Create
            //          /--*  tmp1 simd16
            //          *  STORE_LCL_VAR simd16
            //   tmp1 =    LCL_VAR       simd16
            //   tmp2 =    LCL_VAR       simd16
            //          /--*  tmp2 simd16
            //   tmp3 = *  HWINTRINSIC   simd16 T ToVector256Unsafe
            //   idx  =    CNS_INT       int    0
            //          /--*  tmp3 simd32
            //          +--*  tmp1 simd16
            //   node = *  HWINTRINSIC simd32 T WithUpper

            // This is roughly the following managed code:
            //   var tmp1 = Vector128.Create(op1);
            //   var tmp2 = tmp1;
            //   var tmp3 = tmp2.ToVector256Unsafe();
            //   return tmp3.WithUpper(tmp1);

            tmp1 = comp->gtNewSimdCreateBroadcastNode(TYP_SIMD16, op1, simdBaseJitType, 16);
            BlockRange().InsertAfter(op1, tmp1);

            node->Op(1) = tmp1;
            LowerNode(tmp1);

            LIR::Use tmp1Use(BlockRange(), &node->Op(1), node);
            ReplaceWithLclVar(tmp1Use);
            tmp1 = node->Op(1);

            tmp2 = comp->gtClone(tmp1);
            BlockRange().InsertAfter(tmp1, tmp2);

            tmp3 =
                comp->gtNewSimdHWIntrinsicNode(TYP_SIMD32, tmp2, NI_Vector128_ToVector256Unsafe, simdBaseJitType, 16);
            BlockRange().InsertAfter(tmp2, tmp3);

            node->ResetHWIntrinsicId(NI_Vector256_WithUpper, comp, tmp3, tmp1);
            LowerNode(tmp3);

            return LowerNode(node);
        }

        assert(intrinsicId == NI_Vector128_Create);

        // We will be constructing the following parts:
        //          /--*  op1  T
        //   tmp1 = *  HWINTRINSIC   simd16 T CreateScalarUnsafe
        //   ...

        // This is roughly the following managed code:
        //   var tmp1 = Vector128.CreateScalarUnsafe(op1);
        //   ...

        tmp1 = InsertNewSimdCreateScalarUnsafeNode(TYP_SIMD16, op1, simdBaseJitType, 16);
        LowerNode(tmp1);

        if ((simdBaseJitType != CORINFO_TYPE_DOUBLE) && comp->compOpportunisticallyDependsOn(InstructionSet_AVX2))
        {
            // We will be constructing the following parts:
            //   ...
            //           /--*  tmp1 simd16
            //   node  = *  HWINTRINSIC   simd16 T BroadcastScalarToVector128

            // This is roughly the following managed code:
            //   ...
            //   return Avx2.BroadcastScalarToVector128(tmp1);

            node->ChangeHWIntrinsicId(NI_AVX2_BroadcastScalarToVector128, tmp1);
            return LowerNode(node);
        }

        switch (simdBaseType)
        {
            case TYP_BYTE:
            case TYP_UBYTE:
            {
                if (comp->compOpportunisticallyDependsOn(InstructionSet_SSE42))
                {
                    // We will be constructing the following parts:
                    //   ...
                    //   tmp2 =    CNS_VEC   simd16 0
                    //         /--*  tmp1 simd16
                    //         +--*  tmp2 simd16
                    //   node = *  HWINTRINSIC   simd16 ubyte Shuffle

                    // This is roughly the following managed code:
                    //   ...
                    //   var tmp2 = Vector128<byte>.Zero;
                    //   return Ssse3.Shuffle(tmp1, tmp2);

                    tmp2 = comp->gtNewZeroConNode(simdType);
                    BlockRange().InsertAfter(tmp1, tmp2);
                    LowerNode(tmp2);

                    node->ResetHWIntrinsicId(NI_SSE42_Shuffle, tmp1, tmp2);
                    break;
                }

                // We will be constructing the following parts:
                //   ...
                //          /--*  tmp1 simd16
                //          *  STORE_LCL_VAR simd16
                //   tmp1 =    LCL_VAR       simd16
                //   tmp2 =    LCL_VAR       simd16
                //          /--*  tmp1 simd16
                //          +--*  tmp2 simd16
                //   tmp1 = *  HWINTRINSIC   simd16 ubyte UnpackLow
                //   ...

                // This is roughly the following managed code:
                //   ...
                //   var tmp2 = tmp1;
                //   tmp1 = Sse2.UnpackLow(tmp1, tmp2);
                //   ...

                node->Op(1) = tmp1;
                LIR::Use tmp1Use(BlockRange(), &node->Op(1), node);
                ReplaceWithLclVar(tmp1Use);
                tmp1 = node->Op(1);

                tmp2 = comp->gtClone(tmp1);
                BlockRange().InsertAfter(tmp1, tmp2);

                tmp1 = comp->gtNewSimdHWIntrinsicNode(simdType, tmp1, tmp2, NI_X86Base_UnpackLow, CORINFO_TYPE_UBYTE,
                                                      simdSize);
                BlockRange().InsertAfter(tmp2, tmp1);
                LowerNode(tmp1);

                FALLTHROUGH;
            }

            case TYP_SHORT:
            case TYP_USHORT:
            {
                // We will be constructing the following parts:
                //   ...
                //          /--*  tmp1 simd16
                //          *  STORE_LCL_VAR simd16
                //   tmp1 =    LCL_VAR       simd16
                //   tmp2 =    LCL_VAR       simd16
                //          /--*  tmp1 simd16
                //          +--*  tmp2 simd16
                //   tmp1 = *  HWINTRINSIC   simd16 ushort UnpackLow
                //   ...

                // This is roughly the following managed code:
                //   ...
                //   var tmp2 = tmp1;
                //   tmp1 = Sse2.UnpackLow(tmp1, tmp2);
                //   ...

                node->Op(1) = tmp1;
                LIR::Use tmp1Use(BlockRange(), &node->Op(1), node);
                ReplaceWithLclVar(tmp1Use);
                tmp1 = node->Op(1);

                tmp2 = comp->gtClone(tmp1);
                BlockRange().InsertAfter(tmp1, tmp2);

                tmp1 = comp->gtNewSimdHWIntrinsicNode(simdType, tmp1, tmp2, NI_X86Base_UnpackLow, CORINFO_TYPE_USHORT,
                                                      simdSize);
                BlockRange().InsertAfter(tmp2, tmp1);
                LowerNode(tmp1);

                FALLTHROUGH;
            }

            case TYP_INT:
            case TYP_UINT:
            {
                // We will be constructing the following parts:
                //   ...
                //   idx  =    CNS_INT       int    0
                //          /--*  tmp1 simd16
                //          +--*  idx  int
                //   node = *  HWINTRINSIC   simd16 uint Shuffle

                // This is roughly the following managed code:
                //   ...
                //   return Sse2.Shuffle(tmp1, 0x00);

                idx = comp->gtNewIconNode(0x00, TYP_INT);
                BlockRange().InsertAfter(tmp1, idx);

                node->ResetHWIntrinsicId(NI_X86Base_Shuffle, tmp1, idx);
                node->SetSimdBaseJitType(CORINFO_TYPE_UINT);
                break;
            }

            case TYP_FLOAT:
            {
                if (comp->compOpportunisticallyDependsOn(InstructionSet_AVX))
                {
                    // We will be constructing the following parts:
                    //   ...
                    //   idx  =    CNS_INT       int    0
                    //          /--*  tmp1 simd16
                    //          +--*  idx  int
                    //   node = *  HWINTRINSIC   simd16 float Permute

                    // This is roughly the following managed code:
                    //   ...
                    //   return Avx.Permute(tmp1, 0x00);

                    idx = comp->gtNewIconNode(0x00, TYP_INT);
                    BlockRange().InsertAfter(tmp1, idx);

                    node->ResetHWIntrinsicId(NI_AVX_Permute, tmp1, idx);
                    break;
                }

                // We will be constructing the following parts:
                //   ...
                //          /--*  tmp1 simd16
                //          *  STORE_LCL_VAR simd16
                //   tmp1 =    LCL_VAR       simd16
                //   tmp2 =    LCL_VAR       simd16
                //   idx  =    CNS_INT       int    0
                //          /--*  tmp1 simd16
                //          +--*  tmp2 simd16
                //          +--*  idx  int
                //   node = *  HWINTRINSIC   simd16 float Shuffle

                // This is roughly the following managed code:
                //   ...
                //   var tmp2 = tmp1;
                //   return Sse.Shuffle(tmp1, tmp2, 0x00);

                node->Op(1) = tmp1;
                LIR::Use tmp1Use(BlockRange(), &node->Op(1), node);
                ReplaceWithLclVar(tmp1Use);
                tmp1 = node->Op(1);

                tmp2 = comp->gtClone(tmp1);
                BlockRange().InsertAfter(tmp1, tmp2);

                idx = comp->gtNewIconNode(0x00, TYP_INT);
                BlockRange().InsertAfter(tmp2, idx);

                node->ResetHWIntrinsicId(NI_X86Base_Shuffle, comp, tmp1, tmp2, idx);
                break;
            }

            case TYP_LONG:
            case TYP_ULONG:
            case TYP_DOUBLE:
            {
                if ((IsContainableMemoryOp(op1) || simdBaseType == TYP_DOUBLE) &&
                    comp->compOpportunisticallyDependsOn(InstructionSet_SSE42))
                {
                    // We will be constructing the following parts:
                    //   ...
                    //          /--*  tmp1 simd16
                    //   node = *  HWINTRINSIC   simd16 double MoveAndDuplicate

                    // This is roughly the following managed code:
                    //   ...
                    //   return Sse3.MoveAndDuplicate(tmp1);

                    node->ChangeHWIntrinsicId(NI_SSE42_MoveAndDuplicate, tmp1);
                    node->SetSimdBaseJitType(CORINFO_TYPE_DOUBLE);
                    break;
                }

                // We will be constructing the following parts:
                //   ...
                //          /--*  tmp1 simd16
                //          *  STORE_LCL_VAR simd16
                //   tmp1 =    LCL_VAR       simd16
                //   tmp2 =    LCL_VAR       simd16
                //          /--*  tmp1 simd16
                //          +--*  tmp2 simd16
                //   node = *  HWINTRINSIC   simd16 T UnpackLow

                // This is roughly the following managed code:
                //   ...
                //   var tmp2 = tmp1;
                //   return Sse2.UnpackLow(tmp1, tmp2);

                node->Op(1) = tmp1;
                LIR::Use tmp1Use(BlockRange(), &node->Op(1), node);
                ReplaceWithLclVar(tmp1Use);
                tmp1 = node->Op(1);

                tmp2 = comp->gtClone(tmp1);
                BlockRange().InsertAfter(tmp1, tmp2);

                node->ResetHWIntrinsicId(NI_X86Base_UnpackLow, tmp1, tmp2);
                break;
            }

            default:
            {
                unreached();
            }
        }

        return LowerNode(node);
    }

    if (intrinsicId == NI_Vector512_Create || intrinsicId == NI_Vector256_Create)
    {
        assert(argCnt >= (simdSize / genTypeSize(TYP_LONG)));
        assert(((simdSize == 64) && comp->compIsaSupportedDebugOnly(InstructionSet_AVX512)) ||
               ((simdSize == 32) && comp->compIsaSupportedDebugOnly(InstructionSet_AVX)));

        // The larger vector implementation is simplified by splitting the
        // job in half and delegating to the next smaller vector size.
        //
        // For example, for Vector512, we construct the following:
        //          /--*  op1 T
        //          +--*  ... T
        //   lo   = *  HWINTRINSIC   simd32 T Create
        //          /--*  ... T
        //          +--*  opN T
        //   hi   = *  HWINTRINSIC   simd32 T Create
        //          /--*  lo   simd64
        //          +--*  hi   simd32
        //   node = *  HWINTRINSIC   simd64 T WithUpper

        // This is roughly the following managed code:
        //   ...
        //   var lo   = Vector256.Create(op1, ...);
        //   var hi   = Vector256.Create(..., opN);
        //   return lo.WithUpper(hi);

        // Each Vector256.Create call gets half the operands. That is:
        //   lo = Vector256.Create(op1, op2);
        //   hi = Vector256.Create(op3, op4);
        // -or-
        //   lo = Vector256.Create(op1,  ..., op4);
        //   hi = Vector256.Create(op5,  ..., op8);
        // -or-
        //   lo = Vector256.Create(op1,  ..., op8);
        //   hi = Vector256.Create(op9,  ..., op16);
        // -or-
        //   lo = Vector256.Create(op1,  ..., op16);
        //   hi = Vector256.Create(op17, ..., op32);

        var_types      halfType   = comp->getSIMDTypeForSize(simdSize / 2);
        NamedIntrinsic halfCreate = (simdSize == 64) ? NI_Vector256_Create : NI_Vector128_Create;
        NamedIntrinsic withUpper  = (simdSize == 64) ? NI_Vector512_WithUpper : NI_Vector256_WithUpper;

        size_t halfArgCnt = argCnt / 2;
        assert((halfArgCnt * 2) == argCnt);

        GenTree* loInsertionPoint = LIR::LastNode(node->GetOperandArray(), halfArgCnt);
        GenTree* hiInsertionPoint = LIR::LastNode(node->GetOperandArray(halfArgCnt), halfArgCnt);

        GenTree* lo = comp->gtNewSimdHWIntrinsicNode(halfType, node->GetOperandArray(), halfArgCnt, halfCreate,
                                                     simdBaseJitType, simdSize / 2);

        GenTree* hi = comp->gtNewSimdHWIntrinsicNode(halfType, node->GetOperandArray(halfArgCnt), halfArgCnt,
                                                     halfCreate, simdBaseJitType, simdSize / 2);

        node->ResetHWIntrinsicId(withUpper, comp, lo, hi);

        BlockRange().InsertAfter(loInsertionPoint, lo);
        BlockRange().InsertAfter(hiInsertionPoint, hi);

        LowerNode(lo);
        LowerNode(hi);

        return LowerNode(node);
    }

    assert(intrinsicId == NI_Vector128_Create);

    // We will be constructing the following parts:
    //          /--*  op1  T
    //   tmp1 = *  HWINTRINSIC   simd16 T CreateScalarUnsafe
    //   ...

    // This is roughly the following managed code:
    //   var tmp1 = Vector128.CreateScalarUnsafe(op1);
    //   ...

    tmp1 = InsertNewSimdCreateScalarUnsafeNode(TYP_SIMD16, op1, simdBaseJitType, 16);
    LowerNode(tmp1);

    switch (simdBaseType)
    {
        case TYP_BYTE:
        case TYP_UBYTE:
        case TYP_SHORT:
        case TYP_USHORT:
        case TYP_INT:
        case TYP_UINT:
        {
            NamedIntrinsic insIntrinsic = NI_Illegal;

            if ((simdBaseType == TYP_SHORT) || (simdBaseType == TYP_USHORT))
            {
                insIntrinsic = NI_X86Base_Insert;
            }
            else if (comp->compOpportunisticallyDependsOn(InstructionSet_SSE42))
            {
                insIntrinsic = NI_SSE42_Insert;
            }

            if (insIntrinsic != NI_Illegal)
            {
                for (size_t N = 1; N < argCnt - 1; N++)
                {
                    // We will be constructing the following parts:
                    //   ...
                    //   idx  =    CNS_INT       int    N
                    //          /--*  tmp1 simd16
                    //          +--*  opN  T
                    //          +--*  idx  int
                    //   tmp1 = *  HWINTRINSIC   simd16 T Insert
                    //   ...

                    // This is roughly the following managed code:
                    //   ...
                    //   tmp1 = Sse?.Insert(tmp1, opN, N);
                    //   ...

                    GenTree* opN = node->Op(N + 1);

                    idx = comp->gtNewIconNode(N, TYP_INT);
                    // Place the insert as early as possible to avoid creating a lot of long lifetimes.
                    GenTree* insertionPoint = LIR::LastNode(tmp1, opN);

                    tmp1 = comp->gtNewSimdHWIntrinsicNode(simdType, tmp1, opN, idx, insIntrinsic, simdBaseJitType,
                                                          simdSize);
                    BlockRange().InsertAfter(insertionPoint, idx, tmp1);
                    LowerNode(tmp1);
                }

                // We will be constructing the following parts:
                //   idx  =    CNS_INT       int    (argCnt - 1)
                //          /--*  tmp1   simd16
                //          +--*  lastOp T
                //          +--*  idx    int
                //   node = *  HWINTRINSIC   simd16 T Insert

                // This is roughly the following managed code:
                //   ...
                //   tmp1 = Sse?.Insert(tmp1, lastOp, (argCnt - 1));
                //   ...

                GenTree* lastOp = node->Op(argCnt);

                idx = comp->gtNewIconNode((argCnt - 1), TYP_INT);
                BlockRange().InsertAfter(lastOp, idx);

                node->ResetHWIntrinsicId(insIntrinsic, comp, tmp1, lastOp, idx);
                break;
            }

            assert((simdBaseType != TYP_SHORT) && (simdBaseType != TYP_USHORT));

            GenTree* op[16];
            op[0] = tmp1;

            for (size_t N = 1; N < argCnt; N++)
            {
                GenTree* opN = node->Op(N + 1);

                op[N] = InsertNewSimdCreateScalarUnsafeNode(TYP_SIMD16, opN, simdBaseJitType, 16);
                LowerNode(op[N]);
            }

            if ((simdBaseType == TYP_BYTE) || (simdBaseType == TYP_UBYTE))
            {
                for (size_t N = 0; N < argCnt; N += 4)
                {
                    // We will be constructing the following parts:
                    //   ...
                    //          /--*  opN  T
                    //   opN  = *  HWINTRINSIC   simd16 T CreateScalarUnsafe
                    //          /--*  opO  T
                    //   opO  = *  HWINTRINSIC   simd16 T CreateScalarUnsafe
                    //          /--*  opN  simd16
                    //          +--*  opO  simd16
                    //   tmp1 = *  HWINTRINSIC   simd16 T UnpackLow
                    //          /--*  opP  T
                    //   opP  = *  HWINTRINSIC   simd16 T CreateScalarUnsafe
                    //          /--*  opQ  T
                    //   opQ  = *  HWINTRINSIC   simd16 T CreateScalarUnsafe
                    //          /--*  opP  simd16
                    //          +--*  opQ  simd16
                    //   tmp2 = *  HWINTRINSIC   simd16 T UnpackLow
                    //          /--*  tmp1 simd16
                    //          +--*  tmp2 simd16
                    //   tmp3  = *  HWINTRINSIC   simd16 T UnpackLow
                    //   ...

                    // This is roughly the following managed code:
                    //   ...
                    //   tmp1 = Sse2.UnpackLow(opN, opO);
                    //   tmp2 = Sse2.UnpackLow(opP, opQ);
                    //   tmp3 = Sse2.UnpackLow(tmp1, tmp2);
                    //   ...

                    size_t O = N + 1;
                    size_t P = N + 2;
                    size_t Q = N + 3;

                    tmp1 = comp->gtNewSimdHWIntrinsicNode(simdType, op[N], op[O], NI_X86Base_UnpackLow,
                                                          CORINFO_TYPE_UBYTE, simdSize);
                    BlockRange().InsertAfter(LIR::LastNode(op[N], op[O]), tmp1);
                    LowerNode(tmp1);

                    tmp2 = comp->gtNewSimdHWIntrinsicNode(simdType, op[P], op[Q], NI_X86Base_UnpackLow,
                                                          CORINFO_TYPE_UBYTE, simdSize);
                    BlockRange().InsertAfter(LIR::LastNode(op[P], op[Q]), tmp2);
                    LowerNode(tmp2);

                    tmp3 = comp->gtNewSimdHWIntrinsicNode(simdType, tmp1, tmp2, NI_X86Base_UnpackLow,
                                                          CORINFO_TYPE_USHORT, simdSize);
                    BlockRange().InsertAfter(LIR::LastNode(tmp1, tmp2), tmp3);
                    LowerNode(tmp3);

                    // This caches the result in index 0 through 3, depending on which
                    // loop iteration this is and allows the rest of the logic to be
                    // shared with the TYP_INT and TYP_UINT path.

                    op[N / 4] = tmp3;
                }
            }

            // We will be constructing the following parts:
            //   ...
            //          /--*  opN  T
            //   opN  = *  HWINTRINSIC   simd16 T CreateScalarUnsafe
            //          /--*  opO  T
            //   opO  = *  HWINTRINSIC   simd16 T CreateScalarUnsafe
            //          /--*  opN  simd16
            //          +--*  opO  simd16
            //   tmp1 = *  HWINTRINSIC   simd16 T UnpackLow
            //          /--*  opP  T
            //   opP  = *  HWINTRINSIC   simd16 T CreateScalarUnsafe
            //          /--*  opQ  T
            //   opQ  = *  HWINTRINSIC   simd16 T CreateScalarUnsafe
            //          /--*  opP  simd16
            //          +--*  opQ  simd16
            //   tmp2 = *  HWINTRINSIC   simd16 T UnpackLow
            //          /--*  tmp1 simd16
            //          +--*  tmp2 simd16
            //   node = *  HWINTRINSIC   simd16 T UnpackLow

            // This is roughly the following managed code:
            //   ...
            //   tmp1 = Sse2.UnpackLow(opN, opO);
            //   tmp2 = Sse2.UnpackLow(opP, opQ);
            //   return Sse2.UnpackLow(tmp1, tmp2);

            tmp1 = comp->gtNewSimdHWIntrinsicNode(simdType, op[0], op[1], NI_X86Base_UnpackLow, CORINFO_TYPE_UINT,
                                                  simdSize);
            BlockRange().InsertAfter(LIR::LastNode(op[0], op[1]), tmp1);
            LowerNode(tmp1);

            tmp2 = comp->gtNewSimdHWIntrinsicNode(simdType, op[2], op[3], NI_X86Base_UnpackLow, CORINFO_TYPE_UINT,
                                                  simdSize);
            BlockRange().InsertAfter(LIR::LastNode(op[2], op[3]), tmp2);
            LowerNode(tmp2);

            node->ResetHWIntrinsicId(NI_X86Base_UnpackLow, tmp1, tmp2);
            node->SetSimdBaseJitType(CORINFO_TYPE_ULONG);
            break;
        }

        case TYP_FLOAT:
        {
            unsigned N   = 0;
            GenTree* opN = nullptr;

            if (comp->compOpportunisticallyDependsOn(InstructionSet_SSE42))
            {
                assert(argCnt <= 4);
                GenTree* insertedNodes[4];

                for (N = 1; N < argCnt - 1; N++)
                {
                    // We will be constructing the following parts:
                    //   ...
                    //
                    //          /--*  opN  T
                    //   tmp2 = *  HWINTRINSIC   simd16 T CreateScalarUnsafe
                    //   idx  =    CNS_INT       int    N
                    //          /--*  tmp1 simd16
                    //          +--*  opN  T
                    //          +--*  idx  int
                    //   tmp1 = *  HWINTRINSIC   simd16 T Insert
                    //   ...

                    // This is roughly the following managed code:
                    //   ...
                    //   tmp2 = Vector128.CreateScalarUnsafe(opN);
                    //   tmp1 = Sse41.Insert(tmp1, tmp2, N << 4);
                    //   ...

                    opN = node->Op(N + 1);

                    tmp2 = InsertNewSimdCreateScalarUnsafeNode(TYP_SIMD16, opN, simdBaseJitType, 16);
                    LowerNode(tmp2);

                    idx = comp->gtNewIconNode(N << 4, TYP_INT);

                    // Place the insert as early as possible to avoid creating a lot of long lifetimes.
                    GenTree* insertionPoint = LIR::LastNode(tmp1, tmp2);

                    tmp3 = comp->gtNewSimdHWIntrinsicNode(simdType, tmp1, tmp2, idx, NI_SSE42_Insert, simdBaseJitType,
                                                          simdSize);
                    BlockRange().InsertAfter(insertionPoint, idx, tmp3);

                    insertedNodes[N] = tmp3;
                    tmp1             = tmp3;
                }

                // We will be constructing the following parts:
                //   ...
                //
                //          /--*  opN  T
                //   tmp2 = *  HWINTRINSIC   simd16 T CreateScalarUnsafe
                //   idx  =    CNS_INT       int    N
                //          /--*  tmp1 simd16
                //          +--*  opN  T
                //          +--*  idx  int
                //   node = *  HWINTRINSIC   simd16 T Insert

                // This is roughly the following managed code:
                //   ...
                //   tmp2 = Vector128.CreateScalarUnsafe(opN);
                //   return Sse41.Insert(tmp1, tmp2, N << 4);

                opN = node->Op(argCnt);

                tmp2 = InsertNewSimdCreateScalarUnsafeNode(TYP_SIMD16, opN, simdBaseJitType, 16);
                LowerNode(tmp2);

                idx = comp->gtNewIconNode((argCnt - 1) << 4, TYP_INT);
                BlockRange().InsertAfter(tmp2, idx);

                node->ResetHWIntrinsicId(NI_SSE42_Insert, comp, tmp1, tmp2, idx);

                for (N = 1; N < argCnt - 1; N++)
                {
                    // LowerNode for NI_SSE42_Insert specially handles zeros, constants, and certain mask values
                    // to do the minimal number of operations and may merge together two neighboring inserts that
                    // don't have any side effects between them. Because of this and because of the interdependence
                    // of the inserts we've created above, we need to wait to lower the generated inserts until after
                    // we've completed the chain.

                    GenTree* insertedNode = insertedNodes[N];
                    LowerNode(insertedNode);
                }
                break;
            }

            // We will be constructing the following parts:
            //   ...
            //          /--*  opN  T
            //   opN  = *  HWINTRINSIC   simd16 T CreateScalarUnsafe
            //          /--*  opO  T
            //   opO  = *  HWINTRINSIC   simd16 T CreateScalarUnsafe
            //          /--*  opN  simd16
            //          +--*  opO  simd16
            //   tmp1 = *  HWINTRINSIC   simd16 T UnpackLow
            //          /--*  opP  T
            //   opP  = *  HWINTRINSIC   simd16 T CreateScalarUnsafe
            //          /--*  opQ  T
            //   opQ  = *  HWINTRINSIC   simd16 T CreateScalarUnsafe
            //          /--*  opP  simd16
            //          +--*  opQ  simd16
            //   tmp2 = *  HWINTRINSIC   simd16 T UnpackLow
            //          /--*  tmp1 simd16
            //          +--*  tmp2 simd16
            //   node = *  HWINTRINSIC   simd16 T MoveLowToHigh

            // This is roughly the following managed code:
            //   ...
            //   tmp1 = Sse.UnpackLow(opN, opO);
            //   tmp2 = Sse.UnpackLow(opP, opQ);
            //   return Sse.MoveLowToHigh(tmp1, tmp2);

            GenTree* op[4];
            op[0] = tmp1;

            for (N = 1; N < argCnt; N++)
            {
                opN = node->Op(N + 1);

                op[N] = InsertNewSimdCreateScalarUnsafeNode(TYP_SIMD16, opN, simdBaseJitType, 16);
                LowerNode(op[N]);
            }

            tmp1 =
                comp->gtNewSimdHWIntrinsicNode(simdType, op[0], op[1], NI_X86Base_UnpackLow, simdBaseJitType, simdSize);
            BlockRange().InsertAfter(LIR::LastNode(op[0], op[1]), tmp1);
            LowerNode(tmp1);

            tmp2 =
                comp->gtNewSimdHWIntrinsicNode(simdType, op[2], op[3], NI_X86Base_UnpackLow, simdBaseJitType, simdSize);
            BlockRange().InsertAfter(LIR::LastNode(op[2], op[3]), tmp2);
            LowerNode(tmp2);

            node->ResetHWIntrinsicId(NI_X86Base_MoveLowToHigh, tmp1, tmp2);
            break;
        }

        case TYP_LONG:
        case TYP_ULONG:
        case TYP_DOUBLE:
        {
            GenTree* op2 = node->Op(2);

            if (varTypeIsLong(simdBaseType) && comp->compOpportunisticallyDependsOn(InstructionSet_SSE42_X64))
            {
                // We will be constructing the following parts:
                //   ...
                //   idx  =    CNS_INT       int    1
                //          /--*  tmp1 simd16
                //          +--*  op2  T
                //          +--*  idx  int
                //   node = *  HWINTRINSIC   simd16 T Insert

                // This is roughly the following managed code:
                //   ...
                //   return Sse41.X64.Insert(tmp1, op2, 0x01);

                idx = comp->gtNewIconNode(0x01, TYP_INT);
                BlockRange().InsertBefore(node, idx);

                node->ResetHWIntrinsicId(NI_SSE42_X64_Insert, comp, tmp1, op2, idx);
                break;
            }

            // We will be constructing the following parts:
            //   ...
            //          /--*  op2  T
            //   tmp2 = *  HWINTRINSIC   simd16 T CreateScalarUnsafe
            //          /--*  tmp1 simd16
            //          +--*  tmp2 simd16
            //   node = *  HWINTRINSIC   simd16 T UnpackLow

            // This is roughly the following managed code:
            //   ...
            //   var tmp2 = Vector128.CreateScalarUnsafe(op2);
            //   return Sse.UnpackLow(tmp1, tmp2);

            tmp2 = InsertNewSimdCreateScalarUnsafeNode(TYP_SIMD16, op2, simdBaseJitType, 16);
            LowerNode(tmp2);

            node->ResetHWIntrinsicId(NI_X86Base_UnpackLow, tmp1, tmp2);
            break;
        }

        default:
        {
            unreached();
        }
    }

    return LowerNode(node);
}

//----------------------------------------------------------------------------------------------
// Lowering::LowerHWIntrinsicGetElement: Lowers a vector GetElement call
//
//  Arguments:
//     node - The hardware intrinsic node.
//
GenTree* Lowering::LowerHWIntrinsicGetElement(GenTreeHWIntrinsic* node)
{
    NamedIntrinsic intrinsicId     = node->GetHWIntrinsicId();
    var_types      simdType        = node->gtType;
    CorInfoType    simdBaseJitType = node->GetSimdBaseJitType();
    var_types      simdBaseType    = node->GetSimdBaseType();
    unsigned       simdSize        = node->GetSimdSize();

    assert(HWIntrinsicInfo::IsVectorGetElement(intrinsicId));
    assert(!varTypeIsSIMD(simdType));
    assert(varTypeIsArithmetic(simdBaseType));
    assert(simdSize != 0);

    GenTree* op1 = node->Op(1);
    GenTree* op2 = node->Op(2);

    if (op2->IsIntegralConst(0))
    {
        // Specially handle as ToScalar
        BlockRange().Remove(op2);

        if (simdSize == 64)
        {
            intrinsicId = NI_Vector512_ToScalar;
        }
        else if (simdSize == 32)
        {
            intrinsicId = NI_Vector256_ToScalar;
        }
        else
        {
            intrinsicId = NI_Vector128_ToScalar;
        }

        node->ResetHWIntrinsicId(intrinsicId, op1);
        return LowerNode(node);
    }

    uint32_t elemSize = genTypeSize(simdBaseType);
    uint32_t count    = simdSize / elemSize;

    if (op1->OperIs(GT_IND))
    {
        // We want to optimize GetElement down to an Indir where possible as
        // this unlocks additional containment opportunities for various nodes

        GenTree* newBase;
        GenTree* newIndex;
        uint32_t newScale;
        int32_t  newOffset;

        // Normally we'd evaluate op1 (indir), then op2 (element index).
        // We like to be able to reorder these to fold op2 into the indir.

        GenTreeIndir* indir                = op1->AsIndir();
        GenTree*      addr                 = indir->Addr();
        bool const    canMoveTheIndirLater = IsInvariantInRange(indir, node);

        // If we can't move the indir, force evaluation of its side effects.
        //
        if (!canMoveTheIndirLater)
        {
            // Force evaluation of the address, if it is complex
            //
            if (!(addr->IsInvariant() || addr->OperIsLocal()))
            {
                addr->ClearContained();
                LIR::Use addrUse(BlockRange(), &indir->Addr(), indir);
                addrUse.ReplaceWithLclVar(comp);
                addr = indir->Addr();
            }

            // If the indir can fault, do a null check.
            //
            if (indir->OperMayThrow(comp))
            {
                GenTree* addrClone = comp->gtCloneExpr(addr);
                GenTree* nullcheck = comp->gtNewNullCheck(addrClone, comp->compCurBB);
                BlockRange().InsertBefore(indir, addrClone, nullcheck);
                LowerNode(nullcheck);

                indir->gtFlags |= GTF_IND_NONFAULTING;
            }

            // We should now be able to move the indir
            //
            indir->gtFlags &= ~GTF_EXCEPT;
        }

        if (addr->OperIsAddrMode())
        {
            // We have an existing addressing mode, so we want to try and
            // combine with that where possible to keep things as a 1x LEA

            GenTreeAddrMode* addrMode = addr->AsAddrMode();

            newBase   = addrMode->Base();
            newIndex  = addrMode->Index();
            newScale  = addrMode->GetScale();
            newOffset = addrMode->Offset();

            if (op2->OperIsConst() && (newOffset < (INT32_MAX - static_cast<int>(simdSize))))
            {
                // op2 is a constant, so add it to the existing offset

                BlockRange().Remove(addrMode);
                BlockRange().Remove(op2);

                int32_t addOffset = (static_cast<uint8_t>(op2->AsIntCon()->IconValue()) % count);
                addOffset *= static_cast<int32_t>(elemSize);

                newOffset += addOffset;
            }
            else if (newIndex == nullptr)
            {
                // op2 is not a constant and the addressing mode doesn't
                // have its own existing index, so use our index and scale

                BlockRange().Remove(addrMode);

                newIndex = op2;
                newScale = elemSize;
            }
            else if (addrMode->GetScale() == elemSize)
            {
                // op2 is not a constant but the addressing mode has its
                // own already with a matching scale, so add ours to theirs

                BlockRange().Remove(addrMode);

                newIndex = comp->gtNewOperNode(GT_ADD, TYP_I_IMPL, newIndex, op2);
                BlockRange().InsertBefore(node, newIndex);

                LowerNode(newIndex);
            }
            else
            {
                // op2 is not a constant but the addressing mode is already
                // complex, so build a new addressing mode with the prev as our base

                newBase   = addrMode;
                newIndex  = op2;
                newScale  = elemSize;
                newOffset = 0;
            }
        }
        else if (op2->OperIsConst())
        {
            // We don't have an addressing mode, so build one with the old addr
            // as the base and the offset using the op2 constant and scale

            BlockRange().Remove(op2);

            newBase   = addr;
            newIndex  = nullptr;
            newScale  = 0;
            newOffset = (static_cast<uint8_t>(op2->AsIntCon()->IconValue()) % count);
            newOffset *= static_cast<int32_t>(elemSize);
        }
        else
        {
            // We don't have an addressing mode, so build one with the old addr
            // as the base and the index set to op2

            newBase   = addr;
            newIndex  = op2;
            newScale  = elemSize;
            newOffset = 0;
        }

        if (newBase != nullptr)
        {
            newBase->ClearContained();
        }

        if (newIndex != nullptr)
        {
            newIndex->ClearContained();
        }

        GenTreeAddrMode* newAddr =
            new (comp, GT_LEA) GenTreeAddrMode(addr->TypeGet(), newBase, newIndex, newScale, newOffset);
        BlockRange().InsertBefore(node, newAddr);

        GenTreeIndir* newIndir =
            comp->gtNewIndir(JITtype2varType(simdBaseJitType), newAddr, (indir->gtFlags & GTF_IND_FLAGS));
        BlockRange().InsertBefore(node, newIndir);

        LIR::Use use;
        if (BlockRange().TryGetUse(node, &use))
        {
            use.ReplaceWith(newIndir);
        }
        else
        {
            newIndir->SetUnusedValue();
        }

        BlockRange().Remove(op1);
        BlockRange().Remove(node);

        assert(newAddr->gtNext == newIndir);
        return LowerNode(newAddr);
    }

    if (!op2->OperIsConst())
    {
        // We will specially handle GetElement in codegen when op2 isn't a constant
        ContainCheckHWIntrinsic(node);
        return node->gtNext;
    }

    // We should have a bounds check inserted for any index outside the allowed range
    // but we need to generate some code anyways, and so we'll simply mask here for simplicity.

    uint32_t imm8      = static_cast<uint8_t>(op2->AsIntCon()->IconValue()) % count;
    uint32_t simd16Cnt = 16 / elemSize;
    uint32_t simd16Idx = imm8 / simd16Cnt;

    assert((0 <= imm8) && (imm8 < count));

    if (IsContainableMemoryOp(op1))
    {
        // We will specially handle GetElement when op1 is already in memory

        if (op1->OperIs(GT_LCL_VAR, GT_LCL_FLD))
        {
            // We want to optimize GetElement down to a LclFld where possible as
            // this unlocks additional containment opportunities for various nodes

            GenTreeLclVarCommon* lclVar  = op1->AsLclVarCommon();
            uint32_t             lclOffs = lclVar->GetLclOffs() + (imm8 * elemSize);
            LclVarDsc*           lclDsc  = comp->lvaGetDesc(lclVar);

            if (lclDsc->lvDoNotEnregister && (lclOffs <= 0xFFFF) && ((lclOffs + elemSize) <= lclDsc->lvExactSize()))
            {
                GenTree* lclFld = comp->gtNewLclFldNode(lclVar->GetLclNum(), JITtype2varType(simdBaseJitType),
                                                        static_cast<uint16_t>(lclOffs));
                BlockRange().InsertBefore(node, lclFld);

                LIR::Use use;
                if (BlockRange().TryGetUse(node, &use))
                {
                    use.ReplaceWith(lclFld);
                }
                else
                {
                    lclFld->SetUnusedValue();
                }

                BlockRange().Remove(op1);
                BlockRange().Remove(op2);
                BlockRange().Remove(node);

                return LowerNode(lclFld);
            }
        }

        if (IsSafeToContainMem(node, op1))
        {
            // Handle other cases in codegen

            op2->AsIntCon()->SetIconValue(imm8);
            ContainCheckHWIntrinsic(node);

            return node->gtNext;
        }
    }

    // Remove the index node up front to simplify downstream logic
    BlockRange().Remove(op2);

    // Spare GenTrees to be used for the lowering logic below
    // Defined upfront to avoid naming conflicts, etc...
    GenTree* idx  = nullptr;
    GenTree* tmp1 = nullptr;
    GenTree* tmp2 = nullptr;

    if (intrinsicId == NI_Vector512_GetElement)
    {
        assert(comp->compIsaSupportedDebugOnly(InstructionSet_AVX512));

        if (simd16Idx == 0)
        {
            // We will be constructing the following parts:
            //   ...
            //         /--*  op1  simd64
            //   op1 = *  HWINTRINSIC   simd64 T GetLower128

            // This is roughly the following managed code:
            //   ...
            //   op1 = op1.GetLower().GetLower();

            tmp1 = comp->gtNewSimdHWIntrinsicNode(TYP_SIMD16, op1, NI_Vector512_GetLower128, simdBaseJitType, simdSize);
            BlockRange().InsertBefore(node, tmp1);
            LowerNode(tmp1);
        }
        else
        {
            assert((simd16Idx >= 1) && (simd16Idx <= 3));

            // We will be constructing the following parts:
            //   ...

            //          /--*  op1  simd64
            //          +--*  idx  int
            //   tmp1 = *  HWINTRINSIC   simd64 T ExtractVector128

            // This is roughly the following managed code:
            //   ...
            //   tmp1  = Avx512F.ExtractVector128(op1, idx);

            imm8 -= (simd16Idx * simd16Cnt);

            idx = comp->gtNewIconNode(simd16Idx);
            BlockRange().InsertBefore(node, idx);
            LowerNode(idx);

            NamedIntrinsic extractIntrinsicId = NI_AVX512_ExtractVector128;

            tmp1 = comp->gtNewSimdHWIntrinsicNode(TYP_SIMD16, op1, idx, extractIntrinsicId, simdBaseJitType, simdSize);
            BlockRange().InsertBefore(node, tmp1);
            LowerNode(tmp1);
        }

        op1 = tmp1;
    }
    else if (intrinsicId == NI_Vector256_GetElement)
    {
        assert(comp->compIsaSupportedDebugOnly(InstructionSet_AVX));

        if (simd16Idx == 0)
        {
            // We will be constructing the following parts:
            //   ...
            //         /--*  op1  simd32
            //   op1 = *  HWINTRINSIC   simd32 T GetLower

            // This is roughly the following managed code:
            //   ...
            //   op1 = op1.GetLower();

            tmp1 = comp->gtNewSimdGetLowerNode(TYP_SIMD16, op1, simdBaseJitType, simdSize);
            BlockRange().InsertBefore(node, tmp1);
            LowerNode(tmp1);
        }
        else
        {
            assert(simd16Idx == 1);

            // We will be constructing the following parts:
            //   ...

            //          /--*  op1   simd32
            //   tmp1 = *  HWINTRINSIC   simd32 T GetUpper

            // This is roughly the following managed code:
            //   ...
            //   tmp1  = op1.GetUpper();

            imm8 -= count / 2;

            tmp1 = comp->gtNewSimdGetUpperNode(TYP_SIMD16, op1, simdBaseJitType, simdSize);
            BlockRange().InsertBefore(node, tmp1);
            LowerNode(tmp1);
        }

        op1 = tmp1;
    }

    NamedIntrinsic resIntrinsic = NI_Illegal;

    if (imm8 == 0)
    {
        // Specially handle as ToScalar

        node->SetSimdSize(16);
        node->ResetHWIntrinsicId(NI_Vector128_ToScalar, op1);

        return LowerNode(node);
    }
    else
    {
        op2 = comp->gtNewIconNode(imm8);
        BlockRange().InsertBefore(node, op2);

        switch (simdBaseType)
        {
            case TYP_LONG:
            case TYP_ULONG:
            {
                resIntrinsic = NI_SSE42_X64_Extract;
                break;
            }

            case TYP_FLOAT:
            case TYP_DOUBLE:
            {
                // We specially handle float and double for more efficient codegen
                resIntrinsic = NI_Vector128_GetElement;
                break;
            }

            case TYP_BYTE:
            case TYP_UBYTE:
            case TYP_INT:
            case TYP_UINT:
            {
                resIntrinsic = NI_SSE42_Extract;
                break;
            }

            case TYP_SHORT:
            case TYP_USHORT:
            {
                resIntrinsic = NI_X86Base_Extract;
                break;
            }

            default:
                unreached();
        }

        node->SetSimdSize(16);
        node->ResetHWIntrinsicId(resIntrinsic, op1, op2);
    }

    GenTree* next = node->gtNext;

    if (node->GetHWIntrinsicId() != intrinsicId)
    {
        next = LowerNode(node);
    }
    else
    {
        ContainCheckHWIntrinsic(node);
    }

    if ((simdBaseType == TYP_BYTE) || (simdBaseType == TYP_SHORT))
    {
        // The extract intrinsics zero the upper bits, so we need an explicit
        // cast to ensure the result is properly sign extended

        LIR::Use use;

        bool foundUse     = BlockRange().TryGetUse(node, &use);
        bool fromUnsigned = false;

        GenTreeCast* cast = comp->gtNewCastNode(TYP_INT, node, fromUnsigned, simdBaseType);
        BlockRange().InsertAfter(node, cast);

        if (foundUse)
        {
            use.ReplaceWith(cast);
        }
        else
        {
            node->ClearUnusedValue();
            cast->SetUnusedValue();
        }
        next = LowerNode(cast);
    }

    return next;
}

//----------------------------------------------------------------------------------------------
// Lowering::LowerHWIntrinsicWithElement: Lowers a Vector128 or Vector256 WithElement call
//
//  Arguments:
//     node - The hardware intrinsic node.
//
GenTree* Lowering::LowerHWIntrinsicWithElement(GenTreeHWIntrinsic* node)
{
    NamedIntrinsic intrinsicId     = node->GetHWIntrinsicId();
    var_types      simdType        = node->TypeGet();
    CorInfoType    simdBaseJitType = node->GetSimdBaseJitType();
    var_types      simdBaseType    = node->GetSimdBaseType();
    unsigned       simdSize        = node->GetSimdSize();

    assert(varTypeIsSIMD(simdType));
    assert(varTypeIsArithmetic(simdBaseType));
    assert(simdSize != 0);

    GenTree* op1 = node->Op(1);
    GenTree* op2 = node->Op(2);
    GenTree* op3 = node->Op(3);

    if (!op2->OperIsConst())
    {
        // We will specially handle WithElement in codegen when op2 isn't a constant
        ContainCheckHWIntrinsic(node);
        return node->gtNext;
    }

    // We should have a bounds check inserted for any index outside the allowed range
    // but we need to generate some code anyways, and so we'll simply mask here for simplicity.

    uint32_t elemSize = genTypeSize(simdBaseType);
    uint32_t count    = simdSize / elemSize;

    uint32_t imm8      = static_cast<uint8_t>(op2->AsIntCon()->IconValue()) % count;
    uint32_t simd16Cnt = 16 / elemSize;
    uint32_t simd16Idx = imm8 / simd16Cnt;

    assert((0 <= imm8) && (imm8 < count));

    // Remove the index node up front to simplify downstream logic
    BlockRange().Remove(op2);

    // Spare GenTrees to be used for the lowering logic below
    // Defined upfront to avoid naming conflicts, etc...
    GenTree*            idx    = nullptr;
    GenTree*            tmp1   = nullptr;
    GenTree*            tmp2   = nullptr;
    GenTreeHWIntrinsic* result = node;

    if (intrinsicId == NI_Vector512_WithElement)
    {
        // If we have a simd64 WithElement, we will spill the original
        // simd64 source into a local, extract the relevant simd16 from
        // it and then operate on that. At the end, we will insert the simd16
        // result back into the simd64 local, producing our final value.

        assert(comp->compIsaSupportedDebugOnly(InstructionSet_AVX512));

        // This copy of "node" will have the simd16 value we need.
        result = comp->gtNewSimdHWIntrinsicNode(TYP_SIMD16, op1, op2, op3, intrinsicId, simdBaseJitType, 16);
        BlockRange().InsertBefore(node, result);

        // We will be constructing the following parts:
        //   ...
        //          /--*  op1 simd64
        //          *  STORE_LCL_VAR simd64
        //  tmp64 =    LCL_VAR       simd64
        //  op1   =    LCL_VAR       simd64

        // TODO-CQ: move the tmp64 node closer to the final InsertVector128.
        LIR::Use op1Use(BlockRange(), &node->Op(1), node);
        ReplaceWithLclVar(op1Use);
        GenTree* tmp64 = node->Op(1);

        op1 = comp->gtClone(tmp64);
        BlockRange().InsertBefore(op3, op1);

        if (simd16Idx == 0)
        {
            // We will be constructing the following parts:
            //   ...
            //         /--*  op1  simd64
            //   op1 = *  HWINTRINSIC   simd64 T GetLower128

            // This is roughly the following managed code:
            //   ...
            //   op1 = op1.GetLower().GetLower();

            tmp1 = comp->gtNewSimdHWIntrinsicNode(TYP_SIMD16, op1, NI_Vector512_GetLower128, simdBaseJitType, simdSize);
            BlockRange().InsertAfter(op1, tmp1);
            LowerNode(tmp1);
        }
        else
        {
            assert((simd16Idx >= 1) && (simd16Idx <= 3));

            // We will be constructing the following parts:
            //   ...

            //          /--*  op1  simd64
            //          +--*  idx  int
            //   tmp1 = *  HWINTRINSIC   simd64 T ExtractVector128

            // This is roughly the following managed code:
            //   ...
            //   tmp1  = Avx512F.ExtractVector128(op1, idx);

            imm8 -= (simd16Idx * simd16Cnt);

            idx = comp->gtNewIconNode(simd16Idx);
            BlockRange().InsertAfter(op1, idx);
            LowerNode(idx);

            NamedIntrinsic extractIntrinsicId = NI_AVX512_ExtractVector128;

            tmp1 = comp->gtNewSimdHWIntrinsicNode(TYP_SIMD16, op1, idx, extractIntrinsicId, simdBaseJitType, simdSize);
            BlockRange().InsertAfter(idx, tmp1);
            LowerNode(tmp1);
        }

        op1 = tmp1;

        // Now we will insert our "result" into our simd64 temporary.

        idx = comp->gtNewIconNode(simd16Idx);
        BlockRange().InsertBefore(node, idx);
        LowerNode(idx);

        NamedIntrinsic insertIntrinsicId = NI_AVX512_InsertVector128;

        node->ResetHWIntrinsicId(insertIntrinsicId, comp, tmp64, result, idx);
    }
    else if (intrinsicId == NI_Vector256_WithElement)
    {
        // If we have a simd32 WithElement, we will spill the original
        // simd32 source into a local, extract the lower/upper half from
        // it and then operate on that. At the end, we will insert the simd16
        // result back into the simd32 local, producing our final value.

        assert(comp->compIsaSupportedDebugOnly(InstructionSet_AVX));

        // This copy of "node" will have the simd16 value we need.
        result = comp->gtNewSimdHWIntrinsicNode(TYP_SIMD16, op1, op2, op3, intrinsicId, simdBaseJitType, 16);
        BlockRange().InsertBefore(node, result);

        // We will be constructing the following parts:
        //   ...
        //          /--*  op1 simd32
        //          *  STORE_LCL_VAR simd32
        //  tmp32 =    LCL_VAR       simd32
        //  op1   =    LCL_VAR       simd32

        // TODO-CQ: move the tmp32 node closer to the final InsertVector128.
        LIR::Use op1Use(BlockRange(), &node->Op(1), node);
        ReplaceWithLclVar(op1Use);
        GenTree* tmp32 = node->Op(1);

        op1 = comp->gtClone(tmp32);
        BlockRange().InsertBefore(op3, op1);

        if (simd16Idx == 0)
        {
            // We will be constructing the following parts:
            //   ...
            //         /--*  op1  simd32
            //   op1 = *  HWINTRINSIC   simd32 T GetLower

            // This is roughly the following managed code:
            //   ...
            //   op1 = op1.GetLower();

            tmp1 = comp->gtNewSimdGetLowerNode(TYP_SIMD16, op1, simdBaseJitType, simdSize);
            BlockRange().InsertAfter(op1, tmp1);
            LowerNode(tmp1);
        }
        else
        {
            assert(simd16Idx == 1);

            // We will be constructing the following parts:
            //   ...

            //          /--*  op1   simd32
            //   tmp1 = *  HWINTRINSIC   simd32 T GetUpper

            // This is roughly the following managed code:
            //   ...
            //   tmp1  = op1.GetUpper();

            imm8 -= count / 2;

            tmp1 = comp->gtNewSimdGetUpperNode(TYP_SIMD16, op1, simdBaseJitType, simdSize);
            BlockRange().InsertAfter(op1, tmp1);
            LowerNode(tmp1);
        }

        op1 = tmp1;

        // Now we will insert our "result" into our simd32 temporary.
        if (simd16Idx == 0)
        {
            node->ResetHWIntrinsicId(NI_Vector256_WithLower, comp, tmp32, result);
        }
        else
        {
            node->ResetHWIntrinsicId(NI_Vector256_WithUpper, comp, tmp32, result);
        }
    }
    else
    {
        assert(simd16Idx == 0);
    }

    switch (simdBaseType)
    {
        case TYP_LONG:
        case TYP_ULONG:
        {
            assert(comp->compIsaSupportedDebugOnly(InstructionSet_SSE42_X64));

            idx = comp->gtNewIconNode(imm8);
            BlockRange().InsertBefore(result, idx);
            result->ChangeHWIntrinsicId(NI_SSE42_X64_Insert, op1, op3, idx);
            break;
        }

        case TYP_FLOAT:
        {
            // We will be constructing the following parts:
            //   ...
            //          /--*  op3   float
            //   tmp1 = *  HWINTRINSIC   simd16 T CreateScalarUnsafe

            // This is roughly the following managed code:
            //   ...
            //   tmp1 = Vector128.CreateScalarUnsafe(op3);

            tmp1 = InsertNewSimdCreateScalarUnsafeNode(TYP_SIMD16, op3, CORINFO_TYPE_FLOAT, 16);
            LowerNode(tmp1);

            if (!comp->compOpportunisticallyDependsOn(InstructionSet_SSE42))
            {
                if (imm8 == 0)
                {
                    // We will be constructing the following parts:
                    //   ...
                    //          /--*  op1   simd16
                    //          +--*  op2   simd16
                    //   node = *  HWINTRINSIC   simd16 T MoveScalar

                    // This is roughly the following managed code:
                    //   ...
                    //   node  = Sse.MoveScalar(op1, op2);

                    result->ResetHWIntrinsicId(NI_X86Base_MoveScalar, op1, tmp1);
                }
                else
                {
                    // We will be constructing the following parts:
                    //   ...
                    //          /--*  op1 simd16
                    //          *  STORE_LCL_VAR simd16
                    //   op2  =    LCL_VAR       simd16
                    //   tmp2 =    LCL_VAR       simd16
                    //   idx  =    CNS_INT       int    0
                    //          /--*  tmp1   simd16
                    //          +--*  tmp2   simd16
                    //          +--*  idx    int
                    //   op1  = *  HWINTRINSIC   simd16 T Shuffle
                    //   idx  =    CNS_INT       int    226
                    //          /--*  op1   simd16
                    //          +--*  tmp2   simd16
                    //          +--*  idx    int
                    //   op1  = *  HWINTRINSIC   simd16 T Shuffle

                    // This is roughly the following managed code:
                    //   ...
                    //   tmp2  = Sse.Shuffle(tmp1, op1,   0 or  48 or 32);
                    //   node  = Sse.Shuffle(tmp2, op1, 226 or 132 or 36);

                    result->Op(1) = op1;
                    LIR::Use op1Use(BlockRange(), &result->Op(1), result);
                    ReplaceWithLclVar(op1Use);
                    op2 = result->Op(1);

                    tmp2 = comp->gtClone(op2);
                    BlockRange().InsertAfter(tmp1, tmp2);

                    ssize_t controlBits1;
                    ssize_t controlBits2;

                    // The comments beside the control bits below are listed using the managed API operands
                    //
                    // In practice, for the first step the value being inserted (op3) is in tmp1
                    // while the other elements of the result (op1) are in tmp2. The result ends
                    // up containing the value being inserted and its immediate neighbor.
                    //
                    // The second step takes that result (which is in op1) plus the other elements
                    // from op2 (a clone of op1/tmp2 from the previous step) and combines them to
                    // create the final result.

                    switch (imm8)
                    {
                        case 1:
                        {
                            controlBits1 = 0;   // 00 00 00 00;  op1 = { X = op3,   Y = op3,   Z = op1.X, W = op1.X }
                            controlBits2 = 226; // 11 10 00 10; node = { X = op1.X, Y = op3,   Z = op1.Z, W = op1.W }
                            break;
                        }

                        case 2:
                        {
                            controlBits1 = 15; // 00 00 11 11;  op1 = { X = op1.W, Y = op1.W, Z = op3, W = op3 }
                            controlBits2 = 36; // 00 10 01 00; node = { X = op1.X, Y = op1.Y, Z = op3, W = op1.W }
                            break;
                        }

                        case 3:
                        {
                            controlBits1 = 10;  // 00 00 10 10;  op1 = { X = op1.Z, Y = op1.Z, Z = op3,   W = op3 }
                            controlBits2 = 132; // 10 00 01 00; node = { X = op1.X, Y = op1.Y, Z = op1.Z, W = op3 }
                            break;
                        }

                        default:
                            unreached();
                    }

                    idx = comp->gtNewIconNode(controlBits1);
                    BlockRange().InsertAfter(tmp2, idx);

                    if (imm8 != 1)
                    {
                        std::swap(tmp1, tmp2);
                    }

                    op1 = comp->gtNewSimdHWIntrinsicNode(TYP_SIMD16, tmp1, tmp2, idx, NI_X86Base_Shuffle,
                                                         CORINFO_TYPE_FLOAT, 16);
                    BlockRange().InsertAfter(idx, op1);
                    LowerNode(op1);

                    idx = comp->gtNewIconNode(controlBits2);
                    BlockRange().InsertAfter(op1, idx);

                    if (imm8 != 1)
                    {
                        std::swap(op1, op2);
                    }

                    result->ChangeHWIntrinsicId(NI_X86Base_Shuffle, op1, op2, idx);
                }
                break;
            }
            else
            {
                imm8 = imm8 * 16;
                op3  = tmp1;
                FALLTHROUGH;
            }
        }

        case TYP_BYTE:
        case TYP_UBYTE:
        case TYP_INT:
        case TYP_UINT:
        {
            assert(comp->compIsaSupportedDebugOnly(InstructionSet_SSE42));

            idx = comp->gtNewIconNode(imm8);
            BlockRange().InsertBefore(result, idx);
            result->ChangeHWIntrinsicId(NI_SSE42_Insert, op1, op3, idx);
            break;
        }

        case TYP_SHORT:
        case TYP_USHORT:
        {
            idx = comp->gtNewIconNode(imm8);
            BlockRange().InsertBefore(result, idx);
            result->ChangeHWIntrinsicId(NI_X86Base_Insert, op1, op3, idx);
            break;
        }

        case TYP_DOUBLE:
        {
            // We will be constructing the following parts:
            //   ...
            //          /--*  op3   double
            //   tmp1 = *  HWINTRINSIC   simd16 T CreateScalarUnsafe

            // This is roughly the following managed code:
            //   ...
            //   tmp1 = Vector128.CreateScalarUnsafe(op3);

            tmp1 = InsertNewSimdCreateScalarUnsafeNode(TYP_SIMD16, op3, CORINFO_TYPE_DOUBLE, 16);
            LowerNode(tmp1);

            result->ResetHWIntrinsicId((imm8 == 0) ? NI_X86Base_MoveScalar : NI_X86Base_UnpackLow, op1, tmp1);
            break;
        }

        default:
            unreached();
    }

    assert(result->GetHWIntrinsicId() != intrinsicId);
    GenTree* nextNode = LowerNode(result);

    if (intrinsicId == NI_Vector512_WithElement)
    {
        // Now that we have finalized the shape of the tree, lower the insertion node as well.

        assert(node->GetHWIntrinsicId() == NI_AVX512_InsertVector128);
        assert(node != result);

        nextNode = LowerNode(node);
    }
    else if (intrinsicId == NI_Vector256_WithElement)
    {
        // Now that we have finalized the shape of the tree, lower the insertion node as well.

        assert((node->GetHWIntrinsicId() == NI_Vector256_WithLower) ||
               (node->GetHWIntrinsicId() == NI_Vector256_WithUpper));
        assert(node != result);

        nextNode = LowerNode(node);
    }
    else
    {
        assert(node == result);
    }

    return nextNode;
}

//----------------------------------------------------------------------------------------------
// Lowering::LowerHWIntrinsicDot: Lowers a Vector128 or Vector256 Dot call
//
//  Arguments:
//     node - The hardware intrinsic node.
//
GenTree* Lowering::LowerHWIntrinsicDot(GenTreeHWIntrinsic* node)
{
    NamedIntrinsic intrinsicId     = node->GetHWIntrinsicId();
    CorInfoType    simdBaseJitType = node->GetSimdBaseJitType();
    var_types      simdBaseType    = node->GetSimdBaseType();
    unsigned       simdSize        = node->GetSimdSize();
    var_types      simdType        = Compiler::getSIMDTypeForSize(simdSize);
    unsigned       simd16Count     = comp->getSIMDVectorLength(16, simdBaseType);

    assert((intrinsicId == NI_Vector128_Dot) || (intrinsicId == NI_Vector256_Dot));
    assert(varTypeIsSIMD(simdType));
    assert(varTypeIsArithmetic(simdBaseType));
    assert(simdSize != 0);
    assert(varTypeIsSIMD(node));

    GenTree* op1 = node->Op(1);
    GenTree* op2 = node->Op(2);

    // Spare GenTrees to be used for the lowering logic below
    // Defined upfront to avoid naming conflicts, etc...
    GenTree* idx  = nullptr;
    GenTree* tmp1 = nullptr;
    GenTree* tmp2 = nullptr;
    GenTree* tmp3 = nullptr;

    NamedIntrinsic horizontalAdd = NI_Illegal;
    NamedIntrinsic shuffle       = NI_Illegal;

    if (simdSize == 32)
    {
        switch (simdBaseType)
        {
            case TYP_SHORT:
            case TYP_USHORT:
            case TYP_INT:
            case TYP_UINT:
            {
                assert(comp->compIsaSupportedDebugOnly(InstructionSet_AVX2));
                horizontalAdd = NI_AVX2_HorizontalAdd;
                break;
            }

            case TYP_FLOAT:
            {
                assert(comp->compIsaSupportedDebugOnly(InstructionSet_AVX));

                // We will be constructing the following parts:
                //   idx  =    CNS_INT       int    0xFF
                //          /--*  op1  simd16
                //          +--*  op2  simd16
                //          +--*  idx  int
                //   tmp1 = *  HWINTRINSIC   simd32 T DotProduct
                //          /--*  tmp1 simd32
                //          *  STORE_LCL_VAR simd32
                //   tmp1 =    LCL_VAR       simd32
                //   tmp2 =    LCL_VAR       simd32
                //   tmp3 =    LCL_VAR       simd32
                //          /--*  tmp2 simd32
                //          +--*  tmp3 simd32
                //          +--*  CNS_INT    int    0x01
                //   tmp2 = *  HWINTRINSIC   simd32 T Permute
                //          /--*  tmp1 simd32
                //          +--*  tmp2 simd32
                //   node = *  HWINTRINSIC   simd32 T Add

                // This is roughly the following managed code:
                //   var tmp1 = Avx.DotProduct(op1, op2, 0xFF);
                //   var tmp2 = Avx.Permute2x128(tmp1, tmp1, 0x4E);
                //   return Avx.Add(tmp1, tmp2);

                idx = comp->gtNewIconNode(0xFF, TYP_INT);
                BlockRange().InsertBefore(node, idx);

                tmp1 = comp->gtNewSimdHWIntrinsicNode(simdType, op1, op2, idx, NI_AVX_DotProduct, simdBaseJitType,
                                                      simdSize);
                BlockRange().InsertAfter(idx, tmp1);
                LowerNode(tmp1);

                node->Op(1) = tmp1;
                LIR::Use tmp1Use(BlockRange(), &node->Op(1), node);
                ReplaceWithLclVar(tmp1Use);
                tmp1 = node->Op(1);

                tmp2 = comp->gtClone(tmp1);
                BlockRange().InsertAfter(tmp1, tmp2);

                tmp3 = comp->gtClone(tmp2);
                BlockRange().InsertAfter(tmp2, tmp3);

                idx = comp->gtNewIconNode(0x01, TYP_INT);
                BlockRange().InsertAfter(tmp3, idx);

                tmp2 = comp->gtNewSimdHWIntrinsicNode(simdType, tmp2, tmp3, idx, NI_AVX_Permute2x128, simdBaseJitType,
                                                      simdSize);
                BlockRange().InsertAfter(idx, tmp2);
                LowerNode(tmp2);

                tmp1 = comp->gtNewSimdBinOpNode(GT_ADD, simdType, tmp1, tmp2, simdBaseJitType, simdSize);
                BlockRange().InsertAfter(tmp2, tmp1);

                // We're producing a vector result, so just return the result directly
                LIR::Use use;

                if (BlockRange().TryGetUse(node, &use))
                {
                    use.ReplaceWith(tmp1);
                }
                else
                {
                    tmp1->SetUnusedValue();
                }

                BlockRange().Remove(node);
                return LowerNode(tmp1);
            }

            case TYP_DOUBLE:
            {
                assert(comp->compIsaSupportedDebugOnly(InstructionSet_AVX));
                horizontalAdd = NI_AVX_HorizontalAdd;
                break;
            }

            default:
            {
                unreached();
            }
        }
    }
    else
    {
        switch (simdBaseType)
        {
            case TYP_SHORT:
            case TYP_USHORT:
            {
                horizontalAdd = NI_SSE42_HorizontalAdd;

                if (!comp->compOpportunisticallyDependsOn(InstructionSet_SSE42))
                {
                    shuffle = NI_X86Base_ShuffleLow;
                }
                break;
            }

            case TYP_INT:
            case TYP_UINT:
            {
                assert(comp->compIsaSupportedDebugOnly(InstructionSet_SSE42));
                horizontalAdd = NI_SSE42_HorizontalAdd;
                break;
            }

            case TYP_FLOAT:
            {
                if (comp->compOpportunisticallyDependsOn(InstructionSet_SSE42))
                {
                    // We will be constructing the following parts:
                    //   idx  =    CNS_INT       int    0xFF
                    //          /--*  op1  simd16
                    //          +--*  op2  simd16
                    //          +--*  idx  int
                    //   tmp3 = *  HWINTRINSIC   simd16 T DotProduct
                    //          /--*  tmp3 simd16
                    //   node = *  HWINTRINSIC   simd16 T ToScalar

                    // This is roughly the following managed code:
                    //   var tmp3 = Avx.DotProduct(op1, op2, 0xFF);
                    //   return tmp3.ToScalar();

                    if (simdSize == 8)
                    {
                        idx = comp->gtNewIconNode(0x3F, TYP_INT);
                    }
                    else if (simdSize == 12)
                    {
                        idx = comp->gtNewIconNode(0x7F, TYP_INT);
                    }
                    else
                    {
                        assert(simdSize == 16);
                        idx = comp->gtNewIconNode(0xFF, TYP_INT);
                    }
                    BlockRange().InsertBefore(node, idx);

                    if (varTypeIsSIMD(node->gtType))
                    {
                        // We're producing a vector result, so just emit DotProduct directly
                        node->ResetHWIntrinsicId(NI_SSE42_DotProduct, comp, op1, op2, idx);
                    }
                    else
                    {
                        // We're producing a scalar result, so we only need the result in element 0
                        //
                        // However, doing that would break/limit CSE and requires a partial write so
                        // it's better to just broadcast the value to the entire vector

                        tmp3 = comp->gtNewSimdHWIntrinsicNode(simdType, op1, op2, idx, NI_SSE42_DotProduct,
                                                              simdBaseJitType, simdSize);
                        BlockRange().InsertAfter(idx, tmp3);
                        LowerNode(tmp3);

                        node->ResetHWIntrinsicId(NI_Vector128_ToScalar, tmp3);
                    }

                    return LowerNode(node);
                }

                horizontalAdd = NI_SSE42_HorizontalAdd;

                if ((simdSize == 8) || !comp->compOpportunisticallyDependsOn(InstructionSet_SSE42))
                {
                    // We also do this for simdSize == 8 to ensure we broadcast the result as expected
                    shuffle = NI_X86Base_Shuffle;
                }
                break;
            }

            case TYP_DOUBLE:
            {
                if (comp->compOpportunisticallyDependsOn(InstructionSet_SSE42))
                {
                    // We will be constructing the following parts:
                    //   idx  =    CNS_INT       int    0x31
                    //          /--*  op1  simd16
                    //          +--*  op2  simd16
                    //          +--*  idx  int
                    //   tmp3 = *  HWINTRINSIC   simd16 T DotProduct
                    //          /--*  tmp3 simd16
                    //   node = *  HWINTRINSIC   simd16 T ToScalar

                    // This is roughly the following managed code:
                    //   var tmp3 = Avx.DotProduct(op1, op2, 0x31);
                    //   return tmp3.ToScalar();

                    idx = comp->gtNewIconNode(0x33, TYP_INT);
                    BlockRange().InsertBefore(node, idx);

                    if (varTypeIsSIMD(node->gtType))
                    {
                        // We're producing a vector result, so just emit DotProduct directly
                        node->ResetHWIntrinsicId(NI_SSE42_DotProduct, comp, op1, op2, idx);
                    }
                    else
                    {
                        // We're producing a scalar result, so we only need the result in element 0
                        //
                        // However, doing that would break/limit CSE and requires a partial write so
                        // it's better to just broadcast the value to the entire vector

                        tmp3 = comp->gtNewSimdHWIntrinsicNode(simdType, op1, op2, idx, NI_SSE42_DotProduct,
                                                              simdBaseJitType, simdSize);
                        BlockRange().InsertAfter(idx, tmp3);
                        LowerNode(tmp3);

                        node->ResetHWIntrinsicId(NI_Vector128_ToScalar, tmp3);
                    }

                    return LowerNode(node);
                }

                horizontalAdd = NI_SSE42_HorizontalAdd;

                // We need to ensure we broadcast the result as expected
                shuffle = NI_X86Base_Shuffle;
                break;
            }

            default:
            {
                unreached();
            }
        }

        if (simdSize == 8)
        {
            assert(simdBaseType == TYP_FLOAT);

            // If simdSize == 8 then we have only two elements, not the 4 that we got from getSIMDVectorLength,
            // which we gave a simdSize of 16. So, we set the simd16Count to 2 so that only 1 hadd will
            // be emitted rather than 2, so that the upper two elements will be ignored.

            simd16Count = 2;
        }
        else if (simdSize == 12)
        {
            assert(simdBaseType == TYP_FLOAT);

            // We need to mask off the most significant element to avoid the shuffle + add
            // from including it in the computed result. We need to do this for both op1 and
            // op2 in case one of them is `NaN` (because Zero * NaN == NaN)

            simd16_t simd16Val = {};

            simd16Val.i32[0] = -1;
            simd16Val.i32[1] = -1;
            simd16Val.i32[2] = -1;
            simd16Val.i32[3] = +0;

            simdType = TYP_SIMD16;
            simdSize = 16;

            // We will be constructing the following parts:
            //   ...
            //          +--*  CNS_INT    int    -1
            //          +--*  CNS_INT    int    -1
            //          +--*  CNS_INT    int    -1
            //          +--*  CNS_INT    int    0
            //   tmp1 = *  HWINTRINSIC   simd16 T Create
            //          /--*  op1 simd16
            //          +--*  tmp1 simd16
            //   op1  = *  HWINTRINSIC   simd16 T And
            //   ...

            // This is roughly the following managed code:
            //   ...
            //   tmp1 = Vector128.Create(-1, -1, -1, 0);
            //   op1  = Sse.And(op1, tmp1);
            //   ...

            GenTreeVecCon* vecCon1 = comp->gtNewVconNode(simdType);
            memcpy(&vecCon1->gtSimdVal, &simd16Val, sizeof(simd16_t));
            BlockRange().InsertAfter(op1, vecCon1);

            op1 = comp->gtNewSimdBinOpNode(GT_AND, simdType, op1, vecCon1, simdBaseJitType, simdSize);
            BlockRange().InsertAfter(vecCon1, op1);

            LowerNode(vecCon1);
            LowerNode(op1);

            // We will be constructing the following parts:
            //   ...
            //          +--*  CNS_INT    int    -1
            //          +--*  CNS_INT    int    -1
            //          +--*  CNS_INT    int    -1
            //          +--*  CNS_INT    int    0
            //   tmp2 = *  HWINTRINSIC   simd16 T Create
            //          /--*  op2 simd16
            //          +--*  tmp2 simd16
            //   op2  = *  HWINTRINSIC   simd16 T And
            //   ...

            // This is roughly the following managed code:
            //   ...
            //   tmp2 = Vector128.Create(-1, -1, -1, 0);
            //   op2  = Sse.And(op2, tmp2);
            //   ...

            GenTreeVecCon* vecCon2 = comp->gtNewVconNode(simdType);
            memcpy(&vecCon2->gtSimdVal, &simd16Val, sizeof(simd16_t));
            BlockRange().InsertAfter(op2, vecCon2);

            op2 = comp->gtNewSimdBinOpNode(GT_AND, simdType, op2, vecCon2, simdBaseJitType, simdSize);
            BlockRange().InsertAfter(vecCon2, op2);

            LowerNode(vecCon2);
            LowerNode(op2);
        }
    }

    // We will be constructing the following parts:
    //          /--*  op1  simd16
    //          +--*  op2  simd16
    //   tmp1 = *  HWINTRINSIC   simd16 T Multiply
    //   ...

    // This is roughly the following managed code:
    //   var tmp1 = Isa.Multiply(op1, op2);
    //   ...

    tmp1 = comp->gtNewSimdBinOpNode(GT_MUL, simdType, op1, op2, simdBaseJitType, simdSize);
    BlockRange().InsertBefore(node, tmp1);
    LowerNode(tmp1);

    // HorizontalAdd combines pairs so we need log2(simd16Count) passes to sum all elements together.
    int haddCount = genLog2(simd16Count);

    for (int i = 0; i < haddCount; i++)
    {
        // We will be constructing the following parts:
        //   ...
        //          /--*  tmp1 simd16
        //          *  STORE_LCL_VAR simd16
        //   tmp1 =    LCL_VAR       simd16
        //   tmp2 =    LCL_VAR       simd16
        //   ...

        // This is roughly the following managed code:
        //   ...
        //   tmp2 = tmp1;
        //   ...

        node->Op(1) = tmp1;
        LIR::Use tmp1Use(BlockRange(), &node->Op(1), node);
        ReplaceWithLclVar(tmp1Use);
        tmp1 = node->Op(1);

        tmp2 = comp->gtClone(tmp1);
        BlockRange().InsertAfter(tmp1, tmp2);

        if (shuffle == NI_Illegal)
        {
            // We will be constructing the following parts:
            //   ...
            //          /--*  tmp1 simd16
            //          +--*  tmp2 simd16
            //   tmp1 = *  HWINTRINSIC   simd16 T HorizontalAdd
            //   ...

            // This is roughly the following managed code:
            //   ...
            //   tmp1 = Isa.HorizontalAdd(tmp1, tmp2);
            //   ...

            tmp1 = comp->gtNewSimdHWIntrinsicNode(simdType, tmp1, tmp2, horizontalAdd, simdBaseJitType, simdSize);
        }
        else
        {
            int shuffleConst = 0x00;

            switch (i)
            {
                case 0:
                {
                    assert((simdBaseType == TYP_SHORT) || (simdBaseType == TYP_USHORT) ||
                           varTypeIsFloating(simdBaseType));

                    // Adds (e0 + e1, e1 + e0, e2 + e3, e3 + e2), giving:
                    //   e0, e1, e2, e3 | e4, e5, e6, e7
                    //   e1, e0, e3, e2 | e5, e4, e7, e6
                    //   ...

                    shuffleConst = 0xB1;
                    break;
                }

                case 1:
                {
                    assert((simdBaseType == TYP_SHORT) || (simdBaseType == TYP_USHORT) || (simdBaseType == TYP_FLOAT));

                    // Adds (e0 + e2, e1 + e3, e2 + e0, e3 + e1), giving:
                    //   ...
                    //   e2, e3, e0, e1 | e6, e7, e4, e5
                    //   e3, e2, e1, e0 | e7, e6, e5, e4

                    shuffleConst = 0x4E;
                    break;
                }

                case 2:
                {
                    assert((simdBaseType == TYP_SHORT) || (simdBaseType == TYP_USHORT));

                    // Adds (e0 + e4, e1 + e5, e2 + e6, e3 + e7), giving:
                    //   ...
                    //   e4, e5, e6, e7 | e0, e1, e2, e3
                    //   e5, e4, e7, e6 | e1, e0, e3, e2
                    //   e6, e7, e4, e5 | e2, e3, e0, e1
                    //   e7, e6, e5, e4 | e3, e2, e1, e0

                    shuffleConst = 0x4E;
                    break;
                }

                default:
                {
                    unreached();
                }
            }

            idx = comp->gtNewIconNode(shuffleConst, TYP_INT);
            BlockRange().InsertAfter(tmp2, idx);

            if (varTypeIsFloating(simdBaseType))
            {
                // We will be constructing the following parts:
                //   ...
                //          /--*  tmp2 simd16
                //          *  STORE_LCL_VAR simd16
                //   tmp2 =    LCL_VAR       simd16
                //   tmp3 =    LCL_VAR       simd16
                //   idx  =    CNS_INT       int    shuffleConst
                //          /--*  tmp2 simd16
                //          +--*  tmp3 simd16
                //          +--*  idx  simd16
                //   tmp2 = *  HWINTRINSIC   simd16 T Shuffle
                //   ...

                // This is roughly the following managed code:
                //   ...
                //   tmp3 = tmp2;
                //   tmp2 = Isa.Shuffle(tmp2, tmp3, shuffleConst);
                //   ...

                node->Op(1) = tmp2;
                LIR::Use tmp2Use(BlockRange(), &node->Op(1), node);
                ReplaceWithLclVar(tmp2Use);
                tmp2 = node->Op(1);

                tmp3 = comp->gtClone(tmp2);
                BlockRange().InsertAfter(tmp2, tmp3);

                tmp2 = comp->gtNewSimdHWIntrinsicNode(simdType, tmp2, tmp3, idx, shuffle, simdBaseJitType, simdSize);
            }
            else
            {
                assert((simdBaseType == TYP_SHORT) || (simdBaseType == TYP_USHORT));

                if (i < 2)
                {
                    // We will be constructing the following parts:
                    //   ...
                    //   idx  =    CNS_INT       int    shuffleConst
                    //          /--*  tmp2 simd16
                    //          +--*  idx  simd16
                    //   tmp2 = *  HWINTRINSIC   simd16 T ShuffleLow
                    //   idx  =    CNS_INT       int    shuffleConst
                    //          /--*  tmp2 simd16
                    //          +--*  idx  simd16
                    //   tmp2 = *  HWINTRINSIC   simd16 T ShuffleHigh
                    //   ...

                    // This is roughly the following managed code:
                    //   ...
                    //   tmp2 = Isa.Shuffle(tmp1, shuffleConst);
                    //   ...

                    tmp2 = comp->gtNewSimdHWIntrinsicNode(simdType, tmp2, idx, NI_X86Base_ShuffleLow, simdBaseJitType,
                                                          simdSize);
                    BlockRange().InsertAfter(idx, tmp2);
                    LowerNode(tmp2);

                    idx = comp->gtNewIconNode(shuffleConst, TYP_INT);
                    BlockRange().InsertAfter(tmp2, idx);

                    tmp2 = comp->gtNewSimdHWIntrinsicNode(simdType, tmp2, idx, NI_X86Base_ShuffleHigh, simdBaseJitType,
                                                          simdSize);
                }
                else
                {
                    assert(i == 2);

                    // We will be constructing the following parts:
                    //   ...
                    //   idx  =    CNS_INT       int    shuffleConst
                    //          /--*  tmp2 simd16
                    //          +--*  idx  simd16
                    //   tmp2 = *  HWINTRINSIC   simd16 T ShuffleLow
                    //   ...

                    // This is roughly the following managed code:
                    //   ...
                    //   tmp2 = Isa.Shuffle(tmp1, shuffleConst);
                    //   ...

                    tmp2 = comp->gtNewSimdHWIntrinsicNode(simdType, tmp2, idx, NI_X86Base_Shuffle, CORINFO_TYPE_INT,
                                                          simdSize);
                }
            }

            BlockRange().InsertAfter(idx, tmp2);
            LowerNode(tmp2);

            // We will be constructing the following parts:
            //   ...
            //          /--*  tmp1 simd16
            //          +--*  tmp2 simd16
            //   tmp1 = *  HWINTRINSIC   simd16 T Add
            //   ...

            // This is roughly the following managed code:
            //   ...
            //   tmp1 = Isa.Add(tmp1, tmp2);
            //   ...

            tmp1 = comp->gtNewSimdBinOpNode(GT_ADD, simdType, tmp1, tmp2, simdBaseJitType, simdSize);
        }

        BlockRange().InsertAfter(tmp2, tmp1);
        LowerNode(tmp1);
    }

    if (simdSize == 32)
    {
        // We will be constructing the following parts:
        //   ...
        //          /--*  tmp1 simd32
        //          *  STORE_LCL_VAR simd32
        //   tmp1 =    LCL_VAR       simd32
        //   tmp2 =    LCL_VAR       simd32
        //          /--*  tmp2 simd32
        //          +--*  CNS_INT    int    0x01
        //   tmp2 = *  HWINTRINSIC   simd32 float Permute
        //          /--*  tmp1 simd32
        //          +--*  tmp2 simd32
        //   tmp1 = *  HWINTRINSIC   simd32 T Add
        //   ...

        // This is roughly the following managed code:
        //   ...
        //   var tmp2 = Isa.Permute2x128(tmp1, tmp2, 0x01);
        //   tmp1 = Isa.Add(tmp1, tmp2);
        //   ...

        assert(simdBaseType != TYP_FLOAT);

        node->Op(1) = tmp1;
        LIR::Use tmp1Use(BlockRange(), &node->Op(1), node);
        ReplaceWithLclVar(tmp1Use);
        tmp1 = node->Op(1);

        tmp2 = comp->gtClone(tmp1);
        BlockRange().InsertAfter(tmp1, tmp2);

        tmp3 = comp->gtClone(tmp2);
        BlockRange().InsertAfter(tmp2, tmp3);

        idx = comp->gtNewIconNode(0x01, TYP_INT);
        BlockRange().InsertAfter(tmp3, idx);

        NamedIntrinsic permute2x128 = (simdBaseType == TYP_DOUBLE) ? NI_AVX_Permute2x128 : NI_AVX2_Permute2x128;

        tmp2 = comp->gtNewSimdHWIntrinsicNode(simdType, tmp2, tmp3, idx, permute2x128, simdBaseJitType, simdSize);
        BlockRange().InsertAfter(idx, tmp2);
        LowerNode(tmp2);

        tmp1 = comp->gtNewSimdBinOpNode(GT_ADD, simdType, tmp1, tmp2, simdBaseJitType, simdSize);
        BlockRange().InsertAfter(tmp2, tmp1);
        LowerNode(tmp1);
    }

    // We're producing a vector result, so just return the result directly
    LIR::Use use;

    if (BlockRange().TryGetUse(node, &use))
    {
        use.ReplaceWith(tmp1);
    }
    else
    {
        tmp1->SetUnusedValue();
    }

    BlockRange().Remove(node);
    return tmp1->gtNext;
}

//----------------------------------------------------------------------------------------------
// Lowering::LowerHWIntrinsicToScalar: Lowers a Vector128 or Vector256 ToScalar call
//
//  Arguments:
//     node - The hardware intrinsic node.
//
GenTree* Lowering::LowerHWIntrinsicToScalar(GenTreeHWIntrinsic* node)
{
    NamedIntrinsic intrinsicId     = node->GetHWIntrinsicId();
    CorInfoType    simdBaseJitType = node->GetSimdBaseJitType();
    var_types      simdBaseType    = node->GetSimdBaseType();
    unsigned       simdSize        = node->GetSimdSize();
    var_types      simdType        = Compiler::getSIMDTypeForSize(simdSize);

    assert(HWIntrinsicInfo::IsVectorToScalar(intrinsicId));
    assert(varTypeIsSIMD(simdType));
    assert(varTypeIsArithmetic(simdBaseType));
    assert(simdSize != 0);

    GenTree* op1 = node->Op(1);

    if (IsContainableMemoryOp(op1) && (!varTypeIsLong(simdBaseType) || TargetArchitecture::Is64Bit))
    {
        // If op1 is already in memory, we'd like the consumer of ToScalar to be able to look
        // through to the memory directly. Early folding is preferable, as it unlocks additional
        // containment opportunities for the consuming nodes. If we can't fold away ToScalar,
        // we will still contain op1 if possible, and let codegen try to peek through to it.
        //
        // However, we specifically need to avoid doing this for long on 32-bit because we are
        // already past DecomposeLongs, and codegen wouldn't be able to handle it.

        if (op1->OperIs(GT_IND))
        {
            GenTreeIndir* indir = op1->AsIndir();

            GenTreeIndir* newIndir =
                comp->gtNewIndir(JITtype2varType(simdBaseJitType), indir->Addr(), (indir->gtFlags & GTF_IND_FLAGS));
            BlockRange().InsertBefore(node, newIndir);

            LIR::Use use;
            if (BlockRange().TryGetUse(node, &use))
            {
                use.ReplaceWith(newIndir);
            }
            else
            {
                newIndir->SetUnusedValue();
            }

            BlockRange().Remove(op1);
            BlockRange().Remove(node);

            return LowerNode(newIndir);
        }

        if (op1->OperIs(GT_LCL_VAR, GT_LCL_FLD))
        {
            uint32_t elemSize = genTypeSize(simdBaseType);

            GenTreeLclVarCommon* lclVar  = op1->AsLclVarCommon();
            uint32_t             lclOffs = lclVar->GetLclOffs() + (0 * elemSize);
            LclVarDsc*           lclDsc  = comp->lvaGetDesc(lclVar);

            if (lclDsc->lvDoNotEnregister && (lclOffs <= 0xFFFF) && ((lclOffs + elemSize) <= lclDsc->lvExactSize()))
            {
                GenTree* lclFld =
                    comp->gtNewLclFldNode(lclVar->GetLclNum(), JITtype2varType(simdBaseJitType), lclVar->GetLclOffs());
                BlockRange().InsertBefore(node, lclFld);

                LIR::Use use;
                if (BlockRange().TryGetUse(node, &use))
                {
                    use.ReplaceWith(lclFld);
                }
                else
                {
                    lclFld->SetUnusedValue();
                }

                BlockRange().Remove(op1);
                BlockRange().Remove(node);

                return LowerNode(lclFld);
            }
        }
    }

    ContainCheckHWIntrinsic(node);
    return node->gtNext;
}

//----------------------------------------------------------------------------------------------
// Lowering::TryLowerAndOpToResetLowestSetBit: Lowers a tree AND(X, ADD(X, -1)) to HWIntrinsic::ResetLowestSetBit
//
// Arguments:
//    andNode - GT_AND node of integral type
//
// Return Value:
//    Returns the replacement node if one is created else nullptr indicating no replacement
//
// Notes:
//    Performs containment checks on the replacement node if one is created
GenTree* Lowering::TryLowerAndOpToResetLowestSetBit(GenTreeOp* andNode)
{
    assert(andNode->OperIs(GT_AND) && varTypeIsIntegral(andNode));

    GenTree* op1 = andNode->gtGetOp1();
    if (!op1->OperIs(GT_LCL_VAR) || comp->lvaGetDesc(op1->AsLclVar())->IsAddressExposed())
    {
        return nullptr;
    }

    GenTree* op2 = andNode->gtGetOp2();
    if (!op2->OperIs(GT_ADD))
    {
        return nullptr;
    }

    GenTree* addOp2 = op2->gtGetOp2();
    if (!addOp2->IsIntegralConst(-1))
    {
        return nullptr;
    }

    GenTree* addOp1 = op2->gtGetOp1();
    if (!addOp1->OperIs(GT_LCL_VAR) || (addOp1->AsLclVar()->GetLclNum() != op1->AsLclVar()->GetLclNum()))
    {
        return nullptr;
    }

    // Subsequent nodes may rely on CPU flags set by these nodes in which case we cannot remove them
    if (((addOp2->gtFlags & GTF_SET_FLAGS) != 0) || ((op2->gtFlags & GTF_SET_FLAGS) != 0) ||
        ((andNode->gtFlags & GTF_SET_FLAGS) != 0))
    {
        return nullptr;
    }

    NamedIntrinsic intrinsic;
    if (op1->TypeIs(TYP_LONG) && comp->compOpportunisticallyDependsOn(InstructionSet_AVX2_X64))
    {
        intrinsic = NamedIntrinsic::NI_AVX2_X64_ResetLowestSetBit;
    }
    else if (comp->compOpportunisticallyDependsOn(InstructionSet_AVX2))
    {
        intrinsic = NamedIntrinsic::NI_AVX2_ResetLowestSetBit;
    }
    else
    {
        return nullptr;
    }

    LIR::Use use;
    if (!BlockRange().TryGetUse(andNode, &use))
    {
        return nullptr;
    }

    GenTreeHWIntrinsic* blsrNode = comp->gtNewScalarHWIntrinsicNode(andNode->TypeGet(), op1, intrinsic);

    JITDUMP("Lower: optimize AND(X, ADD(X, -1))\n");
    DISPNODE(andNode);
    JITDUMP("to:\n");
    DISPNODE(blsrNode);

    BlockRange().InsertBefore(andNode, blsrNode);
    use.ReplaceWith(blsrNode);

    BlockRange().Remove(andNode);
    BlockRange().Remove(op2);
    BlockRange().Remove(addOp1);
    BlockRange().Remove(addOp2);

    ContainCheckHWIntrinsic(blsrNode);

    return blsrNode;
}

//----------------------------------------------------------------------------------------------
// Lowering::TryLowerAndOpToExtractLowestSetIsolatedBit: Lowers a tree AND(X, NEG(X)) to
// HWIntrinsic::ExtractLowestSetBit
//
// Arguments:
//    andNode - GT_AND node of integral type
//
// Return Value:
//    Returns the replacement node if one is created else nullptr indicating no replacement
//
// Notes:
//    Performs containment checks on the replacement node if one is created
GenTree* Lowering::TryLowerAndOpToExtractLowestSetBit(GenTreeOp* andNode)
{
    GenTree* opNode  = nullptr;
    GenTree* negNode = nullptr;
    if (andNode->gtGetOp1()->OperIs(GT_NEG))
    {
        negNode = andNode->gtGetOp1();
        opNode  = andNode->gtGetOp2();
    }
    else if (andNode->gtGetOp2()->OperIs(GT_NEG))
    {
        negNode = andNode->gtGetOp2();
        opNode  = andNode->gtGetOp1();
    }

    if (opNode == nullptr)
    {
        return nullptr;
    }

    GenTree* negOp = negNode->AsUnOp()->gtGetOp1();
    if (!negOp->OperIs(GT_LCL_VAR) || !opNode->OperIs(GT_LCL_VAR) ||
        (negOp->AsLclVar()->GetLclNum() != opNode->AsLclVar()->GetLclNum()))
    {
        return nullptr;
    }

    // Subsequent nodes may rely on CPU flags set by these nodes in which case we cannot remove them
    if (((opNode->gtFlags & GTF_SET_FLAGS) != 0) || ((negNode->gtFlags & GTF_SET_FLAGS) != 0))
    {
        return nullptr;
    }

    NamedIntrinsic intrinsic;
    if (andNode->TypeIs(TYP_LONG) && comp->compOpportunisticallyDependsOn(InstructionSet_AVX2_X64))
    {
        intrinsic = NamedIntrinsic::NI_AVX2_X64_ExtractLowestSetBit;
    }
    else if (comp->compOpportunisticallyDependsOn(InstructionSet_AVX2))
    {
        intrinsic = NamedIntrinsic::NI_AVX2_ExtractLowestSetBit;
    }
    else
    {
        return nullptr;
    }

    LIR::Use use;
    if (!BlockRange().TryGetUse(andNode, &use))
    {
        return nullptr;
    }

    GenTreeHWIntrinsic* blsiNode = comp->gtNewScalarHWIntrinsicNode(andNode->TypeGet(), opNode, intrinsic);

    JITDUMP("Lower: optimize AND(X, NEG(X)))\n");
    DISPNODE(andNode);
    JITDUMP("to:\n");
    DISPNODE(blsiNode);

    BlockRange().InsertBefore(andNode, blsiNode);
    use.ReplaceWith(blsiNode);

    BlockRange().Remove(andNode);
    BlockRange().Remove(negNode);
    BlockRange().Remove(negOp);

    ContainCheckHWIntrinsic(blsiNode);

    return blsiNode;
}

//----------------------------------------------------------------------------------------------
// Lowering::TryLowerAndOpToAndNot: Lowers a tree AND(X, NOT(Y)) to HWIntrinsic::AndNot
//
// Arguments:
//    andNode - GT_AND node of integral type
//
// Return Value:
//    Returns the replacement node if one is created else nullptr indicating no replacement
//
// Notes:
//    Performs containment checks on the replacement node if one is created
GenTree* Lowering::TryLowerAndOpToAndNot(GenTreeOp* andNode)
{
    assert(andNode->OperIs(GT_AND) && varTypeIsIntegral(andNode));

    GenTree* opNode  = nullptr;
    GenTree* notNode = nullptr;
    if (andNode->gtGetOp1()->OperIs(GT_NOT))
    {
        notNode = andNode->gtGetOp1();
        opNode  = andNode->gtGetOp2();
    }
    else if (andNode->gtGetOp2()->OperIs(GT_NOT))
    {
        notNode = andNode->gtGetOp2();
        opNode  = andNode->gtGetOp1();
    }

    if (opNode == nullptr)
    {
        return nullptr;
    }

    // We want to avoid using "andn" when one of the operands is both a source and the destination and is also coming
    // from memory. In this scenario, we will get smaller and likely faster code by using the RMW encoding of `and`
    if (IsBinOpInRMWStoreInd(andNode))
    {
        return nullptr;
    }

    // Subsequent nodes may rely on CPU flags set by these nodes in which case we cannot remove them
    if (((andNode->gtFlags & GTF_SET_FLAGS) != 0) || ((notNode->gtFlags & GTF_SET_FLAGS) != 0))
    {
        return nullptr;
    }

    NamedIntrinsic intrinsic;
    if (andNode->TypeIs(TYP_LONG) && comp->compOpportunisticallyDependsOn(InstructionSet_AVX2_X64))
    {
        intrinsic = NamedIntrinsic::NI_AVX2_X64_AndNot;
    }
    else if (comp->compOpportunisticallyDependsOn(InstructionSet_AVX2))
    {
        intrinsic = NamedIntrinsic::NI_AVX2_AndNotScalar;
    }
    else
    {
        return nullptr;
    }

    LIR::Use use;
    if (!BlockRange().TryGetUse(andNode, &use))
    {
        return nullptr;
    }

    // note that parameter order for andn is ~y, x so these are purposefully reversed when creating the node
    GenTreeHWIntrinsic* andnNode =
        comp->gtNewScalarHWIntrinsicNode(andNode->TypeGet(), notNode->AsUnOp()->gtGetOp1(), opNode, intrinsic);

    JITDUMP("Lower: optimize AND(X, NOT(Y)))\n");
    DISPNODE(andNode);
    JITDUMP("to:\n");
    DISPNODE(andnNode);

    BlockRange().InsertBefore(andNode, andnNode);
    use.ReplaceWith(andnNode);

    BlockRange().Remove(andNode);
    BlockRange().Remove(notNode);

    ContainCheckHWIntrinsic(andnNode);

    return andnNode;
}

//----------------------------------------------------------------------------------------------
// Lowering::TryLowerXorOpToGetMaskUpToLowestSetBit: Lowers a tree XOR(X, ADD(X, -1)) to
// HWIntrinsic::GetMaskUpToLowestSetBit
//
// Arguments:
//    xorNode - GT_XOR node of integral type
//
// Return Value:
//    Returns the replacement node if one is created else nullptr indicating no replacement
//
// Notes:
//    Performs containment checks on the replacement node if one is created
GenTree* Lowering::TryLowerXorOpToGetMaskUpToLowestSetBit(GenTreeOp* xorNode)
{
    assert(xorNode->OperIs(GT_XOR) && varTypeIsIntegral(xorNode));

    GenTree* op1 = xorNode->gtGetOp1();
    if (!op1->OperIs(GT_LCL_VAR) || comp->lvaGetDesc(op1->AsLclVar())->IsAddressExposed())
    {
        return nullptr;
    }

    GenTree* op2 = xorNode->gtGetOp2();
    if (!op2->OperIs(GT_ADD))
    {
        return nullptr;
    }

    GenTree* addOp2 = op2->gtGetOp2();
    if (!addOp2->IsIntegralConst(-1))
    {
        return nullptr;
    }

    GenTree* addOp1 = op2->gtGetOp1();
    if (!addOp1->OperIs(GT_LCL_VAR) || (addOp1->AsLclVar()->GetLclNum() != op1->AsLclVar()->GetLclNum()))
    {
        return nullptr;
    }

    // Subsequent nodes may rely on CPU flags set by these nodes in which case we cannot remove them
    if (((addOp2->gtFlags & GTF_SET_FLAGS) != 0) || ((op2->gtFlags & GTF_SET_FLAGS) != 0) ||
        ((xorNode->gtFlags & GTF_SET_FLAGS) != 0))
    {
        return nullptr;
    }

    NamedIntrinsic intrinsic;
    if (xorNode->TypeIs(TYP_LONG) && comp->compOpportunisticallyDependsOn(InstructionSet_AVX2_X64))
    {
        intrinsic = NamedIntrinsic::NI_AVX2_X64_GetMaskUpToLowestSetBit;
    }
    else if (comp->compOpportunisticallyDependsOn(InstructionSet_AVX2))
    {
        intrinsic = NamedIntrinsic::NI_AVX2_GetMaskUpToLowestSetBit;
    }
    else
    {
        return nullptr;
    }

    LIR::Use use;
    if (!BlockRange().TryGetUse(xorNode, &use))
    {
        return nullptr;
    }

    GenTreeHWIntrinsic* blsmskNode = comp->gtNewScalarHWIntrinsicNode(xorNode->TypeGet(), op1, intrinsic);

    JITDUMP("Lower: optimize XOR(X, ADD(X, -1)))\n");
    DISPNODE(xorNode);
    JITDUMP("to:\n");
    DISPNODE(blsmskNode);

    BlockRange().InsertBefore(xorNode, blsmskNode);
    use.ReplaceWith(blsmskNode);

    BlockRange().Remove(xorNode);
    BlockRange().Remove(op2);
    BlockRange().Remove(addOp1);
    BlockRange().Remove(addOp2);

    ContainCheckHWIntrinsic(blsmskNode);

    return blsmskNode;
}

//----------------------------------------------------------------------------------------------
// Lowering::LowerBswapOp: Tries to contain GT_BSWAP node when possible
//
// Arguments:
//    node - GT_BSWAP node to contain
//
// Notes:
//    Containment is not performed when optimizations are disabled
//    or when MOVBE instruction set is not found
//
void Lowering::LowerBswapOp(GenTreeOp* node)
{
    assert(node->OperIs(GT_BSWAP, GT_BSWAP16));

    if (!comp->opts.OptimizationEnabled() || !comp->compOpportunisticallyDependsOn(InstructionSet_AVX2))
    {
        return;
    }

    GenTree* operand  = node->gtGetOp1();
    unsigned swapSize = node->OperIs(GT_BSWAP16) ? 2 : genTypeSize(node);
    if ((swapSize == genTypeSize(operand)) && IsContainableMemoryOp(operand) && IsSafeToContainMem(node, operand))
    {
        MakeSrcContained(node, operand);
    }
}

#endif // FEATURE_HW_INTRINSICS

//----------------------------------------------------------------------------------------------
// Lowering::IsRMWIndirCandidate:
//    Returns true if the given operand is a candidate indirection for a read-modify-write
//    operator.
//
//  Arguments:
//     operand - The operand to consider.
//     storeInd - The indirect store that roots the possible RMW operator.
//
bool Lowering::IsRMWIndirCandidate(GenTree* operand, GenTree* storeInd)
{
    // If the operand isn't an indirection, it's trivially not a candidate.
    if (!operand->OperIs(GT_IND))
    {
        return false;
    }

    // If the indirection's source address isn't equivalent to the destination address of the storeIndir, then the
    // indirection is not a candidate.
    GenTree* srcAddr = operand->gtGetOp1();
    GenTree* dstAddr = storeInd->gtGetOp1();
    if ((srcAddr->OperGet() != dstAddr->OperGet()) || !IndirsAreEquivalent(operand, storeInd))
    {
        return false;
    }

    // If it is not safe to contain the entire tree rooted at the indirection, then the indirection is not a
    // candidate. Crawl the IR from the node immediately preceding the storeIndir until the last node in the
    // indirection's tree is visited and check the side effects at each point.

    m_scratchSideEffects.Clear();

    assert((operand->gtLIRFlags & LIR::Flags::Mark) == 0);
    operand->gtLIRFlags |= LIR::Flags::Mark;

    unsigned markCount = 1;
    GenTree* node;
    for (node = storeInd->gtPrev; markCount > 0; node = node->gtPrev)
    {
        assert(node != nullptr);

        if ((node->gtLIRFlags & LIR::Flags::Mark) == 0)
        {
            m_scratchSideEffects.AddNode(comp, node);
        }
        else
        {
            node->gtLIRFlags &= ~LIR::Flags::Mark;
            markCount--;

            if (m_scratchSideEffects.InterferesWith(comp, node, false))
            {
                // The indirection's tree contains some node that can't be moved to the storeInder. The indirection is
                // not a candidate. Clear any leftover mark bits and return.
                for (; markCount > 0; node = node->gtPrev)
                {
                    if ((node->gtLIRFlags & LIR::Flags::Mark) != 0)
                    {
                        node->gtLIRFlags &= ~LIR::Flags::Mark;
                        markCount--;
                    }
                }
                return false;
            }

            node->VisitOperands([&markCount](GenTree* nodeOperand) -> GenTree::VisitResult {
                assert((nodeOperand->gtLIRFlags & LIR::Flags::Mark) == 0);
                nodeOperand->gtLIRFlags |= LIR::Flags::Mark;
                markCount++;
                return GenTree::VisitResult::Continue;
            });
        }
    }

    // At this point we've verified that the operand is an indirection, its address is equivalent to the storeIndir's
    // destination address, and that it and the transitive closure of its operand can be safely contained by the
    // storeIndir. This indirection is therefore a candidate for an RMW op.
    return true;
}

//----------------------------------------------------------------------------------------------
// Returns true if this tree is bin-op of a GT_STOREIND of the following form
//      storeInd(subTreeA, binOp(gtInd(subTreeA), subtreeB)) or
//      storeInd(subTreeA, binOp(subtreeB, gtInd(subTreeA)) in case of commutative bin-ops
//
// The above form for storeInd represents a read-modify-write memory binary operation.
//
// Parameters
//     tree   -   GentreePtr of binOp
//
// Return Value
//     True if 'tree' is part of a RMW memory operation pattern
//
bool Lowering::IsBinOpInRMWStoreInd(GenTree* tree)
{
    // Must be a non floating-point type binary operator since SSE2 doesn't support RMW memory ops
    assert(!varTypeIsFloating(tree));
    assert(GenTree::OperIsBinary(tree->OperGet()));

    // Cheap bail out check before more expensive checks are performed.
    // RMW memory op pattern requires that one of the operands of binOp to be GT_IND.
    if (tree->gtGetOp1()->OperGet() != GT_IND && tree->gtGetOp2()->OperGet() != GT_IND)
    {
        return false;
    }

    LIR::Use use;
    if (!BlockRange().TryGetUse(tree, &use) || use.User()->OperGet() != GT_STOREIND || use.User()->gtGetOp2() != tree)
    {
        return false;
    }

    // Since it is not relatively cheap to recognize RMW memory op pattern, we
    // cache the result in GT_STOREIND node so that while lowering GT_STOREIND
    // we can use the result.
    GenTree* indirCandidate = nullptr;
    GenTree* indirOpSource  = nullptr;
    return IsRMWMemOpRootedAtStoreInd(use.User(), &indirCandidate, &indirOpSource);
}

//----------------------------------------------------------------------------------------------
// This method recognizes the case where we have a treeNode with the following structure:
//         storeInd(IndirDst, binOp(gtInd(IndirDst), indirOpSource)) OR
//         storeInd(IndirDst, binOp(indirOpSource, gtInd(IndirDst)) in case of commutative operations OR
//         storeInd(IndirDst, unaryOp(gtInd(IndirDst)) in case of unary operations
//
// Terminology:
//         indirDst = memory write of an addr mode  (i.e. storeind destination)
//         indirSrc = value being written to memory (i.e. storeind source which could either be a binary or unary op)
//         indirCandidate = memory read i.e. a gtInd of an addr mode
//         indirOpSource = source operand used in binary/unary op (i.e. source operand of indirSrc node)
//
// In x86/x64 this storeInd pattern can be effectively encoded in a single instruction of the
// following form in case of integer operations:
//         binOp [addressing mode], RegIndirOpSource
//         binOp [addressing mode], immediateVal
// where RegIndirOpSource is the register where indirOpSource was computed.
//
// Right now, we recognize few cases:
//     a) The gtInd child is a lea/lclVar/lclVarAddr/constant
//     b) BinOp is either add, sub, xor, or, and, shl, rsh, rsz.
//     c) unaryOp is either not/neg
//
// Implementation Note: The following routines need to be in sync for RMW memory op optimization
// to be correct and functional.
//     IndirsAreEquivalent()
//     NodesAreEquivalentLeaves()
//     Codegen of GT_STOREIND and genCodeForShiftRMW()
//     emitInsRMW()
//
//  TODO-CQ: Enable support for more complex indirections (if needed) or use the value numbering
//  package to perform more complex tree recognition.
//
//  TODO-XArch-CQ: Add support for RMW of lcl fields (e.g. lclfield binop= source)
//
//  Parameters:
//     tree               -  GT_STOREIND node
//     outIndirCandidate  -  out param set to indirCandidate as described above
//     ouutIndirOpSource  -  out param set to indirOpSource as described above
//
//  Return value
//     True if there is a RMW memory operation rooted at a GT_STOREIND tree
//     and out params indirCandidate and indirOpSource are set to non-null values.
//     Otherwise, returns false with indirCandidate and indirOpSource set to null.
//     Also updates flags of GT_STOREIND tree with its RMW status.
//
bool Lowering::IsRMWMemOpRootedAtStoreInd(GenTree* tree, GenTree** outIndirCandidate, GenTree** outIndirOpSource)
{
    assert(!varTypeIsFloating(tree));
    assert(outIndirCandidate != nullptr);
    assert(outIndirOpSource != nullptr);

    *outIndirCandidate = nullptr;
    *outIndirOpSource  = nullptr;

    // Early out if storeInd is already known to be a non-RMW memory op
    GenTreeStoreInd* storeInd = tree->AsStoreInd();
    if (storeInd->IsNonRMWMemoryOp())
    {
        return false;
    }

    GenTree*   indirDst = storeInd->gtGetOp1();
    GenTree*   indirSrc = storeInd->gtGetOp2();
    genTreeOps oper     = indirSrc->OperGet();

    // Early out if it is already known to be a RMW memory op
    if (storeInd->IsRMWMemoryOp())
    {
        if (GenTree::OperIsBinary(oper))
        {
            if (storeInd->IsRMWDstOp1())
            {
                *outIndirCandidate = indirSrc->gtGetOp1();
                *outIndirOpSource  = indirSrc->gtGetOp2();
            }
            else
            {
                assert(storeInd->IsRMWDstOp2());
                *outIndirCandidate = indirSrc->gtGetOp2();
                *outIndirOpSource  = indirSrc->gtGetOp1();
            }
            assert(IndirsAreEquivalent(*outIndirCandidate, storeInd));
        }
        else
        {
            assert(GenTree::OperIsUnary(oper));
            assert(IndirsAreEquivalent(indirSrc->gtGetOp1(), storeInd));
            *outIndirCandidate = indirSrc->gtGetOp1();
            *outIndirOpSource  = indirSrc->gtGetOp1();
        }

        return true;
    }

    // If reached here means that we do not know RMW status of tree rooted at storeInd
    assert(storeInd->IsRMWStatusUnknown());

    // Early out if indirDst is not one of the supported memory operands.
    if (!indirDst->OperIs(GT_LEA, GT_LCL_VAR, GT_CNS_INT) && !indirDst->IsLclVarAddr())
    {
        storeInd->SetRMWStatus(STOREIND_RMW_UNSUPPORTED_ADDR);
        return false;
    }

    // We can not use Read-Modify-Write instruction forms with overflow checking instructions
    // because we are not allowed to modify the target until after the overflow check.
    if (indirSrc->gtOverflowEx())
    {
        storeInd->SetRMWStatus(STOREIND_RMW_UNSUPPORTED_OPER);
        return false;
    }

    // At this point we can match one of two patterns:
    //
    //     t_ind = indir t_addr_0
    //       ...
    //     t_value = binop t_ind, t_other
    //       ...
    //     storeIndir t_addr_1, t_value
    //
    // or
    //
    //     t_ind = indir t_addr_0
    //       ...
    //     t_value = unop t_ind
    //       ...
    //     storeIndir t_addr_1, t_value
    //
    // In all cases, we will eventually make the binop that produces t_value and the entire dataflow tree rooted at
    // t_ind contained by t_value.

    GenTree*  indirCandidate = nullptr;
    GenTree*  indirOpSource  = nullptr;
    RMWStatus status         = STOREIND_RMW_STATUS_UNKNOWN;
    if (GenTree::OperIsBinary(oper))
    {
        // Return if binary op is not one of the supported operations for RMW of memory.
        if (!GenTree::OperIsRMWMemOp(oper))
        {
            storeInd->SetRMWStatus(STOREIND_RMW_UNSUPPORTED_OPER);
            return false;
        }

        if (GenTree::OperIsShiftOrRotate(oper) && varTypeIsSmall(storeInd))
        {
            // In ldind, Integer values smaller than 4 bytes, a boolean, or a character converted to 4 bytes
            // by sign or zero-extension as appropriate. If we directly shift the short type data using sar, we
            // will lose the sign or zero-extension bits.
            storeInd->SetRMWStatus(STOREIND_RMW_UNSUPPORTED_TYPE);
            return false;
        }

        // In the common case, the second operand to the binop will be the indir candidate.
        GenTreeOp* binOp = indirSrc->AsOp();
        if (GenTree::OperIsCommutative(oper) && IsRMWIndirCandidate(binOp->gtOp2, storeInd))
        {
            indirCandidate = binOp->gtOp2;
            indirOpSource  = binOp->gtOp1;
            status         = STOREIND_RMW_DST_IS_OP2;
        }
        else if (IsRMWIndirCandidate(binOp->gtOp1, storeInd))
        {
            indirCandidate = binOp->gtOp1;
            indirOpSource  = binOp->gtOp2;
            status         = STOREIND_RMW_DST_IS_OP1;
        }
        else
        {
            storeInd->SetRMWStatus(STOREIND_RMW_UNSUPPORTED_ADDR);
            return false;
        }
    }
    else if (GenTree::OperIsUnary(oper))
    {
        // Nodes other than GT_NOT and GT_NEG are not yet supported.
        if (oper != GT_NOT && oper != GT_NEG)
        {
            storeInd->SetRMWStatus(STOREIND_RMW_UNSUPPORTED_OPER);
            return false;
        }

        if (indirSrc->gtGetOp1()->OperGet() != GT_IND)
        {
            storeInd->SetRMWStatus(STOREIND_RMW_UNSUPPORTED_ADDR);
            return false;
        }

        GenTreeUnOp* unOp = indirSrc->AsUnOp();
        if (IsRMWIndirCandidate(unOp->gtOp1, storeInd))
        {
            // src and dest are the same in case of unary ops
            indirCandidate = unOp->gtOp1;
            indirOpSource  = unOp->gtOp1;
            status         = STOREIND_RMW_DST_IS_OP1;
        }
        else
        {
            storeInd->SetRMWStatus(STOREIND_RMW_UNSUPPORTED_ADDR);
            return false;
        }
    }
    else
    {
        storeInd->SetRMWStatus(STOREIND_RMW_UNSUPPORTED_OPER);
        return false;
    }

    // By this point we've verified that we have a supported operand with a supported address. Now we need to ensure
    // that we're able to move the destination address for the source indirection forwards.
    if (!IsSafeToContainMem(storeInd, indirDst))
    {
        storeInd->SetRMWStatus(STOREIND_RMW_UNSUPPORTED_ADDR);
        return false;
    }

    assert(indirCandidate != nullptr);
    assert(indirOpSource != nullptr);
    assert(status != STOREIND_RMW_STATUS_UNKNOWN);

    *outIndirCandidate = indirCandidate;
    *outIndirOpSource  = indirOpSource;
    storeInd->SetRMWStatus(status);
    return true;
}

// anything is in range for AMD64
bool Lowering::IsCallTargetInRange(void* addr)
{
    return true;
}

// return true if the immediate can be folded into an instruction, for example small enough and non-relocatable
bool Lowering::IsContainableImmed(GenTree* parentNode, GenTree* childNode) const
{
    if (!childNode->IsIntCnsFitsInI32())
    {
        return false;
    }

    // At this point we know that it is an int const fits within 4-bytes and hence can safely cast to IntConCommon.
    // Icons that need relocation should never be marked as contained immed
    if (childNode->AsIntConCommon()->ImmedValNeedsReloc(comp))
    {
        return false;
    }

    return true;
}

//-----------------------------------------------------------------------
// PreferredRegOptionalOperand: returns one of the operands of given
// binary oper that is to be preferred for marking as reg optional.
//
// Since only one of op1 or op2 can be a memory operand on xarch, only
// one of  them have to be marked as reg optional.  Since Lower doesn't
// know apriori which of op1 or op2 is not likely to get a register, it
// has to make a guess. This routine encapsulates heuristics that
// guess whether it is likely to be beneficial to mark op1 or op2 as
// reg optional.
//
//
// Arguments:
//     op1  - The first operand of the binary operation to consider
//     op2  - The second operand of the binary operation to consider
//
// Returns:
//     Returns op1 or op2 of tree node that is preferred for
//     marking as reg optional.
//
// Note: if the tree oper is neither commutative nor a compare oper
// then only op2 can be reg optional on xarch and hence no need to
// call this routine.
GenTree* Lowering::PreferredRegOptionalOperand(GenTree* op1, GenTree* op2)
{
    // This routine uses the following heuristics:
    //
    // a) If both are register candidates, marking the one with lower weighted
    // ref count as reg-optional would likely be beneficial as it has
    // higher probability of not getting a register. Note that we use !lvDoNotEnregister
    // here because this is being done while we are adding lclVars for Lowering.
    //
    // b) op1 = tracked local and op2 = untracked local: LSRA creates two
    // ref positions for op2: a def and use position. op2's def position
    // requires a reg and it is allocated a reg by spilling another
    // interval (if required) and that could be even op1.  For this reason
    // it is beneficial to mark op1 as reg optional.
    //
    // TODO: It is not always mandatory for a def position of an untracked
    // local to be allocated a register if it is on rhs of an assignment
    // and its use position is reg-optional and has not been assigned a
    // register.  Reg optional def positions is currently not yet supported.
    //
    // c) op1 = untracked local and op2 = tracked local: marking op1 as
    // reg optional is beneficial, since its use position is less likely
    // to get a register.
    //
    // d) If both are untracked locals (i.e. treated like tree temps by
    // LSRA): though either of them could be marked as reg optional,
    // marking op1 as reg optional is likely to be beneficial because
    // while allocating op2's def position, there is a possibility of
    // spilling op1's def and in which case op1 is treated as contained
    // memory operand rather than requiring to reload.
    //
    // e) If only one of them is a local var, prefer to mark it as
    // reg-optional.  This is heuristic is based on the results
    // obtained against CQ perf benchmarks.
    //
    // f) If neither of them are local vars (i.e. tree temps), prefer to
    // mark op1 as reg optional for the same reason as mentioned in (d) above.

    if (op1 == nullptr)
    {
        return op2;
    }

    assert(!op1->IsRegOptional());
    assert(!op2->IsRegOptional());

    // We default to op1, as op2 is likely to have the shorter lifetime.
    GenTree* preferredOp = op1;

    if (op1->OperIs(GT_LCL_VAR))
    {
        if (op2->OperIs(GT_LCL_VAR))
        {
            LclVarDsc* v1 = comp->lvaGetDesc(op1->AsLclVarCommon());
            LclVarDsc* v2 = comp->lvaGetDesc(op2->AsLclVarCommon());

            bool v1IsRegCandidate = !v1->lvDoNotEnregister;
            bool v2IsRegCandidate = !v2->lvDoNotEnregister;

            if (v1IsRegCandidate && v2IsRegCandidate)
            {
                // Both are enregisterable locals.  The one with lower weight is less likely
                // to get a register and hence beneficial to mark the one with lower
                // weight as reg optional.
                //
                // If either is not tracked, it may be that it was introduced after liveness
                // was run, in which case we will always prefer op1 (should we use raw refcnt??).

                if (v1->lvTracked && v2->lvTracked)
                {
                    if (v1->lvRefCntWtd() >= v2->lvRefCntWtd())
                    {
                        preferredOp = op2;
                    }
                }
            }
        }
    }
    else if (op2->OperIs(GT_LCL_VAR))
    {
        preferredOp = op2;
    }

    return preferredOp;
}

//------------------------------------------------------------------------
// Containment analysis
//------------------------------------------------------------------------

//------------------------------------------------------------------------
// ContainCheckCallOperands: Determine whether operands of a call should be contained.
//
// Arguments:
//    call       - The call node of interest
//
// Return Value:
//    None.
//
void Lowering::ContainCheckCallOperands(GenTreeCall* call)
{
    GenTree* ctrlExpr = call->gtControlExpr;
    if (call->gtCallType == CT_INDIRECT)
    {
        // either gtControlExpr != null or gtCallAddr != null.
        // Both cannot be non-null at the same time.
        assert(ctrlExpr == nullptr);
        assert(call->gtCallAddr != nullptr);
        ctrlExpr = call->gtCallAddr;

#ifdef TARGET_X86
        // Fast tail calls aren't currently supported on x86, but if they ever are, the code
        // below that handles indirect VSD calls will need to be fixed.
        assert(!call->IsFastTailCall() || !call->IsVirtualStub());
#endif // TARGET_X86
    }

    // set reg requirements on call target represented as control sequence.
    if (ctrlExpr != nullptr)
    {
        // we should never see a gtControlExpr whose type is void.
        assert(!ctrlExpr->TypeIs(TYP_VOID));

#ifdef TARGET_X86
        // On x86, we need to generate a very specific pattern for indirect VSD calls:
        //
        //    3-byte nop
        //    call dword ptr [eax]
        //
        // Where EAX is also used as an argument to the stub dispatch helper. Make
        // sure that the call target address is computed into EAX in this case.
        if (call->IsVirtualStub() && (call->gtCallType == CT_INDIRECT) && !comp->IsTargetAbi(CORINFO_NATIVEAOT_ABI))
        {
            assert(ctrlExpr->isIndir());
            MakeSrcContained(call, ctrlExpr);
        }
        else
#endif // TARGET_X86
            if (ctrlExpr->isIndir())
            {
                // We may have cases where we have set a register target on the ctrlExpr, but if it
                // contained we must clear it.
                ctrlExpr->SetRegNum(REG_NA);
                MakeSrcContained(call, ctrlExpr);
            }
    }
}

//------------------------------------------------------------------------
// ContainCheckIndir: Determine whether operands of an indir should be contained.
//
// Arguments:
//    node       - The indirection node of interest
//
// Notes:
//    This is called for both store and load indirections. In the former case, it is assumed that
//    LowerStoreIndir() has already been called to check for RMW opportunities.
//
// Return Value:
//    None.
//
void Lowering::ContainCheckIndir(GenTreeIndir* node)
{
    GenTree* addr = node->Addr();

    // If this is the rhs of a block copy it will be handled when we handle the store.
    if (node->TypeIs(TYP_STRUCT))
    {
        return;
    }

    if ((node->gtFlags & GTF_IND_REQ_ADDR_IN_REG) != 0)
    {
        // The address of an indirection that requires its address in a reg.
        // Skip any further processing that might otherwise make it contained.
    }
    else if (addr->OperIs(GT_LCL_ADDR) && IsContainableLclAddr(addr->AsLclFld(), node->Size()))
    {
        // These nodes go into an addr mode:
        // - GT_LCL_ADDR is a stack addr mode.
        MakeSrcContained(node, addr);
    }
    else if (addr->IsCnsIntOrI())
    {
        GenTreeIntConCommon* icon = addr->AsIntConCommon();

#if defined(FEATURE_SIMD)
        if ((!addr->TypeIs(TYP_SIMD12) || !icon->ImmedValNeedsReloc(comp)) && icon->FitsInAddrBase(comp))
#else
        if (icon->FitsInAddrBase(comp))
#endif
        {
            // On x86, direct VSD is done via a relative branch, and in fact it MUST be contained.
            //
            // Noting we cannot contain relocatable constants for TYP_SIMD12 today. Doing so would
            // require more advanced changes to the emitter so we can correctly track the handle and
            // the 8-byte offset needed for the second load/store used to process the upper element.

            MakeSrcContained(node, addr);
        }
    }
    else if (addr->OperIs(GT_LEA) && IsInvariantInRange(addr, node))
    {
        MakeSrcContained(node, addr);
    }
}

//------------------------------------------------------------------------
// ContainCheckStoreIndir: determine whether the sources of a STOREIND node should be contained.
//
// Arguments:
//    node - pointer to the node
//
void Lowering::ContainCheckStoreIndir(GenTreeStoreInd* node)
{
    // If the source is a containable immediate, make it contained, unless it is
    // an int-size or larger store of zero to memory, because we can generate smaller code
    // by zeroing a register and then storing it.
    GenTree* src = node->Data();

    if (IsContainableImmed(node, src) && (!src->IsIntegralConst(0) || varTypeIsSmall(node)))
    {
        MakeSrcContained(node, src);
    }

    // If the source is a BSWAP, contain it on supported hardware to generate a MOVBE.
    if (comp->opts.OptimizationEnabled())
    {
        if (src->OperIs(GT_BSWAP, GT_BSWAP16) && comp->compOpportunisticallyDependsOn(InstructionSet_AVX2))
        {
            unsigned swapSize = src->OperIs(GT_BSWAP16) ? 2 : genTypeSize(src);

            if ((swapSize == genTypeSize(node)) && IsInvariantInRange(src, node))
            {
                // Prefer containing in the store in case the load has been contained.
                src->gtGetOp1()->ClearContained();

                MakeSrcContained(node, src);
            }
        }
#if defined(FEATURE_HW_INTRINSICS)
        else if (src->OperIsHWIntrinsic())
        {
            GenTreeHWIntrinsic* hwintrinsic        = src->AsHWIntrinsic();
            NamedIntrinsic      intrinsicId        = hwintrinsic->GetHWIntrinsicId();
            var_types           simdBaseType       = hwintrinsic->GetSimdBaseType();
            bool                isContainable      = false;
            GenTree*            clearContainedNode = nullptr;

            switch (intrinsicId)
            {
                case NI_Vector128_ToScalar:
                case NI_Vector256_ToScalar:
                case NI_Vector512_ToScalar:
                {
                    // These intrinsics are "ins reg/mem, xmm" or "ins xmm, reg/mem"
                    //
                    // In the case we are coming from and going to memory, we want to
                    // preserve the original containment as we'll end up emitting a pair
                    // of scalar moves. e.g. for float:
                    //    movss xmm0, [addr1]           ; Size: 4, Latency: 4-7,  TP: 0.5
                    //    movss [addr2], xmm0           ; Size: 4, Latency: 4-10, TP: 1
                    //
                    // However, we want to prefer containing the store over allowing the
                    // input to be regOptional, so track and clear containment if required.

                    GenTree* op1       = hwintrinsic->Op(1);
                    clearContainedNode = op1;
                    isContainable      = !clearContainedNode->isContained();

                    if (isContainable && varTypeIsIntegral(simdBaseType))
                    {
                        isContainable = (genTypeSize(simdBaseType) == genTypeSize(node)) &&
                                        (!varTypeIsSmall(simdBaseType) ||
                                         comp->compOpportunisticallyDependsOn(InstructionSet_SSE42));

                        if (isContainable && varTypeIsSmall(simdBaseType))
                        {
                            CorInfoType baseJitType = varTypeIsByte(node) ? CORINFO_TYPE_UBYTE : CORINFO_TYPE_USHORT;

                            if (intrinsicId == NI_Vector512_ToScalar)
                            {
                                op1 = comp->gtNewSimdHWIntrinsicNode(TYP_SIMD16, op1, NI_Vector512_GetLower128,
                                                                     baseJitType, 64);
                                BlockRange().InsertBefore(hwintrinsic, op1);
                                LowerNode(op1);
                            }
                            else if (intrinsicId == NI_Vector256_ToScalar)
                            {
                                op1 = comp->gtNewSimdGetLowerNode(TYP_SIMD16, op1, baseJitType, 32);
                                BlockRange().InsertBefore(hwintrinsic, op1);
                                LowerNode(op1);
                            }

                            intrinsicId = varTypeIsByte(node) ? NI_SSE42_Extract : NI_X86Base_Extract;

                            GenTree* zero = comp->gtNewZeroConNode(TYP_INT);
                            BlockRange().InsertBefore(hwintrinsic, zero);

                            hwintrinsic->SetSimdBaseJitType(baseJitType);
                            hwintrinsic->SetSimdSize(16);
                            hwintrinsic->ResetHWIntrinsicId(intrinsicId, op1, zero);
                            zero->SetContained();
                        }
                    }
                    break;
                }

                case NI_X86Base_ConvertToInt32:
                case NI_X86Base_ConvertToUInt32:
                case NI_X86Base_X64_ConvertToInt64:
                case NI_X86Base_X64_ConvertToUInt64:
                case NI_AVX2_ConvertToInt32:
                case NI_AVX2_ConvertToUInt32:
                {
                    // These intrinsics are "ins reg/mem, xmm"
                    isContainable = varTypeIsIntegral(simdBaseType) && (genTypeSize(src) == genTypeSize(node));
                    break;
                }

                case NI_Vector128_GetElement:
                {
                    // GetElement for floating-point is specially handled since double
                    // doesn't have a direct "extract" instruction and float cannot extract
                    // to a SIMD register.
                    //
                    // However, we still want to do the efficient thing and write directly
                    // to memory in the case where the extract is immediately used by a store

                    if (varTypeIsFloating(simdBaseType) && hwintrinsic->Op(2)->IsCnsIntOrI())
                    {
                        assert(!hwintrinsic->Op(2)->IsIntegralConst(0));

                        if (simdBaseType == TYP_FLOAT)
                        {
                            // SSE41.Extract is "extractps reg/mem, xmm, imm8"
                            //
                            // In the case we are coming from and going to memory, we want to
                            // preserve the original containment as we'll end up emitting:
                            //    movss xmm0, [addr1]           ; Size: 4, Latency: 4-7,  TP: 0.5
                            //    movss [addr2], xmm0           ; Size: 4, Latency: 4-10, TP: 1
                            //
                            // The alternative would be emitting the slightly more expensive
                            //    movups xmm0, [addr1]          ; Size: 4, Latency: 4-7,  TP: 0.5
                            //    extractps [addr2], xmm0, cns  ; Size: 6, Latency: 5-10, TP: 1
                            //
                            // However, we want to prefer containing the store over allowing the
                            // input to be regOptional, so track and clear containment if required.

                            if (comp->compOpportunisticallyDependsOn(InstructionSet_SSE42))
                            {
                                clearContainedNode = hwintrinsic->Op(1);
                                isContainable      = !clearContainedNode->isContained();
                            }
                        }
                        else
                        {
                            // TODO-XArch-CQ: We really should specially handle TYP_DOUBLE here but
                            // it requires handling GetElement(1) and GT_STOREIND as NI_X86Base_StoreHigh
                            assert(!isContainable);
                        }
                    }
                    break;
                }

                case NI_X86Base_Extract:
                case NI_SSE42_Extract:
                case NI_SSE42_X64_Extract:
                case NI_AVX_ExtractVector128:
                case NI_AVX2_ExtractVector128:
                case NI_AVX512_ExtractVector128:
                case NI_AVX512_ExtractVector256:
                {
                    // These intrinsics are "ins reg/mem, xmm, imm8"

                    size_t   numArgs = hwintrinsic->GetOperandCount();
                    GenTree* lastOp  = hwintrinsic->Op(numArgs);

                    isContainable = HWIntrinsicInfo::isImmOp(intrinsicId, lastOp) && lastOp->IsCnsIntOrI() &&
                                    (genTypeSize(simdBaseType) == genTypeSize(node));

                    if (isContainable && (intrinsicId == NI_X86Base_Extract))
                    {
                        // Validate the pextrw encoding supports containment
                        isContainable = comp->compOpportunisticallyDependsOn(InstructionSet_SSE42);
                    }
                    break;
                }

                case NI_AVX512_ConvertToVector128UInt32:
                case NI_AVX512_ConvertToVector128UInt32WithSaturation:
                case NI_AVX512_ConvertToVector256Int32:
                case NI_AVX512_ConvertToVector256UInt32:
                {
                    if (varTypeIsFloating(simdBaseType))
                    {
                        break;
                    }
                    FALLTHROUGH;
                }

                case NI_AVX512_ConvertToVector128Byte:
                case NI_AVX512_ConvertToVector128ByteWithSaturation:
                case NI_AVX512_ConvertToVector128Int16:
                case NI_AVX512_ConvertToVector128Int16WithSaturation:
                case NI_AVX512_ConvertToVector128Int32:
                case NI_AVX512_ConvertToVector128Int32WithSaturation:
                case NI_AVX512_ConvertToVector128SByte:
                case NI_AVX512_ConvertToVector128SByteWithSaturation:
                case NI_AVX512_ConvertToVector128UInt16:
                case NI_AVX512_ConvertToVector128UInt16WithSaturation:
                case NI_AVX512_ConvertToVector256Byte:
                case NI_AVX512_ConvertToVector256ByteWithSaturation:
                case NI_AVX512_ConvertToVector256Int16:
                case NI_AVX512_ConvertToVector256Int16WithSaturation:
                case NI_AVX512_ConvertToVector256Int32WithSaturation:
                case NI_AVX512_ConvertToVector256SByte:
                case NI_AVX512_ConvertToVector256SByteWithSaturation:
                case NI_AVX512_ConvertToVector256UInt16:
                case NI_AVX512_ConvertToVector256UInt16WithSaturation:
                case NI_AVX512_ConvertToVector256UInt32WithSaturation:
                {
                    // These intrinsics are "ins reg/mem, xmm"
                    instruction  ins       = HWIntrinsicInfo::lookupIns(intrinsicId, simdBaseType, comp);
                    insTupleType tupleType = emitter::insTupleTypeInfo(ins);
                    unsigned     simdSize  = hwintrinsic->GetSimdSize();
                    unsigned     memSize   = 0;

                    switch (tupleType)
                    {
                        case INS_TT_HALF_MEM:
                        {
                            memSize = simdSize / 2;
                            break;
                        }

                        case INS_TT_QUARTER_MEM:
                        {
                            memSize = simdSize / 4;
                            break;
                        }

                        case INS_TT_EIGHTH_MEM:
                        {
                            memSize = simdSize / 8;
                            break;
                        }

                        default:
                        {
                            unreached();
                        }
                    }

                    if (genTypeSize(node) == memSize)
                    {
                        isContainable = true;
                    }
                    break;
                }

                default:
                {
                    break;
                }
            }

            if (isContainable && IsInvariantInRange(src, node))
            {
                MakeSrcContained(node, src);

                if (clearContainedNode != nullptr)
                {
                    // Ensure we aren't marked contained or regOptional
                    clearContainedNode->ClearContained();
                }
            }
        }
#endif // FEATURE_HW_INTRINSICS
    }

    ContainCheckIndir(node);
}

//------------------------------------------------------------------------
// ContainCheckMul: determine whether the sources of a MUL node should be contained.
//
// Arguments:
//    node - pointer to the node
//
void Lowering::ContainCheckMul(GenTreeOp* node)
{
#if defined(TARGET_X86)
    assert(node->OperIs(GT_MUL, GT_MULHI, GT_MUL_LONG));
#else
    assert(node->OperIs(GT_MUL, GT_MULHI));
#endif

    // Case of float/double mul.
    if (varTypeIsFloating(node->TypeGet()))
    {
        ContainCheckFloatBinary(node);
        return;
    }

    GenTree* op1 = node->AsOp()->gtOp1;
    GenTree* op2 = node->AsOp()->gtOp2;

    bool isSafeToContainOp1 = true;
    bool isSafeToContainOp2 = true;

    bool     isUnsignedMultiply    = ((node->gtFlags & GTF_UNSIGNED) != 0);
    bool     requiresOverflowCheck = node->gtOverflowEx();
    bool     useLeaEncoding        = false;
    GenTree* memOp                 = nullptr;

    bool                 hasImpliedFirstOperand = false;
    GenTreeIntConCommon* imm                    = nullptr;
    GenTree*             other                  = nullptr;

    // Multiply should never be using small types
    assert(!varTypeIsSmall(node->TypeGet()));

    // We do use the widening multiply to implement
    // the overflow checking for unsigned multiply
    //
    if (isUnsignedMultiply && requiresOverflowCheck)
    {
        hasImpliedFirstOperand = true;
    }
    else if (node->OperIs(GT_MULHI))
    {
        hasImpliedFirstOperand = true;
    }
#if defined(TARGET_X86)
    else if (node->OperIs(GT_MUL_LONG))
    {
        hasImpliedFirstOperand = true;
    }
#endif
    else if (IsContainableImmed(node, op2) || IsContainableImmed(node, op1))
    {
        if (IsContainableImmed(node, op2))
        {
            imm   = op2->AsIntConCommon();
            other = op1;
        }
        else
        {
            imm   = op1->AsIntConCommon();
            other = op2;
        }

        // CQ: We want to rewrite this into a LEA
        ssize_t immVal = imm->AsIntConCommon()->IconValue();
        if (!requiresOverflowCheck && (immVal == 3 || immVal == 5 || immVal == 9))
        {
            useLeaEncoding = true;
        }

        MakeSrcContained(node, imm); // The imm is always contained
        if (IsContainableMemoryOp(other))
        {
            memOp = other; // memOp may be contained below
        }
    }

    // We allow one operand to be a contained memory operand.
    // The memory op type must match with the 'node' type.
    // This is because during codegen we use 'node' type to derive EmitTypeSize.
    // E.g op1 type = byte, op2 type = byte but GT_MUL node type is int.
    //
    if (memOp == nullptr)
    {
        if ((op2->TypeGet() == node->TypeGet()) && IsContainableMemoryOp(op2))
        {
            isSafeToContainOp2 = IsSafeToContainMem(node, op2);
            if (isSafeToContainOp2)
            {
                memOp = op2;
            }
        }

        if ((memOp == nullptr) && (op1->TypeGet() == node->TypeGet()) && IsContainableMemoryOp(op1))
        {
            isSafeToContainOp1 = IsSafeToContainMem(node, op1);
            if (isSafeToContainOp1)
            {
                memOp = op1;
            }
        }
    }
    else
    {
        if ((memOp->TypeGet() != node->TypeGet()))
        {
            memOp = nullptr;
        }
        else if (!IsSafeToContainMem(node, memOp))
        {
            if (memOp == op1)
            {
                isSafeToContainOp1 = false;
            }
            else
            {
                isSafeToContainOp2 = false;
            }
            memOp = nullptr;
        }
    }
    // To generate an LEA we need to force memOp into a register
    // so don't allow memOp to be 'contained'
    //
    if (!useLeaEncoding)
    {
        if (memOp != nullptr)
        {
            MakeSrcContained(node, memOp);
        }
        else
        {
            if (imm != nullptr)
            {
                // Has a contained immediate operand.
                // Only 'other' operand can be marked as reg optional.
                assert(other != nullptr);

                isSafeToContainOp1 = ((other == op1) && IsSafeToMarkRegOptional(node, op1));
                isSafeToContainOp2 = ((other == op2) && IsSafeToMarkRegOptional(node, op2));
            }
            else if (hasImpliedFirstOperand)
            {
                // Only op2 can be marked as reg optional.
                isSafeToContainOp1 = false;
                isSafeToContainOp2 = isSafeToContainOp2 && IsSafeToMarkRegOptional(node, op2);
            }
            else
            {
                // If there are no containable operands, we can make either of op1 or op2
                // as reg optional.
                isSafeToContainOp1 = isSafeToContainOp1 && IsSafeToMarkRegOptional(node, op1);
                isSafeToContainOp2 = isSafeToContainOp2 && IsSafeToMarkRegOptional(node, op2);
            }
            SetRegOptionalForBinOp(node, isSafeToContainOp1, isSafeToContainOp2);
        }
    }
}

//------------------------------------------------------------------------
// ContainCheckDivOrMod: determine which operands of a div/mod should be contained.
//
// Arguments:
//    node - pointer to the node
//
void Lowering::ContainCheckDivOrMod(GenTreeOp* node)
{
    assert(node->OperIs(GT_DIV, GT_MOD, GT_UDIV, GT_UMOD));

    if (varTypeIsFloating(node->TypeGet()))
    {
        ContainCheckFloatBinary(node);
        return;
    }

    GenTree* divisor = node->gtGetOp2();

    bool divisorCanBeRegOptional = true;
#ifdef TARGET_X86
    GenTree* dividend = node->gtGetOp1();
    if (dividend->OperIs(GT_LONG))
    {
        divisorCanBeRegOptional = false;
        MakeSrcContained(node, dividend);
    }
#endif

    // divisor can be an r/m, but the memory indirection must be of the same size as the divide
    if (IsContainableMemoryOp(divisor) && (divisor->TypeGet() == node->TypeGet()) && IsInvariantInRange(divisor, node))
    {
        MakeSrcContained(node, divisor);
    }
    else if (divisorCanBeRegOptional && IsSafeToMarkRegOptional(node, divisor))
    {
        // If there are no containable operands, we can make an operand reg optional.
        // Div instruction allows only divisor to be a memory op.
        divisor->SetRegOptional();
    }
}

//------------------------------------------------------------------------
// ContainCheckShiftRotate: determine whether the sources of a shift/rotate node should be contained.
//
// Arguments:
//    node - pointer to the node
//
void Lowering::ContainCheckShiftRotate(GenTreeOp* node)
{
    assert(node->OperIsShiftOrRotate());

    GenTree* source  = node->gtOp1;
    GenTree* shiftBy = node->gtOp2;

#ifdef TARGET_X86
    if (node->OperIsShiftLong())
    {
        assert(source->OperIs(GT_LONG));
        MakeSrcContained(node, source);
    }
#endif // TARGET_X86

    if (IsContainableImmed(node, shiftBy) && (shiftBy->AsIntConCommon()->IconValue() <= 255) &&
        (shiftBy->AsIntConCommon()->IconValue() >= 0))
    {
        MakeSrcContained(node, shiftBy);
    }

    bool canContainSource = !source->isContained() && (genTypeSize(source) >= genTypeSize(node));

    // BMI2 rotate and shift instructions take memory operands but do not set flags.
    // rorx takes imm8 for the rotate amount; shlx/shrx/sarx take r32/64 for shift amount.
    if (canContainSource && !node->gtSetFlags() && (shiftBy->isContained() != node->OperIsShift()) &&
        comp->compOpportunisticallyDependsOn(InstructionSet_AVX2))
    {
        if (IsContainableMemoryOp(source) && IsSafeToContainMem(node, source))
        {
            MakeSrcContained(node, source);
        }
        else if (IsSafeToMarkRegOptional(node, source))
        {
            MakeSrcRegOptional(node, source);
        }
    }
}

//------------------------------------------------------------------------
// ContainCheckStoreLoc: determine whether the source of a STORE_LCL* should be contained.
//
// Arguments:
//    node - pointer to the node
//
void Lowering::ContainCheckStoreLoc(GenTreeLclVarCommon* storeLoc) const
{
    assert(storeLoc->OperIsLocalStore());
    GenTree* op1 = storeLoc->gtGetOp1();

    if (op1->OperIs(GT_BITCAST))
    {
        // If we know that the source of the bitcast will be in a register, then we can make
        // the bitcast itself contained. This will allow us to store directly from the other
        // type if this node doesn't get a register.
        GenTree* bitCastSrc = op1->gtGetOp1();
        if (!bitCastSrc->isContained() && !bitCastSrc->IsRegOptional())
        {
            op1->SetContained();
            return;
        }
    }

    const LclVarDsc* varDsc = comp->lvaGetDesc(storeLoc);

#ifdef FEATURE_SIMD
    if (varTypeIsSIMD(storeLoc))
    {
        assert(!op1->IsCnsIntOrI());
        return;
    }
#endif // FEATURE_SIMD

    // If the source is a containable immediate, make it contained, unless it is
    // an int-size or larger store of zero to memory, because we can generate smaller code
    // by zeroing a register and then storing it.
    var_types type = varDsc->GetRegisterType(storeLoc);
    if (IsContainableImmed(storeLoc, op1) && (!op1->IsIntegralConst(0) || varTypeIsSmall(type)))
    {
        MakeSrcContained(storeLoc, op1);
    }
#ifdef TARGET_X86
    else if (op1->OperIs(GT_LONG))
    {
        MakeSrcContained(storeLoc, op1);
    }
#endif // TARGET_X86
}

//------------------------------------------------------------------------
// ContainCheckCast: determine whether the source of a CAST node should be contained.
//
// Arguments:
//    node - pointer to the node
//
void Lowering::ContainCheckCast(GenTreeCast* node)
{
    GenTree*  castOp     = node->CastOp();
    var_types castToType = node->CastToType();
    var_types srcType    = castOp->TypeGet();

    // force the srcType to unsigned if GT_UNSIGNED flag is set
    if (node->gtFlags & GTF_UNSIGNED)
    {
        srcType = varTypeToUnsigned(srcType);
    }

    if (!node->gtOverflow())
    {
        // Some casts will be able to use the source from memory.
        bool srcIsContainable = false;

        if (varTypeIsFloating(castToType) || varTypeIsFloating(srcType))
        {
            if (castOp->IsCnsNonZeroFltOrDbl())
            {
                MakeSrcContained(node, castOp);
            }
            else
            {
                // The ulong->floating SSE2 fallback requires the source to be in register
                srcIsContainable = !varTypeIsSmall(srcType) && ((srcType != TYP_ULONG) || comp->canUseEvexEncoding());
            }
        }
        else if (comp->opts.OptimizationEnabled() && varTypeIsIntegral(castOp) && varTypeIsIntegral(castToType))
        {
            // Most integral casts can be re-expressed as loads, except those that would be changing the sign.
            if (!varTypeIsSmall(castOp) || (varTypeIsUnsigned(castOp) == node->IsZeroExtending()))
            {
                srcIsContainable = true;
            }
        }

        if (srcIsContainable)
        {
            TryMakeSrcContainedOrRegOptional(node, castOp);
        }
    }

#if !defined(TARGET_64BIT)
    if (varTypeIsLong(srcType))
    {
        noway_assert(castOp->OperIs(GT_LONG));
        castOp->SetContained();
    }
#endif // !defined(TARGET_64BIT)
}

//------------------------------------------------------------------------
// ContainCheckCompare: determine whether the sources of a compare node should be contained.
//
// Arguments:
//    node - pointer to the node
//
void Lowering::ContainCheckCompare(GenTreeOp* cmp)
{
    assert(cmp->OperIsCompare() || cmp->OperIs(GT_CMP, GT_TEST));

    GenTree*  op1     = cmp->AsOp()->gtOp1;
    GenTree*  op2     = cmp->AsOp()->gtOp2;
    var_types op1Type = op1->TypeGet();
    var_types op2Type = op2->TypeGet();

    // If either of op1 or op2 is floating point values, then we need to use
    // ucomiss or ucomisd to compare, both of which support the following form:
    //     ucomis[s|d] xmm, xmm/mem
    // That is only the second operand can be a memory op.
    //
    // Second operand is a memory Op:  Note that depending on comparison operator,
    // the operands of ucomis[s|d] need to be reversed.  Therefore, either op1 or
    // op2 can be a memory op depending on the comparison operator.
    if (varTypeIsFloating(op1Type))
    {
        // The type of the operands has to be the same and no implicit conversions at this stage.
        assert(op1Type == op2Type);

        GenTree* otherOp;
        if (GenCondition::FromFloatRelop(cmp).PreferSwap())
        {
            otherOp = op1;
        }
        else
        {
            otherOp = op2;
        }

        assert(otherOp != nullptr);
        bool isSafeToContainOtherOp = true;
        if (otherOp->IsCnsNonZeroFltOrDbl())
        {
            MakeSrcContained(cmp, otherOp);
        }
        else if (IsContainableMemoryOp(otherOp))
        {
            isSafeToContainOtherOp = IsSafeToContainMem(cmp, otherOp);
            if (isSafeToContainOtherOp)
            {
                MakeSrcContained(cmp, otherOp);
            }
        }

        if (!otherOp->isContained() && IsSafeToMarkRegOptional(cmp, otherOp))
        {
            // SSE2 allows only otherOp to be a memory-op. Since otherOp is not
            // contained, we can mark it reg-optional.
            // IsSafeToContainMem is expensive so we call it at most once for otherOp.
            // If we already called IsSafeToContainMem, it must have returned false;
            // otherwise, otherOp would be contained.
            MakeSrcRegOptional(cmp, otherOp);
        }

        return;
    }

    // TODO-XArch-CQ: factor out cmp optimization in 'genCondSetFlags' to be used here
    // or in other backend.

    if (CheckImmedAndMakeContained(cmp, op2))
    {
        // If the types are the same, or if the constant is of the correct size,
        // we can treat the MemoryOp as contained.
        if (op1Type == op2Type)
        {
            TryMakeSrcContainedOrRegOptional(cmp, op1);
        }
    }
    else if (op1Type == op2Type)
    {
        // Note that TEST does not have a r,rm encoding like CMP has but we can still
        // contain the second operand because the emitter maps both r,rm and rm,r to
        // the same instruction code. This avoids the need to special case TEST here.

        bool isSafeToContainOp1 = true;
        bool isSafeToContainOp2 = true;

        if (IsContainableMemoryOp(op2))
        {
            isSafeToContainOp2 = IsSafeToContainMem(cmp, op2);
            if (isSafeToContainOp2)
            {
                MakeSrcContained(cmp, op2);
            }
        }

        if (!op2->isContained() && IsContainableMemoryOp(op1))
        {
            isSafeToContainOp1 = IsSafeToContainMem(cmp, op1);
            if (isSafeToContainOp1)
            {
                MakeSrcContained(cmp, op1);
            }
        }

        if (!op1->isContained() && !op2->isContained())
        {
            // One of op1 or op2 could be marked as reg optional
            // to indicate that codegen can still generate code
            // if one of them is on stack.
            GenTree* regOptionalCandidate = op1->IsCnsIntOrI() ? op2 : PreferredRegOptionalOperand(op1, op2);

            bool setRegOptional =
                (regOptionalCandidate == op1) ? IsSafeToMarkRegOptional(cmp, op1) : IsSafeToMarkRegOptional(cmp, op2);
            if (setRegOptional)
            {
                MakeSrcRegOptional(cmp, regOptionalCandidate);
            }
        }
    }
}

//------------------------------------------------------------------------
// ContainCheckSelect: determine whether the sources of a select should be contained.
//
// Arguments:
//    select - the GT_SELECT or GT_SELECTCC node.
//
void Lowering::ContainCheckSelect(GenTreeOp* select)
{
    assert(select->OperIs(GT_SELECT, GT_SELECTCC));

    if (select->OperIs(GT_SELECTCC))
    {
        GenCondition cc = select->AsOpCC()->gtCondition;

        // op1 and op2 are emitted as two separate instructions due to the
        // conditional nature of cmov, so both operands can usually be
        // contained memory operands. The exception is for compares
        // requiring two cmovs, in which case we do not want to incur the
        // memory access/address calculation twice.
        //
        // See the comment in Codegen::GenConditionDesc::map for why these
        // comparisons are special and end up requiring the two cmovs.
        //
        switch (cc.GetCode())
        {
            case GenCondition::FEQ:
            case GenCondition::FLT:
            case GenCondition::FLE:
            case GenCondition::FNEU:
            case GenCondition::FGEU:
            case GenCondition::FGTU:
                // Skip containment checking below.
                // TODO-CQ: We could allow one of the operands to be a
                // contained memory operand, but it requires updating LSRA
                // build to take it into account.
                return;
            default:
                break;
        }
    }

    GenTree* op1 = select->gtOp1;
    GenTree* op2 = select->gtOp2;

    unsigned operSize = genTypeSize(select);
    assert((operSize == 4) || (operSize == TARGET_POINTER_SIZE));

    if (genTypeSize(op1) == operSize)
    {
        if (IsContainableMemoryOp(op1) && IsSafeToContainMem(select, op1))
        {
            MakeSrcContained(select, op1);
        }
        else if (IsSafeToMarkRegOptional(select, op1))
        {
            MakeSrcRegOptional(select, op1);
        }
    }

    if (genTypeSize(op2) == operSize)
    {
        if (IsContainableMemoryOp(op2) && IsSafeToContainMem(select, op2))
        {
            MakeSrcContained(select, op2);
        }
        else if (IsSafeToMarkRegOptional(select, op2))
        {
            MakeSrcRegOptional(select, op2);
        }
    }
}

//------------------------------------------------------------------------
// LowerRMWMemOp: Determine if this is a valid RMW mem op, and if so lower it accordingly
//
// Arguments:
//    node       - The indirect store node (GT_STORE_IND) of interest
//
// Return Value:
//    Returns true if 'node' is a valid RMW mem op; false otherwise.
//
bool Lowering::LowerRMWMemOp(GenTreeIndir* storeInd)
{
    assert(storeInd->OperIs(GT_STOREIND));

    // SSE2 doesn't support RMW on float values
    assert(!varTypeIsFloating(storeInd));

    // Terminology:
    // indirDst = memory write of an addr mode  (i.e. storeind destination)
    // indirSrc = value being written to memory (i.e. storeind source which could a binary/unary op)
    // indirCandidate = memory read i.e. a gtInd of an addr mode
    // indirOpSource = source operand used in binary/unary op (i.e. source operand of indirSrc node)

    GenTree* indirCandidate = nullptr;
    GenTree* indirOpSource  = nullptr;

    if (!IsRMWMemOpRootedAtStoreInd(storeInd, &indirCandidate, &indirOpSource))
    {
        JITDUMP("Lower of StoreInd didn't mark the node as self contained for reason: %s\n",
                RMWStatusDescription(storeInd->AsStoreInd()->GetRMWStatus()));
        DISPTREERANGE(BlockRange(), storeInd);
        return false;
    }

    GenTree*   indirDst = storeInd->gtGetOp1();
    GenTree*   indirSrc = storeInd->gtGetOp2();
    genTreeOps oper     = indirSrc->OperGet();

    // At this point we have successfully detected a RMW memory op of one of the following forms
    //         storeInd(indirDst, indirSrc(indirCandidate, indirOpSource)) OR
    //         storeInd(indirDst, indirSrc(indirOpSource, indirCandidate) in case of commutative operations OR
    //         storeInd(indirDst, indirSrc(indirCandidate) in case of unary operations
    //
    // Here indirSrc = one of the supported binary or unary operation for RMW of memory
    //      indirCandidate = a GT_IND node
    //      indirCandidateChild = operand of GT_IND indirCandidate
    //
    // The logic below does the following
    //      Make indirOpSource contained.
    //      Make indirSrc contained.
    //      Make indirCandidate contained.
    //      Make indirCandidateChild contained.
    //      Make indirDst contained except when it is a GT_LCL_VAR or GT_CNS_INT that doesn't fit within addr
    //      base.
    //

    // We have already done containment analysis on the indirSrc op.
    // If any of its operands are marked regOptional, reset that now.
    indirSrc->AsOp()->gtOp1->ClearRegOptional();
    if (GenTree::OperIsBinary(oper))
    {
        // On Xarch RMW operations require the source to be an immediate or in a register.
        // Therefore, if we have previously marked the indirOpSource as contained while lowering
        // the binary node, we need to reset that now.
        if (IsContainableMemoryOp(indirOpSource))
        {
            indirOpSource->ClearContained();
        }
        indirSrc->AsOp()->gtOp2->ClearRegOptional();
        JITDUMP("Lower successfully detected an assignment of the form: *addrMode BinOp= source\n");
    }
    else
    {
        assert(GenTree::OperIsUnary(oper));
        JITDUMP("Lower successfully detected an assignment of the form: *addrMode = UnaryOp(*addrMode)\n");
    }
    DISPTREERANGE(BlockRange(), storeInd);

    indirSrc->SetContained();
    indirCandidate->SetContained();

    GenTree* indirCandidateChild = indirCandidate->gtGetOp1();
    indirCandidateChild->SetContained();

    if (indirCandidateChild->OperIs(GT_LEA))
    {
        GenTreeAddrMode* addrMode = indirCandidateChild->AsAddrMode();

        if (addrMode->HasBase())
        {
            assert(addrMode->Base()->OperIsLeaf());
            addrMode->Base()->SetContained();
        }

        if (addrMode->HasIndex())
        {
            assert(addrMode->Index()->OperIsLeaf());
            addrMode->Index()->SetContained();
        }

        indirDst->SetContained();
    }
    else
    {
        assert(indirCandidateChild->OperIs(GT_LCL_VAR, GT_CNS_INT) || indirCandidateChild->IsLclVarAddr());

        // If it is a GT_LCL_VAR, it still needs the reg to hold the address.
        // We would still need a reg for GT_CNS_INT if it doesn't fit within addressing mode base.
        if (indirCandidateChild->OperIs(GT_LCL_ADDR) &&
            IsContainableLclAddr(indirCandidateChild->AsLclFld(), storeInd->Size()))
        {
            indirDst->SetContained();
        }
        else if (indirCandidateChild->IsCnsIntOrI() && indirCandidateChild->AsIntConCommon()->FitsInAddrBase(comp))
        {
            indirDst->SetContained();
        }
    }
    return true;
}

//------------------------------------------------------------------------
// ContainCheckBinary: Determine whether a binary op's operands should be contained.
//
// Arguments:
//    node - the node we care about
//
void Lowering::ContainCheckBinary(GenTreeOp* node)
{
    assert(node->OperIsBinary());

    if (varTypeIsFloating(node))
    {
        assert(node->OperIs(GT_ADD, GT_SUB));
        ContainCheckFloatBinary(node);
        return;
    }

    GenTree* op1 = node->gtOp1;
    GenTree* op2 = node->gtOp2;

    // We can directly encode the second operand if it is either a containable constant or a memory-op.
    // In case of memory-op, we can encode it directly provided its type matches with 'tree' type.
    // This is because during codegen, type of 'tree' is used to determine emit Type size. If the types
    // do not match, they get normalized (i.e. sign/zero extended) on load into a register.
    bool     directlyEncodable  = false;
    bool     binOpInRMW         = false;
    GenTree* operand            = nullptr;
    bool     isSafeToContainOp1 = true;
    bool     isSafeToContainOp2 = true;

    if (IsContainableImmed(node, op2))
    {
        directlyEncodable = true;
        operand           = op2;
    }
    else
    {
        binOpInRMW = IsBinOpInRMWStoreInd(node);
        if (!binOpInRMW)
        {
            if (IsContainableMemoryOpSize(node, op2) && IsContainableMemoryOp(op2))
            {
                isSafeToContainOp2 = IsSafeToContainMem(node, op2);
                if (isSafeToContainOp2)
                {
                    directlyEncodable = true;
                    operand           = op2;
                }
            }

            if ((operand == nullptr) && node->OperIsCommutative())
            {
                // If it is safe, we can reverse the order of operands of commutative operations for efficient
                // codegen
                if (IsContainableImmed(node, op1))
                {
                    directlyEncodable = true;
                    operand           = op1;
                }
                else if (IsContainableMemoryOpSize(node, op1) && IsContainableMemoryOp(op1))
                {
                    isSafeToContainOp1 = IsSafeToContainMem(node, op1);
                    if (isSafeToContainOp1)
                    {
                        directlyEncodable = true;
                        operand           = op1;
                    }
                }
            }
        }
    }

    if (directlyEncodable)
    {
        assert(operand != nullptr);
        MakeSrcContained(node, operand);
    }
    else if (!binOpInRMW)
    {
        // If this binary op neither has contained operands, nor is a
        // Read-Modify-Write (RMW) operation, we can mark its operands
        // as reg optional.

        isSafeToContainOp1 = IsSafeToMarkRegOptional(node, op1);
        isSafeToContainOp2 = IsSafeToMarkRegOptional(node, op2);

        SetRegOptionalForBinOp(node, isSafeToContainOp1, isSafeToContainOp2);
    }
}

//------------------------------------------------------------------------
// ContainCheckBoundsChk: determine whether any source of a bounds check node should be contained.
//
// Arguments:
//    node - pointer to the node
//
void Lowering::ContainCheckBoundsChk(GenTreeBoundsChk* node)
{
    assert(node->OperIs(GT_BOUNDS_CHECK));
    GenTree* other;
    if (CheckImmedAndMakeContained(node, node->GetIndex()))
    {
        other = node->GetArrayLength();
    }
    else if (CheckImmedAndMakeContained(node, node->GetArrayLength()))
    {
        other = node->GetIndex();
    }
    else if (IsContainableMemoryOp(node->GetIndex()))
    {
        other = node->GetIndex();
    }
    else
    {
        other = node->GetArrayLength();
    }

    if (node->GetIndex()->TypeGet() == node->GetArrayLength()->TypeGet())
    {
        TryMakeSrcContainedOrRegOptional(node, other);
    }
}

//------------------------------------------------------------------------
// ContainCheckIntrinsic: determine whether the source of an INTRINSIC node should be contained.
//
// Arguments:
//    node - pointer to the node
//
void Lowering::ContainCheckIntrinsic(GenTreeOp* node)
{
    assert(node->OperIs(GT_INTRINSIC));

    NamedIntrinsic intrinsicName = node->AsIntrinsic()->gtIntrinsicName;

    if ((intrinsicName == NI_System_Math_Ceiling) || (intrinsicName == NI_System_Math_Floor) ||
        (intrinsicName == NI_System_Math_Truncate) || (intrinsicName == NI_System_Math_Round) ||
        (intrinsicName == NI_System_Math_Sqrt))
    {
        GenTree* op1 = node->gtGetOp1();

        if (op1->IsCnsNonZeroFltOrDbl())
        {
            MakeSrcContained(node, op1);
        }
        else
        {
            TryMakeSrcContainedOrRegOptional(node, op1);
        }
    }
}

#ifdef FEATURE_HW_INTRINSICS
//----------------------------------------------------------------------------------------------
// IsContainableHWIntrinsicOp: Determines whether a child node is containable for a given HWIntrinsic
//
//  Arguments:
//     [In]  parentNode          - The hardware intrinsic node which is the parent of 'childNode'
//     [In]  childNode           - The node to check if it can be contained by 'parentNode'
//     [Out] supportsRegOptional - On return, this will be true if 'parentNode' supports 'childNode' being regOptional;
//     otherwise, false.
//
// Return Value:
//    true if 'childNode' is a containable by 'parentNode'; otherwise, false.
//
bool Lowering::IsContainableHWIntrinsicOp(GenTreeHWIntrinsic* parentNode, GenTree* childNode, bool* supportsRegOptional)
{
    assert(parentNode != nullptr);
    assert(childNode != nullptr);
    assert(supportsRegOptional != nullptr);

    NamedIntrinsic      parentIntrinsicId = parentNode->GetHWIntrinsicId();
    var_types           parentBaseType    = parentNode->GetSimdBaseType();
    HWIntrinsicCategory category          = HWIntrinsicInfo::lookupCategory(parentIntrinsicId);

    // We shouldn't have called in here if parentNode doesn't support containment
    assert(HWIntrinsicInfo::SupportsContainment(parentIntrinsicId));

    // In general, we can mark the child regOptional as long as it is at least as large as the parent instruction's
    // memory operand size.
    //
    // In cases where we are going to mark an operand regOptional, we need to know whether the reg will be GP or SIMD.
    // We can only contain a SIMD child if a GP reg is not a possibility.

    unsigned expectedSize     = parentNode->GetSimdSize();
    unsigned operandSize      = genTypeSize(childNode);
    bool     supportsMemoryOp = true;
    bool     supportsSIMDLoad = true;

    switch (category)
    {
        case HW_Category_MemoryLoad:
        {
            // The operand is a pointer, so we can't check the load size. Assume it matches.
            assert(varTypeIsI(childNode));

            operandSize = expectedSize;
            break;
        }

        case HW_Category_SimpleSIMD:
        case HW_Category_IMM:
        {
            instruction  ins       = HWIntrinsicInfo::lookupIns(parentIntrinsicId, parentBaseType, comp);
            insTupleType tupleType = emitter::insTupleTypeInfo(ins);

            switch (parentIntrinsicId)
            {
                case NI_SSE42_ConvertToVector128Int16:
                case NI_SSE42_ConvertToVector128Int32:
                case NI_SSE42_ConvertToVector128Int64:
                case NI_AVX2_ConvertToVector256Int16:
                case NI_AVX2_ConvertToVector256Int32:
                case NI_AVX2_ConvertToVector256Int64:
                {
                    // These can have either pointer or vector operands. For the pointer case, we can't check
                    // size, so just assume it matches. Otherwise, do normal size check based on tuple type.
                    if (parentNode->OperIsMemoryLoad())
                    {
                        operandSize = expectedSize;
                        break;
                    }

                    goto SIZE_FROM_TUPLE_TYPE;
                }

                case NI_X86Base_ShiftLeftLogical128BitLane:
                case NI_X86Base_ShiftRightLogical128BitLane:
                case NI_AVX2_ShiftLeftLogical128BitLane:
                case NI_AVX2_ShiftRightLogical128BitLane:
                {
                    if (!comp->canUseEvexEncoding())
                    {
                        supportsMemoryOp = false;
                        break;
                    }

                    goto SIZE_FROM_TUPLE_TYPE;
                }

                case NI_X86Base_ShiftLeftLogical:
                case NI_X86Base_ShiftRightArithmetic:
                case NI_X86Base_ShiftRightLogical:
                case NI_AVX2_ShiftLeftLogical:
                case NI_AVX2_ShiftRightArithmetic:
                case NI_AVX2_ShiftRightLogical:
                case NI_AVX512_ShiftLeftLogical:
                case NI_AVX512_ShiftRightArithmetic:
                case NI_AVX512_ShiftRightLogical:
                {
                    assert((tupleType & INS_TT_MEM128) != 0);

                    // Shift amount (op2) can be either imm8 or vector. If vector, it will always be xmm/m128.
                    //
                    // Otherwise, when using EVEX encoding, we can contain a load for the input vector (op1),
                    // so size comes from the parent.

                    if (!HWIntrinsicInfo::isImmOp(parentIntrinsicId, parentNode->Op(2)))
                    {
                        tupleType    = static_cast<insTupleType>(INS_TT_MEM128);
                        expectedSize = genTypeSize(TYP_SIMD16);
                        break;
                    }
                    else
                    {
                        tupleType = static_cast<insTupleType>(tupleType & ~INS_TT_MEM128);

                        if (!comp->canUseEvexEncoding())
                        {
                            supportsMemoryOp = false;
                            break;
                        }
                    }

                    goto SIZE_FROM_TUPLE_TYPE;
                }

                case NI_X86Base_Insert:
                case NI_SSE42_Insert:
                case NI_SSE42_X64_Insert:
                {
                    // insertps op2 is xmm/m32. If xmm, the upper 2 bits of op3 (imm8) are used to select the element
                    // position from the source vector; if m32, the source element selection bits in the imm8 are
                    // ignored.
                    //
                    // We will allow containment only if the immediate is constant and the element selection bits are
                    // explicitly zero.

                    if (ins == INS_insertps)
                    {
                        supportsMemoryOp = false;

                        GenTree* op3 = parentNode->Op(3);
                        if (op3->IsCnsIntOrI())
                        {
                            ssize_t ival = op3->AsIntCon()->IconValue();
                            assert((ival >= 0) && (ival <= 255));

                            expectedSize     = genTypeSize(TYP_FLOAT);
                            supportsMemoryOp = (ival <= 0x3F);
                        }
                        break;
                    }

                    assert(varTypeIsIntegral(childNode->TypeGet()));

                    // These load a scalar, so if the base type is integral, it may be in a GP reg.
                    expectedSize     = genTypeSize(parentBaseType);
                    supportsSIMDLoad = false;
                    break;
                }

                default:
                SIZE_FROM_TUPLE_TYPE:
                {
                    switch (tupleType)
                    {
                        case INS_TT_NONE:
                        case INS_TT_FULL:
                        case INS_TT_FULL_MEM:
                        {
                            // full parent size required
                            break;
                        }

                        case INS_TT_HALF:
                        case INS_TT_HALF_MEM:
                        {
                            expectedSize /= 2;
                            break;
                        }

                        case INS_TT_QUARTER_MEM:
                        {
                            expectedSize /= 4;
                            break;
                        }

                        case INS_TT_EIGHTH_MEM:
                        {
                            expectedSize /= 8;
                            break;
                        }

                        case INS_TT_MOVDDUP:
                        {
                            if (expectedSize == genTypeSize(TYP_SIMD16))
                            {
                                expectedSize /= 2;
                            }
                            break;
                        }

                        case INS_TT_TUPLE1_FIXED:
                        case INS_TT_TUPLE1_SCALAR:
                        {
                            expectedSize = CodeGenInterface::instInputSize(ins);
                            break;
                        }

                        case INS_TT_TUPLE2:
                        {
                            expectedSize = CodeGenInterface::instInputSize(ins) * 2;
                            break;
                        }

                        case INS_TT_TUPLE4:
                        {
                            expectedSize = CodeGenInterface::instInputSize(ins) * 4;
                            break;
                        }

                        case INS_TT_TUPLE8:
                        {
                            expectedSize = CodeGenInterface::instInputSize(ins) * 8;
                            break;
                        }

                        default:
                        {
                            unreached();
                        }
                    }
                    break;
                }
            }
            break;
        }

        case HW_Category_SIMDScalar:
        {
            expectedSize = genTypeSize(parentBaseType);

            switch (parentIntrinsicId)
            {
                case NI_Vector128_CreateScalar:
                case NI_Vector256_CreateScalar:
                case NI_Vector512_CreateScalar:
                case NI_Vector128_CreateScalarUnsafe:
                case NI_Vector256_CreateScalarUnsafe:
                case NI_Vector512_CreateScalarUnsafe:
                {
                    // Integral scalar loads to vector use movd/movq, so small types must be sized up.
                    // They may also use a GR reg, so disable SIMD operand containment.
                    if (varTypeIsIntegral(childNode->TypeGet()))
                    {
                        expectedSize     = genTypeSize(genActualType(parentBaseType));
                        supportsSIMDLoad = false;
                    }
                    break;
                }

                case NI_AVX2_BroadcastScalarToVector128:
                case NI_AVX2_BroadcastScalarToVector256:
                case NI_AVX512_BroadcastScalarToVector512:
                {
                    // These can have either pointer or vector operands. For the pointer case, we can't check
                    // size, so just assume it matches.
                    if (parentNode->OperIsMemoryLoad())
                    {
                        operandSize = expectedSize;
                        break;
                    }

                    // The vector case that supports containment is the
                    // BroadcastScalarToVector(CreateScalarUnsafe()) pattern.
                    break;
                }

                default:
                {
                    // Scalar integral values may be in a GP reg.
                    supportsSIMDLoad = !varTypeIsIntegral(childNode->TypeGet());
                    break;
                }
            }
            break;
        }

        case HW_Category_Scalar:
        {
            // We should only get here for integral nodes.
            assert(varTypeIsIntegral(childNode->TypeGet()));

            expectedSize = genTypeSize(parentNode);

            // CRC32 codegen depends on its second operand's type.
            // Currently, we are using SIMDBaseType to store the op2Type info.
            if (parentIntrinsicId == NI_SSE42_Crc32)
            {
                expectedSize = genTypeSize(parentBaseType);
            }

            break;
        }

        default:
        {
            unreached();
        }
    }

    supportsMemoryOp = supportsMemoryOp && (operandSize >= expectedSize);
    supportsSIMDLoad = supportsSIMDLoad && supportsMemoryOp;

    // SIMD16 loads are containable on non-VEX hardware only if the address is aligned.
    bool supportsUnalignedLoad = (expectedSize < genTypeSize(TYP_SIMD16)) || comp->canUseVexEncoding();
    *supportsRegOptional = supportsMemoryOp && supportsUnalignedLoad && IsSafeToMarkRegOptional(parentNode, childNode);

    if (!childNode->OperIsHWIntrinsic())
    {
        bool canBeContained = false;

        if (supportsMemoryOp)
        {
            if (IsContainableMemoryOp(childNode))
            {
                canBeContained = supportsUnalignedLoad && IsSafeToContainMem(parentNode, childNode);
            }
            else if (childNode->IsCnsNonZeroFltOrDbl())
            {
                // Always safe.
                canBeContained = true;
            }
            else if (childNode->IsCnsVec())
            {
                GenTreeVecCon* vecCon = childNode->AsVecCon();
                canBeContained        = !vecCon->IsAllBitsSet() && !vecCon->IsZero();
            }
        }
        return canBeContained;
    }

    GenTreeHWIntrinsic* hwintrinsic   = childNode->AsHWIntrinsic();
    NamedIntrinsic      intrinsicId   = hwintrinsic->GetHWIntrinsicId();
    var_types           childBaseType = hwintrinsic->GetSimdBaseType();

    bool supportsSIMDScalarLoad = supportsSIMDLoad && (expectedSize <= genTypeSize(childBaseType));

    switch (intrinsicId)
    {
        case NI_Vector128_CreateScalar:
        case NI_Vector256_CreateScalar:
        case NI_Vector512_CreateScalar:
        case NI_Vector128_CreateScalarUnsafe:
        case NI_Vector256_CreateScalarUnsafe:
        case NI_Vector512_CreateScalarUnsafe:
        {
            if (!supportsSIMDScalarLoad)
            {
                // Nothing to do if the intrinsic doesn't support scalar loads
                return false;
            }

            GenTree* op1 = hwintrinsic->Op(1);

            if (IsInvariantInRange(op1, parentNode, hwintrinsic))
            {
                if (op1->isContained() && !op1->OperIsLong())
                {
                    // We have CreateScalarUnsafe where the underlying scalar is contained
                    // As such, we can contain the CreateScalarUnsafe and consume the value
                    // directly in codegen.

                    return true;
                }

                if (op1->IsRegOptional() && varTypeIsFloating(op1))
                {
                    // We have CreateScalarUnsafe where the underlying scalar was marked reg
                    // optional. As such, we can contain the CreateScalarUnsafe and consume
                    // the value directly in codegen.
                    //
                    // We only want to do this when op1 produces a floating-point value since that means
                    // it will already be in a SIMD register in the scenario it isn't spilled.

                    return true;
                }
            }

            return false;
        }

        case NI_X86Base_LoadAlignedVector128:
        case NI_AVX_LoadAlignedVector256:
        case NI_AVX512_LoadAlignedVector512:
        {
            // In minOpts, we need to ensure that an unaligned address will fault when an explicit LoadAligned is used.
            // Non-VEX encoded instructions will fault if an unaligned SIMD16 load is contained but will not for scalar
            // loads, and VEX-encoded instructions will not fault for unaligned loads in any case.
            //
            // When optimizations are enabled, we want to contain any aligned load that is large enough for the parent's
            // requirement.

            return (supportsSIMDLoad &&
                    ((!comp->canUseVexEncoding() && expectedSize == genTypeSize(TYP_SIMD16)) || !comp->opts.MinOpts()));
        }

        case NI_X86Base_LoadScalarVector128:
        {
            // These take only pointer operands.
            assert(hwintrinsic->OperIsMemoryLoad());

            return supportsSIMDScalarLoad;
        }

        case NI_SSE42_MoveAndDuplicate:
        case NI_AVX2_BroadcastScalarToVector128:
        case NI_AVX2_BroadcastScalarToVector256:
        case NI_AVX512_BroadcastScalarToVector512:
        {
            if (comp->opts.MinOpts() || !comp->canUseEmbeddedBroadcast())
            {
                return false;
            }

            if (varTypeIsSmall(parentBaseType) || (genTypeSize(parentBaseType) != genTypeSize(childBaseType)))
            {
                // early return if either base type is not embedded broadcast compatible.
                return false;
            }

            // make the broadcast node containable when embedded broadcast can be enabled.
            if (intrinsicId == NI_SSE42_MoveAndDuplicate)
            {
                // NI_SSE42_MoveAndDuplicate is for Vector128<double> only.
                assert(childBaseType == TYP_DOUBLE);
            }

            if (parentNode->isEmbeddedBroadcastCompatibleHWIntrinsic(comp))
            {
                GenTree* broadcastOperand = hwintrinsic->Op(1);

                if (broadcastOperand->OperIsHWIntrinsic())
                {
                    GenTreeHWIntrinsic* hwintrinsicOperand = broadcastOperand->AsHWIntrinsic();
                    NamedIntrinsic      operandIntrinsicId = hwintrinsicOperand->GetHWIntrinsicId();

                    if (HWIntrinsicInfo::IsVectorCreateScalar(operandIntrinsicId) ||
                        HWIntrinsicInfo::IsVectorCreateScalarUnsafe(operandIntrinsicId))
                    {
                        // CreateScalar/Unsafe can contain non-memory operands such as enregistered
                        // locals, so we want to check if its operand is containable instead. This
                        // will result in such enregistered locals returning `false`.
                        broadcastOperand = hwintrinsicOperand->Op(1);
                    }
                }

                bool childSupportsRegOptional;
                if (IsContainableHWIntrinsicOp(hwintrinsic, broadcastOperand, &childSupportsRegOptional) &&
                    IsSafeToContainMem(parentNode, hwintrinsic))
                {
                    return true;
                }
            }
            return false;
        }

        case NI_SSE42_LoadAndDuplicateToVector128:
        case NI_AVX_BroadcastScalarToVector128:
        case NI_AVX_BroadcastScalarToVector256:
        {
            if (!comp->canUseEmbeddedBroadcast())
            {
                return false;
            }

            // These take only pointer operands.
            assert(hwintrinsic->OperIsMemoryLoad());
            assert(varTypeIsFloating(childBaseType));

            return (parentBaseType == childBaseType) && parentNode->isEmbeddedBroadcastCompatibleHWIntrinsic(comp);
        }

        default:
        {
            return false;
        }
    }
}

//----------------------------------------------------------------------------------------------
// TryFoldCnsVecForEmbeddedBroadcast:
//  Unfold the eligible constant vector when embedded broadcast is
//  available.
//
//  Arguments:
//     parentNode - The hardware intrinsic node
//     childNode  - The operand node to try contain
//
void Lowering::TryFoldCnsVecForEmbeddedBroadcast(GenTreeHWIntrinsic* parentNode, GenTreeVecCon* childNode)
{
    assert(!childNode->IsAllBitsSet());
    assert(!childNode->IsZero());

    if (!comp->canUseEmbeddedBroadcast())
    {
        MakeSrcContained(parentNode, childNode);
        return;
    }

    // We use the child node's size for the broadcast node, because the parent may consume more than its own size.
    // The containment check has already validated that the child is sufficiently large.
    //
    // We use the parent node's base type, because we must ensure that the constant repeats correctly for that size,
    // regardless of how the constant vector was created.

    var_types   simdType            = childNode->TypeGet();
    var_types   simdBaseType        = parentNode->GetSimdBaseType();
    CorInfoType simdBaseJitType     = parentNode->GetSimdBaseJitType();
    bool        isCreatedFromScalar = true;

    if (varTypeIsSmall(simdBaseType))
    {
        isCreatedFromScalar = false;
    }
    else
    {
        isCreatedFromScalar = childNode->IsBroadcast(simdBaseType);
    }

    if (isCreatedFromScalar)
    {
        NamedIntrinsic broadcastName = NI_AVX2_BroadcastScalarToVector128;
        if (simdType == TYP_SIMD32)
        {
            broadcastName = NI_AVX2_BroadcastScalarToVector256;
        }
        else if (simdType == TYP_SIMD64)
        {
            broadcastName = NI_AVX512_BroadcastScalarToVector512;
        }
        else
        {
            assert(simdType == TYP_SIMD16);
        }

        GenTree* constScalar = nullptr;
        switch (simdBaseType)
        {
            case TYP_FLOAT:
            {
                float scalar = childNode->gtSimdVal.f32[0];
                constScalar  = comp->gtNewDconNodeF(scalar);
                break;
            }
            case TYP_DOUBLE:
            {
                double scalar = childNode->gtSimdVal.f64[0];
                constScalar   = comp->gtNewDconNodeD(scalar);
                break;
            }
            case TYP_INT:
            {
                int32_t scalar = childNode->gtSimdVal.i32[0];
                constScalar    = comp->gtNewIconNode(scalar, simdBaseType);
                break;
            }
            case TYP_UINT:
            {
                uint32_t scalar = childNode->gtSimdVal.u32[0];
                constScalar     = comp->gtNewIconNode(scalar, TYP_INT);
                break;
            }
            case TYP_LONG:
            case TYP_ULONG:
            {
                int64_t scalar = childNode->gtSimdVal.i64[0];
                constScalar    = comp->gtNewLconNode(scalar);
                break;
            }
            default:
                unreached();
        }

        GenTreeHWIntrinsic* createScalar =
            comp->gtNewSimdHWIntrinsicNode(TYP_SIMD16, constScalar, NI_Vector128_CreateScalarUnsafe, simdBaseJitType,
                                           16);
        GenTreeHWIntrinsic* broadcastNode = comp->gtNewSimdHWIntrinsicNode(simdType, createScalar, broadcastName,
                                                                           simdBaseJitType, genTypeSize(simdType));
        BlockRange().InsertBefore(childNode, broadcastNode);
        BlockRange().InsertBefore(broadcastNode, createScalar);
        BlockRange().InsertBefore(createScalar, constScalar);
        LIR::Use use;
        if (BlockRange().TryGetUse(childNode, &use))
        {
            use.ReplaceWith(broadcastNode);
        }
        else
        {
            broadcastNode->SetUnusedValue();
        }

        BlockRange().Remove(childNode);
        LowerNode(createScalar);
        LowerNode(broadcastNode);
        if (varTypeIsFloating(simdBaseType))
        {
            MakeSrcContained(broadcastNode, createScalar);
        }
        else if (constScalar->TypeIs(TYP_INT, TYP_UINT, TYP_LONG, TYP_ULONG))
        {
            MakeSrcContained(broadcastNode, constScalar);
        }
        MakeSrcContained(parentNode, broadcastNode);
        return;
    }
    MakeSrcContained(parentNode, childNode);
}

//------------------------------------------------------------------------
// TryMakeSrcContainedOrRegOptional: Tries to make "childNode" a contained or regOptional node
//
//  Arguments:
//     parentNode - The hardware intrinsic node which is the parent of 'childNode'
//     childNode  - The node to check if it can be contained by 'parentNode'
//
void Lowering::TryMakeSrcContainedOrRegOptional(GenTreeHWIntrinsic* parentNode, GenTree* childNode)
{
    bool supportsRegOptional = false;

    if (IsContainableHWIntrinsicOp(parentNode, childNode, &supportsRegOptional))
    {
        if (childNode->IsCnsVec() && parentNode->isEmbeddedBroadcastCompatibleHWIntrinsic(comp))
        {
            TryFoldCnsVecForEmbeddedBroadcast(parentNode, childNode->AsVecCon());
        }
        else
        {
            MakeSrcContained(parentNode, childNode);
        }
    }
    else if (supportsRegOptional)
    {
        MakeSrcRegOptional(parentNode, childNode);
    }
}

//----------------------------------------------------------------------------------------------
// ContainCheckHWIntrinsicAddr: Perform containment analysis for an address operand of a hardware
//                              intrinsic node.
//
//  Arguments:
//     node - The hardware intrinsic node
//     addr - The address node to try contain
//     size - Size of the memory access (can be an overestimate)
//
void Lowering::ContainCheckHWIntrinsicAddr(GenTreeHWIntrinsic* node, GenTree* addr, unsigned size)
{
    assert((genActualType(addr) == TYP_I_IMPL) || addr->TypeIs(TYP_BYREF));
    if ((addr->OperIs(GT_LCL_ADDR) && IsContainableLclAddr(addr->AsLclFld(), size)) ||
        (addr->IsCnsIntOrI() && addr->AsIntConCommon()->FitsInAddrBase(comp)))
    {
        MakeSrcContained(node, addr);
    }
    else
    {
        TryCreateAddrMode(addr, true, node);
        if (addr->OperIs(GT_LEA) && IsInvariantInRange(addr, node))
        {
            MakeSrcContained(node, addr);
        }
    }
}

//----------------------------------------------------------------------------------------------
// ContainCheckHWIntrinsic: Perform containment analysis for a hardware intrinsic node.
//
//  Arguments:
//     node - The hardware intrinsic node.
//
void Lowering::ContainCheckHWIntrinsic(GenTreeHWIntrinsic* node)
{
    NamedIntrinsic      intrinsicId     = node->GetHWIntrinsicId();
    HWIntrinsicCategory category        = HWIntrinsicInfo::lookupCategory(intrinsicId);
    size_t              numArgs         = node->GetOperandCount();
    CorInfoType         simdBaseJitType = node->GetSimdBaseJitType();
    var_types           simdBaseType    = node->GetSimdBaseType();
    uint32_t            simdSize        = node->GetSimdSize();

    if (!HWIntrinsicInfo::SupportsContainment(intrinsicId))
    {
        // AVX2 gather are not containable and always have constant IMM argument
        if (HWIntrinsicInfo::isAVX2GatherIntrinsic(intrinsicId))
        {
            GenTree* lastOp = node->Op(numArgs);
            MakeSrcContained(node, lastOp);
        }
        // Exit early if containment isn't supported
        return;
    }

    bool isContainedImm = false;

    if (HWIntrinsicInfo::lookupCategory(intrinsicId) == HW_Category_IMM)
    {
        GenTree* lastOp = node->Op(numArgs);

        if (HWIntrinsicInfo::isImmOp(intrinsicId, lastOp) && lastOp->IsCnsIntOrI())
        {
            MakeSrcContained(node, lastOp);
            isContainedImm = true;
        }
    }

    if ((simdSize == 8) || (simdSize == 12))
    {
        // We want to handle GetElement/ToScalar still for Vector2/3
        if (!HWIntrinsicInfo::IsVectorToScalar(intrinsicId) && !HWIntrinsicInfo::IsVectorGetElement(intrinsicId))
        {
            // TODO-XArch-CQ: Ideally we would key this off of the size the containing node
            // expects vs the size node actually is or would be if spilled to the stack
            return;
        }
    }

    // TODO-XArch-CQ: Non-VEX encoded instructions can have both ops contained

    const bool isCommutative = node->isCommutativeHWIntrinsic();

    GenTree* op1 = nullptr;
    GenTree* op2 = nullptr;
    GenTree* op3 = nullptr;
    GenTree* op4 = nullptr;

    if (numArgs == 1)
    {
        // One argument intrinsics cannot be commutative
        assert(!isCommutative);

        op1 = node->Op(1);

        switch (category)
        {
            case HW_Category_MemoryLoad:
                ContainCheckHWIntrinsicAddr(node, op1, simdSize);
                break;

            case HW_Category_SimpleSIMD:
            case HW_Category_SIMDScalar:
            case HW_Category_Scalar:
            {
                switch (intrinsicId)
                {
                    case NI_X86Base_ReciprocalScalar:
                    case NI_X86Base_ReciprocalSqrtScalar:
                    case NI_X86Base_SqrtScalar:
                    case NI_SSE42_CeilingScalar:
                    case NI_SSE42_FloorScalar:
                    case NI_SSE42_RoundCurrentDirectionScalar:
                    case NI_SSE42_RoundToNearestIntegerScalar:
                    case NI_SSE42_RoundToNegativeInfinityScalar:
                    case NI_SSE42_RoundToPositiveInfinityScalar:
                    case NI_SSE42_RoundToZeroScalar:
                    case NI_AVX512_GetExponentScalar:
                    case NI_AVX512_Reciprocal14Scalar:
                    case NI_AVX512_ReciprocalSqrt14Scalar:
                    {
                        // These intrinsics have both 1 and 2-operand overloads.
                        //
                        // The 1-operand overload basically does `intrinsic(op1, op1)`
                        //
                        // Because of this, the operand must be loaded into a register
                        // and cannot be contained.
                        return;
                    }

                    case NI_X86Base_ConvertToInt32:
                    case NI_X86Base_X64_ConvertToInt64:
                    case NI_X86Base_ConvertToUInt32:
                    case NI_X86Base_X64_ConvertToUInt64:
                    case NI_AVX2_ConvertToInt32:
                    case NI_AVX2_ConvertToUInt32:
                    {
                        if (varTypeIsIntegral(simdBaseType))
                        {
                            // These intrinsics are "ins reg/mem, xmm" and get
                            // contained by the relevant store operation instead.
                            return;
                        }
                        break;
                    }

                    case NI_SSE42_ConvertToVector128Int16:
                    case NI_SSE42_ConvertToVector128Int32:
                    case NI_SSE42_ConvertToVector128Int64:
                    case NI_AVX2_ConvertToVector256Int16:
                    case NI_AVX2_ConvertToVector256Int32:
                    case NI_AVX2_ConvertToVector256Int64:
                    {
                        if (node->OperIsMemoryLoad())
                        {
                            ContainCheckHWIntrinsicAddr(node, op1, /* conservative maximum */ 16);
                            return;
                        }
                        break;
                    }

                    case NI_AVX2_BroadcastScalarToVector128:
                    case NI_AVX2_BroadcastScalarToVector256:
                    case NI_AVX512_BroadcastScalarToVector512:
                    {
                        if (node->OperIsMemoryLoad())
                        {
                            ContainCheckHWIntrinsicAddr(node, op1, /* conservative maximum */ 8);
                            return;
                        }

                        if (varTypeIsIntegral(simdBaseType) && op1->OperIsHWIntrinsic())
                        {
                            GenTreeHWIntrinsic* childNode      = op1->AsHWIntrinsic();
                            NamedIntrinsic      childIntrinsic = childNode->GetHWIntrinsicId();

                            if (HWIntrinsicInfo::IsVectorCreateScalar(childIntrinsic) ||
                                HWIntrinsicInfo::IsVectorCreateScalarUnsafe(childIntrinsic))
                            {
                                // We have a very special case of BroadcastScalarToVector(CreateScalar/Unsafe(op1))
                                //
                                // This is one of the only instructions where it supports taking integer types from
                                // a SIMD register or directly as a scalar from memory. Most other instructions, in
                                // comparison, take such values from general-purpose registers instead.
                                //
                                // Because of this, we're going to remove the CreateScalar/Unsafe and try to contain
                                // op1 directly, we'll then special case the codegen to materialize the value into a
                                // SIMD register in the case it is marked optional and doesn't get spilled.

                                if (childNode->Op(1)->OperIsLong())
                                {
                                    // Decomposed longs require special codegen
                                    return;
                                }

                                node->Op(1) = childNode->Op(1);
                                BlockRange().Remove(op1);

                                op1 = node->Op(1);
                                op1->ClearContained();

                                // Drop GT_CAST if it doesn't change the op1's bits we're about to broadcast
                                if (op1->OperIs(GT_CAST) && !op1->gtOverflow() && comp->opts.Tier0OptimizationEnabled())
                                {
                                    GenTreeCast* cast = op1->AsCast();
                                    if (!varTypeIsFloating(cast->CastToType()) &&
                                        !varTypeIsFloating(cast->CastFromType()) && !cast->CastOp()->OperIsLong() &&
                                        (genTypeSize(cast->CastToType()) >= genTypeSize(simdBaseType)) &&
                                        (genTypeSize(cast->CastFromType()) >= genTypeSize(simdBaseType)))
                                    {
                                        BlockRange().Remove(op1);
                                        op1 = cast->CastOp();
                                        op1->ClearContained();
                                        node->Op(1) = op1;
                                    }
                                }
                            }
                        }
                        break;
                    }

                    case NI_AVX512_ConvertToVector128UInt32:
                    case NI_AVX512_ConvertToVector128UInt32WithSaturation:
                    case NI_AVX512_ConvertToVector256Int32:
                    case NI_AVX512_ConvertToVector256UInt32:
                    {
                        if (varTypeIsFloating(simdBaseType))
                        {
                            // This version is "ins xmm, xmm/mem" and
                            // gets the default containment handling
                            break;
                        }
                        FALLTHROUGH;
                    }

                    case NI_AVX512_ConvertToVector128Byte:
                    case NI_AVX512_ConvertToVector128ByteWithSaturation:
                    case NI_AVX512_ConvertToVector128Int16:
                    case NI_AVX512_ConvertToVector128Int16WithSaturation:
                    case NI_AVX512_ConvertToVector128Int32:
                    case NI_AVX512_ConvertToVector128Int32WithSaturation:
                    case NI_AVX512_ConvertToVector128SByte:
                    case NI_AVX512_ConvertToVector128SByteWithSaturation:
                    case NI_AVX512_ConvertToVector128UInt16:
                    case NI_AVX512_ConvertToVector128UInt16WithSaturation:
                    case NI_AVX512_ConvertToVector256Byte:
                    case NI_AVX512_ConvertToVector256ByteWithSaturation:
                    case NI_AVX512_ConvertToVector256Int16:
                    case NI_AVX512_ConvertToVector256Int16WithSaturation:
                    case NI_AVX512_ConvertToVector256Int32WithSaturation:
                    case NI_AVX512_ConvertToVector256SByte:
                    case NI_AVX512_ConvertToVector256SByteWithSaturation:
                    case NI_AVX512_ConvertToVector256UInt16:
                    case NI_AVX512_ConvertToVector256UInt16WithSaturation:
                    case NI_AVX512_ConvertToVector256UInt32WithSaturation:
                    {
                        // These intrinsics are "ins reg/mem, xmm" and get
                        // contained by the relevant store operation instead.
                        return;
                    }

#ifdef TARGET_X86
                    case NI_Vector128_CreateScalar:
                    case NI_Vector256_CreateScalar:
                    case NI_Vector512_CreateScalar:
                    case NI_Vector128_CreateScalarUnsafe:
                    case NI_Vector256_CreateScalarUnsafe:
                    case NI_Vector512_CreateScalarUnsafe:
                    {
                        if (op1->OperIsLong())
                        {
                            // Contain decomposed longs and handle them in codegen
                            assert(varTypeIsLong(simdBaseType));

                            for (GenTree* longOp : op1->Operands())
                            {
                                if (!varTypeIsSmall(longOp) && IsContainableMemoryOp(longOp) &&
                                    IsSafeToContainMem(node, longOp))
                                {
                                    MakeSrcContained(node, longOp);
                                }
                                else if (IsSafeToMarkRegOptional(node, longOp))
                                {
                                    MakeSrcRegOptional(node, longOp);
                                }
                            }

                            MakeSrcContained(node, op1);
                            return;
                        }
                        break;
                    }

                    case NI_Vector128_ToScalar:
                    case NI_Vector256_ToScalar:
                    case NI_Vector512_ToScalar:
                    {
                        // These will be contained by a STOREIND
                        if (varTypeIsLong(simdBaseType))
                        {
                            return;
                        }
                        break;
                    }
#endif

                    default:
                    {
                        break;
                    }
                }

                assert(!node->OperIsMemoryLoad());

                TryMakeSrcContainedOrRegOptional(node, op1);
                break;
            }

            default:
            {
                unreached();
                break;
            }
        }
    }
    else
    {
        if (numArgs == 2)
        {
            op1 = node->Op(1);
            op2 = node->Op(2);

            switch (category)
            {
                case HW_Category_MemoryLoad:
                    if ((intrinsicId == NI_AVX_MaskLoad) || (intrinsicId == NI_AVX2_MaskLoad))
                    {
                        ContainCheckHWIntrinsicAddr(node, op1, simdSize);
                    }
                    else
                    {
                        ContainCheckHWIntrinsicAddr(node, op2, simdSize);
                    }
                    break;

                case HW_Category_MemoryStore:
                    ContainCheckHWIntrinsicAddr(node, op1, /* conservative maximum */ simdSize);
                    break;

                case HW_Category_SimpleSIMD:
                case HW_Category_SIMDScalar:
                case HW_Category_Scalar:
                {
                    bool supportsOp1RegOptional = false;
                    bool supportsOp2RegOptional = false;

                    GenTree* containedOperand   = nullptr;
                    GenTree* regOptionalOperand = nullptr;
                    bool     swapOperands       = false;

                    if (IsContainableHWIntrinsicOp(node, op2, &supportsOp2RegOptional))
                    {
                        containedOperand = op2;
                    }
                    else if (isCommutative && IsContainableHWIntrinsicOp(node, op1, &supportsOp1RegOptional))
                    {
                        containedOperand = op1;
                        swapOperands     = true;
                    }
                    else
                    {
                        if (supportsOp1RegOptional)
                        {
                            regOptionalOperand = PreferredRegOptionalOperand(regOptionalOperand, op1);
                        }

                        if (supportsOp2RegOptional)
                        {
                            regOptionalOperand = PreferredRegOptionalOperand(regOptionalOperand, op2);
                        }

                        if (regOptionalOperand == op1)
                        {
                            swapOperands = true;
                        }
                    }

                    if (containedOperand != nullptr)
                    {
                        if (containedOperand->IsCnsVec() && node->isEmbeddedBroadcastCompatibleHWIntrinsic(comp))
                        {
                            TryFoldCnsVecForEmbeddedBroadcast(node, containedOperand->AsVecCon());
                        }
                        else
                        {
                            MakeSrcContained(node, containedOperand);
                        }
                    }
                    else if (regOptionalOperand != nullptr)
                    {
                        MakeSrcRegOptional(node, regOptionalOperand);
                    }

                    if (swapOperands)
                    {
                        // Swap the operands here to make the containment checks in codegen significantly simpler
                        std::swap(node->Op(1), node->Op(2));
                    }
                    break;
                }

                case HW_Category_IMM:
                {
                    // We don't currently have any IMM intrinsics which are also commutative
                    assert(!isCommutative);

                    switch (intrinsicId)
                    {
                        case NI_X86Base_Extract:
                        case NI_AVX_ExtractVector128:
                        case NI_AVX2_ExtractVector128:
                        case NI_AVX512_ExtractVector128:
                        case NI_AVX512_ExtractVector256:
                        {
                            // These intrinsics are "ins reg/mem, xmm, imm8" and get
                            // contained by the relevant store operation instead.
                            break;
                        }

                        case NI_AVX2_Shuffle:
                        case NI_AVX512_Shuffle:
                        {
                            if (varTypeIsByte(simdBaseType))
                            {
                                // byte and sbyte are: pshufb ymm1, ymm2, ymm3/m256
                                assert(!isCommutative);

                                TryMakeSrcContainedOrRegOptional(node, op2);
                                break;
                            }
                            FALLTHROUGH;
                        }

                        case NI_X86Base_Shuffle:
                        case NI_X86Base_ShuffleHigh:
                        case NI_X86Base_ShuffleLow:
                        case NI_AVX2_Permute4x64:
                        case NI_AVX2_ShuffleHigh:
                        case NI_AVX2_ShuffleLow:
                        case NI_AVX512_Permute2x64:
                        case NI_AVX512_Permute4x32:
                        case NI_AVX512_Permute4x64:
                        case NI_AVX512_ShuffleHigh:
                        case NI_AVX512_ShuffleLow:
                        case NI_AVX512_RotateLeft:
                        case NI_AVX512_RotateRight:
                        {
                            // These intrinsics have op2 as an imm and op1 as a reg/mem

                            if (!isContainedImm)
                            {
                                // Don't contain if we're generating a jmp table fallback
                                break;
                            }

                            TryMakeSrcContainedOrRegOptional(node, op1);
                            break;
                        }

                        case NI_SSE42_Extract:
                        case NI_SSE42_X64_Extract:
                        {
                            // These intrinsics are "ins reg/mem, xmm" and get
                            // contained by the relevant store operation instead.

                            assert(!varTypeIsFloating(simdBaseType));
                            break;
                        }

                        case NI_AVX_Permute:
                        case NI_X86Base_ShiftLeftLogical:
                        case NI_X86Base_ShiftRightArithmetic:
                        case NI_X86Base_ShiftRightLogical:
                        case NI_AVX2_ShiftLeftLogical:
                        case NI_AVX2_ShiftRightArithmetic:
                        case NI_AVX2_ShiftRightLogical:
                        case NI_AVX512_ShiftLeftLogical:
                        case NI_AVX512_ShiftRightArithmetic:
                        case NI_AVX512_ShiftRightLogical:
                        {
                            // These intrinsics can have op2 be imm or reg/mem
                            // They also can have op1 be reg/mem and op2 be imm

                            if (HWIntrinsicInfo::isImmOp(intrinsicId, op2))
                            {
                                if (!isContainedImm)
                                {
                                    // Don't contain if we're generating a jmp table fallback
                                    break;
                                }

                                TryMakeSrcContainedOrRegOptional(node, op1);
                            }
                            else
                            {
                                TryMakeSrcContainedOrRegOptional(node, op2);
                            }
                            break;
                        }

                        case NI_AES_KeygenAssist:
                        case NI_AVX512_GetMantissa:
                        case NI_AVX512_RoundScale:
                        case NI_AVX512_Reduce:
                        {
                            if (!isContainedImm)
                            {
                                // Don't contain if we're generating a jmp table fallback
                                break;
                            }

                            TryMakeSrcContainedOrRegOptional(node, op1);
                            break;
                        }

                        case NI_X86Base_ShiftLeftLogical128BitLane:
                        case NI_X86Base_ShiftRightLogical128BitLane:
                        case NI_AVX2_ShiftLeftLogical128BitLane:
                        case NI_AVX2_ShiftRightLogical128BitLane:
                        case NI_AVX512_ShiftLeftLogical128BitLane:
                        case NI_AVX512_ShiftRightLogical128BitLane:
                        {
                            // These intrinsics have op2 as an imm and op1 as a reg/mem when AVX512BW+VL is supported

                            if (!isContainedImm)
                            {
                                // Don't contain if we're generating a jmp table fallback
                                break;
                            }

                            TryMakeSrcContainedOrRegOptional(node, op1);
                            break;
                        }

                        case NI_AVX512_GetMantissaScalar:
                        case NI_AVX512_RoundScaleScalar:
                        case NI_AVX512_ReduceScalar:
                        {
                            // These intrinsics have both 2 and 3-operand overloads.
                            //
                            // The 2-operand overload basically does `intrinsic(op1, op1, cns)`
                            //
                            // Because of this, the operand must be loaded into a register
                            // and cannot be contained.
                            return;
                        }

                        case NI_AVX512_ShiftLeftMask:
                        case NI_AVX512_ShiftRightMask:
                        {
                            // These intrinsics don't support a memory operand and
                            // we don't currently generate a jmp table fallback.

                            assert(isContainedImm);
                            return;
                        }

                        default:
                        {
                            assert(!"Unhandled containment for binary hardware intrinsic with immediate operand");
                            break;
                        }
                    }

                    break;
                }

                case HW_Category_Helper:
                {
                    // We don't currently have any IMM intrinsics which are also commutative
                    assert(!isCommutative);

                    switch (intrinsicId)
                    {
                        case NI_Vector128_GetElement:
                        case NI_Vector256_GetElement:
                        case NI_Vector512_GetElement:
                        {
                            if (op2->OperIsConst())
                            {
                                MakeSrcContained(node, op2);
                            }

                            if (IsContainableMemoryOp(op1) && IsSafeToContainMem(node, op1))
                            {
                                MakeSrcContained(node, op1);
                            }
                            break;
                        }

                        case NI_Vector128_op_Division:
                        case NI_Vector256_op_Division:
                        {
                            break;
                        }

                        default:
                        {
                            assert(!"Unhandled containment for helper binary hardware intrinsic");
                            break;
                        }
                    }

                    break;
                }

                default:
                {
                    unreached();
                    break;
                }
            }
        }
        else if (numArgs == 3)
        {
            // three argument intrinsics should not be marked commutative
            assert(!isCommutative);

            op1 = node->Op(1);
            op2 = node->Op(2);
            op3 = node->Op(3);

            switch (category)
            {
                case HW_Category_SimpleSIMD:
                case HW_Category_SIMDScalar:
                case HW_Category_Scalar:
                {
                    if (HWIntrinsicInfo::IsFmaIntrinsic(intrinsicId))
                    {
                        // FMA is special in that any operand can be contained
                        // and any other operand can be the RMW operand.
                        //
                        // This comes about from having:
                        // * 132: op1 = (op1 * [op3]) + op2
                        // * 213: op2 = (op1 * op2) + [op3]
                        // * 231: op2 = (op2 * [op3]) + op1
                        //
                        // Since multiplication is commutative this gives us the
                        // full range of support to emit the best codegen.

                        bool supportsOp1RegOptional = false;
                        bool supportsOp2RegOptional = false;
                        bool supportsOp3RegOptional = false;

                        GenTree* containedOperand   = nullptr;
                        GenTree* regOptionalOperand = nullptr;

                        LIR::Use use;
                        GenTree* user = nullptr;

                        if (BlockRange().TryGetUse(node, &use))
                        {
                            user = use.User();
                        }
                        unsigned resultOpNum = node->GetResultOpNumForRmwIntrinsic(user, op1, op2, op3);

                        // Prioritize Containable op. Check if any one of the op is containable first.
                        // Set op regOptional only if none of them is containable.

                        // Prefer to make op3 contained as it doesn't require reordering operands
                        if ((resultOpNum != 3) && IsContainableHWIntrinsicOp(node, op3, &supportsOp3RegOptional))
                        {
                            // result = (op1 * op2) + [op3]
                            containedOperand = op3;
                        }
                        else if ((resultOpNum != 2) && IsContainableHWIntrinsicOp(node, op2, &supportsOp2RegOptional))
                        {
                            // result = (op1 * [op2]) + op3
                            containedOperand = op2;
                        }
                        else if ((resultOpNum != 1) && !HWIntrinsicInfo::CopiesUpperBits(intrinsicId) &&
                                 IsContainableHWIntrinsicOp(node, op1, &supportsOp1RegOptional))
                        {
                            // result = ([op1] * op2) + op3
                            containedOperand = op1;
                        }
                        else
                        {
                            if (supportsOp1RegOptional)
                            {
                                regOptionalOperand = PreferredRegOptionalOperand(regOptionalOperand, op1);
                            }

                            if (supportsOp2RegOptional)
                            {
                                regOptionalOperand = PreferredRegOptionalOperand(regOptionalOperand, op2);
                            }

                            if (supportsOp3RegOptional)
                            {
                                regOptionalOperand = PreferredRegOptionalOperand(regOptionalOperand, op3);
                            }
                        }

                        if (containedOperand != nullptr)
                        {
                            if (containedOperand->IsCnsVec() && node->isEmbeddedBroadcastCompatibleHWIntrinsic(comp))
                            {
                                TryFoldCnsVecForEmbeddedBroadcast(node, containedOperand->AsVecCon());
                            }
                            else
                            {
                                MakeSrcContained(node, containedOperand);
                            }
                        }
                        else if (regOptionalOperand != nullptr)
                        {
                            MakeSrcRegOptional(node, regOptionalOperand);
                        }
                    }
                    else if (HWIntrinsicInfo::IsPermuteVar2x(intrinsicId))
                    {
                        assert(comp->canUseEvexEncodingDebugOnly());

                        // PermuteVar2x is similarly special in that op1 and op3
                        // are commutative and op1 or op2 can be the RMW operand.
                        //
                        // This comes about from having:
                        // * i2: op2 = permutex2var(op1, op2, op3)
                        // * t2: op1 = permutex2var(op1, op2, op3)
                        //
                        // Given op1 and op3 are commutative this also gives us the full
                        // range of support. However, given we can only swap op1/op3 if
                        // we toggle a bit in the indices (op2) and the cost of this is
                        // another memory load if op2 isn't constant, we don't swap in that
                        // case to avoid another memory access for the toggle operand

                        bool supportsOp1RegOptional = false;
                        bool supportsOp3RegOptional = false;

                        GenTree* containedOperand   = nullptr;
                        GenTree* regOptionalOperand = nullptr;
                        bool     swapOperands       = false;
                        bool     isOp2Cns           = op2->IsCnsVec();

                        LIR::Use use;
                        GenTree* user = nullptr;

                        if (BlockRange().TryGetUse(node, &use))
                        {
                            user = use.User();
                        }
                        unsigned resultOpNum = node->GetResultOpNumForRmwIntrinsic(user, op1, op2, op3);

                        // Prioritize Containable op. Check if any one of the op is containable first.
                        // Set op regOptional only if none of them is containable.

                        // Prefer to make op3 contained as it doesn't require reordering operands
                        if (((resultOpNum != 3) || !isOp2Cns) &&
                            IsContainableHWIntrinsicOp(node, op3, &supportsOp3RegOptional))
                        {
                            containedOperand = op3;
                        }
                        else if ((resultOpNum != 2) && isOp2Cns &&
                                 IsContainableHWIntrinsicOp(node, op1, &supportsOp1RegOptional))
                        {
                            containedOperand = op1;
                            swapOperands     = true;
                        }
                        else
                        {
                            if (supportsOp1RegOptional)
                            {
                                regOptionalOperand = PreferredRegOptionalOperand(regOptionalOperand, op1);
                            }

                            if (supportsOp3RegOptional)
                            {
                                regOptionalOperand = PreferredRegOptionalOperand(regOptionalOperand, op3);
                            }

                            if (regOptionalOperand == op1)
                            {
                                swapOperands = true;
                            }
                        }

                        if (containedOperand != nullptr)
                        {
                            if (containedOperand->IsCnsVec() && node->isEmbeddedBroadcastCompatibleHWIntrinsic(comp))
                            {
                                TryFoldCnsVecForEmbeddedBroadcast(node, containedOperand->AsVecCon());
                            }
                            else
                            {
                                MakeSrcContained(node, containedOperand);
                            }
                        }
                        else if (regOptionalOperand != nullptr)
                        {
                            MakeSrcRegOptional(node, regOptionalOperand);
                        }

                        if (swapOperands)
                        {
                            // Swap the operands here to make the containment checks in codegen significantly simpler
                            assert(op2->IsCnsVec());
                            std::swap(node->Op(1), node->Op(3));

                            uint32_t elemSize  = genTypeSize(simdBaseType);
                            uint32_t elemCount = simdSize / elemSize;
                            uint64_t toggleBit = 0;

                            switch (elemSize)
                            {
                                case 1:
                                {
                                    // We pick a base uint8_t of:
                                    // * TYP_SIMD16: 0x10
                                    // * TYP_SIMD32: 0x20
                                    // * TYP_SIMD64: 0x40
                                    switch (simdSize)
                                    {
                                        case 16:
                                            toggleBit = 0x1010101010101010;
                                            break;
                                        case 32:
                                            toggleBit = 0x2020202020202020;
                                            break;
                                        default:
                                            assert(simdSize == 64);
                                            toggleBit = 0x4040404040404040;
                                            break;
                                    }
                                    break;
                                }

                                case 2:
                                {
                                    // We pick a base uint16_t of:
                                    // * TYP_SIMD16: 0x08
                                    // * TYP_SIMD32: 0x10
                                    // * TYP_SIMD64: 0x20
                                    switch (simdSize)
                                    {
                                        case 16:
                                            toggleBit = 0x0008000800080008;
                                            break;
                                        case 32:
                                            toggleBit = 0x0010001000100010;
                                            break;
                                        default:
                                            assert(simdSize == 64);
                                            toggleBit = 0x0020002000200020;
                                            break;
                                    }
                                    break;
                                }

                                case 4:
                                {
                                    // We pick a base uint32_t of:
                                    // * TYP_SIMD16: 0x04
                                    // * TYP_SIMD32: 0x08
                                    // * TYP_SIMD64: 0x10
                                    switch (simdSize)
                                    {
                                        case 16:
                                            toggleBit = 0x0000000400000004;
                                            break;
                                        case 32:
                                            toggleBit = 0x0000000800000008;
                                            break;
                                        default:
                                            assert(simdSize == 64);
                                            toggleBit = 0x0000001000000010;
                                            break;
                                    }
                                    break;
                                }

                                case 8:
                                {
                                    // We pick a base uint32_t of:
                                    // * TYP_SIMD16: 0x02
                                    // * TYP_SIMD32: 0x04
                                    // * TYP_SIMD64: 0x08
                                    switch (simdSize)
                                    {
                                        case 16:
                                            toggleBit = 0x0000000000000002;
                                            break;
                                        case 32:
                                            toggleBit = 0x0000000000000004;
                                            break;
                                        default:
                                            assert(simdSize == 64);
                                            toggleBit = 0x0000000000000008;
                                            break;
                                    }
                                    break;
                                }

                                default:
                                {
                                    unreached();
                                }
                            }

                            GenTreeVecCon* vecCon = op2->AsVecCon();

                            for (uint32_t i = 0; i < (simdSize / 8); i++)
                            {
                                vecCon->gtSimdVal.u64[i] ^= toggleBit;
                            }
                        }
                    }
                    else
                    {
                        switch (intrinsicId)
                        {
                            case NI_SSE42_BlendVariable:
                            case NI_AVX_BlendVariable:
                            case NI_AVX2_BlendVariable:
                            {
                                TryMakeSrcContainedOrRegOptional(node, op2);
                                break;
                            }

                            case NI_AVX512_BlendVariableMask:
                            {
                                // BlendVariableMask represents one of the following instructions:
                                // * vblendmpd
                                // * vblendmps
                                // * vpblendmpb
                                // * vpblendmpd
                                // * vpblendmpq
                                // * vpblendmpw
                                //
                                // In all cases, the node operands are ordered:
                                // * op1: selectFalse
                                // * op2: selectTrue
                                // * op3: condition
                                //
                                // The managed API surface we expose doesn't directly support TYP_MASK
                                // and we don't directly expose overloads for APIs like `vaddps` which
                                // support embedded masking. Instead, we have decide to do pattern
                                // recognition over the relevant ternary select APIs which functionally
                                // execute `cond ? selectTrue : selectFalse` on a per element basis.
                                //
                                // To facilitate this, the mentioned ternary select APIs, such as
                                // ConditionalSelect or TernaryLogic, with a correct control word, will
                                // all compile down to BlendVariableMask when the condition is of TYP_MASK.
                                //
                                // So, before we do the normal containment checks for memory operands, we
                                // instead want to check if `selectTrue` (op2) supports embedded masking and
                                // if so, we want to mark it as contained. Codegen will then see that it is
                                // contained and not a memory operand and know to invoke the special handling
                                // so that the embedded masking can work as expected.

                                if (op1->IsVectorZero())
                                {
                                    // When we are merging with zero, we can specialize
                                    // and avoid instantiating the vector constant.
                                    MakeSrcContained(node, op1);
                                }

                                if (op2->isEmbeddedMaskingCompatibleHWIntrinsic())
                                {
                                    bool isEmbeddedMask = !comp->opts.MinOpts() && comp->canUseEmbeddedMasking();

                                    if (op2->isRMWHWIntrinsic(comp))
                                    {
                                        // TODO-AVX512-CQ: Ensure we can support embedded operations on RMW intrinsics
                                        isEmbeddedMask = false;
                                    }

                                    GenTreeHWIntrinsic* op2Intrinsic   = op2->AsHWIntrinsic();
                                    NamedIntrinsic      op2IntrinsicId = NI_Illegal;
                                    HWIntrinsicCategory category       = HW_Category_Special;

                                    if (isEmbeddedMask)
                                    {
                                        // TODO-AVX512-CQ: Codegen is currently limited to only handling embedded
                                        // masking for table driven intrinsics. This can be relaxed once that is fixed.

                                        op2IntrinsicId = op2Intrinsic->GetHWIntrinsicId();
                                        category       = HWIntrinsicInfo::lookupCategory(op2IntrinsicId);
                                        isEmbeddedMask =
                                            HWIntrinsicInfo::genIsTableDrivenHWIntrinsic(op2IntrinsicId, category);

                                        size_t numArgs = node->GetOperandCount();

                                        if (numArgs == 1)
                                        {
                                            if (op2Intrinsic->OperIsMemoryLoad())
                                            {
                                                isEmbeddedMask = false;
                                            }
                                        }
                                        else if (numArgs == 2)
                                        {
                                            if (category == HW_Category_MemoryStore)
                                            {
                                                isEmbeddedMask = false;
                                            }
                                        }
                                    }

                                    if (isEmbeddedMask)
                                    {
                                        var_types op2SimdBaseType = op2Intrinsic->GetSimdBaseType();

                                        instruction ins =
                                            HWIntrinsicInfo::lookupIns(op2IntrinsicId, op2SimdBaseType, comp);

                                        unsigned expectedMaskBaseSize = CodeGenInterface::instKMaskBaseSize(ins);

                                        // It's safe to use the return and base type of the BlendVariableMask node
                                        // since anything which lowered to it will have validated compatibility itself
                                        unsigned actualMaskSize =
                                            genTypeSize(node->TypeGet()) / genTypeSize(simdBaseType);
                                        unsigned actualMaskBaseSize =
                                            actualMaskSize / (genTypeSize(node->TypeGet()) / 16);

                                        CorInfoType op2AdjustedSimdBaseJitType = CORINFO_TYPE_UNDEF;

                                        if (actualMaskBaseSize != expectedMaskBaseSize)
                                        {
                                            // Some intrinsics are effectively bitwise operations and so we
                                            // can freely update them to match the size of the actual mask

                                            bool supportsMaskBaseSize4Or8 = false;

                                            switch (ins)
                                            {
                                                case INS_andpd:
                                                case INS_andps:
                                                case INS_andnpd:
                                                case INS_andnps:
                                                case INS_orpd:
                                                case INS_orps:
                                                case INS_pandd:
                                                case INS_pandnd:
                                                case INS_pord:
                                                case INS_pxord:
                                                case INS_vpandq:
                                                case INS_vpandnq:
                                                case INS_vporq:
                                                case INS_vpxorq:
                                                case INS_vshuff32x4:
                                                case INS_vshuff64x2:
                                                case INS_vshufi32x4:
                                                case INS_vshufi64x2:
                                                case INS_xorpd:
                                                case INS_xorps:
                                                {
                                                    // These intrinsics support embedded broadcast and have masking
                                                    // support for 4 or 8
                                                    assert((expectedMaskBaseSize == 4) || (expectedMaskBaseSize == 8));

                                                    if (!comp->codeGen->IsEmbeddedBroadcastEnabled(ins,
                                                                                                   op2Intrinsic->Op(2)))
                                                    {
                                                        // We cannot change the base type if we've already contained a
                                                        // broadcast
                                                        supportsMaskBaseSize4Or8 = true;
                                                    }
                                                    break;
                                                }

                                                case INS_vpternlogd:
                                                case INS_vpternlogq:
                                                {
                                                    // These intrinsics support embedded broadcast and have masking
                                                    // support for 4 or 8
                                                    assert((expectedMaskBaseSize == 4) || (expectedMaskBaseSize == 8));

                                                    if (!comp->codeGen->IsEmbeddedBroadcastEnabled(ins,
                                                                                                   op2Intrinsic->Op(3)))
                                                    {
                                                        // We cannot change the base type if we've already contained a
                                                        // broadcast
                                                        supportsMaskBaseSize4Or8 = true;
                                                    }
                                                    break;
                                                }

                                                case INS_vbroadcastf32x4:
                                                case INS_vbroadcastf32x8:
                                                case INS_vbroadcastf64x2:
                                                case INS_vbroadcastf64x4:
                                                case INS_vbroadcasti32x4:
                                                case INS_vbroadcasti32x8:
                                                case INS_vbroadcasti64x2:
                                                case INS_vbroadcasti64x4:
                                                case INS_vextractf32x4:
                                                case INS_vextractf32x8:
                                                case INS_vextractf64x2:
                                                case INS_vextractf64x4:
                                                case INS_vextracti32x4:
                                                case INS_vextracti32x8:
                                                case INS_vextracti64x2:
                                                case INS_vextracti64x4:
                                                case INS_vinsertf32x4:
                                                case INS_vinsertf32x8:
                                                case INS_vinsertf64x2:
                                                case INS_vinsertf64x4:
                                                case INS_vinserti32x4:
                                                case INS_vinserti32x8:
                                                case INS_vinserti64x2:
                                                case INS_vinserti64x4:
                                                {
                                                    // These intrinsics don't support embedded broadcast and have
                                                    // masking support for 4 or 8
                                                    assert((expectedMaskBaseSize == 4) || (expectedMaskBaseSize == 8));
                                                    supportsMaskBaseSize4Or8 = true;
                                                    break;
                                                }

                                                default:
                                                {
                                                    break;
                                                }
                                            }

                                            if (supportsMaskBaseSize4Or8)
                                            {
                                                if (actualMaskBaseSize == 8)
                                                {
                                                    if (varTypeIsFloating(op2SimdBaseType))
                                                    {
                                                        op2AdjustedSimdBaseJitType = CORINFO_TYPE_DOUBLE;
                                                    }
                                                    else if (varTypeIsSigned(op2SimdBaseType))
                                                    {
                                                        op2AdjustedSimdBaseJitType = CORINFO_TYPE_LONG;
                                                    }
                                                    else
                                                    {
                                                        op2AdjustedSimdBaseJitType = CORINFO_TYPE_ULONG;
                                                    }
                                                }
                                                else if (actualMaskBaseSize == 4)
                                                {
                                                    if (varTypeIsFloating(op2SimdBaseType))
                                                    {
                                                        op2AdjustedSimdBaseJitType = CORINFO_TYPE_FLOAT;
                                                    }
                                                    else if (varTypeIsSigned(op2SimdBaseType))
                                                    {
                                                        op2AdjustedSimdBaseJitType = CORINFO_TYPE_INT;
                                                    }
                                                    else
                                                    {
                                                        op2AdjustedSimdBaseJitType = CORINFO_TYPE_UINT;
                                                    }
                                                }
                                            }
                                        }

                                        if (op2AdjustedSimdBaseJitType != CORINFO_TYPE_UNDEF)
                                        {
                                            ins = HWIntrinsicInfo::lookupIns(op2IntrinsicId, op2SimdBaseType, comp);
                                            expectedMaskBaseSize = CodeGenInterface::instKMaskBaseSize(ins);
                                        }

                                        unsigned expectedMaskSize =
                                            expectedMaskBaseSize * (genTypeSize(op2->TypeGet()) / 16);
                                        assert(expectedMaskSize != 0);

                                        if (actualMaskSize != expectedMaskSize)
                                        {
                                            isEmbeddedMask = false;
                                        }
                                        else if (op2AdjustedSimdBaseJitType != CORINFO_TYPE_UNDEF)
                                        {
                                            op2Intrinsic->SetSimdBaseJitType(op2AdjustedSimdBaseJitType);
                                        }
                                    }

                                    if (isEmbeddedMask && IsInvariantInRange(op2, node))
                                    {
                                        MakeSrcContained(node, op2);
                                        op2->MakeEmbMaskOp();
                                        break;
                                    }
                                }

                                TryMakeSrcContainedOrRegOptional(node, op2);
                                break;
                            }

<<<<<<< HEAD
=======
                            case NI_AVX512_CompressMask:
                            case NI_AVX512_ExpandMask:
                            {
                                if (op1->IsVectorZero())
                                {
                                    // When we are merging with zero, we can specialize
                                    // and avoid instantiating the vector constant.
                                    MakeSrcContained(node, op1);
                                }
                                break;
                            }

                            case NI_AVXVNNI_MultiplyWideningAndAdd:
                            case NI_AVXVNNI_MultiplyWideningAndAddSaturate:
                            {
                                TryMakeSrcContainedOrRegOptional(node, op3);
                                break;
                            }

>>>>>>> 1dd10350
                            case NI_AVX2_MultiplyNoFlags:
                            case NI_AVX2_X64_MultiplyNoFlags:
                            {
                                bool supportsOp1RegOptional = false;
                                bool supportsOp2RegOptional = false;

                                GenTree* containedOperand   = nullptr;
                                GenTree* regOptionalOperand = nullptr;
                                bool     swapOperands       = false;

                                if (IsContainableHWIntrinsicOp(node, op2, &supportsOp2RegOptional))
                                {
                                    containedOperand = op2;
                                }
                                else if (IsContainableHWIntrinsicOp(node, op1, &supportsOp1RegOptional))
                                {
                                    containedOperand = op1;
                                    swapOperands     = true;
                                }
                                else
                                {
                                    if (supportsOp1RegOptional)
                                    {
                                        regOptionalOperand = PreferredRegOptionalOperand(regOptionalOperand, op1);
                                    }

                                    if (supportsOp2RegOptional)
                                    {
                                        regOptionalOperand = PreferredRegOptionalOperand(regOptionalOperand, op2);
                                    }

                                    if (regOptionalOperand == op1)
                                    {
                                        swapOperands = true;
                                    }
                                }

                                if (containedOperand != nullptr)
                                {
                                    MakeSrcContained(node, containedOperand);
                                }
                                else if (regOptionalOperand != nullptr)
                                {
                                    MakeSrcRegOptional(node, regOptionalOperand);
                                }

                                if (swapOperands)
                                {
                                    // Swap the operands here to make the containment checks in codegen significantly
                                    // simpler
                                    std::swap(node->Op(1), node->Op(2));
                                }
                                break;
                            }

                            default:
                            {
                                assert((intrinsicId == NI_X86Base_DivRem) || (intrinsicId == NI_X86Base_X64_DivRem) ||
                                       (intrinsicId >= FIRST_NI_AVXVNNI && intrinsicId <= LAST_NI_AVXVNNIINT_V512));
                                TryMakeSrcContainedOrRegOptional(node, op3);
                                break;
                            }
                        }
                    }
                    break;
                }

                case HW_Category_IMM:
                {
                    switch (intrinsicId)
                    {
                        case NI_X86Base_Shuffle:
                        case NI_X86Base_Insert:
                        case NI_SSE42_AlignRight:
                        case NI_SSE42_Blend:
                        case NI_SSE42_DotProduct:
                        case NI_SSE42_X64_Insert:
                        case NI_SSE42_MultipleSumAbsoluteDifferences:
                        case NI_AVX_Blend:
                        case NI_AVX_Compare:
                        case NI_AVX_CompareScalar:
                        case NI_AVX_DotProduct:
                        case NI_AVX_InsertVector128:
                        case NI_AVX_Permute2x128:
                        case NI_AVX_Shuffle:
                        case NI_AVX2_AlignRight:
                        case NI_AVX2_Blend:
                        case NI_AVX2_InsertVector128:
                        case NI_AVX2_MultipleSumAbsoluteDifferences:
                        case NI_AVX2_Permute2x128:
                        case NI_AVX512_AlignRight32:
                        case NI_AVX512_AlignRight64:
                        case NI_AVX512_AlignRight:
                        case NI_AVX512_GetMantissaScalar:
                        case NI_AVX512_InsertVector128:
                        case NI_AVX512_InsertVector256:
                        case NI_AVX512_Range:
                        case NI_AVX512_RangeScalar:
                        case NI_AVX512_ReduceScalar:
                        case NI_AVX512_RoundScaleScalar:
                        case NI_AVX512_Shuffle2x128:
                        case NI_AVX512_Shuffle4x128:
                        case NI_AVX512_Shuffle:
                        case NI_AVX512_SumAbsoluteDifferencesInBlock32:
                        case NI_AVX512_CompareMask:
                        case NI_AES_CarrylessMultiply:
                        case NI_AES_V256_CarrylessMultiply:
                        case NI_AES_V512_CarrylessMultiply:
                        case NI_AVX10v2_MinMax:
                        case NI_AVX10v2_MinMaxScalar:
                        case NI_AVX10v2_MultipleSumAbsoluteDifferences:
                        case NI_GFNI_GaloisFieldAffineTransform:
                        case NI_GFNI_GaloisFieldAffineTransformInverse:
                        case NI_GFNI_V256_GaloisFieldAffineTransform:
                        case NI_GFNI_V256_GaloisFieldAffineTransformInverse:
                        case NI_GFNI_V512_GaloisFieldAffineTransform:
                        case NI_GFNI_V512_GaloisFieldAffineTransformInverse:
                        {
                            if (!isContainedImm)
                            {
                                // Don't contain if we're generating a jmp table fallback
                                break;
                            }

                            TryMakeSrcContainedOrRegOptional(node, op2);
                            break;
                        }

                        case NI_SSE42_Insert:
                        {
                            GenTree* lastOp = node->Op(numArgs);

                            if (!isContainedImm)
                            {
                                // Don't contain if we're generating a jmp table fallback
                                break;
                            }

                            if (simdBaseType == TYP_FLOAT)
                            {
                                assert(lastOp->IsCnsIntOrI());

                                // Sse41.Insert has:
                                //  * Bits 0-3: zmask
                                //  * Bits 4-5: count_d
                                //  * Bits 6-7: count_s (register form only)
                                //
                                // Where zmask specifies which elements to zero
                                // Where count_d specifies the destination index the value is being inserted to
                                // Where count_s specifies the source index of the value being inserted

                                if (op1->IsVectorZero())
                                {
                                    // When op1 is zero, we can contain it and we expect that
                                    // ival is already in the correct state to account for it

#if DEBUG
                                    ssize_t ival = lastOp->AsIntConCommon()->IconValue();

                                    ssize_t zmask   = (ival & 0x0F);
                                    ssize_t count_d = (ival & 0x30) >> 4;
                                    ssize_t count_s = (ival & 0xC0) >> 6;

                                    zmask |= ~(ssize_t(1) << count_d);
                                    zmask &= 0x0F;

                                    ssize_t expected = (count_s << 6) | (count_d << 4) | (zmask);
                                    assert(ival == expected);
#endif

                                    MakeSrcContained(node, op1);
                                }
                                else if (op2->IsVectorZero())
                                {
                                    // When op2 is zero, we can contain it and we expect that
                                    // zmask is already in the correct state to account for it

#if DEBUG
                                    ssize_t ival = lastOp->AsIntConCommon()->IconValue();

                                    ssize_t zmask   = (ival & 0x0F);
                                    ssize_t count_d = (ival & 0x30) >> 4;
                                    ssize_t count_s = (ival & 0xC0) >> 6;

                                    zmask |= (ssize_t(1) << count_d);
                                    zmask &= 0x0F;

                                    ssize_t expected = (count_s << 6) | (count_d << 4) | (zmask);
                                    assert(ival == expected);
#endif

                                    MakeSrcContained(node, op2);
                                }
                            }

                            TryMakeSrcContainedOrRegOptional(node, op2);
                            break;
                        }

                        default:
                        {
                            assert(!"Unhandled containment for ternary hardware intrinsic with immediate operand");
                            break;
                        }
                    }

                    break;
                }

                default:
                {
                    unreached();
                    break;
                }
            }
        }
        else if (numArgs == 4)
        {
            // four argument intrinsics should not be marked commutative
            assert(!isCommutative);

            op1 = node->Op(1);
            op2 = node->Op(2);
            op3 = node->Op(3);
            op4 = node->Op(4);

            switch (category)
            {
                case HW_Category_IMM:
                {
                    switch (intrinsicId)
                    {
                        case NI_AVX512_Fixup:
                        case NI_AVX512_FixupScalar:
                        {
                            if (!isContainedImm)
                            {
                                // Don't contain if we're generating a jmp table fallback
                                break;
                            }

                            TryMakeSrcContainedOrRegOptional(node, op3);

                            if (!node->isRMWHWIntrinsic(comp))
                            {
                                // op1 is never selected by the table so
                                // we should've replaced it with a containable
                                // constant, allowing us to get better non-RMW
                                // codegen

                                assert(op1->IsCnsVec());
                                MakeSrcContained(node, op1);
                            }
                            break;
                        }

                        case NI_AVX512_TernaryLogic:
                        {
                            assert(comp->canUseEvexEncodingDebugOnly());

                            // These are the control bytes used for TernaryLogic

                            const uint8_t A = 0xF0;
                            const uint8_t B = 0xCC;
                            const uint8_t C = 0xAA;

                            if (!isContainedImm)
                            {
                                // Don't contain if we're generating a jmp table fallback
                                break;
                            }

                            uint8_t                 control  = static_cast<uint8_t>(op4->AsIntCon()->gtIconVal);
                            const TernaryLogicInfo* info     = &TernaryLogicInfo::lookup(control);
                            TernaryLogicUseFlags    useFlags = info->GetAllUseFlags();

                            bool supportsOp1RegOptional = false;
                            bool supportsOp2RegOptional = false;
                            bool supportsOp3RegOptional = false;

                            GenTree*             containedOperand   = nullptr;
                            GenTree*             regOptionalOperand = nullptr;
                            TernaryLogicUseFlags swapOperands       = TernaryLogicUseFlags::None;

                            switch (useFlags)
                            {
                                case TernaryLogicUseFlags::None:
                                {
                                    break;
                                }

                                case TernaryLogicUseFlags::C:
                                {
                                    // We're only using op3, so that's the one to try and contain

                                    assert(op1->IsCnsVec());
                                    MakeSrcContained(node, op1);

                                    assert(op2->IsCnsVec());
                                    MakeSrcContained(node, op2);

                                    if (IsContainableHWIntrinsicOp(node, op3, &supportsOp3RegOptional))
                                    {
                                        containedOperand = op3;
                                    }
                                    else if (supportsOp3RegOptional)
                                    {
                                        regOptionalOperand = op3;
                                    }
                                    break;
                                }

                                case TernaryLogicUseFlags::BC:
                                {
                                    // We're only using op2 and op3, so find the right one to contain
                                    // using the standard commutative rules, fixing up the control byte
                                    // as needed to ensure the operation remains the same

                                    assert(op1->IsCnsVec());
                                    MakeSrcContained(node, op1);

                                    if (IsContainableHWIntrinsicOp(node, op3, &supportsOp3RegOptional))
                                    {
                                        containedOperand = op3;
                                    }
                                    else if (IsContainableHWIntrinsicOp(node, op2, &supportsOp2RegOptional))
                                    {
                                        containedOperand = op2;
                                        swapOperands     = TernaryLogicUseFlags::BC;
                                    }
                                    else
                                    {
                                        if (supportsOp2RegOptional)
                                        {
                                            regOptionalOperand = PreferredRegOptionalOperand(regOptionalOperand, op2);
                                        }

                                        if (supportsOp3RegOptional)
                                        {
                                            regOptionalOperand = PreferredRegOptionalOperand(regOptionalOperand, op3);
                                        }

                                        if (regOptionalOperand == op2)
                                        {
                                            swapOperands = TernaryLogicUseFlags::BC;
                                        }
                                    }
                                    break;
                                }

                                case TernaryLogicUseFlags::ABC:
                                {
                                    // TernaryLogic is special in that any operand can be contained
                                    // and any other operand can be the RMW operand.
                                    //
                                    // This comes about from having a control byte that indicates
                                    // the operation to be performed per operand.

                                    LIR::Use use;
                                    GenTree* user = nullptr;

                                    if (BlockRange().TryGetUse(node, &use))
                                    {
                                        user = use.User();
                                    }
                                    unsigned resultOpNum = node->GetResultOpNumForRmwIntrinsic(user, op1, op2, op3);

                                    // Prioritize Containable op. Check if any one of the op is containable first.
                                    // Set op regOptional only if none of them is containable.

                                    if (resultOpNum == 2)
                                    {
                                        // Swap the operands here to make the containment checks in codegen
                                        // significantly simpler
                                        std::swap(node->Op(1), node->Op(2));
                                        std::swap(op1, op2);

                                        // Make sure we also fixup the control byte
                                        control = TernaryLogicInfo::GetTernaryControlByte(*info, B, A, C);
                                        op4->AsIntCon()->SetIconValue(control);

                                        // Result is now in op1, but also get the updated info
                                        resultOpNum = 1;
                                        info        = &TernaryLogicInfo::lookup(control);
                                    }
                                    else if (resultOpNum == 3)
                                    {
                                        // Swap the operands here to make the containment checks in codegen
                                        // significantly simpler
                                        std::swap(node->Op(1), node->Op(3));
                                        std::swap(op1, op3);

                                        // Make sure we also fixup the control byte
                                        control = TernaryLogicInfo::GetTernaryControlByte(*info, C, B, A);
                                        op4->AsIntCon()->SetIconValue(control);

                                        // Result is now in op1, but also get the updated info
                                        resultOpNum = 1;
                                        info        = &TernaryLogicInfo::lookup(control);
                                    }

                                    // Prefer to make op3 contained as it doesn't require reordering operands
                                    if (IsContainableHWIntrinsicOp(node, op3, &supportsOp3RegOptional))
                                    {
                                        containedOperand = op3;
                                    }
                                    else if (IsContainableHWIntrinsicOp(node, op2, &supportsOp2RegOptional))
                                    {
                                        containedOperand = op2;
                                        swapOperands     = TernaryLogicUseFlags::BC;
                                    }
                                    else if ((resultOpNum != 1) &&
                                             IsContainableHWIntrinsicOp(node, op1, &supportsOp1RegOptional))
                                    {
                                        containedOperand = op1;
                                        swapOperands     = TernaryLogicUseFlags::AC;
                                    }
                                    else
                                    {
                                        if (supportsOp1RegOptional)
                                        {
                                            regOptionalOperand = PreferredRegOptionalOperand(regOptionalOperand, op1);
                                        }

                                        if (supportsOp2RegOptional)
                                        {
                                            regOptionalOperand = PreferredRegOptionalOperand(regOptionalOperand, op2);
                                        }

                                        if (supportsOp3RegOptional)
                                        {
                                            regOptionalOperand = PreferredRegOptionalOperand(regOptionalOperand, op3);
                                        }

                                        if (regOptionalOperand == op1)
                                        {
                                            swapOperands = TernaryLogicUseFlags::AC;
                                        }
                                        else if (regOptionalOperand == op2)
                                        {
                                            swapOperands = TernaryLogicUseFlags::BC;
                                        }
                                    }
                                    break;
                                }

                                default:
                                {
                                    // Lowering should have normalized to one of the above
                                    unreached();
                                }
                            }

                            if (containedOperand != nullptr)
                            {
                                if (containedOperand->IsCnsVec() &&
                                    node->isEmbeddedBroadcastCompatibleHWIntrinsic(comp))
                                {
                                    TryFoldCnsVecForEmbeddedBroadcast(node, containedOperand->AsVecCon());
                                }
                                else
                                {
                                    MakeSrcContained(node, containedOperand);
                                }
                            }
                            else if (regOptionalOperand != nullptr)
                            {
                                MakeSrcRegOptional(node, regOptionalOperand);
                            }

                            if (swapOperands == TernaryLogicUseFlags::AC)
                            {
                                // Swap the operands here to make the containment checks in codegen
                                // significantly simpler
                                std::swap(node->Op(1), node->Op(3));

                                // Make sure we also fixup the control byte
                                control = TernaryLogicInfo::GetTernaryControlByte(*info, C, B, A);
                                op4->AsIntCon()->SetIconValue(control);
                            }
                            else if (swapOperands == TernaryLogicUseFlags::BC)
                            {
                                // Swap the operands here to make the containment checks in codegen
                                // significantly simpler
                                std::swap(node->Op(2), node->Op(3));

                                // Make sure we also fixup the control byte
                                control = TernaryLogicInfo::GetTernaryControlByte(*info, A, C, B);
                                op4->AsIntCon()->SetIconValue(control);
                            }
                            else
                            {
                                assert(swapOperands == TernaryLogicUseFlags::None);
                            }
                            break;
                        }

                        default:
                        {
                            assert(!"Unhandled containment for quaternary hardware intrinsic with immediate operand");
                            break;
                        }
                    }
                    break;
                }

                default:
                {
                    unreached();
                    break;
                }
            }
        }
        else
        {
            unreached();
        }
    }
}
#endif // FEATURE_HW_INTRINSICS

//------------------------------------------------------------------------
// ContainCheckFloatBinary: determine whether the sources of a floating point binary node should be contained.
//
// Arguments:
//    node - pointer to the node
//
void Lowering::ContainCheckFloatBinary(GenTreeOp* node)
{
    assert(node->OperIs(GT_ADD, GT_SUB, GT_MUL, GT_DIV) && varTypeIsFloating(node));

    // overflow operations aren't supported on float/double types.
    assert(!node->gtOverflowEx());

    GenTree* op1 = node->gtGetOp1();
    GenTree* op2 = node->gtGetOp2();

    // No implicit conversions at this stage as the expectation is that
    // everything is made explicit by adding casts.
    assert(op1->TypeGet() == op2->TypeGet());

    bool isSafeToContainOp1 = true;
    bool isSafeToContainOp2 = true;

    if (op2->IsCnsNonZeroFltOrDbl())
    {
        MakeSrcContained(node, op2);
    }
    else if (IsContainableMemoryOp(op2))
    {
        isSafeToContainOp2 = IsSafeToContainMem(node, op2);
        if (isSafeToContainOp2)
        {
            MakeSrcContained(node, op2);
        }
    }

    if (!op2->isContained() && node->OperIsCommutative())
    {
        // Though we have GT_ADD(op1=memOp, op2=non-memOp, we try to reorder the operands
        // as long as it is safe so that the following efficient code sequence is generated:
        //      addss/sd targetReg, memOp    (if op1Reg == targetReg) OR
        //      movaps targetReg, op2Reg; addss/sd targetReg, [memOp]
        //
        // Instead of
        //      movss op1Reg, [memOp]; addss/sd targetReg, Op2Reg  (if op1Reg == targetReg) OR
        //      movss op1Reg, [memOp]; movaps targetReg, op1Reg, addss/sd targetReg, Op2Reg

        if (op1->IsCnsNonZeroFltOrDbl())
        {
            MakeSrcContained(node, op1);
        }
        else if (IsContainableMemoryOp(op1))
        {
            isSafeToContainOp1 = IsSafeToContainMem(node, op1);
            if (isSafeToContainOp1)
            {
                MakeSrcContained(node, op1);
            }
        }
    }

    if (!op1->isContained() && !op2->isContained())
    {
        // If there are no containable operands, we can make an operand reg optional.
        isSafeToContainOp1 = IsSafeToMarkRegOptional(node, op1);
        isSafeToContainOp2 = IsSafeToMarkRegOptional(node, op2);
        SetRegOptionalForBinOp(node, isSafeToContainOp1, isSafeToContainOp2);
    }
}

#endif // TARGET_XARCH<|MERGE_RESOLUTION|>--- conflicted
+++ resolved
@@ -10489,8 +10489,6 @@
                                 break;
                             }
 
-<<<<<<< HEAD
-=======
                             case NI_AVX512_CompressMask:
                             case NI_AVX512_ExpandMask:
                             {
@@ -10503,14 +10501,6 @@
                                 break;
                             }
 
-                            case NI_AVXVNNI_MultiplyWideningAndAdd:
-                            case NI_AVXVNNI_MultiplyWideningAndAddSaturate:
-                            {
-                                TryMakeSrcContainedOrRegOptional(node, op3);
-                                break;
-                            }
-
->>>>>>> 1dd10350
                             case NI_AVX2_MultiplyNoFlags:
                             case NI_AVX2_X64_MultiplyNoFlags:
                             {
