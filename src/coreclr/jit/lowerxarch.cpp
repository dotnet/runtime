--- conflicted
+++ resolved
@@ -5771,12 +5771,7 @@
         binOpInRMW = IsBinOpInRMWStoreInd(node);
         if (!binOpInRMW)
         {
-<<<<<<< HEAD
-            const unsigned operatorSize = genTypeSize(node->TypeGet());
-            if ((genTypeSize(op2->TypeGet()) >= operatorSize) && IsContainableMemoryOp(op2))
-=======
             if (IsContainableMemoryOpSize(node, op2) && IsContainableMemoryOp(op2))
->>>>>>> e0d49b31
             {
                 isSafeToContainOp2 = IsSafeToContainMem(node, op2);
                 if (isSafeToContainOp2)
@@ -5795,11 +5790,7 @@
                     directlyEncodable = true;
                     operand           = op1;
                 }
-<<<<<<< HEAD
-                else if ((genTypeSize(op1->TypeGet()) >= operatorSize) && IsContainableMemoryOp(op1))
-=======
                 else if (IsContainableMemoryOpSize(node, op1) && IsContainableMemoryOp(op1))
->>>>>>> e0d49b31
                 {
                     isSafeToContainOp1 = IsSafeToContainMem(node, op1);
                     if (isSafeToContainOp1)
