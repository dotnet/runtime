// Licensed to the .NET Foundation under one or more agreements.
// The .NET Foundation licenses this file to you under the MIT license.

/*XXXXXXXXXXXXXXXXXXXXXXXXXXXXXXXXXXXXXXXXXXXXXXXXXXXXXXXXXXXXXXXXXXXXXXXXXXXXX
XXXXXXXXXXXXXXXXXXXXXXXXXXXXXXXXXXXXXXXXXXXXXXXXXXXXXXXXXXXXXXXXXXXXXXXXXXXXXXX
XX                                                                           XX
XX                           Lowering for AMD64, x86                         XX
XX                                                                           XX
XX  This encapsulates all the logic for lowering trees for the AMD64         XX
XX  architecture.  For a more detailed view of what is lowering, please      XX
XX  take a look at Lower.cpp                                                 XX
XX                                                                           XX
XX                                                                           XX
XXXXXXXXXXXXXXXXXXXXXXXXXXXXXXXXXXXXXXXXXXXXXXXXXXXXXXXXXXXXXXXXXXXXXXXXXXXXXXX
XXXXXXXXXXXXXXXXXXXXXXXXXXXXXXXXXXXXXXXXXXXXXXXXXXXXXXXXXXXXXXXXXXXXXXXXXXXXXXX
*/

#include "jitpch.h"
#ifdef _MSC_VER
#pragma hdrstop
#endif

#ifdef TARGET_XARCH // This file is only used for xarch

#include "jit.h"
#include "sideeffects.h"
#include "lower.h"

// xarch supports both ROL and ROR instructions so no lowering is required.
void Lowering::LowerRotate(GenTree* tree)
{
    ContainCheckShiftRotate(tree->AsOp());
}

//------------------------------------------------------------------------
// LowerStoreLoc: Lower a store of a lclVar
//
// Arguments:
//    storeLoc - the local store (GT_STORE_LCL_FLD or GT_STORE_LCL_VAR)
//
// Notes:
//    This involves:
//    - Handling of contained immediates.
//    - Widening some small stores.
//
// Returns:
//   Next tree to lower.
//
GenTree* Lowering::LowerStoreLoc(GenTreeLclVarCommon* storeLoc)
{
    // Most small locals (the exception is dependently promoted fields) have 4 byte wide stack slots, so
    // we can widen the store, if profitable. The widening is only (largely) profitable for 2 byte stores.
    // We could widen bytes too but that would only be better when the constant is zero and reused, which
    // we presume is not common enough.
    //
    if (storeLoc->OperIs(GT_STORE_LCL_VAR) && (genTypeSize(storeLoc) == 2) && storeLoc->Data()->IsCnsIntOrI())
    {
        if (!comp->lvaGetDesc(storeLoc)->lvIsStructField)
        {
            storeLoc->gtType = TYP_INT;
        }
    }
    if (storeLoc->OperIs(GT_STORE_LCL_FLD))
    {
        // We should only encounter this for lclVars that are lvDoNotEnregister.
        verifyLclFldDoNotEnregister(storeLoc->GetLclNum());
    }

    ContainCheckStoreLoc(storeLoc);
    return storeLoc->gtNext;
}

//------------------------------------------------------------------------
// LowerStoreIndir: Determine addressing mode for an indirection, and whether operands are contained.
//
// Arguments:
//    node       - The indirect store node (GT_STORE_IND) of interest
//
// Return Value:
//    Next node to lower.
//
GenTree* Lowering::LowerStoreIndir(GenTreeStoreInd* node)
{
    // Mark all GT_STOREIND nodes to indicate that it is not known
    // whether it represents a RMW memory op.
    node->SetRMWStatusDefault();

    if (!varTypeIsFloating(node))
    {
        // Perform recognition of trees with the following structure:
        //        StoreInd(addr, BinOp(expr, GT_IND(addr)))
        // to be able to fold this into an instruction of the form
        //        BINOP [addr], register
        // where register is the actual place where 'expr' is computed.
        //
        // SSE2 doesn't support RMW form of instructions.
        if (LowerRMWMemOp(node))
        {
            return node->gtNext;
        }
    }

    // Optimization: do not unnecessarily zero-extend the result of setcc.
    if (varTypeIsByte(node) && (node->Data()->OperIsCompare() || node->Data()->OperIs(GT_SETCC)))
    {
        node->Data()->ChangeType(TYP_BYTE);
    }
    ContainCheckStoreIndir(node);

    return node->gtNext;
}

//----------------------------------------------------------------------------------------------
// Lowering::TryLowerMulWithConstant:
//    Lowers a tree MUL(X, CNS) to LSH(X, CNS_SHIFT)
//    or
//    Lowers a tree MUL(X, CNS) to SUB(LSH(X, CNS_SHIFT), X)
//    or
//    Lowers a tree MUL(X, CNS) to ADD(LSH(X, CNS_SHIFT), X)
//
// Arguments:
//    node - GT_MUL node of integral type
//
// Return Value:
//    Returns the replacement node if one is created else nullptr indicating no replacement
//
// Notes:
//    Performs containment checks on the replacement node if one is created
GenTree* Lowering::TryLowerMulWithConstant(GenTreeOp* node)
{
    assert(node->OperIs(GT_MUL));

    // Do not do these optimizations when min-opts enabled.
    if (comp->opts.MinOpts())
        return nullptr;

    if (!varTypeIsIntegral(node))
        return nullptr;

    if (node->gtOverflow())
        return nullptr;

    GenTree* op1 = node->gtGetOp1();
    GenTree* op2 = node->gtGetOp2();

    if (op1->isContained() || op2->isContained())
        return nullptr;

    if (!op2->IsCnsIntOrI())
        return nullptr;

    GenTreeIntConCommon* cns    = op2->AsIntConCommon();
    ssize_t              cnsVal = cns->IconValue();

    // Use GT_LEA if cnsVal is 3, 5, or 9.
    // These are handled in codegen.
    if (cnsVal == 3 || cnsVal == 5 || cnsVal == 9)
        return nullptr;

    // Use GT_LSH if cnsVal is a power of two.
    if (isPow2(cnsVal))
    {
        // Use shift for constant multiply when legal
        unsigned int shiftAmount = genLog2(static_cast<uint64_t>(static_cast<size_t>(cnsVal)));

        cns->SetIconValue(shiftAmount);
        node->ChangeOper(GT_LSH);

        ContainCheckShiftRotate(node);

        return node;
    }

// We do not do this optimization in X86 as it is not recommended.
#if TARGET_X86
    return nullptr;
#endif // TARGET_X86

    ssize_t cnsValPlusOne  = cnsVal + 1;
    ssize_t cnsValMinusOne = cnsVal - 1;

    bool useSub = isPow2(cnsValPlusOne);

    if (!useSub && !isPow2(cnsValMinusOne))
        return nullptr;

    LIR::Use op1Use(BlockRange(), &node->gtOp1, node);
    op1 = ReplaceWithLclVar(op1Use);

    if (useSub)
    {
        cnsVal = cnsValPlusOne;
        node->ChangeOper(GT_SUB);
    }
    else
    {
        cnsVal = cnsValMinusOne;
        node->ChangeOper(GT_ADD);
    }

    unsigned int shiftAmount = genLog2(static_cast<uint64_t>(static_cast<size_t>(cnsVal)));
    cns->SetIconValue(shiftAmount);

    node->gtOp1 = comp->gtNewOperNode(GT_LSH, node->gtType, op1, cns);
    node->gtOp2 = comp->gtClone(op1);

    BlockRange().Remove(op1);
    BlockRange().Remove(cns);
    BlockRange().InsertBefore(node, node->gtGetOp2());
    BlockRange().InsertBefore(node, cns);
    BlockRange().InsertBefore(node, op1);
    BlockRange().InsertBefore(node, node->gtGetOp1());

    ContainCheckBinary(node);
    ContainCheckShiftRotate(node->gtGetOp1()->AsOp());

    return node;
}

//------------------------------------------------------------------------
// LowerMul: Lower a GT_MUL/GT_MULHI/GT_MUL_LONG node.
//
// Currently only performs containment checks.
//
// Arguments:
//    mul - The node to lower
//
// Return Value:
//    The next node to lower.
//
GenTree* Lowering::LowerMul(GenTreeOp* mul)
{
    assert(mul->OperIsMul());

    if (mul->OperIs(GT_MUL))
    {
        GenTree* replacementNode = TryLowerMulWithConstant(mul);
        if (replacementNode != nullptr)
        {
            return replacementNode->gtNext;
        }
    }

    ContainCheckMul(mul);

    return mul->gtNext;
}

//------------------------------------------------------------------------
// LowerBinaryArithmetic: lowers the given binary arithmetic node.
//
// Recognizes opportunities for using target-independent "combined" nodes
// Performs containment checks.
//
// Arguments:
//    node - the arithmetic node to lower
//
// Returns:
//    The next node to lower.
//
GenTree* Lowering::LowerBinaryArithmetic(GenTreeOp* binOp)
{
#ifdef FEATURE_HW_INTRINSICS
    if (comp->opts.OptimizationEnabled() && varTypeIsIntegral(binOp))
    {
        if (binOp->OperIs(GT_AND))
        {
            GenTree* replacementNode = TryLowerAndOpToAndNot(binOp);
            if (replacementNode != nullptr)
            {
                return replacementNode->gtNext;
            }

            replacementNode = TryLowerAndOpToResetLowestSetBit(binOp);
            if (replacementNode != nullptr)
            {
                return replacementNode->gtNext;
            }

            replacementNode = TryLowerAndOpToExtractLowestSetBit(binOp);
            if (replacementNode != nullptr)
            {
                return replacementNode->gtNext;
            }
        }
        else if (binOp->OperIs(GT_XOR))
        {
            GenTree* replacementNode = TryLowerXorOpToGetMaskUpToLowestSetBit(binOp);
            if (replacementNode != nullptr)
            {
                return replacementNode->gtNext;
            }
        }
    }
#endif

    ContainCheckBinary(binOp);

#ifdef TARGET_AMD64
    if (JitConfig.EnableApxConditionalChaining())
    {
        if (binOp->OperIs(GT_AND, GT_OR))
        {
            GenTree* next;
            if (TryLowerAndOrToCCMP(binOp, &next))
            {
                return next;
            }
        }
    }
#endif // TARGET_AMD64

    return binOp->gtNext;
}

#ifdef TARGET_AMD64
//------------------------------------------------------------------------
// TruthifyingFlags: Get a flags immediate that will make a specified condition true.
//
// Arguments:
//    condition - the condition.
//
// Returns:
//    A flags immediate that, if those flags were set, would cause the specified condition to be true.
//    (NOTE: This just has to make the condition be true, i.e., if the condition calls for (SF ^ OF), then
//    returning one will suffice
insCflags Lowering::TruthifyingFlags(GenCondition condition)
{
    switch (condition.GetCode())
    {
        case GenCondition::EQ:
            return INS_FLAGS_ZF;
        case GenCondition::NE:
            return INS_FLAGS_NONE;
        case GenCondition::SGE: // !(SF ^ OF)
            return INS_FLAGS_NONE;
        case GenCondition::SGT: // !(SF ^ OF) && !ZF
            return INS_FLAGS_NONE;
        case GenCondition::SLE: // !(SF ^ OF) || ZF
            return INS_FLAGS_ZF;
        case GenCondition::SLT: // (SF ^ OF)
            return INS_FLAGS_SF;
        case GenCondition::UGE: // !CF
            return INS_FLAGS_NONE;
        case GenCondition::UGT: // !CF && !ZF
            return INS_FLAGS_NONE;
        case GenCondition::ULE: // CF || ZF
            return INS_FLAGS_ZF;
        case GenCondition::ULT: // CF
            return INS_FLAGS_CF;
        default:
            NO_WAY("unexpected condition type");
            return INS_FLAGS_NONE;
    }
}
#endif // TARGET_AMD64

//------------------------------------------------------------------------
// LowerBlockStore: Lower a block store node
//
// Arguments:
//    blkNode - The block store node to lower
//
void Lowering::LowerBlockStore(GenTreeBlk* blkNode)
{
    TryCreateAddrMode(blkNode->Addr(), false, blkNode);

    GenTree* dstAddr = blkNode->Addr();
    GenTree* src     = blkNode->Data();
    unsigned size    = blkNode->Size();

    if (blkNode->OperIsInitBlkOp())
    {
#ifdef DEBUG
        // Use BlkOpKindLoop for more cases under stress mode
        if (comp->compStressCompile(Compiler::STRESS_STORE_BLOCK_UNROLLING, 50) && blkNode->OperIs(GT_STORE_BLK) &&
            ((blkNode->GetLayout()->GetSize() % TARGET_POINTER_SIZE) == 0) && src->IsIntegralConst(0))
        {
            blkNode->gtBlkOpKind = GenTreeBlk::BlkOpKindLoop;
            return;
        }
#endif

        if (src->OperIs(GT_INIT_VAL))
        {
            src->SetContained();
            src = src->AsUnOp()->gtGetOp1();
        }

        if (size <= comp->getUnrollThreshold(Compiler::UnrollKind::Memset))
        {
            if (!src->OperIs(GT_CNS_INT))
            {
                // TODO-CQ: We could unroll even when the initialization value is not a constant
                // by inserting a MUL init, 0x01010101 instruction. We need to determine if the
                // extra latency that MUL introduces isn't worse that rep stosb. Likely not.
                blkNode->gtBlkOpKind = GenTreeBlk::BlkOpKindRepInstr;
            }
            else
            {
                // The fill value of an initblk is interpreted to hold a
                // value of (unsigned int8) however a constant of any size
                // may practically reside on the evaluation stack. So extract
                // the lower byte out of the initVal constant and replicate
                // it to a larger constant whose size is sufficient to support
                // the largest width store of the desired inline expansion.

                ssize_t fill = src->AsIntCon()->IconValue() & 0xFF;

                const bool canUseSimd = !blkNode->IsOnHeapAndContainsReferences();
                if (size > comp->getUnrollThreshold(Compiler::UnrollKind::Memset, canUseSimd))
                {
                    // It turns out we can't use SIMD so the default threshold is too big
                    goto TOO_BIG_TO_UNROLL;
                }
                if (canUseSimd && (size >= XMM_REGSIZE_BYTES))
                {
                    // We're going to use SIMD (and only SIMD - we don't want to occupy a GPR register
                    // with a fill value just to handle the remainder when we can do that with
                    // an overlapped SIMD load).
                    src->SetContained();
                }
                else if (fill == 0)
                {
                    // Leave as is - zero shouldn't be contained when we don't use SIMD.
                }
#ifdef TARGET_AMD64
                else if (size >= REGSIZE_BYTES)
                {
                    fill *= 0x0101010101010101LL;
                    src->gtType = TYP_LONG;
                }
#endif
                else
                {
                    fill *= 0x01010101;
                }

                blkNode->gtBlkOpKind = GenTreeBlk::BlkOpKindUnroll;
                src->AsIntCon()->SetIconValue(fill);

                ContainBlockStoreAddress(blkNode, size, dstAddr, nullptr);
            }
        }
        else
        {
        TOO_BIG_TO_UNROLL:
            if (blkNode->IsZeroingGcPointersOnHeap())
            {
                blkNode->gtBlkOpKind = GenTreeBlk::BlkOpKindLoop;
            }
            else
            {
#ifdef TARGET_AMD64
                LowerBlockStoreAsHelperCall(blkNode);
                return;
#else
                // TODO-X86-CQ: Investigate whether a helper call would be beneficial on x86
                blkNode->gtBlkOpKind = GenTreeBlk::BlkOpKindRepInstr;
#endif
            }
        }
    }
    else
    {
        assert(src->OperIs(GT_IND, GT_LCL_VAR, GT_LCL_FLD));
        src->SetContained();

        if (src->OperIs(GT_LCL_VAR))
        {
            // TODO-1stClassStructs: for now we can't work with STORE_BLOCK source in register.
            const unsigned srcLclNum = src->AsLclVar()->GetLclNum();
            comp->lvaSetVarDoNotEnregister(srcLclNum DEBUGARG(DoNotEnregisterReason::StoreBlkSrc));
        }

        ClassLayout* layout               = blkNode->GetLayout();
        bool         doCpObj              = layout->HasGCPtr();
        bool         isNotHeap            = blkNode->IsAddressNotOnHeap(comp);
        bool         canUseSimd           = !doCpObj || isNotHeap;
        unsigned     copyBlockUnrollLimit = comp->getUnrollThreshold(Compiler::UnrollKind::Memcpy, canUseSimd);

#ifndef JIT32_GCENCODER
        if (doCpObj && (size <= copyBlockUnrollLimit))
        {
            // No write barriers are needed if the destination is known to be outside of the GC heap.
            if (isNotHeap)
            {
                // If the size is small enough to unroll then we need to mark the block as non-interruptible
                // to actually allow unrolling. The generated code does not report GC references loaded in the
                // temporary register(s) used for copying. This is not supported for the JIT32_GCENCODER.
                doCpObj                  = false;
                blkNode->gtBlkOpGcUnsafe = true;
            }
        }
#endif

        if (doCpObj)
        {
            // Try to use bulk copy helper
            if (TryLowerBlockStoreAsGcBulkCopyCall(blkNode))
            {
                return;
            }

            assert(dstAddr->TypeIs(TYP_BYREF, TYP_I_IMPL));

            // If we have a long enough sequence of slots that do not require write barriers then
            // we can use REP MOVSD/Q instead of a sequence of MOVSD/Q instructions. According to the
            // Intel Manual, the sweet spot for small structs is between 4 to 12 slots of size where
            // the entire operation takes 20 cycles and encodes in 5 bytes (loading RCX and REP MOVSD/Q).
            unsigned nonGCSlots = 0;

            if (blkNode->IsAddressNotOnHeap(comp))
            {
                // If the destination is on the stack then no write barriers are needed.
                nonGCSlots = layout->GetSlotCount();
            }
            else
            {
                // Otherwise a write barrier is needed for every GC pointer in the layout
                // so we need to check if there's a long enough sequence of non-GC slots.
                unsigned slots = layout->GetSlotCount();
                for (unsigned i = 0; i < slots; i++)
                {
                    if (layout->IsGCPtr(i))
                    {
                        nonGCSlots = 0;
                    }
                    else
                    {
                        nonGCSlots++;

                        if (nonGCSlots >= CPOBJ_NONGC_SLOTS_LIMIT)
                        {
                            break;
                        }
                    }
                }
            }

            if (nonGCSlots >= CPOBJ_NONGC_SLOTS_LIMIT)
            {
                blkNode->gtBlkOpKind = GenTreeBlk::BlkOpKindCpObjRepInstr;
            }
            else
            {
                blkNode->gtBlkOpKind = GenTreeBlk::BlkOpKindCpObjUnroll;
            }
        }
        else if (blkNode->OperIs(GT_STORE_BLK) &&
                 (size <= comp->getUnrollThreshold(Compiler::UnrollKind::Memcpy, canUseSimd)))
        {
            blkNode->gtBlkOpKind = GenTreeBlk::BlkOpKindUnroll;

            if (src->OperIs(GT_IND))
            {
                ContainBlockStoreAddress(blkNode, size, src->AsIndir()->Addr(), src->AsIndir());
            }

            ContainBlockStoreAddress(blkNode, size, dstAddr, nullptr);
        }
        else
        {
            assert(blkNode->OperIs(GT_STORE_BLK));

#ifdef TARGET_AMD64
            LowerBlockStoreAsHelperCall(blkNode);
            return;
#else
            // TODO-X86-CQ: Investigate whether a helper call would be beneficial on x86
            blkNode->gtBlkOpKind = GenTreeBlk::BlkOpKindRepInstr;
#endif
        }
    }

    assert(blkNode->gtBlkOpKind != GenTreeBlk::BlkOpKindInvalid);
}

//------------------------------------------------------------------------
// ContainBlockStoreAddress: Attempt to contain an address used by an unrolled block store.
//
// Arguments:
//    blkNode - the block store node
//    size - the block size
//    addr - the address node to try to contain
//    addrParent - the parent of addr, in case this is checking containment of the source address.
//
void Lowering::ContainBlockStoreAddress(GenTreeBlk* blkNode, unsigned size, GenTree* addr, GenTree* addrParent)
{
    assert(blkNode->OperIs(GT_STORE_BLK) && (blkNode->gtBlkOpKind == GenTreeBlk::BlkOpKindUnroll));
    assert(size < INT32_MAX);

    if (addr->OperIs(GT_LCL_ADDR) && IsContainableLclAddr(addr->AsLclFld(), size))
    {
        addr->SetContained();
        return;
    }

    if (!addr->OperIsAddrMode() && !TryCreateAddrMode(addr, true, blkNode))
    {
        return;
    }

    GenTreeAddrMode* addrMode = addr->AsAddrMode();

    // On x64 the address mode displacement is signed so it must not exceed INT32_MAX. This check is
    // an approximation since the last displacement we generate in an unrolled block operation can be
    // up to 16 bytes lower than offset + size. But offsets large enough to hit this case are likely
    // to be extremely rare for this to ever be a CQ issue.
    // On x86 this shouldn't be needed but then again, offsets large enough to hit this are rare.
    if (addrMode->Offset() > (INT32_MAX - static_cast<int>(size)))
    {
        return;
    }

    // Note that the parentNode is always the block node, even if we're dealing with the source address.
    // The source address is not directly used by the block node but by an IND node and that IND node is
    // always contained.
    if (!IsInvariantInRange(addrMode, blkNode, addrParent))
    {
        return;
    }

    addrMode->SetContained();
}

//------------------------------------------------------------------------
// LowerPutArgStk: Lower a GT_PUTARG_STK.
//
// Arguments:
//    putArgStk - The node of interest
//
void Lowering::LowerPutArgStk(GenTreePutArgStk* putArgStk)
{
    GenTree* src        = putArgStk->Data();
    bool     srcIsLocal = src->OperIsLocalRead();

    if (src->OperIs(GT_FIELD_LIST))
    {
#ifdef TARGET_X86
        GenTreeFieldList* fieldList = src->AsFieldList();

        // The code generator will push these fields in reverse order by offset. Reorder the list here s.t. the order
        // of uses is visible to LSRA.
        assert(fieldList->Uses().IsSorted());
        fieldList->Uses().Reverse();

        // Containment checks.
        for (GenTreeFieldList::Use& use : fieldList->Uses())
        {
            GenTree* const  fieldNode = use.GetNode();
            const var_types fieldType = use.GetType();
            assert(!fieldNode->TypeIs(TYP_LONG));

            // For x86 we must mark all integral fields as contained or reg-optional, and handle them
            // accordingly in code generation, since we may have up to 8 fields, which cannot all be in
            // registers to be consumed atomically by the call.
            if (varTypeIsIntegralOrI(fieldNode))
            {
                if (IsContainableImmed(putArgStk, fieldNode))
                {
                    MakeSrcContained(putArgStk, fieldNode);
                }
                else if (IsContainableMemoryOp(fieldNode) && IsSafeToContainMem(putArgStk, fieldNode))
                {
                    MakeSrcContained(putArgStk, fieldNode);
                }
                else
                {
                    // For the case where we cannot directly push the value, if we run out of registers,
                    // it would be better to defer computation until we are pushing the arguments rather
                    // than spilling, but this situation is not all that common, as most cases of FIELD_LIST
                    // are promoted structs, which do not not have a large number of fields, and of those
                    // most are lclVars or copy-propagated constants.

                    fieldNode->SetRegOptional();
                }
            }
        }

        // Set the copy kind.
        // TODO-X86-CQ: Even if we are using push, if there are contiguous floating point fields, we should
        // adjust the stack once for those fields. The latter is really best done in code generation, but
        // this tuning should probably be undertaken as a whole.
        // Also, if there are  floating point fields, it may be better to use the "Unroll" mode
        // of copying the struct as a whole, if the fields are not register candidates.
        putArgStk->gtPutArgStkKind = GenTreePutArgStk::Kind::Push;
#endif // TARGET_X86
        return;
    }

    if (src->TypeIs(TYP_STRUCT))
    {
        assert(src->OperIs(GT_BLK) || src->OperIsLocalRead());

        ClassLayout* layout  = src->GetLayout(comp);
        var_types    regType = layout->GetRegisterType();

        if (regType == TYP_UNDEF)
        {
            // In case of a CpBlk we could use a helper call. In case of putarg_stk we
            // can't do that since the helper call could kill some already set up outgoing args.
            // TODO-Amd64-Unix: converge the code for putarg_stk with cpyblk/cpyobj.
            // The cpyXXXX code is rather complex and this could cause it to be more complex, but
            // it might be the right thing to do.

            // If possible, widen the load, this results in more compact code.
            unsigned loadSize = srcIsLocal ? roundUp(layout->GetSize(), TARGET_POINTER_SIZE) : layout->GetSize();
            putArgStk->SetArgLoadSize(loadSize);

            // TODO-X86-CQ: The helper call either is not supported on x86 or required more work
            // (I don't know which).
            if (!layout->HasGCPtr())
            {
#ifdef TARGET_X86
                // Codegen for "Kind::Push" will always load bytes in TARGET_POINTER_SIZE
                // chunks. As such, we'll only use this path for correctly-sized sources.
                if ((loadSize < XMM_REGSIZE_BYTES) && ((loadSize % TARGET_POINTER_SIZE) == 0))
                {
                    putArgStk->gtPutArgStkKind = GenTreePutArgStk::Kind::Push;
                }
                else
#endif // TARGET_X86
                    if (loadSize <= comp->getUnrollThreshold(Compiler::UnrollKind::Memcpy))
                    {
                        putArgStk->gtPutArgStkKind = GenTreePutArgStk::Kind::Unroll;
                    }
                    else
                    {
                        putArgStk->gtPutArgStkKind = GenTreePutArgStk::Kind::RepInstr;
                    }
            }
            else // There are GC pointers.
            {
#ifdef TARGET_X86
                // On x86, we must use `push` to store GC references to the stack in order for the emitter to
                // properly update the function's GC info. These `putargstk` nodes will generate a sequence of
                // `push` instructions.
                putArgStk->gtPutArgStkKind = GenTreePutArgStk::Kind::Push;
#else  // !TARGET_X86
                putArgStk->gtPutArgStkKind = GenTreePutArgStk::Kind::PartialRepInstr;
#endif // !TARGET_X86
            }

            if (src->OperIs(GT_LCL_VAR))
            {
                comp->lvaSetVarDoNotEnregister(src->AsLclVar()->GetLclNum()
                                                   DEBUGARG(DoNotEnregisterReason::IsStructArg));
            }

            // Always mark the OBJ/LCL_VAR/LCL_FLD as contained trees.
            MakeSrcContained(putArgStk, src);
        }
        else
        {
            // The ABI allows upper bits of small struct args to remain undefined,
            // so if possible, widen the load to avoid the sign/zero-extension.
            if (varTypeIsSmall(regType) && srcIsLocal)
            {
                assert(genTypeSize(TYP_INT) <= putArgStk->GetStackByteSize());
                regType = TYP_INT;
            }

            src->ChangeType(regType);

            if (src->OperIs(GT_BLK))
            {
                src->SetOper(GT_IND);
                LowerIndir(src->AsIndir());
            }
        }
    }

    if (src->TypeIs(TYP_STRUCT))
    {
        return;
    }

    assert(!src->TypeIs(TYP_STRUCT));

    // If the child of GT_PUTARG_STK is a constant, we don't need a register to
    // move it to memory (stack location).
    //
    // On AMD64, we don't want to make 0 contained, because we can generate smaller code
    // by zeroing a register and then storing it. E.g.:
    //      xor rdx, rdx
    //      mov gword ptr [rsp+28H], rdx
    // is 2 bytes smaller than:
    //      mov gword ptr [rsp+28H], 0
    //
    // On x86, we push stack arguments; we don't use 'mov'. So:
    //      push 0
    // is 1 byte smaller than:
    //      xor rdx, rdx
    //      push rdx

    if (IsContainableImmed(putArgStk, src)
#if defined(TARGET_AMD64)
        && !src->IsIntegralConst(0)
#endif // TARGET_AMD64
    )
    {
        MakeSrcContained(putArgStk, src);
    }
#ifdef TARGET_X86
    else if (genTypeSize(src) == TARGET_POINTER_SIZE)
    {
        // We can use "src" directly from memory with "push [mem]".
        TryMakeSrcContainedOrRegOptional(putArgStk, src);
    }
#endif // TARGET_X86
}

//------------------------------------------------------------------------
// LowerCast: Lower GT_CAST(srcType, DstType) nodes.
//
// Arguments:
//    tree - GT_CAST node to be lowered
//
// Return Value:
//    None.
//
void Lowering::LowerCast(GenTree* tree)
{
    assert(tree->OperIs(GT_CAST));

    GenTree*  castOp  = tree->AsCast()->CastOp();
    var_types dstType = tree->CastToType();
    var_types srcType = castOp->TypeGet();

    // force the srcType to unsigned if GT_UNSIGNED flag is set
    if (tree->IsUnsigned())
    {
        srcType = varTypeToUnsigned(srcType);
    }

    if (varTypeIsFloating(srcType))
    {
        // Overflow casts should have been converted to helper call in morph.
        noway_assert(!tree->gtOverflow());
        // Small types should have had an intermediate int cast inserted in morph.
        assert(!varTypeIsSmall(dstType));
        // Long types should have been handled by helper call or in DecomposeLongs on x86.
        assert(!varTypeIsLong(dstType) || TargetArchitecture::Is64Bit);
    }
    else if (srcType == TYP_UINT)
    {
        // uint->float casts should have an intermediate cast to long unless
        // we have the EVEX unsigned conversion instructions available.
        assert(dstType != TYP_FLOAT || comp->canUseEvexEncodingDebugOnly());
    }

    if (varTypeIsFloating(srcType) && varTypeIsIntegral(dstType))
    {
        LABELEDDISPTREERANGE("LowerCast before", BlockRange(), tree);

<<<<<<< HEAD
        GenTree*    castResult  = nullptr;
        LIR::Range  castRange   = LIR::EmptyRange();
        CorInfoType srcBaseType = (srcType == TYP_FLOAT) ? CORINFO_TYPE_FLOAT : CORINFO_TYPE_DOUBLE;
=======
        var_types  srcBaseType = (srcType == TYP_FLOAT) ? TYP_FLOAT : TYP_DOUBLE;
        LIR::Range castRange   = LIR::EmptyRange();
>>>>>>> d3711c2e

        if (comp->compOpportunisticallyDependsOn(InstructionSet_AVX10v2))
        {
<<<<<<< HEAD
            NamedIntrinsic intrinsicId = NI_Illegal;
            switch (dstType)
            {
                case TYP_INT:
                    intrinsicId = NI_AVX10v2_ConvertToInt32WithTruncatedSaturation;
=======
            // We need to fix up NaN as well as handle possible overflow. Signed conversions
            // return int/long.MinValue for any overflow, which is correct for saturation of
            // negative, but the result must be replaced with MaxValue for positive overflow.

            var_types      dstBaseType      = TYP_UNDEF;
            NamedIntrinsic convertIntrinsic = NI_Illegal;
            GenTree*       maxIntegralValue = nullptr;
            GenTree*       maxFloatingValue = comp->gtNewVconNode(TYP_SIMD16);
            simd_t*        maxFloatSimdVal  = &maxFloatingValue->AsVecCon()->gtSimdVal;

            switch (dstType)
            {
                case TYP_INT:
                {
                    dstBaseType      = TYP_INT;
                    maxIntegralValue = comp->gtNewIconNode(INT32_MAX);
                    if (srcType == TYP_FLOAT)
                    {
                        maxFloatSimdVal->f32[0] = 2147483648.0f;
                        convertIntrinsic        = NI_X86Base_ConvertToInt32WithTruncation;
                    }
                    else
                    {
                        maxFloatSimdVal->f64[0] = 2147483648.0;
                        convertIntrinsic        = NI_X86Base_ConvertToInt32WithTruncation;
                    }
>>>>>>> d3711c2e
                    break;
                case TYP_UINT:
<<<<<<< HEAD
                    intrinsicId = NI_AVX10v2_ConvertToUInt32WithTruncatedSaturation;
=======
                {
                    dstBaseType      = TYP_UINT;
                    maxIntegralValue = comp->gtNewIconNode(static_cast<ssize_t>(UINT32_MAX));
                    if (srcType == TYP_FLOAT)
                    {
                        maxFloatSimdVal->f32[0] = 4294967296.0f;
                        convertIntrinsic        = TargetArchitecture::Is64Bit
                                                      ? NI_X86Base_X64_ConvertToInt64WithTruncation
                                                      : NI_X86Base_ConvertToVector128Int32WithTruncation;
                    }
                    else
                    {
                        maxFloatSimdVal->f64[0] = 4294967296.0;
                        convertIntrinsic        = TargetArchitecture::Is64Bit
                                                      ? NI_X86Base_X64_ConvertToInt64WithTruncation
                                                      : NI_X86Base_ConvertToVector128Int32WithTruncation;
                    }
>>>>>>> d3711c2e
                    break;
                case TYP_LONG:
<<<<<<< HEAD
                    intrinsicId = NI_AVX10v2_X64_ConvertToInt64WithTruncatedSaturation;
=======
                {
                    dstBaseType      = TYP_LONG;
                    maxIntegralValue = comp->gtNewLconNode(INT64_MAX);
                    if (srcType == TYP_FLOAT)
                    {
                        maxFloatSimdVal->f32[0] = 9223372036854775808.0f;
                        convertIntrinsic        = NI_X86Base_X64_ConvertToInt64WithTruncation;
                    }
                    else
                    {
                        maxFloatSimdVal->f64[0] = 9223372036854775808.0;
                        convertIntrinsic        = NI_X86Base_X64_ConvertToInt64WithTruncation;
                    }
>>>>>>> d3711c2e
                    break;
                case TYP_ULONG:
<<<<<<< HEAD
                    intrinsicId = NI_AVX10v2_X64_ConvertToUInt64WithTruncatedSaturation;
=======
                {
                    dstBaseType      = TYP_ULONG;
                    maxIntegralValue = comp->gtNewLconNode(static_cast<int64_t>(UINT64_MAX));
                    if (srcType == TYP_FLOAT)
                    {
                        maxFloatSimdVal->f32[0] = 18446744073709551616.0f;
                        convertIntrinsic        = NI_X86Base_X64_ConvertToInt64WithTruncation;
                    }
                    else
                    {
                        maxFloatSimdVal->f64[0] = 18446744073709551616.0;
                        convertIntrinsic        = NI_X86Base_X64_ConvertToInt64WithTruncation;
                    }
>>>>>>> d3711c2e
                    break;
                default:
                    unreached();
            }

            castResult = comp->gtNewSimdHWIntrinsicNode(genActualType(dstType), castOp, intrinsicId, srcBaseType, 16);
            castRange.InsertAtEnd(castResult);
        }
        else
        {
            // If we don't have AVX10v2 saturating conversion instructions available,
            // we have to handle the saturation logic here.
            //
            // We'll be using SIMD instructions to fix up castOp before conversion.
            //
            // This creates the equivalent of the following C# code:
            //   var srcVec = Vector128.CreateScalarUnsafe(castOp);

            GenTree* srcVector = comp->gtNewSimdCreateScalarUnsafeNode(TYP_SIMD16, castOp, srcBaseType, 16);
            castRange.InsertAtEnd(srcVector);

            if (srcVector->IsCnsVec())
            {
                castOp->SetUnusedValue();
            }

            if (varTypeIsUnsigned(dstType) && comp->compOpportunisticallyDependsOn(InstructionSet_AVX512))
            {
                // EVEX unsigned conversion instructions saturate positive overflow properly, so as
                // long as we fix up NaN and negative values, we can preserve the existing cast node.
                //
                // maxs[sd] will take the value from the second operand if the first operand's value is
                // NaN, which allows us to fix up both negative and NaN values with a single instruction.
                //
                // This creates the equivalent of the following C# code:
                //   AVX512F.ConvertToUInt32WithTruncation(Sse.MaxScalar(srcVec, Vector128<T>.Zero);

                NamedIntrinsic convertIntrinsic = (dstType == TYP_UINT) ? NI_AVX512_ConvertToUInt32WithTruncation
                                                                        : NI_AVX512_X64_ConvertToUInt64WithTruncation;

                GenTree* zero = comp->gtNewZeroConNode(TYP_SIMD16);
                GenTree* fixupVal =
                    comp->gtNewSimdHWIntrinsicNode(TYP_SIMD16, srcVector, zero, NI_X86Base_MaxScalar, srcBaseType, 16);

                castResult =
                    comp->gtNewSimdHWIntrinsicNode(genActualType(dstType), fixupVal, convertIntrinsic, srcBaseType, 16);

                castRange.InsertAtEnd(zero);
                castRange.InsertAtEnd(fixupVal);
                castRange.InsertAtEnd(castResult);
            }
            else
            {
                // We need to fix up NaN as well as handle possible overflow. Signed conversions
                // return int/long.MinValue for any overflow, which is correct for saturation of
                // negative, but the result must be replaced with MaxValue for positive overflow.

                CorInfoType    dstBaseType      = CORINFO_TYPE_UNDEF;
                NamedIntrinsic convertIntrinsic = NI_Illegal;
                GenTree*       maxIntegralValue = nullptr;
                GenTree*       maxFloatingValue = comp->gtNewVconNode(TYP_SIMD16);
                simd_t*        maxFloatSimdVal  = &maxFloatingValue->AsVecCon()->gtSimdVal;

                switch (dstType)
                {
                    case TYP_INT:
                    {
                        dstBaseType      = CORINFO_TYPE_INT;
                        maxIntegralValue = comp->gtNewIconNode(INT32_MAX);
                        if (srcType == TYP_FLOAT)
                        {
                            maxFloatSimdVal->f32[0] = 2147483648.0f;
                            convertIntrinsic        = NI_X86Base_ConvertToInt32WithTruncation;
                        }
                        else
                        {
                            maxFloatSimdVal->f64[0] = 2147483648.0;
                            convertIntrinsic        = NI_X86Base_ConvertToInt32WithTruncation;
                        }
                        break;
                    }
                    case TYP_UINT:
                    {
                        dstBaseType      = CORINFO_TYPE_UINT;
                        maxIntegralValue = comp->gtNewIconNode(static_cast<ssize_t>(UINT32_MAX));
                        if (srcType == TYP_FLOAT)
                        {
                            maxFloatSimdVal->f32[0] = 4294967296.0f;
                            convertIntrinsic        = TargetArchitecture::Is64Bit
                                                          ? NI_X86Base_X64_ConvertToInt64WithTruncation
                                                          : NI_X86Base_ConvertToVector128Int32WithTruncation;
                        }
                        else
                        {
                            maxFloatSimdVal->f64[0] = 4294967296.0;
                            convertIntrinsic        = TargetArchitecture::Is64Bit
                                                          ? NI_X86Base_X64_ConvertToInt64WithTruncation
                                                          : NI_X86Base_ConvertToVector128Int32WithTruncation;
                        }
                        break;
                    }
                    case TYP_LONG:
                    {
                        dstBaseType      = CORINFO_TYPE_LONG;
                        maxIntegralValue = comp->gtNewLconNode(INT64_MAX);
                        if (srcType == TYP_FLOAT)
                        {
                            maxFloatSimdVal->f32[0] = 9223372036854775808.0f;
                            convertIntrinsic        = NI_X86Base_X64_ConvertToInt64WithTruncation;
                        }
                        else
                        {
                            maxFloatSimdVal->f64[0] = 9223372036854775808.0;
                            convertIntrinsic        = NI_X86Base_X64_ConvertToInt64WithTruncation;
                        }
                        break;
                    }
                    case TYP_ULONG:
                    {
                        dstBaseType      = CORINFO_TYPE_ULONG;
                        maxIntegralValue = comp->gtNewLconNode(static_cast<int64_t>(UINT64_MAX));
                        if (srcType == TYP_FLOAT)
                        {
                            maxFloatSimdVal->f32[0] = 18446744073709551616.0f;
                            convertIntrinsic        = NI_X86Base_X64_ConvertToInt64WithTruncation;
                        }
                        else
                        {
                            maxFloatSimdVal->f64[0] = 18446744073709551616.0;
                            convertIntrinsic        = NI_X86Base_X64_ConvertToInt64WithTruncation;
                        }
                        break;
                    }
                    default:
                    {
                        unreached();
                    }
                }

                // We will use the input value at least twice, so we preemptively replace it with a lclVar.
                LIR::Use srcUse;
                LIR::Use::MakeDummyUse(castRange, srcVector, &srcUse);
                srcUse.ReplaceWithLclVar(comp);
                srcVector = srcUse.Def();

                GenTree* srcClone      = nullptr;
                GenTree* convertResult = nullptr;

                if (varTypeIsSigned(dstType))
                {
                    // Fix up NaN values before conversion. Saturation is handled after conversion,
                    // because MaxValue may not be precisely representable in the floating format.
                    //
                    // This creates the equivalent of the following C# code:
                    //   var nanMask = Sse.CompareScalarOrdered(srcVec, srcVec);
                    //   var fixupVal = Sse.And(srcVec, nanMask);
                    //   convertResult = Sse.ConvertToInt32WithTruncation(fixupVal);

                    srcClone         = comp->gtClone(srcVector);
                    GenTree* nanMask = comp->gtNewSimdHWIntrinsicNode(TYP_SIMD16, srcVector, srcClone,
                                                                      NI_X86Base_CompareScalarOrdered, srcBaseType, 16);

                    castRange.InsertAtEnd(srcClone);
                    castRange.InsertAtEnd(nanMask);

                    srcClone = comp->gtClone(srcVector);
                    GenTree* fixupVal =
                        comp->gtNewSimdBinOpNode(GT_AND, TYP_SIMD16, nanMask, srcClone, srcBaseType, 16);

                    castRange.InsertAtEnd(srcClone);
                    castRange.InsertAtEnd(fixupVal);

                    convertResult =
                        comp->gtNewSimdHWIntrinsicNode(dstType, fixupVal, convertIntrinsic, srcBaseType, 16);
                }
                else
                {
                    // maxs[sd] will take the value from the second operand if the first operand's value is
                    // NaN, which allows us to fix up both negative and NaN values with a single instruction.
                    //
                    // This creates the equivalent of the following C# code:
                    //   var fixupVal = Sse.MaxScalar(srcVec, Vector128<T>.Zero);

                    GenTree* zero     = comp->gtNewZeroConNode(TYP_SIMD16);
                    GenTree* fixupVal = comp->gtNewSimdHWIntrinsicNode(TYP_SIMD16, srcVector, zero,
                                                                       NI_X86Base_MaxScalar, srcBaseType, 16);

                    castRange.InsertAtEnd(zero);
                    castRange.InsertAtEnd(fixupVal);

                    if ((dstType == TYP_UINT) && (convertIntrinsic == NI_X86Base_X64_ConvertToInt64WithTruncation))
                    {
                        // On x64, we can use long conversion to handle uint directly.
                        convertResult =
                            comp->gtNewSimdHWIntrinsicNode(TYP_LONG, fixupVal, convertIntrinsic, srcBaseType, 16);
                    }
                    else
                    {
                        // We're doing a conversion that isn't supported directly by hardware. We will emulate
                        // the unsigned conversion by using the signed instruction on both the fixed-up input
                        // value and a negative value that has the same bit representation when converted to
                        // integer. If the conversion overflows as a signed integer, the negative conversion
                        // result is selected.
                        //
                        // This creates the equivalent of the following C# code:
                        //   var wrapVal = Sse.SubtractScalar(srcVec, maxFloatingValue);

                        NamedIntrinsic subtractIntrinsic = NI_X86Base_SubtractScalar;

                        // We're going to use maxFloatingValue twice, so replace the constant with a lclVar.
                        castRange.InsertAtEnd(maxFloatingValue);

                        LIR::Use maxFloatUse;
                        LIR::Use::MakeDummyUse(castRange, maxFloatingValue, &maxFloatUse);
                        maxFloatUse.ReplaceWithLclVar(comp);
                        maxFloatingValue = maxFloatUse.Def();

                        GenTree* floorVal = comp->gtClone(srcVector);
                        castRange.InsertAtEnd(floorVal);

<<<<<<< HEAD
                        if ((srcType == TYP_DOUBLE) && (dstType == TYP_UINT))
                        {
                            // This technique works only if the truncating conversion of the positive and negative
                            // values causes them to round in the same direction. i.e. there is no rounding, because
                            // we have a whole number. This is always true if the exponent is larger than the number
                            // of significand bits, which will always be the case for double->ulong or float->uint.
                            //
                            // For double->uint, the double has enough precision to exactly represent any whole number
                            // in range, with bits left over. e.g. we might have a value of 4294967295.9999995.
                            // We must, therefore, truncate the value before wrapping it to negative.
=======
                        convertResult = comp->gtNewSimdHWIntrinsicNode(TYP_SIMD16, result, negated, resultClone,
                                                                       NI_X86Base_BlendVariable, TYP_FLOAT, 16);
>>>>>>> d3711c2e

                            // This creates the equivalent of the following C# code:
                            //   floorVal = Sse41.RoundToZeroScalar(srcVector);

                            floorVal = comp->gtNewSimdHWIntrinsicNode(TYP_SIMD16, floorVal,
                                                                      NI_X86Base_RoundToZeroScalar, srcBaseType, 16);
                            castRange.InsertAtEnd(floorVal);
                        }

                        GenTree* wrapVal = comp->gtNewSimdHWIntrinsicNode(TYP_SIMD16, floorVal, maxFloatingValue,
                                                                          subtractIntrinsic, srcBaseType, 16);
                        castRange.InsertAtEnd(wrapVal);

                        maxFloatingValue = comp->gtClone(maxFloatingValue);

                        if (dstType == TYP_UINT)
                        {
                            // We can keep the conversion results in SIMD registers to make selection of the
                            // correct result simpler.
                            //
                            // This creates the equivalent of the following C# code:
                            //   var result = Sse2.ConvertToVector128Int32WithTruncation(fixupVal);
                            //   var negated = Sse2.ConvertToVector128Int32WithTruncation(wrapVal);

                            GenTree* result =
                                comp->gtNewSimdHWIntrinsicNode(TYP_SIMD16, fixupVal, convertIntrinsic, srcBaseType, 16);
                            GenTree* negated =
                                comp->gtNewSimdHWIntrinsicNode(TYP_SIMD16, wrapVal, convertIntrinsic, srcBaseType, 16);

                            castRange.InsertAtEnd(result);
                            castRange.InsertAtEnd(negated);

                            // We need the result twice -- one for the mask bit and one for the blend.
                            LIR::Use resultUse;
                            LIR::Use::MakeDummyUse(castRange, result, &resultUse);
                            resultUse.ReplaceWithLclVar(comp);
                            result = resultUse.Def();

                            GenTree* resultClone = comp->gtClone(result);
                            castRange.InsertAtEnd(resultClone);

                            // If the conversion of the fixed-up value overflowed, the result wil be
                            // int.MinValue. Since `blendvps` uses only the MSB for result selection,
                            // this is adequate to force selection of the negated result.
                            //
                            // This creates the equivalent of the following C# code:
                            //   convertResult = Sse41.BlendVariable(result, negated, result);

                            convertResult =
                                comp->gtNewSimdHWIntrinsicNode(TYP_SIMD16, result, negated, resultClone,
                                                               NI_X86Base_BlendVariable, CORINFO_TYPE_FLOAT, 16);

                            // Because the results are in a SIMD register, we need to ToScalar() them out.
                            castRange.InsertAtEnd(convertResult);
                            convertResult = comp->gtNewSimdToScalarNode(TYP_INT, convertResult, dstBaseType, 16);
                        }
                        else
                        {
                            assert(dstType == TYP_ULONG);

                            // We're emulating floating->ulong conversion on x64. The logic is the same as for
                            // uint on x86, except that we don't have conversion instructions that keep the
                            // results in SIMD registers, so we do the final result selection in scalar code.
                            //
                            // This creates the equivalent of the following C# code:
                            //   long result = Sse.X64.ConvertToInt64WithTruncation(fixupVal);
                            //   long negated = Sse.X64.ConvertToInt64WithTruncation(wrapVal);
                            //   convertResult = (ulong)(result | (negated & (result >> 63)));

                            GenTree* result =
                                comp->gtNewSimdHWIntrinsicNode(TYP_LONG, fixupVal, convertIntrinsic, srcBaseType, 16);
                            GenTree* negated =
                                comp->gtNewSimdHWIntrinsicNode(TYP_LONG, wrapVal, convertIntrinsic, srcBaseType, 16);

                            castRange.InsertAtEnd(result);
                            castRange.InsertAtEnd(negated);

                            // We need the result twice -- once for the mask bit and once for the blend.
                            LIR::Use resultUse;
                            LIR::Use::MakeDummyUse(castRange, result, &resultUse);
                            resultUse.ReplaceWithLclVar(comp);
                            result = resultUse.Def();

                            GenTree* sixtyThree  = comp->gtNewIconNode(63);
                            GenTree* mask        = comp->gtNewOperNode(GT_RSH, TYP_LONG, result, sixtyThree);
                            GenTree* andMask     = comp->gtNewOperNode(GT_AND, TYP_LONG, mask, negated);
                            GenTree* resultClone = comp->gtClone(result);

                            castRange.InsertAtEnd(sixtyThree);
                            castRange.InsertAtEnd(mask);
                            castRange.InsertAtEnd(andMask);
                            castRange.InsertAtEnd(resultClone);

                            convertResult = comp->gtNewOperNode(GT_OR, TYP_LONG, andMask, resultClone);
                        }
                    }
                }

                // Now we handle saturation of the result for positive overflow.
                //
                // This creates the equivalent of the following C# code:
                //   bool isOverflow = Sse.CompareScalarUnorderedGreaterThanOrEqual(srcVec, maxFloatingValue);
                //   return isOverflow ? maxIntegralValue : convertResult;

                // These nodes were all created above but not used until now.
                castRange.InsertAtEnd(maxFloatingValue);
                castRange.InsertAtEnd(maxIntegralValue);
                castRange.InsertAtEnd(convertResult);

                srcClone = comp->gtClone(srcVector);
                GenTree* compareMax =
                    comp->gtNewSimdHWIntrinsicNode(TYP_SIMD16, srcClone, maxFloatingValue,
                                                   NI_X86Base_CompareScalarUnorderedGreaterThanOrEqual, srcBaseType,
                                                   16);
                castResult = comp->gtNewConditionalNode(GT_SELECT, compareMax, maxIntegralValue, convertResult,
                                                        genActualType(dstType));

                castRange.InsertAtEnd(srcClone);
                castRange.InsertAtEnd(compareMax);
                castRange.InsertAtEnd(castResult);
            }
        }

        LIR::ReadOnlyRange lowerRange(castRange.FirstNode(), castRange.LastNode());
        BlockRange().InsertBefore(tree, std::move(castRange));

        LABELEDDISPTREERANGE("LowerCast after", BlockRange(), castResult);

        LIR::Use castUse;
        if (BlockRange().TryGetUse(tree, &castUse))
        {
            castUse.ReplaceWith(castResult);
        }
        else
        {
            castResult->SetUnusedValue();
        }

        BlockRange().Remove(tree);
        LowerRange(lowerRange);
        return;
    }

    // Now determine if we have operands that should be contained.
    ContainCheckCast(tree->AsCast());
}

#ifdef FEATURE_HW_INTRINSICS

//----------------------------------------------------------------------------------------------
// LowerHWIntrinsicCC: Lowers a hardware intrinsic node that produces a boolean value by
//     setting the condition flags.
//
//  Arguments:
//     node - The hardware intrinsic node
//     newIntrinsicId - The intrinsic id of the lowered intrinsic node
//     condition - The condition code of the generated SETCC/JCC node
//
void Lowering::LowerHWIntrinsicCC(GenTreeHWIntrinsic* node, NamedIntrinsic newIntrinsicId, GenCondition condition)
{
    GenTreeCC* cc = LowerNodeCC(node, condition);

    assert((HWIntrinsicInfo::lookupNumArgs(newIntrinsicId) == 2) || (newIntrinsicId == NI_AVX512_KORTEST));
    node->ChangeHWIntrinsicId(newIntrinsicId);
    node->gtType = TYP_VOID;
    node->ClearUnusedValue();

    bool swapOperands    = false;
    bool canSwapOperands = false;

    switch (newIntrinsicId)
    {
        case NI_X86Base_COMIS:
        case NI_X86Base_UCOMIS:
            // In some cases we can generate better code if we swap the operands:
            //   - If the condition is not one of the "preferred" floating point conditions we can swap
            //     the operands and change the condition to avoid generating an extra JP/JNP branch.
            //   - If the first operand can be contained but the second cannot, we can swap operands in
            //     order to be able to contain the first operand and avoid the need for a temp reg.
            // We can't handle both situations at the same time and since an extra branch is likely to
            // be worse than an extra temp reg (x64 has a reasonable number of XMM registers) we'll favor
            // the branch case:
            //   - If the condition is not preferred then swap, even if doing this will later prevent
            //     containment.
            //   - Allow swapping for containment purposes only if this doesn't result in a non-"preferred"
            //     condition being generated.
            if ((cc != nullptr) && cc->gtCondition.PreferSwap())
            {
                swapOperands = true;
            }
            else
            {
                canSwapOperands = (cc == nullptr) || !GenCondition::Swap(cc->gtCondition).PreferSwap();
            }
            break;

        case NI_X86Base_PTEST:
        case NI_AVX_PTEST:
        {
            // If we need the Carry flag then we can't swap operands.
            canSwapOperands = (cc == nullptr) || cc->gtCondition.Is(GenCondition::EQ, GenCondition::NE);
            break;
        }

        case NI_AVX512_KORTEST:
        case NI_AVX512_KTEST:
        {
            // No containment support, so no reason to swap operands
            canSwapOperands = false;
            break;
        }

        default:
            unreached();
    }

    if (canSwapOperands)
    {
        bool op1SupportsRegOptional = false;
        bool op2SupportsRegOptional = false;

        if (!IsContainableHWIntrinsicOp(node, node->Op(2), &op2SupportsRegOptional) &&
            IsContainableHWIntrinsicOp(node, node->Op(1), &op1SupportsRegOptional))
        {
            // Swap operands if op2 cannot be contained but op1 can.
            swapOperands = true;
        }
    }

    if (swapOperands)
    {
        std::swap(node->Op(1), node->Op(2));

        if (cc != nullptr)
        {
            cc->gtCondition = GenCondition::Swap(cc->gtCondition);
        }
    }
}

//----------------------------------------------------------------------------------------------
// LowerFusedMultiplyOp: Changes FusedMultiply* operation produced
//     to a better FMA intrinsics if there are GT_NEG around in order
//     to eliminate them.
//
//  Arguments:
//     node - The hardware intrinsic node
//
//  Notes:
//      x *  y + z -> FusedMultiplyAdd
//      x * -y + z -> FusedMultiplyAddNegated
//     -x *  y + z -> FusedMultiplyAddNegated
//     -x * -y + z -> FusedMultiplyAdd
//      x *  y - z -> FusedMultiplySubtract
//      x * -y - z -> FusedMultiplySubtractNegated
//     -x *  y - z -> FusedMultiplySubtractNegated
//     -x * -y - z -> FusedMultiplySubtract
//
void Lowering::LowerFusedMultiplyOp(GenTreeHWIntrinsic* node)
{
    assert(node->GetOperandCount() == 3);

    bool negated  = false;
    bool subtract = false;
    bool isScalar = false;

    NamedIntrinsic intrinsic = node->GetHWIntrinsicId();

    switch (intrinsic)
    {
        case NI_AVX2_MultiplyAdd:
        case NI_AVX512_FusedMultiplyAdd:
        {
            break;
        }

        case NI_AVX2_MultiplyAddScalar:
        case NI_AVX512_FusedMultiplyAddScalar:
        {
            isScalar = true;
            break;
        }

        case NI_AVX2_MultiplyAddNegated:
        case NI_AVX512_FusedMultiplyAddNegated:
        {
            negated = true;
            break;
        }

        case NI_AVX2_MultiplyAddNegatedScalar:
        case NI_AVX512_FusedMultiplyAddNegatedScalar:
        {
            negated  = true;
            isScalar = true;
            break;
        }

        case NI_AVX2_MultiplySubtract:
        case NI_AVX512_FusedMultiplySubtract:
        {
            subtract = true;
            break;
        }

        case NI_AVX2_MultiplySubtractScalar:
        case NI_AVX512_FusedMultiplySubtractScalar:
        {
            subtract = true;
            isScalar = true;
            break;
        }

        case NI_AVX2_MultiplySubtractNegated:
        case NI_AVX512_FusedMultiplySubtractNegated:
        {
            subtract = true;
            negated  = true;
            break;
        }

        case NI_AVX2_MultiplySubtractNegatedScalar:
        case NI_AVX512_FusedMultiplySubtractNegatedScalar:
        {
            subtract = true;
            negated  = true;
            isScalar = true;
            break;
        }

        default:
        {
            unreached();
        }
    }

    bool negatedArgs[3] = {};

    for (size_t i = 1; i <= 3; i++)
    {
        GenTree* arg = node->Op(i);

        if (!arg->OperIsHWIntrinsic())
        {
            continue;
        }

        GenTreeHWIntrinsic* hwArg = arg->AsHWIntrinsic();

        switch (hwArg->GetHWIntrinsicId())
        {
            case NI_Vector128_CreateScalarUnsafe:
            case NI_Vector256_CreateScalarUnsafe:
            case NI_Vector512_CreateScalarUnsafe:
            {
                GenTree*& argOp = hwArg->Op(1);

                if (argOp->OperIs(GT_NEG))
                {
                    BlockRange().Remove(argOp);

                    argOp = argOp->gtGetOp1();
                    argOp->ClearContained();
                    ContainCheckHWIntrinsic(arg->AsHWIntrinsic());

                    negatedArgs[i - 1] ^= true;
                }

                break;
            }

            default:
            {
                bool       isScalarArg = false;
                genTreeOps oper        = hwArg->GetOperForHWIntrinsicId(&isScalarArg);

                if (oper != GT_XOR)
                {
                    break;
                }

                GenTree* argOp = hwArg->Op(2);

                if (!argOp->isContained())
                {
                    // A constant should have already been contained
                    break;
                }

                // xor is bitwise and the actual xor node might be a different base type
                // from the FMA node, so we check if its negative zero using the FMA base
                // type since that's what the end negation would end up using

                if (argOp->IsVectorNegativeZero(node->GetSimdBaseType()))
                {
                    BlockRange().Remove(hwArg);
                    BlockRange().Remove(argOp);

                    argOp = hwArg->Op(1);
                    argOp->ClearContained();
                    node->Op(i) = argOp;

                    negatedArgs[i - 1] ^= true;
                }

                break;
            }
        }
    }

    negated ^= negatedArgs[0];
    negated ^= negatedArgs[1];
    subtract ^= negatedArgs[2];

    if (intrinsic >= FIRST_NI_AVX512)
    {
        if (negated)
        {
            if (subtract)
            {
                intrinsic =
                    isScalar ? NI_AVX512_FusedMultiplySubtractNegatedScalar : NI_AVX512_FusedMultiplySubtractNegated;
            }
            else
            {
                intrinsic = isScalar ? NI_AVX512_FusedMultiplyAddNegatedScalar : NI_AVX512_FusedMultiplyAddNegated;
            }
        }
        else if (subtract)
        {
            intrinsic = isScalar ? NI_AVX512_FusedMultiplySubtractScalar : NI_AVX512_FusedMultiplySubtract;
        }
        else
        {
            intrinsic = isScalar ? NI_AVX512_FusedMultiplyAddScalar : NI_AVX512_FusedMultiplyAdd;
        }
    }
    else if (negated)
    {
        if (subtract)
        {
            intrinsic = isScalar ? NI_AVX2_MultiplySubtractNegatedScalar : NI_AVX2_MultiplySubtractNegated;
        }
        else
        {
            intrinsic = isScalar ? NI_AVX2_MultiplyAddNegatedScalar : NI_AVX2_MultiplyAddNegated;
        }
    }
    else if (subtract)
    {
        intrinsic = isScalar ? NI_AVX2_MultiplySubtractScalar : NI_AVX2_MultiplySubtract;
    }
    else
    {
        intrinsic = isScalar ? NI_AVX2_MultiplyAddScalar : NI_AVX2_MultiplyAdd;
    }

    node->ChangeHWIntrinsicId(intrinsic);
}

//----------------------------------------------------------------------------------------------
// Lowering::LowerHWIntrinsic: Perform containment analysis for a hardware intrinsic node.
//
//  Arguments:
//     node - The hardware intrinsic node.
//
GenTree* Lowering::LowerHWIntrinsic(GenTreeHWIntrinsic* node)
{
    if (node->TypeIs(TYP_SIMD12))
    {
        // GT_HWINTRINSIC node requiring to produce TYP_SIMD12 in fact
        // produces a TYP_SIMD16 result
        node->gtType = TYP_SIMD16;
    }

    NamedIntrinsic intrinsicId = node->GetHWIntrinsicId();

    if (node->OperIsEmbRoundingEnabled())
    {
        size_t   numArgs = node->GetOperandCount();
        GenTree* lastOp  = node->Op(numArgs);
        uint8_t  mode    = 0xFF;

        if (lastOp->IsCnsIntOrI())
        {
            // Mark the constant as contained since it's specially encoded
            MakeSrcContained(node, lastOp);

            mode = static_cast<uint8_t>(lastOp->AsIntCon()->IconValue());
        }

        if ((mode & 0x03) != 0x00)
        {
            // Embedded rounding only works for register-to-register operations, so skip containment
            return node->gtNext;
        }
    }

    bool       isScalar = false;
    genTreeOps oper     = node->GetOperForHWIntrinsicId(&isScalar);

    if (GenTreeHWIntrinsic::OperIsBitwiseHWIntrinsic(oper) && !varTypeIsMask(node))
    {
        // These are the control bytes used for TernaryLogic

        const uint8_t A = 0xF0;
        const uint8_t B = 0xCC;
        const uint8_t C = 0xAA;

        var_types simdType     = node->TypeGet();
        var_types simdBaseType = node->GetSimdBaseType();
        unsigned  simdSize     = node->GetSimdSize();

        GenTree* op1 = node->Op(1);
        GenTree* op2 = node->Op(2);
        GenTree* op3 = nullptr;

        // We want to specially recognize this pattern as GT_NOT
        bool isOperNot = (oper == GT_XOR) && op2->IsVectorAllBitsSet();

        LIR::Use use;
        if (BlockRange().TryGetUse(node, &use))
        {
            GenTree* user = use.User();

            if (user->OperIsHWIntrinsic())
            {
                GenTreeHWIntrinsic* userIntrin = user->AsHWIntrinsic();

                bool       userIsScalar = false;
                genTreeOps userOper     = userIntrin->GetOperForHWIntrinsicId(&isScalar);

                // userIntrin may have re-interpreted the base type
                //
                simdBaseType = userIntrin->GetSimdBaseType();

                if (GenTreeHWIntrinsic::OperIsBitwiseHWIntrinsic(userOper))
                {
                    if (isOperNot && (userOper == GT_AND))
                    {
                        // We want to specially handle GT_AND_NOT as its available without EVEX
                        GenTree* nextNode = node->gtNext;

                        BlockRange().Remove(op2);
                        BlockRange().Remove(node);

                        // Note that despite its name, the xarch instruction does ~op1 & op2, so
                        // we need to ensure op1 is the value whose ones complement is computed

                        op2 = userIntrin->Op(2);

                        if (op2 == node)
                        {
                            op2 = userIntrin->Op(1);
                        }

                        NamedIntrinsic intrinsic =
                            GenTreeHWIntrinsic::GetHWIntrinsicIdForBinOp(comp, GT_AND_NOT, op1, op2, simdBaseType,
                                                                         simdSize, false);

                        userIntrin->ResetHWIntrinsicId(intrinsic, comp, op1, op2);

                        return nextNode;
                    }

                    if (comp->compOpportunisticallyDependsOn(InstructionSet_AVX512))
                    {
                        // For everything else we want to lower it to a standard TernaryLogic node
                        GenTree* nextNode = node->gtNext;

                        BlockRange().Remove(node);
                        op3 = userIntrin->Op(2);

                        // Tracks which two operands get used first
                        TernaryLogicUseFlags firstOpUseFlags = TernaryLogicUseFlags::AB;

                        if (op3 == node)
                        {
                            if (userOper == GT_AND_NOT)
                            {
                                op3 = op2;
                                op2 = op1;
                                op1 = userIntrin->Op(1);

                                // AND_NOT isn't commutative so we need to shift parameters down
                                firstOpUseFlags = TernaryLogicUseFlags::BC;
                            }
                            else
                            {
                                op3 = userIntrin->Op(1);
                            }
                        }

                        uint8_t controlByte = 0x00;

                        if ((userOper == GT_XOR) && op3->IsVectorAllBitsSet())
                        {
                            // We have XOR(OP(A, B), AllBitsSet)
                            //   A: op1
                            //   B: op2
                            //   C: op3 (AllBitsSet)
                            //
                            // We want A to be the unused parameter so swap it around
                            //   A: op3 (AllBitsSet)
                            //   B: op1
                            //   C: op2
                            //
                            // This gives us NOT(OP(B, C))

                            assert(firstOpUseFlags == TernaryLogicUseFlags::AB);

                            std::swap(op2, op3);
                            std::swap(op1, op2);

                            if (isOperNot)
                            {
                                // We have NOT(XOR(B, AllBitsSet))
                                //   A: op3 (AllBitsSet)
                                //   B: op1
                                //   C: op2 (AllBitsSet)
                                //
                                // This represents a double not, so so just return op2
                                // which is the only actual value now that the parameters
                                // were shifted around

                                assert(op1->IsVectorAllBitsSet());
                                assert(op3->IsVectorAllBitsSet());

                                LIR::Use superUse;
                                if (BlockRange().TryGetUse(user, &superUse))
                                {
                                    superUse.ReplaceWith(op2);
                                }
                                else
                                {
                                    op2->SetUnusedValue();
                                }

                                // Since we have a double negation, it's possible that gtNext
                                // is op1 or user. If it is op1, then it's also possible the
                                // subsequent gtNext is user. We need to make sure to skip both
                                // in such a scenario since we're removing them.

                                if (nextNode == op1)
                                {
                                    nextNode = nextNode->gtNext;
                                }

                                if (nextNode == user)
                                {
                                    nextNode = nextNode->gtNext;
                                }

                                BlockRange().Remove(op3);
                                BlockRange().Remove(op1);
                                BlockRange().Remove(user);

                                return nextNode;
                            }
                            else
                            {
                                // We're now doing NOT(OP(B, C))
                                assert(op1->IsVectorAllBitsSet());

                                controlByte = TernaryLogicInfo::GetTernaryControlByte(oper, B, C);
                                controlByte = static_cast<uint8_t>(~controlByte);
                            }
                        }
                        else if (isOperNot)
                        {
                            if (firstOpUseFlags == TernaryLogicUseFlags::AB)
                            {
                                // We have OP(XOR(A, AllBitsSet), C)
                                //   A: op1
                                //   B: op2 (AllBitsSet)
                                //   C: op3
                                //
                                // We want A to be the unused parameter so swap it around
                                //   A: op2 (AllBitsSet)
                                //   B: op1
                                //   C: op3
                                //
                                // This gives us OP(NOT(B), C)

                                assert(op2->IsVectorAllBitsSet());
                                std::swap(op1, op2);

                                controlByte = static_cast<uint8_t>(~B);
                                controlByte = TernaryLogicInfo::GetTernaryControlByte(userOper, controlByte, C);
                            }
                            else
                            {
                                // We have OP(A, XOR(B, AllBitsSet))
                                //   A: op1
                                //   B: op2
                                //   C: op3 (AllBitsSet)
                                //
                                // We want A to be the unused parameter so swap it around
                                //   A: op3 (AllBitsSet)
                                //   B: op1
                                //   C: op2
                                //
                                // This gives us OP(B, NOT(C))

                                assert(firstOpUseFlags == TernaryLogicUseFlags::BC);

                                assert(op3->IsVectorAllBitsSet());
                                std::swap(op2, op3);
                                std::swap(op1, op2);

                                controlByte = static_cast<uint8_t>(~C);
                                controlByte = TernaryLogicInfo::GetTernaryControlByte(userOper, B, controlByte);
                            }
                        }
                        else if (firstOpUseFlags == TernaryLogicUseFlags::AB)
                        {
                            // We have OP2(OP1(A, B), C)
                            controlByte = TernaryLogicInfo::GetTernaryControlByte(oper, A, B);
                            controlByte = TernaryLogicInfo::GetTernaryControlByte(userOper, controlByte, C);
                        }
                        else
                        {
                            // We have OP2(A, OP1(B, C))
                            assert(firstOpUseFlags == TernaryLogicUseFlags::BC);

                            controlByte = TernaryLogicInfo::GetTernaryControlByte(oper, B, C);
                            controlByte = TernaryLogicInfo::GetTernaryControlByte(userOper, A, controlByte);
                        }

                        NamedIntrinsic ternaryLogicId = NI_AVX512_TernaryLogic;

                        GenTree* op4 = comp->gtNewIconNode(controlByte);
                        BlockRange().InsertBefore(userIntrin, op4);

                        userIntrin->ResetHWIntrinsicId(ternaryLogicId, comp, op1, op2, op3, op4);
                        return nextNode;
                    }
                }
            }
        }

        if (isOperNot && comp->compOpportunisticallyDependsOn(InstructionSet_AVX512))
        {
            // Lowering this to TernaryLogic(zero, zero, op1, ~C) is smaller
            // and faster than emitting the pcmpeqd; pxor sequence.

            BlockRange().Remove(op2);

            if (op1->OperIsHWIntrinsic())
            {
                GenTreeHWIntrinsic* opIntrin = op1->AsHWIntrinsic();

                if (opIntrin->GetHWIntrinsicId() == NI_AVX512_TernaryLogic)
                {
                    GenTree* opControl = opIntrin->Op(4);

                    if (opControl->IsCnsIntOrI())
                    {
                        // When the input is already a ternary logic node, we want to invert it rather
                        // than introduce a new ternary logic node.

                        GenTree* nextNode = node->gtNext;

                        GenTreeIntConCommon* opControlCns = opControl->AsIntConCommon();
                        opControlCns->SetIconValue(static_cast<uint8_t>(~opControlCns->IconValue()));

                        if (BlockRange().TryGetUse(node, &use))
                        {
                            use.ReplaceWith(op1);
                        }
                        else
                        {
                            op1->SetUnusedValue();
                        }

                        BlockRange().Remove(node);
                        return nextNode;
                    }
                }
            }

            NamedIntrinsic ternaryLogicId = NI_AVX512_TernaryLogic;

            op3 = op1;

            op2 = comp->gtNewZeroConNode(simdType);
            BlockRange().InsertBefore(node, op2);

            op1 = comp->gtNewZeroConNode(simdType);
            BlockRange().InsertBefore(node, op1);

            GenTree* control = comp->gtNewIconNode(static_cast<uint8_t>(~C));
            BlockRange().InsertBefore(node, control);

            node->ResetHWIntrinsicId(ternaryLogicId, comp, op1, op2, op3, control);
            return LowerNode(node);
        }
    }

    switch (intrinsicId)
    {
        case NI_Vector128_ConditionalSelect:
        case NI_Vector256_ConditionalSelect:
        case NI_Vector512_ConditionalSelect:
        {
            return LowerHWIntrinsicCndSel(node);
        }

        case NI_Vector128_Create:
        case NI_Vector256_Create:
        case NI_Vector512_Create:
        case NI_Vector128_CreateScalar:
        case NI_Vector256_CreateScalar:
        case NI_Vector512_CreateScalar:
        {
            // We don't directly support the Vector128.Create or Vector256.Create methods in codegen
            // and instead lower them to other intrinsic nodes in LowerHWIntrinsicCreate so we expect
            // that the node is modified to either not be a HWIntrinsic node or that it is no longer
            // the same intrinsic as when it came in. In the case of Vector256.Create, we may lower
            // it into 2x Vector128.Create intrinsics which themselves are also lowered into other
            // intrinsics that are not Vector*.Create

            return LowerHWIntrinsicCreate(node);
        }

        case NI_Vector128_Dot:
        case NI_Vector256_Dot:
        {
            return LowerHWIntrinsicDot(node);
        }

        case NI_Vector128_GetElement:
        case NI_Vector256_GetElement:
        case NI_Vector512_GetElement:
        {
            return LowerHWIntrinsicGetElement(node);
        }

        case NI_Vector256_GetUpper:
        {
            assert(comp->compIsaSupportedDebugOnly(InstructionSet_AVX));
            var_types simdBaseType = node->GetSimdBaseType();

            if (varTypeIsFloating(simdBaseType) || !comp->compOpportunisticallyDependsOn(InstructionSet_AVX2))
            {
                intrinsicId = NI_AVX_ExtractVector128;
            }
            else
            {
                intrinsicId = NI_AVX2_ExtractVector128;
            }

            GenTree* op1 = node->Op(1);

            GenTree* op2 = comp->gtNewIconNode(1);
            BlockRange().InsertBefore(node, op2);
            LowerNode(op2);

            node->ResetHWIntrinsicId(intrinsicId, comp, op1, op2);
            break;
        }

        case NI_Vector512_GetUpper:
        {
            assert(comp->compIsaSupportedDebugOnly(InstructionSet_AVX512));
            var_types simdBaseType = node->GetSimdBaseType();

            intrinsicId = NI_AVX512_ExtractVector256;

            GenTree* op1 = node->Op(1);

            GenTree* op2 = comp->gtNewIconNode(1);
            BlockRange().InsertBefore(node, op2);
            LowerNode(op2);

            node->ResetHWIntrinsicId(intrinsicId, comp, op1, op2);
            break;
        }

        case NI_Vector128_WithElement:
        case NI_Vector256_WithElement:
        case NI_Vector512_WithElement:
        {
            return LowerHWIntrinsicWithElement(node);
        }

        case NI_Vector256_WithLower:
        case NI_Vector256_WithUpper:
        {
            assert(comp->compIsaSupportedDebugOnly(InstructionSet_AVX));
            var_types simdBaseType = node->GetSimdBaseType();
            int       index        = (intrinsicId == NI_Vector256_WithUpper) ? 1 : 0;

            if (varTypeIsFloating(simdBaseType) || !comp->compOpportunisticallyDependsOn(InstructionSet_AVX2))
            {
                intrinsicId = NI_AVX_InsertVector128;
            }
            else
            {
                intrinsicId = NI_AVX2_InsertVector128;
            }

            GenTree* op1 = node->Op(1);
            GenTree* op2 = node->Op(2);

            GenTree* op3 = comp->gtNewIconNode(index);
            BlockRange().InsertBefore(node, op3);
            LowerNode(op3);

            node->ResetHWIntrinsicId(intrinsicId, comp, op1, op2, op3);
            break;
        }

        case NI_Vector512_WithLower:
        case NI_Vector512_WithUpper:
        {
            assert(comp->compIsaSupportedDebugOnly(InstructionSet_AVX512));
            var_types simdBaseType = node->GetSimdBaseType();
            int       index        = (intrinsicId == NI_Vector512_WithUpper) ? 1 : 0;

            intrinsicId = NI_AVX512_InsertVector256;

            GenTree* op1 = node->Op(1);
            GenTree* op2 = node->Op(2);

            GenTree* op3 = comp->gtNewIconNode(index);
            BlockRange().InsertBefore(node, op3);
            LowerNode(op3);

            node->ResetHWIntrinsicId(intrinsicId, comp, op1, op2, op3);
            break;
        }

        case NI_Vector128_op_Equality:
        case NI_Vector256_op_Equality:
        case NI_Vector512_op_Equality:
        {
            return LowerHWIntrinsicCmpOp(node, GT_EQ);
        }

        case NI_Vector128_op_Inequality:
        case NI_Vector256_op_Inequality:
        case NI_Vector512_op_Inequality:
        {
            return LowerHWIntrinsicCmpOp(node, GT_NE);
        }

        case NI_AVX512_Fixup:
        case NI_AVX512_FixupScalar:
        {
            if (!node->isRMWHWIntrinsic(comp))
            {
                GenTree* op1 = node->Op(1);

                if (!op1->IsCnsVec())
                {
                    // op1 is never selected by the table so
                    // we replaced it with a containable constant

                    var_types simdType = node->TypeGet();

                    op1->SetUnusedValue();
                    op1 = comp->gtNewZeroConNode(simdType);

                    BlockRange().InsertBefore(node, op1);
                    node->Op(1) = op1;
                }
            }
            break;
        }

        case NI_AVX512_CompareEqualMask:
        case NI_AVX512_CompareNotEqualMask:
        {
            GenTree* op1 = node->Op(1);
            GenTree* op2 = node->Op(2);

            if (!varTypeIsFloating(node->GetSimdBaseType()) && op2->IsVectorZero())
            {
                NamedIntrinsic testIntrinsicId;

                if (intrinsicId == NI_AVX512_CompareEqualMask)
                {
                    // We have `CompareEqual(x, Zero)` where a given element
                    // equaling zero returns 1. We can therefore use `vptestnm(x, x)`
                    // since it does `(x & x) == 0`, thus giving us `1` if zero and `0`
                    // if non-zero

                    testIntrinsicId = NI_AVX512_PTESTNM;
                }
                else
                {
                    // We have `CompareNotEqual(x, Zero)` where a given element
                    // equaling zero returns 0. We can therefore use `vptestm(x, x)`
                    // since it does `(x & x) != 0`, thus giving us `1` if non-zero and `0`
                    // if zero

                    assert(intrinsicId == NI_AVX512_CompareNotEqualMask);
                    testIntrinsicId = NI_AVX512_PTESTM;
                }

                node->Op(1) = op1;
                BlockRange().Remove(op2);

                LIR::Use op1Use(BlockRange(), &node->Op(1), node);
                ReplaceWithLclVar(op1Use);
                op1 = node->Op(1);

                op2 = comp->gtClone(op1);
                BlockRange().InsertAfter(op1, op2);
                node->Op(2) = op2;

                node->ChangeHWIntrinsicId(testIntrinsicId);
                return LowerNode(node);
            }
            break;
        }

        case NI_AVX512_AndMask:
        {
            // We want to recognize (~op1 & op2) and transform it
            // into Evex.AndNotMask(op1, op2) as well as (op1 & ~op2)
            // transforming it into Evex.AndNotMask(op2, op1), which
            // takes into account that the XARCH APIs operate more like
            // NotAnd

            bool transform = false;

            GenTree* op1 = node->Op(1);
            GenTree* op2 = node->Op(2);

            if (op1->OperIsHWIntrinsic(NI_AVX512_NotMask))
            {
                GenTreeHWIntrinsic* opIntrin         = op1->AsHWIntrinsic();
                unsigned            simdBaseTypeSize = genTypeSize(node->GetSimdBaseType());

                if (genTypeSize(opIntrin->GetSimdBaseType()) == simdBaseTypeSize)
                {
                    transform = true;

                    op1 = opIntrin->Op(1);
                    BlockRange().Remove(opIntrin);
                }
            }

            if (!transform && op2->OperIsHWIntrinsic(NI_AVX512_NotMask))
            {
                GenTreeHWIntrinsic* opIntrin         = op2->AsHWIntrinsic();
                unsigned            simdBaseTypeSize = genTypeSize(node->GetSimdBaseType());

                if (genTypeSize(opIntrin->GetSimdBaseType()) == simdBaseTypeSize)
                {
                    transform = true;

                    op2 = opIntrin->Op(1);
                    BlockRange().Remove(opIntrin);

                    std::swap(op1, op2);
                }
            }

            if (transform)
            {
                intrinsicId = NI_AVX512_AndNotMask;
                node->ChangeHWIntrinsicId(intrinsicId, op1, op2);
            }
            break;
        }

        case NI_AVX512_NotMask:
        {
            // We want to recognize ~(op1 ^ op2) and transform it
            // into Evex.XnorMask(op1, op2)

            GenTree* op1 = node->Op(1);

            if (op1->OperIsHWIntrinsic(NI_AVX512_XorMask))
            {
                GenTreeHWIntrinsic* opIntrin         = op1->AsHWIntrinsic();
                unsigned            simdBaseTypeSize = genTypeSize(node->GetSimdBaseType());

                if (genTypeSize(opIntrin->GetSimdBaseType()) == simdBaseTypeSize)
                {
                    intrinsicId = NI_AVX512_XnorMask;
                    node->ResetHWIntrinsicId(intrinsicId, comp, opIntrin->Op(1), opIntrin->Op(2));
                    BlockRange().Remove(opIntrin);
                }
            }
            break;
        }

        case NI_Vector128_ToScalar:
        case NI_Vector256_ToScalar:
        case NI_Vector512_ToScalar:
        {
            return LowerHWIntrinsicToScalar(node);
        }

        case NI_X86Base_Extract:
        {
            if (varTypeIsFloating(node->GetSimdBaseType()))
            {
                assert(node->GetSimdBaseType() == TYP_FLOAT);
                assert(node->GetSimdSize() == 16);

                GenTree* op2 = node->Op(2);

                if (!op2->OperIsConst())
                {
                    // Extract allows the full range while GetElement only allows
                    // 0-3, so we need to mask the index here so codegen works.

                    GenTree* msk = comp->gtNewIconNode(3, TYP_INT);
                    BlockRange().InsertAfter(op2, msk);

                    GenTree* tmp = comp->gtNewOperNode(GT_AND, TYP_INT, op2, msk);
                    BlockRange().InsertAfter(msk, tmp);
                    LowerNode(tmp);

                    node->Op(2) = tmp;
                }

                node->ChangeHWIntrinsicId(NI_Vector128_GetElement);
                return LowerNode(node);
            }
            break;
        }

        case NI_X86Base_Insert:
        {
            assert(node->GetOperandCount() == 3);

            if (node->GetSimdBaseType() != TYP_FLOAT)
            {
                break;
            }

            // We have Sse41.Insert in which case we can specially handle
            // a couple of interesting scenarios involving chains of Inserts
            // where one of them involves inserting zero
            //
            // Given Sse41.Insert has an index:
            //  * Bits 0-3: zmask
            //  * Bits 4-5: count_d
            //  * Bits 6-7: count_s (register form only)
            //
            // Where zmask specifies which elements to zero
            // Where count_d specifies the destination index the value is being inserted to
            // Where count_s specifies the source index of the value being inserted
            //
            // We can recognize  `Insert(Insert(vector, zero, index1), value, index2)` and
            // transform it into just `Insert(vector, value, index)`. This is because we
            // can remove the inner insert and update the relevant index fields.
            //
            // We can likewise recognize `Insert(Insert(vector, value, index1), zero, index2)`
            // and do a similar transformation.

            GenTree* op1 = node->Op(1);
            GenTree* op2 = node->Op(2);
            GenTree* op3 = node->Op(3);

            bool op1IsVectorZero = op1->IsVectorZero();
            bool op2IsVectorZero = op2->IsVectorZero();

            if (op1IsVectorZero && op2IsVectorZero)
            {
                // We need to change op1's type to the return type of the node in this case.
                // We have to do this because we are going to propagate the constant up.
                op1->ChangeType(node->TypeGet());

                // Ensure the upper values are zero by zero-initialization.
                op1->AsVecCon()->gtSimdVal = {};

                // While this case is unlikely, we'll handle it here to simplify some
                // of the logic that exists below. Effectively `Insert(zero, zero, idx)`
                // is always going to produce zero, so we'll just replace ourselves with
                // zero. This ensures we don't need to handle a case where op2 is zero
                // but not contained.

                GenTree* nextNode = node->gtNext;

                LIR::Use use;

                if (BlockRange().TryGetUse(node, &use))
                {
                    use.ReplaceWith(op1);
                }
                else
                {
                    op1->SetUnusedValue();
                }

                BlockRange().Remove(op2);
                op3->SetUnusedValue();
                BlockRange().Remove(node);

                return nextNode;
            }

            if (!op3->IsCnsIntOrI())
            {
                // Nothing to do if op3 isn't a constant
                break;
            }

            ssize_t ival = op3->AsIntConCommon()->IconValue();

            ssize_t zmask   = (ival & 0x0F);
            ssize_t count_d = (ival & 0x30) >> 4;
            ssize_t count_s = (ival & 0xC0) >> 6;

            if (op1IsVectorZero)
            {
                // When op1 is zero, we can modify the mask to zero
                // everything except for the element we're inserting

                zmask |= ~(ssize_t(1) << count_d);
                zmask &= 0x0F;

                ival = (count_s << 6) | (count_d << 4) | (zmask);
                op3->AsIntConCommon()->SetIconValue(ival);
            }
            else if (op2IsVectorZero)
            {
                // When op2 is zero, we can modify the mask to
                // directly zero the element we're inserting

                zmask |= (ssize_t(1) << count_d);
                zmask &= 0x0F;

                ival = (count_s << 6) | (count_d << 4) | (zmask);
                op3->AsIntConCommon()->SetIconValue(ival);
            }

            if (zmask == 0x0F)
            {
                // This is another unlikely case, we'll handle it here to simplify some
                // of the logic that exists below. In this case, the zmask says all entries
                // should be zeroed out, so we'll just replace ourselves with zero.

                GenTree* nextNode = node->gtNext;

                LIR::Use use;

                if (BlockRange().TryGetUse(node, &use))
                {
                    GenTree* zeroNode = comp->gtNewZeroConNode(TYP_SIMD16);
                    BlockRange().InsertBefore(node, zeroNode);
                    use.ReplaceWith(zeroNode);
                }
                else
                {
                    // We're an unused zero constant node, so don't both creating
                    // a new node for something that will never be consumed
                }

                op1->SetUnusedValue();
                op2->SetUnusedValue();
                op3->SetUnusedValue();
                BlockRange().Remove(node);

                return nextNode;
            }

            if (!op1->OperIsHWIntrinsic())
            {
                // Nothing to do if op1 isn't an intrinsic
                break;
            }

            GenTreeHWIntrinsic* op1Intrinsic = op1->AsHWIntrinsic();

            if ((op1Intrinsic->GetHWIntrinsicId() != NI_X86Base_Insert) ||
                (op1Intrinsic->GetSimdBaseType() != TYP_FLOAT))
            {
                // Nothing to do if op1 isn't a float32 Sse41.Insert
                break;
            }

            GenTree* op1Idx = op1Intrinsic->Op(3);

            if (!op1Idx->IsCnsIntOrI())
            {
                // Nothing to do if op1's index isn't a constant
                break;
            }

            if (!IsInvariantInRange(op1, node))
            {
                // What we're doing here is effectively similar to containment,
                // except for we're deleting the node entirely, so don't we have
                // nothing to do if there are side effects between node and op1
                break;
            }

            if (op1Intrinsic->Op(2)->IsVectorZero())
            {
                // First build up the new index by updating zmask to include
                // the zmask from op1. We expect that op2 has already been
                // lowered and therefore the containment checks have happened

                // Since this is a newer operation, we need to account for
                // the possibility of `op1Intrinsic` zeroing the same element
                // we're setting here.

                assert(op1Intrinsic->Op(2)->isContained());

                ssize_t op1Ival = op1Idx->AsIntConCommon()->IconValue();
                ival |= ((op1Ival & 0x0F) & ~(1 << count_d));
                op3->AsIntConCommon()->SetIconValue(ival);

                // Then we'll just carry the original non-zero input and
                // remove the now unused constant nodes

                node->Op(1) = op1Intrinsic->Op(1);

                BlockRange().Remove(op1Intrinsic->Op(2));
                BlockRange().Remove(op1Intrinsic->Op(3));
                BlockRange().Remove(op1Intrinsic);
            }
            else if (op2IsVectorZero)
            {
                // Since we've already updated zmask to take op2 being zero into
                // account, we can basically do the same thing here by merging this
                // zmask into the ival from op1.

                // Since this is a later op, direct merging is safe

                ssize_t op1Ival = op1Idx->AsIntConCommon()->IconValue();
                ival            = op1Ival | zmask;
                op3->AsIntConCommon()->SetIconValue(ival);

                // Then we'll just carry the inputs from op1 and remove the now
                // unused constant nodes

                node->Op(1) = op1Intrinsic->Op(1);
                node->Op(2) = op1Intrinsic->Op(2);

                BlockRange().Remove(op2);
                BlockRange().Remove(op1Intrinsic->Op(3));
                BlockRange().Remove(op1Intrinsic);
            }
            break;
        }

        case NI_X86Base_CompareGreaterThan:
        case NI_X86Base_CompareGreaterThanOrEqual:
        case NI_X86Base_CompareNotGreaterThan:
        case NI_X86Base_CompareNotGreaterThanOrEqual:
        {
            if (!varTypeIsFloating(node->GetSimdBaseType()))
            {
                assert(varTypeIsIntegral(node->GetSimdBaseType()));
                break;
            }

            if (comp->compOpportunisticallyDependsOn(InstructionSet_AVX))
            {
                break;
            }

            // pre-AVX doesn't actually support these intrinsics in hardware so we need to swap the operands around
            NamedIntrinsic newIntrinsicId = NI_Illegal;

            switch (intrinsicId)
            {
                case NI_X86Base_CompareGreaterThan:
                {
                    newIntrinsicId = NI_X86Base_CompareLessThan;
                    break;
                }

                case NI_X86Base_CompareGreaterThanOrEqual:
                {
                    newIntrinsicId = NI_X86Base_CompareLessThanOrEqual;
                    break;
                }

                case NI_X86Base_CompareNotGreaterThan:
                {
                    newIntrinsicId = NI_X86Base_CompareNotLessThan;
                    break;
                }

                case NI_X86Base_CompareNotGreaterThanOrEqual:
                {
                    newIntrinsicId = NI_X86Base_CompareNotLessThanOrEqual;
                    break;
                }

                default:
                {
                    unreached();
                }
            }

            assert(newIntrinsicId != NI_Illegal);
            assert(intrinsicId != newIntrinsicId);

            node->ChangeHWIntrinsicId(newIntrinsicId);
            std::swap(node->Op(1), node->Op(2));
            break;
        }

        case NI_X86Base_CompareLessThan:
        case NI_AVX2_CompareLessThan:
        {
            if (varTypeIsFloating(node->GetSimdBaseType()))
            {
                break;
            }
            assert(varTypeIsIntegral(node->GetSimdBaseType()));

            // pre-AVX512 doesn't actually support these intrinsics in hardware so we need to swap the operands around
            NamedIntrinsic newIntrinsicId = NI_Illegal;

            switch (intrinsicId)
            {
                case NI_X86Base_CompareLessThan:
                {
                    newIntrinsicId = NI_X86Base_CompareGreaterThan;
                    break;
                }

                case NI_AVX2_CompareLessThan:
                {
                    newIntrinsicId = NI_AVX2_CompareGreaterThan;
                    break;
                }

                default:
                {
                    unreached();
                }
            }

            assert(newIntrinsicId != NI_Illegal);
            assert(intrinsicId != newIntrinsicId);

            node->ChangeHWIntrinsicId(newIntrinsicId);
            std::swap(node->Op(1), node->Op(2));
            break;
        }

        case NI_X86Base_CompareScalarOrderedEqual:
            LowerHWIntrinsicCC(node, NI_X86Base_COMIS, GenCondition::FEQ);
            break;
        case NI_X86Base_CompareScalarOrderedNotEqual:
            LowerHWIntrinsicCC(node, NI_X86Base_COMIS, GenCondition::FNEU);
            break;
        case NI_X86Base_CompareScalarOrderedLessThan:
            LowerHWIntrinsicCC(node, NI_X86Base_COMIS, GenCondition::FLT);
            break;
        case NI_X86Base_CompareScalarOrderedLessThanOrEqual:
            LowerHWIntrinsicCC(node, NI_X86Base_COMIS, GenCondition::FLE);
            break;
        case NI_X86Base_CompareScalarOrderedGreaterThan:
            LowerHWIntrinsicCC(node, NI_X86Base_COMIS, GenCondition::FGT);
            break;
        case NI_X86Base_CompareScalarOrderedGreaterThanOrEqual:
            LowerHWIntrinsicCC(node, NI_X86Base_COMIS, GenCondition::FGE);
            break;

        case NI_X86Base_CompareScalarUnorderedEqual:
            LowerHWIntrinsicCC(node, NI_X86Base_UCOMIS, GenCondition::FEQ);
            break;
        case NI_X86Base_CompareScalarUnorderedNotEqual:
            LowerHWIntrinsicCC(node, NI_X86Base_UCOMIS, GenCondition::FNEU);
            break;
        case NI_X86Base_CompareScalarUnorderedLessThanOrEqual:
            LowerHWIntrinsicCC(node, NI_X86Base_UCOMIS, GenCondition::FLE);
            break;
        case NI_X86Base_CompareScalarUnorderedLessThan:
            LowerHWIntrinsicCC(node, NI_X86Base_UCOMIS, GenCondition::FLT);
            break;
        case NI_X86Base_CompareScalarUnorderedGreaterThanOrEqual:
            LowerHWIntrinsicCC(node, NI_X86Base_UCOMIS, GenCondition::FGE);
            break;
        case NI_X86Base_CompareScalarUnorderedGreaterThan:
            LowerHWIntrinsicCC(node, NI_X86Base_UCOMIS, GenCondition::FGT);
            break;

        case NI_X86Base_TestC:
            LowerHWIntrinsicCC(node, NI_X86Base_PTEST, GenCondition::C);
            break;
        case NI_X86Base_TestZ:
            LowerHWIntrinsicCC(node, NI_X86Base_PTEST, GenCondition::EQ);
            break;
        case NI_X86Base_TestNotZAndNotC:
            LowerHWIntrinsicCC(node, NI_X86Base_PTEST, GenCondition::UGT);
            break;

        case NI_AVX_TestC:
            LowerHWIntrinsicCC(node, NI_AVX_PTEST, GenCondition::C);
            break;
        case NI_AVX_TestZ:
            LowerHWIntrinsicCC(node, NI_AVX_PTEST, GenCondition::EQ);
            break;
        case NI_AVX_TestNotZAndNotC:
            LowerHWIntrinsicCC(node, NI_AVX_PTEST, GenCondition::UGT);
            break;

        case NI_AVX2_MultiplyAdd:
        case NI_AVX2_MultiplyAddNegated:
        case NI_AVX2_MultiplyAddNegatedScalar:
        case NI_AVX2_MultiplyAddScalar:
        case NI_AVX2_MultiplySubtract:
        case NI_AVX2_MultiplySubtractNegated:
        case NI_AVX2_MultiplySubtractNegatedScalar:
        case NI_AVX2_MultiplySubtractScalar:
        case NI_AVX512_FusedMultiplyAdd:
        case NI_AVX512_FusedMultiplyAddNegated:
        case NI_AVX512_FusedMultiplyAddNegatedScalar:
        case NI_AVX512_FusedMultiplyAddScalar:
        case NI_AVX512_FusedMultiplySubtract:
        case NI_AVX512_FusedMultiplySubtractNegated:
        case NI_AVX512_FusedMultiplySubtractNegatedScalar:
        case NI_AVX512_FusedMultiplySubtractScalar:
        {
            LowerFusedMultiplyOp(node);
            break;
        }

        case NI_AVX512_TernaryLogic:
        {
            return LowerHWIntrinsicTernaryLogic(node);
        }

        default:
            break;
    }

    ContainCheckHWIntrinsic(node);
    return node->gtNext;
}

//----------------------------------------------------------------------------------------------
// Lowering::LowerHWIntrinsicCmpOp: Lowers a Vector128 or Vector256 comparison intrinsic
//
//  Arguments:
//     node  - The hardware intrinsic node.
//     cmpOp - The comparison operation, currently must be GT_EQ or GT_NE
//
GenTree* Lowering::LowerHWIntrinsicCmpOp(GenTreeHWIntrinsic* node, genTreeOps cmpOp)
{
    NamedIntrinsic intrinsicId  = node->GetHWIntrinsicId();
    var_types      simdBaseType = node->GetSimdBaseType();
    unsigned       simdSize     = node->GetSimdSize();
    var_types      simdType     = Compiler::getSIMDTypeForSize(simdSize);

    assert((intrinsicId == NI_Vector128_op_Equality) || (intrinsicId == NI_Vector128_op_Inequality) ||
           (intrinsicId == NI_Vector256_op_Equality) || (intrinsicId == NI_Vector256_op_Inequality) ||
           (intrinsicId == NI_Vector512_op_Equality) || (intrinsicId == NI_Vector512_op_Inequality));

    assert(varTypeIsSIMD(simdType));
    assert(varTypeIsArithmetic(simdBaseType));
    assert(simdSize != 0);
    assert(node->TypeIs(TYP_INT));
    assert((cmpOp == GT_EQ) || (cmpOp == GT_NE));

    // We have the following (with the appropriate simd size and where the intrinsic could be op_Inequality):
    //          /--*  op2  simd
    //          /--*  op1  simd
    //   node = *  HWINTRINSIC   simd   T op_Equality

    GenTree*     op1    = node->Op(1);
    GenTree*     op1Msk = op1;
    GenTree*     op2    = node->Op(2);
    GenCondition cmpCnd = (cmpOp == GT_EQ) ? GenCondition::EQ : GenCondition::NE;

    // We may need to change the base type to match the underlying mask size to ensure
    // the right instruction variant is picked. If the op_Equality was for TYP_INT but
    // the mask was for TYP_DOUBLE then we'd pick kortestw when we really want kortestb.
    // Changing the size is fine in some scenarios, such as comparison against Zero or
    // AllBitsSet, but not in other scenarios such as against an arbitrary mask.

    var_types maskBaseType = simdBaseType;

    if (op1Msk->OperIsConvertMaskToVector())
    {
        GenTreeHWIntrinsic* cvtMaskToVector = op1Msk->AsHWIntrinsic();

        op1Msk = cvtMaskToVector->Op(1);
        assert(varTypeIsMask(op1Msk));

        maskBaseType = cvtMaskToVector->GetSimdBaseType();
    }

    if (!varTypeIsFloating(simdBaseType) && (simdSize != 64) && !varTypeIsMask(op1Msk))
    {
        bool isOp2VectorZero = op2->IsVectorZero();

        if (isOp2VectorZero || op2->IsVectorAllBitsSet())
        {
            // We can optimize comparisons against Zero or AllBitsSet to
            // just use PTEST. We can't support it for floating-point, however, as it has
            // both +0.0 and -0.0 where +0.0 == -0.0

            bool skipReplaceOperands = false;

            if (!isOp2VectorZero)
            {
                // We can optimize to TestC(op1, allbitsset)
                //
                // This works out because TestC sets CF if (~x & y) == 0, so:
                //   ~00 & 11 = 11;  11 & 11 = 11;  NC
                //   ~01 & 11 = 01;  10 & 11 = 10;  NC
                //   ~10 & 11 = 10;  01 & 11 = 01;  NC
                //   ~11 & 11 = 11;  00 & 11 = 00;  C

                assert(op2->IsVectorAllBitsSet());
                cmpCnd = (cmpOp == GT_EQ) ? GenCondition::C : GenCondition::NC;

                skipReplaceOperands = true;
            }
            else if (op1->OperIsHWIntrinsic())
            {
                assert(op2->IsVectorZero());

                GenTreeHWIntrinsic* op1Intrinsic = op1->AsHWIntrinsic();

                if (op1Intrinsic->GetOperandCount() == 2)
                {
                    GenTree* nestedOp1 = op1Intrinsic->Op(1);
                    GenTree* nestedOp2 = op1Intrinsic->Op(2);

                    assert(!nestedOp1->isContained());
                    bool isEmbeddedBroadcast = nestedOp2->isContained() && nestedOp2->OperIsHWIntrinsic();

                    bool       isScalar = false;
                    genTreeOps oper     = op1Intrinsic->GetOperForHWIntrinsicId(&isScalar);

                    switch (oper)
                    {
                        case GT_AND:
                        {
                            // We can optimize to TestZ(op1.op1, op1.op2)

                            if (isEmbeddedBroadcast)
                            {
                                // PTEST doesn't support embedded broadcast
                                break;
                            }

                            node->Op(1) = nestedOp1;
                            node->Op(2) = nestedOp2;

                            BlockRange().Remove(op1);
                            BlockRange().Remove(op2);

                            skipReplaceOperands = true;
                            break;
                        }

                        case GT_AND_NOT:
                        {
                            // We can optimize to TestC(op1.op1, op1.op2)

                            if (isEmbeddedBroadcast)
                            {
                                // PTEST doesn't support embedded broadcast
                                break;
                            }

                            cmpCnd = (cmpOp == GT_EQ) ? GenCondition::C : GenCondition::NC;

                            node->Op(1) = nestedOp1;
                            node->Op(2) = nestedOp2;

                            BlockRange().Remove(op1);
                            BlockRange().Remove(op2);

                            skipReplaceOperands = true;
                            break;
                        }

                        default:
                        {
                            break;
                        }
                    }
                }
            }

            if (!skipReplaceOperands)
            {
                // Default handler, emit a TestZ(op1, op1)
                assert(op2->IsVectorZero());

                node->Op(1) = op1;
                BlockRange().Remove(op2);

                LIR::Use op1Use(BlockRange(), &node->Op(1), node);
                ReplaceWithLclVar(op1Use);
                op1 = node->Op(1);

                op2 = comp->gtClone(op1);
                BlockRange().InsertAfter(op1, op2);
                node->Op(2) = op2;
            }

            if (simdSize == 32)
            {
                LowerHWIntrinsicCC(node, NI_AVX_PTEST, cmpCnd);
            }
            else
            {
                assert(simdSize == 16);
                LowerHWIntrinsicCC(node, NI_X86Base_PTEST, cmpCnd);
            }
            return LowerNode(node);
        }
    }

    // TODO-XARCH-AVX512: We should handle TYP_SIMD12 here under the EVEX path, but doing
    // so will require us to account for the unused 4th element.

    if ((simdType != TYP_SIMD12) && comp->canUseEvexEncoding())
    {
        // The EVEX encoded versions of the comparison instructions all return a kmask
        //
        // For the comparisons against zero that we normally optimize to use `PTEST` we
        // have to make a decision to use EVEX and emit 2 instructions (vpcmp + kortest)
        // or to continue emitting PTEST and hope that the register allocator isn't limited
        // by it not supporting the extended register set.
        //
        // Ideally we'd opt to not use PTEST when EVEX is available, This would be done so we can
        // best take advantage of EVEX exclusive features such as embedded broadcast and the
        // 16 additional registers. In many cases this allows for overall denser codegen where
        // we are doing more in the same number of bytes, even though the individual instruction
        // is 1-2 bytes larger. Even though there may be cases where continuing to use PTEST for select-
        // 128/256-bit code paths would still be beneficial, the additional complexity required
        // to detect and account for those differences is not likely to be worth the tradeoff.
        //
        // TODO-XARCH-AVX512: Given the above don't emit the PTEST path above when AVX-512 is available
        // This will require exposing `NI_AVX512_TestZ` so that we can keep codegen optimized to just
        // `vptestm` followed by `kortest`. This will be one instruction more than just `vptest` but
        // it has the advantages detailed above.
        //
        // For other comparisons, using EVEX allows us to avoid leaving the SIMD domain, avoids
        // needing to use a general-purpose register, and allows us to generate less instructions.

        GenTree* maskNode = node;
        GenTree* nextNode = node->gtNext;

        NamedIntrinsic maskIntrinsicId = NI_AVX512_CompareEqualMask;
        uint32_t       count           = simdSize / genTypeSize(maskBaseType);

        // KORTEST does a bitwise or on the result and sets ZF if it is zero and CF if it is all
        // bits set. Because of this, when we have at least 8 elements to compare we can use a
        // normal comparison alongside CF.
        //
        // That is, if the user wants `x == y`, we can keep it as `mask = (x == y)` and then emit
        // `kortest mask, mask` and check `CF == 1`. This will be true if all elements matched and
        // false otherwise. Things work out nicely and we keep readable disasm.
        //
        // Likewise, if the user wants `x != y`, we can keep it as `mask = (x != y)` and then emit
        // `kortest mask, mask` and check `ZF != 0`. This will be true if any elements mismatched.
        //
        // However, if we have less than 8 elements then we have to change it up since we have less
        // than 8 bits in the output mask and unused bits will be set to 0. This occurs for 32-bit
        // for Vector128 and and 64-bit elements when using either Vector128 or Vector256.
        //
        // To account for this, we will invert the comparison being done. So if the user wants
        // `x == y`, we will instead emit `mask = (x != y)`, we will still emit `kortest mask, mask`,
        // but we will then check for `ZF == 0`. This works since that equates to all elements being equal
        //
        // Likewise for `x != y` we will instead emit `mask = (x == y)`, then `kortest mask, mask`,
        // and will then check for `CF == 0` which equates to one or more elements not being equal

        // The scenarios we have to for a full mask are:
        // * No matches:      0000_0000 - ZF == 1, CF == 0
        // * Partial matches: 0000_1111 - ZF == 0, CF == 0
        // * All matches:     1111_1111 - ZF == 0, CF == 1
        //
        // The scenarios we have to for a partial mask are:
        // * No matches:      0000_0000 - ZF == 1, CF == 0
        // * Partial matches: 0000_0011 - ZF == 0, CF == 0
        // * All matches:     0000_1111 - ZF == 0, CF == 0
        //
        // When we have less than a full mask worth of elements, we need to account for the upper
        // bits being implicitly zero. To do that, we may need to invert the comparison.
        //
        // By inverting the comparison we'll get:
        // * All matches:     0000_0000 - ZF == 1, CF == 0
        // * Partial matches: 0000_0011 - ZF == 0, CF == 0
        // * No matches:      0000_1111 - ZF == 0, CF == 0
        //
        // This works since the upper bits are implicitly zero and so by inverting matches also become
        // zero, which in turn means that `AllBitsSet` will become `Zero` and other cases become non-zero

        if (varTypeIsMask(op1Msk) && op2->IsCnsVec())
        {
            // We want to specially handle the common cases of `mask op Zero` and `mask op AllBitsSet`
            //
            // These get created for the various `gtNewSimdCmpOpAnyNode` and `gtNewSimdCmpOpAllNode`
            // scenarios and we want to ensure they still get "optimal" codegen. To handle that, we
            // simply consume the mask directly and preserve the intended comparison by tweaking the
            // compare condition passed down into `KORTEST`

            maskNode = op1Msk;
            assert(maskNode->TypeIs(TYP_MASK));

            bool           isHandled = false;
            GenTreeVecCon* vecCon    = op2->AsVecCon();

            if (vecCon->IsZero())
            {
                // We have `mask == Zero` which is the same as checking that nothing in the mask
                // is set. This scenario can be handled by `kortest` and then checking that `ZF == 1`
                //
                // -or-
                //
                // We have `mask != Zero` which is the same as checking that something in the mask
                // is set. This scenario can be handled by `kortest` and then checking that `ZF == 0`
                //
                // Since this is the default state for `CompareEqualMask` + `GT_EQ`/`GT_NE`, there is nothing
                // for us to change. This also applies to cases where we have less than a full mask of
                // elements since the upper mask bits are implicitly zero.

                isHandled = true;
            }
            else if (vecCon->IsAllBitsSet())
            {
                // We have `mask == AllBitsSet` which is the same as checking that everything in the mask
                // is set. This scenario can be handled by `kortest` and then checking that `CF == 1` for
                // a full mask and checking `ZF == 1` for a partial mask using an inverted comparison
                //
                // -or-
                //
                // We have `mask != AllBitsSet` which is the same as checking that something in the mask
                // is set. This scenario can be handled by `kortest` and then checking that `CF == 0` for
                // a full mask and checking `ZF != 0` for a partial mask using an inverted comparison

                if (count < 8)
                {
                    assert((count == 1) || (count == 2) || (count == 4));

                    maskIntrinsicId = NI_Illegal;

                    if (maskNode->OperIsHWIntrinsic())
                    {
                        GenTreeHWIntrinsic* mskIntrin = maskNode->AsHWIntrinsic();

                        bool       mskIsScalar = false;
                        genTreeOps mskOper =
                            mskIntrin->GetOperForHWIntrinsicId(&mskIsScalar, /* getEffectiveOp */ true);

                        if (GenTree::OperIsCompare(mskOper))
                        {
                            var_types mskSimdBaseType = mskIntrin->GetSimdBaseType();
                            unsigned  mskSimdSize     = mskIntrin->GetSimdSize();

                            GenTree* cmpOp1 = mskIntrin->Op(1);
                            GenTree* cmpOp2 = mskIntrin->Op(2);

                            maskIntrinsicId =
                                GenTreeHWIntrinsic::GetHWIntrinsicIdForCmpOp(comp, mskOper, TYP_MASK, cmpOp1, cmpOp2,
                                                                             mskSimdBaseType, mskSimdSize, mskIsScalar,
                                                                             /* reverseCond */ true);
                        }
                        else
                        {
                            // We have some other comparison intrinsics that don't map to the simple forms
                            NamedIntrinsic mskIntrinsic = mskIntrin->GetHWIntrinsicId();

                            switch (mskIntrinsic)
                            {
                                case NI_AVX_Compare:
                                case NI_AVX_CompareScalar:
                                case NI_AVX512_CompareMask:
                                {
                                    assert(mskIntrin->GetOperandCount() == 3);

                                    GenTree* cmpOp3 = mskIntrin->Op(3);

                                    if (!cmpOp3->IsCnsIntOrI())
                                    {
                                        break;
                                    }

                                    FloatComparisonMode mode =
                                        static_cast<FloatComparisonMode>(cmpOp3->AsIntConCommon()->IntegralValue());

                                    FloatComparisonMode newMode = mode;

                                    switch (mode)
                                    {
                                        case FloatComparisonMode::UnorderedEqualNonSignaling:
                                        case FloatComparisonMode::UnorderedEqualSignaling:
                                        {
                                            newMode = FloatComparisonMode::OrderedNotEqualNonSignaling;
                                            break;
                                        }

                                        case FloatComparisonMode::OrderedFalseNonSignaling:
                                        case FloatComparisonMode::OrderedFalseSignaling:
                                        {
                                            newMode = FloatComparisonMode::UnorderedTrueNonSignaling;
                                            break;
                                        }

                                        case FloatComparisonMode::OrderedNotEqualNonSignaling:
                                        case FloatComparisonMode::OrderedNotEqualSignaling:
                                        {
                                            newMode = FloatComparisonMode::UnorderedEqualNonSignaling;
                                            break;
                                        }

                                        case FloatComparisonMode::UnorderedTrueNonSignaling:
                                        case FloatComparisonMode::UnorderedTrueSignaling:
                                        {
                                            newMode = FloatComparisonMode::OrderedFalseNonSignaling;
                                            break;
                                        }

                                        default:
                                        {
                                            // Other modes should either have been normalized or
                                            // will be out of range values and can't be handled
                                            break;
                                        }
                                    }

                                    if (newMode != mode)
                                    {
                                        cmpOp3->AsIntConCommon()->SetIntegralValue(static_cast<uint8_t>(mode));
                                        maskIntrinsicId = mskIntrinsic;
                                    }
                                    break;
                                }

                                default:
                                {
                                    break;
                                }
                            }
                        }
                    }

                    if (maskIntrinsicId == NI_Illegal)
                    {
                        // We don't have a well known intrinsic, so we need to inverse the mask keeping the upper
                        // n-bits clear. If we have 1 element, then the upper 7-bits need to be cleared. If we have
                        // 2, then the upper 6-bits, and if we have 4, then the upper 4-bits.
                        //
                        // There isn't necessarily a trivial way to do this outside not, shift-left by n,
                        // shift-right by n. This preserves count bits, while clearing the upper n-bits

                        GenTree* cnsNode;

                        maskNode = comp->gtNewSimdHWIntrinsicNode(TYP_MASK, maskNode, NI_AVX512_NotMask, maskBaseType,
                                                                  simdSize);
                        BlockRange().InsertBefore(node, maskNode);

                        cnsNode = comp->gtNewIconNode(8 - count);
                        BlockRange().InsertAfter(maskNode, cnsNode);

                        maskNode = comp->gtNewSimdHWIntrinsicNode(TYP_MASK, maskNode, cnsNode, NI_AVX512_ShiftLeftMask,
                                                                  maskBaseType, simdSize);
                        BlockRange().InsertAfter(cnsNode, maskNode);
                        LowerNode(maskNode);

                        cnsNode = comp->gtNewIconNode(8 - count);
                        BlockRange().InsertAfter(maskNode, cnsNode);

                        maskNode = comp->gtNewSimdHWIntrinsicNode(TYP_MASK, maskNode, cnsNode, NI_AVX512_ShiftRightMask,
                                                                  maskBaseType, simdSize);
                        BlockRange().InsertAfter(cnsNode, maskNode);

                        maskIntrinsicId = NI_AVX512_ShiftRightMask;
                    }

                    maskNode->AsHWIntrinsic()->ChangeHWIntrinsicId(maskIntrinsicId);
                    LowerNode(maskNode);
                }
                else if (cmpOp == GT_EQ)
                {
                    cmpCnd = GenCondition::C;
                }
                else
                {
                    cmpCnd = GenCondition::NC;
                }
                isHandled = true;
            }

            if (isHandled)
            {
                LIR::Use use;
                if (BlockRange().TryGetUse(node, &use))
                {
                    use.ReplaceWith(maskNode);
                }
                else
                {
                    maskNode->SetUnusedValue();
                }

                BlockRange().Remove(op2);

                if (op1Msk != op1)
                {
                    BlockRange().Remove(op1);
                }

                BlockRange().Remove(node);

                op1 = nullptr;
                op2 = nullptr;
            }
        }

        if (!varTypeIsFloating(simdBaseType) && (op2 != nullptr) && op2->IsVectorZero())
        {
            NamedIntrinsic testIntrinsicId     = NI_AVX512_PTESTM;
            bool           skipReplaceOperands = false;

            if (op1->OperIsHWIntrinsic())
            {
                GenTreeHWIntrinsic* op1Intrinsic   = op1->AsHWIntrinsic();
                NamedIntrinsic      op1IntrinsicId = op1Intrinsic->GetHWIntrinsicId();

                bool       isScalar = false;
                genTreeOps oper     = op1Intrinsic->GetOperForHWIntrinsicId(&isScalar);

                switch (oper)
                {
                    case GT_AND:
                    {
                        // We have `(x & y) == 0` with GenCondition::EQ (jz, setz, cmovz)
                        // or `(x & y) != 0`with GenCondition::NE (jnz, setnz, cmovnz)
                        //
                        // `vptestnm(x, y)` does the equivalent of `(x & y) == 0`,
                        // thus giving us `1` if zero and `0` if non-zero
                        //
                        // `vptestm(x, y)` does the equivalent of `(x & y) != 0`,
                        // thus giving us `1` if non-zero and `0` if zero
                        //
                        // Given the mask produced `m`, we then do `zf: (m == Zero)`, `cf: (m == AllBitsSet)`
                        //
                        // Thus, for either we can first emit `vptestm(x, y)`. This gives us a mask where
                        // `0` means the corresponding elements compared to zero. The subsequent `kortest`
                        // will then set `ZF: 1` if all elements were 0 and `ZF: 0` if any elements were
                        // non-zero. The default GenCondition then remain correct

                        assert(testIntrinsicId == NI_AVX512_PTESTM);

                        GenTree* nestedOp1 = op1Intrinsic->Op(1);
                        GenTree* nestedOp2 = op1Intrinsic->Op(2);

                        if (nestedOp2->isContained() && nestedOp2->OperIsHWIntrinsic())
                        {
                            GenTreeHWIntrinsic* nestedIntrin   = nestedOp2->AsHWIntrinsic();
                            NamedIntrinsic      nestedIntrinId = nestedIntrin->GetHWIntrinsicId();

                            if ((nestedIntrinId == NI_X86Base_MoveAndDuplicate) ||
                                (nestedIntrinId == NI_AVX2_BroadcastScalarToVector128) ||
                                (nestedIntrinId == NI_AVX2_BroadcastScalarToVector256) ||
                                (nestedIntrinId == NI_AVX512_BroadcastScalarToVector512))
                            {
                                // We need to rewrite the embedded broadcast back to a regular constant
                                // so that the subsequent containment check for ptestm can determine
                                // if the embedded broadcast is still relevant

                                GenTree* broadcastOp = nestedIntrin->Op(1);

                                if (broadcastOp->OperIsHWIntrinsic(NI_Vector128_CreateScalarUnsafe))
                                {
                                    BlockRange().Remove(broadcastOp);
                                    broadcastOp = broadcastOp->AsHWIntrinsic()->Op(1);
                                }

                                assert(broadcastOp->OperIsConst());

                                GenTree* vecCns =
                                    comp->gtNewSimdCreateBroadcastNode(simdType, broadcastOp,
                                                                       nestedIntrin->GetSimdBaseType(), simdSize);

                                assert(vecCns->IsCnsVec());
                                BlockRange().InsertAfter(broadcastOp, vecCns);
                                nestedOp2 = vecCns;

                                BlockRange().Remove(broadcastOp);
                                BlockRange().Remove(nestedIntrin);
                            }
                        }

                        node->Op(1) = nestedOp1;
                        node->Op(2) = nestedOp2;

                        // Make sure we aren't contained since ptestm will do its own containment check
                        nestedOp2->ClearContained();

                        if (varTypeIsSmall(simdBaseType))
                        {
                            // Fixup the base type so embedded broadcast and the mask size checks still work

                            if (varTypeIsUnsigned(simdBaseType))
                            {
                                simdBaseType = TYP_UINT;
                            }
                            else
                            {
                                simdBaseType = TYP_INT;
                            }
                            node->SetSimdBaseType(simdBaseType);

                            maskBaseType = simdBaseType;
                        }

                        BlockRange().Remove(op1);
                        BlockRange().Remove(op2);

                        skipReplaceOperands = true;
                        break;
                    }

                    default:
                    {
                        // We cannot optimize `AndNot` since `vptestnm` does ~(x & y)
                        break;
                    }
                }
            }

            if (!skipReplaceOperands)
            {
                node->Op(1) = op1;
                BlockRange().Remove(op2);

                LIR::Use op1Use(BlockRange(), &node->Op(1), node);
                ReplaceWithLclVar(op1Use);
                op1 = node->Op(1);

                op2 = comp->gtClone(op1);
                BlockRange().InsertAfter(op1, op2);
                node->Op(2) = op2;
            }

            node->gtType = TYP_MASK;
            node->ChangeHWIntrinsicId(testIntrinsicId);

            LowerNode(node);
            maskNode = node;
        }

        if (!maskNode->TypeIs(TYP_MASK))
        {
            assert(node == maskNode);

            // We're not consuming the underlying mask directly, even if one exists,
            // so ensure that we track the base type as the one we'll be producing
            // via the vector comparison introduced here.
            maskBaseType = simdBaseType;

            // We have `x == y` or `x != y` both of which where we want to find `AllBitsSet` in the mask since
            // we can directly do the relevant comparison. Given the above tables then when we have a full mask
            // we can simply check against `CF == 1` for `op_Equality` and `ZF == 0` for `op_Inequality`.
            //
            // For a partial mask, we need to invert the `op_Equality` comparisons which means that we now need
            // to check for `ZF == 1` (we're looking for `AllBitsSet`, that is `all match`). For `op_Inequality`
            // we can keep things as is since we're looking for `any match` and just want to check `ZF == 0`

            if (count < 8)
            {
                assert((count == 1) || (count == 2) || (count == 4));
                maskIntrinsicId = NI_AVX512_CompareNotEqualMask;
            }
            else
            {
                assert((count == 8) || (count == 16) || (count == 32) || (count == 64));

                if (cmpOp == GT_EQ)
                {
                    cmpCnd = GenCondition::C;
                }
                else
                {
                    maskIntrinsicId = NI_AVX512_CompareNotEqualMask;
                }
            }

            node->gtType = TYP_MASK;
            node->ChangeHWIntrinsicId(maskIntrinsicId);

            LowerNode(node);
            maskNode = node;
        }

        LIR::Use use;
        if (BlockRange().TryGetUse(maskNode, &use))
        {
            GenTreeHWIntrinsic* cc;

            cc = comp->gtNewSimdHWIntrinsicNode(simdType, maskNode, NI_AVX512_KORTEST, maskBaseType, simdSize);
            BlockRange().InsertBefore(nextNode, cc);

            use.ReplaceWith(cc);
            LowerHWIntrinsicCC(cc, NI_AVX512_KORTEST, cmpCnd);

            nextNode = cc->gtNext;
        }
        return nextNode;
    }

    assert(simdSize != 64);

    NamedIntrinsic cmpIntrinsic;
    var_types      cmpType;
    NamedIntrinsic mskIntrinsic;
    var_types      mskType;
    int            mskConstant;

    switch (simdBaseType)
    {
        case TYP_BYTE:
        case TYP_UBYTE:
        case TYP_SHORT:
        case TYP_USHORT:
        case TYP_INT:
        case TYP_UINT:
        {
            cmpType = simdBaseType;
            mskType = TYP_UBYTE;

            if (simdSize == 32)
            {
                cmpIntrinsic = NI_AVX2_CompareEqual;
                mskIntrinsic = NI_AVX2_MoveMask;
                mskConstant  = -1;
            }
            else
            {
                assert(simdSize == 16);

                cmpIntrinsic = NI_X86Base_CompareEqual;
                mskIntrinsic = NI_X86Base_MoveMask;
                mskConstant  = 0xFFFF;
            }
            break;
        }

        case TYP_LONG:
        case TYP_ULONG:
        {
            mskType = TYP_UBYTE;
            cmpType = simdBaseType;

            if (simdSize == 32)
            {
                cmpIntrinsic = NI_AVX2_CompareEqual;
                mskIntrinsic = NI_AVX2_MoveMask;
                mskConstant  = -1;
            }
            else
            {
                assert(simdSize == 16);

                cmpIntrinsic = NI_X86Base_CompareEqual;
                mskIntrinsic = NI_X86Base_MoveMask;
                mskConstant  = 0xFFFF;
            }
            break;
        }

        case TYP_FLOAT:
        {
            cmpType = simdBaseType;
            mskType = simdBaseType;

            if (simdSize == 32)
            {
                cmpIntrinsic = NI_AVX_CompareEqual;
                mskIntrinsic = NI_AVX_MoveMask;
                mskConstant  = 0xFF;
            }
            else
            {
                cmpIntrinsic = NI_X86Base_CompareEqual;
                mskIntrinsic = NI_X86Base_MoveMask;

                if (simdSize == 16)
                {
                    mskConstant = 0xF;
                }
                else if (simdSize == 12)
                {
                    mskConstant = 0x7;
                }
                else
                {
                    assert(simdSize == 8);
                    mskConstant = 0x3;
                }
            }
            break;
        }

        case TYP_DOUBLE:
        {
            cmpType = simdBaseType;
            mskType = simdBaseType;

            if (simdSize == 32)
            {
                cmpIntrinsic = NI_AVX_CompareEqual;
                mskIntrinsic = NI_AVX_MoveMask;
                mskConstant  = 0xF;
            }
            else
            {
                assert(simdSize == 16);

                cmpIntrinsic = NI_X86Base_CompareEqual;
                mskIntrinsic = NI_X86Base_MoveMask;
                mskConstant  = 0x3;
            }
            break;
        }

        default:
        {
            unreached();
        }
    }

    GenTree* cmp = comp->gtNewSimdHWIntrinsicNode(simdType, op1, op2, cmpIntrinsic, cmpType, simdSize);
    BlockRange().InsertBefore(node, cmp);
    LowerNode(cmp);

    GenTree* msk = comp->gtNewSimdHWIntrinsicNode(TYP_INT, cmp, mskIntrinsic, mskType, simdSize);
    BlockRange().InsertAfter(cmp, msk);
    LowerNode(msk);

    GenTree* mskCns = comp->gtNewIconNode(mskConstant, TYP_INT);
    BlockRange().InsertAfter(msk, mskCns);

    if ((simdBaseType == TYP_FLOAT) && (simdSize < 16))
    {
        // For TYP_SIMD8 and TYP_SIMD12 we need to clear the upper bits and can't assume their value

        GenTree* tmp = comp->gtNewOperNode(GT_AND, TYP_INT, msk, mskCns);
        BlockRange().InsertAfter(mskCns, tmp);
        LowerNode(tmp);

        msk = tmp;

        mskCns = comp->gtNewIconNode(mskConstant, TYP_INT);
        BlockRange().InsertAfter(msk, mskCns);
    }

    node->ChangeOper(cmpOp);
    node->ChangeType(TYP_INT);
    node->AsOp()->gtOp1 = msk;
    node->AsOp()->gtOp2 = mskCns;

    GenTree* cc = LowerNodeCC(node, cmpCnd);

    node->gtType = TYP_VOID;
    node->ClearUnusedValue();

    return LowerNode(node);
}

//----------------------------------------------------------------------------------------------
// Lowering::LowerHWIntrinsicCndSel: Lowers a Vector128 or Vector256 Conditional Select call
//
//  Arguments:
//     node - The hardware intrinsic node.
//
GenTree* Lowering::LowerHWIntrinsicCndSel(GenTreeHWIntrinsic* node)
{
    var_types simdType     = node->gtType;
    var_types simdBaseType = node->GetSimdBaseType();
    unsigned  simdSize     = node->GetSimdSize();

    assert(varTypeIsSIMD(simdType));
    assert(varTypeIsArithmetic(simdBaseType));
    assert(simdSize != 0);

    // Get the three arguments to ConditionalSelect we stored in node
    // op1: the condition vector
    // op2: the left vector
    // op3: the right vector
    GenTree* op1 = node->Op(1);
    GenTree* op2 = node->Op(2);
    GenTree* op3 = node->Op(3);

    // If the condition vector comes from a hardware intrinsic that
    // returns a per-element mask, we can optimize the entire
    // conditional select to a single BlendVariable instruction
    // (if supported by the architecture)

    // First, determine if the condition is a per-element mask
    if (op1->IsVectorPerElementMask(simdBaseType, simdSize))
    {
        // Next, determine if the target architecture supports BlendVariable
        NamedIntrinsic blendVariableId = NI_Illegal;

        bool isOp1CvtMaskToVector = op1->OperIsConvertMaskToVector();

        if ((simdSize == 64) || isOp1CvtMaskToVector)
        {
            GenTree* maskNode;

            if (isOp1CvtMaskToVector)
            {
                GenTreeHWIntrinsic* cvtMaskToVector = op1->AsHWIntrinsic();

                maskNode = cvtMaskToVector->Op(1);
                BlockRange().Remove(op1);

                // We need to change the base type to match the underlying mask size to ensure
                // the right instruction variant is picked. If the CndSel was for TYP_INT but
                // the mask was for TYP_DOUBLE then we'd generate vpblendmd when we really want
                // vpblendmq. Changing the size is fine since CndSel itself is bitwise and the
                // the mask is just representing entire elements at a given size.

                var_types maskBaseType = cvtMaskToVector->GetSimdBaseType();
                node->SetSimdBaseType(maskBaseType);
            }
            else
            {
                maskNode = comp->gtNewSimdCvtVectorToMaskNode(TYP_MASK, op1, simdBaseType, simdSize);
                BlockRange().InsertBefore(node, maskNode);
            }

            assert(maskNode->TypeIs(TYP_MASK));
            blendVariableId = NI_AVX512_BlendVariableMask;
            op1             = maskNode;
        }
        else if (op2->IsVectorZero() || op3->IsVectorZero())
        {
            // If either of the value operands is const zero, we can optimize down to AND or AND_NOT.
            GenTree* binOp = nullptr;

            if (op3->IsVectorZero())
            {
                binOp = comp->gtNewSimdBinOpNode(GT_AND, simdType, op1, op2, simdBaseType, simdSize);
                BlockRange().Remove(op3);
            }
            else
            {
                binOp = comp->gtNewSimdBinOpNode(GT_AND_NOT, simdType, op3, op1, simdBaseType, simdSize);
                BlockRange().Remove(op2);
            }

            BlockRange().InsertAfter(node, binOp);

            LIR::Use use;
            if (BlockRange().TryGetUse(node, &use))
            {
                use.ReplaceWith(binOp);
            }
            else
            {
                binOp->SetUnusedValue();
            }

            BlockRange().Remove(node);
            return LowerNode(binOp);
        }
        else if (simdSize == 32)
        {
            // For Vector256 (simdSize == 32), BlendVariable for floats/doubles
            // is available on AVX, whereas other types (integrals) require AVX2

            if (varTypeIsFloating(simdBaseType))
            {
                // This should have already been confirmed
                assert(comp->compIsaSupportedDebugOnly(InstructionSet_AVX));
                blendVariableId = NI_AVX_BlendVariable;
            }
            else if (comp->compOpportunisticallyDependsOn(InstructionSet_AVX2))
            {
                blendVariableId = NI_AVX2_BlendVariable;
            }
        }
        else
        {
            // For Vector128, BlendVariable is available on SSE41
            blendVariableId = NI_X86Base_BlendVariable;
        }

        if (blendVariableId != NI_Illegal)
        {
            // result = BlendVariable op3 (right) op2 (left) op1 (mask)
            node->ResetHWIntrinsicId(blendVariableId, comp, op3, op2, op1);
            return LowerNode(node);
        }
    }

    if (comp->compOpportunisticallyDependsOn(InstructionSet_AVX512))
    {
        // We can't use the mask, but we can emit a ternary logic node
        NamedIntrinsic ternaryLogicId = NI_AVX512_TernaryLogic;

        GenTree* control = comp->gtNewIconNode(0xCA); // (B & A) | (C & ~A)
        BlockRange().InsertBefore(node, control);

        node->ResetHWIntrinsicId(ternaryLogicId, comp, op1, op2, op3, control);
        return LowerNode(node);
    }

    // We cannot optimize, so produce unoptimized instructions
    assert(simdSize != 64);

    // We will be constructing the following parts:
    //          /--*  op1 simd16
    //          *  STORE_LCL_VAR simd16
    //   op1  =    LCL_VAR       simd16
    //   tmp1 =    LCL_VAR       simd16
    //   ...

    GenTree* tmp1;
    GenTree* tmp2;
    GenTree* tmp3;
    GenTree* tmp4;

    LIR::Use op1Use(BlockRange(), &node->Op(1), node);
    ReplaceWithLclVar(op1Use);
    op1 = node->Op(1);

    tmp1 = comp->gtClone(op1);
    BlockRange().InsertAfter(op1, tmp1);

    // ...
    // tmp2 = op1 & op2
    // ...
    tmp2 = comp->gtNewSimdBinOpNode(GT_AND, simdType, op1, op2, simdBaseType, simdSize);
    BlockRange().InsertAfter(op2, tmp2);
    LowerNode(tmp2);

    // ...
    // tmp3 = op3 & ~tmp1
    // ...
    tmp3 = comp->gtNewSimdBinOpNode(GT_AND_NOT, simdType, op3, tmp1, simdBaseType, simdSize);
    BlockRange().InsertAfter(op3, tmp3);
    LowerNode(tmp3);

    // ...
    // tmp4 = tmp2 | tmp3
    // ...
    tmp4 = comp->gtNewSimdBinOpNode(GT_OR, simdType, tmp2, tmp3, simdBaseType, simdSize);
    BlockRange().InsertBefore(node, tmp4);

    LIR::Use use;
    if (BlockRange().TryGetUse(node, &use))
    {
        use.ReplaceWith(tmp4);
    }
    else
    {
        tmp4->SetUnusedValue();
    }

    BlockRange().Remove(node);
    return LowerNode(tmp4);
}

//----------------------------------------------------------------------------------------------
// Lowering::LowerHWIntrinsicTernaryLogic: Lowers an AVX512 TernaryLogic call
//
//  Arguments:
//     node - The hardware intrinsic node.
//
GenTree* Lowering::LowerHWIntrinsicTernaryLogic(GenTreeHWIntrinsic* node)
{
    assert(comp->canUseEvexEncodingDebugOnly());

    // These are the control bytes used for TernaryLogic

    const uint8_t A = 0xF0;
    const uint8_t B = 0xCC;
    const uint8_t C = 0xAA;

    var_types simdType     = node->gtType;
    var_types simdBaseType = node->GetSimdBaseType();
    unsigned  simdSize     = node->GetSimdSize();

    assert(varTypeIsSIMD(simdType));
    assert(varTypeIsArithmetic(simdBaseType));
    assert(simdSize != 0);

    GenTree* op1 = node->Op(1);
    GenTree* op2 = node->Op(2);
    GenTree* op3 = node->Op(3);
    GenTree* op4 = node->Op(4);

    if (op4->IsCnsIntOrI())
    {
        uint8_t                 control  = static_cast<uint8_t>(op4->AsIntConCommon()->IconValue());
        const TernaryLogicInfo& info     = TernaryLogicInfo::lookup(control);
        TernaryLogicUseFlags    useFlags = info.GetAllUseFlags();

        switch (control)
        {
            case static_cast<uint8_t>((C & A) | (B & ~A)): // A ? C : B
            case static_cast<uint8_t>((C & B) | (A & ~B)): // B ? C : A
            case static_cast<uint8_t>((B & C) | (A & ~C)): // C ? B : A
            case static_cast<uint8_t>((B & A) | (C & ~A)): // A ? B : C
            case static_cast<uint8_t>((A & B) | (C & ~B)): // B ? A : C
            case static_cast<uint8_t>((A & C) | (B & ~C)): // C ? A : B
            {
                // For the operations that work as a conditional select, we want
                // to try and optimize it to use BlendVariableMask when the condition
                // is already a TYP_MASK

                assert(info.oper1 == TernaryLogicOperKind::Select);
                assert(info.oper2 == TernaryLogicOperKind::Select);
                assert(info.oper3 == TernaryLogicOperKind::Cond);

                GenTree* condition   = nullptr;
                GenTree* selectTrue  = nullptr;
                GenTree* selectFalse = nullptr;

                if (info.oper1Use == TernaryLogicUseFlags::A)
                {
                    selectTrue = op1;

                    if (info.oper2Use == TernaryLogicUseFlags::B)
                    {
                        assert(info.oper3Use == TernaryLogicUseFlags::C);

                        selectFalse = op2;
                        condition   = op3;
                    }
                    else
                    {
                        assert(info.oper2Use == TernaryLogicUseFlags::C);
                        assert(info.oper3Use == TernaryLogicUseFlags::B);

                        selectFalse = op3;
                        condition   = op2;
                    }
                }
                else if (info.oper1Use == TernaryLogicUseFlags::B)
                {
                    selectTrue = op2;

                    if (info.oper2Use == TernaryLogicUseFlags::A)
                    {
                        assert(info.oper3Use == TernaryLogicUseFlags::C);

                        selectFalse = op1;
                        condition   = op3;
                    }
                    else
                    {
                        assert(info.oper2Use == TernaryLogicUseFlags::C);
                        assert(info.oper3Use == TernaryLogicUseFlags::A);

                        selectFalse = op3;
                        condition   = op1;
                    }
                }
                else
                {
                    assert(info.oper1Use == TernaryLogicUseFlags::C);

                    selectTrue = op3;

                    if (info.oper2Use == TernaryLogicUseFlags::A)
                    {
                        assert(info.oper3Use == TernaryLogicUseFlags::B);

                        selectFalse = op1;
                        condition   = op2;
                    }
                    else
                    {
                        assert(info.oper2Use == TernaryLogicUseFlags::B);
                        assert(info.oper3Use == TernaryLogicUseFlags::A);

                        selectFalse = op2;
                        condition   = op1;
                    }
                }

                if (condition->OperIsConvertMaskToVector())
                {
                    GenTree* tmp = condition->AsHWIntrinsic()->Op(1);
                    if (tmp->OperIsHWIntrinsic())
                    {
                        BlockRange().Remove(condition);
                        condition = tmp;
                    }
                    else
                    {
                        // We can't change to a BlendVariable intrinsic
                        break;
                    }
                }
                else if (!varTypeIsMask(condition))
                {
                    if (!condition->OperIsHWIntrinsic())
                    {
                        break;
                    }

                    GenTreeHWIntrinsic* cndNode = condition->AsHWIntrinsic();
                    NamedIntrinsic      cndId   = cndNode->GetHWIntrinsicId();

                    switch (cndId)
                    {
                        case NI_AVX_Compare:
                        {
                            cndId = NI_AVX512_CompareMask;
                            break;
                        }

                        case NI_X86Base_CompareEqual:
                        case NI_AVX_CompareEqual:
                        case NI_AVX2_CompareEqual:
                        {
                            cndId = NI_AVX512_CompareEqualMask;
                            break;
                        }

                        case NI_X86Base_CompareGreaterThan:
                        case NI_AVX_CompareGreaterThan:
                        case NI_AVX2_CompareGreaterThan:
                        {
                            cndId = NI_AVX512_CompareGreaterThanMask;
                            break;
                        }

                        case NI_X86Base_CompareGreaterThanOrEqual:
                        case NI_AVX_CompareGreaterThanOrEqual:
                        {
                            cndId = NI_AVX512_CompareGreaterThanOrEqualMask;
                            break;
                        }

                        case NI_X86Base_CompareLessThan:
                        case NI_AVX_CompareLessThan:
                        case NI_AVX2_CompareLessThan:
                        {
                            cndId = NI_AVX512_CompareLessThanMask;
                            break;
                        }

                        case NI_X86Base_CompareLessThanOrEqual:
                        case NI_AVX_CompareLessThanOrEqual:
                        {
                            cndId = NI_AVX512_CompareLessThanOrEqualMask;
                            break;
                        }

                        case NI_X86Base_CompareNotEqual:
                        case NI_AVX_CompareNotEqual:
                        {
                            cndId = NI_AVX512_CompareNotEqualMask;
                            break;
                        }

                        case NI_X86Base_CompareNotGreaterThan:
                        case NI_AVX_CompareNotGreaterThan:
                        {
                            cndId = NI_AVX512_CompareGreaterThanMask;
                            break;
                        }

                        case NI_X86Base_CompareNotGreaterThanOrEqual:
                        case NI_AVX_CompareNotGreaterThanOrEqual:
                        {
                            cndId = NI_AVX512_CompareNotGreaterThanOrEqualMask;
                            break;
                        }

                        case NI_X86Base_CompareNotLessThan:
                        case NI_AVX_CompareNotLessThan:
                        {
                            cndId = NI_AVX512_CompareNotLessThanMask;
                            break;
                        }

                        case NI_X86Base_CompareNotLessThanOrEqual:
                        case NI_AVX_CompareNotLessThanOrEqual:
                        {
                            cndId = NI_AVX512_CompareNotLessThanOrEqualMask;
                            break;
                        }

                        case NI_X86Base_CompareOrdered:
                        case NI_AVX_CompareOrdered:
                        {
                            cndId = NI_AVX512_CompareOrderedMask;
                            break;
                        }

                        case NI_X86Base_CompareUnordered:
                        case NI_AVX_CompareUnordered:
                        {
                            cndId = NI_AVX512_CompareUnorderedMask;
                            break;
                        }

                        default:
                        {
                            assert(!HWIntrinsicInfo::ReturnsPerElementMask(cndId));
                            cndId = NI_Illegal;
                            break;
                        }
                    }

                    if (cndId == NI_Illegal)
                    {
                        break;
                    }

                    cndNode->gtType = TYP_MASK;
                    cndNode->ChangeHWIntrinsicId(cndId);
                }

                assert(varTypeIsMask(condition));

                // The TernaryLogic node normalizes small SIMD base types on import. To optimize
                // to BlendVariableMask, we need to "un-normalize". We no longer have the original
                // base type, so we use the mask base type instead.
                NamedIntrinsic intrinsicId = node->GetHWIntrinsicId();

                if (!condition->OperIsHWIntrinsic())
                {
                    break;
                }

                node->SetSimdBaseType(condition->AsHWIntrinsic()->GetSimdBaseType());

                node->ResetHWIntrinsicId(NI_AVX512_BlendVariableMask, comp, selectFalse, selectTrue, condition);
                BlockRange().Remove(op4);
                break;
            }

            default:
            {
                switch (useFlags)
                {
                    case TernaryLogicUseFlags::A:
                    {
                        // Swap the operands here to make the containment checks in codegen significantly simpler
                        std::swap(node->Op(1), node->Op(3));

                        // Make sure we also fixup the control byte
                        control = TernaryLogicInfo::GetTernaryControlByte(info, C, B, A);
                        op4->AsIntCon()->SetIconValue(control);

                        useFlags = TernaryLogicUseFlags::C;
                        break;
                    }

                    case TernaryLogicUseFlags::B:
                    {
                        // Swap the operands here to make the containment checks in codegen significantly simpler
                        std::swap(node->Op(2), node->Op(3));

                        // Make sure we also fixup the control byte
                        control = TernaryLogicInfo::GetTernaryControlByte(info, A, C, B);
                        op4->AsIntCon()->SetIconValue(control);

                        useFlags = TernaryLogicUseFlags::C;
                        break;
                    }

                    case TernaryLogicUseFlags::AB:
                    {
                        // Swap the operands here to make the containment checks in codegen significantly simpler
                        std::swap(node->Op(2), node->Op(3));
                        std::swap(node->Op(1), node->Op(2));

                        // Make sure we also fixup the control byte
                        control = TernaryLogicInfo::GetTernaryControlByte(info, B, C, A);
                        op4->AsIntCon()->SetIconValue(control);

                        useFlags = TernaryLogicUseFlags::BC;
                        break;
                    }

                    case TernaryLogicUseFlags::AC:
                    {
                        // Swap the operands here to make the containment checks in codegen significantly simpler
                        std::swap(node->Op(1), node->Op(2));

                        // Make sure we also fixup the control byte
                        control = TernaryLogicInfo::GetTernaryControlByte(info, B, A, C);
                        op4->AsIntCon()->SetIconValue(control);

                        useFlags = TernaryLogicUseFlags::BC;
                        break;
                    }

                    default:
                    {
                        break;
                    }
                }

                // Update the locals to reflect any operand swaps we did above.

                op1 = node->Op(1);
                op2 = node->Op(2);
                op3 = node->Op(3);
                assert(op4 == node->Op(4));

                GenTree* replacementNode = nullptr;

                switch (useFlags)
                {
                    case TernaryLogicUseFlags::None:
                    {
                        // Encountering none should be very rare and so we'll handle
                        // it, but we won't try to optimize it by finding an existing
                        // constant to reuse or similar, as that's more expensive

                        op1->SetUnusedValue();
                        op2->SetUnusedValue();
                        op3->SetUnusedValue();

                        if (control == 0x00)
                        {
                            replacementNode = comp->gtNewZeroConNode(simdType);
                        }
                        else
                        {
                            assert(control == 0xFF);
                            replacementNode = comp->gtNewAllBitsSetConNode(simdType);
                        }

                        BlockRange().InsertBefore(node, replacementNode);
                        break;
                    }

                    case TernaryLogicUseFlags::C:
                    {
                        // Encountering `select(c)` instead of `not(c)` should likewise
                        // be rare, but we'll handle it in case the combined operations
                        // are just right to cause it to appear

                        if (control == C)
                        {
                            op1->SetUnusedValue();
                            op2->SetUnusedValue();

                            replacementNode = op3;
                            break;
                        }

                        // For not, we do want to check if we already have reusable constants as
                        // this can occur for the normal lowering pattern around `xor(c, AllBitsSet)`

                        if (!op1->IsCnsVec())
                        {
                            op1->SetUnusedValue();
                            op1 = comp->gtNewZeroConNode(simdType);

                            BlockRange().InsertBefore(node, op1);
                            node->Op(1) = op1;
                        }

                        if (!op2->IsCnsVec())
                        {
                            op2->SetUnusedValue();
                            op2 = comp->gtNewZeroConNode(simdType);

                            BlockRange().InsertBefore(node, op2);
                            node->Op(2) = op2;
                        }
                        break;
                    }

                    case TernaryLogicUseFlags::BC:
                    {
                        if (!op1->IsCnsVec())
                        {
                            op1->SetUnusedValue();
                            op1 = comp->gtNewZeroConNode(simdType);

                            BlockRange().InsertBefore(node, op1);
                            node->Op(1) = op1;
                        }
                        break;
                    }

                    default:
                    {
                        assert(useFlags == TernaryLogicUseFlags::ABC);
                        break;
                    }
                }

                if (replacementNode != nullptr)
                {
                    LIR::Use use;
                    if (BlockRange().TryGetUse(node, &use))
                    {
                        use.ReplaceWith(replacementNode);
                    }
                    else
                    {
                        replacementNode->SetUnusedValue();
                    }

                    GenTree* next = node->gtNext;
                    BlockRange().Remove(op4);
                    BlockRange().Remove(node);
                    return next;
                }
                break;
            }
        }
    }

    // TODO-XARCH-AVX512: We should look for nested TernaryLogic and BitwiseOper
    // nodes so that we can fully take advantage of the instruction where possible

    ContainCheckHWIntrinsic(node);
    return node->gtNext;
}

//----------------------------------------------------------------------------------------------
// Lowering::LowerHWIntrinsicCreate: Lowers a Vector128 or Vector256 or Vector512 Create call
//
//  Arguments:
//     node - The hardware intrinsic node.
//
GenTree* Lowering::LowerHWIntrinsicCreate(GenTreeHWIntrinsic* node)
{
    NamedIntrinsic intrinsicId  = node->GetHWIntrinsicId();
    var_types      simdType     = node->gtType;
    var_types      simdBaseType = node->GetSimdBaseType();
    unsigned       simdSize     = node->GetSimdSize();
    simd_t         simdVal      = {};

    if ((simdSize == 8) && (simdType == TYP_DOUBLE))
    {
        // TODO-Cleanup: Struct retyping means we have the wrong type here. We need to
        //               manually fix it up so the simdType checks below are correct.
        simdType = TYP_SIMD8;
    }

    assert(varTypeIsSIMD(simdType));
    assert(varTypeIsArithmetic(simdBaseType));
    assert(simdSize != 0);

    GenTree* op1 = node->Op(1);

    // Spare GenTrees to be used for the lowering logic below
    // Defined upfront to avoid naming conflicts, etc...
    GenTree* idx  = nullptr;
    GenTree* tmp1 = nullptr;
    GenTree* tmp2 = nullptr;
    GenTree* tmp3 = nullptr;

    bool   isConstant     = GenTreeVecCon::IsHWIntrinsicCreateConstant<simd_t>(node, simdVal);
    bool   isCreateScalar = HWIntrinsicInfo::IsVectorCreateScalar(intrinsicId);
    size_t argCnt         = node->GetOperandCount();

    if (isConstant)
    {
        assert((simdSize == 8) || (simdSize == 12) || (simdSize == 16) || (simdSize == 32) || (simdSize == 64));

        for (GenTree* arg : node->Operands())
        {
#if !defined(TARGET_64BIT)
            if (arg->OperIsLong())
            {
                BlockRange().Remove(arg->gtGetOp1());
                BlockRange().Remove(arg->gtGetOp2());
            }
#endif // !TARGET_64BIT
            BlockRange().Remove(arg);
        }

        GenTreeVecCon* vecCon = comp->gtNewVconNode(simdType);
        memcpy(&vecCon->gtSimdVal, &simdVal, simdSize);
        BlockRange().InsertBefore(node, vecCon);

        LIR::Use use;
        if (BlockRange().TryGetUse(node, &use))
        {
            use.ReplaceWith(vecCon);
        }
        else
        {
            vecCon->SetUnusedValue();
        }

        BlockRange().Remove(node);

        return vecCon->gtNext;
    }
    else if (argCnt == 1)
    {
        if (isCreateScalar)
        {
            switch (simdBaseType)
            {
                case TYP_BYTE:
                case TYP_UBYTE:
                case TYP_SHORT:
                case TYP_USHORT:
                {
                    // The smallest scalar SIMD load that zeroes upper elements is 32 bits, so for CreateScalar,
                    // we must ensure that the upper bits of that 32-bit value are zero if the base type is small.
                    //
                    // The most likely case is that op1 is a cast from int/long to the base type:
                    // *  CAST      int <- short <- int/long
                    // If the base type is signed, that cast will be sign-extending, but we need zero extension,
                    // so we may be able to simply retype the cast to the unsigned type of the same size.
                    // This is valid only if the cast is not checking overflow and is not containing a load.
                    //
                    // It's also possible we have a memory load of the base type:
                    // *  IND       short
                    // We can likewise change the type of the indir to force zero extension on load.
                    //
                    // If we can't safely retype one of the above patterns and don't already have a cast to the
                    // correct unsigned type, we will insert our own cast.

                    node->SetSimdBaseType(TYP_INT);

                    var_types unsignedType = varTypeToUnsigned(simdBaseType);

                    if (op1->OperIs(GT_CAST) && !op1->gtOverflow() && !op1->AsCast()->CastOp()->isContained() &&
                        (genTypeSize(op1->CastToType()) == genTypeSize(simdBaseType)))
                    {
                        op1->AsCast()->gtCastType = unsignedType;
                    }
                    else if (op1->OperIs(GT_IND, GT_LCL_FLD) && (genTypeSize(op1) == genTypeSize(simdBaseType)))
                    {
                        op1->gtType = unsignedType;
                    }
                    else if (!op1->OperIs(GT_CAST) || (op1->AsCast()->CastToType() != unsignedType))
                    {
                        tmp1        = comp->gtNewCastNode(TYP_INT, op1, /* fromUnsigned */ false, unsignedType);
                        node->Op(1) = tmp1;
                        BlockRange().InsertAfter(op1, tmp1);
                        LowerNode(tmp1);
                    }

                    break;
                }

                default:
                {
                    break;
                }
            }

            ContainCheckHWIntrinsic(node);
            return node->gtNext;
        }

        // We have the following (where simd is simd16, simd32 or simd64):
        //          /--*  op1  T
        //   node = *  HWINTRINSIC   simd   T Create

        if (intrinsicId == NI_Vector512_Create)
        {
            assert(comp->compIsaSupportedDebugOnly(InstructionSet_AVX512));
            // We will be constructing the following parts:
            //          /--*  op1  T
            //   tmp1 = *  HWINTRINSIC   simd32 T CreateScalarUnsafe
            //          /--*  tmp1 simd16
            //   node = *  HWINTRINSIC   simd64 T BroadcastScalarToVector512

            // This is roughly the following managed code:
            //   var tmp1 = Vector256.CreateScalarUnsafe(op1);
            //   return Avx512.BroadcastScalarToVector512(tmp1);

            tmp1 = InsertNewSimdCreateScalarUnsafeNode(TYP_SIMD16, op1, simdBaseType, 16);
            LowerNode(tmp1);
            node->ResetHWIntrinsicId(NI_AVX512_BroadcastScalarToVector512, tmp1);
            return LowerNode(node);
        }

        // We have the following (where simd is simd16 or simd32):
        //          /--*  op1  T
        //   node = *  HWINTRINSIC   simd   T Create

        if (intrinsicId == NI_Vector256_Create)
        {
            if (comp->compOpportunisticallyDependsOn(InstructionSet_AVX2))
            {
                // We will be constructing the following parts:
                //          /--*  op1  T
                //   tmp1 = *  HWINTRINSIC   simd16 T CreateScalarUnsafe
                //          /--*  tmp1 simd16
                //   node = *  HWINTRINSIC   simd32 T BroadcastScalarToVector256

                // This is roughly the following managed code:
                //   var tmp1 = Vector128.CreateScalarUnsafe(op1);
                //   return Avx2.BroadcastScalarToVector256(tmp1);

                tmp1 = InsertNewSimdCreateScalarUnsafeNode(TYP_SIMD16, op1, simdBaseType, 16);
                LowerNode(tmp1);

                node->ResetHWIntrinsicId(NI_AVX2_BroadcastScalarToVector256, tmp1);
                return LowerNode(node);
            }

            assert(comp->compIsaSupportedDebugOnly(InstructionSet_AVX));

            // We will be constructing the following parts:
            //          /--*  op1  T
            //   tmp1 = *  HWINTRINSIC   simd16 T Create
            //          /--*  tmp1 simd16
            //          *  STORE_LCL_VAR simd16
            //   tmp1 =    LCL_VAR       simd16
            //   tmp2 =    LCL_VAR       simd16
            //          /--*  tmp2 simd16
            //   tmp3 = *  HWINTRINSIC   simd16 T ToVector256Unsafe
            //   idx  =    CNS_INT       int    0
            //          /--*  tmp3 simd32
            //          +--*  tmp1 simd16
            //   node = *  HWINTRINSIC simd32 T WithUpper

            // This is roughly the following managed code:
            //   var tmp1 = Vector128.Create(op1);
            //   var tmp2 = tmp1;
            //   var tmp3 = tmp2.ToVector256Unsafe();
            //   return tmp3.WithUpper(tmp1);

            tmp1 = comp->gtNewSimdCreateBroadcastNode(TYP_SIMD16, op1, simdBaseType, 16);
            BlockRange().InsertAfter(op1, tmp1);

            node->Op(1) = tmp1;
            LowerNode(tmp1);

            LIR::Use tmp1Use(BlockRange(), &node->Op(1), node);
            ReplaceWithLclVar(tmp1Use);
            tmp1 = node->Op(1);

            tmp2 = comp->gtClone(tmp1);
            BlockRange().InsertAfter(tmp1, tmp2);

            tmp3 = comp->gtNewSimdHWIntrinsicNode(TYP_SIMD32, tmp2, NI_Vector128_ToVector256Unsafe, simdBaseType, 16);
            BlockRange().InsertAfter(tmp2, tmp3);

            node->ResetHWIntrinsicId(NI_Vector256_WithUpper, comp, tmp3, tmp1);
            LowerNode(tmp3);

            return LowerNode(node);
        }

        assert(intrinsicId == NI_Vector128_Create);

        // We will be constructing the following parts:
        //          /--*  op1  T
        //   tmp1 = *  HWINTRINSIC   simd16 T CreateScalarUnsafe
        //   ...

        // This is roughly the following managed code:
        //   var tmp1 = Vector128.CreateScalarUnsafe(op1);
        //   ...

        tmp1 = InsertNewSimdCreateScalarUnsafeNode(TYP_SIMD16, op1, simdBaseType, 16);
        LowerNode(tmp1);

        if ((simdBaseType != TYP_DOUBLE) && comp->compOpportunisticallyDependsOn(InstructionSet_AVX2))
        {
            // We will be constructing the following parts:
            //   ...
            //           /--*  tmp1 simd16
            //   node  = *  HWINTRINSIC   simd16 T BroadcastScalarToVector128

            // This is roughly the following managed code:
            //   ...
            //   return Avx2.BroadcastScalarToVector128(tmp1);

            node->ChangeHWIntrinsicId(NI_AVX2_BroadcastScalarToVector128, tmp1);
            return LowerNode(node);
        }

        switch (simdBaseType)
        {
            case TYP_BYTE:
            case TYP_UBYTE:
            {
                // We will be constructing the following parts:
                //   ...
                //   tmp2 =    CNS_VEC   simd16 0
                //         /--*  tmp1 simd16
                //         +--*  tmp2 simd16
                //   node = *  HWINTRINSIC   simd16 ubyte Shuffle

                // This is roughly the following managed code:
                //   ...
                //   var tmp2 = Vector128<byte>.Zero;
                //   return Ssse3.Shuffle(tmp1, tmp2);

                tmp2 = comp->gtNewZeroConNode(simdType);
                BlockRange().InsertAfter(tmp1, tmp2);
                LowerNode(tmp2);

                node->ResetHWIntrinsicId(NI_X86Base_Shuffle, tmp1, tmp2);
                break;
            }

            case TYP_SHORT:
            case TYP_USHORT:
            {
                // We will be constructing the following parts:
                //   ...
                //          /--*  tmp1 simd16
                //          *  STORE_LCL_VAR simd16
                //   tmp1 =    LCL_VAR       simd16
                //   tmp2 =    LCL_VAR       simd16
                //          /--*  tmp1 simd16
                //          +--*  tmp2 simd16
                //   tmp1 = *  HWINTRINSIC   simd16 ushort UnpackLow
                //   ...

                // This is roughly the following managed code:
                //   ...
                //   var tmp2 = tmp1;
                //   tmp1 = Sse2.UnpackLow(tmp1, tmp2);
                //   ...

                node->Op(1) = tmp1;
                LIR::Use tmp1Use(BlockRange(), &node->Op(1), node);
                ReplaceWithLclVar(tmp1Use);
                tmp1 = node->Op(1);

                tmp2 = comp->gtClone(tmp1);
                BlockRange().InsertAfter(tmp1, tmp2);

                tmp1 = comp->gtNewSimdHWIntrinsicNode(simdType, tmp1, tmp2, NI_X86Base_UnpackLow, TYP_USHORT, simdSize);
                BlockRange().InsertAfter(tmp2, tmp1);
                LowerNode(tmp1);

                FALLTHROUGH;
            }

            case TYP_INT:
            case TYP_UINT:
            {
                // We will be constructing the following parts:
                //   ...
                //   idx  =    CNS_INT       int    0
                //          /--*  tmp1 simd16
                //          +--*  idx  int
                //   node = *  HWINTRINSIC   simd16 uint Shuffle

                // This is roughly the following managed code:
                //   ...
                //   return Sse2.Shuffle(tmp1, 0x00);

                idx = comp->gtNewIconNode(0x00, TYP_INT);
                BlockRange().InsertAfter(tmp1, idx);

                node->ResetHWIntrinsicId(NI_X86Base_Shuffle, tmp1, idx);
                node->SetSimdBaseType(TYP_UINT);
                break;
            }

            case TYP_FLOAT:
            {
                if (comp->compOpportunisticallyDependsOn(InstructionSet_AVX))
                {
                    // We will be constructing the following parts:
                    //   ...
                    //   idx  =    CNS_INT       int    0
                    //          /--*  tmp1 simd16
                    //          +--*  idx  int
                    //   node = *  HWINTRINSIC   simd16 float Permute

                    // This is roughly the following managed code:
                    //   ...
                    //   return Avx.Permute(tmp1, 0x00);

                    idx = comp->gtNewIconNode(0x00, TYP_INT);
                    BlockRange().InsertAfter(tmp1, idx);

                    node->ResetHWIntrinsicId(NI_AVX_Permute, tmp1, idx);
                    break;
                }

                // We will be constructing the following parts:
                //   ...
                //          /--*  tmp1 simd16
                //          *  STORE_LCL_VAR simd16
                //   tmp1 =    LCL_VAR       simd16
                //   tmp2 =    LCL_VAR       simd16
                //   idx  =    CNS_INT       int    0
                //          /--*  tmp1 simd16
                //          +--*  tmp2 simd16
                //          +--*  idx  int
                //   node = *  HWINTRINSIC   simd16 float Shuffle

                // This is roughly the following managed code:
                //   ...
                //   var tmp2 = tmp1;
                //   return Sse.Shuffle(tmp1, tmp2, 0x00);

                node->Op(1) = tmp1;
                LIR::Use tmp1Use(BlockRange(), &node->Op(1), node);
                ReplaceWithLclVar(tmp1Use);
                tmp1 = node->Op(1);

                tmp2 = comp->gtClone(tmp1);
                BlockRange().InsertAfter(tmp1, tmp2);

                idx = comp->gtNewIconNode(0x00, TYP_INT);
                BlockRange().InsertAfter(tmp2, idx);

                node->ResetHWIntrinsicId(NI_X86Base_Shuffle, comp, tmp1, tmp2, idx);
                break;
            }

            case TYP_LONG:
            case TYP_ULONG:
            case TYP_DOUBLE:
            {
                if (IsContainableMemoryOp(op1) || (simdBaseType == TYP_DOUBLE))
                {
                    // We will be constructing the following parts:
                    //   ...
                    //          /--*  tmp1 simd16
                    //   node = *  HWINTRINSIC   simd16 double MoveAndDuplicate

                    // This is roughly the following managed code:
                    //   ...
                    //   return Sse3.MoveAndDuplicate(tmp1);

                    node->ChangeHWIntrinsicId(NI_X86Base_MoveAndDuplicate, tmp1);
                    node->SetSimdBaseType(TYP_DOUBLE);
                    break;
                }

                // We will be constructing the following parts:
                //   ...
                //          /--*  tmp1 simd16
                //          *  STORE_LCL_VAR simd16
                //   tmp1 =    LCL_VAR       simd16
                //   tmp2 =    LCL_VAR       simd16
                //          /--*  tmp1 simd16
                //          +--*  tmp2 simd16
                //   node = *  HWINTRINSIC   simd16 T UnpackLow

                // This is roughly the following managed code:
                //   ...
                //   var tmp2 = tmp1;
                //   return Sse2.UnpackLow(tmp1, tmp2);

                node->Op(1) = tmp1;
                LIR::Use tmp1Use(BlockRange(), &node->Op(1), node);
                ReplaceWithLclVar(tmp1Use);
                tmp1 = node->Op(1);

                tmp2 = comp->gtClone(tmp1);
                BlockRange().InsertAfter(tmp1, tmp2);

                node->ResetHWIntrinsicId(NI_X86Base_UnpackLow, tmp1, tmp2);
                break;
            }

            default:
            {
                unreached();
            }
        }

        return LowerNode(node);
    }

    if (intrinsicId == NI_Vector512_Create || intrinsicId == NI_Vector256_Create)
    {
        assert(argCnt >= (simdSize / genTypeSize(TYP_LONG)));
        assert(((simdSize == 64) && comp->compIsaSupportedDebugOnly(InstructionSet_AVX512)) ||
               ((simdSize == 32) && comp->compIsaSupportedDebugOnly(InstructionSet_AVX)));

        // The larger vector implementation is simplified by splitting the
        // job in half and delegating to the next smaller vector size.
        //
        // For example, for Vector512, we construct the following:
        //          /--*  op1 T
        //          +--*  ... T
        //   lo   = *  HWINTRINSIC   simd32 T Create
        //          /--*  ... T
        //          +--*  opN T
        //   hi   = *  HWINTRINSIC   simd32 T Create
        //          /--*  lo   simd64
        //          +--*  hi   simd32
        //   node = *  HWINTRINSIC   simd64 T WithUpper

        // This is roughly the following managed code:
        //   ...
        //   var lo   = Vector256.Create(op1, ...);
        //   var hi   = Vector256.Create(..., opN);
        //   return lo.WithUpper(hi);

        // Each Vector256.Create call gets half the operands. That is:
        //   lo = Vector256.Create(op1, op2);
        //   hi = Vector256.Create(op3, op4);
        // -or-
        //   lo = Vector256.Create(op1,  ..., op4);
        //   hi = Vector256.Create(op5,  ..., op8);
        // -or-
        //   lo = Vector256.Create(op1,  ..., op8);
        //   hi = Vector256.Create(op9,  ..., op16);
        // -or-
        //   lo = Vector256.Create(op1,  ..., op16);
        //   hi = Vector256.Create(op17, ..., op32);

        var_types      halfType   = comp->getSIMDTypeForSize(simdSize / 2);
        NamedIntrinsic halfCreate = (simdSize == 64) ? NI_Vector256_Create : NI_Vector128_Create;
        NamedIntrinsic withUpper  = (simdSize == 64) ? NI_Vector512_WithUpper : NI_Vector256_WithUpper;

        size_t halfArgCnt = argCnt / 2;
        assert((halfArgCnt * 2) == argCnt);

        GenTree* loInsertionPoint = LIR::LastNode(node->GetOperandArray(), halfArgCnt);
        GenTree* hiInsertionPoint = LIR::LastNode(node->GetOperandArray(halfArgCnt), halfArgCnt);

        GenTree* lo = comp->gtNewSimdHWIntrinsicNode(halfType, node->GetOperandArray(), halfArgCnt, halfCreate,
                                                     simdBaseType, simdSize / 2);

        GenTree* hi = comp->gtNewSimdHWIntrinsicNode(halfType, node->GetOperandArray(halfArgCnt), halfArgCnt,
                                                     halfCreate, simdBaseType, simdSize / 2);

        node->ResetHWIntrinsicId(withUpper, comp, lo, hi);

        BlockRange().InsertAfter(loInsertionPoint, lo);
        BlockRange().InsertAfter(hiInsertionPoint, hi);

        LowerNode(lo);
        LowerNode(hi);

        return LowerNode(node);
    }

    assert(intrinsicId == NI_Vector128_Create);

    // We will be constructing the following parts:
    //          /--*  op1  T
    //   tmp1 = *  HWINTRINSIC   simd16 T CreateScalarUnsafe
    //   ...

    // This is roughly the following managed code:
    //   var tmp1 = Vector128.CreateScalarUnsafe(op1);
    //   ...

    tmp1 = InsertNewSimdCreateScalarUnsafeNode(TYP_SIMD16, op1, simdBaseType, 16);
    LowerNode(tmp1);

    switch (simdBaseType)
    {
        case TYP_BYTE:
        case TYP_UBYTE:
        case TYP_SHORT:
        case TYP_USHORT:
        case TYP_INT:
        case TYP_UINT:
        {
            NamedIntrinsic insIntrinsic = NI_X86Base_Insert;

            for (size_t N = 1; N < argCnt - 1; N++)
            {
                // We will be constructing the following parts:
                //   ...
                //   idx  =    CNS_INT       int    N
                //          /--*  tmp1 simd16
                //          +--*  opN  T
                //          +--*  idx  int
                //   tmp1 = *  HWINTRINSIC   simd16 T Insert
                //   ...

                // This is roughly the following managed code:
                //   ...
                //   tmp1 = Sse?.Insert(tmp1, opN, N);
                //   ...

                GenTree* opN = node->Op(N + 1);

                idx = comp->gtNewIconNode(N, TYP_INT);
                // Place the insert as early as possible to avoid creating a lot of long lifetimes.
                GenTree* insertionPoint = LIR::LastNode(tmp1, opN);

                tmp1 = comp->gtNewSimdHWIntrinsicNode(simdType, tmp1, opN, idx, insIntrinsic, simdBaseType, simdSize);
                BlockRange().InsertAfter(insertionPoint, idx, tmp1);
                LowerNode(tmp1);
            }

            // We will be constructing the following parts:
            //   idx  =    CNS_INT       int    (argCnt - 1)
            //          /--*  tmp1   simd16
            //          +--*  lastOp T
            //          +--*  idx    int
            //   node = *  HWINTRINSIC   simd16 T Insert

            // This is roughly the following managed code:
            //   ...
            //   tmp1 = Sse?.Insert(tmp1, lastOp, (argCnt - 1));
            //   ...

            GenTree* lastOp = node->Op(argCnt);

            idx = comp->gtNewIconNode((argCnt - 1), TYP_INT);
            BlockRange().InsertAfter(lastOp, idx);

            node->ResetHWIntrinsicId(insIntrinsic, comp, tmp1, lastOp, idx);
            break;
        }

        case TYP_FLOAT:
        {
            unsigned N   = 0;
            GenTree* opN = nullptr;

            assert(argCnt <= 4);
            GenTree* insertedNodes[4];

            for (N = 1; N < argCnt - 1; N++)
            {
                // We will be constructing the following parts:
                //   ...
                //
                //          /--*  opN  T
                //   tmp2 = *  HWINTRINSIC   simd16 T CreateScalarUnsafe
                //   idx  =    CNS_INT       int    N
                //          /--*  tmp1 simd16
                //          +--*  opN  T
                //          +--*  idx  int
                //   tmp1 = *  HWINTRINSIC   simd16 T Insert
                //   ...

                // This is roughly the following managed code:
                //   ...
                //   tmp2 = Vector128.CreateScalarUnsafe(opN);
                //   tmp1 = Sse41.Insert(tmp1, tmp2, N << 4);
                //   ...

                opN = node->Op(N + 1);

                tmp2 = InsertNewSimdCreateScalarUnsafeNode(TYP_SIMD16, opN, simdBaseType, 16);
                LowerNode(tmp2);

                idx = comp->gtNewIconNode(N << 4, TYP_INT);

                // Place the insert as early as possible to avoid creating a lot of long lifetimes.
                GenTree* insertionPoint = LIR::LastNode(tmp1, tmp2);

                tmp3 = comp->gtNewSimdHWIntrinsicNode(simdType, tmp1, tmp2, idx, NI_X86Base_Insert, simdBaseType,
                                                      simdSize);
                BlockRange().InsertAfter(insertionPoint, idx, tmp3);

                insertedNodes[N] = tmp3;
                tmp1             = tmp3;
            }

            // We will be constructing the following parts:
            //   ...
            //
            //          /--*  opN  T
            //   tmp2 = *  HWINTRINSIC   simd16 T CreateScalarUnsafe
            //   idx  =    CNS_INT       int    N
            //          /--*  tmp1 simd16
            //          +--*  opN  T
            //          +--*  idx  int
            //   node = *  HWINTRINSIC   simd16 T Insert

            // This is roughly the following managed code:
            //   ...
            //   tmp2 = Vector128.CreateScalarUnsafe(opN);
            //   return Sse41.Insert(tmp1, tmp2, N << 4);

            opN = node->Op(argCnt);

            tmp2 = InsertNewSimdCreateScalarUnsafeNode(TYP_SIMD16, opN, simdBaseType, 16);
            LowerNode(tmp2);

            idx = comp->gtNewIconNode((argCnt - 1) << 4, TYP_INT);
            BlockRange().InsertAfter(tmp2, idx);

            node->ResetHWIntrinsicId(NI_X86Base_Insert, comp, tmp1, tmp2, idx);

            for (N = 1; N < argCnt - 1; N++)
            {
                // LowerNode for NI_X86Base_Insert specially handles zeros, constants, and certain mask values
                // to do the minimal number of operations and may merge together two neighboring inserts that
                // don't have any side effects between them. Because of this and because of the interdependence
                // of the inserts we've created above, we need to wait to lower the generated inserts until after
                // we've completed the chain.

                GenTree* insertedNode = insertedNodes[N];
                LowerNode(insertedNode);
            }
            break;
        }

        case TYP_LONG:
        case TYP_ULONG:
        case TYP_DOUBLE:
        {
            GenTree* op2 = node->Op(2);

            if (varTypeIsLong(simdBaseType) && comp->compOpportunisticallyDependsOn(InstructionSet_X86Base_X64))
            {
                // We will be constructing the following parts:
                //   ...
                //   idx  =    CNS_INT       int    1
                //          /--*  tmp1 simd16
                //          +--*  op2  T
                //          +--*  idx  int
                //   node = *  HWINTRINSIC   simd16 T Insert

                // This is roughly the following managed code:
                //   ...
                //   return Sse41.X64.Insert(tmp1, op2, 0x01);

                idx = comp->gtNewIconNode(0x01, TYP_INT);
                BlockRange().InsertBefore(node, idx);

                node->ResetHWIntrinsicId(NI_X86Base_X64_Insert, comp, tmp1, op2, idx);
                break;
            }

            // We will be constructing the following parts:
            //   ...
            //          /--*  op2  T
            //   tmp2 = *  HWINTRINSIC   simd16 T CreateScalarUnsafe
            //          /--*  tmp1 simd16
            //          +--*  tmp2 simd16
            //   node = *  HWINTRINSIC   simd16 T UnpackLow

            // This is roughly the following managed code:
            //   ...
            //   var tmp2 = Vector128.CreateScalarUnsafe(op2);
            //   return Sse.UnpackLow(tmp1, tmp2);

            tmp2 = InsertNewSimdCreateScalarUnsafeNode(TYP_SIMD16, op2, simdBaseType, 16);
            LowerNode(tmp2);

            node->ResetHWIntrinsicId(NI_X86Base_UnpackLow, tmp1, tmp2);
            break;
        }

        default:
        {
            unreached();
        }
    }

    return LowerNode(node);
}

//----------------------------------------------------------------------------------------------
// Lowering::LowerHWIntrinsicGetElement: Lowers a vector GetElement call
//
//  Arguments:
//     node - The hardware intrinsic node.
//
GenTree* Lowering::LowerHWIntrinsicGetElement(GenTreeHWIntrinsic* node)
{
    NamedIntrinsic intrinsicId  = node->GetHWIntrinsicId();
    var_types      simdType     = node->gtType;
    var_types      simdBaseType = node->GetSimdBaseType();
    unsigned       simdSize     = node->GetSimdSize();

    assert(HWIntrinsicInfo::IsVectorGetElement(intrinsicId));
    assert(!varTypeIsSIMD(simdType));
    assert(varTypeIsArithmetic(simdBaseType));
    assert(simdSize != 0);

    GenTree* op1 = node->Op(1);
    GenTree* op2 = node->Op(2);

    if (op2->IsIntegralConst(0))
    {
        // Specially handle as ToScalar
        BlockRange().Remove(op2);

        if (simdSize == 64)
        {
            intrinsicId = NI_Vector512_ToScalar;
        }
        else if (simdSize == 32)
        {
            intrinsicId = NI_Vector256_ToScalar;
        }
        else
        {
            intrinsicId = NI_Vector128_ToScalar;
        }

        node->ResetHWIntrinsicId(intrinsicId, op1);
        return LowerNode(node);
    }

    op2         = NormalizeIndexToNativeSized(op2);
    node->Op(2) = op2;

    uint32_t elemSize = genTypeSize(simdBaseType);
    uint32_t count    = simdSize / elemSize;

    if (op1->OperIs(GT_IND))
    {
        // We want to optimize GetElement down to an Indir where possible as
        // this unlocks additional containment opportunities for various nodes

        GenTree* newBase;
        GenTree* newIndex;
        uint32_t newScale;
        int32_t  newOffset;

        // Normally we'd evaluate op1 (indir), then op2 (element index).
        // We like to be able to reorder these to fold op2 into the indir.

        GenTreeIndir* indir                = op1->AsIndir();
        GenTree*      addr                 = indir->Addr();
        bool const    canMoveTheIndirLater = IsInvariantInRange(indir, node);

        // If we can't move the indir, force evaluation of its side effects.
        //
        if (!canMoveTheIndirLater)
        {
            // Force evaluation of the address, if it is complex
            //
            if (!(addr->IsInvariant() || addr->OperIsLocal()))
            {
                addr->ClearContained();
                LIR::Use addrUse(BlockRange(), &indir->Addr(), indir);
                addrUse.ReplaceWithLclVar(comp);
                addr = indir->Addr();
            }

            // If the indir can fault, do a null check.
            //
            if (indir->OperMayThrow(comp))
            {
                GenTree* addrClone = comp->gtCloneExpr(addr);
                GenTree* nullcheck = comp->gtNewNullCheck(addrClone);
                BlockRange().InsertBefore(indir, addrClone, nullcheck);
                LowerNode(nullcheck);

                indir->gtFlags |= GTF_IND_NONFAULTING;
            }

            // We should now be able to move the indir
            //
            indir->gtFlags &= ~GTF_EXCEPT;
        }

        if (addr->OperIsAddrMode())
        {
            // We have an existing addressing mode, so we want to try and
            // combine with that where possible to keep things as a 1x LEA

            GenTreeAddrMode* addrMode = addr->AsAddrMode();

            newBase   = addrMode->Base();
            newIndex  = addrMode->Index();
            newScale  = addrMode->GetScale();
            newOffset = addrMode->Offset();

            if (op2->OperIsConst() && (newOffset < (INT32_MAX - static_cast<int>(simdSize))))
            {
                // op2 is a constant, so add it to the existing offset

                BlockRange().Remove(addrMode);
                BlockRange().Remove(op2);

                int32_t addOffset = (static_cast<uint8_t>(op2->AsIntCon()->IconValue()) % count);
                addOffset *= static_cast<int32_t>(elemSize);

                newOffset += addOffset;
            }
            else if (newIndex == nullptr)
            {
                // op2 is not a constant and the addressing mode doesn't
                // have its own existing index, so use our index and scale

                BlockRange().Remove(addrMode);

                newIndex = op2;
                newScale = elemSize;
            }
            else if (addrMode->GetScale() == elemSize)
            {
                // op2 is not a constant but the addressing mode has its
                // own already with a matching scale, so add ours to theirs

                BlockRange().Remove(addrMode);

                newIndex = comp->gtNewOperNode(GT_ADD, TYP_I_IMPL, newIndex, op2);
                BlockRange().InsertBefore(node, newIndex);

                LowerNode(newIndex);
            }
            else
            {
                // op2 is not a constant but the addressing mode is already
                // complex, so build a new addressing mode with the prev as our base

                newBase   = addrMode;
                newIndex  = op2;
                newScale  = elemSize;
                newOffset = 0;
            }
        }
        else if (op2->OperIsConst())
        {
            // We don't have an addressing mode, so build one with the old addr
            // as the base and the offset using the op2 constant and scale

            BlockRange().Remove(op2);

            newBase   = addr;
            newIndex  = nullptr;
            newScale  = 0;
            newOffset = (static_cast<uint8_t>(op2->AsIntCon()->IconValue()) % count);
            newOffset *= static_cast<int32_t>(elemSize);
        }
        else
        {
            // We don't have an addressing mode, so build one with the old addr
            // as the base and the index set to op2

            newBase   = addr;
            newIndex  = op2;
            newScale  = elemSize;
            newOffset = 0;
        }

        if (newBase != nullptr)
        {
            newBase->ClearContained();
        }

        if (newIndex != nullptr)
        {
            newIndex->ClearContained();
        }

        GenTreeAddrMode* newAddr =
            new (comp, GT_LEA) GenTreeAddrMode(addr->TypeGet(), newBase, newIndex, newScale, newOffset);
        BlockRange().InsertBefore(node, newAddr);

        GenTreeIndir* newIndir =
            comp->gtNewIndir(node->GetSimdBaseTypeAsVarType(), newAddr, (indir->gtFlags & GTF_IND_FLAGS));
        BlockRange().InsertBefore(node, newIndir);

        LIR::Use use;
        if (BlockRange().TryGetUse(node, &use))
        {
            use.ReplaceWith(newIndir);
        }
        else
        {
            newIndir->SetUnusedValue();
        }

        BlockRange().Remove(op1);
        BlockRange().Remove(node);

        assert(newAddr->gtNext == newIndir);
        return LowerNode(newAddr);
    }

    if (!op2->OperIsConst())
    {
        // We will specially handle GetElement in codegen when op2 isn't a constant
        ContainCheckHWIntrinsic(node);
        return node->gtNext;
    }

    // We should have a bounds check inserted for any index outside the allowed range
    // but we need to generate some code anyways, and so we'll simply mask here for simplicity.

    uint32_t imm8      = static_cast<uint8_t>(op2->AsIntCon()->IconValue()) % count;
    uint32_t simd16Cnt = 16 / elemSize;
    uint32_t simd16Idx = imm8 / simd16Cnt;

    assert((0 <= imm8) && (imm8 < count));

    if (IsContainableMemoryOp(op1))
    {
        // We will specially handle GetElement when op1 is already in memory

        if (op1->OperIs(GT_LCL_VAR, GT_LCL_FLD))
        {
            // We want to optimize GetElement down to a LclFld where possible as
            // this unlocks additional containment opportunities for various nodes

            GenTreeLclVarCommon* lclVar  = op1->AsLclVarCommon();
            uint32_t             lclOffs = lclVar->GetLclOffs() + (imm8 * elemSize);
            LclVarDsc*           lclDsc  = comp->lvaGetDesc(lclVar);

            if (lclDsc->lvDoNotEnregister && (lclOffs <= 0xFFFF) && ((lclOffs + elemSize) <= lclDsc->lvExactSize()))
            {
                GenTree* lclFld = comp->gtNewLclFldNode(lclVar->GetLclNum(), node->GetSimdBaseTypeAsVarType(),
                                                        static_cast<uint16_t>(lclOffs));
                BlockRange().InsertBefore(node, lclFld);

                LIR::Use use;
                if (BlockRange().TryGetUse(node, &use))
                {
                    use.ReplaceWith(lclFld);
                }
                else
                {
                    lclFld->SetUnusedValue();
                }

                BlockRange().Remove(op1);
                BlockRange().Remove(op2);
                BlockRange().Remove(node);

                return LowerNode(lclFld);
            }
        }

        if (IsSafeToContainMem(node, op1))
        {
            // Handle other cases in codegen

            op2->AsIntCon()->SetIconValue(imm8);
            ContainCheckHWIntrinsic(node);

            return node->gtNext;
        }
    }

    // Remove the index node up front to simplify downstream logic
    BlockRange().Remove(op2);

    // Spare GenTrees to be used for the lowering logic below
    // Defined upfront to avoid naming conflicts, etc...
    GenTree* idx  = nullptr;
    GenTree* tmp1 = nullptr;
    GenTree* tmp2 = nullptr;

    if (intrinsicId == NI_Vector512_GetElement)
    {
        assert(comp->compIsaSupportedDebugOnly(InstructionSet_AVX512));

        if (simd16Idx == 0)
        {
            // We will be constructing the following parts:
            //   ...
            //         /--*  op1  simd64
            //   op1 = *  HWINTRINSIC   simd64 T GetLower128

            // This is roughly the following managed code:
            //   ...
            //   op1 = op1.GetLower().GetLower();

            tmp1 = comp->gtNewSimdHWIntrinsicNode(TYP_SIMD16, op1, NI_Vector512_GetLower128, simdBaseType, simdSize);
            BlockRange().InsertBefore(node, tmp1);
            LowerNode(tmp1);
        }
        else
        {
            assert((simd16Idx >= 1) && (simd16Idx <= 3));

            // We will be constructing the following parts:
            //   ...

            //          /--*  op1  simd64
            //          +--*  idx  int
            //   tmp1 = *  HWINTRINSIC   simd64 T ExtractVector128

            // This is roughly the following managed code:
            //   ...
            //   tmp1  = Avx512F.ExtractVector128(op1, idx);

            imm8 -= (simd16Idx * simd16Cnt);

            idx = comp->gtNewIconNode(simd16Idx);
            BlockRange().InsertBefore(node, idx);
            LowerNode(idx);

            NamedIntrinsic extractIntrinsicId = NI_AVX512_ExtractVector128;

            tmp1 = comp->gtNewSimdHWIntrinsicNode(TYP_SIMD16, op1, idx, extractIntrinsicId, simdBaseType, simdSize);
            BlockRange().InsertBefore(node, tmp1);
            LowerNode(tmp1);
        }

        op1 = tmp1;
    }
    else if (intrinsicId == NI_Vector256_GetElement)
    {
        assert(comp->compIsaSupportedDebugOnly(InstructionSet_AVX));

        if (simd16Idx == 0)
        {
            // We will be constructing the following parts:
            //   ...
            //         /--*  op1  simd32
            //   op1 = *  HWINTRINSIC   simd32 T GetLower

            // This is roughly the following managed code:
            //   ...
            //   op1 = op1.GetLower();

            tmp1 = comp->gtNewSimdGetLowerNode(TYP_SIMD16, op1, simdBaseType, simdSize);
            BlockRange().InsertBefore(node, tmp1);
            LowerNode(tmp1);
        }
        else
        {
            assert(simd16Idx == 1);

            // We will be constructing the following parts:
            //   ...

            //          /--*  op1   simd32
            //   tmp1 = *  HWINTRINSIC   simd32 T GetUpper

            // This is roughly the following managed code:
            //   ...
            //   tmp1  = op1.GetUpper();

            imm8 -= count / 2;

            tmp1 = comp->gtNewSimdGetUpperNode(TYP_SIMD16, op1, simdBaseType, simdSize);
            BlockRange().InsertBefore(node, tmp1);
            LowerNode(tmp1);
        }

        op1 = tmp1;
    }

    NamedIntrinsic resIntrinsic = NI_Illegal;

    if (imm8 == 0)
    {
        // Specially handle as ToScalar

        node->SetSimdSize(16);
        node->ResetHWIntrinsicId(NI_Vector128_ToScalar, op1);

        return LowerNode(node);
    }
    else
    {
        op2 = comp->gtNewIconNode(imm8);
        BlockRange().InsertBefore(node, op2);

        switch (simdBaseType)
        {
            case TYP_LONG:
            case TYP_ULONG:
            {
                resIntrinsic = NI_X86Base_X64_Extract;
                break;
            }

            case TYP_FLOAT:
            case TYP_DOUBLE:
            {
                // We specially handle float and double for more efficient codegen
                resIntrinsic = NI_Vector128_GetElement;
                // GetElement takes a native sized index after lowering, so change
                // the type of the constant we inserted above.
                // (This is generally only for the non constant index case,
                // which is not the case here, but keep the index operand's
                // type consistent)
                op2->gtType = TYP_I_IMPL;
                break;
            }

            case TYP_BYTE:
            case TYP_UBYTE:
            case TYP_INT:
            case TYP_UINT:
            case TYP_SHORT:
            case TYP_USHORT:
            {
                resIntrinsic = NI_X86Base_Extract;
                break;
            }

            default:
                unreached();
        }

        node->SetSimdSize(16);
        node->ResetHWIntrinsicId(resIntrinsic, op1, op2);
    }

    GenTree* next = node->gtNext;

    if (node->GetHWIntrinsicId() != intrinsicId)
    {
        next = LowerNode(node);
    }
    else
    {
        ContainCheckHWIntrinsic(node);
    }

    if ((simdBaseType == TYP_BYTE) || (simdBaseType == TYP_SHORT))
    {
        // The extract intrinsics zero the upper bits, so we need an explicit
        // cast to ensure the result is properly sign extended

        LIR::Use use;

        bool foundUse     = BlockRange().TryGetUse(node, &use);
        bool fromUnsigned = false;

        GenTreeCast* cast = comp->gtNewCastNode(TYP_INT, node, fromUnsigned, simdBaseType);
        BlockRange().InsertAfter(node, cast);

        if (foundUse)
        {
            use.ReplaceWith(cast);
        }
        else
        {
            node->ClearUnusedValue();
            cast->SetUnusedValue();
        }
        next = LowerNode(cast);
    }

    return next;
}

//----------------------------------------------------------------------------------------------
// Lowering::LowerHWIntrinsicWithElement: Lowers a Vector128 or Vector256 WithElement call
//
//  Arguments:
//     node - The hardware intrinsic node.
//
GenTree* Lowering::LowerHWIntrinsicWithElement(GenTreeHWIntrinsic* node)
{
    NamedIntrinsic intrinsicId  = node->GetHWIntrinsicId();
    var_types      simdType     = node->TypeGet();
    var_types      simdBaseType = node->GetSimdBaseType();
    unsigned       simdSize     = node->GetSimdSize();

    assert(varTypeIsSIMD(simdType));
    assert(varTypeIsArithmetic(simdBaseType));
    assert(simdSize != 0);

    GenTree* op1 = node->Op(1);
    GenTree* op2 = node->Op(2);
    GenTree* op3 = node->Op(3);

    if (!op2->OperIsConst())
    {
        op2         = NormalizeIndexToNativeSized(op2);
        node->Op(2) = op2;
        // We will specially handle WithElement in codegen when op2 isn't a constant
        ContainCheckHWIntrinsic(node);
        return node->gtNext;
    }

    // We should have a bounds check inserted for any index outside the allowed range
    // but we need to generate some code anyways, and so we'll simply mask here for simplicity.

    uint32_t elemSize = genTypeSize(simdBaseType);
    uint32_t count    = simdSize / elemSize;

    uint32_t imm8      = static_cast<uint8_t>(op2->AsIntCon()->IconValue()) % count;
    uint32_t simd16Cnt = 16 / elemSize;
    uint32_t simd16Idx = imm8 / simd16Cnt;

    assert((0 <= imm8) && (imm8 < count));

    // Remove the index node up front to simplify downstream logic
    BlockRange().Remove(op2);

    // Spare GenTrees to be used for the lowering logic below
    // Defined upfront to avoid naming conflicts, etc...
    GenTree*            idx    = nullptr;
    GenTree*            tmp1   = nullptr;
    GenTree*            tmp2   = nullptr;
    GenTreeHWIntrinsic* result = node;

    if (intrinsicId == NI_Vector512_WithElement)
    {
        // If we have a simd64 WithElement, we will spill the original
        // simd64 source into a local, extract the relevant simd16 from
        // it and then operate on that. At the end, we will insert the simd16
        // result back into the simd64 local, producing our final value.

        assert(comp->compIsaSupportedDebugOnly(InstructionSet_AVX512));

        // This copy of "node" will have the simd16 value we need.
        result = comp->gtNewSimdHWIntrinsicNode(TYP_SIMD16, op1, op2, op3, intrinsicId, simdBaseType, 16);
        BlockRange().InsertBefore(node, result);

        // We will be constructing the following parts:
        //   ...
        //          /--*  op1 simd64
        //          *  STORE_LCL_VAR simd64
        //  tmp64 =    LCL_VAR       simd64
        //  op1   =    LCL_VAR       simd64

        // TODO-CQ: move the tmp64 node closer to the final InsertVector128.
        LIR::Use op1Use(BlockRange(), &node->Op(1), node);
        ReplaceWithLclVar(op1Use);
        GenTree* tmp64 = node->Op(1);

        op1 = comp->gtClone(tmp64);
        BlockRange().InsertBefore(op3, op1);

        if (simd16Idx == 0)
        {
            // We will be constructing the following parts:
            //   ...
            //         /--*  op1  simd64
            //   op1 = *  HWINTRINSIC   simd64 T GetLower128

            // This is roughly the following managed code:
            //   ...
            //   op1 = op1.GetLower().GetLower();

            tmp1 = comp->gtNewSimdHWIntrinsicNode(TYP_SIMD16, op1, NI_Vector512_GetLower128, simdBaseType, simdSize);
            BlockRange().InsertAfter(op1, tmp1);
            LowerNode(tmp1);
        }
        else
        {
            assert((simd16Idx >= 1) && (simd16Idx <= 3));

            // We will be constructing the following parts:
            //   ...

            //          /--*  op1  simd64
            //          +--*  idx  int
            //   tmp1 = *  HWINTRINSIC   simd64 T ExtractVector128

            // This is roughly the following managed code:
            //   ...
            //   tmp1  = Avx512F.ExtractVector128(op1, idx);

            imm8 -= (simd16Idx * simd16Cnt);

            idx = comp->gtNewIconNode(simd16Idx);
            BlockRange().InsertAfter(op1, idx);
            LowerNode(idx);

            NamedIntrinsic extractIntrinsicId = NI_AVX512_ExtractVector128;

            tmp1 = comp->gtNewSimdHWIntrinsicNode(TYP_SIMD16, op1, idx, extractIntrinsicId, simdBaseType, simdSize);
            BlockRange().InsertAfter(idx, tmp1);
            LowerNode(tmp1);
        }

        op1 = tmp1;

        // Now we will insert our "result" into our simd64 temporary.

        idx = comp->gtNewIconNode(simd16Idx);
        BlockRange().InsertBefore(node, idx);
        LowerNode(idx);

        NamedIntrinsic insertIntrinsicId = NI_AVX512_InsertVector128;

        node->ResetHWIntrinsicId(insertIntrinsicId, comp, tmp64, result, idx);
    }
    else if (intrinsicId == NI_Vector256_WithElement)
    {
        // If we have a simd32 WithElement, we will spill the original
        // simd32 source into a local, extract the lower/upper half from
        // it and then operate on that. At the end, we will insert the simd16
        // result back into the simd32 local, producing our final value.

        assert(comp->compIsaSupportedDebugOnly(InstructionSet_AVX));

        // This copy of "node" will have the simd16 value we need.
        result = comp->gtNewSimdHWIntrinsicNode(TYP_SIMD16, op1, op2, op3, intrinsicId, simdBaseType, 16);
        BlockRange().InsertBefore(node, result);

        // We will be constructing the following parts:
        //   ...
        //          /--*  op1 simd32
        //          *  STORE_LCL_VAR simd32
        //  tmp32 =    LCL_VAR       simd32
        //  op1   =    LCL_VAR       simd32

        // TODO-CQ: move the tmp32 node closer to the final InsertVector128.
        LIR::Use op1Use(BlockRange(), &node->Op(1), node);
        ReplaceWithLclVar(op1Use);
        GenTree* tmp32 = node->Op(1);

        op1 = comp->gtClone(tmp32);
        BlockRange().InsertBefore(op3, op1);

        if (simd16Idx == 0)
        {
            // We will be constructing the following parts:
            //   ...
            //         /--*  op1  simd32
            //   op1 = *  HWINTRINSIC   simd32 T GetLower

            // This is roughly the following managed code:
            //   ...
            //   op1 = op1.GetLower();

            tmp1 = comp->gtNewSimdGetLowerNode(TYP_SIMD16, op1, simdBaseType, simdSize);
            BlockRange().InsertAfter(op1, tmp1);
            LowerNode(tmp1);
        }
        else
        {
            assert(simd16Idx == 1);

            // We will be constructing the following parts:
            //   ...

            //          /--*  op1   simd32
            //   tmp1 = *  HWINTRINSIC   simd32 T GetUpper

            // This is roughly the following managed code:
            //   ...
            //   tmp1  = op1.GetUpper();

            imm8 -= count / 2;

            tmp1 = comp->gtNewSimdGetUpperNode(TYP_SIMD16, op1, simdBaseType, simdSize);
            BlockRange().InsertAfter(op1, tmp1);
            LowerNode(tmp1);
        }

        op1 = tmp1;

        // Now we will insert our "result" into our simd32 temporary.
        if (simd16Idx == 0)
        {
            node->ResetHWIntrinsicId(NI_Vector256_WithLower, comp, tmp32, result);
        }
        else
        {
            node->ResetHWIntrinsicId(NI_Vector256_WithUpper, comp, tmp32, result);
        }
    }
    else
    {
        assert(simd16Idx == 0);
    }

    switch (simdBaseType)
    {
        case TYP_LONG:
        case TYP_ULONG:
        {
            assert(comp->compIsaSupportedDebugOnly(InstructionSet_X86Base_X64));

            idx = comp->gtNewIconNode(imm8);
            BlockRange().InsertBefore(result, idx);
            result->ChangeHWIntrinsicId(NI_X86Base_X64_Insert, op1, op3, idx);
            break;
        }

        case TYP_FLOAT:
        {
            // We will be constructing the following parts:
            //   ...
            //          /--*  op3   float
            //   tmp1 = *  HWINTRINSIC   simd16 T CreateScalarUnsafe

            // This is roughly the following managed code:
            //   ...
            //   tmp1 = Vector128.CreateScalarUnsafe(op3);

            tmp1 = InsertNewSimdCreateScalarUnsafeNode(TYP_SIMD16, op3, TYP_FLOAT, 16);
            LowerNode(tmp1);

            imm8 = imm8 * 16;
            op3  = tmp1;
            FALLTHROUGH;
        }

        case TYP_BYTE:
        case TYP_UBYTE:
        case TYP_INT:
        case TYP_UINT:
        case TYP_SHORT:
        case TYP_USHORT:
        {
            idx = comp->gtNewIconNode(imm8);
            BlockRange().InsertBefore(result, idx);
            result->ChangeHWIntrinsicId(NI_X86Base_Insert, op1, op3, idx);
            break;
        }

        case TYP_DOUBLE:
        {
            // We will be constructing the following parts:
            //   ...
            //          /--*  op3   double
            //   tmp1 = *  HWINTRINSIC   simd16 T CreateScalarUnsafe

            // This is roughly the following managed code:
            //   ...
            //   tmp1 = Vector128.CreateScalarUnsafe(op3);

            tmp1 = InsertNewSimdCreateScalarUnsafeNode(TYP_SIMD16, op3, TYP_DOUBLE, 16);
            LowerNode(tmp1);

            result->ResetHWIntrinsicId((imm8 == 0) ? NI_X86Base_MoveScalar : NI_X86Base_UnpackLow, op1, tmp1);
            break;
        }

        default:
            unreached();
    }

    assert(result->GetHWIntrinsicId() != intrinsicId);
    GenTree* nextNode = LowerNode(result);

    if (intrinsicId == NI_Vector512_WithElement)
    {
        // Now that we have finalized the shape of the tree, lower the insertion node as well.

        assert(node->GetHWIntrinsicId() == NI_AVX512_InsertVector128);
        assert(node != result);

        nextNode = LowerNode(node);
    }
    else if (intrinsicId == NI_Vector256_WithElement)
    {
        // Now that we have finalized the shape of the tree, lower the insertion node as well.

        assert((node->GetHWIntrinsicId() == NI_Vector256_WithLower) ||
               (node->GetHWIntrinsicId() == NI_Vector256_WithUpper));
        assert(node != result);

        nextNode = LowerNode(node);
    }
    else
    {
        assert(node == result);
    }

    return nextNode;
}

//----------------------------------------------------------------------------------------------
// Lowering::LowerHWIntrinsicDot: Lowers a Vector128 or Vector256 Dot call
//
//  Arguments:
//     node - The hardware intrinsic node.
//
GenTree* Lowering::LowerHWIntrinsicDot(GenTreeHWIntrinsic* node)
{
    NamedIntrinsic intrinsicId  = node->GetHWIntrinsicId();
    var_types      simdBaseType = node->GetSimdBaseType();
    unsigned       simdSize     = node->GetSimdSize();
    var_types      simdType     = Compiler::getSIMDTypeForSize(simdSize);
    unsigned       simd16Count  = comp->getSIMDVectorLength(16, simdBaseType);

    assert((intrinsicId == NI_Vector128_Dot) || (intrinsicId == NI_Vector256_Dot));
    assert(varTypeIsSIMD(simdType));
    assert(varTypeIsArithmetic(simdBaseType));
    assert(simdSize != 0);
    assert(varTypeIsSIMD(node));

    GenTree* op1 = node->Op(1);
    GenTree* op2 = node->Op(2);

    // Spare GenTrees to be used for the lowering logic below
    // Defined upfront to avoid naming conflicts, etc...
    GenTree* idx  = nullptr;
    GenTree* tmp1 = nullptr;
    GenTree* tmp2 = nullptr;
    GenTree* tmp3 = nullptr;

    NamedIntrinsic horizontalAdd = NI_Illegal;
    NamedIntrinsic shuffle       = NI_Illegal;

    if (simdSize == 32)
    {
        switch (simdBaseType)
        {
            case TYP_SHORT:
            case TYP_USHORT:
            case TYP_INT:
            case TYP_UINT:
            {
                assert(comp->compIsaSupportedDebugOnly(InstructionSet_AVX2));
                horizontalAdd = NI_AVX2_HorizontalAdd;
                break;
            }

            case TYP_FLOAT:
            {
                assert(comp->compIsaSupportedDebugOnly(InstructionSet_AVX));

                // We will be constructing the following parts:
                //   idx  =    CNS_INT       int    0xFF
                //          /--*  op1  simd16
                //          +--*  op2  simd16
                //          +--*  idx  int
                //   tmp1 = *  HWINTRINSIC   simd32 T DotProduct
                //          /--*  tmp1 simd32
                //          *  STORE_LCL_VAR simd32
                //   tmp1 =    LCL_VAR       simd32
                //   tmp2 =    LCL_VAR       simd32
                //   tmp3 =    LCL_VAR       simd32
                //          /--*  tmp2 simd32
                //          +--*  tmp3 simd32
                //          +--*  CNS_INT    int    0x01
                //   tmp2 = *  HWINTRINSIC   simd32 T Permute
                //          /--*  tmp1 simd32
                //          +--*  tmp2 simd32
                //   node = *  HWINTRINSIC   simd32 T Add

                // This is roughly the following managed code:
                //   var tmp1 = Avx.DotProduct(op1, op2, 0xFF);
                //   var tmp2 = Avx.Permute2x128(tmp1, tmp1, 0x4E);
                //   return Avx.Add(tmp1, tmp2);

                idx = comp->gtNewIconNode(0xFF, TYP_INT);
                BlockRange().InsertBefore(node, idx);

                tmp1 =
                    comp->gtNewSimdHWIntrinsicNode(simdType, op1, op2, idx, NI_AVX_DotProduct, simdBaseType, simdSize);
                BlockRange().InsertAfter(idx, tmp1);
                LowerNode(tmp1);

                node->Op(1) = tmp1;
                LIR::Use tmp1Use(BlockRange(), &node->Op(1), node);
                ReplaceWithLclVar(tmp1Use);
                tmp1 = node->Op(1);

                tmp2 = comp->gtClone(tmp1);
                BlockRange().InsertAfter(tmp1, tmp2);

                tmp3 = comp->gtClone(tmp2);
                BlockRange().InsertAfter(tmp2, tmp3);

                idx = comp->gtNewIconNode(0x01, TYP_INT);
                BlockRange().InsertAfter(tmp3, idx);

                tmp2 = comp->gtNewSimdHWIntrinsicNode(simdType, tmp2, tmp3, idx, NI_AVX_Permute2x128, simdBaseType,
                                                      simdSize);
                BlockRange().InsertAfter(idx, tmp2);
                LowerNode(tmp2);

                tmp1 = comp->gtNewSimdBinOpNode(GT_ADD, simdType, tmp1, tmp2, simdBaseType, simdSize);
                BlockRange().InsertAfter(tmp2, tmp1);

                // We're producing a vector result, so just return the result directly
                LIR::Use use;

                if (BlockRange().TryGetUse(node, &use))
                {
                    use.ReplaceWith(tmp1);
                }
                else
                {
                    tmp1->SetUnusedValue();
                }

                BlockRange().Remove(node);
                return LowerNode(tmp1);
            }

            case TYP_DOUBLE:
            {
                assert(comp->compIsaSupportedDebugOnly(InstructionSet_AVX));
                horizontalAdd = NI_AVX_HorizontalAdd;
                break;
            }

            default:
            {
                unreached();
            }
        }
    }
    else
    {
        switch (simdBaseType)
        {
            case TYP_SHORT:
            case TYP_USHORT:
            case TYP_INT:
            case TYP_UINT:
            {
                horizontalAdd = NI_X86Base_HorizontalAdd;
                break;
            }

            case TYP_FLOAT:
            {
                // We will be constructing the following parts:
                //   idx  =    CNS_INT       int    0xFF
                //          /--*  op1  simd16
                //          +--*  op2  simd16
                //          +--*  idx  int
                //   tmp3 = *  HWINTRINSIC   simd16 T DotProduct
                //          /--*  tmp3 simd16
                //   node = *  HWINTRINSIC   simd16 T ToScalar

                // This is roughly the following managed code:
                //   var tmp3 = Avx.DotProduct(op1, op2, 0xFF);
                //   return tmp3.ToScalar();

                if (simdSize == 8)
                {
                    idx = comp->gtNewIconNode(0x3F, TYP_INT);
                }
                else if (simdSize == 12)
                {
                    idx = comp->gtNewIconNode(0x7F, TYP_INT);
                }
                else
                {
                    assert(simdSize == 16);
                    idx = comp->gtNewIconNode(0xFF, TYP_INT);
                }
                BlockRange().InsertBefore(node, idx);

                if (varTypeIsSIMD(node->gtType))
                {
                    // We're producing a vector result, so just emit DotProduct directly
                    node->ResetHWIntrinsicId(NI_X86Base_DotProduct, comp, op1, op2, idx);
                }
                else
                {
                    // We're producing a scalar result, so we only need the result in element 0
                    //
                    // However, doing that would break/limit CSE and requires a partial write so
                    // it's better to just broadcast the value to the entire vector

                    tmp3 = comp->gtNewSimdHWIntrinsicNode(simdType, op1, op2, idx, NI_X86Base_DotProduct, simdBaseType,
                                                          simdSize);
                    BlockRange().InsertAfter(idx, tmp3);
                    LowerNode(tmp3);

                    node->ResetHWIntrinsicId(NI_Vector128_ToScalar, tmp3);
                }

                return LowerNode(node);
            }

            case TYP_DOUBLE:
            {
                // We will be constructing the following parts:
                //   idx  =    CNS_INT       int    0x31
                //          /--*  op1  simd16
                //          +--*  op2  simd16
                //          +--*  idx  int
                //   tmp3 = *  HWINTRINSIC   simd16 T DotProduct
                //          /--*  tmp3 simd16
                //   node = *  HWINTRINSIC   simd16 T ToScalar

                // This is roughly the following managed code:
                //   var tmp3 = Avx.DotProduct(op1, op2, 0x31);
                //   return tmp3.ToScalar();

                idx = comp->gtNewIconNode(0x33, TYP_INT);
                BlockRange().InsertBefore(node, idx);

                if (varTypeIsSIMD(node->gtType))
                {
                    // We're producing a vector result, so just emit DotProduct directly
                    node->ResetHWIntrinsicId(NI_X86Base_DotProduct, comp, op1, op2, idx);
                }
                else
                {
                    // We're producing a scalar result, so we only need the result in element 0
                    //
                    // However, doing that would break/limit CSE and requires a partial write so
                    // it's better to just broadcast the value to the entire vector

                    tmp3 = comp->gtNewSimdHWIntrinsicNode(simdType, op1, op2, idx, NI_X86Base_DotProduct, simdBaseType,
                                                          simdSize);
                    BlockRange().InsertAfter(idx, tmp3);
                    LowerNode(tmp3);

                    node->ResetHWIntrinsicId(NI_Vector128_ToScalar, tmp3);
                }

                return LowerNode(node);
            }

            default:
            {
                unreached();
            }
        }

        if (simdSize == 8)
        {
            assert(simdBaseType == TYP_FLOAT);

            // If simdSize == 8 then we have only two elements, not the 4 that we got from getSIMDVectorLength,
            // which we gave a simdSize of 16. So, we set the simd16Count to 2 so that only 1 hadd will
            // be emitted rather than 2, so that the upper two elements will be ignored.

            simd16Count = 2;
        }
        else if (simdSize == 12)
        {
            assert(simdBaseType == TYP_FLOAT);

            // We need to mask off the most significant element to avoid the shuffle + add
            // from including it in the computed result. We need to do this for both op1 and
            // op2 in case one of them is `NaN` (because Zero * NaN == NaN)

            simd16_t simd16Val = {};

            simd16Val.i32[0] = -1;
            simd16Val.i32[1] = -1;
            simd16Val.i32[2] = -1;
            simd16Val.i32[3] = +0;

            simdType = TYP_SIMD16;
            simdSize = 16;

            // We will be constructing the following parts:
            //   ...
            //          +--*  CNS_INT    int    -1
            //          +--*  CNS_INT    int    -1
            //          +--*  CNS_INT    int    -1
            //          +--*  CNS_INT    int    0
            //   tmp1 = *  HWINTRINSIC   simd16 T Create
            //          /--*  op1 simd16
            //          +--*  tmp1 simd16
            //   op1  = *  HWINTRINSIC   simd16 T And
            //   ...

            // This is roughly the following managed code:
            //   ...
            //   tmp1 = Vector128.Create(-1, -1, -1, 0);
            //   op1  = Sse.And(op1, tmp1);
            //   ...

            GenTreeVecCon* vecCon1 = comp->gtNewVconNode(simdType);
            memcpy(&vecCon1->gtSimdVal, &simd16Val, sizeof(simd16_t));
            BlockRange().InsertAfter(op1, vecCon1);

            op1 = comp->gtNewSimdBinOpNode(GT_AND, simdType, op1, vecCon1, simdBaseType, simdSize);
            BlockRange().InsertAfter(vecCon1, op1);

            LowerNode(vecCon1);
            LowerNode(op1);

            // We will be constructing the following parts:
            //   ...
            //          +--*  CNS_INT    int    -1
            //          +--*  CNS_INT    int    -1
            //          +--*  CNS_INT    int    -1
            //          +--*  CNS_INT    int    0
            //   tmp2 = *  HWINTRINSIC   simd16 T Create
            //          /--*  op2 simd16
            //          +--*  tmp2 simd16
            //   op2  = *  HWINTRINSIC   simd16 T And
            //   ...

            // This is roughly the following managed code:
            //   ...
            //   tmp2 = Vector128.Create(-1, -1, -1, 0);
            //   op2  = Sse.And(op2, tmp2);
            //   ...

            GenTreeVecCon* vecCon2 = comp->gtNewVconNode(simdType);
            memcpy(&vecCon2->gtSimdVal, &simd16Val, sizeof(simd16_t));
            BlockRange().InsertAfter(op2, vecCon2);

            op2 = comp->gtNewSimdBinOpNode(GT_AND, simdType, op2, vecCon2, simdBaseType, simdSize);
            BlockRange().InsertAfter(vecCon2, op2);

            LowerNode(vecCon2);
            LowerNode(op2);
        }
    }

    // We will be constructing the following parts:
    //          /--*  op1  simd16
    //          +--*  op2  simd16
    //   tmp1 = *  HWINTRINSIC   simd16 T Multiply
    //   ...

    // This is roughly the following managed code:
    //   var tmp1 = Isa.Multiply(op1, op2);
    //   ...

    tmp1 = comp->gtNewSimdBinOpNode(GT_MUL, simdType, op1, op2, simdBaseType, simdSize);
    BlockRange().InsertBefore(node, tmp1);
    LowerNode(tmp1);

    // HorizontalAdd combines pairs so we need log2(simd16Count) passes to sum all elements together.
    int haddCount = genLog2(simd16Count);

    for (int i = 0; i < haddCount; i++)
    {
        // We will be constructing the following parts:
        //   ...
        //          /--*  tmp1 simd16
        //          *  STORE_LCL_VAR simd16
        //   tmp1 =    LCL_VAR       simd16
        //   tmp2 =    LCL_VAR       simd16
        //   ...

        // This is roughly the following managed code:
        //   ...
        //   tmp2 = tmp1;
        //   ...

        node->Op(1) = tmp1;
        LIR::Use tmp1Use(BlockRange(), &node->Op(1), node);
        ReplaceWithLclVar(tmp1Use);
        tmp1 = node->Op(1);

        tmp2 = comp->gtClone(tmp1);
        BlockRange().InsertAfter(tmp1, tmp2);

        if (shuffle == NI_Illegal)
        {
            // We will be constructing the following parts:
            //   ...
            //          /--*  tmp1 simd16
            //          +--*  tmp2 simd16
            //   tmp1 = *  HWINTRINSIC   simd16 T HorizontalAdd
            //   ...

            // This is roughly the following managed code:
            //   ...
            //   tmp1 = Isa.HorizontalAdd(tmp1, tmp2);
            //   ...

            tmp1 = comp->gtNewSimdHWIntrinsicNode(simdType, tmp1, tmp2, horizontalAdd, simdBaseType, simdSize);
        }
        else
        {
            int shuffleConst = 0x00;

            switch (i)
            {
                case 0:
                {
                    assert((simdBaseType == TYP_SHORT) || (simdBaseType == TYP_USHORT) ||
                           varTypeIsFloating(simdBaseType));

                    // Adds (e0 + e1, e1 + e0, e2 + e3, e3 + e2), giving:
                    //   e0, e1, e2, e3 | e4, e5, e6, e7
                    //   e1, e0, e3, e2 | e5, e4, e7, e6
                    //   ...

                    shuffleConst = 0xB1;
                    break;
                }

                case 1:
                {
                    assert((simdBaseType == TYP_SHORT) || (simdBaseType == TYP_USHORT) || (simdBaseType == TYP_FLOAT));

                    // Adds (e0 + e2, e1 + e3, e2 + e0, e3 + e1), giving:
                    //   ...
                    //   e2, e3, e0, e1 | e6, e7, e4, e5
                    //   e3, e2, e1, e0 | e7, e6, e5, e4

                    shuffleConst = 0x4E;
                    break;
                }

                case 2:
                {
                    assert((simdBaseType == TYP_SHORT) || (simdBaseType == TYP_USHORT));

                    // Adds (e0 + e4, e1 + e5, e2 + e6, e3 + e7), giving:
                    //   ...
                    //   e4, e5, e6, e7 | e0, e1, e2, e3
                    //   e5, e4, e7, e6 | e1, e0, e3, e2
                    //   e6, e7, e4, e5 | e2, e3, e0, e1
                    //   e7, e6, e5, e4 | e3, e2, e1, e0

                    shuffleConst = 0x4E;
                    break;
                }

                default:
                {
                    unreached();
                }
            }

            idx = comp->gtNewIconNode(shuffleConst, TYP_INT);
            BlockRange().InsertAfter(tmp2, idx);

            if (varTypeIsFloating(simdBaseType))
            {
                // We will be constructing the following parts:
                //   ...
                //          /--*  tmp2 simd16
                //          *  STORE_LCL_VAR simd16
                //   tmp2 =    LCL_VAR       simd16
                //   tmp3 =    LCL_VAR       simd16
                //   idx  =    CNS_INT       int    shuffleConst
                //          /--*  tmp2 simd16
                //          +--*  tmp3 simd16
                //          +--*  idx  simd16
                //   tmp2 = *  HWINTRINSIC   simd16 T Shuffle
                //   ...

                // This is roughly the following managed code:
                //   ...
                //   tmp3 = tmp2;
                //   tmp2 = Isa.Shuffle(tmp2, tmp3, shuffleConst);
                //   ...

                node->Op(1) = tmp2;
                LIR::Use tmp2Use(BlockRange(), &node->Op(1), node);
                ReplaceWithLclVar(tmp2Use);
                tmp2 = node->Op(1);

                tmp3 = comp->gtClone(tmp2);
                BlockRange().InsertAfter(tmp2, tmp3);

                tmp2 = comp->gtNewSimdHWIntrinsicNode(simdType, tmp2, tmp3, idx, shuffle, simdBaseType, simdSize);
            }
            else
            {
                assert((simdBaseType == TYP_SHORT) || (simdBaseType == TYP_USHORT));

                if (i < 2)
                {
                    // We will be constructing the following parts:
                    //   ...
                    //   idx  =    CNS_INT       int    shuffleConst
                    //          /--*  tmp2 simd16
                    //          +--*  idx  simd16
                    //   tmp2 = *  HWINTRINSIC   simd16 T ShuffleLow
                    //   idx  =    CNS_INT       int    shuffleConst
                    //          /--*  tmp2 simd16
                    //          +--*  idx  simd16
                    //   tmp2 = *  HWINTRINSIC   simd16 T ShuffleHigh
                    //   ...

                    // This is roughly the following managed code:
                    //   ...
                    //   tmp2 = Isa.Shuffle(tmp1, shuffleConst);
                    //   ...

                    tmp2 = comp->gtNewSimdHWIntrinsicNode(simdType, tmp2, idx, NI_X86Base_ShuffleLow, simdBaseType,
                                                          simdSize);
                    BlockRange().InsertAfter(idx, tmp2);
                    LowerNode(tmp2);

                    idx = comp->gtNewIconNode(shuffleConst, TYP_INT);
                    BlockRange().InsertAfter(tmp2, idx);

                    tmp2 = comp->gtNewSimdHWIntrinsicNode(simdType, tmp2, idx, NI_X86Base_ShuffleHigh, simdBaseType,
                                                          simdSize);
                }
                else
                {
                    assert(i == 2);

                    // We will be constructing the following parts:
                    //   ...
                    //   idx  =    CNS_INT       int    shuffleConst
                    //          /--*  tmp2 simd16
                    //          +--*  idx  simd16
                    //   tmp2 = *  HWINTRINSIC   simd16 T ShuffleLow
                    //   ...

                    // This is roughly the following managed code:
                    //   ...
                    //   tmp2 = Isa.Shuffle(tmp1, shuffleConst);
                    //   ...

                    tmp2 = comp->gtNewSimdHWIntrinsicNode(simdType, tmp2, idx, NI_X86Base_Shuffle, TYP_INT, simdSize);
                }
            }

            BlockRange().InsertAfter(idx, tmp2);
            LowerNode(tmp2);

            // We will be constructing the following parts:
            //   ...
            //          /--*  tmp1 simd16
            //          +--*  tmp2 simd16
            //   tmp1 = *  HWINTRINSIC   simd16 T Add
            //   ...

            // This is roughly the following managed code:
            //   ...
            //   tmp1 = Isa.Add(tmp1, tmp2);
            //   ...

            tmp1 = comp->gtNewSimdBinOpNode(GT_ADD, simdType, tmp1, tmp2, simdBaseType, simdSize);
        }

        BlockRange().InsertAfter(tmp2, tmp1);
        LowerNode(tmp1);
    }

    if (simdSize == 32)
    {
        // We will be constructing the following parts:
        //   ...
        //          /--*  tmp1 simd32
        //          *  STORE_LCL_VAR simd32
        //   tmp1 =    LCL_VAR       simd32
        //   tmp2 =    LCL_VAR       simd32
        //          /--*  tmp2 simd32
        //          +--*  CNS_INT    int    0x01
        //   tmp2 = *  HWINTRINSIC   simd32 float Permute
        //          /--*  tmp1 simd32
        //          +--*  tmp2 simd32
        //   tmp1 = *  HWINTRINSIC   simd32 T Add
        //   ...

        // This is roughly the following managed code:
        //   ...
        //   var tmp2 = Isa.Permute2x128(tmp1, tmp2, 0x01);
        //   tmp1 = Isa.Add(tmp1, tmp2);
        //   ...

        assert(simdBaseType != TYP_FLOAT);

        node->Op(1) = tmp1;
        LIR::Use tmp1Use(BlockRange(), &node->Op(1), node);
        ReplaceWithLclVar(tmp1Use);
        tmp1 = node->Op(1);

        tmp2 = comp->gtClone(tmp1);
        BlockRange().InsertAfter(tmp1, tmp2);

        tmp3 = comp->gtClone(tmp2);
        BlockRange().InsertAfter(tmp2, tmp3);

        idx = comp->gtNewIconNode(0x01, TYP_INT);
        BlockRange().InsertAfter(tmp3, idx);

        NamedIntrinsic permute2x128 = (simdBaseType == TYP_DOUBLE) ? NI_AVX_Permute2x128 : NI_AVX2_Permute2x128;

        tmp2 = comp->gtNewSimdHWIntrinsicNode(simdType, tmp2, tmp3, idx, permute2x128, simdBaseType, simdSize);
        BlockRange().InsertAfter(idx, tmp2);
        LowerNode(tmp2);

        tmp1 = comp->gtNewSimdBinOpNode(GT_ADD, simdType, tmp1, tmp2, simdBaseType, simdSize);
        BlockRange().InsertAfter(tmp2, tmp1);
        LowerNode(tmp1);
    }

    // We're producing a vector result, so just return the result directly
    LIR::Use use;

    if (BlockRange().TryGetUse(node, &use))
    {
        use.ReplaceWith(tmp1);
    }
    else
    {
        tmp1->SetUnusedValue();
    }

    BlockRange().Remove(node);
    return tmp1->gtNext;
}

//----------------------------------------------------------------------------------------------
// Lowering::LowerHWIntrinsicToScalar: Lowers a Vector128 or Vector256 ToScalar call
//
//  Arguments:
//     node - The hardware intrinsic node.
//
GenTree* Lowering::LowerHWIntrinsicToScalar(GenTreeHWIntrinsic* node)
{
    NamedIntrinsic intrinsicId  = node->GetHWIntrinsicId();
    var_types      simdBaseType = node->GetSimdBaseType();
    unsigned       simdSize     = node->GetSimdSize();
    var_types      simdType     = Compiler::getSIMDTypeForSize(simdSize);

    assert(HWIntrinsicInfo::IsVectorToScalar(intrinsicId));
    assert(varTypeIsSIMD(simdType));
    assert(varTypeIsArithmetic(simdBaseType));
    assert(simdSize != 0);

    GenTree* op1 = node->Op(1);

    if (IsContainableMemoryOp(op1) && (!varTypeIsLong(simdBaseType) || TargetArchitecture::Is64Bit))
    {
        // If op1 is already in memory, we'd like the consumer of ToScalar to be able to look
        // through to the memory directly. Early folding is preferable, as it unlocks additional
        // containment opportunities for the consuming nodes. If we can't fold away ToScalar,
        // we will still contain op1 if possible, and let codegen try to peek through to it.
        //
        // However, we specifically need to avoid doing this for long on 32-bit because we are
        // already past DecomposeLongs, and codegen wouldn't be able to handle it.

        if (op1->OperIs(GT_IND))
        {
            GenTreeIndir* indir = op1->AsIndir();

            // todo-xarc-simd-vartypes: this used jittype2vartype
            GenTreeIndir* newIndir =
                comp->gtNewIndir(node->GetSimdBaseTypeAsVarType(), indir->Addr(), (indir->gtFlags & GTF_IND_FLAGS));
            BlockRange().InsertBefore(node, newIndir);

            LIR::Use use;
            if (BlockRange().TryGetUse(node, &use))
            {
                use.ReplaceWith(newIndir);
            }
            else
            {
                newIndir->SetUnusedValue();
            }

            BlockRange().Remove(op1);
            BlockRange().Remove(node);

            return LowerNode(newIndir);
        }

        if (op1->OperIs(GT_LCL_VAR, GT_LCL_FLD))
        {
            uint32_t elemSize = genTypeSize(simdBaseType);

            GenTreeLclVarCommon* lclVar  = op1->AsLclVarCommon();
            uint32_t             lclOffs = lclVar->GetLclOffs() + (0 * elemSize);
            LclVarDsc*           lclDsc  = comp->lvaGetDesc(lclVar);

            if (lclDsc->lvDoNotEnregister && (lclOffs <= 0xFFFF) && ((lclOffs + elemSize) <= lclDsc->lvExactSize()))
            {
                GenTree* lclFld =
                    comp->gtNewLclFldNode(lclVar->GetLclNum(), node->GetSimdBaseTypeAsVarType(), lclVar->GetLclOffs());
                BlockRange().InsertBefore(node, lclFld);

                LIR::Use use;
                if (BlockRange().TryGetUse(node, &use))
                {
                    use.ReplaceWith(lclFld);
                }
                else
                {
                    lclFld->SetUnusedValue();
                }

                BlockRange().Remove(op1);
                BlockRange().Remove(node);

                return LowerNode(lclFld);
            }
        }
    }

    ContainCheckHWIntrinsic(node);
    return node->gtNext;
}

//----------------------------------------------------------------------------------------------
// Lowering::TryLowerAndOpToResetLowestSetBit: Lowers a tree AND(X, ADD(X, -1)) to HWIntrinsic::ResetLowestSetBit
//
// Arguments:
//    andNode - GT_AND node of integral type
//
// Return Value:
//    Returns the replacement node if one is created else nullptr indicating no replacement
//
// Notes:
//    Performs containment checks on the replacement node if one is created
GenTree* Lowering::TryLowerAndOpToResetLowestSetBit(GenTreeOp* andNode)
{
    assert(andNode->OperIs(GT_AND) && varTypeIsIntegral(andNode));

    GenTree* op1 = andNode->gtGetOp1();
    if (!op1->OperIs(GT_LCL_VAR) || comp->lvaGetDesc(op1->AsLclVar())->IsAddressExposed())
    {
        return nullptr;
    }

    GenTree* op2 = andNode->gtGetOp2();
    if (!op2->OperIs(GT_ADD))
    {
        return nullptr;
    }

    GenTree* addOp2 = op2->gtGetOp2();
    if (!addOp2->IsIntegralConst(-1))
    {
        return nullptr;
    }

    GenTree* addOp1 = op2->gtGetOp1();
    if (!addOp1->OperIs(GT_LCL_VAR) || (addOp1->AsLclVar()->GetLclNum() != op1->AsLclVar()->GetLclNum()))
    {
        return nullptr;
    }

    // Subsequent nodes may rely on CPU flags set by these nodes in which case we cannot remove them
    if (((addOp2->gtFlags & GTF_SET_FLAGS) != 0) || ((op2->gtFlags & GTF_SET_FLAGS) != 0) ||
        ((andNode->gtFlags & GTF_SET_FLAGS) != 0))
    {
        return nullptr;
    }

    NamedIntrinsic intrinsic;
    if (op1->TypeIs(TYP_LONG) && comp->compOpportunisticallyDependsOn(InstructionSet_AVX2_X64))
    {
        intrinsic = NamedIntrinsic::NI_AVX2_X64_ResetLowestSetBit;
    }
    else if (comp->compOpportunisticallyDependsOn(InstructionSet_AVX2))
    {
        intrinsic = NamedIntrinsic::NI_AVX2_ResetLowestSetBit;
    }
    else
    {
        return nullptr;
    }

    LIR::Use use;
    if (!BlockRange().TryGetUse(andNode, &use))
    {
        return nullptr;
    }

    GenTreeHWIntrinsic* blsrNode = comp->gtNewScalarHWIntrinsicNode(andNode->TypeGet(), op1, intrinsic);

    JITDUMP("Lower: optimize AND(X, ADD(X, -1))\n");
    DISPNODE(andNode);
    JITDUMP("to:\n");
    DISPNODE(blsrNode);

    BlockRange().InsertBefore(andNode, blsrNode);
    use.ReplaceWith(blsrNode);

    BlockRange().Remove(andNode);
    BlockRange().Remove(op2);
    BlockRange().Remove(addOp1);
    BlockRange().Remove(addOp2);

    ContainCheckHWIntrinsic(blsrNode);

    return blsrNode;
}

//----------------------------------------------------------------------------------------------
// Lowering::TryLowerAndOpToExtractLowestSetIsolatedBit: Lowers a tree AND(X, NEG(X)) to
// HWIntrinsic::ExtractLowestSetBit
//
// Arguments:
//    andNode - GT_AND node of integral type
//
// Return Value:
//    Returns the replacement node if one is created else nullptr indicating no replacement
//
// Notes:
//    Performs containment checks on the replacement node if one is created
GenTree* Lowering::TryLowerAndOpToExtractLowestSetBit(GenTreeOp* andNode)
{
    GenTree* opNode  = nullptr;
    GenTree* negNode = nullptr;
    if (andNode->gtGetOp1()->OperIs(GT_NEG))
    {
        negNode = andNode->gtGetOp1();
        opNode  = andNode->gtGetOp2();
    }
    else if (andNode->gtGetOp2()->OperIs(GT_NEG))
    {
        negNode = andNode->gtGetOp2();
        opNode  = andNode->gtGetOp1();
    }

    if (opNode == nullptr)
    {
        return nullptr;
    }

    GenTree* negOp = negNode->AsUnOp()->gtGetOp1();
    if (!negOp->OperIs(GT_LCL_VAR) || !opNode->OperIs(GT_LCL_VAR) ||
        (negOp->AsLclVar()->GetLclNum() != opNode->AsLclVar()->GetLclNum()))
    {
        return nullptr;
    }

    // Subsequent nodes may rely on CPU flags set by these nodes in which case we cannot remove them
    if (((opNode->gtFlags & GTF_SET_FLAGS) != 0) || ((negNode->gtFlags & GTF_SET_FLAGS) != 0))
    {
        return nullptr;
    }

    NamedIntrinsic intrinsic;
    if (andNode->TypeIs(TYP_LONG) && comp->compOpportunisticallyDependsOn(InstructionSet_AVX2_X64))
    {
        intrinsic = NamedIntrinsic::NI_AVX2_X64_ExtractLowestSetBit;
    }
    else if (comp->compOpportunisticallyDependsOn(InstructionSet_AVX2))
    {
        intrinsic = NamedIntrinsic::NI_AVX2_ExtractLowestSetBit;
    }
    else
    {
        return nullptr;
    }

    LIR::Use use;
    if (!BlockRange().TryGetUse(andNode, &use))
    {
        return nullptr;
    }

    GenTreeHWIntrinsic* blsiNode = comp->gtNewScalarHWIntrinsicNode(andNode->TypeGet(), opNode, intrinsic);

    JITDUMP("Lower: optimize AND(X, NEG(X)))\n");
    DISPNODE(andNode);
    JITDUMP("to:\n");
    DISPNODE(blsiNode);

    BlockRange().InsertBefore(andNode, blsiNode);
    use.ReplaceWith(blsiNode);

    BlockRange().Remove(andNode);
    BlockRange().Remove(negNode);
    BlockRange().Remove(negOp);

    ContainCheckHWIntrinsic(blsiNode);

    return blsiNode;
}

//----------------------------------------------------------------------------------------------
// Lowering::TryLowerAndOpToAndNot: Lowers a tree AND(X, NOT(Y)) to HWIntrinsic::AndNot
//
// Arguments:
//    andNode - GT_AND node of integral type
//
// Return Value:
//    Returns the replacement node if one is created else nullptr indicating no replacement
//
// Notes:
//    Performs containment checks on the replacement node if one is created
GenTree* Lowering::TryLowerAndOpToAndNot(GenTreeOp* andNode)
{
    assert(andNode->OperIs(GT_AND) && varTypeIsIntegral(andNode));

    GenTree* opNode  = nullptr;
    GenTree* notNode = nullptr;
    if (andNode->gtGetOp1()->OperIs(GT_NOT))
    {
        notNode = andNode->gtGetOp1();
        opNode  = andNode->gtGetOp2();
    }
    else if (andNode->gtGetOp2()->OperIs(GT_NOT))
    {
        notNode = andNode->gtGetOp2();
        opNode  = andNode->gtGetOp1();
    }

    if (opNode == nullptr)
    {
        return nullptr;
    }

    // We want to avoid using "andn" when one of the operands is both a source and the destination and is also coming
    // from memory. In this scenario, we will get smaller and likely faster code by using the RMW encoding of `and`
    if (IsBinOpInRMWStoreInd(andNode))
    {
        return nullptr;
    }

    // Subsequent nodes may rely on CPU flags set by these nodes in which case we cannot remove them
    if (((andNode->gtFlags & GTF_SET_FLAGS) != 0) || ((notNode->gtFlags & GTF_SET_FLAGS) != 0))
    {
        return nullptr;
    }

    NamedIntrinsic intrinsic;
    if (andNode->TypeIs(TYP_LONG) && comp->compOpportunisticallyDependsOn(InstructionSet_AVX2_X64))
    {
        intrinsic = NamedIntrinsic::NI_AVX2_X64_AndNot;
    }
    else if (comp->compOpportunisticallyDependsOn(InstructionSet_AVX2))
    {
        intrinsic = NamedIntrinsic::NI_AVX2_AndNotScalar;
    }
    else
    {
        return nullptr;
    }

    LIR::Use use;
    if (!BlockRange().TryGetUse(andNode, &use))
    {
        return nullptr;
    }

    // note that parameter order for andn is ~y, x so these are purposefully reversed when creating the node
    GenTreeHWIntrinsic* andnNode =
        comp->gtNewScalarHWIntrinsicNode(andNode->TypeGet(), notNode->AsUnOp()->gtGetOp1(), opNode, intrinsic);

    JITDUMP("Lower: optimize AND(X, NOT(Y)))\n");
    DISPNODE(andNode);
    JITDUMP("to:\n");
    DISPNODE(andnNode);

    BlockRange().InsertBefore(andNode, andnNode);
    use.ReplaceWith(andnNode);

    BlockRange().Remove(andNode);
    BlockRange().Remove(notNode);

    ContainCheckHWIntrinsic(andnNode);

    return andnNode;
}

//----------------------------------------------------------------------------------------------
// Lowering::TryLowerXorOpToGetMaskUpToLowestSetBit: Lowers a tree XOR(X, ADD(X, -1)) to
// HWIntrinsic::GetMaskUpToLowestSetBit
//
// Arguments:
//    xorNode - GT_XOR node of integral type
//
// Return Value:
//    Returns the replacement node if one is created else nullptr indicating no replacement
//
// Notes:
//    Performs containment checks on the replacement node if one is created
GenTree* Lowering::TryLowerXorOpToGetMaskUpToLowestSetBit(GenTreeOp* xorNode)
{
    assert(xorNode->OperIs(GT_XOR) && varTypeIsIntegral(xorNode));

    GenTree* op1 = xorNode->gtGetOp1();
    if (!op1->OperIs(GT_LCL_VAR) || comp->lvaGetDesc(op1->AsLclVar())->IsAddressExposed())
    {
        return nullptr;
    }

    GenTree* op2 = xorNode->gtGetOp2();
    if (!op2->OperIs(GT_ADD))
    {
        return nullptr;
    }

    GenTree* addOp2 = op2->gtGetOp2();
    if (!addOp2->IsIntegralConst(-1))
    {
        return nullptr;
    }

    GenTree* addOp1 = op2->gtGetOp1();
    if (!addOp1->OperIs(GT_LCL_VAR) || (addOp1->AsLclVar()->GetLclNum() != op1->AsLclVar()->GetLclNum()))
    {
        return nullptr;
    }

    // Subsequent nodes may rely on CPU flags set by these nodes in which case we cannot remove them
    if (((addOp2->gtFlags & GTF_SET_FLAGS) != 0) || ((op2->gtFlags & GTF_SET_FLAGS) != 0) ||
        ((xorNode->gtFlags & GTF_SET_FLAGS) != 0))
    {
        return nullptr;
    }

    NamedIntrinsic intrinsic;
    if (xorNode->TypeIs(TYP_LONG) && comp->compOpportunisticallyDependsOn(InstructionSet_AVX2_X64))
    {
        intrinsic = NamedIntrinsic::NI_AVX2_X64_GetMaskUpToLowestSetBit;
    }
    else if (comp->compOpportunisticallyDependsOn(InstructionSet_AVX2))
    {
        intrinsic = NamedIntrinsic::NI_AVX2_GetMaskUpToLowestSetBit;
    }
    else
    {
        return nullptr;
    }

    LIR::Use use;
    if (!BlockRange().TryGetUse(xorNode, &use))
    {
        return nullptr;
    }

    GenTreeHWIntrinsic* blsmskNode = comp->gtNewScalarHWIntrinsicNode(xorNode->TypeGet(), op1, intrinsic);

    JITDUMP("Lower: optimize XOR(X, ADD(X, -1)))\n");
    DISPNODE(xorNode);
    JITDUMP("to:\n");
    DISPNODE(blsmskNode);

    BlockRange().InsertBefore(xorNode, blsmskNode);
    use.ReplaceWith(blsmskNode);

    BlockRange().Remove(xorNode);
    BlockRange().Remove(op2);
    BlockRange().Remove(addOp1);
    BlockRange().Remove(addOp2);

    ContainCheckHWIntrinsic(blsmskNode);

    return blsmskNode;
}

//----------------------------------------------------------------------------------------------
// Lowering::LowerBswapOp: Tries to contain GT_BSWAP node when possible
//
// Arguments:
//    node - GT_BSWAP node to contain
//
// Notes:
//    Containment is not performed when optimizations are disabled
//    or when MOVBE instruction set is not found
//
void Lowering::LowerBswapOp(GenTreeOp* node)
{
    assert(node->OperIs(GT_BSWAP, GT_BSWAP16));

    if (!comp->opts.OptimizationEnabled() || !comp->compOpportunisticallyDependsOn(InstructionSet_AVX2))
    {
        return;
    }

    GenTree* operand  = node->gtGetOp1();
    unsigned swapSize = node->OperIs(GT_BSWAP16) ? 2 : genTypeSize(node);
    if ((swapSize == genTypeSize(operand)) && IsContainableMemoryOp(operand) && IsSafeToContainMem(node, operand))
    {
        MakeSrcContained(node, operand);
    }
}

#endif // FEATURE_HW_INTRINSICS

//----------------------------------------------------------------------------------------------
// Lowering::IsRMWIndirCandidate:
//    Returns true if the given operand is a candidate indirection for a read-modify-write
//    operator.
//
//  Arguments:
//     operand - The operand to consider.
//     storeInd - The indirect store that roots the possible RMW operator.
//
bool Lowering::IsRMWIndirCandidate(GenTree* operand, GenTree* storeInd)
{
    // If the operand isn't an indirection, it's trivially not a candidate.
    if (!operand->OperIs(GT_IND))
    {
        return false;
    }

    // If the indirection's source address isn't equivalent to the destination address of the storeIndir, then the
    // indirection is not a candidate.
    GenTree* srcAddr = operand->gtGetOp1();
    GenTree* dstAddr = storeInd->gtGetOp1();
    if ((srcAddr->OperGet() != dstAddr->OperGet()) || !IndirsAreEquivalent(operand, storeInd))
    {
        return false;
    }

    // If it is not safe to contain the entire tree rooted at the indirection, then the indirection is not a
    // candidate. Crawl the IR from the node immediately preceding the storeIndir until the last node in the
    // indirection's tree is visited and check the side effects at each point.

    m_scratchSideEffects.Clear();

    assert((operand->gtLIRFlags & LIR::Flags::Mark) == 0);
    operand->gtLIRFlags |= LIR::Flags::Mark;

    unsigned markCount = 1;
    GenTree* node;
    for (node = storeInd->gtPrev; markCount > 0; node = node->gtPrev)
    {
        assert(node != nullptr);

        if ((node->gtLIRFlags & LIR::Flags::Mark) == 0)
        {
            m_scratchSideEffects.AddNode(comp, node);
        }
        else
        {
            node->gtLIRFlags &= ~LIR::Flags::Mark;
            markCount--;

            if (m_scratchSideEffects.InterferesWith(comp, node, false))
            {
                // The indirection's tree contains some node that can't be moved to the storeInder. The indirection is
                // not a candidate. Clear any leftover mark bits and return.
                for (; markCount > 0; node = node->gtPrev)
                {
                    if ((node->gtLIRFlags & LIR::Flags::Mark) != 0)
                    {
                        node->gtLIRFlags &= ~LIR::Flags::Mark;
                        markCount--;
                    }
                }
                return false;
            }

            node->VisitOperands([&markCount](GenTree* nodeOperand) -> GenTree::VisitResult {
                assert((nodeOperand->gtLIRFlags & LIR::Flags::Mark) == 0);
                nodeOperand->gtLIRFlags |= LIR::Flags::Mark;
                markCount++;
                return GenTree::VisitResult::Continue;
            });
        }
    }

    // At this point we've verified that the operand is an indirection, its address is equivalent to the storeIndir's
    // destination address, and that it and the transitive closure of its operand can be safely contained by the
    // storeIndir. This indirection is therefore a candidate for an RMW op.
    return true;
}

//----------------------------------------------------------------------------------------------
// Returns true if this tree is bin-op of a GT_STOREIND of the following form
//      storeInd(subTreeA, binOp(gtInd(subTreeA), subtreeB)) or
//      storeInd(subTreeA, binOp(subtreeB, gtInd(subTreeA)) in case of commutative bin-ops
//
// The above form for storeInd represents a read-modify-write memory binary operation.
//
// Parameters
//     tree   -   GentreePtr of binOp
//
// Return Value
//     True if 'tree' is part of a RMW memory operation pattern
//
bool Lowering::IsBinOpInRMWStoreInd(GenTree* tree)
{
    // Must be a non floating-point type binary operator since SSE2 doesn't support RMW memory ops
    assert(!varTypeIsFloating(tree));
    assert(GenTree::OperIsBinary(tree->OperGet()));

    // Cheap bail out check before more expensive checks are performed.
    // RMW memory op pattern requires that one of the operands of binOp to be GT_IND.
    if (tree->gtGetOp1()->OperGet() != GT_IND && tree->gtGetOp2()->OperGet() != GT_IND)
    {
        return false;
    }

    LIR::Use use;
    if (!BlockRange().TryGetUse(tree, &use) || use.User()->OperGet() != GT_STOREIND || use.User()->gtGetOp2() != tree)
    {
        return false;
    }

    // Since it is not relatively cheap to recognize RMW memory op pattern, we
    // cache the result in GT_STOREIND node so that while lowering GT_STOREIND
    // we can use the result.
    GenTree* indirCandidate = nullptr;
    GenTree* indirOpSource  = nullptr;
    return IsRMWMemOpRootedAtStoreInd(use.User(), &indirCandidate, &indirOpSource);
}

//----------------------------------------------------------------------------------------------
// This method recognizes the case where we have a treeNode with the following structure:
//         storeInd(IndirDst, binOp(gtInd(IndirDst), indirOpSource)) OR
//         storeInd(IndirDst, binOp(indirOpSource, gtInd(IndirDst)) in case of commutative operations OR
//         storeInd(IndirDst, unaryOp(gtInd(IndirDst)) in case of unary operations
//
// Terminology:
//         indirDst = memory write of an addr mode  (i.e. storeind destination)
//         indirSrc = value being written to memory (i.e. storeind source which could either be a binary or unary op)
//         indirCandidate = memory read i.e. a gtInd of an addr mode
//         indirOpSource = source operand used in binary/unary op (i.e. source operand of indirSrc node)
//
// In x86/x64 this storeInd pattern can be effectively encoded in a single instruction of the
// following form in case of integer operations:
//         binOp [addressing mode], RegIndirOpSource
//         binOp [addressing mode], immediateVal
// where RegIndirOpSource is the register where indirOpSource was computed.
//
// Right now, we recognize few cases:
//     a) The gtInd child is a lea/lclVar/lclVarAddr/constant
//     b) BinOp is either add, sub, xor, or, and, shl, rsh, rsz.
//     c) unaryOp is either not/neg
//
// Implementation Note: The following routines need to be in sync for RMW memory op optimization
// to be correct and functional.
//     IndirsAreEquivalent()
//     NodesAreEquivalentLeaves()
//     Codegen of GT_STOREIND and genCodeForShiftRMW()
//     emitInsRMW()
//
//  TODO-CQ: Enable support for more complex indirections (if needed) or use the value numbering
//  package to perform more complex tree recognition.
//
//  TODO-XArch-CQ: Add support for RMW of lcl fields (e.g. lclfield binop= source)
//
//  Parameters:
//     tree               -  GT_STOREIND node
//     outIndirCandidate  -  out param set to indirCandidate as described above
//     ouutIndirOpSource  -  out param set to indirOpSource as described above
//
//  Return value
//     True if there is a RMW memory operation rooted at a GT_STOREIND tree
//     and out params indirCandidate and indirOpSource are set to non-null values.
//     Otherwise, returns false with indirCandidate and indirOpSource set to null.
//     Also updates flags of GT_STOREIND tree with its RMW status.
//
bool Lowering::IsRMWMemOpRootedAtStoreInd(GenTree* tree, GenTree** outIndirCandidate, GenTree** outIndirOpSource)
{
    assert(!varTypeIsFloating(tree));
    assert(outIndirCandidate != nullptr);
    assert(outIndirOpSource != nullptr);

    *outIndirCandidate = nullptr;
    *outIndirOpSource  = nullptr;

    // Early out if storeInd is already known to be a non-RMW memory op
    GenTreeStoreInd* storeInd = tree->AsStoreInd();
    if (storeInd->IsNonRMWMemoryOp())
    {
        return false;
    }

    GenTree*   indirDst = storeInd->gtGetOp1();
    GenTree*   indirSrc = storeInd->gtGetOp2();
    genTreeOps oper     = indirSrc->OperGet();

    // Early out if it is already known to be a RMW memory op
    if (storeInd->IsRMWMemoryOp())
    {
        if (GenTree::OperIsBinary(oper))
        {
            if (storeInd->IsRMWDstOp1())
            {
                *outIndirCandidate = indirSrc->gtGetOp1();
                *outIndirOpSource  = indirSrc->gtGetOp2();
            }
            else
            {
                assert(storeInd->IsRMWDstOp2());
                *outIndirCandidate = indirSrc->gtGetOp2();
                *outIndirOpSource  = indirSrc->gtGetOp1();
            }
            assert(IndirsAreEquivalent(*outIndirCandidate, storeInd));
        }
        else
        {
            assert(GenTree::OperIsUnary(oper));
            assert(IndirsAreEquivalent(indirSrc->gtGetOp1(), storeInd));
            *outIndirCandidate = indirSrc->gtGetOp1();
            *outIndirOpSource  = indirSrc->gtGetOp1();
        }

        return true;
    }

    // If reached here means that we do not know RMW status of tree rooted at storeInd
    assert(storeInd->IsRMWStatusUnknown());

    // Early out if indirDst is not one of the supported memory operands.
    if (!indirDst->OperIs(GT_LEA, GT_LCL_VAR, GT_CNS_INT) && !indirDst->IsLclVarAddr())
    {
        storeInd->SetRMWStatus(STOREIND_RMW_UNSUPPORTED_ADDR);
        return false;
    }

    // We can not use Read-Modify-Write instruction forms with overflow checking instructions
    // because we are not allowed to modify the target until after the overflow check.
    if (indirSrc->gtOverflowEx())
    {
        storeInd->SetRMWStatus(STOREIND_RMW_UNSUPPORTED_OPER);
        return false;
    }

    // At this point we can match one of two patterns:
    //
    //     t_ind = indir t_addr_0
    //       ...
    //     t_value = binop t_ind, t_other
    //       ...
    //     storeIndir t_addr_1, t_value
    //
    // or
    //
    //     t_ind = indir t_addr_0
    //       ...
    //     t_value = unop t_ind
    //       ...
    //     storeIndir t_addr_1, t_value
    //
    // In all cases, we will eventually make the binop that produces t_value and the entire dataflow tree rooted at
    // t_ind contained by t_value.

    GenTree*  indirCandidate = nullptr;
    GenTree*  indirOpSource  = nullptr;
    RMWStatus status         = STOREIND_RMW_STATUS_UNKNOWN;
    if (GenTree::OperIsBinary(oper))
    {
        // Return if binary op is not one of the supported operations for RMW of memory.
        if (!GenTree::OperIsRMWMemOp(oper))
        {
            storeInd->SetRMWStatus(STOREIND_RMW_UNSUPPORTED_OPER);
            return false;
        }

        if (GenTree::OperIsShiftOrRotate(oper) && varTypeIsSmall(storeInd))
        {
            // In ldind, Integer values smaller than 4 bytes, a boolean, or a character converted to 4 bytes
            // by sign or zero-extension as appropriate. If we directly shift the short type data using sar, we
            // will lose the sign or zero-extension bits.
            storeInd->SetRMWStatus(STOREIND_RMW_UNSUPPORTED_TYPE);
            return false;
        }

        // In the common case, the second operand to the binop will be the indir candidate.
        GenTreeOp* binOp = indirSrc->AsOp();
        if (GenTree::OperIsCommutative(oper) && IsRMWIndirCandidate(binOp->gtOp2, storeInd))
        {
            indirCandidate = binOp->gtOp2;
            indirOpSource  = binOp->gtOp1;
            status         = STOREIND_RMW_DST_IS_OP2;
        }
        else if (IsRMWIndirCandidate(binOp->gtOp1, storeInd))
        {
            indirCandidate = binOp->gtOp1;
            indirOpSource  = binOp->gtOp2;
            status         = STOREIND_RMW_DST_IS_OP1;
        }
        else
        {
            storeInd->SetRMWStatus(STOREIND_RMW_UNSUPPORTED_ADDR);
            return false;
        }
    }
    else if (GenTree::OperIsUnary(oper))
    {
        // Nodes other than GT_NOT and GT_NEG are not yet supported.
        if (oper != GT_NOT && oper != GT_NEG)
        {
            storeInd->SetRMWStatus(STOREIND_RMW_UNSUPPORTED_OPER);
            return false;
        }

        if (indirSrc->gtGetOp1()->OperGet() != GT_IND)
        {
            storeInd->SetRMWStatus(STOREIND_RMW_UNSUPPORTED_ADDR);
            return false;
        }

        GenTreeUnOp* unOp = indirSrc->AsUnOp();
        if (IsRMWIndirCandidate(unOp->gtOp1, storeInd))
        {
            // src and dest are the same in case of unary ops
            indirCandidate = unOp->gtOp1;
            indirOpSource  = unOp->gtOp1;
            status         = STOREIND_RMW_DST_IS_OP1;
        }
        else
        {
            storeInd->SetRMWStatus(STOREIND_RMW_UNSUPPORTED_ADDR);
            return false;
        }
    }
    else
    {
        storeInd->SetRMWStatus(STOREIND_RMW_UNSUPPORTED_OPER);
        return false;
    }

    // By this point we've verified that we have a supported operand with a supported address. Now we need to ensure
    // that we're able to move the destination address for the source indirection forwards.
    if (!IsSafeToContainMem(storeInd, indirDst))
    {
        storeInd->SetRMWStatus(STOREIND_RMW_UNSUPPORTED_ADDR);
        return false;
    }

    assert(indirCandidate != nullptr);
    assert(indirOpSource != nullptr);
    assert(status != STOREIND_RMW_STATUS_UNKNOWN);

    *outIndirCandidate = indirCandidate;
    *outIndirOpSource  = indirOpSource;
    storeInd->SetRMWStatus(status);
    return true;
}

// anything is in range for AMD64
bool Lowering::IsCallTargetInRange(void* addr)
{
    return true;
}

// return true if the immediate can be folded into an instruction, for example small enough and non-relocatable
bool Lowering::IsContainableImmed(GenTree* parentNode, GenTree* childNode) const
{
    if (!childNode->IsIntCnsFitsInI32())
    {
        return false;
    }

    // At this point we know that it is an int const fits within 4-bytes and hence can safely cast to IntConCommon.
    // Icons that need relocation should never be marked as contained immed
    if (childNode->AsIntConCommon()->ImmedValNeedsReloc(comp))
    {
        return false;
    }

    return true;
}

//-----------------------------------------------------------------------
// PreferredRegOptionalOperand: returns one of the operands of given
// binary oper that is to be preferred for marking as reg optional.
//
// Since only one of op1 or op2 can be a memory operand on xarch, only
// one of  them have to be marked as reg optional.  Since Lower doesn't
// know apriori which of op1 or op2 is not likely to get a register, it
// has to make a guess. This routine encapsulates heuristics that
// guess whether it is likely to be beneficial to mark op1 or op2 as
// reg optional.
//
//
// Arguments:
//     op1  - The first operand of the binary operation to consider
//     op2  - The second operand of the binary operation to consider
//
// Returns:
//     Returns op1 or op2 of tree node that is preferred for
//     marking as reg optional.
//
// Note: if the tree oper is neither commutative nor a compare oper
// then only op2 can be reg optional on xarch and hence no need to
// call this routine.
GenTree* Lowering::PreferredRegOptionalOperand(GenTree* op1, GenTree* op2)
{
    // This routine uses the following heuristics:
    //
    // a) If both are register candidates, marking the one with lower weighted
    // ref count as reg-optional would likely be beneficial as it has
    // higher probability of not getting a register. Note that we use !lvDoNotEnregister
    // here because this is being done while we are adding lclVars for Lowering.
    //
    // b) op1 = tracked local and op2 = untracked local: LSRA creates two
    // ref positions for op2: a def and use position. op2's def position
    // requires a reg and it is allocated a reg by spilling another
    // interval (if required) and that could be even op1.  For this reason
    // it is beneficial to mark op1 as reg optional.
    //
    // TODO: It is not always mandatory for a def position of an untracked
    // local to be allocated a register if it is on rhs of an assignment
    // and its use position is reg-optional and has not been assigned a
    // register.  Reg optional def positions is currently not yet supported.
    //
    // c) op1 = untracked local and op2 = tracked local: marking op1 as
    // reg optional is beneficial, since its use position is less likely
    // to get a register.
    //
    // d) If both are untracked locals (i.e. treated like tree temps by
    // LSRA): though either of them could be marked as reg optional,
    // marking op1 as reg optional is likely to be beneficial because
    // while allocating op2's def position, there is a possibility of
    // spilling op1's def and in which case op1 is treated as contained
    // memory operand rather than requiring to reload.
    //
    // e) If only one of them is a local var, prefer to mark it as
    // reg-optional.  This is heuristic is based on the results
    // obtained against CQ perf benchmarks.
    //
    // f) If neither of them are local vars (i.e. tree temps), prefer to
    // mark op1 as reg optional for the same reason as mentioned in (d) above.

    if (op1 == nullptr)
    {
        return op2;
    }

    assert(!op1->IsRegOptional());
    assert(!op2->IsRegOptional());

    // We default to op1, as op2 is likely to have the shorter lifetime.
    GenTree* preferredOp = op1;

    if (op1->OperIs(GT_LCL_VAR))
    {
        if (op2->OperIs(GT_LCL_VAR))
        {
            LclVarDsc* v1 = comp->lvaGetDesc(op1->AsLclVarCommon());
            LclVarDsc* v2 = comp->lvaGetDesc(op2->AsLclVarCommon());

            bool v1IsRegCandidate = !v1->lvDoNotEnregister;
            bool v2IsRegCandidate = !v2->lvDoNotEnregister;

            if (v1IsRegCandidate && v2IsRegCandidate)
            {
                // Both are enregisterable locals.  The one with lower weight is less likely
                // to get a register and hence beneficial to mark the one with lower
                // weight as reg optional.
                //
                // If either is not tracked, it may be that it was introduced after liveness
                // was run, in which case we will always prefer op1 (should we use raw refcnt??).

                if (v1->lvTracked && v2->lvTracked)
                {
                    if (v1->lvRefCntWtd() >= v2->lvRefCntWtd())
                    {
                        preferredOp = op2;
                    }
                }
            }
        }
    }
    else if (op2->OperIs(GT_LCL_VAR))
    {
        preferredOp = op2;
    }

    return preferredOp;
}

//------------------------------------------------------------------------
// Containment analysis
//------------------------------------------------------------------------

//------------------------------------------------------------------------
// ContainCheckCallOperands: Determine whether operands of a call should be contained.
//
// Arguments:
//    call       - The call node of interest
//
// Return Value:
//    None.
//
void Lowering::ContainCheckCallOperands(GenTreeCall* call)
{
    GenTree* ctrlExpr = call->gtControlExpr;
    if (call->gtCallType == CT_INDIRECT)
    {
        // either gtControlExpr != null or gtCallAddr != null.
        // Both cannot be non-null at the same time.
        assert(ctrlExpr == nullptr);
        assert(call->gtCallAddr != nullptr);
        ctrlExpr = call->gtCallAddr;

#ifdef TARGET_X86
        // Fast tail calls aren't currently supported on x86, but if they ever are, the code
        // below that handles indirect VSD calls will need to be fixed.
        assert(!call->IsFastTailCall() || !call->IsVirtualStub());
#endif // TARGET_X86
    }

    // set reg requirements on call target represented as control sequence.
    if (ctrlExpr != nullptr)
    {
        // we should never see a gtControlExpr whose type is void.
        assert(!ctrlExpr->TypeIs(TYP_VOID));

#ifdef TARGET_X86
        // On x86, we need to generate a very specific pattern for indirect VSD calls:
        //
        //    3-byte nop
        //    call dword ptr [eax]
        //
        // Where EAX is also used as an argument to the stub dispatch helper. Make
        // sure that the call target address is computed into EAX in this case.
        if (call->IsVirtualStub() && (call->gtCallType == CT_INDIRECT) && !comp->IsTargetAbi(CORINFO_NATIVEAOT_ABI))
        {
            assert(ctrlExpr->isIndir());
            MakeSrcContained(call, ctrlExpr);
        }
        else
#endif // TARGET_X86
            if (ctrlExpr->isIndir() && IsSafeToContainMem(call, ctrlExpr))
            {
                // We may have cases where we have set a register target on the ctrlExpr, but if it
                // contained we must clear it.
                ctrlExpr->SetRegNum(REG_NA);
                MakeSrcContained(call, ctrlExpr);
            }
    }
}

//------------------------------------------------------------------------
// ContainCheckIndir: Determine whether operands of an indir should be contained.
//
// Arguments:
//    node       - The indirection node of interest
//
// Notes:
//    This is called for both store and load indirections. In the former case, it is assumed that
//    LowerStoreIndir() has already been called to check for RMW opportunities.
//
// Return Value:
//    None.
//
void Lowering::ContainCheckIndir(GenTreeIndir* node)
{
    GenTree* addr = node->Addr();

    // If this is the rhs of a block copy it will be handled when we handle the store.
    if (node->TypeIs(TYP_STRUCT))
    {
        return;
    }

    if ((node->gtFlags & GTF_IND_REQ_ADDR_IN_REG) != 0)
    {
        // The address of an indirection that requires its address in a reg.
        // Skip any further processing that might otherwise make it contained.
    }
    else if (addr->OperIs(GT_LCL_ADDR) && IsContainableLclAddr(addr->AsLclFld(), node->Size()))
    {
        // These nodes go into an addr mode:
        // - GT_LCL_ADDR is a stack addr mode.
        MakeSrcContained(node, addr);
    }
    else if (addr->IsCnsIntOrI())
    {
        GenTreeIntConCommon* icon = addr->AsIntConCommon();

#if defined(FEATURE_SIMD)
        if ((!addr->TypeIs(TYP_SIMD12) || !icon->ImmedValNeedsReloc(comp)) && icon->FitsInAddrBase(comp))
#else
        if (icon->FitsInAddrBase(comp))
#endif
        {
            // On x86, direct VSD is done via a relative branch, and in fact it MUST be contained.
            //
            // Noting we cannot contain relocatable constants for TYP_SIMD12 today. Doing so would
            // require more advanced changes to the emitter so we can correctly track the handle and
            // the 8-byte offset needed for the second load/store used to process the upper element.

            MakeSrcContained(node, addr);
        }
    }
    else if (addr->OperIs(GT_LEA) && IsInvariantInRange(addr, node))
    {
        MakeSrcContained(node, addr);
    }
}

//------------------------------------------------------------------------
// ContainCheckStoreIndir: determine whether the sources of a STOREIND node should be contained.
//
// Arguments:
//    node - pointer to the node
//
void Lowering::ContainCheckStoreIndir(GenTreeStoreInd* node)
{
    // If the source is a containable immediate, make it contained, unless it is
    // an int-size or larger store of zero to memory, because we can generate smaller code
    // by zeroing a register and then storing it.
    GenTree* src = node->Data();

    if (IsContainableImmed(node, src) && (!src->IsIntegralConst(0) || varTypeIsSmall(node)))
    {
        MakeSrcContained(node, src);
    }

    // If the source is a BSWAP, contain it on supported hardware to generate a MOVBE.
    if (comp->opts.Tier0OptimizationEnabled())
    {
        if (src->OperIs(GT_BSWAP, GT_BSWAP16) && comp->compOpportunisticallyDependsOn(InstructionSet_AVX2))
        {
            unsigned swapSize = src->OperIs(GT_BSWAP16) ? 2 : genTypeSize(src);

            if ((swapSize == genTypeSize(node)) && IsInvariantInRange(src, node))
            {
                // Prefer containing in the store in case the load has been contained.
                src->gtGetOp1()->ClearContained();

                MakeSrcContained(node, src);
            }
        }
#if defined(FEATURE_HW_INTRINSICS)
        else if (src->OperIsHWIntrinsic())
        {
            GenTreeHWIntrinsic* hwintrinsic        = src->AsHWIntrinsic();
            NamedIntrinsic      intrinsicId        = hwintrinsic->GetHWIntrinsicId();
            var_types           simdBaseType       = hwintrinsic->GetSimdBaseType();
            bool                isContainable      = false;
            GenTree*            clearContainedNode = nullptr;

            switch (intrinsicId)
            {
                case NI_Vector128_ToScalar:
                case NI_Vector256_ToScalar:
                case NI_Vector512_ToScalar:
                {
                    // These intrinsics are "ins reg/mem, xmm" or "ins xmm, reg/mem"
                    //
                    // In the case we are coming from and going to memory, we want to
                    // preserve the original containment as we'll end up emitting a pair
                    // of scalar moves. e.g. for float:
                    //    movss xmm0, [addr1]           ; Size: 4, Latency: 4-7,  TP: 0.5
                    //    movss [addr2], xmm0           ; Size: 4, Latency: 4-10, TP: 1
                    //
                    // However, we want to prefer containing the store over allowing the
                    // input to be regOptional, so track and clear containment if required.

                    GenTree* op1       = hwintrinsic->Op(1);
                    clearContainedNode = op1;
                    isContainable      = !clearContainedNode->isContained();

                    if (isContainable && varTypeIsIntegral(simdBaseType))
                    {
                        isContainable = (genTypeSize(simdBaseType) == genTypeSize(node));

                        if (isContainable && varTypeIsSmall(simdBaseType))
                        {
                            var_types baseType = varTypeIsByte(node) ? TYP_UBYTE : TYP_USHORT;

                            if (intrinsicId == NI_Vector512_ToScalar)
                            {
                                op1 = comp->gtNewSimdHWIntrinsicNode(TYP_SIMD16, op1, NI_Vector512_GetLower128,
                                                                     baseType, 64);
                                BlockRange().InsertBefore(hwintrinsic, op1);
                                LowerNode(op1);
                            }
                            else if (intrinsicId == NI_Vector256_ToScalar)
                            {
                                op1 = comp->gtNewSimdGetLowerNode(TYP_SIMD16, op1, baseType, 32);
                                BlockRange().InsertBefore(hwintrinsic, op1);
                                LowerNode(op1);
                            }

                            intrinsicId = NI_X86Base_Extract;

                            GenTree* zero = comp->gtNewZeroConNode(TYP_INT);
                            BlockRange().InsertBefore(hwintrinsic, zero);

                            hwintrinsic->SetSimdBaseType(baseType);
                            hwintrinsic->SetSimdSize(16);
                            hwintrinsic->ResetHWIntrinsicId(intrinsicId, op1, zero);
                            zero->SetContained();
                        }
                    }
                    break;
                }

                case NI_X86Base_ConvertToInt32:
                case NI_X86Base_ConvertToUInt32:
                case NI_X86Base_X64_ConvertToInt64:
                case NI_X86Base_X64_ConvertToUInt64:
                case NI_AVX2_ConvertToInt32:
                case NI_AVX2_ConvertToUInt32:
                {
                    // These intrinsics are "ins reg/mem, xmm"
                    isContainable = varTypeIsIntegral(simdBaseType) && (genTypeSize(src) == genTypeSize(node));
                    break;
                }

                case NI_Vector128_GetElement:
                {
                    // GetElement for floating-point is specially handled since double
                    // doesn't have a direct "extract" instruction and float cannot extract
                    // to a SIMD register.
                    //
                    // However, we still want to do the efficient thing and write directly
                    // to memory in the case where the extract is immediately used by a store

                    if (varTypeIsFloating(simdBaseType) && hwintrinsic->Op(2)->IsCnsIntOrI())
                    {
                        assert(!hwintrinsic->Op(2)->IsIntegralConst(0));

                        if (simdBaseType == TYP_FLOAT)
                        {
                            // SSE41.Extract is "extractps reg/mem, xmm, imm8"
                            //
                            // In the case we are coming from and going to memory, we want to
                            // preserve the original containment as we'll end up emitting:
                            //    movss xmm0, [addr1]           ; Size: 4, Latency: 4-7,  TP: 0.5
                            //    movss [addr2], xmm0           ; Size: 4, Latency: 4-10, TP: 1
                            //
                            // The alternative would be emitting the slightly more expensive
                            //    movups xmm0, [addr1]          ; Size: 4, Latency: 4-7,  TP: 0.5
                            //    extractps [addr2], xmm0, cns  ; Size: 6, Latency: 5-10, TP: 1
                            //
                            // However, we want to prefer containing the store over allowing the
                            // input to be regOptional, so track and clear containment if required.

                            clearContainedNode = hwintrinsic->Op(1);
                            isContainable      = !clearContainedNode->isContained();
                        }
                        else
                        {
                            // TODO-XArch-CQ: We really should specially handle TYP_DOUBLE here but
                            // it requires handling GetElement(1) and GT_STOREIND as NI_X86Base_StoreHigh
                            assert(!isContainable);
                        }
                    }
                    break;
                }

                case NI_X86Base_Extract:
                case NI_X86Base_X64_Extract:
                case NI_AVX_ExtractVector128:
                case NI_AVX2_ExtractVector128:
                case NI_AVX512_ExtractVector128:
                case NI_AVX512_ExtractVector256:
                {
                    // These intrinsics are "ins reg/mem, xmm, imm8"

                    size_t   numArgs = hwintrinsic->GetOperandCount();
                    GenTree* lastOp  = hwintrinsic->Op(numArgs);

                    isContainable = HWIntrinsicInfo::isImmOp(intrinsicId, lastOp) && lastOp->IsCnsIntOrI() &&
                                    (genTypeSize(simdBaseType) == genTypeSize(node));
                    break;
                }

                case NI_AVX512_ConvertToVector128UInt32:
                case NI_AVX512_ConvertToVector128UInt32WithSaturation:
                case NI_AVX512_ConvertToVector256Int32:
                case NI_AVX512_ConvertToVector256UInt32:
                {
                    if (varTypeIsFloating(simdBaseType))
                    {
                        break;
                    }
                    FALLTHROUGH;
                }

                case NI_AVX512_ConvertToVector128Byte:
                case NI_AVX512_ConvertToVector128ByteWithSaturation:
                case NI_AVX512_ConvertToVector128Int16:
                case NI_AVX512_ConvertToVector128Int16WithSaturation:
                case NI_AVX512_ConvertToVector128Int32:
                case NI_AVX512_ConvertToVector128Int32WithSaturation:
                case NI_AVX512_ConvertToVector128SByte:
                case NI_AVX512_ConvertToVector128SByteWithSaturation:
                case NI_AVX512_ConvertToVector128UInt16:
                case NI_AVX512_ConvertToVector128UInt16WithSaturation:
                case NI_AVX512_ConvertToVector256Byte:
                case NI_AVX512_ConvertToVector256ByteWithSaturation:
                case NI_AVX512_ConvertToVector256Int16:
                case NI_AVX512_ConvertToVector256Int16WithSaturation:
                case NI_AVX512_ConvertToVector256Int32WithSaturation:
                case NI_AVX512_ConvertToVector256SByte:
                case NI_AVX512_ConvertToVector256SByteWithSaturation:
                case NI_AVX512_ConvertToVector256UInt16:
                case NI_AVX512_ConvertToVector256UInt16WithSaturation:
                case NI_AVX512_ConvertToVector256UInt32WithSaturation:
                {
                    // These intrinsics are "ins reg/mem, xmm"
                    instruction  ins       = HWIntrinsicInfo::lookupIns(intrinsicId, simdBaseType, comp);
                    insTupleType tupleType = emitter::insTupleTypeInfo(ins);
                    unsigned     simdSize  = hwintrinsic->GetSimdSize();
                    unsigned     memSize   = 0;

                    switch (tupleType)
                    {
                        case INS_TT_HALF_MEM:
                        {
                            memSize = simdSize / 2;
                            break;
                        }

                        case INS_TT_QUARTER_MEM:
                        {
                            memSize = simdSize / 4;
                            break;
                        }

                        case INS_TT_EIGHTH_MEM:
                        {
                            memSize = simdSize / 8;
                            break;
                        }

                        default:
                        {
                            unreached();
                        }
                    }

                    if (genTypeSize(node) == memSize)
                    {
                        isContainable = true;
                    }
                    break;
                }

                default:
                {
                    break;
                }
            }

            if (isContainable && IsInvariantInRange(src, node))
            {
                MakeSrcContained(node, src);

                if (clearContainedNode != nullptr)
                {
                    // Ensure we aren't marked contained or regOptional
                    clearContainedNode->ClearContained();
                }
            }
        }
#endif // FEATURE_HW_INTRINSICS
    }

    ContainCheckIndir(node);
}

//------------------------------------------------------------------------
// ContainCheckMul: determine whether the sources of a MUL node should be contained.
//
// Arguments:
//    node - pointer to the node
//
void Lowering::ContainCheckMul(GenTreeOp* node)
{
#if defined(TARGET_X86)
    assert(node->OperIs(GT_MUL, GT_MULHI, GT_MUL_LONG));
#else
    assert(node->OperIs(GT_MUL, GT_MULHI));
#endif

    // Case of float/double mul.
    if (varTypeIsFloating(node->TypeGet()))
    {
        ContainCheckFloatBinary(node);
        return;
    }

    GenTree* op1 = node->AsOp()->gtOp1;
    GenTree* op2 = node->AsOp()->gtOp2;

    bool isSafeToContainOp1 = true;
    bool isSafeToContainOp2 = true;

    bool     isUnsignedMultiply    = node->IsUnsigned();
    bool     requiresOverflowCheck = node->gtOverflowEx();
    bool     useLeaEncoding        = false;
    GenTree* memOp                 = nullptr;

    bool                 hasImpliedFirstOperand = false;
    GenTreeIntConCommon* imm                    = nullptr;
    GenTree*             other                  = nullptr;
    var_types            nodeType               = node->TypeGet();

    // Multiply should never be using small types
    assert(!varTypeIsSmall(node->TypeGet()));

    // We do use the widening multiply to implement
    // the overflow checking for unsigned multiply
    //
    if (isUnsignedMultiply && requiresOverflowCheck)
    {
        hasImpliedFirstOperand = true;
    }
    else if (node->OperIs(GT_MULHI))
    {
        hasImpliedFirstOperand = true;
    }
#if defined(TARGET_X86)
    else if (node->OperIs(GT_MUL_LONG))
    {
        hasImpliedFirstOperand = true;
        // GT_MUL_LONG hsa node type LONG but work on INT
        nodeType = TYP_INT;
    }
#endif
    else if (IsContainableImmed(node, op2) || IsContainableImmed(node, op1))
    {
        if (IsContainableImmed(node, op2))
        {
            imm   = op2->AsIntConCommon();
            other = op1;
        }
        else
        {
            imm   = op1->AsIntConCommon();
            other = op2;
        }

        // CQ: We want to rewrite this into a LEA
        ssize_t immVal = imm->AsIntConCommon()->IconValue();
        if (!requiresOverflowCheck && (immVal == 3 || immVal == 5 || immVal == 9))
        {
            useLeaEncoding = true;
        }

        MakeSrcContained(node, imm); // The imm is always contained
        if (IsContainableMemoryOp(other))
        {
            memOp = other; // memOp may be contained below
        }
    }

    // We allow one operand to be a contained memory operand.
    // The memory op type must match with the 'node' type.
    // This is because during codegen we use 'node' type to derive EmitTypeSize.
    // E.g op1 type = byte, op2 type = byte but GT_MUL node type is int.
    //
    if (memOp == nullptr)
    {
        if ((op2->TypeGet() == nodeType) && IsContainableMemoryOp(op2))
        {
            isSafeToContainOp2 = IsSafeToContainMem(node, op2);
            if (isSafeToContainOp2)
            {
                memOp = op2;
            }
        }

        if ((memOp == nullptr) && (op1->TypeGet() == nodeType) && IsContainableMemoryOp(op1))
        {
            isSafeToContainOp1 = IsSafeToContainMem(node, op1);
            if (isSafeToContainOp1)
            {
                memOp = op1;
            }
        }
    }
    else
    {
        if ((memOp->TypeGet() != nodeType))
        {
            memOp = nullptr;
        }
        else if (!IsSafeToContainMem(node, memOp))
        {
            if (memOp == op1)
            {
                isSafeToContainOp1 = false;
            }
            else
            {
                isSafeToContainOp2 = false;
            }
            memOp = nullptr;
        }
    }
    // To generate an LEA we need to force memOp into a register
    // so don't allow memOp to be 'contained'
    //
    if (!useLeaEncoding)
    {
        if (memOp != nullptr)
        {
            MakeSrcContained(node, memOp);
        }
        else
        {
            if (imm != nullptr)
            {
                // Has a contained immediate operand.
                // Only 'other' operand can be marked as reg optional.
                assert(other != nullptr);

                isSafeToContainOp1 = ((other == op1) && IsSafeToMarkRegOptional(node, op1));
                isSafeToContainOp2 = ((other == op2) && IsSafeToMarkRegOptional(node, op2));
            }
            else if (hasImpliedFirstOperand)
            {
                // Only op2 can be marked as reg optional.
                isSafeToContainOp1 = false;
                isSafeToContainOp2 = isSafeToContainOp2 && IsSafeToMarkRegOptional(node, op2);
            }
            else
            {
                // If there are no containable operands, we can make either of op1 or op2
                // as reg optional.
                isSafeToContainOp1 = isSafeToContainOp1 && IsSafeToMarkRegOptional(node, op1);
                isSafeToContainOp2 = isSafeToContainOp2 && IsSafeToMarkRegOptional(node, op2);
            }
            SetRegOptionalForBinOp(node, isSafeToContainOp1, isSafeToContainOp2);
        }
    }
}

//------------------------------------------------------------------------
// ContainCheckDivOrMod: determine which operands of a div/mod should be contained.
//
// Arguments:
//    node - pointer to the node
//
void Lowering::ContainCheckDivOrMod(GenTreeOp* node)
{
    assert(node->OperIs(GT_DIV, GT_MOD, GT_UDIV, GT_UMOD));

    if (varTypeIsFloating(node->TypeGet()))
    {
        ContainCheckFloatBinary(node);
        return;
    }

    GenTree* divisor = node->gtGetOp2();

    bool divisorCanBeRegOptional = true;
#ifdef TARGET_X86
    GenTree* dividend = node->gtGetOp1();
    if (dividend->OperIs(GT_LONG))
    {
        divisorCanBeRegOptional = false;
        MakeSrcContained(node, dividend);
    }
#endif

    // divisor can be an r/m, but the memory indirection must be of the same size as the divide
    if (IsContainableMemoryOp(divisor) && (divisor->TypeGet() == node->TypeGet()) && IsInvariantInRange(divisor, node))
    {
        MakeSrcContained(node, divisor);
    }
    else if (divisorCanBeRegOptional && IsSafeToMarkRegOptional(node, divisor))
    {
        // If there are no containable operands, we can make an operand reg optional.
        // Div instruction allows only divisor to be a memory op.
        divisor->SetRegOptional();
    }
}

//------------------------------------------------------------------------
// ContainCheckShiftRotate: determine whether the sources of a shift/rotate node should be contained.
//
// Arguments:
//    node - pointer to the node
//
void Lowering::ContainCheckShiftRotate(GenTreeOp* node)
{
    assert(node->OperIsShiftOrRotate());

    GenTree* source  = node->gtOp1;
    GenTree* shiftBy = node->gtOp2;

#ifdef TARGET_X86
    if (node->OperIsShiftLong())
    {
        assert(source->OperIs(GT_LONG));
        MakeSrcContained(node, source);
    }
#endif // TARGET_X86

    if (IsContainableImmed(node, shiftBy) && (shiftBy->AsIntConCommon()->IconValue() <= 255) &&
        (shiftBy->AsIntConCommon()->IconValue() >= 0))
    {
        MakeSrcContained(node, shiftBy);
    }

    bool canContainSource = !source->isContained() && (genTypeSize(source) >= genTypeSize(node));

    // BMI2 rotate and shift instructions take memory operands but do not set flags.
    // rorx takes imm8 for the rotate amount; shlx/shrx/sarx take r32/64 for shift amount.
    if (canContainSource && !node->gtSetFlags() && (shiftBy->isContained() != node->OperIsShift()) &&
        comp->compOpportunisticallyDependsOn(InstructionSet_AVX2))
    {
        if (IsContainableMemoryOp(source) && IsSafeToContainMem(node, source))
        {
            MakeSrcContained(node, source);
        }
        else if (IsSafeToMarkRegOptional(node, source))
        {
            MakeSrcRegOptional(node, source);
        }
    }
}

//------------------------------------------------------------------------
// ContainCheckStoreLoc: determine whether the source of a STORE_LCL* should be contained.
//
// Arguments:
//    node - pointer to the node
//
void Lowering::ContainCheckStoreLoc(GenTreeLclVarCommon* storeLoc) const
{
    assert(storeLoc->OperIsLocalStore());
    GenTree* op1 = storeLoc->gtGetOp1();

    if (op1->OperIs(GT_BITCAST))
    {
        // If we know that the source of the bitcast will be in a register, then we can make
        // the bitcast itself contained. This will allow us to store directly from the other
        // type if this node doesn't get a register.
        GenTree* bitCastSrc = op1->gtGetOp1();
        if (!bitCastSrc->isContained() && !bitCastSrc->IsRegOptional())
        {
            op1->SetContained();
            return;
        }
    }

    const LclVarDsc* varDsc = comp->lvaGetDesc(storeLoc);

#ifdef FEATURE_SIMD
    if (varTypeIsSIMD(storeLoc))
    {
        assert(!op1->IsCnsIntOrI());
        return;
    }
#endif // FEATURE_SIMD

    // If the source is a containable immediate, make it contained, unless it is
    // an int-size or larger store of zero to memory, because we can generate smaller code
    // by zeroing a register and then storing it.
    var_types type = varDsc->GetRegisterType(storeLoc);
    if (IsContainableImmed(storeLoc, op1) && (!op1->IsIntegralConst(0) || varTypeIsSmall(type)))
    {
        MakeSrcContained(storeLoc, op1);
    }
#ifdef TARGET_X86
    else if (op1->OperIs(GT_LONG))
    {
        MakeSrcContained(storeLoc, op1);
    }
#endif // TARGET_X86
}

//------------------------------------------------------------------------
// ContainCheckCast: determine whether the source of a CAST node should be contained.
//
// Arguments:
//    node - pointer to the node
//
void Lowering::ContainCheckCast(GenTreeCast* node)
{
    GenTree*  castOp     = node->CastOp();
    var_types castToType = node->CastToType();
    var_types srcType    = castOp->TypeGet();

    // force the srcType to unsigned if GT_UNSIGNED flag is set
    if (node->gtFlags & GTF_UNSIGNED)
    {
        srcType = varTypeToUnsigned(srcType);
    }

    if (!node->gtOverflow())
    {
        // Some casts will be able to use the source from memory.
        bool srcIsContainable = false;

        if (varTypeIsFloating(castToType) || varTypeIsFloating(srcType))
        {
            if (castOp->IsCnsNonZeroFltOrDbl())
            {
                MakeSrcContained(node, castOp);
            }
            else
            {
                // The ulong->floating SSE2 fallback requires the source to be in register
                srcIsContainable = !varTypeIsSmall(srcType) && ((srcType != TYP_ULONG) || comp->canUseEvexEncoding());
            }
        }
        else if (comp->opts.Tier0OptimizationEnabled() && varTypeIsIntegral(castOp) && varTypeIsIntegral(castToType))
        {
            // Most integral casts can be re-expressed as loads, except those that would be changing the sign.
            if (!varTypeIsSmall(castOp) || (varTypeIsUnsigned(castOp) == node->IsZeroExtending()))
            {
                srcIsContainable = true;
            }
        }

        if (srcIsContainable)
        {
            TryMakeSrcContainedOrRegOptional(node, castOp);
        }
    }

#if !defined(TARGET_64BIT)
    if (varTypeIsLong(srcType))
    {
        noway_assert(castOp->OperIs(GT_LONG));
        castOp->SetContained();
    }
#endif // !defined(TARGET_64BIT)
}

//------------------------------------------------------------------------
// ContainCheckCompare: determine whether the sources of a compare node should be contained.
//
// Arguments:
//    node - pointer to the node
//
void Lowering::ContainCheckCompare(GenTreeOp* cmp)
{
    assert(cmp->OperIsCompare() || cmp->OperIs(GT_CMP, GT_TEST));

    GenTree*  op1     = cmp->AsOp()->gtOp1;
    GenTree*  op2     = cmp->AsOp()->gtOp2;
    var_types op1Type = op1->TypeGet();
    var_types op2Type = op2->TypeGet();

    // If either of op1 or op2 is floating point values, then we need to use
    // ucomiss or ucomisd to compare, both of which support the following form:
    //     ucomis[s|d] xmm, xmm/mem
    // That is only the second operand can be a memory op.
    //
    // Second operand is a memory Op:  Note that depending on comparison operator,
    // the operands of ucomis[s|d] need to be reversed.  Therefore, either op1 or
    // op2 can be a memory op depending on the comparison operator.
    if (varTypeIsFloating(op1Type))
    {
        // The type of the operands has to be the same and no implicit conversions at this stage.
        assert(op1Type == op2Type);

        GenTree* otherOp;
        if (GenCondition::FromFloatRelop(cmp).PreferSwap())
        {
            otherOp = op1;
        }
        else
        {
            otherOp = op2;
        }

        assert(otherOp != nullptr);
        bool isSafeToContainOtherOp = true;
        if (otherOp->IsCnsNonZeroFltOrDbl())
        {
            MakeSrcContained(cmp, otherOp);
        }
        else if (IsContainableMemoryOp(otherOp))
        {
            isSafeToContainOtherOp = IsSafeToContainMem(cmp, otherOp);
            if (isSafeToContainOtherOp)
            {
                MakeSrcContained(cmp, otherOp);
            }
        }

        if (!otherOp->isContained() && IsSafeToMarkRegOptional(cmp, otherOp))
        {
            // SSE2 allows only otherOp to be a memory-op. Since otherOp is not
            // contained, we can mark it reg-optional.
            // IsSafeToContainMem is expensive so we call it at most once for otherOp.
            // If we already called IsSafeToContainMem, it must have returned false;
            // otherwise, otherOp would be contained.
            MakeSrcRegOptional(cmp, otherOp);
        }

        return;
    }

    // TODO-XArch-CQ: factor out cmp optimization in 'genCondSetFlags' to be used here
    // or in other backend.

    if (CheckImmedAndMakeContained(cmp, op2))
    {
        // If the types are the same, or if the constant is of the correct size,
        // we can treat the MemoryOp as contained.
        if (op1Type == op2Type)
        {
            TryMakeSrcContainedOrRegOptional(cmp, op1);
        }
    }
    else if (op1Type == op2Type)
    {
        // Note that TEST does not have a r,rm encoding like CMP has but we can still
        // contain the second operand because the emitter maps both r,rm and rm,r to
        // the same instruction code. This avoids the need to special case TEST here.

        bool isSafeToContainOp1 = true;
        bool isSafeToContainOp2 = true;

        if (IsContainableMemoryOp(op2))
        {
            isSafeToContainOp2 = IsSafeToContainMem(cmp, op2);
            if (isSafeToContainOp2)
            {
                MakeSrcContained(cmp, op2);
            }
        }

        if (!op2->isContained() && IsContainableMemoryOp(op1))
        {
            isSafeToContainOp1 = IsSafeToContainMem(cmp, op1);
            if (isSafeToContainOp1)
            {
                MakeSrcContained(cmp, op1);
            }
        }

        if (!op1->isContained() && !op2->isContained())
        {
            // One of op1 or op2 could be marked as reg optional
            // to indicate that codegen can still generate code
            // if one of them is on stack.
            GenTree* regOptionalCandidate = op1->IsCnsIntOrI() ? op2 : PreferredRegOptionalOperand(op1, op2);

            bool setRegOptional =
                (regOptionalCandidate == op1) ? IsSafeToMarkRegOptional(cmp, op1) : IsSafeToMarkRegOptional(cmp, op2);
            if (setRegOptional)
            {
                MakeSrcRegOptional(cmp, regOptionalCandidate);
            }
        }
    }
}

//------------------------------------------------------------------------
// ContainCheckSelect: determine whether the sources of a select should be contained.
//
// Arguments:
//    select - the GT_SELECT or GT_SELECTCC node.
//
void Lowering::ContainCheckSelect(GenTreeOp* select)
{
    assert(select->OperIs(GT_SELECT, GT_SELECTCC));

    if (select->OperIs(GT_SELECTCC))
    {
        GenCondition cc = select->AsOpCC()->gtCondition;

        // op1 and op2 are emitted as two separate instructions due to the
        // conditional nature of cmov, so both operands can usually be
        // contained memory operands. The exception is for compares
        // requiring two cmovs, in which case we do not want to incur the
        // memory access/address calculation twice.
        //
        // See the comment in Codegen::GenConditionDesc::map for why these
        // comparisons are special and end up requiring the two cmovs.
        //
        switch (cc.GetCode())
        {
            case GenCondition::FEQ:
            case GenCondition::FLT:
            case GenCondition::FLE:
            case GenCondition::FNEU:
            case GenCondition::FGEU:
            case GenCondition::FGTU:
                // Skip containment checking below.
                // TODO-CQ: We could allow one of the operands to be a
                // contained memory operand, but it requires updating LSRA
                // build to take it into account.
                return;
            default:
                break;
        }
    }

    GenTree* op1 = select->gtOp1;
    GenTree* op2 = select->gtOp2;

    unsigned operSize = genTypeSize(select);
    assert((operSize == 4) || (operSize == TARGET_POINTER_SIZE));

    if (genTypeSize(op1) == operSize)
    {
        if (IsContainableMemoryOp(op1) && IsSafeToContainMem(select, op1))
        {
            MakeSrcContained(select, op1);
        }
        else if (IsSafeToMarkRegOptional(select, op1))
        {
            MakeSrcRegOptional(select, op1);
        }
    }

    if (genTypeSize(op2) == operSize)
    {
        if (IsContainableMemoryOp(op2) && IsSafeToContainMem(select, op2))
        {
            MakeSrcContained(select, op2);
        }
        else if (IsSafeToMarkRegOptional(select, op2))
        {
            MakeSrcRegOptional(select, op2);
        }
    }
}

//------------------------------------------------------------------------
// LowerRMWMemOp: Determine if this is a valid RMW mem op, and if so lower it accordingly
//
// Arguments:
//    node       - The indirect store node (GT_STORE_IND) of interest
//
// Return Value:
//    Returns true if 'node' is a valid RMW mem op; false otherwise.
//
bool Lowering::LowerRMWMemOp(GenTreeIndir* storeInd)
{
    assert(storeInd->OperIs(GT_STOREIND));

    // SSE2 doesn't support RMW on float values
    assert(!varTypeIsFloating(storeInd));

    // Terminology:
    // indirDst = memory write of an addr mode  (i.e. storeind destination)
    // indirSrc = value being written to memory (i.e. storeind source which could a binary/unary op)
    // indirCandidate = memory read i.e. a gtInd of an addr mode
    // indirOpSource = source operand used in binary/unary op (i.e. source operand of indirSrc node)

    GenTree* indirCandidate = nullptr;
    GenTree* indirOpSource  = nullptr;

    if (!IsRMWMemOpRootedAtStoreInd(storeInd, &indirCandidate, &indirOpSource))
    {
        JITDUMP("Lower of StoreInd didn't mark the node as self contained for reason: %s\n",
                RMWStatusDescription(storeInd->AsStoreInd()->GetRMWStatus()));
        DISPTREERANGE(BlockRange(), storeInd);
        return false;
    }

    GenTree*   indirDst = storeInd->gtGetOp1();
    GenTree*   indirSrc = storeInd->gtGetOp2();
    genTreeOps oper     = indirSrc->OperGet();

    // At this point we have successfully detected a RMW memory op of one of the following forms
    //         storeInd(indirDst, indirSrc(indirCandidate, indirOpSource)) OR
    //         storeInd(indirDst, indirSrc(indirOpSource, indirCandidate) in case of commutative operations OR
    //         storeInd(indirDst, indirSrc(indirCandidate) in case of unary operations
    //
    // Here indirSrc = one of the supported binary or unary operation for RMW of memory
    //      indirCandidate = a GT_IND node
    //      indirCandidateChild = operand of GT_IND indirCandidate
    //
    // The logic below does the following
    //      Make indirOpSource contained.
    //      Make indirSrc contained.
    //      Make indirCandidate contained.
    //      Make indirCandidateChild contained.
    //      Make indirDst contained except when it is a GT_LCL_VAR or GT_CNS_INT that doesn't fit within addr
    //      base.
    //

    // We have already done containment analysis on the indirSrc op.
    // If any of its operands are marked regOptional, reset that now.
    indirSrc->AsOp()->gtOp1->ClearRegOptional();
    if (GenTree::OperIsBinary(oper))
    {
        // On Xarch RMW operations require the source to be an immediate or in a register.
        // Therefore, if we have previously marked the indirOpSource as contained while lowering
        // the binary node, we need to reset that now.
        if (IsContainableMemoryOp(indirOpSource))
        {
            indirOpSource->ClearContained();
        }
        indirSrc->AsOp()->gtOp2->ClearRegOptional();
        JITDUMP("Lower successfully detected an assignment of the form: *addrMode BinOp= source\n");
    }
    else
    {
        assert(GenTree::OperIsUnary(oper));
        JITDUMP("Lower successfully detected an assignment of the form: *addrMode = UnaryOp(*addrMode)\n");
    }
    DISPTREERANGE(BlockRange(), storeInd);

    indirSrc->SetContained();
    indirCandidate->SetContained();

    GenTree* indirCandidateChild = indirCandidate->gtGetOp1();
    indirCandidateChild->SetContained();

    if (indirCandidateChild->OperIs(GT_LEA))
    {
        GenTreeAddrMode* addrMode = indirCandidateChild->AsAddrMode();

        if (addrMode->HasBase())
        {
            assert(addrMode->Base()->OperIsLeaf());
            addrMode->Base()->SetContained();
        }

        if (addrMode->HasIndex())
        {
            assert(addrMode->Index()->OperIsLeaf());
            addrMode->Index()->SetContained();
        }

        indirDst->SetContained();
    }
    else
    {
        assert(indirCandidateChild->OperIs(GT_LCL_VAR, GT_CNS_INT) || indirCandidateChild->IsLclVarAddr());

        // If it is a GT_LCL_VAR, it still needs the reg to hold the address.
        // We would still need a reg for GT_CNS_INT if it doesn't fit within addressing mode base.
        if (indirCandidateChild->OperIs(GT_LCL_ADDR) &&
            IsContainableLclAddr(indirCandidateChild->AsLclFld(), storeInd->Size()))
        {
            indirDst->SetContained();
        }
        else if (indirCandidateChild->IsCnsIntOrI() && indirCandidateChild->AsIntConCommon()->FitsInAddrBase(comp))
        {
            indirDst->SetContained();
        }
    }
    return true;
}

//------------------------------------------------------------------------
// ContainCheckBinary: Determine whether a binary op's operands should be contained.
//
// Arguments:
//    node - the node we care about
//
void Lowering::ContainCheckBinary(GenTreeOp* node)
{
    assert(node->OperIsBinary());

    if (varTypeIsFloating(node))
    {
        assert(node->OperIs(GT_ADD, GT_SUB));
        ContainCheckFloatBinary(node);
        return;
    }

    GenTree* op1 = node->gtOp1;
    GenTree* op2 = node->gtOp2;

    // We can directly encode the second operand if it is either a containable constant or a memory-op.
    // In case of memory-op, we can encode it directly provided its type matches with 'tree' type.
    // This is because during codegen, type of 'tree' is used to determine emit Type size. If the types
    // do not match, they get normalized (i.e. sign/zero extended) on load into a register.
    bool     directlyEncodable  = false;
    bool     binOpInRMW         = false;
    GenTree* operand            = nullptr;
    bool     isSafeToContainOp1 = true;
    bool     isSafeToContainOp2 = true;

    if (IsContainableImmed(node, op2))
    {
        directlyEncodable = true;
        operand           = op2;
    }
    else
    {
        binOpInRMW = IsBinOpInRMWStoreInd(node);
        if (!binOpInRMW)
        {
            if (IsContainableMemoryOpSize(node, op2) && IsContainableMemoryOp(op2))
            {
                isSafeToContainOp2 = IsSafeToContainMem(node, op2);
                if (isSafeToContainOp2)
                {
                    directlyEncodable = true;
                    operand           = op2;
                }
            }

            if ((operand == nullptr) && node->OperIsCommutative())
            {
                // If it is safe, we can reverse the order of operands of commutative operations for efficient
                // codegen
                if (IsContainableImmed(node, op1))
                {
                    directlyEncodable = true;
                    operand           = op1;
                }
                else if (IsContainableMemoryOpSize(node, op1) && IsContainableMemoryOp(op1))
                {
                    isSafeToContainOp1 = IsSafeToContainMem(node, op1);
                    if (isSafeToContainOp1)
                    {
                        directlyEncodable = true;
                        operand           = op1;
                    }
                }
            }
        }
    }

    if (directlyEncodable)
    {
        assert(operand != nullptr);
        MakeSrcContained(node, operand);
    }
    else if (!binOpInRMW)
    {
        // If this binary op neither has contained operands, nor is a
        // Read-Modify-Write (RMW) operation, we can mark its operands
        // as reg optional.

        isSafeToContainOp1 = IsSafeToMarkRegOptional(node, op1);
        isSafeToContainOp2 = IsSafeToMarkRegOptional(node, op2);

        SetRegOptionalForBinOp(node, isSafeToContainOp1, isSafeToContainOp2);
    }
}

//------------------------------------------------------------------------
// ContainCheckBoundsChk: determine whether any source of a bounds check node should be contained.
//
// Arguments:
//    node - pointer to the node
//
void Lowering::ContainCheckBoundsChk(GenTreeBoundsChk* node)
{
    assert(node->OperIs(GT_BOUNDS_CHECK));
    GenTree* other;
    if (CheckImmedAndMakeContained(node, node->GetIndex()))
    {
        other = node->GetArrayLength();
    }
    else if (CheckImmedAndMakeContained(node, node->GetArrayLength()))
    {
        other = node->GetIndex();
    }
    else if (IsContainableMemoryOp(node->GetIndex()))
    {
        other = node->GetIndex();
    }
    else
    {
        other = node->GetArrayLength();
    }

    if (node->GetIndex()->TypeGet() == node->GetArrayLength()->TypeGet())
    {
        TryMakeSrcContainedOrRegOptional(node, other);
    }
}

//------------------------------------------------------------------------
// ContainCheckIntrinsic: determine whether the source of an INTRINSIC node should be contained.
//
// Arguments:
//    node - pointer to the node
//
void Lowering::ContainCheckIntrinsic(GenTreeOp* node)
{
    assert(node->OperIs(GT_INTRINSIC));

    NamedIntrinsic intrinsicName = node->AsIntrinsic()->gtIntrinsicName;

    if ((intrinsicName == NI_System_Math_Ceiling) || (intrinsicName == NI_System_Math_Floor) ||
        (intrinsicName == NI_System_Math_Truncate) || (intrinsicName == NI_System_Math_Round) ||
        (intrinsicName == NI_System_Math_Sqrt))
    {
        GenTree* op1 = node->gtGetOp1();

        if (op1->IsCnsNonZeroFltOrDbl())
        {
            MakeSrcContained(node, op1);
        }
        else
        {
            TryMakeSrcContainedOrRegOptional(node, op1);
        }
    }
}

#ifdef FEATURE_HW_INTRINSICS
//----------------------------------------------------------------------------------------------
// IsContainableHWIntrinsicOp: Determines whether a child node is containable for a given HWIntrinsic
//
//  Arguments:
//     [In]  parentNode          - The hardware intrinsic node which is the parent of 'childNode'
//     [In]  childNode           - The node to check if it can be contained by 'parentNode'
//     [Out] supportsRegOptional - On return, this will be true if 'parentNode' supports 'childNode' being regOptional;
//     otherwise, false.
//
// Return Value:
//    true if 'childNode' is a containable by 'parentNode'; otherwise, false.
//
bool Lowering::IsContainableHWIntrinsicOp(GenTreeHWIntrinsic* parentNode, GenTree* childNode, bool* supportsRegOptional)
{
    assert(parentNode != nullptr);
    assert(childNode != nullptr);
    assert(supportsRegOptional != nullptr);

    NamedIntrinsic      parentIntrinsicId = parentNode->GetHWIntrinsicId();
    var_types           parentBaseType    = parentNode->GetSimdBaseType();
    HWIntrinsicCategory category          = HWIntrinsicInfo::lookupCategory(parentIntrinsicId);

    // We shouldn't have called in here if parentNode doesn't support containment
    assert(HWIntrinsicInfo::SupportsContainment(parentIntrinsicId));

    // In general, we can mark the child regOptional as long as it is at least as large as the parent instruction's
    // memory operand size.
    //
    // In cases where we are going to mark an operand regOptional, we need to know whether the reg will be GP or SIMD.
    // We can only contain a SIMD child if a GP reg is not a possibility.

    unsigned expectedSize     = parentNode->GetSimdSize();
    unsigned operandSize      = genTypeSize(childNode);
    bool     supportsMemoryOp = true;
    bool     supportsSIMDLoad = true;

    switch (category)
    {
        case HW_Category_MemoryLoad:
        {
            // The operand is a pointer, so we can't check the load size. Assume it matches.
            assert(varTypeIsI(childNode));

            operandSize = expectedSize;
            break;
        }

        case HW_Category_SimpleSIMD:
        case HW_Category_IMM:
        {
            instruction  ins       = HWIntrinsicInfo::lookupIns(parentIntrinsicId, parentBaseType, comp);
            insTupleType tupleType = emitter::insTupleTypeInfo(ins);

            switch (parentIntrinsicId)
            {
                case NI_X86Base_ConvertToVector128Int16:
                case NI_X86Base_ConvertToVector128Int32:
                case NI_X86Base_ConvertToVector128Int64:
                case NI_AVX2_ConvertToVector256Int16:
                case NI_AVX2_ConvertToVector256Int32:
                case NI_AVX2_ConvertToVector256Int64:
                {
                    // These can have either pointer or vector operands. For the pointer case, we can't check
                    // size, so just assume it matches. Otherwise, do normal size check based on tuple type.
                    if (parentNode->OperIsMemoryLoad())
                    {
                        operandSize = expectedSize;
                        break;
                    }

                    goto SIZE_FROM_TUPLE_TYPE;
                }

                case NI_X86Base_ShiftLeftLogical128BitLane:
                case NI_X86Base_ShiftRightLogical128BitLane:
                case NI_AVX2_ShiftLeftLogical128BitLane:
                case NI_AVX2_ShiftRightLogical128BitLane:
                {
                    if (!comp->canUseEvexEncoding())
                    {
                        supportsMemoryOp = false;
                        break;
                    }

                    goto SIZE_FROM_TUPLE_TYPE;
                }

                case NI_X86Base_ShiftLeftLogical:
                case NI_X86Base_ShiftRightArithmetic:
                case NI_X86Base_ShiftRightLogical:
                case NI_AVX2_ShiftLeftLogical:
                case NI_AVX2_ShiftRightArithmetic:
                case NI_AVX2_ShiftRightLogical:
                case NI_AVX512_ShiftLeftLogical:
                case NI_AVX512_ShiftRightArithmetic:
                case NI_AVX512_ShiftRightLogical:
                {
                    assert((tupleType & INS_TT_MEM128) != 0);

                    // Shift amount (op2) can be either imm8 or vector. If vector, it will always be xmm/m128.
                    //
                    // Otherwise, when using EVEX encoding, we can contain a load for the input vector (op1),
                    // so size comes from the parent.

                    if (!HWIntrinsicInfo::isImmOp(parentIntrinsicId, parentNode->Op(2)))
                    {
                        tupleType    = static_cast<insTupleType>(INS_TT_MEM128);
                        expectedSize = genTypeSize(TYP_SIMD16);
                        break;
                    }
                    else
                    {
                        tupleType = static_cast<insTupleType>(tupleType & ~INS_TT_MEM128);

                        if (!comp->canUseEvexEncoding())
                        {
                            supportsMemoryOp = false;
                            break;
                        }
                    }

                    goto SIZE_FROM_TUPLE_TYPE;
                }

                case NI_X86Base_Insert:
                case NI_X86Base_X64_Insert:
                {
                    // insertps op2 is xmm/m32. If xmm, the upper 2 bits of op3 (imm8) are used to select the element
                    // position from the source vector; if m32, the source element selection bits in the imm8 are
                    // ignored.
                    //
                    // We will allow containment only if the immediate is constant and the element selection bits are
                    // explicitly zero.

                    if (ins == INS_insertps)
                    {
                        supportsMemoryOp = false;

                        GenTree* op3 = parentNode->Op(3);
                        if (op3->IsCnsIntOrI())
                        {
                            ssize_t ival = op3->AsIntCon()->IconValue();
                            assert((ival >= 0) && (ival <= 255));

                            expectedSize     = genTypeSize(TYP_FLOAT);
                            supportsMemoryOp = (ival <= 0x3F);
                        }
                        break;
                    }

                    assert(varTypeIsIntegral(childNode->TypeGet()));

                    // These load a scalar, so if the base type is integral, it may be in a GP reg.
                    expectedSize     = genTypeSize(parentBaseType);
                    supportsSIMDLoad = false;
                    break;
                }

                default:
                SIZE_FROM_TUPLE_TYPE:
                {
                    switch (tupleType)
                    {
                        case INS_TT_NONE:
                        case INS_TT_FULL:
                        case INS_TT_FULL_MEM:
                        {
                            // full parent size required
                            break;
                        }

                        case INS_TT_HALF:
                        case INS_TT_HALF_MEM:
                        {
                            expectedSize /= 2;
                            break;
                        }

                        case INS_TT_QUARTER_MEM:
                        {
                            expectedSize /= 4;
                            break;
                        }

                        case INS_TT_EIGHTH_MEM:
                        {
                            expectedSize /= 8;
                            break;
                        }

                        case INS_TT_MOVDDUP:
                        {
                            if (expectedSize == genTypeSize(TYP_SIMD16))
                            {
                                expectedSize /= 2;
                            }
                            break;
                        }

                        case INS_TT_TUPLE1_FIXED:
                        case INS_TT_TUPLE1_SCALAR:
                        {
                            expectedSize = CodeGenInterface::instInputSize(ins);
                            break;
                        }

                        case INS_TT_TUPLE2:
                        {
                            expectedSize = CodeGenInterface::instInputSize(ins) * 2;
                            break;
                        }

                        case INS_TT_TUPLE4:
                        {
                            expectedSize = CodeGenInterface::instInputSize(ins) * 4;
                            break;
                        }

                        case INS_TT_TUPLE8:
                        {
                            expectedSize = CodeGenInterface::instInputSize(ins) * 8;
                            break;
                        }

                        default:
                        {
                            unreached();
                        }
                    }
                    break;
                }
            }
            break;
        }

        case HW_Category_SIMDScalar:
        {
            expectedSize = genTypeSize(parentBaseType);

            switch (parentIntrinsicId)
            {
                case NI_Vector128_CreateScalar:
                case NI_Vector256_CreateScalar:
                case NI_Vector512_CreateScalar:
                case NI_Vector128_CreateScalarUnsafe:
                case NI_Vector256_CreateScalarUnsafe:
                case NI_Vector512_CreateScalarUnsafe:
                {
                    // Integral scalar loads to vector use movd/movq, so small types must be sized up.
                    // They may also use a GR reg, so disable SIMD operand containment.
                    if (varTypeIsIntegral(childNode->TypeGet()))
                    {
                        expectedSize     = genTypeSize(genActualType(parentBaseType));
                        supportsSIMDLoad = false;
                    }
                    break;
                }

                case NI_AVX2_BroadcastScalarToVector128:
                case NI_AVX2_BroadcastScalarToVector256:
                case NI_AVX512_BroadcastScalarToVector512:
                {
                    // These can have either pointer or vector operands. For the pointer case, we can't check
                    // size, so just assume it matches.
                    if (parentNode->OperIsMemoryLoad())
                    {
                        operandSize = expectedSize;
                        break;
                    }

                    // The vector case that supports containment is the
                    // BroadcastScalarToVector(CreateScalarUnsafe()) pattern.
                    break;
                }

                default:
                {
                    // Scalar integral values may be in a GP reg.
                    supportsSIMDLoad = !varTypeIsIntegral(childNode->TypeGet());
                    break;
                }
            }
            break;
        }

        case HW_Category_Scalar:
        {
            // We should only get here for integral nodes.
            assert(varTypeIsIntegral(childNode->TypeGet()));

            expectedSize = genTypeSize(parentNode);

            // CRC32 codegen depends on its second operand's type.
            // Currently, we are using SIMDBaseType to store the op2Type info.
            if (parentIntrinsicId == NI_X86Base_Crc32)
            {
                expectedSize = genTypeSize(parentBaseType);
            }

            break;
        }

        default:
        {
            unreached();
        }
    }

    supportsMemoryOp = supportsMemoryOp && (operandSize >= expectedSize);
    supportsSIMDLoad = supportsSIMDLoad && supportsMemoryOp;

    // SIMD16 loads are containable on non-VEX hardware only if the address is aligned.
    bool supportsUnalignedLoad = (expectedSize < genTypeSize(TYP_SIMD16)) || comp->canUseVexEncoding();
    *supportsRegOptional = supportsMemoryOp && supportsUnalignedLoad && IsSafeToMarkRegOptional(parentNode, childNode);

    if (!childNode->OperIsHWIntrinsic())
    {
        bool canBeContained = false;

        if (supportsMemoryOp)
        {
            if (IsContainableMemoryOp(childNode))
            {
                canBeContained = supportsUnalignedLoad && IsSafeToContainMem(parentNode, childNode);
            }
            else if (childNode->IsCnsNonZeroFltOrDbl())
            {
                // Always safe.
                canBeContained = true;
            }
            else if (childNode->IsCnsVec())
            {
                GenTreeVecCon* vecCon = childNode->AsVecCon();
                canBeContained        = !vecCon->IsAllBitsSet() && !vecCon->IsZero();
            }
        }
        return canBeContained;
    }

    GenTreeHWIntrinsic* hwintrinsic   = childNode->AsHWIntrinsic();
    NamedIntrinsic      intrinsicId   = hwintrinsic->GetHWIntrinsicId();
    var_types           childBaseType = hwintrinsic->GetSimdBaseType();

    bool supportsSIMDScalarLoad = supportsSIMDLoad && (expectedSize <= genTypeSize(childBaseType));

    switch (intrinsicId)
    {
        case NI_Vector128_CreateScalar:
        case NI_Vector256_CreateScalar:
        case NI_Vector512_CreateScalar:
        case NI_Vector128_CreateScalarUnsafe:
        case NI_Vector256_CreateScalarUnsafe:
        case NI_Vector512_CreateScalarUnsafe:
        {
            if (!supportsSIMDScalarLoad)
            {
                // Nothing to do if the intrinsic doesn't support scalar loads
                return false;
            }

            GenTree* op1 = hwintrinsic->Op(1);

            if (IsInvariantInRange(op1, parentNode, hwintrinsic))
            {
                if (op1->isContained() && !op1->OperIsLong())
                {
                    // We have CreateScalarUnsafe where the underlying scalar is contained
                    // As such, we can contain the CreateScalarUnsafe and consume the value
                    // directly in codegen.

                    return true;
                }

                if (op1->IsRegOptional() && varTypeIsFloating(op1))
                {
                    // We have CreateScalarUnsafe where the underlying scalar was marked reg
                    // optional. As such, we can contain the CreateScalarUnsafe and consume
                    // the value directly in codegen.
                    //
                    // We only want to do this when op1 produces a floating-point value since that means
                    // it will already be in a SIMD register in the scenario it isn't spilled.

                    return true;
                }
            }

            return false;
        }

        case NI_X86Base_LoadAlignedVector128:
        case NI_AVX_LoadAlignedVector256:
        case NI_AVX512_LoadAlignedVector512:
        {
            // For debug code, we need to ensure that an unaligned address will fault when an explicit LoadAligned is
            // used. Non-VEX encoded instructions will fault if an unaligned SIMD16 load is contained but will not for
            // scalar loads, and VEX-encoded instructions will not fault for unaligned loads in any case.
            //
            // When optimizations are enabled, we want to contain any aligned load that is large enough for the parent's
            // requirement.

            return (supportsSIMDLoad && (comp->opts.OptimizationEnabled() ||
                                         (!comp->canUseVexEncoding() && expectedSize == genTypeSize(TYP_SIMD16))));
        }

        case NI_X86Base_LoadScalarVector128:
        {
            // These take only pointer operands.
            assert(hwintrinsic->OperIsMemoryLoad());

            return supportsSIMDScalarLoad;
        }

        case NI_X86Base_MoveAndDuplicate:
        case NI_AVX2_BroadcastScalarToVector128:
        case NI_AVX2_BroadcastScalarToVector256:
        case NI_AVX512_BroadcastScalarToVector512:
        {
            if (!comp->opts.Tier0OptimizationEnabled() || !comp->canUseEmbeddedBroadcast())
            {
                return false;
            }

            if (varTypeIsSmall(parentBaseType) || (genTypeSize(parentBaseType) != genTypeSize(childBaseType)))
            {
                // early return if either base type is not embedded broadcast compatible.
                return false;
            }

            // make the broadcast node containable when embedded broadcast can be enabled.
            if (intrinsicId == NI_X86Base_MoveAndDuplicate)
            {
                // NI_X86Base_MoveAndDuplicate is for Vector128<double> only.
                assert(childBaseType == TYP_DOUBLE);
            }

            if (parentNode->isEmbeddedBroadcastCompatibleHWIntrinsic(comp))
            {
                GenTree* broadcastOperand = hwintrinsic->Op(1);

                if (broadcastOperand->OperIsHWIntrinsic())
                {
                    GenTreeHWIntrinsic* hwintrinsicOperand = broadcastOperand->AsHWIntrinsic();
                    NamedIntrinsic      operandIntrinsicId = hwintrinsicOperand->GetHWIntrinsicId();

                    if (HWIntrinsicInfo::IsVectorCreateScalar(operandIntrinsicId) ||
                        HWIntrinsicInfo::IsVectorCreateScalarUnsafe(operandIntrinsicId))
                    {
                        // CreateScalar/Unsafe can contain non-memory operands such as enregistered
                        // locals, so we want to check if its operand is containable instead. This
                        // will result in such enregistered locals returning `false`.
                        broadcastOperand = hwintrinsicOperand->Op(1);
                    }
                }

                bool childSupportsRegOptional;
                if (IsContainableHWIntrinsicOp(hwintrinsic, broadcastOperand, &childSupportsRegOptional) &&
                    IsSafeToContainMem(parentNode, hwintrinsic))
                {
                    return true;
                }
            }
            return false;
        }

        case NI_X86Base_LoadAndDuplicateToVector128:
        case NI_AVX_BroadcastScalarToVector128:
        case NI_AVX_BroadcastScalarToVector256:
        {
            if (!comp->canUseEmbeddedBroadcast())
            {
                return false;
            }

            // These take only pointer operands.
            assert(hwintrinsic->OperIsMemoryLoad());
            assert(varTypeIsFloating(childBaseType));

            return (parentBaseType == childBaseType) && parentNode->isEmbeddedBroadcastCompatibleHWIntrinsic(comp);
        }

        default:
        {
            return false;
        }
    }
}

//----------------------------------------------------------------------------------------------
// TryFoldCnsVecForEmbeddedBroadcast:
//  Unfold the eligible constant vector when embedded broadcast is
//  available.
//
//  Arguments:
//     parentNode - The hardware intrinsic node
//     cnsVec     - The constant vector to contain
//
void Lowering::TryFoldCnsVecForEmbeddedBroadcast(GenTreeHWIntrinsic* parentNode, GenTreeVecCon* cnsVec)
{
    assert(!cnsVec->IsAllBitsSet());
    assert(!cnsVec->IsZero());

    if (!comp->canUseEmbeddedBroadcast())
    {
        MakeSrcContained(parentNode, cnsVec);
        return;
    }

    // Regardless of how the constant vector was created, we can convert it to an embedded broadcast if it
    // repeats correctly for the instruction's broadcast element size.
    //
    // Likewise, we do not have to match the intrinsic's base type as long as the broadcast size is correct.

    var_types   simdBaseType  = parentNode->GetSimdBaseType();
    instruction ins           = HWIntrinsicInfo::lookupIns(parentNode->GetHWIntrinsicId(), simdBaseType, comp);
    unsigned    broadcastSize = CodeGenInterface::instInputSize(ins);
    var_types   broadcastType = parentNode->GetSimdBaseTypeAsVarType();

    if (broadcastSize != genTypeSize(simdBaseType))
    {
        if (broadcastSize == 4)
        {
            broadcastType = varTypeIsFloating(simdBaseType) ? TYP_FLOAT : TYP_INT;
        }
        else
        {
            assert(broadcastSize == 8);
            broadcastType = varTypeIsFloating(simdBaseType) ? TYP_DOUBLE : TYP_LONG;
        }
    }

    if (!cnsVec->IsBroadcast(broadcastType))
    {
        // Some bit-wise instructions have both 4-byte and 8-byte broadcast forms.
        // If the constant wasn't a match at 4 bytes, it might be at 8.

        bool canUse8ByteBroadcast = false;

        if (broadcastSize == 4)
        {
            switch (ins)
            {
                case INS_andps:
                case INS_andnps:
                case INS_orps:
                case INS_xorps:
                case INS_pandd:
                case INS_pandnd:
                case INS_pord:
                case INS_pxord:
                case INS_vpternlogd:
                case INS_vshuff32x4:
                case INS_vshufi32x4:
                {
                    canUse8ByteBroadcast = cnsVec->IsBroadcast(TYP_LONG);
                    break;
                }

                default:
                {
                    break;
                }
            }
        }

        if (canUse8ByteBroadcast)
        {
            broadcastType = varTypeIsFloating(simdBaseType) ? TYP_DOUBLE : TYP_LONG;
            parentNode->SetSimdBaseType(broadcastType);
        }
        else
        {
            MakeSrcContained(parentNode, cnsVec);
            return;
        }
    }
    else if (broadcastSize == 8)
    {
        // If the constant was originally a match at 8 bytes, it might also be at 4.
        // We prefer the smaller broadcast when possible, because it shrinks the data section.

        switch (ins)
        {
            case INS_andpd:
            case INS_andnpd:
            case INS_orpd:
            case INS_xorpd:
            case INS_vpandq:
            case INS_vpandnq:
            case INS_vporq:
            case INS_vpxorq:
            case INS_vpternlogq:
            case INS_vshuff64x2:
            case INS_vshufi64x2:
            {
                if (cnsVec->IsBroadcast(TYP_INT))
                {
                    broadcastType = varTypeIsFloating(simdBaseType) ? TYP_FLOAT : TYP_INT;
                    parentNode->SetSimdBaseType(broadcastType);
                }
                break;
            }

            default:
            {
                break;
            }
        }
    }

    // We use the original constant vector's size for the broadcast node, because the parent node may consume
    // more than its own size. The containment check has already validated that the constant is sufficiently
    // large, but that check will be asserted again at codegen, so the replacement must also satisfy.

    var_types      simdType      = cnsVec->TypeGet();
    NamedIntrinsic broadcastName = NI_AVX2_BroadcastScalarToVector128;
    GenTree*       constScalar   = nullptr;

    if (simdType == TYP_SIMD32)
    {
        broadcastName = NI_AVX2_BroadcastScalarToVector256;
    }
    else if (simdType == TYP_SIMD64)
    {
        broadcastName = NI_AVX512_BroadcastScalarToVector512;
    }
    else
    {
        assert(simdType == TYP_SIMD16);
    }

    switch (broadcastType)
    {
        case TYP_FLOAT:
        {
            float scalar = cnsVec->gtSimdVal.f32[0];
            constScalar  = comp->gtNewDconNodeF(scalar);
            break;
        }

        case TYP_DOUBLE:
        {
            double scalar = cnsVec->gtSimdVal.f64[0];
            constScalar   = comp->gtNewDconNodeD(scalar);
            break;
        }

        case TYP_INT:
        {
            int32_t scalar = cnsVec->gtSimdVal.i32[0];
            constScalar    = comp->gtNewIconNode(scalar);
            break;
        }

        case TYP_LONG:
        {
            int64_t scalar = cnsVec->gtSimdVal.i64[0];
            constScalar    = comp->gtNewLconNode(scalar);
            break;
        }

        default:
        {
            unreached();
        }
    }

    GenTreeHWIntrinsic* broadcastNode =
        comp->gtNewSimdHWIntrinsicNode(simdType, constScalar, broadcastName, broadcastType, genTypeSize(simdType));

    BlockRange().InsertBefore(parentNode, constScalar, broadcastNode);
    BlockRange().Remove(cnsVec);

    GenTree** use      = nullptr;
    bool      useFound = parentNode->TryGetUse(cnsVec, &use);
    assert(useFound);

    parentNode->ReplaceOperand(use, broadcastNode);

    MakeSrcContained(broadcastNode, constScalar);
    MakeSrcContained(parentNode, broadcastNode);
}

//------------------------------------------------------------------------
// TryMakeSrcContainedOrRegOptional: Tries to make "childNode" a contained or regOptional node
//
//  Arguments:
//     parentNode - The hardware intrinsic node which is the parent of 'childNode'
//     childNode  - The node to check if it can be contained by 'parentNode'
//
void Lowering::TryMakeSrcContainedOrRegOptional(GenTreeHWIntrinsic* parentNode, GenTree* childNode)
{
    bool supportsRegOptional = false;

    if (IsContainableHWIntrinsicOp(parentNode, childNode, &supportsRegOptional))
    {
        if (childNode->IsCnsVec() && parentNode->isEmbeddedBroadcastCompatibleHWIntrinsic(comp))
        {
            TryFoldCnsVecForEmbeddedBroadcast(parentNode, childNode->AsVecCon());
        }
        else
        {
            MakeSrcContained(parentNode, childNode);
        }
    }
    else if (supportsRegOptional)
    {
        MakeSrcRegOptional(parentNode, childNode);
    }
}

//----------------------------------------------------------------------------------------------
// ContainCheckHWIntrinsicAddr: Perform containment analysis for an address operand of a hardware
//                              intrinsic node.
//
//  Arguments:
//     node - The hardware intrinsic node
//     addr - The address node to try contain
//     size - Size of the memory access (can be an overestimate)
//
void Lowering::ContainCheckHWIntrinsicAddr(GenTreeHWIntrinsic* node, GenTree* addr, unsigned size)
{
    assert((genActualType(addr) == TYP_I_IMPL) || addr->TypeIs(TYP_BYREF));
    if ((addr->OperIs(GT_LCL_ADDR) && IsContainableLclAddr(addr->AsLclFld(), size)) ||
        (addr->IsCnsIntOrI() && addr->AsIntConCommon()->FitsInAddrBase(comp)))
    {
        MakeSrcContained(node, addr);
    }
    else
    {
        TryCreateAddrMode(addr, true, node);
        if (addr->OperIs(GT_LEA) && IsInvariantInRange(addr, node))
        {
            MakeSrcContained(node, addr);
        }
    }
}

//----------------------------------------------------------------------------------------------
// ContainCheckHWIntrinsic: Perform containment analysis for a hardware intrinsic node.
//
//  Arguments:
//     node - The hardware intrinsic node.
//
void Lowering::ContainCheckHWIntrinsic(GenTreeHWIntrinsic* node)
{
    NamedIntrinsic      intrinsicId  = node->GetHWIntrinsicId();
    HWIntrinsicCategory category     = HWIntrinsicInfo::lookupCategory(intrinsicId);
    size_t              numArgs      = node->GetOperandCount();
    var_types           simdBaseType = node->GetSimdBaseType();
    uint32_t            simdSize     = node->GetSimdSize();

    if (!HWIntrinsicInfo::SupportsContainment(intrinsicId))
    {
        // AVX2 gather are not containable and always have constant IMM argument
        if (HWIntrinsicInfo::isAVX2GatherIntrinsic(intrinsicId))
        {
            GenTree* lastOp = node->Op(numArgs);
            MakeSrcContained(node, lastOp);
        }
        // Exit early if containment isn't supported
        return;
    }

    bool isContainedImm = false;

    if (HWIntrinsicInfo::lookupCategory(intrinsicId) == HW_Category_IMM)
    {
        GenTree* lastOp = node->Op(numArgs);

        if (HWIntrinsicInfo::isImmOp(intrinsicId, lastOp) && lastOp->IsCnsIntOrI())
        {
            MakeSrcContained(node, lastOp);
            isContainedImm = true;
        }
    }

    if ((simdSize == 8) || (simdSize == 12))
    {
        // We want to handle GetElement/ToScalar still for Vector2/3
        if (!HWIntrinsicInfo::IsVectorToScalar(intrinsicId) && !HWIntrinsicInfo::IsVectorGetElement(intrinsicId))
        {
            // TODO-XArch-CQ: Ideally we would key this off of the size the containing node
            // expects vs the size node actually is or would be if spilled to the stack
            return;
        }
    }

    // TODO-XArch-CQ: Non-VEX encoded instructions can have both ops contained

    const bool isCommutative = node->isCommutativeHWIntrinsic();

    GenTree* op1 = nullptr;
    GenTree* op2 = nullptr;
    GenTree* op3 = nullptr;
    GenTree* op4 = nullptr;

    if (numArgs == 1)
    {
        // One argument intrinsics cannot be commutative
        assert(!isCommutative);

        op1 = node->Op(1);

        switch (category)
        {
            case HW_Category_MemoryLoad:
                ContainCheckHWIntrinsicAddr(node, op1, simdSize);
                break;

            case HW_Category_SimpleSIMD:
            case HW_Category_SIMDScalar:
            case HW_Category_Scalar:
            {
                switch (intrinsicId)
                {
                    case NI_X86Base_CeilingScalar:
                    case NI_X86Base_FloorScalar:
                    case NI_X86Base_ReciprocalScalar:
                    case NI_X86Base_ReciprocalSqrtScalar:
                    case NI_X86Base_RoundCurrentDirectionScalar:
                    case NI_X86Base_RoundToNearestIntegerScalar:
                    case NI_X86Base_RoundToNegativeInfinityScalar:
                    case NI_X86Base_RoundToPositiveInfinityScalar:
                    case NI_X86Base_RoundToZeroScalar:
                    case NI_X86Base_SqrtScalar:
                    case NI_AVX512_GetExponentScalar:
                    case NI_AVX512_Reciprocal14Scalar:
                    case NI_AVX512_ReciprocalSqrt14Scalar:
                    {
                        // These intrinsics have both 1 and 2-operand overloads.
                        //
                        // The 1-operand overload basically does `intrinsic(op1, op1)`
                        //
                        // Because of this, the operand must be loaded into a register
                        // and cannot be contained.
                        return;
                    }

                    case NI_X86Base_ConvertToInt32:
                    case NI_X86Base_X64_ConvertToInt64:
                    case NI_X86Base_ConvertToUInt32:
                    case NI_X86Base_X64_ConvertToUInt64:
                    case NI_AVX2_ConvertToInt32:
                    case NI_AVX2_ConvertToUInt32:
                    {
                        if (varTypeIsIntegral(simdBaseType))
                        {
                            // These intrinsics are "ins reg/mem, xmm" and get
                            // contained by the relevant store operation instead.
                            return;
                        }
                        break;
                    }

                    case NI_X86Base_ConvertToVector128Int16:
                    case NI_X86Base_ConvertToVector128Int32:
                    case NI_X86Base_ConvertToVector128Int64:
                    case NI_AVX2_ConvertToVector256Int16:
                    case NI_AVX2_ConvertToVector256Int32:
                    case NI_AVX2_ConvertToVector256Int64:
                    {
                        if (node->OperIsMemoryLoad())
                        {
                            ContainCheckHWIntrinsicAddr(node, op1, /* conservative maximum */ 16);
                            return;
                        }
                        break;
                    }

                    case NI_AVX2_BroadcastScalarToVector128:
                    case NI_AVX2_BroadcastScalarToVector256:
                    case NI_AVX512_BroadcastScalarToVector512:
                    {
                        if (node->OperIsMemoryLoad())
                        {
                            ContainCheckHWIntrinsicAddr(node, op1, /* conservative maximum */ 8);
                            return;
                        }

                        if (varTypeIsIntegral(simdBaseType) && op1->OperIsHWIntrinsic())
                        {
                            GenTreeHWIntrinsic* childNode      = op1->AsHWIntrinsic();
                            NamedIntrinsic      childIntrinsic = childNode->GetHWIntrinsicId();

                            if (HWIntrinsicInfo::IsVectorCreateScalar(childIntrinsic) ||
                                HWIntrinsicInfo::IsVectorCreateScalarUnsafe(childIntrinsic))
                            {
                                // We have a very special case of BroadcastScalarToVector(CreateScalar/Unsafe(op1))
                                //
                                // This is one of the only instructions where it supports taking integer types from
                                // a SIMD register or directly as a scalar from memory. Most other instructions, in
                                // comparison, take such values from general-purpose registers instead.
                                //
                                // Because of this, we're going to remove the CreateScalar/Unsafe and try to contain
                                // op1 directly, we'll then special case the codegen to materialize the value into a
                                // SIMD register in the case it is marked optional and doesn't get spilled.

                                if (childNode->Op(1)->OperIsLong())
                                {
                                    // Decomposed longs require special codegen
                                    return;
                                }

                                node->Op(1) = childNode->Op(1);
                                BlockRange().Remove(op1);

                                op1 = node->Op(1);
                                op1->ClearContained();

                                // Drop GT_CAST if it doesn't change the op1's bits we're about to broadcast
                                if (op1->OperIs(GT_CAST) && !op1->gtOverflow() && comp->opts.Tier0OptimizationEnabled())
                                {
                                    GenTreeCast* cast = op1->AsCast();
                                    if (!varTypeIsFloating(cast->CastToType()) &&
                                        !varTypeIsFloating(cast->CastFromType()) && !cast->CastOp()->OperIsLong() &&
                                        (genTypeSize(cast->CastToType()) >= genTypeSize(simdBaseType)) &&
                                        (genTypeSize(cast->CastFromType()) >= genTypeSize(simdBaseType)))
                                    {
                                        BlockRange().Remove(op1);
                                        op1 = cast->CastOp();
                                        op1->ClearContained();
                                        node->Op(1) = op1;
                                    }
                                }
                            }
                        }
                        break;
                    }

                    case NI_AVX512_ConvertToVector128UInt32:
                    case NI_AVX512_ConvertToVector128UInt32WithSaturation:
                    case NI_AVX512_ConvertToVector256Int32:
                    case NI_AVX512_ConvertToVector256UInt32:
                    {
                        if (varTypeIsFloating(simdBaseType))
                        {
                            // This version is "ins xmm, xmm/mem" and
                            // gets the default containment handling
                            break;
                        }
                        FALLTHROUGH;
                    }

                    case NI_AVX512_ConvertToVector128Byte:
                    case NI_AVX512_ConvertToVector128ByteWithSaturation:
                    case NI_AVX512_ConvertToVector128Int16:
                    case NI_AVX512_ConvertToVector128Int16WithSaturation:
                    case NI_AVX512_ConvertToVector128Int32:
                    case NI_AVX512_ConvertToVector128Int32WithSaturation:
                    case NI_AVX512_ConvertToVector128SByte:
                    case NI_AVX512_ConvertToVector128SByteWithSaturation:
                    case NI_AVX512_ConvertToVector128UInt16:
                    case NI_AVX512_ConvertToVector128UInt16WithSaturation:
                    case NI_AVX512_ConvertToVector256Byte:
                    case NI_AVX512_ConvertToVector256ByteWithSaturation:
                    case NI_AVX512_ConvertToVector256Int16:
                    case NI_AVX512_ConvertToVector256Int16WithSaturation:
                    case NI_AVX512_ConvertToVector256Int32WithSaturation:
                    case NI_AVX512_ConvertToVector256SByte:
                    case NI_AVX512_ConvertToVector256SByteWithSaturation:
                    case NI_AVX512_ConvertToVector256UInt16:
                    case NI_AVX512_ConvertToVector256UInt16WithSaturation:
                    case NI_AVX512_ConvertToVector256UInt32WithSaturation:
                    {
                        // These intrinsics are "ins reg/mem, xmm" and get
                        // contained by the relevant store operation instead.
                        return;
                    }

#ifdef TARGET_X86
                    case NI_Vector128_CreateScalar:
                    case NI_Vector256_CreateScalar:
                    case NI_Vector512_CreateScalar:
                    case NI_Vector128_CreateScalarUnsafe:
                    case NI_Vector256_CreateScalarUnsafe:
                    case NI_Vector512_CreateScalarUnsafe:
                    {
                        if (op1->OperIsLong())
                        {
                            // Contain decomposed longs and handle them in codegen
                            assert(varTypeIsLong(simdBaseType));

                            for (GenTree* longOp : op1->Operands())
                            {
                                if (!varTypeIsSmall(longOp))
                                {
                                    if (IsContainableMemoryOp(longOp) && IsSafeToContainMem(node, longOp))
                                    {
                                        MakeSrcContained(node, longOp);
                                    }
                                    else if (IsSafeToMarkRegOptional(node, longOp))
                                    {
                                        MakeSrcRegOptional(node, longOp);
                                    }
                                }
                            }

                            MakeSrcContained(node, op1);
                            return;
                        }
                        break;
                    }

                    case NI_Vector128_ToScalar:
                    case NI_Vector256_ToScalar:
                    case NI_Vector512_ToScalar:
                    {
                        // These will be contained by a STOREIND
                        if (varTypeIsLong(simdBaseType))
                        {
                            return;
                        }
                        break;
                    }
#endif

                    default:
                    {
                        break;
                    }
                }

                assert(!node->OperIsMemoryLoad());

                TryMakeSrcContainedOrRegOptional(node, op1);
                break;
            }

            default:
            {
                unreached();
                break;
            }
        }
    }
    else
    {
        if (numArgs == 2)
        {
            op1 = node->Op(1);
            op2 = node->Op(2);

            switch (category)
            {
                case HW_Category_MemoryLoad:
                    if ((intrinsicId == NI_AVX_MaskLoad) || (intrinsicId == NI_AVX2_MaskLoad))
                    {
                        ContainCheckHWIntrinsicAddr(node, op1, simdSize);
                    }
                    else
                    {
                        ContainCheckHWIntrinsicAddr(node, op2, simdSize);
                    }
                    break;

                case HW_Category_MemoryStore:
                    ContainCheckHWIntrinsicAddr(node, op1, /* conservative maximum */ simdSize);
                    break;

                case HW_Category_SimpleSIMD:
                case HW_Category_SIMDScalar:
                case HW_Category_Scalar:
                {
                    bool supportsOp1RegOptional = false;
                    bool supportsOp2RegOptional = false;

                    GenTree* containedOperand   = nullptr;
                    GenTree* regOptionalOperand = nullptr;
                    bool     swapOperands       = false;

                    if (IsContainableHWIntrinsicOp(node, op2, &supportsOp2RegOptional))
                    {
                        containedOperand = op2;
                    }
                    else if (isCommutative && IsContainableHWIntrinsicOp(node, op1, &supportsOp1RegOptional))
                    {
                        containedOperand = op1;
                        swapOperands     = true;
                    }
                    else
                    {
                        if (supportsOp1RegOptional)
                        {
                            regOptionalOperand = PreferredRegOptionalOperand(regOptionalOperand, op1);
                        }

                        if (supportsOp2RegOptional)
                        {
                            regOptionalOperand = PreferredRegOptionalOperand(regOptionalOperand, op2);
                        }

                        if (regOptionalOperand == op1)
                        {
                            swapOperands = true;
                        }
                    }

                    if (containedOperand != nullptr)
                    {
                        bool isEmbeddedBroadcastCompatible =
                            containedOperand->IsCnsVec() && node->isEmbeddedBroadcastCompatibleHWIntrinsic(comp);

                        bool       isScalarArg = false;
                        genTreeOps oper        = node->GetOperForHWIntrinsicId(&isScalarArg);

                        // We want to skip trying to make this an embedded broadcast in certain scenarios
                        // because it will prevent other transforms that will be better for codegen.

                        LIR::Use use;
                        if (isEmbeddedBroadcastCompatible && BlockRange().TryGetUse(node, &use))
                        {
                            if ((oper == GT_XOR) && use.User()->OperIsVectorFusedMultiplyOp())
                            {
                                // xor is bitwise and the actual xor node might be a different base type
                                // from the FMA node, so we check if its negative zero using the FMA base
                                // type since that's what the end negation would end up using
                                var_types fmaSimdBaseType = use.User()->AsHWIntrinsic()->GetSimdBaseType();
                                isEmbeddedBroadcastCompatible =
                                    !containedOperand->IsVectorNegativeZero(fmaSimdBaseType);
                            }
                            else if (((oper == GT_AND) || (oper == GT_AND_NOT)) && use.User()->OperIsHWIntrinsic())
                            {
                                // For EQ/NE(AND(X, CnsVec), ZeroVector) we don't need to fold CnsVec into a contained
                                // broadcast operand - AND will be folded into TestZ anyway.
                                GenTreeHWIntrinsic* userHw = use.User()->AsHWIntrinsic();
                                NamedIntrinsic      userId = userHw->GetHWIntrinsicId();

                                bool isEQ = (userId == NI_Vector128_op_Equality) ||
                                            (userId == NI_Vector256_op_Equality) ||
                                            (userId == NI_Vector512_op_Equality);
                                bool isNE = (userId == NI_Vector128_op_Inequality) ||
                                            (userId == NI_Vector256_op_Inequality) ||
                                            (userId == NI_Vector512_op_Inequality);
                                if ((isEQ || isNE) && (userHw->Op(1)->IsVectorZero() || userHw->Op(2)->IsVectorZero()))
                                {
                                    isEmbeddedBroadcastCompatible = false;
                                }
                            }
                        }

                        if (isEmbeddedBroadcastCompatible)
                        {
                            TryFoldCnsVecForEmbeddedBroadcast(node, containedOperand->AsVecCon());
                        }
                        else
                        {
                            MakeSrcContained(node, containedOperand);
                        }
                    }
                    else if (regOptionalOperand != nullptr)
                    {
                        MakeSrcRegOptional(node, regOptionalOperand);
                    }

                    if (swapOperands)
                    {
                        // Swap the operands here to make the containment checks in codegen significantly simpler
                        std::swap(node->Op(1), node->Op(2));
                    }
                    break;
                }

                case HW_Category_IMM:
                {
                    // We don't currently have any IMM intrinsics which are also commutative
                    assert(!isCommutative);

                    switch (intrinsicId)
                    {
                        case NI_X86Base_Extract:
                        case NI_X86Base_X64_Extract:
                        case NI_AVX_ExtractVector128:
                        case NI_AVX2_ExtractVector128:
                        case NI_AVX512_ExtractVector128:
                        case NI_AVX512_ExtractVector256:
                        {
                            // These intrinsics are "ins reg/mem, xmm, imm8" and get
                            // contained by the relevant store operation instead.
                            break;
                        }

                        case NI_AVX2_Shuffle:
                        case NI_AVX512_Shuffle:
                        {
                            if (varTypeIsByte(simdBaseType))
                            {
                                // byte and sbyte are: pshufb ymm1, ymm2, ymm3/m256
                                assert(!isCommutative);

                                TryMakeSrcContainedOrRegOptional(node, op2);
                                break;
                            }
                            FALLTHROUGH;
                        }

                        case NI_X86Base_Shuffle:
                        {
                            if (varTypeIsByte(simdBaseType))
                            {
                                TryMakeSrcContainedOrRegOptional(node, op2);
                                break;
                            }
                            FALLTHROUGH;
                        }

                        case NI_X86Base_ShuffleHigh:
                        case NI_X86Base_ShuffleLow:
                        case NI_AVX2_Permute4x64:
                        case NI_AVX2_ShuffleHigh:
                        case NI_AVX2_ShuffleLow:
                        case NI_AVX512_ClassifyMask:
                        case NI_AVX512_ClassifyScalarMask:
                        case NI_AVX512_Permute2x64:
                        case NI_AVX512_Permute4x32:
                        case NI_AVX512_Permute4x64:
                        case NI_AVX512_ShuffleHigh:
                        case NI_AVX512_ShuffleLow:
                        case NI_AVX512_RotateLeft:
                        case NI_AVX512_RotateRight:
                        {
                            // These intrinsics have op2 as an imm and op1 as a reg/mem

                            if (!isContainedImm)
                            {
                                // Don't contain if we're generating a jmp table fallback
                                break;
                            }

                            TryMakeSrcContainedOrRegOptional(node, op1);
                            break;
                        }

                        case NI_AVX_Permute:
                        case NI_X86Base_ShiftLeftLogical:
                        case NI_X86Base_ShiftRightArithmetic:
                        case NI_X86Base_ShiftRightLogical:
                        case NI_AVX2_ShiftLeftLogical:
                        case NI_AVX2_ShiftRightArithmetic:
                        case NI_AVX2_ShiftRightLogical:
                        case NI_AVX512_ShiftLeftLogical:
                        case NI_AVX512_ShiftRightArithmetic:
                        case NI_AVX512_ShiftRightLogical:
                        {
                            // These intrinsics can have op2 be imm or reg/mem
                            // They also can have op1 be reg/mem and op2 be imm

                            if (HWIntrinsicInfo::isImmOp(intrinsicId, op2))
                            {
                                if (!isContainedImm)
                                {
                                    // Don't contain if we're generating a jmp table fallback
                                    break;
                                }

                                TryMakeSrcContainedOrRegOptional(node, op1);
                            }
                            else
                            {
                                TryMakeSrcContainedOrRegOptional(node, op2);
                            }
                            break;
                        }

                        case NI_AES_KeygenAssist:
                        case NI_AVX512_GetMantissa:
                        case NI_AVX512_RoundScale:
                        case NI_AVX512_Reduce:
                        {
                            if (!isContainedImm)
                            {
                                // Don't contain if we're generating a jmp table fallback
                                break;
                            }

                            TryMakeSrcContainedOrRegOptional(node, op1);
                            break;
                        }

                        case NI_X86Base_ShiftLeftLogical128BitLane:
                        case NI_X86Base_ShiftRightLogical128BitLane:
                        case NI_AVX2_ShiftLeftLogical128BitLane:
                        case NI_AVX2_ShiftRightLogical128BitLane:
                        case NI_AVX512_ShiftLeftLogical128BitLane:
                        case NI_AVX512_ShiftRightLogical128BitLane:
                        {
                            // These intrinsics have op2 as an imm and op1 as a reg/mem when AVX512BW+VL is supported

                            if (!isContainedImm)
                            {
                                // Don't contain if we're generating a jmp table fallback
                                break;
                            }

                            TryMakeSrcContainedOrRegOptional(node, op1);
                            break;
                        }

                        case NI_AVX512_GetMantissaScalar:
                        case NI_AVX512_RoundScaleScalar:
                        case NI_AVX512_ReduceScalar:
                        {
                            // These intrinsics have both 2 and 3-operand overloads.
                            //
                            // The 2-operand overload basically does `intrinsic(op1, op1, cns)`
                            //
                            // Because of this, the operand must be loaded into a register
                            // and cannot be contained.
                            return;
                        }

                        case NI_AVX512_ShiftLeftMask:
                        case NI_AVX512_ShiftRightMask:
                        {
                            // These intrinsics don't support a memory operand and
                            // we don't currently generate a jmp table fallback.

                            assert(isContainedImm);
                            return;
                        }

                        default:
                        {
                            assert(!"Unhandled containment for binary hardware intrinsic with immediate operand");
                            break;
                        }
                    }

                    break;
                }

                case HW_Category_Helper:
                {
                    // We don't currently have any IMM intrinsics which are also commutative
                    assert(!isCommutative);

                    switch (intrinsicId)
                    {
                        case NI_Vector128_GetElement:
                        case NI_Vector256_GetElement:
                        case NI_Vector512_GetElement:
                        {
                            if (op2->OperIsConst())
                            {
                                MakeSrcContained(node, op2);
                            }

                            if (op1->IsCnsVec() || (IsContainableMemoryOp(op1) && IsSafeToContainMem(node, op1)))
                            {
                                MakeSrcContained(node, op1);
                            }
                            break;
                        }

                        case NI_Vector128_op_Division:
                        case NI_Vector256_op_Division:
                        {
                            break;
                        }

                        default:
                        {
                            assert(!"Unhandled containment for helper binary hardware intrinsic");
                            break;
                        }
                    }

                    break;
                }

                default:
                {
                    unreached();
                    break;
                }
            }
        }
        else if (numArgs == 3)
        {
            // three argument intrinsics should not be marked commutative
            assert(!isCommutative);

            op1 = node->Op(1);
            op2 = node->Op(2);
            op3 = node->Op(3);

            switch (category)
            {
                case HW_Category_MemoryLoad:
                {
                    if (op3->IsVectorZero())
                    {
                        // When we are merging with zero, we can specialize
                        // and avoid instantiating the vector constant.
                        MakeSrcContained(node, op3);
                    }
                    ContainCheckHWIntrinsicAddr(node, op1, simdSize);
                    break;
                }

                case HW_Category_MemoryStore:
                {
                    ContainCheckHWIntrinsicAddr(node, op1, simdSize);
                    break;
                }

                case HW_Category_SimpleSIMD:
                case HW_Category_SIMDScalar:
                case HW_Category_Scalar:
                {
                    if (HWIntrinsicInfo::IsFmaIntrinsic(intrinsicId))
                    {
                        // FMA is special in that any operand can be contained
                        // and any other operand can be the RMW operand.
                        //
                        // This comes about from having:
                        // * 132: op1 = (op1 * [op3]) + op2
                        // * 213: op2 = (op1 * op2) + [op3]
                        // * 231: op2 = (op2 * [op3]) + op1
                        //
                        // Since multiplication is commutative this gives us the
                        // full range of support to emit the best codegen.

                        bool supportsOp1RegOptional = false;
                        bool supportsOp2RegOptional = false;
                        bool supportsOp3RegOptional = false;

                        GenTree* containedOperand   = nullptr;
                        GenTree* regOptionalOperand = nullptr;

                        LIR::Use use;
                        GenTree* user = nullptr;

                        if (BlockRange().TryGetUse(node, &use))
                        {
                            user = use.User();
                        }
                        unsigned resultOpNum = node->GetResultOpNumForRmwIntrinsic(user, op1, op2, op3);

                        // Prioritize Containable op. Check if any one of the op is containable first.
                        // Set op regOptional only if none of them is containable.

                        // Prefer to make op3 contained as it doesn't require reordering operands
                        if ((resultOpNum != 3) && IsContainableHWIntrinsicOp(node, op3, &supportsOp3RegOptional))
                        {
                            // result = (op1 * op2) + [op3]
                            containedOperand = op3;
                        }
                        else if ((resultOpNum != 2) && IsContainableHWIntrinsicOp(node, op2, &supportsOp2RegOptional))
                        {
                            // result = (op1 * [op2]) + op3
                            containedOperand = op2;
                        }
                        else if ((resultOpNum != 1) && !HWIntrinsicInfo::CopiesUpperBits(intrinsicId) &&
                                 IsContainableHWIntrinsicOp(node, op1, &supportsOp1RegOptional))
                        {
                            // result = ([op1] * op2) + op3
                            containedOperand = op1;
                        }
                        else
                        {
                            if (supportsOp1RegOptional)
                            {
                                regOptionalOperand = PreferredRegOptionalOperand(regOptionalOperand, op1);
                            }

                            if (supportsOp2RegOptional)
                            {
                                regOptionalOperand = PreferredRegOptionalOperand(regOptionalOperand, op2);
                            }

                            if (supportsOp3RegOptional)
                            {
                                regOptionalOperand = PreferredRegOptionalOperand(regOptionalOperand, op3);
                            }
                        }

                        if (containedOperand != nullptr)
                        {
                            if (containedOperand->IsCnsVec() && node->isEmbeddedBroadcastCompatibleHWIntrinsic(comp))
                            {
                                TryFoldCnsVecForEmbeddedBroadcast(node, containedOperand->AsVecCon());
                            }
                            else
                            {
                                MakeSrcContained(node, containedOperand);
                            }
                        }
                        else if (regOptionalOperand != nullptr)
                        {
                            MakeSrcRegOptional(node, regOptionalOperand);
                        }
                    }
                    else if (HWIntrinsicInfo::IsPermuteVar2x(intrinsicId))
                    {
                        assert(comp->canUseEvexEncodingDebugOnly());

                        // PermuteVar2x is similarly special in that op1 and op3
                        // are commutative and op1 or op2 can be the RMW operand.
                        //
                        // This comes about from having:
                        // * i2: op2 = permutex2var(op1, op2, op3)
                        // * t2: op1 = permutex2var(op1, op2, op3)
                        //
                        // Given op1 and op3 are commutative this also gives us the full
                        // range of support. However, given we can only swap op1/op3 if
                        // we toggle a bit in the indices (op2) and the cost of this is
                        // another memory load if op2 isn't constant, we don't swap in that
                        // case to avoid another memory access for the toggle operand

                        bool supportsOp1RegOptional = false;
                        bool supportsOp3RegOptional = false;

                        GenTree* containedOperand   = nullptr;
                        GenTree* regOptionalOperand = nullptr;
                        bool     swapOperands       = false;
                        bool     isOp2Cns           = op2->IsCnsVec();

                        LIR::Use use;
                        GenTree* user = nullptr;

                        if (BlockRange().TryGetUse(node, &use))
                        {
                            user = use.User();
                        }
                        unsigned resultOpNum = node->GetResultOpNumForRmwIntrinsic(user, op1, op2, op3);

                        // Prioritize Containable op. Check if any one of the op is containable first.
                        // Set op regOptional only if none of them is containable.

                        // Prefer to make op3 contained as it doesn't require reordering operands
                        if (((resultOpNum != 3) || !isOp2Cns) &&
                            IsContainableHWIntrinsicOp(node, op3, &supportsOp3RegOptional))
                        {
                            containedOperand = op3;
                        }
                        else if ((resultOpNum != 2) && isOp2Cns &&
                                 IsContainableHWIntrinsicOp(node, op1, &supportsOp1RegOptional))
                        {
                            containedOperand = op1;
                            swapOperands     = true;
                        }
                        else
                        {
                            if (supportsOp1RegOptional)
                            {
                                regOptionalOperand = PreferredRegOptionalOperand(regOptionalOperand, op1);
                            }

                            if (supportsOp3RegOptional)
                            {
                                regOptionalOperand = PreferredRegOptionalOperand(regOptionalOperand, op3);
                            }

                            if (regOptionalOperand == op1)
                            {
                                swapOperands = true;
                            }
                        }

                        if (containedOperand != nullptr)
                        {
                            if (containedOperand->IsCnsVec() && node->isEmbeddedBroadcastCompatibleHWIntrinsic(comp))
                            {
                                TryFoldCnsVecForEmbeddedBroadcast(node, containedOperand->AsVecCon());
                            }
                            else
                            {
                                MakeSrcContained(node, containedOperand);
                            }
                        }
                        else if (regOptionalOperand != nullptr)
                        {
                            MakeSrcRegOptional(node, regOptionalOperand);
                        }

                        if (swapOperands)
                        {
                            // Swap the operands here to make the containment checks in codegen significantly simpler
                            assert(op2->IsCnsVec());
                            std::swap(node->Op(1), node->Op(3));

                            uint32_t elemSize  = genTypeSize(simdBaseType);
                            uint32_t elemCount = simdSize / elemSize;
                            uint64_t toggleBit = 0;

                            switch (elemSize)
                            {
                                case 1:
                                {
                                    // We pick a base uint8_t of:
                                    // * TYP_SIMD16: 0x10
                                    // * TYP_SIMD32: 0x20
                                    // * TYP_SIMD64: 0x40
                                    switch (simdSize)
                                    {
                                        case 16:
                                            toggleBit = 0x1010101010101010;
                                            break;
                                        case 32:
                                            toggleBit = 0x2020202020202020;
                                            break;
                                        default:
                                            assert(simdSize == 64);
                                            toggleBit = 0x4040404040404040;
                                            break;
                                    }
                                    break;
                                }

                                case 2:
                                {
                                    // We pick a base uint16_t of:
                                    // * TYP_SIMD16: 0x08
                                    // * TYP_SIMD32: 0x10
                                    // * TYP_SIMD64: 0x20
                                    switch (simdSize)
                                    {
                                        case 16:
                                            toggleBit = 0x0008000800080008;
                                            break;
                                        case 32:
                                            toggleBit = 0x0010001000100010;
                                            break;
                                        default:
                                            assert(simdSize == 64);
                                            toggleBit = 0x0020002000200020;
                                            break;
                                    }
                                    break;
                                }

                                case 4:
                                {
                                    // We pick a base uint32_t of:
                                    // * TYP_SIMD16: 0x04
                                    // * TYP_SIMD32: 0x08
                                    // * TYP_SIMD64: 0x10
                                    switch (simdSize)
                                    {
                                        case 16:
                                            toggleBit = 0x0000000400000004;
                                            break;
                                        case 32:
                                            toggleBit = 0x0000000800000008;
                                            break;
                                        default:
                                            assert(simdSize == 64);
                                            toggleBit = 0x0000001000000010;
                                            break;
                                    }
                                    break;
                                }

                                case 8:
                                {
                                    // We pick a base uint32_t of:
                                    // * TYP_SIMD16: 0x02
                                    // * TYP_SIMD32: 0x04
                                    // * TYP_SIMD64: 0x08
                                    switch (simdSize)
                                    {
                                        case 16:
                                            toggleBit = 0x0000000000000002;
                                            break;
                                        case 32:
                                            toggleBit = 0x0000000000000004;
                                            break;
                                        default:
                                            assert(simdSize == 64);
                                            toggleBit = 0x0000000000000008;
                                            break;
                                    }
                                    break;
                                }

                                default:
                                {
                                    unreached();
                                }
                            }

                            GenTreeVecCon* vecCon = op2->AsVecCon();

                            for (uint32_t i = 0; i < (simdSize / 8); i++)
                            {
                                vecCon->gtSimdVal.u64[i] ^= toggleBit;
                            }
                        }
                    }
                    else
                    {
                        switch (intrinsicId)
                        {
                            case NI_X86Base_BlendVariable:
                            case NI_AVX_BlendVariable:
                            case NI_AVX2_BlendVariable:
                            {
                                TryMakeSrcContainedOrRegOptional(node, op2);
                                break;
                            }

                            case NI_AVX512_BlendVariableMask:
                            {
                                // BlendVariableMask represents one of the following instructions:
                                // * vblendmpd
                                // * vblendmps
                                // * vpblendmpb
                                // * vpblendmpd
                                // * vpblendmpq
                                // * vpblendmpw
                                //
                                // In all cases, the node operands are ordered:
                                // * op1: selectFalse
                                // * op2: selectTrue
                                // * op3: condition
                                //
                                // The managed API surface we expose doesn't directly support TYP_MASK
                                // and we don't directly expose overloads for APIs like `vaddps` which
                                // support embedded masking. Instead, we have decide to do pattern
                                // recognition over the relevant ternary select APIs which functionally
                                // execute `cond ? selectTrue : selectFalse` on a per element basis.
                                //
                                // To facilitate this, the mentioned ternary select APIs, such as
                                // ConditionalSelect or TernaryLogic, with a correct control word, will
                                // all compile down to BlendVariableMask when the condition is of TYP_MASK.
                                //
                                // So, before we do the normal containment checks for memory operands, we
                                // instead want to check if `selectTrue` (op2) supports embedded masking and
                                // if so, we want to mark it as contained. Codegen will then see that it is
                                // contained and not a memory operand and know to invoke the special handling
                                // so that the embedded masking can work as expected.

                                if (op1->IsVectorZero())
                                {
                                    // When we are merging with zero, we can specialize
                                    // and avoid instantiating the vector constant.
                                    MakeSrcContained(node, op1);
                                }

                                if (IsInvariantInRange(op2, node))
                                {
                                    unsigned  tgtMaskSize      = simdSize / genTypeSize(simdBaseType);
                                    var_types tgtSimdBaseType  = TYP_UNDEF;
                                    size_t    broadcastOpIndex = 0;

                                    if (op2->isEmbeddedMaskingCompatible(comp, tgtMaskSize, tgtSimdBaseType,
                                                                         &broadcastOpIndex))
                                    {
                                        if (tgtSimdBaseType != TYP_UNDEF)
                                        {
                                            op2->AsHWIntrinsic()->SetSimdBaseType(tgtSimdBaseType);

                                            if (broadcastOpIndex != 0)
                                            {
                                                // We have already contained a broadcast, and we are choosing a wider
                                                // instruction to support masking. We need to rewrite the broadcast
                                                // constant to the larger size.

                                                GenTreeHWIntrinsic* broadcastNode =
                                                    op2->AsHWIntrinsic()->Op(broadcastOpIndex)->AsHWIntrinsic();
                                                GenTree* constNode = broadcastNode->Op(1);
                                                int64_t  lval      = 0;

                                                assert(genTypeSize(constNode) == 4);
                                                assert(tgtMaskSize == 2);

                                                if (constNode->IsCnsFltOrDbl())
                                                {
                                                    float fval = FloatingPointUtils::convertToSingle(
                                                        constNode->AsDblCon()->DconValue());
                                                    lval = BitOperations::SingleToUInt32Bits(fval);
                                                }
                                                else
                                                {
                                                    assert(constNode->OperIs(GT_CNS_INT));
                                                    lval = static_cast<uint32_t>(constNode->AsIntCon()->IconValue());
                                                }

                                                GenTree* lconNode = comp->gtNewLconNode((lval << 32) | lval);

                                                broadcastNode->SetSimdBaseType(TYP_LONG);
                                                broadcastNode->Op(1) = lconNode;

                                                BlockRange().InsertBefore(broadcastNode, lconNode);
                                                BlockRange().Remove(constNode);

                                                MakeSrcContained(broadcastNode, lconNode);
                                            }
                                        }

                                        MakeSrcContained(node, op2);
                                        op2->MakeEmbMaskOp();
                                        break;
                                    }
                                }

                                TryMakeSrcContainedOrRegOptional(node, op2);
                                break;
                            }

                            case NI_AVX512_CompressMask:
                            case NI_AVX512_ExpandMask:
                            {
                                if (op1->IsVectorZero())
                                {
                                    // When we are merging with zero, we can specialize
                                    // and avoid instantiating the vector constant.
                                    MakeSrcContained(node, op1);
                                }
                                break;
                            }

                            case NI_AVX2_MultiplyNoFlags:
                            case NI_AVX2_X64_MultiplyNoFlags:
                            {
                                bool supportsOp1RegOptional = false;
                                bool supportsOp2RegOptional = false;

                                GenTree* containedOperand   = nullptr;
                                GenTree* regOptionalOperand = nullptr;
                                bool     swapOperands       = false;

                                if (IsContainableHWIntrinsicOp(node, op2, &supportsOp2RegOptional))
                                {
                                    containedOperand = op2;
                                }
                                else if (IsContainableHWIntrinsicOp(node, op1, &supportsOp1RegOptional))
                                {
                                    containedOperand = op1;
                                    swapOperands     = true;
                                }
                                else
                                {
                                    if (supportsOp1RegOptional)
                                    {
                                        regOptionalOperand = PreferredRegOptionalOperand(regOptionalOperand, op1);
                                    }

                                    if (supportsOp2RegOptional)
                                    {
                                        regOptionalOperand = PreferredRegOptionalOperand(regOptionalOperand, op2);
                                    }

                                    if (regOptionalOperand == op1)
                                    {
                                        swapOperands = true;
                                    }
                                }

                                if (containedOperand != nullptr)
                                {
                                    MakeSrcContained(node, containedOperand);
                                }
                                else if (regOptionalOperand != nullptr)
                                {
                                    MakeSrcRegOptional(node, regOptionalOperand);
                                }

                                if (swapOperands)
                                {
                                    // Swap the operands here to make the containment checks in codegen significantly
                                    // simpler
                                    std::swap(node->Op(1), node->Op(2));
                                }
                                break;
                            }

                            default:
                            {
                                assert((intrinsicId == NI_X86Base_DivRem) || (intrinsicId == NI_X86Base_X64_DivRem) ||
                                       (intrinsicId >= FIRST_NI_AVXVNNI && intrinsicId <= LAST_NI_AVXVNNIINT_V512));
                                TryMakeSrcContainedOrRegOptional(node, op3);
                                break;
                            }
                        }
                    }
                    break;
                }

                case HW_Category_IMM:
                {
                    switch (intrinsicId)
                    {
                        case NI_X86Base_AlignRight:
                        case NI_X86Base_Blend:
                        case NI_X86Base_DotProduct:
                        case NI_X86Base_MultipleSumAbsoluteDifferences:
                        case NI_X86Base_Shuffle:
                        case NI_X86Base_X64_Insert:
                        case NI_AVX_Blend:
                        case NI_AVX_Compare:
                        case NI_AVX_CompareScalar:
                        case NI_AVX_DotProduct:
                        case NI_AVX_InsertVector128:
                        case NI_AVX_Permute2x128:
                        case NI_AVX_Shuffle:
                        case NI_AVX2_AlignRight:
                        case NI_AVX2_Blend:
                        case NI_AVX2_InsertVector128:
                        case NI_AVX2_MultipleSumAbsoluteDifferences:
                        case NI_AVX2_Permute2x128:
                        case NI_AVX512_AlignRight32:
                        case NI_AVX512_AlignRight64:
                        case NI_AVX512_AlignRight:
                        case NI_AVX512_GetMantissaScalar:
                        case NI_AVX512_InsertVector128:
                        case NI_AVX512_InsertVector256:
                        case NI_AVX512_Range:
                        case NI_AVX512_RangeScalar:
                        case NI_AVX512_ReduceScalar:
                        case NI_AVX512_RoundScaleScalar:
                        case NI_AVX512_Shuffle2x128:
                        case NI_AVX512_Shuffle4x128:
                        case NI_AVX512_Shuffle:
                        case NI_AVX512_SumAbsoluteDifferencesInBlock32:
                        case NI_AVX512_CompareMask:
                        case NI_AES_CarrylessMultiply:
                        case NI_AES_V256_CarrylessMultiply:
                        case NI_AES_V512_CarrylessMultiply:
                        case NI_AVX10v2_MinMax:
                        case NI_AVX10v2_MinMaxScalar:
                        case NI_AVX10v2_MultipleSumAbsoluteDifferences:
                        case NI_GFNI_GaloisFieldAffineTransform:
                        case NI_GFNI_GaloisFieldAffineTransformInverse:
                        case NI_GFNI_V256_GaloisFieldAffineTransform:
                        case NI_GFNI_V256_GaloisFieldAffineTransformInverse:
                        case NI_GFNI_V512_GaloisFieldAffineTransform:
                        case NI_GFNI_V512_GaloisFieldAffineTransformInverse:
                        {
                            if (!isContainedImm)
                            {
                                // Don't contain if we're generating a jmp table fallback
                                break;
                            }

                            TryMakeSrcContainedOrRegOptional(node, op2);
                            break;
                        }

                        case NI_X86Base_Insert:
                        {
                            GenTree* lastOp = node->Op(numArgs);

                            if (!isContainedImm)
                            {
                                // Don't contain if we're generating a jmp table fallback
                                break;
                            }

                            if (simdBaseType == TYP_FLOAT)
                            {
                                assert(lastOp->IsCnsIntOrI());

                                // Sse41.Insert has:
                                //  * Bits 0-3: zmask
                                //  * Bits 4-5: count_d
                                //  * Bits 6-7: count_s (register form only)
                                //
                                // Where zmask specifies which elements to zero
                                // Where count_d specifies the destination index the value is being inserted to
                                // Where count_s specifies the source index of the value being inserted

                                if (op1->IsVectorZero())
                                {
                                    // When op1 is zero, we can contain it and we expect that
                                    // ival is already in the correct state to account for it

#if DEBUG
                                    ssize_t ival = lastOp->AsIntConCommon()->IconValue();

                                    ssize_t zmask   = (ival & 0x0F);
                                    ssize_t count_d = (ival & 0x30) >> 4;
                                    ssize_t count_s = (ival & 0xC0) >> 6;

                                    zmask |= ~(ssize_t(1) << count_d);
                                    zmask &= 0x0F;

                                    ssize_t expected = (count_s << 6) | (count_d << 4) | (zmask);
                                    assert(ival == expected);
#endif

                                    MakeSrcContained(node, op1);
                                }
                                else if (op2->IsVectorZero())
                                {
                                    // When op2 is zero, we can contain it and we expect that
                                    // zmask is already in the correct state to account for it

#if DEBUG
                                    ssize_t ival = lastOp->AsIntConCommon()->IconValue();

                                    ssize_t zmask   = (ival & 0x0F);
                                    ssize_t count_d = (ival & 0x30) >> 4;
                                    ssize_t count_s = (ival & 0xC0) >> 6;

                                    zmask |= (ssize_t(1) << count_d);
                                    zmask &= 0x0F;

                                    ssize_t expected = (count_s << 6) | (count_d << 4) | (zmask);
                                    assert(ival == expected);
#endif

                                    MakeSrcContained(node, op2);
                                }
                            }

                            TryMakeSrcContainedOrRegOptional(node, op2);
                            break;
                        }

                        default:
                        {
                            assert(!"Unhandled containment for ternary hardware intrinsic with immediate operand");
                            break;
                        }
                    }

                    break;
                }

                default:
                {
                    unreached();
                    break;
                }
            }
        }
        else if (numArgs == 4)
        {
            // four argument intrinsics should not be marked commutative
            assert(!isCommutative);

            op1 = node->Op(1);
            op2 = node->Op(2);
            op3 = node->Op(3);
            op4 = node->Op(4);

            switch (category)
            {
                case HW_Category_IMM:
                {
                    switch (intrinsicId)
                    {
                        case NI_AVX512_Fixup:
                        case NI_AVX512_FixupScalar:
                        {
                            if (!isContainedImm)
                            {
                                // Don't contain if we're generating a jmp table fallback
                                break;
                            }

                            TryMakeSrcContainedOrRegOptional(node, op3);

                            if (!node->isRMWHWIntrinsic(comp))
                            {
                                // op1 is never selected by the table so
                                // we should've replaced it with a containable
                                // constant, allowing us to get better non-RMW
                                // codegen

                                assert(op1->IsCnsVec());
                                MakeSrcContained(node, op1);
                            }
                            break;
                        }

                        case NI_AVX512_TernaryLogic:
                        {
                            assert(comp->canUseEvexEncodingDebugOnly());

                            // These are the control bytes used for TernaryLogic

                            const uint8_t A = 0xF0;
                            const uint8_t B = 0xCC;
                            const uint8_t C = 0xAA;

                            if (!isContainedImm)
                            {
                                // Don't contain if we're generating a jmp table fallback
                                break;
                            }

                            uint8_t                 control  = static_cast<uint8_t>(op4->AsIntCon()->gtIconVal);
                            const TernaryLogicInfo* info     = &TernaryLogicInfo::lookup(control);
                            TernaryLogicUseFlags    useFlags = info->GetAllUseFlags();

                            bool supportsOp1RegOptional = false;
                            bool supportsOp2RegOptional = false;
                            bool supportsOp3RegOptional = false;

                            GenTree*             containedOperand   = nullptr;
                            GenTree*             regOptionalOperand = nullptr;
                            TernaryLogicUseFlags swapOperands       = TernaryLogicUseFlags::None;

                            switch (useFlags)
                            {
                                case TernaryLogicUseFlags::None:
                                {
                                    break;
                                }

                                case TernaryLogicUseFlags::C:
                                {
                                    // We're only using op3, so that's the one to try and contain

                                    assert(op1->IsCnsVec());
                                    MakeSrcContained(node, op1);

                                    assert(op2->IsCnsVec());
                                    MakeSrcContained(node, op2);

                                    if (IsContainableHWIntrinsicOp(node, op3, &supportsOp3RegOptional))
                                    {
                                        containedOperand = op3;
                                    }
                                    else if (supportsOp3RegOptional)
                                    {
                                        regOptionalOperand = op3;
                                    }
                                    break;
                                }

                                case TernaryLogicUseFlags::BC:
                                {
                                    // We're only using op2 and op3, so find the right one to contain
                                    // using the standard commutative rules, fixing up the control byte
                                    // as needed to ensure the operation remains the same

                                    assert(op1->IsCnsVec());
                                    MakeSrcContained(node, op1);

                                    if (IsContainableHWIntrinsicOp(node, op3, &supportsOp3RegOptional))
                                    {
                                        containedOperand = op3;
                                    }
                                    else if (IsContainableHWIntrinsicOp(node, op2, &supportsOp2RegOptional))
                                    {
                                        containedOperand = op2;
                                        swapOperands     = TernaryLogicUseFlags::BC;
                                    }
                                    else
                                    {
                                        if (supportsOp2RegOptional)
                                        {
                                            regOptionalOperand = PreferredRegOptionalOperand(regOptionalOperand, op2);
                                        }

                                        if (supportsOp3RegOptional)
                                        {
                                            regOptionalOperand = PreferredRegOptionalOperand(regOptionalOperand, op3);
                                        }

                                        if (regOptionalOperand == op2)
                                        {
                                            swapOperands = TernaryLogicUseFlags::BC;
                                        }
                                    }
                                    break;
                                }

                                case TernaryLogicUseFlags::ABC:
                                {
                                    // TernaryLogic is special in that any operand can be contained
                                    // and any other operand can be the RMW operand.
                                    //
                                    // This comes about from having a control byte that indicates
                                    // the operation to be performed per operand.

                                    LIR::Use use;
                                    GenTree* user = nullptr;

                                    if (BlockRange().TryGetUse(node, &use))
                                    {
                                        user = use.User();
                                    }
                                    unsigned resultOpNum = node->GetResultOpNumForRmwIntrinsic(user, op1, op2, op3);

                                    // Prioritize Containable op. Check if any one of the op is containable first.
                                    // Set op regOptional only if none of them is containable.

                                    if (resultOpNum == 2)
                                    {
                                        // Swap the operands here to make the containment checks in codegen
                                        // significantly simpler
                                        std::swap(node->Op(1), node->Op(2));
                                        std::swap(op1, op2);

                                        // Make sure we also fixup the control byte
                                        control = TernaryLogicInfo::GetTernaryControlByte(*info, B, A, C);
                                        op4->AsIntCon()->SetIconValue(control);

                                        // Result is now in op1, but also get the updated info
                                        resultOpNum = 1;
                                        info        = &TernaryLogicInfo::lookup(control);
                                    }
                                    else if (resultOpNum == 3)
                                    {
                                        // Swap the operands here to make the containment checks in codegen
                                        // significantly simpler
                                        std::swap(node->Op(1), node->Op(3));
                                        std::swap(op1, op3);

                                        // Make sure we also fixup the control byte
                                        control = TernaryLogicInfo::GetTernaryControlByte(*info, C, B, A);
                                        op4->AsIntCon()->SetIconValue(control);

                                        // Result is now in op1, but also get the updated info
                                        resultOpNum = 1;
                                        info        = &TernaryLogicInfo::lookup(control);
                                    }

                                    // Prefer to make op3 contained as it doesn't require reordering operands
                                    if (IsContainableHWIntrinsicOp(node, op3, &supportsOp3RegOptional))
                                    {
                                        containedOperand = op3;
                                    }
                                    else if (IsContainableHWIntrinsicOp(node, op2, &supportsOp2RegOptional))
                                    {
                                        containedOperand = op2;
                                        swapOperands     = TernaryLogicUseFlags::BC;
                                    }
                                    else if ((resultOpNum != 1) &&
                                             IsContainableHWIntrinsicOp(node, op1, &supportsOp1RegOptional))
                                    {
                                        containedOperand = op1;
                                        swapOperands     = TernaryLogicUseFlags::AC;
                                    }
                                    else
                                    {
                                        if (supportsOp1RegOptional)
                                        {
                                            regOptionalOperand = PreferredRegOptionalOperand(regOptionalOperand, op1);
                                        }

                                        if (supportsOp2RegOptional)
                                        {
                                            regOptionalOperand = PreferredRegOptionalOperand(regOptionalOperand, op2);
                                        }

                                        if (supportsOp3RegOptional)
                                        {
                                            regOptionalOperand = PreferredRegOptionalOperand(regOptionalOperand, op3);
                                        }

                                        if (regOptionalOperand == op1)
                                        {
                                            swapOperands = TernaryLogicUseFlags::AC;
                                        }
                                        else if (regOptionalOperand == op2)
                                        {
                                            swapOperands = TernaryLogicUseFlags::BC;
                                        }
                                    }
                                    break;
                                }

                                default:
                                {
                                    // Lowering should have normalized to one of the above
                                    unreached();
                                }
                            }

                            if (containedOperand != nullptr)
                            {
                                if (containedOperand->IsCnsVec() &&
                                    node->isEmbeddedBroadcastCompatibleHWIntrinsic(comp))
                                {
                                    TryFoldCnsVecForEmbeddedBroadcast(node, containedOperand->AsVecCon());
                                }
                                else
                                {
                                    MakeSrcContained(node, containedOperand);
                                }
                            }
                            else if (regOptionalOperand != nullptr)
                            {
                                MakeSrcRegOptional(node, regOptionalOperand);
                            }

                            if (swapOperands == TernaryLogicUseFlags::AC)
                            {
                                // Swap the operands here to make the containment checks in codegen
                                // significantly simpler
                                std::swap(node->Op(1), node->Op(3));

                                // Make sure we also fixup the control byte
                                control = TernaryLogicInfo::GetTernaryControlByte(*info, C, B, A);
                                op4->AsIntCon()->SetIconValue(control);
                            }
                            else if (swapOperands == TernaryLogicUseFlags::BC)
                            {
                                // Swap the operands here to make the containment checks in codegen
                                // significantly simpler
                                std::swap(node->Op(2), node->Op(3));

                                // Make sure we also fixup the control byte
                                control = TernaryLogicInfo::GetTernaryControlByte(*info, A, C, B);
                                op4->AsIntCon()->SetIconValue(control);
                            }
                            else
                            {
                                assert(swapOperands == TernaryLogicUseFlags::None);
                            }
                            break;
                        }

                        default:
                        {
                            assert(!"Unhandled containment for quaternary hardware intrinsic with immediate operand");
                            break;
                        }
                    }
                    break;
                }

                default:
                {
                    unreached();
                    break;
                }
            }
        }
        else
        {
            unreached();
        }
    }
}
#endif // FEATURE_HW_INTRINSICS

//------------------------------------------------------------------------
// ContainCheckFloatBinary: determine whether the sources of a floating point binary node should be contained.
//
// Arguments:
//    node - pointer to the node
//
void Lowering::ContainCheckFloatBinary(GenTreeOp* node)
{
    assert(node->OperIs(GT_ADD, GT_SUB, GT_MUL, GT_DIV) && varTypeIsFloating(node));

    // overflow operations aren't supported on float/double types.
    assert(!node->gtOverflowEx());

    GenTree* op1 = node->gtGetOp1();
    GenTree* op2 = node->gtGetOp2();

    // No implicit conversions at this stage as the expectation is that
    // everything is made explicit by adding casts.
    assert(op1->TypeGet() == op2->TypeGet());

    bool isSafeToContainOp1 = true;
    bool isSafeToContainOp2 = true;

    if (op2->IsCnsNonZeroFltOrDbl())
    {
        MakeSrcContained(node, op2);
    }
    else if (IsContainableMemoryOp(op2))
    {
        isSafeToContainOp2 = IsSafeToContainMem(node, op2);
        if (isSafeToContainOp2)
        {
            MakeSrcContained(node, op2);
        }
    }

    if (!op2->isContained() && node->OperIsCommutative())
    {
        // Though we have GT_ADD(op1=memOp, op2=non-memOp, we try to reorder the operands
        // as long as it is safe so that the following efficient code sequence is generated:
        //      addss/sd targetReg, memOp    (if op1Reg == targetReg) OR
        //      movaps targetReg, op2Reg; addss/sd targetReg, [memOp]
        //
        // Instead of
        //      movss op1Reg, [memOp]; addss/sd targetReg, Op2Reg  (if op1Reg == targetReg) OR
        //      movss op1Reg, [memOp]; movaps targetReg, op1Reg, addss/sd targetReg, Op2Reg

        if (op1->IsCnsNonZeroFltOrDbl())
        {
            MakeSrcContained(node, op1);
        }
        else if (IsContainableMemoryOp(op1))
        {
            isSafeToContainOp1 = IsSafeToContainMem(node, op1);
            if (isSafeToContainOp1)
            {
                MakeSrcContained(node, op1);
            }
        }
    }

    if (!op1->isContained() && !op2->isContained())
    {
        // If there are no containable operands, we can make an operand reg optional.
        isSafeToContainOp1 = IsSafeToMarkRegOptional(node, op1);
        isSafeToContainOp2 = IsSafeToMarkRegOptional(node, op2);
        SetRegOptionalForBinOp(node, isSafeToContainOp1, isSafeToContainOp2);
    }
}

#endif // TARGET_XARCH<|MERGE_RESOLUTION|>--- conflicted
+++ resolved
@@ -854,118 +854,31 @@
     {
         LABELEDDISPTREERANGE("LowerCast before", BlockRange(), tree);
 
-<<<<<<< HEAD
-        GenTree*    castResult  = nullptr;
-        LIR::Range  castRange   = LIR::EmptyRange();
-        CorInfoType srcBaseType = (srcType == TYP_FLOAT) ? CORINFO_TYPE_FLOAT : CORINFO_TYPE_DOUBLE;
-=======
-        var_types  srcBaseType = (srcType == TYP_FLOAT) ? TYP_FLOAT : TYP_DOUBLE;
-        LIR::Range castRange   = LIR::EmptyRange();
->>>>>>> d3711c2e
+        GenTree*   castResult = nullptr;
+        LIR::Range castRange  = LIR::EmptyRange();
 
         if (comp->compOpportunisticallyDependsOn(InstructionSet_AVX10v2))
         {
-<<<<<<< HEAD
             NamedIntrinsic intrinsicId = NI_Illegal;
             switch (dstType)
             {
                 case TYP_INT:
                     intrinsicId = NI_AVX10v2_ConvertToInt32WithTruncatedSaturation;
-=======
-            // We need to fix up NaN as well as handle possible overflow. Signed conversions
-            // return int/long.MinValue for any overflow, which is correct for saturation of
-            // negative, but the result must be replaced with MaxValue for positive overflow.
-
-            var_types      dstBaseType      = TYP_UNDEF;
-            NamedIntrinsic convertIntrinsic = NI_Illegal;
-            GenTree*       maxIntegralValue = nullptr;
-            GenTree*       maxFloatingValue = comp->gtNewVconNode(TYP_SIMD16);
-            simd_t*        maxFloatSimdVal  = &maxFloatingValue->AsVecCon()->gtSimdVal;
-
-            switch (dstType)
-            {
-                case TYP_INT:
-                {
-                    dstBaseType      = TYP_INT;
-                    maxIntegralValue = comp->gtNewIconNode(INT32_MAX);
-                    if (srcType == TYP_FLOAT)
-                    {
-                        maxFloatSimdVal->f32[0] = 2147483648.0f;
-                        convertIntrinsic        = NI_X86Base_ConvertToInt32WithTruncation;
-                    }
-                    else
-                    {
-                        maxFloatSimdVal->f64[0] = 2147483648.0;
-                        convertIntrinsic        = NI_X86Base_ConvertToInt32WithTruncation;
-                    }
->>>>>>> d3711c2e
                     break;
                 case TYP_UINT:
-<<<<<<< HEAD
                     intrinsicId = NI_AVX10v2_ConvertToUInt32WithTruncatedSaturation;
-=======
-                {
-                    dstBaseType      = TYP_UINT;
-                    maxIntegralValue = comp->gtNewIconNode(static_cast<ssize_t>(UINT32_MAX));
-                    if (srcType == TYP_FLOAT)
-                    {
-                        maxFloatSimdVal->f32[0] = 4294967296.0f;
-                        convertIntrinsic        = TargetArchitecture::Is64Bit
-                                                      ? NI_X86Base_X64_ConvertToInt64WithTruncation
-                                                      : NI_X86Base_ConvertToVector128Int32WithTruncation;
-                    }
-                    else
-                    {
-                        maxFloatSimdVal->f64[0] = 4294967296.0;
-                        convertIntrinsic        = TargetArchitecture::Is64Bit
-                                                      ? NI_X86Base_X64_ConvertToInt64WithTruncation
-                                                      : NI_X86Base_ConvertToVector128Int32WithTruncation;
-                    }
->>>>>>> d3711c2e
                     break;
                 case TYP_LONG:
-<<<<<<< HEAD
                     intrinsicId = NI_AVX10v2_X64_ConvertToInt64WithTruncatedSaturation;
-=======
-                {
-                    dstBaseType      = TYP_LONG;
-                    maxIntegralValue = comp->gtNewLconNode(INT64_MAX);
-                    if (srcType == TYP_FLOAT)
-                    {
-                        maxFloatSimdVal->f32[0] = 9223372036854775808.0f;
-                        convertIntrinsic        = NI_X86Base_X64_ConvertToInt64WithTruncation;
-                    }
-                    else
-                    {
-                        maxFloatSimdVal->f64[0] = 9223372036854775808.0;
-                        convertIntrinsic        = NI_X86Base_X64_ConvertToInt64WithTruncation;
-                    }
->>>>>>> d3711c2e
                     break;
                 case TYP_ULONG:
-<<<<<<< HEAD
                     intrinsicId = NI_AVX10v2_X64_ConvertToUInt64WithTruncatedSaturation;
-=======
-                {
-                    dstBaseType      = TYP_ULONG;
-                    maxIntegralValue = comp->gtNewLconNode(static_cast<int64_t>(UINT64_MAX));
-                    if (srcType == TYP_FLOAT)
-                    {
-                        maxFloatSimdVal->f32[0] = 18446744073709551616.0f;
-                        convertIntrinsic        = NI_X86Base_X64_ConvertToInt64WithTruncation;
-                    }
-                    else
-                    {
-                        maxFloatSimdVal->f64[0] = 18446744073709551616.0;
-                        convertIntrinsic        = NI_X86Base_X64_ConvertToInt64WithTruncation;
-                    }
->>>>>>> d3711c2e
                     break;
                 default:
                     unreached();
             }
 
-            castResult = comp->gtNewSimdHWIntrinsicNode(genActualType(dstType), castOp, intrinsicId, srcBaseType, 16);
+            castResult = comp->gtNewSimdHWIntrinsicNode(genActualType(dstType), castOp, intrinsicId, srcType, 16);
             castRange.InsertAtEnd(castResult);
         }
         else
@@ -978,7 +891,7 @@
             // This creates the equivalent of the following C# code:
             //   var srcVec = Vector128.CreateScalarUnsafe(castOp);
 
-            GenTree* srcVector = comp->gtNewSimdCreateScalarUnsafeNode(TYP_SIMD16, castOp, srcBaseType, 16);
+            GenTree* srcVector = comp->gtNewSimdCreateScalarUnsafeNode(TYP_SIMD16, castOp, srcType, 16);
             castRange.InsertAtEnd(srcVector);
 
             if (srcVector->IsCnsVec())
@@ -1002,10 +915,10 @@
 
                 GenTree* zero = comp->gtNewZeroConNode(TYP_SIMD16);
                 GenTree* fixupVal =
-                    comp->gtNewSimdHWIntrinsicNode(TYP_SIMD16, srcVector, zero, NI_X86Base_MaxScalar, srcBaseType, 16);
+                    comp->gtNewSimdHWIntrinsicNode(TYP_SIMD16, srcVector, zero, NI_X86Base_MaxScalar, srcType, 16);
 
                 castResult =
-                    comp->gtNewSimdHWIntrinsicNode(genActualType(dstType), fixupVal, convertIntrinsic, srcBaseType, 16);
+                    comp->gtNewSimdHWIntrinsicNode(genActualType(dstType), fixupVal, convertIntrinsic, srcType, 16);
 
                 castRange.InsertAtEnd(zero);
                 castRange.InsertAtEnd(fixupVal);
@@ -1017,7 +930,6 @@
                 // return int/long.MinValue for any overflow, which is correct for saturation of
                 // negative, but the result must be replaced with MaxValue for positive overflow.
 
-                CorInfoType    dstBaseType      = CORINFO_TYPE_UNDEF;
                 NamedIntrinsic convertIntrinsic = NI_Illegal;
                 GenTree*       maxIntegralValue = nullptr;
                 GenTree*       maxFloatingValue = comp->gtNewVconNode(TYP_SIMD16);
@@ -1027,7 +939,6 @@
                 {
                     case TYP_INT:
                     {
-                        dstBaseType      = CORINFO_TYPE_INT;
                         maxIntegralValue = comp->gtNewIconNode(INT32_MAX);
                         if (srcType == TYP_FLOAT)
                         {
@@ -1043,7 +954,6 @@
                     }
                     case TYP_UINT:
                     {
-                        dstBaseType      = CORINFO_TYPE_UINT;
                         maxIntegralValue = comp->gtNewIconNode(static_cast<ssize_t>(UINT32_MAX));
                         if (srcType == TYP_FLOAT)
                         {
@@ -1063,7 +973,6 @@
                     }
                     case TYP_LONG:
                     {
-                        dstBaseType      = CORINFO_TYPE_LONG;
                         maxIntegralValue = comp->gtNewLconNode(INT64_MAX);
                         if (srcType == TYP_FLOAT)
                         {
@@ -1079,7 +988,6 @@
                     }
                     case TYP_ULONG:
                     {
-                        dstBaseType      = CORINFO_TYPE_ULONG;
                         maxIntegralValue = comp->gtNewLconNode(static_cast<int64_t>(UINT64_MAX));
                         if (srcType == TYP_FLOAT)
                         {
@@ -1120,20 +1028,18 @@
 
                     srcClone         = comp->gtClone(srcVector);
                     GenTree* nanMask = comp->gtNewSimdHWIntrinsicNode(TYP_SIMD16, srcVector, srcClone,
-                                                                      NI_X86Base_CompareScalarOrdered, srcBaseType, 16);
+                                                                      NI_X86Base_CompareScalarOrdered, srcType, 16);
 
                     castRange.InsertAtEnd(srcClone);
                     castRange.InsertAtEnd(nanMask);
 
-                    srcClone = comp->gtClone(srcVector);
-                    GenTree* fixupVal =
-                        comp->gtNewSimdBinOpNode(GT_AND, TYP_SIMD16, nanMask, srcClone, srcBaseType, 16);
+                    srcClone          = comp->gtClone(srcVector);
+                    GenTree* fixupVal = comp->gtNewSimdBinOpNode(GT_AND, TYP_SIMD16, nanMask, srcClone, srcType, 16);
 
                     castRange.InsertAtEnd(srcClone);
                     castRange.InsertAtEnd(fixupVal);
 
-                    convertResult =
-                        comp->gtNewSimdHWIntrinsicNode(dstType, fixupVal, convertIntrinsic, srcBaseType, 16);
+                    convertResult = comp->gtNewSimdHWIntrinsicNode(dstType, fixupVal, convertIntrinsic, srcType, 16);
                 }
                 else
                 {
@@ -1143,9 +1049,9 @@
                     // This creates the equivalent of the following C# code:
                     //   var fixupVal = Sse.MaxScalar(srcVec, Vector128<T>.Zero);
 
-                    GenTree* zero     = comp->gtNewZeroConNode(TYP_SIMD16);
-                    GenTree* fixupVal = comp->gtNewSimdHWIntrinsicNode(TYP_SIMD16, srcVector, zero,
-                                                                       NI_X86Base_MaxScalar, srcBaseType, 16);
+                    GenTree* zero = comp->gtNewZeroConNode(TYP_SIMD16);
+                    GenTree* fixupVal =
+                        comp->gtNewSimdHWIntrinsicNode(TYP_SIMD16, srcVector, zero, NI_X86Base_MaxScalar, srcType, 16);
 
                     castRange.InsertAtEnd(zero);
                     castRange.InsertAtEnd(fixupVal);
@@ -1154,7 +1060,7 @@
                     {
                         // On x64, we can use long conversion to handle uint directly.
                         convertResult =
-                            comp->gtNewSimdHWIntrinsicNode(TYP_LONG, fixupVal, convertIntrinsic, srcBaseType, 16);
+                            comp->gtNewSimdHWIntrinsicNode(TYP_LONG, fixupVal, convertIntrinsic, srcType, 16);
                     }
                     else
                     {
@@ -1180,7 +1086,6 @@
                         GenTree* floorVal = comp->gtClone(srcVector);
                         castRange.InsertAtEnd(floorVal);
 
-<<<<<<< HEAD
                         if ((srcType == TYP_DOUBLE) && (dstType == TYP_UINT))
                         {
                             // This technique works only if the truncating conversion of the positive and negative
@@ -1191,21 +1096,17 @@
                             // For double->uint, the double has enough precision to exactly represent any whole number
                             // in range, with bits left over. e.g. we might have a value of 4294967295.9999995.
                             // We must, therefore, truncate the value before wrapping it to negative.
-=======
-                        convertResult = comp->gtNewSimdHWIntrinsicNode(TYP_SIMD16, result, negated, resultClone,
-                                                                       NI_X86Base_BlendVariable, TYP_FLOAT, 16);
->>>>>>> d3711c2e
 
                             // This creates the equivalent of the following C# code:
                             //   floorVal = Sse41.RoundToZeroScalar(srcVector);
 
                             floorVal = comp->gtNewSimdHWIntrinsicNode(TYP_SIMD16, floorVal,
-                                                                      NI_X86Base_RoundToZeroScalar, srcBaseType, 16);
+                                                                      NI_X86Base_RoundToZeroScalar, srcType, 16);
                             castRange.InsertAtEnd(floorVal);
                         }
 
                         GenTree* wrapVal = comp->gtNewSimdHWIntrinsicNode(TYP_SIMD16, floorVal, maxFloatingValue,
-                                                                          subtractIntrinsic, srcBaseType, 16);
+                                                                          subtractIntrinsic, srcType, 16);
                         castRange.InsertAtEnd(wrapVal);
 
                         maxFloatingValue = comp->gtClone(maxFloatingValue);
@@ -1220,9 +1121,9 @@
                             //   var negated = Sse2.ConvertToVector128Int32WithTruncation(wrapVal);
 
                             GenTree* result =
-                                comp->gtNewSimdHWIntrinsicNode(TYP_SIMD16, fixupVal, convertIntrinsic, srcBaseType, 16);
+                                comp->gtNewSimdHWIntrinsicNode(TYP_SIMD16, fixupVal, convertIntrinsic, srcType, 16);
                             GenTree* negated =
-                                comp->gtNewSimdHWIntrinsicNode(TYP_SIMD16, wrapVal, convertIntrinsic, srcBaseType, 16);
+                                comp->gtNewSimdHWIntrinsicNode(TYP_SIMD16, wrapVal, convertIntrinsic, srcType, 16);
 
                             castRange.InsertAtEnd(result);
                             castRange.InsertAtEnd(negated);
@@ -1243,13 +1144,12 @@
                             // This creates the equivalent of the following C# code:
                             //   convertResult = Sse41.BlendVariable(result, negated, result);
 
-                            convertResult =
-                                comp->gtNewSimdHWIntrinsicNode(TYP_SIMD16, result, negated, resultClone,
-                                                               NI_X86Base_BlendVariable, CORINFO_TYPE_FLOAT, 16);
+                            convertResult = comp->gtNewSimdHWIntrinsicNode(TYP_SIMD16, result, negated, resultClone,
+                                                                           NI_X86Base_BlendVariable, TYP_FLOAT, 16);
 
                             // Because the results are in a SIMD register, we need to ToScalar() them out.
                             castRange.InsertAtEnd(convertResult);
-                            convertResult = comp->gtNewSimdToScalarNode(TYP_INT, convertResult, dstBaseType, 16);
+                            convertResult = comp->gtNewSimdToScalarNode(TYP_INT, convertResult, dstType, 16);
                         }
                         else
                         {
@@ -1265,9 +1165,9 @@
                             //   convertResult = (ulong)(result | (negated & (result >> 63)));
 
                             GenTree* result =
-                                comp->gtNewSimdHWIntrinsicNode(TYP_LONG, fixupVal, convertIntrinsic, srcBaseType, 16);
+                                comp->gtNewSimdHWIntrinsicNode(TYP_LONG, fixupVal, convertIntrinsic, srcType, 16);
                             GenTree* negated =
-                                comp->gtNewSimdHWIntrinsicNode(TYP_LONG, wrapVal, convertIntrinsic, srcBaseType, 16);
+                                comp->gtNewSimdHWIntrinsicNode(TYP_LONG, wrapVal, convertIntrinsic, srcType, 16);
 
                             castRange.InsertAtEnd(result);
                             castRange.InsertAtEnd(negated);
@@ -1307,8 +1207,7 @@
                 srcClone = comp->gtClone(srcVector);
                 GenTree* compareMax =
                     comp->gtNewSimdHWIntrinsicNode(TYP_SIMD16, srcClone, maxFloatingValue,
-                                                   NI_X86Base_CompareScalarUnorderedGreaterThanOrEqual, srcBaseType,
-                                                   16);
+                                                   NI_X86Base_CompareScalarUnorderedGreaterThanOrEqual, srcType, 16);
                 castResult = comp->gtNewConditionalNode(GT_SELECT, compareMax, maxIntegralValue, convertResult,
                                                         genActualType(dstType));
 
