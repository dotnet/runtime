// Licensed to the .NET Foundation under one or more agreements.
// The .NET Foundation licenses this file to you under the MIT license.

/*XXXXXXXXXXXXXXXXXXXXXXXXXXXXXXXXXXXXXXXXXXXXXXXXXXXXXXXXXXXXXXXXXXXXXXXXXXXXX
XXXXXXXXXXXXXXXXXXXXXXXXXXXXXXXXXXXXXXXXXXXXXXXXXXXXXXXXXXXXXXXXXXXXXXXXXXXXXXX
XX                                                                           XX
XX                           Lowering for AMD64, x86                         XX
XX                                                                           XX
XX  This encapsulates all the logic for lowering trees for the AMD64         XX
XX  architecture.  For a more detailed view of what is lowering, please      XX
XX  take a look at Lower.cpp                                                 XX
XX                                                                           XX
XX                                                                           XX
XXXXXXXXXXXXXXXXXXXXXXXXXXXXXXXXXXXXXXXXXXXXXXXXXXXXXXXXXXXXXXXXXXXXXXXXXXXXXXX
XXXXXXXXXXXXXXXXXXXXXXXXXXXXXXXXXXXXXXXXXXXXXXXXXXXXXXXXXXXXXXXXXXXXXXXXXXXXXXX
*/

#include "jitpch.h"
#ifdef _MSC_VER
#pragma hdrstop
#endif

#ifdef TARGET_XARCH // This file is only used for xarch

#include "jit.h"
#include "sideeffects.h"
#include "lower.h"

// xarch supports both ROL and ROR instructions so no lowering is required.
void Lowering::LowerRotate(GenTree* tree)
{
    ContainCheckShiftRotate(tree->AsOp());
}

//------------------------------------------------------------------------
// LowerStoreLoc: Lower a store of a lclVar
//
// Arguments:
//    storeLoc - the local store (GT_STORE_LCL_FLD or GT_STORE_LCL_VAR)
//
// Notes:
//    This involves:
//    - Handling of contained immediates.
//    - Widening some small stores.
//
// Returns:
//   Next tree to lower.
//
GenTree* Lowering::LowerStoreLoc(GenTreeLclVarCommon* storeLoc)
{
    // Most small locals (the exception is dependently promoted fields) have 4 byte wide stack slots, so
    // we can widen the store, if profitable. The widening is only (largely) profitable for 2 byte stores.
    // We could widen bytes too but that would only be better when the constant is zero and reused, which
    // we presume is not common enough.
    //
    if (storeLoc->OperIs(GT_STORE_LCL_VAR) && (genTypeSize(storeLoc) == 2) && storeLoc->Data()->IsCnsIntOrI())
    {
        if (!comp->lvaGetDesc(storeLoc)->lvIsStructField)
        {
            storeLoc->gtType = TYP_INT;
        }
    }
    if (storeLoc->OperIs(GT_STORE_LCL_FLD))
    {
        // We should only encounter this for lclVars that are lvDoNotEnregister.
        verifyLclFldDoNotEnregister(storeLoc->GetLclNum());
    }

    ContainCheckStoreLoc(storeLoc);
    return storeLoc->gtNext;
}

//------------------------------------------------------------------------
// LowerStoreIndir: Determine addressing mode for an indirection, and whether operands are contained.
//
// Arguments:
//    node       - The indirect store node (GT_STORE_IND) of interest
//
// Return Value:
//    Next node to lower.
//
GenTree* Lowering::LowerStoreIndir(GenTreeStoreInd* node)
{
    // Mark all GT_STOREIND nodes to indicate that it is not known
    // whether it represents a RMW memory op.
    node->SetRMWStatusDefault();

    if (!varTypeIsFloating(node))
    {
        // Perform recognition of trees with the following structure:
        //        StoreInd(addr, BinOp(expr, GT_IND(addr)))
        // to be able to fold this into an instruction of the form
        //        BINOP [addr], register
        // where register is the actual place where 'expr' is computed.
        //
        // SSE2 doesn't support RMW form of instructions.
        if (LowerRMWMemOp(node))
        {
            return node->gtNext;
        }
    }

    // Optimization: do not unnecessarily zero-extend the result of setcc.
    if (varTypeIsByte(node) && (node->Data()->OperIsCompare() || node->Data()->OperIs(GT_SETCC)))
    {
        node->Data()->ChangeType(TYP_BYTE);
    }
    ContainCheckStoreIndir(node);

#if defined(FEATURE_HW_INTRINSICS)
    if (comp->IsBaselineVector512IsaSupportedOpportunistically() ||
        comp->compOpportunisticallyDependsOn(InstructionSet_AVX2))
    {
        if (!node->Data()->IsCnsVec())
        {
            return node->gtNext;
        }

        if (!node->Data()->AsVecCon()->TypeIs(TYP_SIMD32, TYP_SIMD64))
        {
            return node->gtNext;
        }

        if (node->Data()->IsVectorAllBitsSet() || node->Data()->IsVectorZero())
        {
            // To avoid some unexpected regression, this optimization only applies to non-all 1/0 constant vectors.
            return node->gtNext;
        }

        TryCompressConstVecData(node);
    }
#endif

    return node->gtNext;
}

//----------------------------------------------------------------------------------------------
// Lowering::TryLowerMulWithConstant:
//    Lowers a tree MUL(X, CNS) to LSH(X, CNS_SHIFT)
//    or
//    Lowers a tree MUL(X, CNS) to SUB(LSH(X, CNS_SHIFT), X)
//    or
//    Lowers a tree MUL(X, CNS) to ADD(LSH(X, CNS_SHIFT), X)
//
// Arguments:
//    node - GT_MUL node of integral type
//
// Return Value:
//    Returns the replacement node if one is created else nullptr indicating no replacement
//
// Notes:
//    Performs containment checks on the replacement node if one is created
GenTree* Lowering::TryLowerMulWithConstant(GenTreeOp* node)
{
    assert(node->OperIs(GT_MUL));

    // Do not do these optimizations when min-opts enabled.
    if (comp->opts.MinOpts())
        return nullptr;

    if (!varTypeIsIntegral(node))
        return nullptr;

    if (node->gtOverflow())
        return nullptr;

    GenTree* op1 = node->gtGetOp1();
    GenTree* op2 = node->gtGetOp2();

    if (op1->isContained() || op2->isContained())
        return nullptr;

    if (!op2->IsCnsIntOrI())
        return nullptr;

    GenTreeIntConCommon* cns    = op2->AsIntConCommon();
    ssize_t              cnsVal = cns->IconValue();

    // Use GT_LEA if cnsVal is 3, 5, or 9.
    // These are handled in codegen.
    if (cnsVal == 3 || cnsVal == 5 || cnsVal == 9)
        return nullptr;

    // Use GT_LSH if cnsVal is a power of two.
    if (isPow2(cnsVal))
    {
        // Use shift for constant multiply when legal
        unsigned int shiftAmount = genLog2(static_cast<uint64_t>(static_cast<size_t>(cnsVal)));

        cns->SetIconValue(shiftAmount);
        node->ChangeOper(GT_LSH);

        ContainCheckShiftRotate(node);

        return node;
    }

// We do not do this optimization in X86 as it is not recommended.
#if TARGET_X86
    return nullptr;
#endif // TARGET_X86

    ssize_t cnsValPlusOne  = cnsVal + 1;
    ssize_t cnsValMinusOne = cnsVal - 1;

    bool useSub = isPow2(cnsValPlusOne);

    if (!useSub && !isPow2(cnsValMinusOne))
        return nullptr;

    LIR::Use op1Use(BlockRange(), &node->gtOp1, node);
    op1 = ReplaceWithLclVar(op1Use);

    if (useSub)
    {
        cnsVal = cnsValPlusOne;
        node->ChangeOper(GT_SUB);
    }
    else
    {
        cnsVal = cnsValMinusOne;
        node->ChangeOper(GT_ADD);
    }

    unsigned int shiftAmount = genLog2(static_cast<uint64_t>(static_cast<size_t>(cnsVal)));
    cns->SetIconValue(shiftAmount);

    node->gtOp1 = comp->gtNewOperNode(GT_LSH, node->gtType, op1, cns);
    node->gtOp2 = comp->gtClone(op1);

    BlockRange().Remove(op1);
    BlockRange().Remove(cns);
    BlockRange().InsertBefore(node, node->gtGetOp2());
    BlockRange().InsertBefore(node, cns);
    BlockRange().InsertBefore(node, op1);
    BlockRange().InsertBefore(node, node->gtGetOp1());

    ContainCheckBinary(node);
    ContainCheckShiftRotate(node->gtGetOp1()->AsOp());

    return node;
}

//------------------------------------------------------------------------
// LowerMul: Lower a GT_MUL/GT_MULHI/GT_MUL_LONG node.
//
// Currently only performs containment checks.
//
// Arguments:
//    mul - The node to lower
//
// Return Value:
//    The next node to lower.
//
GenTree* Lowering::LowerMul(GenTreeOp* mul)
{
    assert(mul->OperIsMul());

    if (mul->OperIs(GT_MUL))
    {
        GenTree* replacementNode = TryLowerMulWithConstant(mul);
        if (replacementNode != nullptr)
        {
            return replacementNode->gtNext;
        }
    }

    ContainCheckMul(mul);

    return mul->gtNext;
}

//------------------------------------------------------------------------
// LowerBinaryArithmetic: lowers the given binary arithmetic node.
//
// Recognizes opportunities for using target-independent "combined" nodes
// Performs containment checks.
//
// Arguments:
//    node - the arithmetic node to lower
//
// Returns:
//    The next node to lower.
//
GenTree* Lowering::LowerBinaryArithmetic(GenTreeOp* binOp)
{
#ifdef FEATURE_HW_INTRINSICS
    if (comp->opts.OptimizationEnabled() && varTypeIsIntegral(binOp))
    {
        if (binOp->OperIs(GT_AND))
        {
            GenTree* replacementNode = TryLowerAndOpToAndNot(binOp);
            if (replacementNode != nullptr)
            {
                return replacementNode->gtNext;
            }

            replacementNode = TryLowerAndOpToResetLowestSetBit(binOp);
            if (replacementNode != nullptr)
            {
                return replacementNode->gtNext;
            }

            replacementNode = TryLowerAndOpToExtractLowestSetBit(binOp);
            if (replacementNode != nullptr)
            {
                return replacementNode->gtNext;
            }
        }
        else if (binOp->OperIs(GT_XOR))
        {
            GenTree* replacementNode = TryLowerXorOpToGetMaskUpToLowestSetBit(binOp);
            if (replacementNode != nullptr)
            {
                return replacementNode->gtNext;
            }
        }
    }
#endif

    ContainCheckBinary(binOp);

    return binOp->gtNext;
}

//------------------------------------------------------------------------
// LowerBlockStore: Lower a block store node
//
// Arguments:
//    blkNode - The block store node to lower
//
void Lowering::LowerBlockStore(GenTreeBlk* blkNode)
{
    TryCreateAddrMode(blkNode->Addr(), false, blkNode);

    GenTree* dstAddr = blkNode->Addr();
    GenTree* src     = blkNode->Data();
    unsigned size    = blkNode->Size();

    if (blkNode->OperIsInitBlkOp())
    {
#ifdef DEBUG
        // Use BlkOpKindLoop for more cases under stress mode
        if (comp->compStressCompile(Compiler::STRESS_STORE_BLOCK_UNROLLING, 50) && blkNode->OperIs(GT_STORE_BLK) &&
            ((blkNode->GetLayout()->GetSize() % TARGET_POINTER_SIZE) == 0) && src->IsIntegralConst(0))
        {
            blkNode->gtBlkOpKind = GenTreeBlk::BlkOpKindLoop;
            return;
        }
#endif

        if (src->OperIs(GT_INIT_VAL))
        {
            src->SetContained();
            src = src->AsUnOp()->gtGetOp1();
        }

        if (size <= comp->getUnrollThreshold(Compiler::UnrollKind::Memset))
        {
            if (!src->OperIs(GT_CNS_INT))
            {
                // TODO-CQ: We could unroll even when the initialization value is not a constant
                // by inserting a MUL init, 0x01010101 instruction. We need to determine if the
                // extra latency that MUL introduces isn't worse that rep stosb. Likely not.
                blkNode->gtBlkOpKind = GenTreeBlk::BlkOpKindRepInstr;
            }
            else
            {
                // The fill value of an initblk is interpreted to hold a
                // value of (unsigned int8) however a constant of any size
                // may practically reside on the evaluation stack. So extract
                // the lower byte out of the initVal constant and replicate
                // it to a larger constant whose size is sufficient to support
                // the largest width store of the desired inline expansion.

                ssize_t fill = src->AsIntCon()->IconValue() & 0xFF;

                const bool canUseSimd = !blkNode->IsOnHeapAndContainsReferences() && comp->IsBaselineSimdIsaSupported();
                if (size > comp->getUnrollThreshold(Compiler::UnrollKind::Memset, canUseSimd))
                {
                    // It turns out we can't use SIMD so the default threshold is too big
                    goto TOO_BIG_TO_UNROLL;
                }
                if (canUseSimd && (size >= XMM_REGSIZE_BYTES))
                {
                    // We're going to use SIMD (and only SIMD - we don't want to occupy a GPR register
                    // with a fill value just to handle the remainder when we can do that with
                    // an overlapped SIMD load).
                    src->SetContained();
                }
                else if (fill == 0)
                {
                    // Leave as is - zero shouldn't be contained when we don't use SIMD.
                }
#ifdef TARGET_AMD64
                else if (size >= REGSIZE_BYTES)
                {
                    fill *= 0x0101010101010101LL;
                    src->gtType = TYP_LONG;
                }
#endif
                else
                {
                    fill *= 0x01010101;
                }

                blkNode->gtBlkOpKind = GenTreeBlk::BlkOpKindUnroll;
                src->AsIntCon()->SetIconValue(fill);

                ContainBlockStoreAddress(blkNode, size, dstAddr, nullptr);
            }
        }
        else
        {
        TOO_BIG_TO_UNROLL:
            if (blkNode->IsZeroingGcPointersOnHeap())
            {
                blkNode->gtBlkOpKind = GenTreeBlk::BlkOpKindLoop;
            }
            else
            {
#ifdef TARGET_AMD64
                LowerBlockStoreAsHelperCall(blkNode);
                return;
#else
                // TODO-X86-CQ: Investigate whether a helper call would be beneficial on x86
                blkNode->gtBlkOpKind = GenTreeBlk::BlkOpKindRepInstr;
#endif
            }
        }
    }
    else
    {
        assert(src->OperIs(GT_IND, GT_LCL_VAR, GT_LCL_FLD));
        src->SetContained();

        if (src->OperIs(GT_LCL_VAR))
        {
            // TODO-1stClassStructs: for now we can't work with STORE_BLOCK source in register.
            const unsigned srcLclNum = src->AsLclVar()->GetLclNum();
            comp->lvaSetVarDoNotEnregister(srcLclNum DEBUGARG(DoNotEnregisterReason::StoreBlkSrc));
        }

        ClassLayout* layout               = blkNode->GetLayout();
        bool         doCpObj              = layout->HasGCPtr();
        bool         isLocal              = dstAddr->OperIs(GT_LCL_ADDR) || layout->IsStackOnly(comp);
        bool         canUseSimd           = !doCpObj || isLocal;
        unsigned     copyBlockUnrollLimit = comp->getUnrollThreshold(Compiler::UnrollKind::Memcpy, canUseSimd);

#ifndef JIT32_GCENCODER
        if (doCpObj && (size <= copyBlockUnrollLimit))
        {
            // No write barriers are needed on the stack.
<<<<<<< HEAD
            if (isLocal)
=======
            // If the layout is byref-like, then we know it must live on the stack.
            if (blkNode->IsAddressNotOnHeap(comp))
>>>>>>> e7e82867
            {
                // If the size is small enough to unroll then we need to mark the block as non-interruptible
                // to actually allow unrolling. The generated code does not report GC references loaded in the
                // temporary register(s) used for copying. This is not supported for the JIT32_GCENCODER.
                doCpObj                  = false;
                blkNode->gtBlkOpGcUnsafe = true;
            }
        }
#endif

        if (doCpObj)
        {
            // Try to use bulk copy helper
            if (TryLowerBlockStoreAsGcBulkCopyCall(blkNode))
            {
                return;
            }

            assert((dstAddr->TypeGet() == TYP_BYREF) || (dstAddr->TypeGet() == TYP_I_IMPL));

            // If we have a long enough sequence of slots that do not require write barriers then
            // we can use REP MOVSD/Q instead of a sequence of MOVSD/Q instructions. According to the
            // Intel Manual, the sweet spot for small structs is between 4 to 12 slots of size where
            // the entire operation takes 20 cycles and encodes in 5 bytes (loading RCX and REP MOVSD/Q).
            unsigned nonGCSlots = 0;

            if (blkNode->IsAddressNotOnHeap(comp))
            {
                // If the destination is on the stack then no write barriers are needed.
                nonGCSlots = layout->GetSlotCount();
            }
            else
            {
                // Otherwise a write barrier is needed for every GC pointer in the layout
                // so we need to check if there's a long enough sequence of non-GC slots.
                unsigned slots = layout->GetSlotCount();
                for (unsigned i = 0; i < slots; i++)
                {
                    if (layout->IsGCPtr(i))
                    {
                        nonGCSlots = 0;
                    }
                    else
                    {
                        nonGCSlots++;

                        if (nonGCSlots >= CPOBJ_NONGC_SLOTS_LIMIT)
                        {
                            break;
                        }
                    }
                }
            }

            if (nonGCSlots >= CPOBJ_NONGC_SLOTS_LIMIT)
            {
                blkNode->gtBlkOpKind = GenTreeBlk::BlkOpKindCpObjRepInstr;
            }
            else
            {
                blkNode->gtBlkOpKind = GenTreeBlk::BlkOpKindCpObjUnroll;
            }
        }
        else if (blkNode->OperIs(GT_STORE_BLK) &&
                 (size <= comp->getUnrollThreshold(Compiler::UnrollKind::Memcpy, canUseSimd)))
        {
            blkNode->gtBlkOpKind = GenTreeBlk::BlkOpKindUnroll;

            if (src->OperIs(GT_IND))
            {
                ContainBlockStoreAddress(blkNode, size, src->AsIndir()->Addr(), src->AsIndir());
            }

            ContainBlockStoreAddress(blkNode, size, dstAddr, nullptr);
        }
        else
        {
            assert(blkNode->OperIs(GT_STORE_BLK));

#ifdef TARGET_AMD64
            LowerBlockStoreAsHelperCall(blkNode);
            return;
#else
            // TODO-X86-CQ: Investigate whether a helper call would be beneficial on x86
            blkNode->gtBlkOpKind = GenTreeBlk::BlkOpKindRepInstr;
#endif
        }
    }

    assert(blkNode->gtBlkOpKind != GenTreeBlk::BlkOpKindInvalid);
}

//------------------------------------------------------------------------
// ContainBlockStoreAddress: Attempt to contain an address used by an unrolled block store.
//
// Arguments:
//    blkNode - the block store node
//    size - the block size
//    addr - the address node to try to contain
//    addrParent - the parent of addr, in case this is checking containment of the source address.
//
void Lowering::ContainBlockStoreAddress(GenTreeBlk* blkNode, unsigned size, GenTree* addr, GenTree* addrParent)
{
    assert(blkNode->OperIs(GT_STORE_BLK) && (blkNode->gtBlkOpKind == GenTreeBlk::BlkOpKindUnroll));
    assert(size < INT32_MAX);

    if (addr->OperIs(GT_LCL_ADDR) && IsContainableLclAddr(addr->AsLclFld(), size))
    {
        addr->SetContained();
        return;
    }

    if (!addr->OperIsAddrMode() && !TryCreateAddrMode(addr, true, blkNode))
    {
        return;
    }

    GenTreeAddrMode* addrMode = addr->AsAddrMode();

    // On x64 the address mode displacement is signed so it must not exceed INT32_MAX. This check is
    // an approximation since the last displacement we generate in an unrolled block operation can be
    // up to 16 bytes lower than offset + size. But offsets large enough to hit this case are likely
    // to be extremely rare for this to ever be a CQ issue.
    // On x86 this shouldn't be needed but then again, offsets large enough to hit this are rare.
    if (addrMode->Offset() > (INT32_MAX - static_cast<int>(size)))
    {
        return;
    }

    // Note that the parentNode is always the block node, even if we're dealing with the source address.
    // The source address is not directly used by the block node but by an IND node and that IND node is
    // always contained.
    if (!IsInvariantInRange(addrMode, blkNode, addrParent))
    {
        return;
    }

    addrMode->SetContained();
}

//------------------------------------------------------------------------
// LowerPutArgStkOrSplit: Lower a GT_PUTARG_STK/GT_PUTARG_SPLIT.
//
// Arguments:
//    putArgNode - The node of interest
//
void Lowering::LowerPutArgStkOrSplit(GenTreePutArgStk* putArgNode)
{
    assert(putArgNode->OperIs(GT_PUTARG_STK)); // No split args on XArch.
    LowerPutArgStk(putArgNode);
}

//------------------------------------------------------------------------
// LowerPutArgStk: Lower a GT_PUTARG_STK.
//
// Arguments:
//    putArgStk - The node of interest
//
void Lowering::LowerPutArgStk(GenTreePutArgStk* putArgStk)
{
    GenTree* src        = putArgStk->Data();
    bool     srcIsLocal = src->OperIsLocalRead();

    if (src->OperIs(GT_FIELD_LIST))
    {
#ifdef TARGET_X86
        GenTreeFieldList* fieldList = src->AsFieldList();

        // The code generator will push these fields in reverse order by offset. Reorder the list here s.t. the order
        // of uses is visible to LSRA.
        assert(fieldList->Uses().IsSorted());
        fieldList->Uses().Reverse();

        // Containment checks.
        for (GenTreeFieldList::Use& use : fieldList->Uses())
        {
            GenTree* const  fieldNode = use.GetNode();
            const var_types fieldType = use.GetType();
            assert(!fieldNode->TypeIs(TYP_LONG));

            // For x86 we must mark all integral fields as contained or reg-optional, and handle them
            // accordingly in code generation, since we may have up to 8 fields, which cannot all be in
            // registers to be consumed atomically by the call.
            if (varTypeIsIntegralOrI(fieldNode))
            {
                if (IsContainableImmed(putArgStk, fieldNode))
                {
                    MakeSrcContained(putArgStk, fieldNode);
                }
                else if (IsContainableMemoryOp(fieldNode) && IsSafeToContainMem(putArgStk, fieldNode))
                {
                    MakeSrcContained(putArgStk, fieldNode);
                }
                else
                {
                    // For the case where we cannot directly push the value, if we run out of registers,
                    // it would be better to defer computation until we are pushing the arguments rather
                    // than spilling, but this situation is not all that common, as most cases of FIELD_LIST
                    // are promoted structs, which do not not have a large number of fields, and of those
                    // most are lclVars or copy-propagated constants.

                    fieldNode->SetRegOptional();
                }
            }
        }

        // Set the copy kind.
        // TODO-X86-CQ: Even if we are using push, if there are contiguous floating point fields, we should
        // adjust the stack once for those fields. The latter is really best done in code generation, but
        // this tuning should probably be undertaken as a whole.
        // Also, if there are  floating point fields, it may be better to use the "Unroll" mode
        // of copying the struct as a whole, if the fields are not register candidates.
        putArgStk->gtPutArgStkKind = GenTreePutArgStk::Kind::Push;
#endif // TARGET_X86
        return;
    }

#ifdef FEATURE_PUT_STRUCT_ARG_STK
    if (src->TypeIs(TYP_STRUCT))
    {
        assert(src->OperIs(GT_BLK) || src->OperIsLocalRead());

        ClassLayout* layout  = src->GetLayout(comp);
        var_types    regType = layout->GetRegisterType();

        if (regType == TYP_UNDEF)
        {
            // In case of a CpBlk we could use a helper call. In case of putarg_stk we
            // can't do that since the helper call could kill some already set up outgoing args.
            // TODO-Amd64-Unix: converge the code for putarg_stk with cpyblk/cpyobj.
            // The cpyXXXX code is rather complex and this could cause it to be more complex, but
            // it might be the right thing to do.

            // If possible, widen the load, this results in more compact code.
            unsigned loadSize = srcIsLocal ? roundUp(layout->GetSize(), TARGET_POINTER_SIZE) : layout->GetSize();
            putArgStk->SetArgLoadSize(loadSize);

            // TODO-X86-CQ: The helper call either is not supported on x86 or required more work
            // (I don't know which).
            if (!layout->HasGCPtr())
            {
#ifdef TARGET_X86
                // Codegen for "Kind::Push" will always load bytes in TARGET_POINTER_SIZE
                // chunks. As such, we'll only use this path for correctly-sized sources.
                if ((loadSize < XMM_REGSIZE_BYTES) && ((loadSize % TARGET_POINTER_SIZE) == 0))
                {
                    putArgStk->gtPutArgStkKind = GenTreePutArgStk::Kind::Push;
                }
                else
#endif // TARGET_X86
                    if (loadSize <= comp->getUnrollThreshold(Compiler::UnrollKind::Memcpy))
                    {
                        putArgStk->gtPutArgStkKind = GenTreePutArgStk::Kind::Unroll;
                    }
                    else
                    {
                        putArgStk->gtPutArgStkKind = GenTreePutArgStk::Kind::RepInstr;
                    }
            }
            else // There are GC pointers.
            {
#ifdef TARGET_X86
                // On x86, we must use `push` to store GC references to the stack in order for the emitter to
                // properly update the function's GC info. These `putargstk` nodes will generate a sequence of
                // `push` instructions.
                putArgStk->gtPutArgStkKind = GenTreePutArgStk::Kind::Push;
#else  // !TARGET_X86
                putArgStk->gtPutArgStkKind = GenTreePutArgStk::Kind::PartialRepInstr;
#endif // !TARGET_X86
            }

            if (src->OperIs(GT_LCL_VAR))
            {
                comp->lvaSetVarDoNotEnregister(src->AsLclVar()->GetLclNum()
                                                   DEBUGARG(DoNotEnregisterReason::IsStructArg));
            }

            // Always mark the OBJ/LCL_VAR/LCL_FLD as contained trees.
            MakeSrcContained(putArgStk, src);
        }
        else
        {
            // The ABI allows upper bits of small struct args to remain undefined,
            // so if possible, widen the load to avoid the sign/zero-extension.
            if (varTypeIsSmall(regType) && srcIsLocal)
            {
                assert(genTypeSize(TYP_INT) <= putArgStk->GetStackByteSize());
                regType = TYP_INT;
            }

            src->ChangeType(regType);

            if (src->OperIs(GT_BLK))
            {
                src->SetOper(GT_IND);
                LowerIndir(src->AsIndir());
            }
        }
    }

    if (src->TypeIs(TYP_STRUCT))
    {
        return;
    }
#endif // FEATURE_PUT_STRUCT_ARG_STK

    assert(!src->TypeIs(TYP_STRUCT));

    // If the child of GT_PUTARG_STK is a constant, we don't need a register to
    // move it to memory (stack location).
    //
    // On AMD64, we don't want to make 0 contained, because we can generate smaller code
    // by zeroing a register and then storing it. E.g.:
    //      xor rdx, rdx
    //      mov gword ptr [rsp+28H], rdx
    // is 2 bytes smaller than:
    //      mov gword ptr [rsp+28H], 0
    //
    // On x86, we push stack arguments; we don't use 'mov'. So:
    //      push 0
    // is 1 byte smaller than:
    //      xor rdx, rdx
    //      push rdx

    if (IsContainableImmed(putArgStk, src)
#if defined(TARGET_AMD64)
        && !src->IsIntegralConst(0)
#endif // TARGET_AMD64
    )
    {
        MakeSrcContained(putArgStk, src);
    }
#ifdef TARGET_X86
    else if (genTypeSize(src) == TARGET_POINTER_SIZE)
    {
        // We can use "src" directly from memory with "push [mem]".
        TryMakeSrcContainedOrRegOptional(putArgStk, src);
    }
#endif // TARGET_X86
}

/* Lower GT_CAST(srcType, DstType) nodes.
 *
 * Casts from small int type to float/double are transformed as follows:
 * GT_CAST(byte, float/double)     =   GT_CAST(GT_CAST(byte, int32), float/double)
 * GT_CAST(sbyte, float/double)    =   GT_CAST(GT_CAST(sbyte, int32), float/double)
 * GT_CAST(int16, float/double)    =   GT_CAST(GT_CAST(int16, int32), float/double)
 * GT_CAST(uint16, float/double)   =   GT_CAST(GT_CAST(uint16, int32), float/double)
 *
 * Unless the EVEX conversion instructions are available, casts from Uint32
 * are morphed as follows by front-end and hence should not be seen here.
 * GT_CAST(uint32, float/double)   =   GT_CAST(GT_CAST(uint32, long), float/double)
 *
 *
 * Similarly casts from float/double to a smaller int type are transformed as follows:
 * GT_CAST(float/double, byte)     =   GT_CAST(GT_CAST(float/double, int32), byte)
 * GT_CAST(float/double, sbyte)    =   GT_CAST(GT_CAST(float/double, int32), sbyte)
 * GT_CAST(float/double, int16)    =   GT_CAST(GT_CAST(double/double, int32), int16)
 * GT_CAST(float/double, uint16)   =   GT_CAST(GT_CAST(double/double, int32), uint16)
 *
 * Note that for the following conversions we still depend on helper calls and
 * don't expect to see them here.
 *  i) GT_CAST(float/double, uint64) when EVEX is not available
 * ii) GT_CAST(float/double, int type with overflow detection)
 */
GenTree* Lowering::LowerCast(GenTree* tree)
{
    assert(tree->OperIs(GT_CAST));

    GenTree*  castOp     = tree->AsCast()->CastOp();
    var_types castToType = tree->CastToType();
    var_types dstType    = castToType;
    var_types srcType    = castOp->TypeGet();
    var_types tmpType    = TYP_UNDEF;

    // force the srcType to unsigned if GT_UNSIGNED flag is set
    if (tree->IsUnsigned())
    {
        srcType = varTypeToUnsigned(srcType);
    }

    // We should not see the following casts unless directly supported by hardware,
    // as they are expected to be lowered appropriately or converted into helper calls by front-end.
    //   srcType = float/double                    castToType = * and overflow detecting cast
    //       Reason: must be converted to a helper call
    //   srcType = float/double,                   castToType = ulong
    //       Reason: must be converted to a helper call
    //   srcType = uint                            castToType = float/double
    //       Reason: uint -> float/double = uint -> long -> float/double
    if (varTypeIsFloating(srcType))
    {
        noway_assert(!tree->gtOverflow());
        assert(castToType != TYP_ULONG || comp->canUseEvexEncodingDebugOnly());
    }
    else if (srcType == TYP_UINT)
    {
        assert(castToType != TYP_FLOAT || comp->canUseEvexEncodingDebugOnly());
    }

#if defined(TARGET_AMD64)
    // Handle saturation logic for X64
    if (varTypeIsFloating(srcType) && varTypeIsIntegral(dstType) && !varTypeIsSmall(dstType))
    {
        // We should have filtered out float -> long conversion and
        // converted it to float -> double -> long conversion.
        assert((dstType != TYP_LONG) || (srcType != TYP_FLOAT));

        // we should have handled overflow cases in morph itself
        assert(!tree->gtOverflow());

        CorInfoType fieldType  = (srcType == TYP_DOUBLE) ? CORINFO_TYPE_DOUBLE : CORINFO_TYPE_FLOAT;
        GenTree*    castOutput = nullptr;
        LIR::Use    castOpUse(BlockRange(), &(tree->AsCast()->CastOp()), tree);
        ReplaceWithLclVar(castOpUse);
        castOp               = tree->AsCast()->CastOp();
        bool isV512Supported = false;
        /*The code below is to introduce saturating conversions on X86/X64.
        The C# equivalence of the code is given below -->

                // Replace QNaN and SNaN with Zero
                op1 = Avx512F.Fixup(op1, op1, Vector128.Create<long>(0x88), 0);

                // Convert from double to long, replacing any values that were greater than or equal to MaxValue
        with MaxValue
                // Values that were less than or equal to MinValue will already be MinValue
                return Vector128.ConditionalSelect(
                    Vector128.LessThan(op1, Vector128.Create<double>(long.MaxValue)).AsInt64(),
                    Avx512DQ.VL.ConvertToVector128Int64(op1),
                    Vector128.Create<long>(long.MaxValue)
                );
        */
        if (comp->compIsEvexOpportunisticallySupported(isV512Supported))
        {
            // Clone the cast operand for usage.
            GenTree* op1Clone1 = comp->gtClone(castOp);
            BlockRange().InsertAfter(castOp, op1Clone1);

            // Generate the control table for VFIXUPIMMSD
            // The behavior we want is to saturate negative values to 0.
            GenTreeVecCon* tbl    = comp->gtNewVconNode(TYP_SIMD16);
            tbl->gtSimdVal.i32[0] = (varTypeIsUnsigned(dstType)) ? 0x08080088 : 0x00000088;
            BlockRange().InsertAfter(op1Clone1, tbl);

            // get a zero int node for control table
            GenTree* ctrlByte = comp->gtNewIconNode(0);
            BlockRange().InsertAfter(tbl, ctrlByte);

            NamedIntrinsic fixupHwIntrinsicID = !isV512Supported ? NI_AVX10v1_FixupScalar : NI_AVX512F_FixupScalar;
            if (varTypeIsUnsigned(dstType))
            {
                // run vfixupimmsd base on table and no flags reporting
                GenTree* oper1 = comp->gtNewSimdHWIntrinsicNode(TYP_SIMD16, castOp, op1Clone1, tbl, ctrlByte,
                                                                fixupHwIntrinsicID, fieldType, 16);
                BlockRange().InsertAfter(ctrlByte, oper1);
                LowerNode(oper1);

                // Convert to scalar
                // Here, we try to insert a Vector128 to Scalar node so that the input
                // can be provided to the scalar cast
                GenTree* oper2 = comp->gtNewSimdHWIntrinsicNode(srcType, oper1, NI_Vector128_ToScalar, fieldType, 16);
                BlockRange().InsertAfter(oper1, oper2);
                LowerNode(oper2);

                castOutput = comp->gtNewCastNode(genActualType(dstType), oper2, false, dstType);
                BlockRange().InsertAfter(oper2, castOutput);
            }
            else
            {
                CorInfoType destFieldType = (dstType == TYP_INT) ? CORINFO_TYPE_INT : CORINFO_TYPE_LONG;

                ssize_t actualMaxVal = (dstType == TYP_INT) ? INT32_MAX : INT64_MAX;

                // run vfixupimmsd base on table and no flags reporting
                GenTree* fixupVal = comp->gtNewSimdHWIntrinsicNode(TYP_SIMD16, castOp, op1Clone1, tbl, ctrlByte,
                                                                   fixupHwIntrinsicID, fieldType, 16);
                BlockRange().InsertAfter(ctrlByte, fixupVal);
                LowerNode(fixupVal);

                // get the max value vector
                GenTree* maxValScalar = (srcType == TYP_DOUBLE)
                                            ? comp->gtNewDconNodeD(static_cast<double>(actualMaxVal))
                                            : comp->gtNewDconNodeF(static_cast<float>(actualMaxVal));
                GenTree* maxVal       = comp->gtNewSimdCreateBroadcastNode(TYP_SIMD16, maxValScalar, fieldType, 16);
                BlockRange().InsertAfter(fixupVal, maxVal);

                GenTree* maxValDstTypeScalar = (dstType == TYP_INT) ? comp->gtNewIconNode(actualMaxVal, dstType)
                                                                    : comp->gtNewLconNode(actualMaxVal);
                GenTree* maxValDstType =
                    comp->gtNewSimdCreateBroadcastNode(TYP_SIMD16, maxValDstTypeScalar, destFieldType, 16);
                BlockRange().InsertAfter(maxVal, maxValDstType);

                // usage 1 --> compare with max value of integer
                GenTree* compMask = comp->gtNewSimdCmpOpNode(GT_GE, TYP_SIMD16, fixupVal, maxVal, fieldType, 16);
                BlockRange().InsertAfter(maxValDstType, compMask);

                // convert fixupVal to local variable and clone it for further use
                LIR::Use fixupValUse(BlockRange(), &(compMask->AsHWIntrinsic()->Op(1)), compMask);
                ReplaceWithLclVar(fixupValUse);
                fixupVal               = compMask->AsHWIntrinsic()->Op(1);
                GenTree* fixupValClone = comp->gtClone(fixupVal);
                LowerNode(compMask);
                BlockRange().InsertAfter(fixupVal, fixupValClone);

                GenTree* FixupValCloneScalar =
                    comp->gtNewSimdHWIntrinsicNode(srcType, fixupValClone, NI_Vector128_ToScalar, fieldType, 16);
                BlockRange().InsertAfter(compMask, FixupValCloneScalar);
                LowerNode(FixupValCloneScalar);

                // cast it
                GenTreeCast* newCast = comp->gtNewCastNode(dstType, FixupValCloneScalar, false, dstType);
                BlockRange().InsertAfter(FixupValCloneScalar, newCast);

                GenTree* newTree = comp->gtNewSimdCreateBroadcastNode(TYP_SIMD16, newCast, destFieldType, 16);
                BlockRange().InsertAfter(newCast, newTree);
                LowerNode(newTree);

                // usage 2 --> use the compared mask with input value and max value to blend
                GenTree* control = comp->gtNewIconNode(0xCA); // (B & A) | (C & ~A)
                BlockRange().InsertAfter(newTree, control);
                GenTree* cndSelect = comp->gtNewSimdTernaryLogicNode(TYP_SIMD16, compMask, maxValDstType, newTree,
                                                                     control, destFieldType, 16);
                BlockRange().InsertAfter(control, cndSelect);
                LowerNode(cndSelect);

                castOutput =
                    comp->gtNewSimdHWIntrinsicNode(dstType, cndSelect, NI_Vector128_ToScalar, destFieldType, 16);
                BlockRange().InsertAfter(cndSelect, castOutput);
                LowerNode(castOutput);
            }
        }
        else if (varTypeIsSigned(dstType) && comp->compOpportunisticallyDependsOn(InstructionSet_SSE41))
        {
            CorInfoType destFieldType = (dstType == TYP_INT) ? CORINFO_TYPE_INT : CORINFO_TYPE_LONG;

            ssize_t actualMaxVal = (dstType == TYP_INT) ? INT32_MAX : INT64_MAX;

            // create clones for usage
            GenTree* castOpClone1 = comp->gtClone(castOp);
            GenTree* castOpClone2 = comp->gtClone(castOp);
            BlockRange().InsertAfter(castOp, castOpClone1);
            BlockRange().InsertAfter(castOpClone1, castOpClone2);

            GenTree* oper = comp->gtNewSimdCreateBroadcastNode(TYP_SIMD16, castOp, fieldType, 16);
            BlockRange().InsertAfter(castOpClone2, oper);
            LowerNode(oper);
            GenTree* op1Clone1 = comp->gtNewSimdCreateBroadcastNode(TYP_SIMD16, castOpClone1, fieldType, 16);
            BlockRange().InsertAfter(oper, op1Clone1);
            LowerNode(op1Clone1);
            GenTree* op1Clone2 = comp->gtNewSimdCreateBroadcastNode(TYP_SIMD16, castOpClone2, fieldType, 16);
            BlockRange().InsertAfter(op1Clone1, op1Clone2);
            LowerNode(op1Clone2);

            // check NaN
            GenTree* mask1 = comp->gtNewSimdCmpOpNode(GT_EQ, TYP_SIMD16, oper, op1Clone1, fieldType, 16);
            BlockRange().InsertAfter(op1Clone2, mask1);
            LowerNode(mask1);
            // inp = inp & mask
            GenTree* maskNaN = comp->gtNewSimdBinOpNode(GT_AND, TYP_SIMD16, op1Clone2, mask1, fieldType, 16);
            BlockRange().InsertAfter(mask1, maskNaN);
            LowerNode(maskNaN);

            // get the max value vector
            GenTree* maxVal = (srcType == TYP_DOUBLE) ? comp->gtNewDconNodeD(static_cast<double>(actualMaxVal))
                                                      : comp->gtNewDconNodeF(static_cast<float>(actualMaxVal));
            GenTree* maxValDup =
                (dstType == TYP_INT) ? comp->gtNewIconNode(actualMaxVal) : comp->gtNewLconNode(actualMaxVal);
            maxVal = comp->gtNewSimdCreateBroadcastNode(TYP_SIMD16, maxVal, fieldType, 16);
            BlockRange().InsertAfter(maskNaN, maxVal);
            maxValDup = comp->gtNewSimdCreateBroadcastNode(TYP_SIMD16, maxValDup, destFieldType, 16);
            BlockRange().InsertAfter(maxVal, maxValDup);

            // usage 1 --> compare with max value of integer
            GenTree* compMask = comp->gtNewSimdCmpOpNode(GT_GE, TYP_SIMD16, maskNaN, maxVal, fieldType, 16);
            BlockRange().InsertAfter(maxValDup, compMask);

            // we will be using the maskNaN value twice
            LIR::Use maskNaNUse(BlockRange(), &(compMask->AsHWIntrinsic()->Op(1)), compMask);
            ReplaceWithLclVar(maskNaNUse);
            maskNaN               = compMask->AsHWIntrinsic()->Op(1);
            GenTree* maskNaNClone = comp->gtClone(maskNaN);
            LowerNode(compMask);
            BlockRange().InsertAfter(maskNaN, maskNaNClone);

            // convert to scalar for conversion
            GenTree* maskNaNCloneScalar =
                comp->gtNewSimdHWIntrinsicNode(srcType, maskNaNClone, NI_Vector128_ToScalar, fieldType, 16);
            BlockRange().InsertAfter(compMask, maskNaNCloneScalar);
            LowerNode(maskNaNCloneScalar);

            // cast it
            GenTreeCast* newCast = comp->gtNewCastNode(dstType, maskNaNCloneScalar, false, dstType);
            BlockRange().InsertAfter(maskNaNCloneScalar, newCast);
            GenTree* newTree = comp->gtNewSimdCreateBroadcastNode(TYP_SIMD16, newCast, destFieldType, 16);
            BlockRange().InsertAfter(newCast, newTree);
            LowerNode(newTree);

            // usage 2 --> use thecompared mask with input value and max value to blend
            GenTree* cndSelect = comp->gtNewSimdCndSelNode(TYP_SIMD16, compMask, maxValDup, newTree, destFieldType, 16);
            BlockRange().InsertAfter(newTree, cndSelect);
            LowerNode(cndSelect);

            castOutput = comp->gtNewSimdHWIntrinsicNode(dstType, cndSelect, NI_Vector128_ToScalar, destFieldType, 16);
            BlockRange().InsertAfter(cndSelect, castOutput);
            LowerNode(castOutput);
        }
        else
        {
            // The remaining case not handled above should be conversion
            // to TYP_UINT in case where SSE41 is supported.
            // We should have converted float -> uint conversion to
            // float -> double -> uint during morph.
            assert((dstType == TYP_UINT) && comp->compIsaSupportedDebugOnly(InstructionSet_SSE41) &&
                   (srcType != TYP_FLOAT));

            ssize_t     actualMaxVal  = UINT32_MAX;
            CorInfoType destFieldType = CORINFO_TYPE_LONG;

            GenTree* castOpClone1 = comp->gtClone(castOp);
            GenTree* castOpClone2 = comp->gtClone(castOp);
            GenTree* castOpClone3 = comp->gtClone(castOp);
            BlockRange().InsertAfter(castOp, castOpClone1);
            BlockRange().InsertAfter(castOpClone1, castOpClone2);
            BlockRange().InsertAfter(castOpClone2, castOpClone3);

            GenTree* oper = comp->gtNewSimdCreateBroadcastNode(TYP_SIMD16, castOp, fieldType, 16);
            BlockRange().InsertAfter(castOpClone3, oper);
            LowerNode(oper);
            GenTree* op1Clone1 = comp->gtNewSimdCreateBroadcastNode(TYP_SIMD16, castOpClone1, fieldType, 16);
            BlockRange().InsertAfter(oper, op1Clone1);
            LowerNode(op1Clone1);
            GenTree* op1Clone2 = comp->gtNewSimdCreateBroadcastNode(TYP_SIMD16, castOpClone2, fieldType, 16);
            BlockRange().InsertAfter(op1Clone1, op1Clone2);
            LowerNode(op1Clone2);
            GenTree* op1Clone3 = comp->gtNewSimdCreateBroadcastNode(TYP_SIMD16, castOpClone3, fieldType, 16);
            BlockRange().InsertAfter(op1Clone2, op1Clone3);
            LowerNode(op1Clone3);

            // get the max/min value vector
            GenTree* minVal = comp->gtNewDconNodeD(static_cast<double>(0));
            minVal          = comp->gtNewSimdCreateBroadcastNode(TYP_SIMD16, minVal, fieldType, 16);
            BlockRange().InsertAfter(op1Clone3, minVal);
            GenTree* maxVal = comp->gtNewDconNodeD(static_cast<double>(actualMaxVal));
            maxVal          = comp->gtNewSimdCreateBroadcastNode(TYP_SIMD16, maxVal, fieldType, 16);
            BlockRange().InsertAfter(minVal, maxVal);

            // check NaN
            GenTree* mask1 = comp->gtNewSimdCmpOpNode(GT_EQ, TYP_SIMD16, oper, op1Clone1, fieldType, 16);
            BlockRange().InsertAfter(maxVal, mask1);
            LowerNode(mask1);

            // check negative
            GenTree* mask2 = comp->gtNewSimdCmpOpNode(GT_GE, TYP_SIMD16, op1Clone2, minVal, fieldType, 16);
            BlockRange().InsertAfter(mask1, mask2);
            LowerNode(mask2);

            // and mask
            GenTree* mask12 = comp->gtNewSimdBinOpNode(GT_AND, TYP_SIMD16, mask1, mask2, fieldType, 16);
            BlockRange().InsertAfter(mask2, mask12);
            LowerNode(mask12);

            // inp = inp & mask
            GenTree* saturatedVal = comp->gtNewSimdBinOpNode(GT_AND, TYP_SIMD16, op1Clone3, mask12, fieldType, 16);
            BlockRange().InsertAfter(mask12, saturatedVal);
            LowerNode(saturatedVal);

            // compare with max value of uint
            GenTree* mask3 = comp->gtNewSimdCmpOpNode(GT_GE, TYP_SIMD16, saturatedVal, maxVal, fieldType, 16);
            BlockRange().InsertAfter(saturatedVal, mask3);

            // Convert both the operands of mask3 to local variables for reusage
            LIR::Use saturatedValUse(BlockRange(), &(mask3->AsHWIntrinsic()->Op(1)), mask3);
            ReplaceWithLclVar(saturatedValUse);
            saturatedVal             = mask3->AsHWIntrinsic()->Op(1);
            GenTree* saturatedValDup = comp->gtClone(saturatedVal);
            BlockRange().InsertAfter(saturatedVal, saturatedValDup);

            LIR::Use maxValUse(BlockRange(), &(mask3->AsHWIntrinsic()->Op(2)), mask3);
            ReplaceWithLclVar(maxValUse);
            maxVal             = mask3->AsHWIntrinsic()->Op(2);
            GenTree* maxValDup = comp->gtClone(maxVal);
            LowerNode(mask3);
            BlockRange().InsertAfter(maxVal, maxValDup);

            // Select based on mask3
            GenTree* castOpVal =
                comp->gtNewSimdCndSelNode(TYP_SIMD16, mask3, maxValDup, saturatedValDup, fieldType, 16);
            BlockRange().InsertAfter(mask3, castOpVal);
            LowerNode(castOpVal);

            // scalar
            GenTree* castOpValScalar =
                comp->gtNewSimdHWIntrinsicNode(srcType, castOpVal, NI_Vector128_ToScalar, fieldType, 16);
            BlockRange().InsertAfter(castOpVal, castOpValScalar);
            LowerNode(castOpValScalar);

            // cast it
            castOutput = comp->gtNewCastNode(TYP_INT, castOpValScalar, false, dstType);
            BlockRange().InsertAfter(castOpValScalar, castOutput);
        }
        assert(castOutput != nullptr);
        LIR::Use use;
        if (BlockRange().TryGetUse(tree, &use))
        {
            use.ReplaceWith(castOutput);
        }
        else
        {
            castOutput->SetUnusedValue();
        }
        BlockRange().Remove(tree);
        return castOutput->gtNext;
    }
#endif // TARGET_AMD64

    // Case of src is a small type and dst is a floating point type.
    if (varTypeIsSmall(srcType) && varTypeIsFloating(castToType))
    {
        // These conversions can never be overflow detecting ones.
        noway_assert(!tree->gtOverflow());
        tmpType = TYP_INT;
    }
    // case of src is a floating point type and dst is a small type.
    else if (varTypeIsFloating(srcType) && varTypeIsSmall(castToType))
    {
        tmpType = TYP_INT;
    }

    if (tmpType != TYP_UNDEF)
    {
        GenTree* tmp = comp->gtNewCastNode(tmpType, castOp, tree->IsUnsigned(), tmpType);
        tmp->gtFlags |= (tree->gtFlags & (GTF_OVERFLOW | GTF_EXCEPT));

        tree->gtFlags &= ~GTF_UNSIGNED;
        tree->AsOp()->gtOp1 = tmp;
        BlockRange().InsertAfter(castOp, tmp);
        ContainCheckCast(tmp->AsCast());
    }

    // Now determine if we have operands that should be contained.
    ContainCheckCast(tree->AsCast());
    return nullptr;
}

#ifdef FEATURE_HW_INTRINSICS

//----------------------------------------------------------------------------------------------
// LowerHWIntrinsicCC: Lowers a hardware intrinsic node that produces a boolean value by
//     setting the condition flags.
//
//  Arguments:
//     node - The hardware intrinsic node
//     newIntrinsicId - The intrinsic id of the lowered intrinsic node
//     condition - The condition code of the generated SETCC/JCC node
//
void Lowering::LowerHWIntrinsicCC(GenTreeHWIntrinsic* node, NamedIntrinsic newIntrinsicId, GenCondition condition)
{
    GenTreeCC* cc = LowerNodeCC(node, condition);

    assert((HWIntrinsicInfo::lookupNumArgs(newIntrinsicId) == 2) || (newIntrinsicId == NI_EVEX_KORTEST));
    node->ChangeHWIntrinsicId(newIntrinsicId);
    node->gtType = TYP_VOID;
    node->ClearUnusedValue();

    bool swapOperands    = false;
    bool canSwapOperands = false;

    switch (newIntrinsicId)
    {
        case NI_SSE_COMISS:
        case NI_SSE_UCOMISS:
        case NI_SSE2_COMISD:
        case NI_SSE2_UCOMISD:
            // In some cases we can generate better code if we swap the operands:
            //   - If the condition is not one of the "preferred" floating point conditions we can swap
            //     the operands and change the condition to avoid generating an extra JP/JNP branch.
            //   - If the first operand can be contained but the second cannot, we can swap operands in
            //     order to be able to contain the first operand and avoid the need for a temp reg.
            // We can't handle both situations at the same time and since an extra branch is likely to
            // be worse than an extra temp reg (x64 has a reasonable number of XMM registers) we'll favor
            // the branch case:
            //   - If the condition is not preferred then swap, even if doing this will later prevent
            //     containment.
            //   - Allow swapping for containment purposes only if this doesn't result in a non-"preferred"
            //     condition being generated.
            if ((cc != nullptr) && cc->gtCondition.PreferSwap())
            {
                swapOperands = true;
            }
            else
            {
                canSwapOperands = (cc == nullptr) || !GenCondition::Swap(cc->gtCondition).PreferSwap();
            }
            break;

        case NI_SSE41_PTEST:
        case NI_AVX_PTEST:
        {
            // If we need the Carry flag then we can't swap operands.
            canSwapOperands = (cc == nullptr) || cc->gtCondition.Is(GenCondition::EQ, GenCondition::NE);
            break;
        }

        case NI_EVEX_KORTEST:
        case NI_EVEX_KTEST:
        {
            // No containment support, so no reason to swap operands
            canSwapOperands = false;
            break;
        }

        default:
            unreached();
    }

    if (canSwapOperands)
    {
        bool op1SupportsRegOptional = false;
        bool op2SupportsRegOptional = false;

        if (!IsContainableHWIntrinsicOp(node, node->Op(2), &op2SupportsRegOptional) &&
            IsContainableHWIntrinsicOp(node, node->Op(1), &op1SupportsRegOptional))
        {
            // Swap operands if op2 cannot be contained but op1 can.
            swapOperands = true;
        }
    }

    if (swapOperands)
    {
        std::swap(node->Op(1), node->Op(2));

        if (cc != nullptr)
        {
            cc->gtCondition = GenCondition::Swap(cc->gtCondition);
        }
    }
}

//----------------------------------------------------------------------------------------------
// LowerFusedMultiplyAdd: Changes NI_FMA_MultiplyAddScalar produced
//     by Math(F).FusedMultiplyAdd to a better FMA intrinsics if there are GT_NEG around in order
//     to eliminate them.
//
//  Arguments:
//     node - The hardware intrinsic node
//
//  Notes:
//     Math(F).FusedMultiplyAdd is expanded into NI_FMA_MultiplyAddScalar and
//     depending on additional GT_NEG nodes around it can be:
//
//      x *  y + z -> NI_FMA_MultiplyAddScalar
//      x * -y + z -> NI_FMA_MultiplyAddNegatedScalar
//     -x *  y + z -> NI_FMA_MultiplyAddNegatedScalar
//     -x * -y + z -> NI_FMA_MultiplyAddScalar
//      x *  y - z -> NI_FMA_MultiplySubtractScalar
//      x * -y - z -> NI_FMA_MultiplySubtractNegatedScalar
//     -x *  y - z -> NI_FMA_MultiplySubtractNegatedScalar
//     -x * -y - z -> NI_FMA_MultiplySubtractScalar
//
void Lowering::LowerFusedMultiplyAdd(GenTreeHWIntrinsic* node)
{
    assert(node->GetHWIntrinsicId() == NI_FMA_MultiplyAddScalar);
    assert(node->GetOperandCount() == 3);

    bool negatedArgs[3] = {};
    for (size_t i = 1; i <= 3; i++)
    {
        GenTree* arg = node->Op(i);
        if (arg->OperIsHWIntrinsic(NI_Vector128_CreateScalarUnsafe))
        {
            GenTree*& argOp = arg->AsHWIntrinsic()->Op(1);
            if (argOp->OperIs(GT_NEG))
            {
                BlockRange().Remove(argOp);
                argOp = argOp->gtGetOp1();
                argOp->ClearContained();
                ContainCheckHWIntrinsic(arg->AsHWIntrinsic());
                negatedArgs[i - 1] = true;
            }
        }
    }

    bool negMul = negatedArgs[0] ^ negatedArgs[1];
    if (negatedArgs[2])
    {
        node->ChangeHWIntrinsicId(negMul ? NI_FMA_MultiplySubtractNegatedScalar : NI_FMA_MultiplySubtractScalar);
    }
    else
    {
        node->ChangeHWIntrinsicId(negMul ? NI_FMA_MultiplyAddNegatedScalar : NI_FMA_MultiplyAddScalar);
    }
}

//----------------------------------------------------------------------------------------------
// Lowering::LowerHWIntrinsic: Perform containment analysis for a hardware intrinsic node.
//
//  Arguments:
//     node - The hardware intrinsic node.
//
GenTree* Lowering::LowerHWIntrinsic(GenTreeHWIntrinsic* node)
{
    if (node->TypeGet() == TYP_SIMD12)
    {
        // GT_HWINTRINSIC node requiring to produce TYP_SIMD12 in fact
        // produces a TYP_SIMD16 result
        node->gtType = TYP_SIMD16;
    }

    NamedIntrinsic intrinsicId = node->GetHWIntrinsicId();

    if (node->OperIsEmbRoundingEnabled())
    {
        size_t   numArgs = node->GetOperandCount();
        GenTree* lastOp  = node->Op(numArgs);
        uint8_t  mode    = 0xFF;

        if (lastOp->IsCnsIntOrI())
        {
            // Mark the constant as contained since it's specially encoded
            MakeSrcContained(node, lastOp);

            mode = static_cast<uint8_t>(lastOp->AsIntCon()->IconValue());
        }

        if ((mode & 0x03) != 0x00)
        {
            // Embedded rounding only works for register-to-register operations, so skip containment
            return node->gtNext;
        }
    }

    bool       isScalar = false;
    genTreeOps oper     = node->GetOperForHWIntrinsicId(&isScalar);

    if (GenTreeHWIntrinsic::OperIsBitwiseHWIntrinsic(oper) && !varTypeIsMask(node))
    {
        // These are the control bytes used for TernaryLogic

        const uint8_t A = 0xF0;
        const uint8_t B = 0xCC;
        const uint8_t C = 0xAA;

        var_types simdType     = node->TypeGet();
        var_types simdBaseType = node->GetSimdBaseType();
        unsigned  simdSize     = node->GetSimdSize();

        GenTree* op1 = node->Op(1);
        GenTree* op2 = node->Op(2);
        GenTree* op3 = nullptr;

        // We want to specially recognize this pattern as GT_NOT
        bool isOperNot       = (oper == GT_XOR) && op2->IsVectorAllBitsSet();
        bool isV512Supported = false;

        LIR::Use use;
        if (BlockRange().TryGetUse(node, &use))
        {
            GenTree* user = use.User();

            if (user->OperIsHWIntrinsic())
            {
                GenTreeHWIntrinsic* userIntrin = user->AsHWIntrinsic();

                bool       userIsScalar = false;
                genTreeOps userOper     = userIntrin->GetOperForHWIntrinsicId(&isScalar);

                // userIntrin may have re-interpreted the base type
                //
                simdBaseType = userIntrin->GetSimdBaseType();

                if (GenTreeHWIntrinsic::OperIsBitwiseHWIntrinsic(userOper))
                {
                    if (isOperNot && (userOper == GT_AND))
                    {
                        // We want to specially handle GT_AND_NOT as its available without EVEX
                        GenTree* nextNode = node->gtNext;

                        BlockRange().Remove(op2);
                        BlockRange().Remove(node);

                        // Note that despite its name, the xarch instruction does ~op1 & op2, so
                        // we need to ensure op1 is the value whose ones complement is computed

                        op2 = userIntrin->Op(2);

                        if (op2 == node)
                        {
                            op2 = userIntrin->Op(1);
                        }

                        NamedIntrinsic intrinsic = NI_Illegal;

                        if (comp->IsBaselineSimdIsaSupported())
                        {
                            intrinsic = GenTreeHWIntrinsic::GetHWIntrinsicIdForBinOp(comp, GT_AND_NOT, op1, op2,
                                                                                     simdBaseType, simdSize, false);
                        }
                        else
                        {
                            // We need to ensure we optimize even if SSE2 is disabled

                            assert(simdBaseType == TYP_FLOAT);
                            assert(simdSize <= 16);

                            intrinsic = NI_SSE_AndNot;
                        }

                        userIntrin->ResetHWIntrinsicId(intrinsic, comp, op1, op2);

                        return nextNode;
                    }

                    if (comp->compIsEvexOpportunisticallySupported(isV512Supported))
                    {
                        // For everything else we want to lower it to a standard TernaryLogic node
                        GenTree* nextNode = node->gtNext;

                        BlockRange().Remove(node);
                        op3 = userIntrin->Op(2);

                        // Tracks which two operands get used first
                        TernaryLogicUseFlags firstOpUseFlags = TernaryLogicUseFlags::AB;

                        if (op3 == node)
                        {
                            if (userOper == GT_AND_NOT)
                            {
                                op3 = op2;
                                op2 = op1;
                                op1 = userIntrin->Op(1);

                                // AND_NOT isn't commutative so we need to shift parameters down
                                firstOpUseFlags = TernaryLogicUseFlags::BC;
                            }
                            else
                            {
                                op3 = userIntrin->Op(1);
                            }
                        }

                        uint8_t controlByte = 0x00;

                        if ((userOper == GT_XOR) && op3->IsVectorAllBitsSet())
                        {
                            // We have XOR(OP(A, B), AllBitsSet)
                            //   A: op1
                            //   B: op2
                            //   C: op3 (AllBitsSet)
                            //
                            // We want A to be the unused parameter so swap it around
                            //   A: op3 (AllBitsSet)
                            //   B: op1
                            //   C: op2
                            //
                            // This gives us NOT(OP(B, C))

                            assert(firstOpUseFlags == TernaryLogicUseFlags::AB);

                            std::swap(op2, op3);
                            std::swap(op1, op2);

                            if (isOperNot)
                            {
                                // We have NOT(XOR(B, AllBitsSet))
                                //   A: op3 (AllBitsSet)
                                //   B: op1
                                //   C: op2 (AllBitsSet)
                                //
                                // This represents a double not, so so just return op2
                                // which is the only actual value now that the parameters
                                // were shifted around

                                assert(op1->IsVectorAllBitsSet());
                                assert(op3->IsVectorAllBitsSet());

                                LIR::Use superUse;
                                if (BlockRange().TryGetUse(user, &superUse))
                                {
                                    superUse.ReplaceWith(op2);
                                }
                                else
                                {
                                    op2->SetUnusedValue();
                                }

                                // Since we have a double negation, it's possible that gtNext
                                // is op1 or user. If it is op1, then it's also possible the
                                // subsequent gtNext is user. We need to make sure to skip both
                                // in such a scenario since we're removing them.

                                if (nextNode == op1)
                                {
                                    nextNode = nextNode->gtNext;
                                }

                                if (nextNode == user)
                                {
                                    nextNode = nextNode->gtNext;
                                }

                                BlockRange().Remove(op3);
                                BlockRange().Remove(op1);
                                BlockRange().Remove(user);

                                return nextNode;
                            }
                            else
                            {
                                // We're now doing NOT(OP(B, C))
                                assert(op1->IsVectorAllBitsSet());

                                controlByte = TernaryLogicInfo::GetTernaryControlByte(oper, B, C);
                                controlByte = static_cast<uint8_t>(~controlByte);
                            }
                        }
                        else if (isOperNot)
                        {
                            if (firstOpUseFlags == TernaryLogicUseFlags::AB)
                            {
                                // We have OP(XOR(A, AllBitsSet), C)
                                //   A: op1
                                //   B: op2 (AllBitsSet)
                                //   C: op3
                                //
                                // We want A to be the unused parameter so swap it around
                                //   A: op2 (AllBitsSet)
                                //   B: op1
                                //   C: op3
                                //
                                // This gives us OP(NOT(B), C)

                                assert(op2->IsVectorAllBitsSet());
                                std::swap(op1, op2);

                                controlByte = static_cast<uint8_t>(~B);
                                controlByte = TernaryLogicInfo::GetTernaryControlByte(userOper, controlByte, C);
                            }
                            else
                            {
                                // We have OP(A, XOR(B, AllBitsSet))
                                //   A: op1
                                //   B: op2
                                //   C: op3 (AllBitsSet)
                                //
                                // We want A to be the unused parameter so swap it around
                                //   A: op3 (AllBitsSet)
                                //   B: op1
                                //   C: op2
                                //
                                // This gives us OP(B, NOT(C))

                                assert(firstOpUseFlags == TernaryLogicUseFlags::BC);

                                assert(op3->IsVectorAllBitsSet());
                                std::swap(op2, op3);
                                std::swap(op1, op2);

                                controlByte = static_cast<uint8_t>(~C);
                                controlByte = TernaryLogicInfo::GetTernaryControlByte(userOper, B, controlByte);
                            }
                        }
                        else if (firstOpUseFlags == TernaryLogicUseFlags::AB)
                        {
                            // We have OP2(OP1(A, B), C)
                            controlByte = TernaryLogicInfo::GetTernaryControlByte(oper, A, B);
                            controlByte = TernaryLogicInfo::GetTernaryControlByte(userOper, controlByte, C);
                        }
                        else
                        {
                            // We have OP2(A, OP1(B, C))
                            assert(firstOpUseFlags == TernaryLogicUseFlags::BC);

                            controlByte = TernaryLogicInfo::GetTernaryControlByte(oper, B, C);
                            controlByte = TernaryLogicInfo::GetTernaryControlByte(userOper, A, controlByte);
                        }

                        NamedIntrinsic ternaryLogicId = NI_AVX512F_TernaryLogic;

                        if (simdSize != 64)
                        {
                            ternaryLogicId = isV512Supported ? NI_AVX512F_VL_TernaryLogic : NI_AVX10v1_TernaryLogic;
                        }

                        GenTree* op4 = comp->gtNewIconNode(controlByte);
                        BlockRange().InsertBefore(userIntrin, op4);

                        userIntrin->ResetHWIntrinsicId(ternaryLogicId, comp, op1, op2, op3, op4);
                        if (varTypeIsSmall(simdBaseType))
                        {
                            assert(HWIntrinsicInfo::NeedsNormalizeSmallTypeToInt(ternaryLogicId));
                            userIntrin->NormalizeJitBaseTypeToInt(ternaryLogicId, simdBaseType);
                        }
                        return nextNode;
                    }
                }
            }
        }

        if (isOperNot && comp->compIsEvexOpportunisticallySupported(isV512Supported))
        {
            // Lowering this to TernaryLogic(zero, zero, op1, ~C) is smaller
            // and faster than emitting the pcmpeqd; pxor sequence.

            BlockRange().Remove(op2);

            if (op1->OperIsHWIntrinsic())
            {
                GenTreeHWIntrinsic* opIntrin = op1->AsHWIntrinsic();

                if (HWIntrinsicInfo::IsTernaryLogic(opIntrin->GetHWIntrinsicId()))
                {
                    GenTree* opControl = opIntrin->Op(4);

                    if (opControl->IsCnsIntOrI())
                    {
                        // When the input is already a ternary logic node, we want to invert it rather
                        // than introduce a new ternary logic node.

                        GenTree* nextNode = node->gtNext;

                        GenTreeIntConCommon* opControlCns = opControl->AsIntConCommon();
                        opControlCns->SetIconValue(static_cast<uint8_t>(~opControlCns->IconValue()));

                        if (BlockRange().TryGetUse(node, &use))
                        {
                            use.ReplaceWith(op1);
                        }
                        else
                        {
                            op1->SetUnusedValue();
                        }

                        BlockRange().Remove(node);
                        return nextNode;
                    }
                }
            }

            NamedIntrinsic ternaryLogicId = NI_AVX512F_TernaryLogic;

            if (simdSize != 64)
            {
                ternaryLogicId = isV512Supported ? NI_AVX512F_VL_TernaryLogic : NI_AVX10v1_TernaryLogic;
            }

            op3 = op1;

            op2 = comp->gtNewZeroConNode(simdType);
            BlockRange().InsertBefore(node, op2);

            op1 = comp->gtNewZeroConNode(simdType);
            BlockRange().InsertBefore(node, op1);

            GenTree* control = comp->gtNewIconNode(static_cast<uint8_t>(~C));
            BlockRange().InsertBefore(node, control);

            node->ResetHWIntrinsicId(ternaryLogicId, comp, op1, op2, op3, control);
            if (varTypeIsSmall(simdBaseType))
            {
                assert(HWIntrinsicInfo::NeedsNormalizeSmallTypeToInt(ternaryLogicId));
                node->NormalizeJitBaseTypeToInt(ternaryLogicId, simdBaseType);
            }
            return LowerNode(node);
        }
    }

    switch (intrinsicId)
    {
        case NI_Vector128_ConditionalSelect:
        case NI_Vector256_ConditionalSelect:
        case NI_Vector512_ConditionalSelect:
        {
            return LowerHWIntrinsicCndSel(node);
        }

        case NI_Vector128_Create:
        case NI_Vector256_Create:
        case NI_Vector512_Create:
        case NI_Vector128_CreateScalar:
        case NI_Vector256_CreateScalar:
        case NI_Vector512_CreateScalar:
        {
            // We don't directly support the Vector128.Create or Vector256.Create methods in codegen
            // and instead lower them to other intrinsic nodes in LowerHWIntrinsicCreate so we expect
            // that the node is modified to either not be a HWIntrinsic node or that it is no longer
            // the same intrinsic as when it came in. In the case of Vector256.Create, we may lower
            // it into 2x Vector128.Create intrinsics which themselves are also lowered into other
            // intrinsics that are not Vector*.Create

            return LowerHWIntrinsicCreate(node);
        }

        case NI_Vector128_Dot:
        case NI_Vector256_Dot:
        {
            return LowerHWIntrinsicDot(node);
        }

        case NI_Vector128_GetElement:
        case NI_Vector256_GetElement:
        case NI_Vector512_GetElement:
        {
            return LowerHWIntrinsicGetElement(node);
        }

        case NI_Vector256_GetUpper:
        {
            assert(comp->compIsaSupportedDebugOnly(InstructionSet_AVX));
            var_types simdBaseType = node->GetSimdBaseType();

            if (varTypeIsFloating(simdBaseType) || !comp->compOpportunisticallyDependsOn(InstructionSet_AVX2))
            {
                intrinsicId = NI_AVX_ExtractVector128;
            }
            else
            {
                intrinsicId = NI_AVX2_ExtractVector128;
            }

            GenTree* op1 = node->Op(1);

            GenTree* op2 = comp->gtNewIconNode(1);
            BlockRange().InsertBefore(node, op2);
            LowerNode(op2);

            node->ResetHWIntrinsicId(intrinsicId, comp, op1, op2);
            break;
        }

        case NI_Vector512_GetUpper:
        {
            assert(comp->IsBaselineVector512IsaSupportedDebugOnly());
            var_types simdBaseType = node->GetSimdBaseType();

            intrinsicId = NI_AVX512F_ExtractVector256;

            if ((genTypeSize(simdBaseType) == 4) && !comp->compOpportunisticallyDependsOn(InstructionSet_AVX512DQ))
            {
                intrinsicId = NI_AVX512DQ_ExtractVector256;
            }

            GenTree* op1 = node->Op(1);

            GenTree* op2 = comp->gtNewIconNode(1);
            BlockRange().InsertBefore(node, op2);
            LowerNode(op2);

            node->ResetHWIntrinsicId(intrinsicId, comp, op1, op2);
            if (HWIntrinsicInfo::NeedsNormalizeSmallTypeToInt(intrinsicId) && varTypeIsSmall(simdBaseType))
            {
                node->NormalizeJitBaseTypeToInt(intrinsicId, simdBaseType);
            }
            break;
        }

        case NI_Vector128_WithElement:
        case NI_Vector256_WithElement:
        case NI_Vector512_WithElement:
        {
            return LowerHWIntrinsicWithElement(node);
        }

        case NI_Vector256_WithLower:
        case NI_Vector256_WithUpper:
        {
            assert(comp->compIsaSupportedDebugOnly(InstructionSet_AVX));
            var_types simdBaseType = node->GetSimdBaseType();
            int       index        = (intrinsicId == NI_Vector256_WithUpper) ? 1 : 0;

            if (varTypeIsFloating(simdBaseType) || !comp->compOpportunisticallyDependsOn(InstructionSet_AVX2))
            {
                intrinsicId = NI_AVX_InsertVector128;
            }
            else
            {
                intrinsicId = NI_AVX2_InsertVector128;
            }

            GenTree* op1 = node->Op(1);
            GenTree* op2 = node->Op(2);

            GenTree* op3 = comp->gtNewIconNode(index);
            BlockRange().InsertBefore(node, op3);
            LowerNode(op3);

            node->ResetHWIntrinsicId(intrinsicId, comp, op1, op2, op3);
            break;
        }

        case NI_Vector512_WithLower:
        case NI_Vector512_WithUpper:
        {
            assert(comp->IsBaselineVector512IsaSupportedDebugOnly());
            var_types simdBaseType = node->GetSimdBaseType();
            int       index        = (intrinsicId == NI_Vector512_WithUpper) ? 1 : 0;

            intrinsicId = NI_AVX512F_InsertVector256;

            if ((genTypeSize(simdBaseType) == 4) && !comp->compOpportunisticallyDependsOn(InstructionSet_AVX512DQ))
            {
                intrinsicId = NI_AVX512DQ_InsertVector256;
            }

            GenTree* op1 = node->Op(1);
            GenTree* op2 = node->Op(2);

            GenTree* op3 = comp->gtNewIconNode(index);
            BlockRange().InsertBefore(node, op3);
            LowerNode(op3);

            node->ResetHWIntrinsicId(intrinsicId, comp, op1, op2, op3);
            if (HWIntrinsicInfo::NeedsNormalizeSmallTypeToInt(intrinsicId) && varTypeIsSmall(simdBaseType))
            {
                node->NormalizeJitBaseTypeToInt(intrinsicId, simdBaseType);
            }
            break;
        }

        case NI_Vector128_op_Equality:
        case NI_Vector256_op_Equality:
        case NI_Vector512_op_Equality:
        {
            return LowerHWIntrinsicCmpOp(node, GT_EQ);
        }

        case NI_Vector128_op_Inequality:
        case NI_Vector256_op_Inequality:
        case NI_Vector512_op_Inequality:
        {
            return LowerHWIntrinsicCmpOp(node, GT_NE);
        }

        case NI_AVX512F_Fixup:
        case NI_AVX512F_FixupScalar:
        case NI_AVX512F_VL_Fixup:
        case NI_AVX10v1_Fixup:
        case NI_AVX10v1_FixupScalar:
        {
            if (!node->isRMWHWIntrinsic(comp))
            {
                GenTree* op1 = node->Op(1);

                if (!op1->IsCnsVec())
                {
                    // op1 is never selected by the table so
                    // we replaced it with a containable constant

                    var_types simdType = node->TypeGet();

                    op1->SetUnusedValue();
                    op1 = comp->gtNewZeroConNode(simdType);

                    BlockRange().InsertBefore(node, op1);
                    node->Op(1) = op1;
                }
            }
            break;
        }

        case NI_EVEX_CompareEqualMask:
        case NI_EVEX_CompareNotEqualMask:
        {
            GenTree* op1 = node->Op(1);
            GenTree* op2 = node->Op(2);

            if (!varTypeIsFloating(node->GetSimdBaseType()) && op2->IsVectorZero())
            {
                NamedIntrinsic testIntrinsicId;

                if (intrinsicId == NI_EVEX_CompareEqualMask)
                {
                    // We have `CompareEqual(x, Zero)` where a given element
                    // equaling zero returns 1. We can therefore use `vptestnm(x, x)`
                    // since it does `(x & x) == 0`, thus giving us `1` if zero and `0`
                    // if non-zero

                    testIntrinsicId = NI_EVEX_PTESTNM;
                }
                else
                {
                    // We have `CompareNotEqual(x, Zero)` where a given element
                    // equaling zero returns 0. We can therefore use `vptestm(x, x)`
                    // since it does `(x & x) != 0`, thus giving us `1` if non-zero and `0`
                    // if zero

                    assert(intrinsicId == NI_EVEX_CompareNotEqualMask);
                    testIntrinsicId = NI_EVEX_PTESTM;
                }

                node->Op(1) = op1;
                BlockRange().Remove(op2);

                LIR::Use op1Use(BlockRange(), &node->Op(1), node);
                ReplaceWithLclVar(op1Use);
                op1 = node->Op(1);

                op2 = comp->gtClone(op1);
                BlockRange().InsertAfter(op1, op2);
                node->Op(2) = op2;

                node->ChangeHWIntrinsicId(testIntrinsicId);
                return LowerNode(node);
            }
            break;
        }

        case NI_EVEX_AndMask:
        {
            // We want to recognize (~op1 & op2) and transform it
            // into Evex.AndNotMask(op1, op2) as well as (op1 & ~op2)
            // transforming it into Evex.AndNotMask(op2, op1), which
            // takes into account that the XARCH APIs operate more like
            // NotAnd

            bool transform = false;

            GenTree* op1 = node->Op(1);
            GenTree* op2 = node->Op(2);

            if (op1->OperIsHWIntrinsic(NI_EVEX_NotMask))
            {
                GenTreeHWIntrinsic* opIntrin         = op1->AsHWIntrinsic();
                unsigned            simdBaseTypeSize = genTypeSize(node->GetSimdBaseType());

                if (genTypeSize(opIntrin->GetSimdBaseType()) == simdBaseTypeSize)
                {
                    transform = true;

                    op1 = opIntrin->Op(1);
                    BlockRange().Remove(opIntrin);
                }
            }

            if (!transform && op2->OperIsHWIntrinsic(NI_EVEX_NotMask))
            {
                GenTreeHWIntrinsic* opIntrin         = op2->AsHWIntrinsic();
                unsigned            simdBaseTypeSize = genTypeSize(node->GetSimdBaseType());

                if (genTypeSize(opIntrin->GetSimdBaseType()) == simdBaseTypeSize)
                {
                    transform = true;

                    op2 = opIntrin->Op(1);
                    BlockRange().Remove(opIntrin);

                    std::swap(op1, op2);
                }
            }

            if (transform)
            {
                intrinsicId = NI_EVEX_AndNotMask;
                node->ChangeHWIntrinsicId(intrinsicId, op1, op2);
            }
            break;
        }

        case NI_EVEX_NotMask:
        {
            // We want to recognize ~(op1 ^ op2) and transform it
            // into Evex.XnorMask(op1, op2)

            GenTree* op1 = node->Op(1);

            if (op1->OperIsHWIntrinsic(NI_EVEX_XorMask))
            {
                GenTreeHWIntrinsic* opIntrin         = op1->AsHWIntrinsic();
                unsigned            simdBaseTypeSize = genTypeSize(node->GetSimdBaseType());

                if (genTypeSize(opIntrin->GetSimdBaseType()) == simdBaseTypeSize)
                {
                    intrinsicId = NI_EVEX_XnorMask;
                    node->ResetHWIntrinsicId(intrinsicId, comp, opIntrin->Op(1), opIntrin->Op(2));
                    BlockRange().Remove(opIntrin);
                }
            }
            break;
        }

        case NI_Vector128_ToScalar:
        case NI_Vector256_ToScalar:
        case NI_Vector512_ToScalar:
        {
            return LowerHWIntrinsicToScalar(node);
        }

        case NI_SSE41_Extract:
        {
            if (varTypeIsFloating(node->GetSimdBaseType()))
            {
                assert(node->GetSimdBaseType() == TYP_FLOAT);
                assert(node->GetSimdSize() == 16);

                GenTree* op2 = node->Op(2);

                if (!op2->OperIsConst())
                {
                    // Extract allows the full range while GetElement only allows
                    // 0-3, so we need to mask the index here so codegen works.

                    GenTree* msk = comp->gtNewIconNode(3, TYP_INT);
                    BlockRange().InsertAfter(op2, msk);

                    GenTree* tmp = comp->gtNewOperNode(GT_AND, TYP_INT, op2, msk);
                    BlockRange().InsertAfter(msk, tmp);
                    LowerNode(tmp);

                    node->Op(2) = tmp;
                }

                node->ChangeHWIntrinsicId(NI_Vector128_GetElement);
                return LowerNode(node);
            }
            break;
        }

        case NI_SSE2_Insert:
        case NI_SSE41_Insert:
        case NI_SSE41_X64_Insert:
        {
            assert(node->GetOperandCount() == 3);

            var_types simdBaseType = node->GetSimdBaseType();

            // Insert takes either a 32-bit register or a memory operand.
            // In either case, only SimdBaseType bits are read and so
            // widening or narrowing the operand may be unnecessary and it
            // can just be used directly.

            node->Op(2) = TryRemoveCastIfPresent(simdBaseType, node->Op(2));

            if (simdBaseType != TYP_FLOAT)
            {
                break;
            }
            assert(intrinsicId == NI_SSE41_Insert);

            // We have Sse41.Insert in which case we can specially handle
            // a couple of interesting scenarios involving chains of Inserts
            // where one of them involves inserting zero
            //
            // Given Sse41.Insert has an index:
            //  * Bits 0-3: zmask
            //  * Bits 4-5: count_d
            //  * Bits 6-7: count_s (register form only)
            //
            // Where zmask specifies which elements to zero
            // Where count_d specifies the destination index the value is being inserted to
            // Where count_s specifies the source index of the value being inserted
            //
            // We can recognize  `Insert(Insert(vector, zero, index1), value, index2)` and
            // transform it into just `Insert(vector, value, index)`. This is because we
            // can remove the inner insert and update the relevant index fields.
            //
            // We can likewise recognize `Insert(Insert(vector, value, index1), zero, index2)`
            // and do a similar transformation.

            GenTree* op1 = node->Op(1);
            GenTree* op2 = node->Op(2);
            GenTree* op3 = node->Op(3);

            bool op1IsVectorZero = op1->IsVectorZero();
            bool op2IsVectorZero = op2->IsVectorZero();

            if (op1IsVectorZero && op2IsVectorZero)
            {
                // We need to change op1's type to the return type of the node in this case.
                // We have to do this because we are going to propagate the constant up.
                op1->ChangeType(node->TypeGet());

                // Ensure the upper values are zero by zero-initialization.
                op1->AsVecCon()->gtSimdVal = {};

                // While this case is unlikely, we'll handle it here to simplify some
                // of the logic that exists below. Effectively `Insert(zero, zero, idx)`
                // is always going to produce zero, so we'll just replace ourselves with
                // zero. This ensures we don't need to handle a case where op2 is zero
                // but not contained.

                GenTree* nextNode = node->gtNext;

                LIR::Use use;

                if (BlockRange().TryGetUse(node, &use))
                {
                    use.ReplaceWith(op1);
                }
                else
                {
                    op1->SetUnusedValue();
                }

                BlockRange().Remove(op2);
                op3->SetUnusedValue();
                BlockRange().Remove(node);

                return nextNode;
            }

            if (!op3->IsCnsIntOrI())
            {
                // Nothing to do if op3 isn't a constant
                break;
            }

            ssize_t ival = op3->AsIntConCommon()->IconValue();

            ssize_t zmask   = (ival & 0x0F);
            ssize_t count_d = (ival & 0x30) >> 4;
            ssize_t count_s = (ival & 0xC0) >> 6;

            if (op1IsVectorZero)
            {
                // When op1 is zero, we can modify the mask to zero
                // everything except for the element we're inserting

                zmask |= ~(ssize_t(1) << count_d);
                zmask &= 0x0F;

                ival = (count_s << 6) | (count_d << 4) | (zmask);
                op3->AsIntConCommon()->SetIconValue(ival);
            }
            else if (op2IsVectorZero)
            {
                // When op2 is zero, we can modify the mask to
                // directly zero the element we're inserting

                zmask |= (ssize_t(1) << count_d);
                zmask &= 0x0F;

                ival = (count_s << 6) | (count_d << 4) | (zmask);
                op3->AsIntConCommon()->SetIconValue(ival);
            }

            if (zmask == 0x0F)
            {
                // This is another unlikely case, we'll handle it here to simplify some
                // of the logic that exists below. In this case, the zmask says all entries
                // should be zeroed out, so we'll just replace ourselves with zero.

                GenTree* nextNode = node->gtNext;

                LIR::Use use;

                if (BlockRange().TryGetUse(node, &use))
                {
                    GenTree* zeroNode = comp->gtNewZeroConNode(TYP_SIMD16);
                    BlockRange().InsertBefore(node, zeroNode);
                    use.ReplaceWith(zeroNode);
                }
                else
                {
                    // We're an unused zero constant node, so don't both creating
                    // a new node for something that will never be consumed
                }

                op1->SetUnusedValue();
                op2->SetUnusedValue();
                op3->SetUnusedValue();
                BlockRange().Remove(node);

                return nextNode;
            }

            if (!op1->OperIsHWIntrinsic())
            {
                // Nothing to do if op1 isn't an intrinsic
                break;
            }

            GenTreeHWIntrinsic* op1Intrinsic = op1->AsHWIntrinsic();

            if ((op1Intrinsic->GetHWIntrinsicId() != NI_SSE41_Insert) || (op1Intrinsic->GetSimdBaseType() != TYP_FLOAT))
            {
                // Nothing to do if op1 isn't a float32 Sse41.Insert
                break;
            }

            GenTree* op1Idx = op1Intrinsic->Op(3);

            if (!op1Idx->IsCnsIntOrI())
            {
                // Nothing to do if op1's index isn't a constant
                break;
            }

            if (!IsInvariantInRange(op1, node))
            {
                // What we're doing here is effectively similar to containment,
                // except for we're deleting the node entirely, so don't we have
                // nothing to do if there are side effects between node and op1
                break;
            }

            if (op1Intrinsic->Op(2)->IsVectorZero())
            {
                // First build up the new index by updating zmask to include
                // the zmask from op1. We expect that op2 has already been
                // lowered and therefore the containment checks have happened

                // Since this is a newer operation, we need to account for
                // the possibility of `op1Intrinsic` zeroing the same element
                // we're setting here.

                assert(op1Intrinsic->Op(2)->isContained());

                ssize_t op1Ival = op1Idx->AsIntConCommon()->IconValue();
                ival |= ((op1Ival & 0x0F) & ~(1 << count_d));
                op3->AsIntConCommon()->SetIconValue(ival);

                // Then we'll just carry the original non-zero input and
                // remove the now unused constant nodes

                node->Op(1) = op1Intrinsic->Op(1);

                BlockRange().Remove(op1Intrinsic->Op(2));
                BlockRange().Remove(op1Intrinsic->Op(3));
                BlockRange().Remove(op1Intrinsic);
            }
            else if (op2IsVectorZero)
            {
                // Since we've already updated zmask to take op2 being zero into
                // account, we can basically do the same thing here by merging this
                // zmask into the ival from op1.

                // Since this is a later op, direct merging is safe

                ssize_t op1Ival = op1Idx->AsIntConCommon()->IconValue();
                ival            = op1Ival | zmask;
                op3->AsIntConCommon()->SetIconValue(ival);

                // Then we'll just carry the inputs from op1 and remove the now
                // unused constant nodes

                node->Op(1) = op1Intrinsic->Op(1);
                node->Op(2) = op1Intrinsic->Op(2);

                BlockRange().Remove(op2);
                BlockRange().Remove(op1Intrinsic->Op(3));
                BlockRange().Remove(op1Intrinsic);
            }
            break;
        }

        case NI_SSE42_Crc32:
        {
            assert(node->GetOperandCount() == 2);

            // Crc32 takes either a bit register or a memory operand.
            // In either case, only gtType bits are read and so widening
            // or narrowing the operand may be unnecessary and it can
            // just be used directly.

            node->Op(2) = TryRemoveCastIfPresent(node->TypeGet(), node->Op(2));
            break;
        }

        case NI_SSE2_CompareGreaterThan:
        {
            if (node->GetSimdBaseType() != TYP_DOUBLE)
            {
                assert(varTypeIsIntegral(node->GetSimdBaseType()));
                break;
            }

            FALLTHROUGH;
        }

        case NI_SSE_CompareGreaterThan:
        case NI_SSE_CompareGreaterThanOrEqual:
        case NI_SSE_CompareNotGreaterThan:
        case NI_SSE_CompareNotGreaterThanOrEqual:
        case NI_SSE2_CompareGreaterThanOrEqual:
        case NI_SSE2_CompareNotGreaterThan:
        case NI_SSE2_CompareNotGreaterThanOrEqual:
        {
            assert((node->GetSimdBaseType() == TYP_FLOAT) || (node->GetSimdBaseType() == TYP_DOUBLE));

            if (comp->compOpportunisticallyDependsOn(InstructionSet_AVX))
            {
                break;
            }

            // pre-AVX doesn't actually support these intrinsics in hardware so we need to swap the operands around
            NamedIntrinsic newIntrinsicId = NI_Illegal;

            switch (intrinsicId)
            {
                case NI_SSE_CompareGreaterThan:
                {
                    newIntrinsicId = NI_SSE_CompareLessThan;
                    break;
                }

                case NI_SSE_CompareGreaterThanOrEqual:
                {
                    newIntrinsicId = NI_SSE_CompareLessThanOrEqual;
                    break;
                }

                case NI_SSE_CompareNotGreaterThan:
                {
                    newIntrinsicId = NI_SSE_CompareNotLessThan;
                    break;
                }

                case NI_SSE_CompareNotGreaterThanOrEqual:
                {
                    newIntrinsicId = NI_SSE_CompareNotLessThanOrEqual;
                    break;
                }

                case NI_SSE2_CompareGreaterThan:
                {
                    newIntrinsicId = NI_SSE2_CompareLessThan;
                    break;
                }

                case NI_SSE2_CompareGreaterThanOrEqual:
                {
                    newIntrinsicId = NI_SSE2_CompareLessThanOrEqual;
                    break;
                }

                case NI_SSE2_CompareNotGreaterThan:
                {
                    newIntrinsicId = NI_SSE2_CompareNotLessThan;
                    break;
                }

                case NI_SSE2_CompareNotGreaterThanOrEqual:
                {
                    newIntrinsicId = NI_SSE2_CompareNotLessThanOrEqual;
                    break;
                }

                default:
                {
                    unreached();
                }
            }

            assert(newIntrinsicId != NI_Illegal);
            assert(intrinsicId != newIntrinsicId);

            node->ChangeHWIntrinsicId(newIntrinsicId);
            std::swap(node->Op(1), node->Op(2));
            break;
        }

        case NI_SSE2_CompareLessThan:
        case NI_SSE42_CompareLessThan:
        case NI_AVX2_CompareLessThan:
        {
            if (node->GetSimdBaseType() == TYP_DOUBLE)
            {
                break;
            }
            assert(varTypeIsIntegral(node->GetSimdBaseType()));

            // pre-AVX512 doesn't actually support these intrinsics in hardware so we need to swap the operands around
            NamedIntrinsic newIntrinsicId = NI_Illegal;

            switch (intrinsicId)
            {
                case NI_SSE2_CompareLessThan:
                {
                    newIntrinsicId = NI_SSE2_CompareGreaterThan;
                    break;
                }

                case NI_SSE42_CompareLessThan:
                {
                    newIntrinsicId = NI_SSE42_CompareGreaterThan;
                    break;
                }

                case NI_AVX2_CompareLessThan:
                {
                    newIntrinsicId = NI_AVX2_CompareGreaterThan;
                    break;
                }

                default:
                {
                    unreached();
                }
            }

            assert(newIntrinsicId != NI_Illegal);
            assert(intrinsicId != newIntrinsicId);

            node->ChangeHWIntrinsicId(newIntrinsicId);
            std::swap(node->Op(1), node->Op(2));
            break;
        }

        case NI_SSE_CompareScalarOrderedEqual:
            LowerHWIntrinsicCC(node, NI_SSE_COMISS, GenCondition::FEQ);
            break;
        case NI_SSE_CompareScalarOrderedNotEqual:
            LowerHWIntrinsicCC(node, NI_SSE_COMISS, GenCondition::FNEU);
            break;
        case NI_SSE_CompareScalarOrderedLessThan:
            LowerHWIntrinsicCC(node, NI_SSE_COMISS, GenCondition::FLT);
            break;
        case NI_SSE_CompareScalarOrderedLessThanOrEqual:
            LowerHWIntrinsicCC(node, NI_SSE_COMISS, GenCondition::FLE);
            break;
        case NI_SSE_CompareScalarOrderedGreaterThan:
            LowerHWIntrinsicCC(node, NI_SSE_COMISS, GenCondition::FGT);
            break;
        case NI_SSE_CompareScalarOrderedGreaterThanOrEqual:
            LowerHWIntrinsicCC(node, NI_SSE_COMISS, GenCondition::FGE);
            break;

        case NI_SSE_CompareScalarUnorderedEqual:
            LowerHWIntrinsicCC(node, NI_SSE_UCOMISS, GenCondition::FEQ);
            break;
        case NI_SSE_CompareScalarUnorderedNotEqual:
            LowerHWIntrinsicCC(node, NI_SSE_UCOMISS, GenCondition::FNEU);
            break;
        case NI_SSE_CompareScalarUnorderedLessThanOrEqual:
            LowerHWIntrinsicCC(node, NI_SSE_UCOMISS, GenCondition::FLE);
            break;
        case NI_SSE_CompareScalarUnorderedLessThan:
            LowerHWIntrinsicCC(node, NI_SSE_UCOMISS, GenCondition::FLT);
            break;
        case NI_SSE_CompareScalarUnorderedGreaterThanOrEqual:
            LowerHWIntrinsicCC(node, NI_SSE_UCOMISS, GenCondition::FGE);
            break;
        case NI_SSE_CompareScalarUnorderedGreaterThan:
            LowerHWIntrinsicCC(node, NI_SSE_UCOMISS, GenCondition::FGT);
            break;

        case NI_SSE2_CompareScalarOrderedEqual:
            LowerHWIntrinsicCC(node, NI_SSE2_COMISD, GenCondition::FEQ);
            break;
        case NI_SSE2_CompareScalarOrderedNotEqual:
            LowerHWIntrinsicCC(node, NI_SSE2_COMISD, GenCondition::FNEU);
            break;
        case NI_SSE2_CompareScalarOrderedLessThan:
            LowerHWIntrinsicCC(node, NI_SSE2_COMISD, GenCondition::FLT);
            break;
        case NI_SSE2_CompareScalarOrderedLessThanOrEqual:
            LowerHWIntrinsicCC(node, NI_SSE2_COMISD, GenCondition::FLE);
            break;
        case NI_SSE2_CompareScalarOrderedGreaterThan:
            LowerHWIntrinsicCC(node, NI_SSE2_COMISD, GenCondition::FGT);
            break;
        case NI_SSE2_CompareScalarOrderedGreaterThanOrEqual:
            LowerHWIntrinsicCC(node, NI_SSE2_COMISD, GenCondition::FGE);
            break;

        case NI_SSE2_CompareScalarUnorderedEqual:
            LowerHWIntrinsicCC(node, NI_SSE2_UCOMISD, GenCondition::FEQ);
            break;
        case NI_SSE2_CompareScalarUnorderedNotEqual:
            LowerHWIntrinsicCC(node, NI_SSE2_UCOMISD, GenCondition::FNEU);
            break;
        case NI_SSE2_CompareScalarUnorderedLessThanOrEqual:
            LowerHWIntrinsicCC(node, NI_SSE2_UCOMISD, GenCondition::FLE);
            break;
        case NI_SSE2_CompareScalarUnorderedLessThan:
            LowerHWIntrinsicCC(node, NI_SSE2_UCOMISD, GenCondition::FLT);
            break;
        case NI_SSE2_CompareScalarUnorderedGreaterThanOrEqual:
            LowerHWIntrinsicCC(node, NI_SSE2_UCOMISD, GenCondition::FGE);
            break;
        case NI_SSE2_CompareScalarUnorderedGreaterThan:
            LowerHWIntrinsicCC(node, NI_SSE2_UCOMISD, GenCondition::FGT);
            break;

        case NI_SSE41_TestC:
            LowerHWIntrinsicCC(node, NI_SSE41_PTEST, GenCondition::C);
            break;
        case NI_SSE41_TestZ:
            LowerHWIntrinsicCC(node, NI_SSE41_PTEST, GenCondition::EQ);
            break;
        case NI_SSE41_TestNotZAndNotC:
            LowerHWIntrinsicCC(node, NI_SSE41_PTEST, GenCondition::UGT);
            break;

        case NI_AVX_TestC:
            LowerHWIntrinsicCC(node, NI_AVX_PTEST, GenCondition::C);
            break;
        case NI_AVX_TestZ:
            LowerHWIntrinsicCC(node, NI_AVX_PTEST, GenCondition::EQ);
            break;
        case NI_AVX_TestNotZAndNotC:
            LowerHWIntrinsicCC(node, NI_AVX_PTEST, GenCondition::UGT);
            break;

        case NI_FMA_MultiplyAddScalar:
            LowerFusedMultiplyAdd(node);
            break;

        case NI_AVX512F_TernaryLogic:
        case NI_AVX512F_VL_TernaryLogic:
        case NI_AVX10v1_TernaryLogic:
        {
            return LowerHWIntrinsicTernaryLogic(node);
        }

        case NI_GFNI_GaloisFieldAffineTransform:
        case NI_GFNI_GaloisFieldAffineTransformInverse:
        case NI_GFNI_V256_GaloisFieldAffineTransform:
        case NI_GFNI_V256_GaloisFieldAffineTransformInverse:
        case NI_GFNI_V512_GaloisFieldAffineTransform:
        case NI_GFNI_V512_GaloisFieldAffineTransformInverse:
        {
            // Managed API surfaces these with only UBYTE operands.
            // We retype in order to support EVEX embedded broadcast of op2
            node->SetSimdBaseJitType(CORINFO_TYPE_ULONG);
            break;
        }

        default:
            break;
    }

    ContainCheckHWIntrinsic(node);
    return node->gtNext;
}

//----------------------------------------------------------------------------------------------
// Lowering::LowerHWIntrinsicCmpOp: Lowers a Vector128 or Vector256 comparison intrinsic
//
//  Arguments:
//     node  - The hardware intrinsic node.
//     cmpOp - The comparison operation, currently must be GT_EQ or GT_NE
//
GenTree* Lowering::LowerHWIntrinsicCmpOp(GenTreeHWIntrinsic* node, genTreeOps cmpOp)
{
    NamedIntrinsic intrinsicId     = node->GetHWIntrinsicId();
    CorInfoType    simdBaseJitType = node->GetSimdBaseJitType();
    var_types      simdBaseType    = node->GetSimdBaseType();
    unsigned       simdSize        = node->GetSimdSize();
    var_types      simdType        = Compiler::getSIMDTypeForSize(simdSize);

    assert((intrinsicId == NI_Vector128_op_Equality) || (intrinsicId == NI_Vector128_op_Inequality) ||
           (intrinsicId == NI_Vector256_op_Equality) || (intrinsicId == NI_Vector256_op_Inequality) ||
           (intrinsicId == NI_Vector512_op_Equality) || (intrinsicId == NI_Vector512_op_Inequality));

    assert(varTypeIsSIMD(simdType));
    assert(varTypeIsArithmetic(simdBaseType));
    assert(simdSize != 0);
    assert(node->TypeIs(TYP_INT));
    assert((cmpOp == GT_EQ) || (cmpOp == GT_NE));

    // We have the following (with the appropriate simd size and where the intrinsic could be op_Inequality):
    //          /--*  op2  simd
    //          /--*  op1  simd
    //   node = *  HWINTRINSIC   simd   T op_Equality

    GenTree*     op1    = node->Op(1);
    GenTree*     op1Msk = op1;
    GenTree*     op2    = node->Op(2);
    GenCondition cmpCnd = (cmpOp == GT_EQ) ? GenCondition::EQ : GenCondition::NE;

    // We may need to change the base type to match the underlying mask size to ensure
    // the right instruction variant is picked. If the op_Equality was for TYP_INT but
    // the mask was for TYP_DOUBLE then we'd pick kortestw when we really want kortestb.
    // Changing the size is fine in some scenarios, such as comparison against Zero or
    // AllBitsSet, but not in other scenarios such as against an arbitrary mask.

    CorInfoType maskBaseJitType = simdBaseJitType;
    var_types   maskBaseType    = simdBaseType;

    if (op1Msk->OperIsConvertMaskToVector())
    {
        GenTreeHWIntrinsic* cvtMaskToVector = op1Msk->AsHWIntrinsic();

        op1Msk = cvtMaskToVector->Op(1);
        assert(varTypeIsMask(op1Msk));

        maskBaseJitType = cvtMaskToVector->GetSimdBaseJitType();
        maskBaseType    = cvtMaskToVector->GetSimdBaseType();
    }

    if (!varTypeIsFloating(simdBaseType) && (simdSize != 64) && !varTypeIsMask(op1Msk))
    {
        bool isOp2VectorZero = op2->IsVectorZero();

        if ((isOp2VectorZero || op2->IsVectorAllBitsSet()) &&
            comp->compOpportunisticallyDependsOn(InstructionSet_SSE41))
        {
            // On SSE4.1 or higher we can optimize comparisons against Zero or AllBitsSet to
            // just use PTEST. We can't support it for floating-point, however, as it has
            // both +0.0 and -0.0 where +0.0 == -0.0

            bool skipReplaceOperands = false;

            if (!isOp2VectorZero)
            {
                // We can optimize to TestC(op1, allbitsset)
                //
                // This works out because TestC sets CF if (~x & y) == 0, so:
                //   ~00 & 11 = 11;  11 & 11 = 11;  NC
                //   ~01 & 11 = 01;  10 & 11 = 10;  NC
                //   ~10 & 11 = 10;  01 & 11 = 01;  NC
                //   ~11 & 11 = 11;  00 & 11 = 00;  C

                assert(op2->IsVectorAllBitsSet());
                cmpCnd = (cmpOp == GT_EQ) ? GenCondition::C : GenCondition::NC;

                skipReplaceOperands = true;
            }
            else if (op1->OperIsHWIntrinsic())
            {
                assert(op2->IsVectorZero());

                GenTreeHWIntrinsic* op1Intrinsic = op1->AsHWIntrinsic();

                if (op1Intrinsic->GetOperandCount() == 2)
                {
                    GenTree* nestedOp1 = op1Intrinsic->Op(1);
                    GenTree* nestedOp2 = op1Intrinsic->Op(2);

                    assert(!nestedOp1->isContained());
                    bool isEmbeddedBroadcast = nestedOp2->isContained() && nestedOp2->OperIsHWIntrinsic();

                    bool       isScalar = false;
                    genTreeOps oper     = op1Intrinsic->GetOperForHWIntrinsicId(&isScalar);

                    switch (oper)
                    {
                        case GT_AND:
                        {
                            // We can optimize to TestZ(op1.op1, op1.op2)

                            if (isEmbeddedBroadcast)
                            {
                                // PTEST doesn't support embedded broadcast
                                break;
                            }

                            node->Op(1) = nestedOp1;
                            node->Op(2) = nestedOp2;

                            BlockRange().Remove(op1);
                            BlockRange().Remove(op2);

                            skipReplaceOperands = true;
                            break;
                        }

                        case GT_AND_NOT:
                        {
                            // We can optimize to TestC(op1.op1, op1.op2)

                            if (isEmbeddedBroadcast)
                            {
                                // PTEST doesn't support embedded broadcast
                                break;
                            }

                            cmpCnd = (cmpOp == GT_EQ) ? GenCondition::C : GenCondition::NC;

                            node->Op(1) = nestedOp1;
                            node->Op(2) = nestedOp2;

                            BlockRange().Remove(op1);
                            BlockRange().Remove(op2);

                            skipReplaceOperands = true;
                            break;
                        }

                        default:
                        {
                            break;
                        }
                    }
                }
            }

            if (!skipReplaceOperands)
            {
                // Default handler, emit a TestZ(op1, op1)
                assert(op2->IsVectorZero());

                node->Op(1) = op1;
                BlockRange().Remove(op2);

                LIR::Use op1Use(BlockRange(), &node->Op(1), node);
                ReplaceWithLclVar(op1Use);
                op1 = node->Op(1);

                op2 = comp->gtClone(op1);
                BlockRange().InsertAfter(op1, op2);
                node->Op(2) = op2;
            }

            if (simdSize == 32)
            {
                LowerHWIntrinsicCC(node, NI_AVX_PTEST, cmpCnd);
            }
            else
            {
                assert(simdSize == 16);
                LowerHWIntrinsicCC(node, NI_SSE41_PTEST, cmpCnd);
            }
            return LowerNode(node);
        }
    }

    // TODO-XARCH-AVX512: We should handle TYP_SIMD12 here under the EVEX path, but doing
    // so will require us to account for the unused 4th element.

    if ((simdType != TYP_SIMD12) && comp->canUseEvexEncoding())
    {
        // The EVEX encoded versions of the comparison instructions all return a kmask
        //
        // For the comparisons against zero that we normally optimize to use `PTEST` we
        // have to make a decision to use EVEX and emit 2 instructions (vpcmp + kortest)
        // or to continue emitting PTEST and hope that the register allocator isn't limited
        // by it not supporting the extended register set.
        //
        // Ideally we'd opt to not use PTEST when EVEX is available, This would be done so we can
        // best take advantage of EVEX exclusive features such as embedded broadcast and the
        // 16 additional registers. In many cases this allows for overall denser codegen where
        // we are doing more in the same number of bytes, even though the individual instruction
        // is 1-2 bytes larger. Even though there may be cases where continuing to use PTEST for select-
        // 128/256-bit code paths would still be beneficial, the additional complexity required
        // to detect and account for those differences is not likely to be worth the tradeoff.
        //
        // TODO-XARCH-AVX512: Given the above don't emit the PTEST path above when AVX-512 is available
        // This will require exposing `NI_AVX512F_TestZ` so that we can keep codegen optimized to just
        // `vptestm` followed by `kortest`. This will be one instruction more than just `vptest` but
        // it has the advantages detailed above.
        //
        // For other comparisons, using EVEX allows us to avoid leaving the SIMD domain, avoids
        // needing to use a general-purpose register, and allows us to generate less instructions.

        GenTree* maskNode = node;
        GenTree* nextNode = node->gtNext;

        NamedIntrinsic maskIntrinsicId = NI_EVEX_CompareEqualMask;
        uint32_t       count           = simdSize / genTypeSize(maskBaseType);

        // KORTEST does a bitwise or on the result and sets ZF if it is zero and CF if it is all
        // bits set. Because of this, when we have at least 8 elements to compare we can use a
        // normal comparison alongside CF.
        //
        // That is, if the user wants `x == y`, we can keep it as `mask = (x == y)` and then emit
        // `kortest mask, mask` and check `CF == 1`. This will be true if all elements matched and
        // false otherwise. Things work out nicely and we keep readable disasm.
        //
        // Likewise, if the user wants `x != y`, we can keep it as `mask = (x != y)` and then emit
        // `kortest mask, mask` and check `ZF != 0`. This will be true if any elements mismatched.
        //
        // However, if we have less than 8 elements then we have to change it up since we have less
        // than 8 bits in the output mask and unused bits will be set to 0. This occurs for 32-bit
        // for Vector128 and and 64-bit elements when using either Vector128 or Vector256.
        //
        // To account for this, we will invert the comparison being done. So if the user wants
        // `x == y`, we will instead emit `mask = (x != y)`, we will still emit `kortest mask, mask`,
        // but we will then check for `ZF == 0`. This works since that equates to all elements being equal
        //
        // Likewise for `x != y` we will instead emit `mask = (x == y)`, then `kortest mask, mask`,
        // and will then check for `CF == 0` which equates to one or more elements not being equal

        // The scenarios we have to for a full mask are:
        // * No matches:      0000_0000 - ZF == 1, CF == 0
        // * Partial matches: 0000_1111 - ZF == 0, CF == 0
        // * All matches:     1111_1111 - ZF == 0, CF == 1
        //
        // The scenarios we have to for a partial mask are:
        // * No matches:      0000_0000 - ZF == 1, CF == 0
        // * Partial matches: 0000_0011 - ZF == 0, CF == 0
        // * All matches:     0000_1111 - ZF == 0, CF == 0
        //
        // When we have less than a full mask worth of elements, we need to account for the upper
        // bits being implicitly zero. To do that, we may need to invert the comparison.
        //
        // By inverting the comparison we'll get:
        // * All matches:     0000_0000 - ZF == 1, CF == 0
        // * Partial matches: 0000_0011 - ZF == 0, CF == 0
        // * No matches:      0000_1111 - ZF == 0, CF == 0
        //
        // This works since the upper bits are implicitly zero and so by inverting matches also become
        // zero, which in turn means that `AllBitsSet` will become `Zero` and other cases become non-zero

        if (varTypeIsMask(op1Msk) && op2->IsCnsVec())
        {
            // We want to specially handle the common cases of `mask op Zero` and `mask op AllBitsSet`
            //
            // These get created for the various `gtNewSimdCmpOpAnyNode` and `gtNewSimdCmpOpAllNode`
            // scenarios and we want to ensure they still get "optimal" codegen. To handle that, we
            // simply consume the mask directly and preserve the intended comparison by tweaking the
            // compare condition passed down into `KORTEST`

            maskNode = op1Msk;
            assert(maskNode->TypeIs(TYP_MASK));

            bool           isHandled = false;
            GenTreeVecCon* vecCon    = op2->AsVecCon();

            if (vecCon->IsZero())
            {
                // We have `mask == Zero` which is the same as checking that nothing in the mask
                // is set. This scenario can be handled by `kortest` and then checking that `ZF == 1`
                //
                // -or-
                //
                // We have `mask != Zero` which is the same as checking that something in the mask
                // is set. This scenario can be handled by `kortest` and then checking that `ZF == 0`
                //
                // Since this is the default state for `CompareEqualMask` + `GT_EQ`/`GT_NE`, there is nothing
                // for us to change. This also applies to cases where we have less than a full mask of
                // elements since the upper mask bits are implicitly zero.

                isHandled = true;
            }
            else if (vecCon->IsAllBitsSet())
            {
                // We have `mask == AllBitsSet` which is the same as checking that everything in the mask
                // is set. This scenario can be handled by `kortest` and then checking that `CF == 1` for
                // a full mask and checking `ZF == 1` for a partial mask using an inverted comparison
                //
                // -or-
                //
                // We have `mask != AllBitsSet` which is the same as checking that something in the mask
                // is set. This scenario can be handled by `kortest` and then checking that `CF == 0` for
                // a full mask and checking `ZF != 0` for a partial mask using an inverted comparison

                if (count < 8)
                {
                    assert((count == 1) || (count == 2) || (count == 4));

                    maskIntrinsicId = NI_Illegal;

                    if (maskNode->OperIsHWIntrinsic())
                    {
                        maskIntrinsicId = maskNode->AsHWIntrinsic()->GetHWIntrinsicId();
                    }

                    switch (maskIntrinsicId)
                    {
                        case NI_EVEX_CompareEqualMask:
                        {
                            maskIntrinsicId = NI_EVEX_CompareNotEqualMask;
                            break;
                        }

                        case NI_EVEX_CompareGreaterThanMask:
                        {
                            maskIntrinsicId = NI_EVEX_CompareNotGreaterThanMask;
                            break;
                        }

                        case NI_EVEX_CompareGreaterThanOrEqualMask:
                        {
                            maskIntrinsicId = NI_EVEX_CompareNotGreaterThanOrEqualMask;
                            break;
                        }

                        case NI_EVEX_CompareLessThanMask:
                        {
                            maskIntrinsicId = NI_EVEX_CompareNotLessThanMask;
                            break;
                        }

                        case NI_EVEX_CompareLessThanOrEqualMask:
                        {
                            maskIntrinsicId = NI_EVEX_CompareNotLessThanOrEqualMask;
                            break;
                        }

                        case NI_EVEX_CompareNotEqualMask:
                        {
                            maskIntrinsicId = NI_EVEX_CompareEqualMask;
                            break;
                        }

                        case NI_EVEX_CompareNotGreaterThanMask:
                        {
                            maskIntrinsicId = NI_EVEX_CompareGreaterThanMask;
                            break;
                        }

                        case NI_EVEX_CompareNotGreaterThanOrEqualMask:
                        {
                            maskIntrinsicId = NI_EVEX_CompareGreaterThanOrEqualMask;
                            break;
                        }

                        case NI_EVEX_CompareNotLessThanMask:
                        {
                            maskIntrinsicId = NI_EVEX_CompareLessThanMask;
                            break;
                        }

                        case NI_EVEX_CompareNotLessThanOrEqualMask:
                        {
                            maskIntrinsicId = NI_EVEX_CompareLessThanOrEqualMask;
                            break;
                        }

                        case NI_EVEX_CompareOrderedMask:
                        {
                            maskIntrinsicId = NI_EVEX_CompareUnorderedMask;
                            break;
                        }

                        case NI_EVEX_CompareUnorderedMask:
                        {
                            maskIntrinsicId = NI_EVEX_CompareOrderedMask;
                            break;
                        }

                        default:
                        {
                            // We don't have a well known intrinsic, so we need to inverse the mask keeping the upper
                            // n-bits clear. If we have 1 element, then the upper 7-bits need to be cleared. If we have
                            // 2, then the upper 6-bits, and if we have 4, then the upper 4-bits.
                            //
                            // There isn't necessarily a trivial way to do this outside not, shift-left by n,
                            // shift-right by n. This preserves count bits, while clearing the upper n-bits

                            GenTree* cnsNode;

                            maskNode = comp->gtNewSimdHWIntrinsicNode(TYP_MASK, maskNode, NI_EVEX_NotMask,
                                                                      maskBaseJitType, simdSize);
                            BlockRange().InsertBefore(node, maskNode);

                            cnsNode = comp->gtNewIconNode(8 - count);
                            BlockRange().InsertAfter(maskNode, cnsNode);

                            maskNode = comp->gtNewSimdHWIntrinsicNode(TYP_MASK, maskNode, cnsNode,
                                                                      NI_EVEX_ShiftLeftMask, maskBaseJitType, simdSize);
                            BlockRange().InsertAfter(cnsNode, maskNode);
                            LowerNode(maskNode);

                            cnsNode = comp->gtNewIconNode(8 - count);
                            BlockRange().InsertAfter(maskNode, cnsNode);

                            maskNode =
                                comp->gtNewSimdHWIntrinsicNode(TYP_MASK, maskNode, cnsNode, NI_EVEX_ShiftRightMask,
                                                               maskBaseJitType, simdSize);
                            BlockRange().InsertAfter(cnsNode, maskNode);

                            maskIntrinsicId = NI_EVEX_ShiftRightMask;
                            break;
                        }
                    }

                    maskNode->AsHWIntrinsic()->ChangeHWIntrinsicId(maskIntrinsicId);
                    LowerNode(maskNode);
                }
                else if (cmpOp == GT_EQ)
                {
                    cmpCnd = GenCondition::C;
                }
                else
                {
                    cmpCnd = GenCondition::NC;
                }
                isHandled = true;
            }

            if (isHandled)
            {
                LIR::Use use;
                if (BlockRange().TryGetUse(node, &use))
                {
                    use.ReplaceWith(maskNode);
                }
                else
                {
                    maskNode->SetUnusedValue();
                }

                BlockRange().Remove(op2);

                if (op1Msk != op1)
                {
                    BlockRange().Remove(op1);
                }

                BlockRange().Remove(node);

                op1 = nullptr;
                op2 = nullptr;
            }
        }

        if (!varTypeIsFloating(simdBaseType) && (op2 != nullptr) && op2->IsVectorZero())
        {
            NamedIntrinsic testIntrinsicId     = NI_EVEX_PTESTM;
            bool           skipReplaceOperands = false;

            if (op1->OperIsHWIntrinsic())
            {
                GenTreeHWIntrinsic* op1Intrinsic   = op1->AsHWIntrinsic();
                NamedIntrinsic      op1IntrinsicId = op1Intrinsic->GetHWIntrinsicId();

                bool       isScalar = false;
                genTreeOps oper     = op1Intrinsic->GetOperForHWIntrinsicId(&isScalar);

                switch (oper)
                {
                    case GT_AND:
                    {
                        // We have `(x & y) == 0` with GenCondition::EQ (jz, setz, cmovz)
                        // or `(x & y) != 0`with GenCondition::NE (jnz, setnz, cmovnz)
                        //
                        // `vptestnm(x, y)` does the equivalent of `(x & y) == 0`,
                        // thus giving us `1` if zero and `0` if non-zero
                        //
                        // `vptestm(x, y)` does the equivalent of `(x & y) != 0`,
                        // thus giving us `1` if non-zero and `0` if zero
                        //
                        // Given the mask produced `m`, we then do `zf: (m == Zero)`, `cf: (m == AllBitsSet)`
                        //
                        // Thus, for either we can first emit `vptestm(x, y)`. This gives us a mask where
                        // `0` means the corresponding elements compared to zero. The subsequent `kortest`
                        // will then set `ZF: 1` if all elements were 0 and `ZF: 0` if any elements were
                        // non-zero. The default GenCondition then remain correct

                        assert(testIntrinsicId == NI_EVEX_PTESTM);

                        GenTree* nestedOp1 = op1Intrinsic->Op(1);
                        GenTree* nestedOp2 = op1Intrinsic->Op(2);

                        if (nestedOp2->isContained() && nestedOp2->OperIsHWIntrinsic())
                        {
                            GenTreeHWIntrinsic* nestedIntrin   = nestedOp2->AsHWIntrinsic();
                            NamedIntrinsic      nestedIntrinId = nestedIntrin->GetHWIntrinsicId();

                            if ((nestedIntrinId == NI_SSE3_MoveAndDuplicate) ||
                                (nestedIntrinId == NI_AVX2_BroadcastScalarToVector128) ||
                                (nestedIntrinId == NI_AVX2_BroadcastScalarToVector256) ||
                                (nestedIntrinId == NI_AVX512F_BroadcastScalarToVector512))
                            {
                                // We need to rewrite the embedded broadcast back to a regular constant
                                // so that the subsequent containment check for ptestm can determine
                                // if the embedded broadcast is still relevant

                                GenTree* broadcastOp = nestedIntrin->Op(1);

                                if (broadcastOp->OperIsHWIntrinsic(NI_Vector128_CreateScalarUnsafe))
                                {
                                    BlockRange().Remove(broadcastOp);
                                    broadcastOp = broadcastOp->AsHWIntrinsic()->Op(1);
                                }

                                assert(broadcastOp->OperIsConst());

                                GenTree* vecCns =
                                    comp->gtNewSimdCreateBroadcastNode(simdType, broadcastOp,
                                                                       op1Intrinsic->GetSimdBaseJitType(), simdSize);

                                BlockRange().InsertAfter(broadcastOp, vecCns);
                                nestedOp2 = vecCns;

                                BlockRange().Remove(broadcastOp);
                                BlockRange().Remove(nestedIntrin);
                            }
                        }

                        node->Op(1) = nestedOp1;
                        node->Op(2) = nestedOp2;

                        // Make sure we aren't contained since ptestm will do its own containment check
                        nestedOp2->ClearContained();

                        if (varTypeIsSmall(simdBaseType))
                        {
                            // Fixup the base type so embedded broadcast and the mask size checks still work
                            node->NormalizeJitBaseTypeToInt(testIntrinsicId, simdBaseType);

                            simdBaseJitType = node->GetSimdBaseJitType();
                            simdBaseType    = node->GetSimdBaseType();

                            maskBaseJitType = simdBaseJitType;
                            maskBaseType    = simdBaseType;
                        }

                        BlockRange().Remove(op1);
                        BlockRange().Remove(op2);

                        skipReplaceOperands = true;
                        break;
                    }

                    default:
                    {
                        // We cannot optimize `AndNot` since `vptestnm` does ~(x & y)
                        break;
                    }
                }
            }

            if (!skipReplaceOperands)
            {
                node->Op(1) = op1;
                BlockRange().Remove(op2);

                LIR::Use op1Use(BlockRange(), &node->Op(1), node);
                ReplaceWithLclVar(op1Use);
                op1 = node->Op(1);

                op2 = comp->gtClone(op1);
                BlockRange().InsertAfter(op1, op2);
                node->Op(2) = op2;
            }

            node->gtType = TYP_MASK;
            node->ChangeHWIntrinsicId(testIntrinsicId);

            LowerNode(node);
            maskNode = node;
        }

        if (maskNode->gtType != TYP_MASK)
        {
            assert(node == maskNode);

            // We're not consuming the underlying mask directly, even if one exists,
            // so ensure that we track the base type as the one we'll be producing
            // via the vector comparison introduced here.
            maskBaseJitType = simdBaseJitType;

            // We have `x == y` or `x != y` both of which where we want to find `AllBitsSet` in the mask since
            // we can directly do the relevant comparison. Given the above tables then when we have a full mask
            // we can simply check against `CF == 1` for `op_Equality` and `ZF == 0` for `op_Inequality`.
            //
            // For a partial mask, we need to invert the `op_Equality` comparisons which means that we now need
            // to check for `ZF == 1` (we're looking for `AllBitsSet`, that is `all match`). For `op_Inequality`
            // we can keep things as is since we're looking for `any match` and just want to check `ZF == 0`

            if (count < 8)
            {
                assert((count == 1) || (count == 2) || (count == 4));
                maskIntrinsicId = NI_EVEX_CompareNotEqualMask;
            }
            else
            {
                assert((count == 8) || (count == 16) || (count == 32) || (count == 64));

                if (cmpOp == GT_EQ)
                {
                    cmpCnd = GenCondition::C;
                }
                else
                {
                    maskIntrinsicId = NI_EVEX_CompareNotEqualMask;
                }
            }

            node->gtType = TYP_MASK;
            node->ChangeHWIntrinsicId(maskIntrinsicId);

            LowerNode(node);
            maskNode = node;
        }

        LIR::Use use;
        if (BlockRange().TryGetUse(maskNode, &use))
        {
            GenTreeHWIntrinsic* cc;

            cc = comp->gtNewSimdHWIntrinsicNode(simdType, maskNode, NI_EVEX_KORTEST, maskBaseJitType, simdSize);
            BlockRange().InsertBefore(nextNode, cc);

            use.ReplaceWith(cc);
            LowerHWIntrinsicCC(cc, NI_EVEX_KORTEST, cmpCnd);

            nextNode = cc->gtNext;
        }
        return nextNode;
    }

    assert(simdSize != 64);

    NamedIntrinsic cmpIntrinsic;
    CorInfoType    cmpJitType;
    NamedIntrinsic mskIntrinsic;
    CorInfoType    mskJitType;
    int            mskConstant;

    switch (simdBaseType)
    {
        case TYP_BYTE:
        case TYP_UBYTE:
        case TYP_SHORT:
        case TYP_USHORT:
        case TYP_INT:
        case TYP_UINT:
        {
            cmpJitType = simdBaseJitType;
            mskJitType = CORINFO_TYPE_UBYTE;

            if (simdSize == 32)
            {
                cmpIntrinsic = NI_AVX2_CompareEqual;
                mskIntrinsic = NI_AVX2_MoveMask;
                mskConstant  = -1;
            }
            else
            {
                assert(simdSize == 16);

                cmpIntrinsic = NI_SSE2_CompareEqual;
                mskIntrinsic = NI_SSE2_MoveMask;
                mskConstant  = 0xFFFF;
            }
            break;
        }

        case TYP_LONG:
        case TYP_ULONG:
        {
            mskJitType = CORINFO_TYPE_UBYTE;
            cmpJitType = simdBaseJitType;

            if (simdSize == 32)
            {
                cmpIntrinsic = NI_AVX2_CompareEqual;
                mskIntrinsic = NI_AVX2_MoveMask;
                mskConstant  = -1;
            }
            else
            {
                assert(simdSize == 16);

                if (comp->compOpportunisticallyDependsOn(InstructionSet_SSE41))
                {
                    cmpIntrinsic = NI_SSE41_CompareEqual;
                }
                else
                {
                    cmpIntrinsic = NI_SSE2_CompareEqual;
                    cmpJitType   = CORINFO_TYPE_UINT;
                }
                mskIntrinsic = NI_SSE2_MoveMask;
                mskConstant  = 0xFFFF;
            }
            break;
        }

        case TYP_FLOAT:
        {
            cmpJitType = simdBaseJitType;
            mskJitType = simdBaseJitType;

            if (simdSize == 32)
            {
                cmpIntrinsic = NI_AVX_CompareEqual;
                mskIntrinsic = NI_AVX_MoveMask;
                mskConstant  = 0xFF;
            }
            else
            {
                cmpIntrinsic = NI_SSE_CompareEqual;
                mskIntrinsic = NI_SSE_MoveMask;

                if (simdSize == 16)
                {
                    mskConstant = 0xF;
                }
                else if (simdSize == 12)
                {
                    mskConstant = 0x7;
                }
                else
                {
                    assert(simdSize == 8);
                    mskConstant = 0x3;
                }
            }
            break;
        }

        case TYP_DOUBLE:
        {
            cmpJitType = simdBaseJitType;
            mskJitType = simdBaseJitType;

            if (simdSize == 32)
            {
                cmpIntrinsic = NI_AVX_CompareEqual;
                mskIntrinsic = NI_AVX_MoveMask;
                mskConstant  = 0xF;
            }
            else
            {
                assert(simdSize == 16);

                cmpIntrinsic = NI_SSE2_CompareEqual;
                mskIntrinsic = NI_SSE2_MoveMask;
                mskConstant  = 0x3;
            }
            break;
        }

        default:
        {
            unreached();
        }
    }

    GenTree* cmp = comp->gtNewSimdHWIntrinsicNode(simdType, op1, op2, cmpIntrinsic, cmpJitType, simdSize);
    BlockRange().InsertBefore(node, cmp);
    LowerNode(cmp);

    GenTree* msk = comp->gtNewSimdHWIntrinsicNode(TYP_INT, cmp, mskIntrinsic, mskJitType, simdSize);
    BlockRange().InsertAfter(cmp, msk);
    LowerNode(msk);

    GenTree* mskCns = comp->gtNewIconNode(mskConstant, TYP_INT);
    BlockRange().InsertAfter(msk, mskCns);

    if ((simdBaseType == TYP_FLOAT) && (simdSize < 16))
    {
        // For TYP_SIMD8 and TYP_SIMD12 we need to clear the upper bits and can't assume their value

        GenTree* tmp = comp->gtNewOperNode(GT_AND, TYP_INT, msk, mskCns);
        BlockRange().InsertAfter(mskCns, tmp);
        LowerNode(tmp);

        msk = tmp;

        mskCns = comp->gtNewIconNode(mskConstant, TYP_INT);
        BlockRange().InsertAfter(msk, mskCns);
    }

    node->ChangeOper(cmpOp);
    node->ChangeType(TYP_INT);
    node->AsOp()->gtOp1 = msk;
    node->AsOp()->gtOp2 = mskCns;

    GenTree* cc = LowerNodeCC(node, cmpCnd);

    node->gtType = TYP_VOID;
    node->ClearUnusedValue();

    return LowerNode(node);
}

//----------------------------------------------------------------------------------------------
// Lowering::LowerHWIntrinsicCndSel: Lowers a Vector128 or Vector256 Conditional Select call
//
//  Arguments:
//     node - The hardware intrinsic node.
//
GenTree* Lowering::LowerHWIntrinsicCndSel(GenTreeHWIntrinsic* node)
{
    var_types   simdType        = node->gtType;
    CorInfoType simdBaseJitType = node->GetSimdBaseJitType();
    var_types   simdBaseType    = node->GetSimdBaseType();
    unsigned    simdSize        = node->GetSimdSize();

    assert(varTypeIsSIMD(simdType));
    assert(varTypeIsArithmetic(simdBaseType));
    assert(simdSize != 0);

    // Get the three arguments to ConditionalSelect we stored in node
    // op1: the condition vector
    // op2: the left vector
    // op3: the right vector
    GenTree* op1 = node->Op(1);
    GenTree* op2 = node->Op(2);
    GenTree* op3 = node->Op(3);

    // If the condition vector comes from a hardware intrinsic that
    // returns a per-element mask, we can optimize the entire
    // conditional select to a single BlendVariable instruction
    // (if supported by the architecture)

    // First, determine if the condition is a per-element mask
    if (op1->IsVectorPerElementMask(simdBaseType, simdSize))
    {
        // Next, determine if the target architecture supports BlendVariable
        NamedIntrinsic blendVariableId = NI_Illegal;

        bool isOp1CvtMaskToVector = op1->OperIsConvertMaskToVector();

        if ((simdSize == 64) || isOp1CvtMaskToVector)
        {
            GenTree* maskNode;

            if (isOp1CvtMaskToVector)
            {
                GenTreeHWIntrinsic* cvtMaskToVector = op1->AsHWIntrinsic();

                maskNode = cvtMaskToVector->Op(1);
                BlockRange().Remove(op1);

                // We need to change the base type to match the underlying mask size to ensure
                // the right instruction variant is picked. If the CndSel was for TYP_INT but
                // the mask was for TYP_DOUBLE then we'd generate vpblendmd when we really want
                // vpblendmq. Changing the size is fine since CndSel itself is bitwise and the
                // the mask is just representing entire elements at a given size.

                CorInfoType maskBaseJitType = cvtMaskToVector->GetSimdBaseJitType();
                node->SetSimdBaseJitType(maskBaseJitType);
            }
            else
            {
                maskNode = comp->gtNewSimdCvtVectorToMaskNode(TYP_MASK, op1, simdBaseJitType, simdSize);
                BlockRange().InsertBefore(node, maskNode);
            }

            assert(maskNode->TypeGet() == TYP_MASK);
            blendVariableId = NI_EVEX_BlendVariableMask;
            op1             = maskNode;
        }
        else if (simdSize == 32)
        {
            // For Vector256 (simdSize == 32), BlendVariable for floats/doubles
            // is available on AVX, whereas other types (integrals) require AVX2

            if (varTypeIsFloating(simdBaseType))
            {
                // This should have already been confirmed
                assert(comp->compIsaSupportedDebugOnly(InstructionSet_AVX));
                blendVariableId = NI_AVX_BlendVariable;
            }
            else if (comp->compOpportunisticallyDependsOn(InstructionSet_AVX2))
            {
                blendVariableId = NI_AVX2_BlendVariable;
            }
        }
        else if (comp->compOpportunisticallyDependsOn(InstructionSet_SSE41))
        {
            // For Vector128, BlendVariable is available on SSE41
            blendVariableId = NI_SSE41_BlendVariable;
        }

        // If blendVariableId has been set, the architecture supports BlendVariable, so we can optimize
        if (blendVariableId != NI_Illegal)
        {
            // result = BlendVariable op3 (right) op2 (left) op1 (mask)
            node->ResetHWIntrinsicId(blendVariableId, comp, op3, op2, op1);
            return LowerNode(node);
        }
    }

    bool isV512Supported = false;
    if (comp->compIsEvexOpportunisticallySupported(isV512Supported))
    {
        // We can't use the mask, but we can emit a ternary logic node
        NamedIntrinsic ternaryLogicId = NI_AVX512F_TernaryLogic;

        if (simdSize != 64)
        {
            ternaryLogicId = !isV512Supported ? NI_AVX10v1_TernaryLogic : NI_AVX512F_VL_TernaryLogic;
        }

        GenTree* control = comp->gtNewIconNode(0xCA); // (B & A) | (C & ~A)
        BlockRange().InsertBefore(node, control);

        node->ResetHWIntrinsicId(ternaryLogicId, comp, op1, op2, op3, control);
        if (varTypeIsSmall(simdBaseType))
        {
            assert(HWIntrinsicInfo::NeedsNormalizeSmallTypeToInt(ternaryLogicId));
            node->NormalizeJitBaseTypeToInt(ternaryLogicId, simdBaseType);
        }
        return LowerNode(node);
    }

    // We cannot optimize, so produce unoptimized instructions
    assert(simdSize != 64);

    // We will be constructing the following parts:
    //          /--*  op1 simd16
    //          *  STORE_LCL_VAR simd16
    //   op1  =    LCL_VAR       simd16
    //   tmp1 =    LCL_VAR       simd16
    //   ...

    GenTree* tmp1;
    GenTree* tmp2;
    GenTree* tmp3;
    GenTree* tmp4;

    LIR::Use op1Use(BlockRange(), &node->Op(1), node);
    ReplaceWithLclVar(op1Use);
    op1 = node->Op(1);

    tmp1 = comp->gtClone(op1);
    BlockRange().InsertAfter(op1, tmp1);

    // ...
    // tmp2 = op1 & op2
    // ...
    tmp2 = comp->gtNewSimdBinOpNode(GT_AND, simdType, op1, op2, simdBaseJitType, simdSize);
    BlockRange().InsertAfter(op2, tmp2);
    LowerNode(tmp2);

    // ...
    // tmp3 = op3 & ~tmp1
    // ...
    tmp3 = comp->gtNewSimdBinOpNode(GT_AND_NOT, simdType, op3, tmp1, simdBaseJitType, simdSize);
    BlockRange().InsertAfter(op3, tmp3);
    LowerNode(tmp3);

    // ...
    // tmp4 = tmp2 | tmp3
    // ...
    tmp4 = comp->gtNewSimdBinOpNode(GT_OR, simdType, tmp2, tmp3, simdBaseJitType, simdSize);
    BlockRange().InsertBefore(node, tmp4);

    LIR::Use use;
    if (BlockRange().TryGetUse(node, &use))
    {
        use.ReplaceWith(tmp4);
    }
    else
    {
        tmp4->SetUnusedValue();
    }

    BlockRange().Remove(node);
    return LowerNode(tmp4);
}

//----------------------------------------------------------------------------------------------
// Lowering::LowerHWIntrinsicTernaryLogic: Lowers an AVX512 TernaryLogic call
//
//  Arguments:
//     node - The hardware intrinsic node.
//
GenTree* Lowering::LowerHWIntrinsicTernaryLogic(GenTreeHWIntrinsic* node)
{
    assert(comp->canUseEvexEncodingDebugOnly());

    // These are the control bytes used for TernaryLogic

    const uint8_t A = 0xF0;
    const uint8_t B = 0xCC;
    const uint8_t C = 0xAA;

    var_types   simdType        = node->gtType;
    CorInfoType simdBaseJitType = node->GetSimdBaseJitType();
    var_types   simdBaseType    = node->GetSimdBaseType();
    unsigned    simdSize        = node->GetSimdSize();

    assert(varTypeIsSIMD(simdType));
    assert(varTypeIsArithmetic(simdBaseType));
    assert(simdSize != 0);

    GenTree* op1 = node->Op(1);
    GenTree* op2 = node->Op(2);
    GenTree* op3 = node->Op(3);
    GenTree* op4 = node->Op(4);

    if (op4->IsCnsIntOrI())
    {
        uint8_t                 control  = static_cast<uint8_t>(op4->AsIntConCommon()->IconValue());
        const TernaryLogicInfo& info     = TernaryLogicInfo::lookup(control);
        TernaryLogicUseFlags    useFlags = info.GetAllUseFlags();

        switch (control)
        {
            case static_cast<uint8_t>((C & A) | (B & ~A)): // A ? C : B
            case static_cast<uint8_t>((C & B) | (A & ~B)): // B ? C : A
            case static_cast<uint8_t>((B & C) | (A & ~C)): // C ? B : A
            case static_cast<uint8_t>((B & A) | (C & ~A)): // A ? B : C
            case static_cast<uint8_t>((A & B) | (C & ~B)): // B ? A : C
            case static_cast<uint8_t>((A & C) | (B & ~C)): // C ? A : B
            {
                // For the operations that work as a conditional select, we want
                // to try and optimize it to use BlendVariableMask when the condition
                // is already a TYP_MASK

                assert(info.oper1 == TernaryLogicOperKind::Select);
                assert(info.oper2 == TernaryLogicOperKind::Select);
                assert(info.oper3 == TernaryLogicOperKind::Cond);

                GenTree* condition   = nullptr;
                GenTree* selectTrue  = nullptr;
                GenTree* selectFalse = nullptr;

                if (info.oper1Use == TernaryLogicUseFlags::A)
                {
                    selectTrue = op1;

                    if (info.oper2Use == TernaryLogicUseFlags::B)
                    {
                        assert(info.oper3Use == TernaryLogicUseFlags::C);

                        selectFalse = op2;
                        condition   = op3;
                    }
                    else
                    {
                        assert(info.oper2Use == TernaryLogicUseFlags::C);
                        assert(info.oper3Use == TernaryLogicUseFlags::B);

                        selectFalse = op3;
                        condition   = op2;
                    }
                }
                else if (info.oper1Use == TernaryLogicUseFlags::B)
                {
                    selectTrue = op2;

                    if (info.oper2Use == TernaryLogicUseFlags::A)
                    {
                        assert(info.oper3Use == TernaryLogicUseFlags::C);

                        selectFalse = op1;
                        condition   = op3;
                    }
                    else
                    {
                        assert(info.oper2Use == TernaryLogicUseFlags::C);
                        assert(info.oper3Use == TernaryLogicUseFlags::A);

                        selectFalse = op3;
                        condition   = op1;
                    }
                }
                else
                {
                    assert(info.oper1Use == TernaryLogicUseFlags::C);

                    selectTrue = op3;

                    if (info.oper2Use == TernaryLogicUseFlags::A)
                    {
                        assert(info.oper3Use == TernaryLogicUseFlags::B);

                        selectFalse = op1;
                        condition   = op2;
                    }
                    else
                    {
                        assert(info.oper2Use == TernaryLogicUseFlags::B);
                        assert(info.oper3Use == TernaryLogicUseFlags::A);

                        selectFalse = op2;
                        condition   = op1;
                    }
                }

                if (condition->OperIsConvertMaskToVector())
                {
                    GenTree* tmp = condition->AsHWIntrinsic()->Op(1);
                    BlockRange().Remove(condition);
                    condition = tmp;
                }
                else if (!varTypeIsMask(condition))
                {
                    if (!condition->OperIsHWIntrinsic())
                    {
                        break;
                    }

                    GenTreeHWIntrinsic* cndNode = condition->AsHWIntrinsic();
                    NamedIntrinsic      cndId   = cndNode->GetHWIntrinsicId();

                    switch (cndId)
                    {
                        case NI_AVX_Compare:
                        {
                            cndId = NI_EVEX_CompareMask;
                            break;
                        }

                        case NI_SSE_CompareEqual:
                        case NI_SSE2_CompareEqual:
                        case NI_SSE41_CompareEqual:
                        case NI_AVX_CompareEqual:
                        case NI_AVX2_CompareEqual:
                        {
                            cndId = NI_EVEX_CompareEqualMask;
                            break;
                        }

                        case NI_SSE_CompareGreaterThan:
                        case NI_SSE2_CompareGreaterThan:
                        case NI_SSE42_CompareGreaterThan:
                        case NI_AVX_CompareGreaterThan:
                        case NI_AVX2_CompareGreaterThan:
                        {
                            cndId = NI_EVEX_CompareGreaterThanMask;
                            break;
                        }

                        case NI_SSE_CompareGreaterThanOrEqual:
                        case NI_SSE2_CompareGreaterThanOrEqual:
                        case NI_AVX_CompareGreaterThanOrEqual:
                        {
                            cndId = NI_EVEX_CompareGreaterThanOrEqualMask;
                            break;
                        }

                        case NI_SSE_CompareLessThan:
                        case NI_SSE2_CompareLessThan:
                        case NI_SSE42_CompareLessThan:
                        case NI_AVX_CompareLessThan:
                        case NI_AVX2_CompareLessThan:
                        {
                            cndId = NI_EVEX_CompareLessThanMask;
                            break;
                        }

                        case NI_SSE_CompareLessThanOrEqual:
                        case NI_SSE2_CompareLessThanOrEqual:
                        case NI_AVX_CompareLessThanOrEqual:
                        {
                            cndId = NI_EVEX_CompareLessThanOrEqualMask;
                            break;
                        }

                        case NI_SSE_CompareNotEqual:
                        case NI_SSE2_CompareNotEqual:
                        case NI_AVX_CompareNotEqual:
                        {
                            cndId = NI_EVEX_CompareNotEqualMask;
                            break;
                        }

                        case NI_SSE_CompareNotGreaterThan:
                        case NI_SSE2_CompareNotGreaterThan:
                        case NI_AVX_CompareNotGreaterThan:
                        {
                            cndId = NI_EVEX_CompareGreaterThanMask;
                            break;
                        }

                        case NI_SSE_CompareNotGreaterThanOrEqual:
                        case NI_SSE2_CompareNotGreaterThanOrEqual:
                        case NI_AVX_CompareNotGreaterThanOrEqual:
                        {
                            cndId = NI_EVEX_CompareNotGreaterThanOrEqualMask;
                            break;
                        }

                        case NI_SSE_CompareNotLessThan:
                        case NI_SSE2_CompareNotLessThan:
                        case NI_AVX_CompareNotLessThan:
                        {
                            cndId = NI_EVEX_CompareNotLessThanMask;
                            break;
                        }

                        case NI_SSE_CompareNotLessThanOrEqual:
                        case NI_SSE2_CompareNotLessThanOrEqual:
                        case NI_AVX_CompareNotLessThanOrEqual:
                        {
                            cndId = NI_EVEX_CompareNotLessThanOrEqualMask;
                            break;
                        }

                        case NI_SSE_CompareOrdered:
                        case NI_SSE2_CompareOrdered:
                        case NI_AVX_CompareOrdered:
                        {
                            cndId = NI_EVEX_CompareOrderedMask;
                            break;
                        }

                        case NI_SSE_CompareUnordered:
                        case NI_SSE2_CompareUnordered:
                        case NI_AVX_CompareUnordered:
                        {
                            cndId = NI_EVEX_CompareUnorderedMask;
                            break;
                        }

                        default:
                        {
                            assert(!HWIntrinsicInfo::ReturnsPerElementMask(cndId));
                            cndId = NI_Illegal;
                            break;
                        }
                    }

                    if (cndId == NI_Illegal)
                    {
                        break;
                    }

                    cndNode->gtType = TYP_MASK;
                    cndNode->ChangeHWIntrinsicId(cndId);
                }

                assert(varTypeIsMask(condition));
                node->ResetHWIntrinsicId(NI_EVEX_BlendVariableMask, comp, selectFalse, selectTrue, condition);
                BlockRange().Remove(op4);
                break;
            }

            default:
            {
                switch (useFlags)
                {
                    case TernaryLogicUseFlags::A:
                    {
                        // Swap the operands here to make the containment checks in codegen significantly simpler
                        std::swap(node->Op(1), node->Op(3));

                        // Make sure we also fixup the control byte
                        control = TernaryLogicInfo::GetTernaryControlByte(info, C, B, A);
                        op4->AsIntCon()->SetIconValue(control);

                        useFlags = TernaryLogicUseFlags::C;
                        break;
                    }

                    case TernaryLogicUseFlags::B:
                    {
                        // Swap the operands here to make the containment checks in codegen significantly simpler
                        std::swap(node->Op(2), node->Op(3));

                        // Make sure we also fixup the control byte
                        control = TernaryLogicInfo::GetTernaryControlByte(info, A, C, B);
                        op4->AsIntCon()->SetIconValue(control);

                        useFlags = TernaryLogicUseFlags::C;
                        break;
                    }

                    case TernaryLogicUseFlags::AB:
                    {
                        // Swap the operands here to make the containment checks in codegen significantly simpler
                        std::swap(node->Op(2), node->Op(3));
                        std::swap(node->Op(1), node->Op(2));

                        // Make sure we also fixup the control byte
                        control = TernaryLogicInfo::GetTernaryControlByte(info, B, C, A);
                        op4->AsIntCon()->SetIconValue(control);

                        useFlags = TernaryLogicUseFlags::BC;
                        break;
                    }

                    case TernaryLogicUseFlags::AC:
                    {
                        // Swap the operands here to make the containment checks in codegen significantly simpler
                        std::swap(node->Op(1), node->Op(2));

                        // Make sure we also fixup the control byte
                        control = TernaryLogicInfo::GetTernaryControlByte(info, B, A, C);
                        op4->AsIntCon()->SetIconValue(control);

                        useFlags = TernaryLogicUseFlags::BC;
                        break;
                    }

                    default:
                    {
                        break;
                    }
                }

                // Update the locals to reflect any operand swaps we did above.

                op1 = node->Op(1);
                op2 = node->Op(2);
                op3 = node->Op(3);
                assert(op4 == node->Op(4));

                GenTree* replacementNode = nullptr;

                switch (useFlags)
                {
                    case TernaryLogicUseFlags::None:
                    {
                        // Encountering none should be very rare and so we'll handle
                        // it, but we won't try to optimize it by finding an existing
                        // constant to reuse or similar, as that's more expensive

                        op1->SetUnusedValue();
                        op2->SetUnusedValue();
                        op3->SetUnusedValue();

                        if (control == 0x00)
                        {
                            replacementNode = comp->gtNewZeroConNode(simdType);
                        }
                        else
                        {
                            assert(control == 0xFF);
                            replacementNode = comp->gtNewAllBitsSetConNode(simdType);
                        }

                        BlockRange().InsertBefore(node, replacementNode);
                        break;
                    }

                    case TernaryLogicUseFlags::C:
                    {
                        // Encountering `select(c)` instead of `not(c)` should likewise
                        // be rare, but we'll handle it in case the combined operations
                        // are just right to cause it to appear

                        if (control == C)
                        {
                            op1->SetUnusedValue();
                            op2->SetUnusedValue();

                            replacementNode = op3;
                            break;
                        }

                        // For not, we do want to check if we already have reusable constants as
                        // this can occur for the normal lowering pattern around `xor(c, AllBitsSet)`

                        if (!op1->IsCnsVec())
                        {
                            op1->SetUnusedValue();
                            op1 = comp->gtNewZeroConNode(simdType);

                            BlockRange().InsertBefore(node, op1);
                            node->Op(1) = op1;
                        }

                        if (!op2->IsCnsVec())
                        {
                            op2->SetUnusedValue();
                            op2 = comp->gtNewZeroConNode(simdType);

                            BlockRange().InsertBefore(node, op2);
                            node->Op(2) = op2;
                        }
                        break;
                    }

                    case TernaryLogicUseFlags::BC:
                    {
                        if (!op1->IsCnsVec())
                        {
                            op1->SetUnusedValue();
                            op1 = comp->gtNewZeroConNode(simdType);

                            BlockRange().InsertBefore(node, op1);
                            node->Op(1) = op1;
                        }
                        break;
                    }

                    default:
                    {
                        assert(useFlags == TernaryLogicUseFlags::ABC);
                        break;
                    }
                }

                if (replacementNode != nullptr)
                {
                    LIR::Use use;
                    if (BlockRange().TryGetUse(node, &use))
                    {
                        use.ReplaceWith(replacementNode);
                    }
                    else
                    {
                        replacementNode->SetUnusedValue();
                    }
                }
                break;
            }
        }
    }

    // TODO-XARCH-AVX512: We should look for nested TernaryLogic and BitwiseOper
    // nodes so that we can fully take advantage of the instruction where possible

    ContainCheckHWIntrinsic(node);
    return node->gtNext;
}

//----------------------------------------------------------------------------------------------
// Lowering::LowerHWIntrinsicCreate: Lowers a Vector128 or Vector256 or Vector512 Create call
//
//  Arguments:
//     node - The hardware intrinsic node.
//
GenTree* Lowering::LowerHWIntrinsicCreate(GenTreeHWIntrinsic* node)
{
    NamedIntrinsic intrinsicId     = node->GetHWIntrinsicId();
    var_types      simdType        = node->gtType;
    CorInfoType    simdBaseJitType = node->GetSimdBaseJitType();
    var_types      simdBaseType    = node->GetSimdBaseType();
    unsigned       simdSize        = node->GetSimdSize();
    simd_t         simdVal         = {};

    if ((simdSize == 8) && (simdType == TYP_DOUBLE))
    {
        // TODO-Cleanup: Struct retyping means we have the wrong type here. We need to
        //               manually fix it up so the simdType checks below are correct.
        simdType = TYP_SIMD8;
    }

    assert(varTypeIsSIMD(simdType));
    assert(varTypeIsArithmetic(simdBaseType));
    assert(simdSize != 0);

    GenTree* op1 = node->Op(1);

    // Spare GenTrees to be used for the lowering logic below
    // Defined upfront to avoid naming conflicts, etc...
    GenTree* idx  = nullptr;
    GenTree* tmp1 = nullptr;
    GenTree* tmp2 = nullptr;
    GenTree* tmp3 = nullptr;

    bool isConstant     = GenTreeVecCon::IsHWIntrinsicCreateConstant<simd_t>(node, simdVal);
    bool isCreateScalar = (intrinsicId == NI_Vector128_CreateScalar) || (intrinsicId == NI_Vector256_CreateScalar) ||
                          (intrinsicId == NI_Vector512_CreateScalar);
    size_t argCnt = node->GetOperandCount();

    if (isConstant)
    {
        assert((simdSize == 8) || (simdSize == 12) || (simdSize == 16) || (simdSize == 32) || (simdSize == 64));

        for (GenTree* arg : node->Operands())
        {
#if !defined(TARGET_64BIT)
            if (arg->OperIsLong())
            {
                BlockRange().Remove(arg->AsOp()->gtGetOp1());
                BlockRange().Remove(arg->AsOp()->gtGetOp2());
            }
#endif // !TARGET_64BIT
            BlockRange().Remove(arg);
        }

        GenTreeVecCon* vecCon = comp->gtNewVconNode(simdType);
        memcpy(&vecCon->gtSimdVal, &simdVal, simdSize);
        BlockRange().InsertBefore(node, vecCon);

        LIR::Use use;
        if (BlockRange().TryGetUse(node, &use))
        {
            use.ReplaceWith(vecCon);
        }
        else
        {
            vecCon->SetUnusedValue();
        }

        BlockRange().Remove(node);

        return LowerNode(vecCon);
    }
    else if (argCnt == 1)
    {
        if (isCreateScalar)
        {
            node->gtType = TYP_SIMD16;
            node->SetSimdSize(16);

            switch (simdBaseType)
            {
                case TYP_BYTE:
                case TYP_UBYTE:
                {
                    // Types need to be explicitly zero-extended to ensure upper-bits are zero
                    //
                    // We need to explicitly use TYP_UBYTE since unsigned is ignored for small types
                    // Explicitly handle both BYTE and UBYTE to account for reinterpret casts and the like
                    //
                    // The from type is INT since that is the input type tracked by IR, where-as the target
                    // type needs to be UBYTE so it implicitly zero-extends back to TYP_INT

                    tmp1 = comp->gtNewCastNode(TYP_INT, op1, /* unsigned */ true, TYP_UBYTE);
                    BlockRange().InsertAfter(op1, tmp1);
                    LowerNode(tmp1);

                    node->ChangeHWIntrinsicId(NI_SSE2_ConvertScalarToVector128Int32, tmp1);
                    node->SetSimdBaseJitType(CORINFO_TYPE_INT);
                    break;
                }

                case TYP_SHORT:
                case TYP_USHORT:
                {
                    // Types need to be explicitly zero-extended to ensure upper-bits are zero
                    //
                    // We need to explicitly use TYP_USHORT since unsigned is ignored for small types
                    // Explicitly handle both SHORT and USHORT to account for reinterpret casts and the like
                    //
                    // The from type is INT since that is the input type tracked by IR, where-as the target
                    // type needs to be USHORT so it implicitly zero-extends back to TYP_INT

                    tmp1 = comp->gtNewCastNode(TYP_INT, op1, /* unsigned */ true, TYP_USHORT);
                    BlockRange().InsertAfter(op1, tmp1);
                    LowerNode(tmp1);

                    node->ChangeHWIntrinsicId(NI_SSE2_ConvertScalarToVector128Int32, tmp1);
                    node->SetSimdBaseJitType(CORINFO_TYPE_INT);
                    break;
                }

                case TYP_INT:
                {
                    node->ChangeHWIntrinsicId(NI_SSE2_ConvertScalarToVector128Int32);
                    break;
                }

                case TYP_UINT:
                {
                    node->ChangeHWIntrinsicId(NI_SSE2_ConvertScalarToVector128UInt32);
                    break;
                }

#if defined(TARGET_AMD64)
                case TYP_LONG:
                {
                    node->ChangeHWIntrinsicId(NI_SSE2_X64_ConvertScalarToVector128Int64);
                    break;
                }

                case TYP_ULONG:
                {
                    node->ChangeHWIntrinsicId(NI_SSE2_X64_ConvertScalarToVector128UInt64);
                    break;
                }
#endif // TARGET_AMD64

                case TYP_FLOAT:
                {
                    tmp1 = comp->gtNewZeroConNode(simdType);
                    BlockRange().InsertBefore(op1, tmp1);
                    LowerNode(tmp1);

                    if (comp->compOpportunisticallyDependsOn(InstructionSet_SSE41))
                    {
                        // Sse41.Insert has:
                        //  * Bits 0-3: zmask
                        //  * Bits 4-5: count_d
                        //  * Bits 6-7: count_s (register form only)
                        //
                        // We want zmask 0b1110 (0xE) to zero elements 1/2/3
                        // We want count_d 0b00 (0x0) to insert the value to element 0
                        // We want count_s 0b00 (0x0) as we're just taking element 0 of the source

                        idx = comp->gtNewIconNode(0x0E);
                        BlockRange().InsertAfter(op1, idx);
                        LowerNode(idx);

                        node->ResetHWIntrinsicId(NI_SSE41_Insert, comp, tmp1, op1, idx);
                    }
                    else
                    {
                        node->ResetHWIntrinsicId(NI_SSE_MoveScalar, comp, tmp1, op1);
                    }
                    break;
                }

                case TYP_DOUBLE:
                {
                    tmp1 = comp->gtNewZeroConNode(simdType);
                    BlockRange().InsertBefore(op1, tmp1);
                    LowerNode(tmp1);

                    node->ResetHWIntrinsicId(NI_SSE2_MoveScalar, comp, tmp1, op1);
                    break;
                }

                default:
                {
                    unreached();
                }
            }

            if (simdSize > 16)
            {
                assert((simdSize == 32) || (simdSize == 64));

                // We're creating a Vector256/512 scalar so we need to treat the original op as Vector128,
                // we need to unsafely extend up to Vector256/512 (which is actually safe since the 128-bit
                // op will zero extend up to 256/512-bits), and then we need to replace the original use
                // with the new TYP_SIMD32/64 node.

                node->ChangeType(TYP_SIMD16);
                node->SetSimdSize(16);
                LowerNode(node);

                LIR::Use use;
                bool     foundUse = BlockRange().TryGetUse(node, &use);

                tmp2 = comp->gtNewSimdHWIntrinsicNode(TYP_SIMD32, node, NI_Vector128_ToVector256Unsafe, simdBaseJitType,
                                                      16);
                BlockRange().InsertAfter(node, tmp2);

                if (simdSize == 64)
                {
                    tmp3 = comp->gtNewSimdHWIntrinsicNode(TYP_SIMD64, tmp2, NI_Vector256_ToVector512Unsafe,
                                                          simdBaseJitType, 32);
                    BlockRange().InsertAfter(tmp2, tmp3);
                    tmp2 = tmp3;
                }

                if (foundUse)
                {
                    use.ReplaceWith(tmp2);
                }
                else
                {
                    node->ClearUnusedValue();
                    tmp2->SetUnusedValue();
                }

                node = tmp2->AsHWIntrinsic();
            }

            return LowerNode(node);
        }

        // We have the following (where simd is simd16, simd32 or simd64):
        //          /--*  op1  T
        //   node = *  HWINTRINSIC   simd   T Create

        if (intrinsicId == NI_Vector512_Create)
        {
            assert(comp->IsBaselineVector512IsaSupportedDebugOnly());
            // We will be constructing the following parts:
            //          /--*  op1  T
            //   tmp1 = *  HWINTRINSIC   simd32 T CreateScalarUnsafe
            //          /--*  tmp1 simd16
            //   node = *  HWINTRINSIC   simd64 T BroadcastScalarToVector512

            // This is roughly the following managed code:
            //   var tmp1 = Vector256.CreateScalarUnsafe(op1);
            //   return Avx512.BroadcastScalarToVector512(tmp1);

            tmp1 = InsertNewSimdCreateScalarUnsafeNode(TYP_SIMD16, op1, simdBaseJitType, 16);
            LowerNode(tmp1);
            switch (simdBaseType)
            {
                case TYP_BYTE:
                case TYP_UBYTE:
                case TYP_SHORT:
                case TYP_USHORT:
                {
                    assert(comp->compIsaSupportedDebugOnly(InstructionSet_AVX512BW));
                    node->ResetHWIntrinsicId(NI_AVX512BW_BroadcastScalarToVector512, tmp1);
                    break;
                }

                case TYP_INT:
                case TYP_UINT:
                case TYP_FLOAT:
                case TYP_DOUBLE:
                case TYP_LONG:
                case TYP_ULONG:
                {
                    assert(comp->compIsaSupportedDebugOnly(InstructionSet_AVX512F));
                    node->ResetHWIntrinsicId(NI_AVX512F_BroadcastScalarToVector512, tmp1);
                    break;
                }
                default:
                {
                    unreached();
                }
            }
            return LowerNode(node);
        }

        // We have the following (where simd is simd16 or simd32):
        //          /--*  op1  T
        //   node = *  HWINTRINSIC   simd   T Create

        if (intrinsicId == NI_Vector256_Create)
        {
            if (comp->compOpportunisticallyDependsOn(InstructionSet_AVX2))
            {
                // We will be constructing the following parts:
                //          /--*  op1  T
                //   tmp1 = *  HWINTRINSIC   simd16 T CreateScalarUnsafe
                //          /--*  tmp1 simd16
                //   node = *  HWINTRINSIC   simd32 T BroadcastScalarToVector256

                // This is roughly the following managed code:
                //   var tmp1 = Vector128.CreateScalarUnsafe(op1);
                //   return Avx2.BroadcastScalarToVector256(tmp1);

                tmp1 = InsertNewSimdCreateScalarUnsafeNode(TYP_SIMD16, op1, simdBaseJitType, 16);
                LowerNode(tmp1);

                node->ResetHWIntrinsicId(NI_AVX2_BroadcastScalarToVector256, tmp1);
                return LowerNode(node);
            }

            assert(comp->compIsaSupportedDebugOnly(InstructionSet_AVX));

            // We will be constructing the following parts:
            //          /--*  op1  T
            //   tmp1 = *  HWINTRINSIC   simd16 T Create
            //          /--*  tmp1 simd16
            //          *  STORE_LCL_VAR simd16
            //   tmp1 =    LCL_VAR       simd16
            //   tmp2 =    LCL_VAR       simd16
            //          /--*  tmp2 simd16
            //   tmp3 = *  HWINTRINSIC   simd16 T ToVector256Unsafe
            //   idx  =    CNS_INT       int    0
            //          /--*  tmp3 simd32
            //          +--*  tmp1 simd16
            //   node = *  HWINTRINSIC simd32 T WithUpper

            // This is roughly the following managed code:
            //   var tmp1 = Vector128.Create(op1);
            //   var tmp2 = tmp1;
            //   var tmp3 = tmp2.ToVector256Unsafe();
            //   return tmp3.WithUpper(tmp1);

            tmp1 = comp->gtNewSimdCreateBroadcastNode(TYP_SIMD16, op1, simdBaseJitType, 16);
            BlockRange().InsertAfter(op1, tmp1);

            node->Op(1) = tmp1;
            LowerNode(tmp1);

            LIR::Use tmp1Use(BlockRange(), &node->Op(1), node);
            ReplaceWithLclVar(tmp1Use);
            tmp1 = node->Op(1);

            tmp2 = comp->gtClone(tmp1);
            BlockRange().InsertAfter(tmp1, tmp2);

            tmp3 =
                comp->gtNewSimdHWIntrinsicNode(TYP_SIMD32, tmp2, NI_Vector128_ToVector256Unsafe, simdBaseJitType, 16);
            BlockRange().InsertAfter(tmp2, tmp3);

            node->ResetHWIntrinsicId(NI_Vector256_WithUpper, comp, tmp3, tmp1);
            LowerNode(tmp3);

            return LowerNode(node);
        }

        assert(intrinsicId == NI_Vector128_Create);

        // We will be constructing the following parts:
        //          /--*  op1  T
        //   tmp1 = *  HWINTRINSIC   simd16 T CreateScalarUnsafe
        //   ...

        // This is roughly the following managed code:
        //   var tmp1 = Vector128.CreateScalarUnsafe(op1);
        //   ...

        tmp1 = InsertNewSimdCreateScalarUnsafeNode(TYP_SIMD16, op1, simdBaseJitType, 16);
        LowerNode(tmp1);

        if ((simdBaseJitType != CORINFO_TYPE_DOUBLE) && comp->compOpportunisticallyDependsOn(InstructionSet_AVX2))
        {
            // We will be constructing the following parts:
            //   ...
            //           /--*  tmp1 simd16
            //   node  = *  HWINTRINSIC   simd16 T BroadcastScalarToVector128

            // This is roughly the following managed code:
            //   ...
            //   return Avx2.BroadcastScalarToVector128(tmp1);

            node->ChangeHWIntrinsicId(NI_AVX2_BroadcastScalarToVector128, tmp1);
            return LowerNode(node);
        }

        switch (simdBaseType)
        {
            case TYP_BYTE:
            case TYP_UBYTE:
            {
                if (comp->compOpportunisticallyDependsOn(InstructionSet_SSSE3))
                {
                    // We will be constructing the following parts:
                    //   ...
                    //   tmp2 =    CNS_VEC   simd16 0
                    //         /--*  tmp1 simd16
                    //         +--*  tmp2 simd16
                    //   node = *  HWINTRINSIC   simd16 ubyte Shuffle

                    // This is roughly the following managed code:
                    //   ...
                    //   var tmp2 = Vector128<byte>.Zero;
                    //   return Ssse3.Shuffle(tmp1, tmp2);

                    tmp2 = comp->gtNewZeroConNode(simdType);
                    BlockRange().InsertAfter(tmp1, tmp2);
                    LowerNode(tmp2);

                    node->ResetHWIntrinsicId(NI_SSSE3_Shuffle, tmp1, tmp2);
                    break;
                }

                assert(comp->compIsaSupportedDebugOnly(InstructionSet_SSE2));

                // We will be constructing the following parts:
                //   ...
                //          /--*  tmp1 simd16
                //          *  STORE_LCL_VAR simd16
                //   tmp1 =    LCL_VAR       simd16
                //   tmp2 =    LCL_VAR       simd16
                //          /--*  tmp1 simd16
                //          +--*  tmp2 simd16
                //   tmp1 = *  HWINTRINSIC   simd16 ubyte UnpackLow
                //   ...

                // This is roughly the following managed code:
                //   ...
                //   var tmp2 = tmp1;
                //   tmp1 = Sse2.UnpackLow(tmp1, tmp2);
                //   ...

                node->Op(1) = tmp1;
                LIR::Use tmp1Use(BlockRange(), &node->Op(1), node);
                ReplaceWithLclVar(tmp1Use);
                tmp1 = node->Op(1);

                tmp2 = comp->gtClone(tmp1);
                BlockRange().InsertAfter(tmp1, tmp2);

                tmp1 = comp->gtNewSimdHWIntrinsicNode(simdType, tmp1, tmp2, NI_SSE2_UnpackLow, CORINFO_TYPE_UBYTE,
                                                      simdSize);
                BlockRange().InsertAfter(tmp2, tmp1);
                LowerNode(tmp1);

                FALLTHROUGH;
            }

            case TYP_SHORT:
            case TYP_USHORT:
            {
                // We will be constructing the following parts:
                //   ...
                //          /--*  tmp1 simd16
                //          *  STORE_LCL_VAR simd16
                //   tmp1 =    LCL_VAR       simd16
                //   tmp2 =    LCL_VAR       simd16
                //          /--*  tmp1 simd16
                //          +--*  tmp2 simd16
                //   tmp1 = *  HWINTRINSIC   simd16 ushort UnpackLow
                //   ...

                // This is roughly the following managed code:
                //   ...
                //   var tmp2 = tmp1;
                //   tmp1 = Sse2.UnpackLow(tmp1, tmp2);
                //   ...

                assert(comp->compIsaSupportedDebugOnly(InstructionSet_SSE2));

                node->Op(1) = tmp1;
                LIR::Use tmp1Use(BlockRange(), &node->Op(1), node);
                ReplaceWithLclVar(tmp1Use);
                tmp1 = node->Op(1);

                tmp2 = comp->gtClone(tmp1);
                BlockRange().InsertAfter(tmp1, tmp2);

                tmp1 = comp->gtNewSimdHWIntrinsicNode(simdType, tmp1, tmp2, NI_SSE2_UnpackLow, CORINFO_TYPE_USHORT,
                                                      simdSize);
                BlockRange().InsertAfter(tmp2, tmp1);
                LowerNode(tmp1);

                FALLTHROUGH;
            }

            case TYP_INT:
            case TYP_UINT:
            {
                // We will be constructing the following parts:
                //   ...
                //   idx  =    CNS_INT       int    0
                //          /--*  tmp1 simd16
                //          +--*  idx  int
                //   node = *  HWINTRINSIC   simd16 uint Shuffle

                // This is roughly the following managed code:
                //   ...
                //   return Sse2.Shuffle(tmp1, 0x00);

                assert(comp->compIsaSupportedDebugOnly(InstructionSet_SSE2));

                idx = comp->gtNewIconNode(0x00, TYP_INT);
                BlockRange().InsertAfter(tmp1, idx);

                node->ResetHWIntrinsicId(NI_SSE2_Shuffle, tmp1, idx);
                node->SetSimdBaseJitType(CORINFO_TYPE_UINT);
                break;
            }

#if defined(TARGET_AMD64)
            case TYP_LONG:
            case TYP_ULONG:
            {
                // We will be constructing the following parts:
                //   ...
                //          /--*  tmp1 simd16
                //          *  STORE_LCL_VAR simd16
                //   tmp1 =    LCL_VAR       simd16
                //   tmp2 =    LCL_VAR       simd16
                //          /--*  tmp1 simd16
                //          +--*  tmp2 simd16
                //   node = *  HWINTRINSIC simd16 ulong UnpackLow

                // This is roughly the following managed code:
                //   ...
                //   var tmp2 = tmp1;
                //   return Sse2.UnpackLow(tmp1, tmp2);

                assert(comp->compIsaSupportedDebugOnly(InstructionSet_SSE2));

                node->Op(1) = tmp1;
                LIR::Use tmp1Use(BlockRange(), &node->Op(1), node);
                ReplaceWithLclVar(tmp1Use);
                tmp1 = node->Op(1);

                tmp2 = comp->gtClone(tmp1);
                BlockRange().InsertAfter(tmp1, tmp2);

                node->ResetHWIntrinsicId(NI_SSE2_UnpackLow, tmp1, tmp2);
                break;
            }
#endif // TARGET_AMD64

            case TYP_FLOAT:
            {
                if (comp->compOpportunisticallyDependsOn(InstructionSet_AVX))
                {
                    // We will be constructing the following parts:
                    //   ...
                    //   idx  =    CNS_INT       int    0
                    //          /--*  tmp1 simd16
                    //          +--*  idx  int
                    //   node = *  HWINTRINSIC   simd16 float Permute

                    // This is roughly the following managed code:
                    //   ...
                    //   return Avx.Permute(tmp1, 0x00);

                    idx = comp->gtNewIconNode(0x00, TYP_INT);
                    BlockRange().InsertAfter(tmp1, idx);

                    node->ResetHWIntrinsicId(NI_AVX_Permute, tmp1, idx);
                    break;
                }

                // We will be constructing the following parts:
                //   ...
                //          /--*  tmp1 simd16
                //          *  STORE_LCL_VAR simd16
                //   tmp1 =    LCL_VAR       simd16
                //   tmp2 =    LCL_VAR       simd16
                //   idx  =    CNS_INT       int    0
                //          /--*  tmp1 simd16
                //          +--*  tmp2 simd16
                //          +--*  idx  int
                //   node = *  HWINTRINSIC   simd16 float Shuffle

                // This is roughly the following managed code:
                //   ...
                //   var tmp2 = tmp1;
                //   return Sse.Shuffle(tmp1, tmp2, 0x00);

                assert(comp->compIsaSupportedDebugOnly(InstructionSet_SSE));

                node->Op(1) = tmp1;
                LIR::Use tmp1Use(BlockRange(), &node->Op(1), node);
                ReplaceWithLclVar(tmp1Use);
                tmp1 = node->Op(1);

                tmp2 = comp->gtClone(tmp1);
                BlockRange().InsertAfter(tmp1, tmp2);

                idx = comp->gtNewIconNode(0x00, TYP_INT);
                BlockRange().InsertAfter(tmp2, idx);

                node->ResetHWIntrinsicId(NI_SSE_Shuffle, comp, tmp1, tmp2, idx);
                break;
            }

            case TYP_DOUBLE:
            {
                if (comp->compOpportunisticallyDependsOn(InstructionSet_SSE3))
                {
                    // We will be constructing the following parts:
                    //   ...
                    //          /--*  tmp1 simd16
                    //   node = *  HWINTRINSIC   simd16 double MoveAndDuplicate

                    // This is roughly the following managed code:
                    //   ...
                    //   return Sse3.MoveAndDuplicate(tmp1);

                    node->ChangeHWIntrinsicId(NI_SSE3_MoveAndDuplicate, tmp1);
                    break;
                }

                assert(comp->compIsaSupportedDebugOnly(InstructionSet_SSE2));

                // We will be constructing the following parts:
                //   ...
                //          /--*  tmp1 simd16
                //          *  STORE_LCL_VAR simd16
                //   tmp1 =    LCL_VAR       simd16
                //   tmp2 =    LCL_VAR       simd16
                //          /--*  tmp1 simd16
                //          +--*  tmp2 simd16
                //   node = *  HWINTRINSIC   simd16 float MoveLowToHigh

                // This is roughly the following managed code:
                //   ...
                //   var tmp2 = tmp1;
                //   return Sse.MoveLowToHigh(tmp1, tmp2);

                node->Op(1) = tmp1;
                LIR::Use tmp1Use(BlockRange(), &node->Op(1), node);
                ReplaceWithLclVar(tmp1Use);
                tmp1 = node->Op(1);

                tmp2 = comp->gtClone(tmp1);
                BlockRange().InsertAfter(tmp1, tmp2);

                node->ResetHWIntrinsicId(NI_SSE_MoveLowToHigh, tmp1, tmp2);
                node->SetSimdBaseJitType(CORINFO_TYPE_FLOAT);
                break;
            }

            default:
            {
                unreached();
            }
        }

        return LowerNode(node);
    }

    GenTree* op2 = node->Op(2);

    // TODO-XArch-AVX512 : Merge the NI_Vector512_Create and NI_Vector256_Create paths below.
    // We have the following (where simd is simd16 or simd32):
    //          /--*  op1 T
    //          +--*  ... T
    //          +--*  opN T
    //   node = *  HWINTRINSIC   simd   T Create
    if (intrinsicId == NI_Vector512_Create)
    {
        assert(comp->IsBaselineVector512IsaSupportedDebugOnly());

        // We will be constructing the following parts:
        //          /--*  op1 T
        //          +--*  ... T
        //   lo   = *  HWINTRINSIC   simd32 T Create
        //          /--*  ... T
        //          +--*  opN T
        //   hi   = *  HWINTRINSIC   simd32 T Create
        //          /--*  lo   simd64
        //          +--*  hi   simd32
        //   node = *  HWINTRINSIC   simd64 T WithUpper

        // This is roughly the following managed code:
        //   ...
        //   var lo   = Vector256.Create(op1, ...);
        //   var hi   = Vector256.Create(..., opN);
        //   return lo.WithUpper(hi);

        // Each Vector256.Create call gets half the operands. That is:
        //   lo = Vector256.Create(op1, op2);
        //   hi = Vector256.Create(op3, op4);
        // -or-
        //   lo = Vector256.Create(op1,  ..., op4);
        //   hi = Vector256.Create(op5,  ..., op8);
        // -or-
        //   lo = Vector256.Create(op1,  ..., op8);
        //   hi = Vector256.Create(op9,  ..., op16);
        // -or-
        //   lo = Vector256.Create(op1,  ..., op16);
        //   hi = Vector256.Create(op17, ..., op32);

        size_t halfArgCnt = argCnt / 2;
        assert((halfArgCnt * 2) == argCnt);

        GenTree* loInsertionPoint = LIR::LastNode(node->GetOperandArray(), halfArgCnt);

        GenTree* lo = comp->gtNewSimdHWIntrinsicNode(TYP_SIMD32, node->GetOperandArray(), halfArgCnt,
                                                     NI_Vector256_Create, simdBaseJitType, 32);
        BlockRange().InsertAfter(loInsertionPoint, lo);

        GenTree* hiInsertionPoint = LIR::LastNode(node->GetOperandArray(halfArgCnt), halfArgCnt);
        GenTree* hi = comp->gtNewSimdHWIntrinsicNode(TYP_SIMD32, node->GetOperandArray(halfArgCnt), halfArgCnt,
                                                     NI_Vector256_Create, simdBaseJitType, 32);
        BlockRange().InsertAfter(hiInsertionPoint, hi);

        assert(argCnt >= 7);
        node->ResetHWIntrinsicId(NI_Vector512_WithUpper, comp, lo, hi);

        LowerNode(lo);
        LowerNode(hi);

        return LowerNode(node);
    }
    else if (intrinsicId == NI_Vector256_Create)
    {
        assert(comp->compIsaSupportedDebugOnly(InstructionSet_AVX));

        // We will be constructing the following parts:
        //          /--*  op1 T
        //          +--*  ... T
        //   lo   = *  HWINTRINSIC   simd16 T Create
        //          /--*  ... T
        //          +--*  opN T
        //   hi   = *  HWINTRINSIC   simd16 T Create
        //          /--*  lo   simd32
        //          +--*  hi   simd16
        //   node = *  HWINTRINSIC   simd32 T WithUpper

        // This is roughly the following managed code:
        //   ...
        //   var lo   = Vector128.Create(op1, ...);
        //   var hi   = Vector128.Create(..., opN);
        //   return lo.WithUpper(hi);

        // Each Vector128.Create call gets half the operands. That is:
        //   lo = Vector128.Create(op1, op2);
        //   hi = Vector128.Create(op3, op4);
        // -or-
        //   lo = Vector128.Create(op1,  ..., op4);
        //   hi = Vector128.Create(op5,  ..., op8);
        // -or-
        //   lo = Vector128.Create(op1,  ..., op8);
        //   hi = Vector128.Create(op9,  ..., op16);
        // -or-
        //   lo = Vector128.Create(op1,  ..., op16);
        //   hi = Vector128.Create(op17, ..., op32);

        size_t halfArgCnt = argCnt / 2;
        assert((halfArgCnt * 2) == argCnt);

        GenTree* loInsertionPoint = LIR::LastNode(node->GetOperandArray(), halfArgCnt);

        GenTree* lo = comp->gtNewSimdHWIntrinsicNode(TYP_SIMD16, node->GetOperandArray(), halfArgCnt,
                                                     NI_Vector128_Create, simdBaseJitType, 16);
        BlockRange().InsertAfter(loInsertionPoint, lo);

        GenTree* hiInsertionPoint = LIR::LastNode(node->GetOperandArray(halfArgCnt), halfArgCnt);

        GenTree* hi = comp->gtNewSimdHWIntrinsicNode(TYP_SIMD16, node->GetOperandArray(halfArgCnt), halfArgCnt,
                                                     NI_Vector128_Create, simdBaseJitType, 16);
        BlockRange().InsertAfter(hiInsertionPoint, hi);

        assert(argCnt >= 3);
        node->ResetHWIntrinsicId(NI_Vector256_WithUpper, comp, lo, hi);

        LowerNode(lo);
        LowerNode(hi);

        return LowerNode(node);
    }

    // We will be constructing the following parts:
    //          /--*  op1  T
    //   tmp1 = *  HWINTRINSIC   simd16 T CreateScalarUnsafe
    //   ...

    // This is roughly the following managed code:
    //   var tmp1 = Vector128.CreateScalarUnsafe(op1);
    //   ...

    tmp1 = InsertNewSimdCreateScalarUnsafeNode(TYP_SIMD16, op1, simdBaseJitType, 16);
    LowerNode(tmp1);

    switch (simdBaseType)
    {
        case TYP_BYTE:
        case TYP_UBYTE:
        case TYP_SHORT:
        case TYP_USHORT:
        case TYP_INT:
        case TYP_UINT:
        {
            NamedIntrinsic insIntrinsic = NI_Illegal;

            if ((simdBaseType == TYP_SHORT) || (simdBaseType == TYP_USHORT))
            {
                assert(comp->compIsaSupportedDebugOnly(InstructionSet_SSE2));
                insIntrinsic = NI_SSE2_Insert;
            }
            else if (comp->compOpportunisticallyDependsOn(InstructionSet_SSE41))
            {
                insIntrinsic = NI_SSE41_Insert;
            }

            if (insIntrinsic != NI_Illegal)
            {
                for (size_t N = 1; N < argCnt - 1; N++)
                {
                    // We will be constructing the following parts:
                    //   ...
                    //   idx  =    CNS_INT       int    N
                    //          /--*  tmp1 simd16
                    //          +--*  opN  T
                    //          +--*  idx  int
                    //   tmp1 = *  HWINTRINSIC   simd16 T Insert
                    //   ...

                    // This is roughly the following managed code:
                    //   ...
                    //   tmp1 = Sse?.Insert(tmp1, opN, N);
                    //   ...

                    GenTree* opN = node->Op(N + 1);

                    idx = comp->gtNewIconNode(N, TYP_INT);
                    // Place the insert as early as possible to avoid creating a lot of long lifetimes.
                    GenTree* insertionPoint = LIR::LastNode(tmp1, opN);

                    tmp1 = comp->gtNewSimdHWIntrinsicNode(simdType, tmp1, opN, idx, insIntrinsic, simdBaseJitType,
                                                          simdSize);
                    BlockRange().InsertAfter(insertionPoint, idx, tmp1);
                    LowerNode(tmp1);
                }

                // We will be constructing the following parts:
                //   idx  =    CNS_INT       int    (argCnt - 1)
                //          /--*  tmp1   simd16
                //          +--*  lastOp T
                //          +--*  idx    int
                //   node = *  HWINTRINSIC   simd16 T Insert

                // This is roughly the following managed code:
                //   ...
                //   tmp1 = Sse?.Insert(tmp1, lastOp, (argCnt - 1));
                //   ...

                GenTree* lastOp = node->Op(argCnt);

                idx = comp->gtNewIconNode((argCnt - 1), TYP_INT);
                BlockRange().InsertAfter(lastOp, idx);

                node->ResetHWIntrinsicId(insIntrinsic, comp, tmp1, lastOp, idx);
                break;
            }

            assert((simdBaseType != TYP_SHORT) && (simdBaseType != TYP_USHORT));
            assert(comp->compIsaSupportedDebugOnly(InstructionSet_SSE2));

            GenTree* op[16];
            op[0] = tmp1;

            for (size_t N = 1; N < argCnt; N++)
            {
                GenTree* opN = node->Op(N + 1);

                op[N] = InsertNewSimdCreateScalarUnsafeNode(TYP_SIMD16, opN, simdBaseJitType, 16);
                LowerNode(op[N]);
            }

            if ((simdBaseType == TYP_BYTE) || (simdBaseType == TYP_UBYTE))
            {
                for (size_t N = 0; N < argCnt; N += 4)
                {
                    // We will be constructing the following parts:
                    //   ...
                    //          /--*  opN  T
                    //   opN  = *  HWINTRINSIC   simd16 T CreateScalarUnsafe
                    //          /--*  opO  T
                    //   opO  = *  HWINTRINSIC   simd16 T CreateScalarUnsafe
                    //          /--*  opN  simd16
                    //          +--*  opO  simd16
                    //   tmp1 = *  HWINTRINSIC   simd16 T UnpackLow
                    //          /--*  opP  T
                    //   opP  = *  HWINTRINSIC   simd16 T CreateScalarUnsafe
                    //          /--*  opQ  T
                    //   opQ  = *  HWINTRINSIC   simd16 T CreateScalarUnsafe
                    //          /--*  opP  simd16
                    //          +--*  opQ  simd16
                    //   tmp2 = *  HWINTRINSIC   simd16 T UnpackLow
                    //          /--*  tmp1 simd16
                    //          +--*  tmp2 simd16
                    //   tmp3  = *  HWINTRINSIC   simd16 T UnpackLow
                    //   ...

                    // This is roughly the following managed code:
                    //   ...
                    //   tmp1 = Sse2.UnpackLow(opN, opO);
                    //   tmp2 = Sse2.UnpackLow(opP, opQ);
                    //   tmp3 = Sse2.UnpackLow(tmp1, tmp2);
                    //   ...

                    size_t O = N + 1;
                    size_t P = N + 2;
                    size_t Q = N + 3;

                    tmp1 = comp->gtNewSimdHWIntrinsicNode(simdType, op[N], op[O], NI_SSE2_UnpackLow, CORINFO_TYPE_UBYTE,
                                                          simdSize);
                    BlockRange().InsertAfter(LIR::LastNode(op[N], op[O]), tmp1);
                    LowerNode(tmp1);

                    tmp2 = comp->gtNewSimdHWIntrinsicNode(simdType, op[P], op[Q], NI_SSE2_UnpackLow, CORINFO_TYPE_UBYTE,
                                                          simdSize);
                    BlockRange().InsertAfter(LIR::LastNode(op[P], op[Q]), tmp2);
                    LowerNode(tmp2);

                    tmp3 = comp->gtNewSimdHWIntrinsicNode(simdType, tmp1, tmp2, NI_SSE2_UnpackLow, CORINFO_TYPE_USHORT,
                                                          simdSize);
                    BlockRange().InsertAfter(LIR::LastNode(tmp1, tmp2), tmp3);
                    LowerNode(tmp3);

                    // This caches the result in index 0 through 3, depending on which
                    // loop iteration this is and allows the rest of the logic to be
                    // shared with the TYP_INT and TYP_UINT path.

                    op[N / 4] = tmp3;
                }
            }

            // We will be constructing the following parts:
            //   ...
            //          /--*  opN  T
            //   opN  = *  HWINTRINSIC   simd16 T CreateScalarUnsafe
            //          /--*  opO  T
            //   opO  = *  HWINTRINSIC   simd16 T CreateScalarUnsafe
            //          /--*  opN  simd16
            //          +--*  opO  simd16
            //   tmp1 = *  HWINTRINSIC   simd16 T UnpackLow
            //          /--*  opP  T
            //   opP  = *  HWINTRINSIC   simd16 T CreateScalarUnsafe
            //          /--*  opQ  T
            //   opQ  = *  HWINTRINSIC   simd16 T CreateScalarUnsafe
            //          /--*  opP  simd16
            //          +--*  opQ  simd16
            //   tmp2 = *  HWINTRINSIC   simd16 T UnpackLow
            //          /--*  tmp1 simd16
            //          +--*  tmp2 simd16
            //   node = *  HWINTRINSIC   simd16 T UnpackLow

            // This is roughly the following managed code:
            //   ...
            //   tmp1 = Sse2.UnpackLow(opN, opO);
            //   tmp2 = Sse2.UnpackLow(opP, opQ);
            //   return Sse2.UnpackLow(tmp1, tmp2);

            tmp1 =
                comp->gtNewSimdHWIntrinsicNode(simdType, op[0], op[1], NI_SSE2_UnpackLow, CORINFO_TYPE_UINT, simdSize);
            BlockRange().InsertAfter(LIR::LastNode(op[0], op[1]), tmp1);
            LowerNode(tmp1);

            tmp2 =
                comp->gtNewSimdHWIntrinsicNode(simdType, op[2], op[3], NI_SSE2_UnpackLow, CORINFO_TYPE_UINT, simdSize);
            BlockRange().InsertAfter(LIR::LastNode(op[2], op[3]), tmp2);
            LowerNode(tmp2);

            node->ResetHWIntrinsicId(NI_SSE2_UnpackLow, tmp1, tmp2);
            node->SetSimdBaseJitType(CORINFO_TYPE_ULONG);
            break;
        }

#if defined(TARGET_AMD64)
        case TYP_LONG:
        case TYP_ULONG:
        {
            if (comp->compOpportunisticallyDependsOn(InstructionSet_SSE41_X64))
            {
                // We will be constructing the following parts:
                //   ...
                //   idx  =    CNS_INT       int    1
                //          /--*  tmp1 simd16
                //          +--*  op2  T
                //          +--*  idx  int
                //   node = *  HWINTRINSIC   simd16 T Insert

                // This is roughly the following managed code:
                //   ...
                //   return Sse41.X64.Insert(tmp1, op2, 0x01);

                idx = comp->gtNewIconNode(0x01, TYP_INT);
                BlockRange().InsertBefore(node, idx);

                node->ResetHWIntrinsicId(NI_SSE41_X64_Insert, comp, tmp1, op2, idx);
                break;
            }

            // We will be constructing the following parts:
            //   ...
            //          /--*  op2  T
            //   tmp2 = *  HWINTRINSIC   simd16 T CreateScalarUnsafe
            //          /--*  tmp1 simd16
            //          +--*  tmp2 simd16
            //   node = *  HWINTRINSIC   simd16 T UnpackLow

            // This is roughly the following managed code:
            //   ...
            //   var tmp2 = Vector128.CreateScalarUnsafe(op2);
            //   return Sse2.UnpackLow(tmp1, tmp2);

            assert(comp->compIsaSupportedDebugOnly(InstructionSet_SSE2));

            tmp2 = InsertNewSimdCreateScalarUnsafeNode(TYP_SIMD16, op2, simdBaseJitType, 16);
            LowerNode(tmp2);

            node->ResetHWIntrinsicId(NI_SSE2_UnpackLow, tmp1, tmp2);
            break;
        }
#endif // TARGET_AMD64

        case TYP_FLOAT:
        {
            unsigned N   = 0;
            GenTree* opN = nullptr;

            if (comp->compOpportunisticallyDependsOn(InstructionSet_SSE41))
            {
                assert(argCnt <= 4);
                GenTree* insertedNodes[4];

                for (N = 1; N < argCnt - 1; N++)
                {
                    // We will be constructing the following parts:
                    //   ...
                    //
                    //          /--*  opN  T
                    //   tmp2 = *  HWINTRINSIC   simd16 T CreateScalarUnsafe
                    //   idx  =    CNS_INT       int    N
                    //          /--*  tmp1 simd16
                    //          +--*  opN  T
                    //          +--*  idx  int
                    //   tmp1 = *  HWINTRINSIC   simd16 T Insert
                    //   ...

                    // This is roughly the following managed code:
                    //   ...
                    //   tmp2 = Vector128.CreateScalarUnsafe(opN);
                    //   tmp1 = Sse41.Insert(tmp1, tmp2, N << 4);
                    //   ...

                    opN = node->Op(N + 1);

                    tmp2 = InsertNewSimdCreateScalarUnsafeNode(TYP_SIMD16, opN, simdBaseJitType, 16);
                    LowerNode(tmp2);

                    idx = comp->gtNewIconNode(N << 4, TYP_INT);

                    // Place the insert as early as possible to avoid creating a lot of long lifetimes.
                    GenTree* insertionPoint = LIR::LastNode(tmp1, tmp2);

                    tmp3 = comp->gtNewSimdHWIntrinsicNode(simdType, tmp1, tmp2, idx, NI_SSE41_Insert, simdBaseJitType,
                                                          simdSize);
                    BlockRange().InsertAfter(insertionPoint, idx, tmp3);

                    insertedNodes[N] = tmp3;
                    tmp1             = tmp3;
                }

                // We will be constructing the following parts:
                //   ...
                //
                //          /--*  opN  T
                //   tmp2 = *  HWINTRINSIC   simd16 T CreateScalarUnsafe
                //   idx  =    CNS_INT       int    N
                //          /--*  tmp1 simd16
                //          +--*  opN  T
                //          +--*  idx  int
                //   node = *  HWINTRINSIC   simd16 T Insert

                // This is roughly the following managed code:
                //   ...
                //   tmp2 = Vector128.CreateScalarUnsafe(opN);
                //   return Sse41.Insert(tmp1, tmp2, N << 4);

                opN = node->Op(argCnt);

                tmp2 = InsertNewSimdCreateScalarUnsafeNode(TYP_SIMD16, opN, simdBaseJitType, 16);
                LowerNode(tmp2);

                idx = comp->gtNewIconNode((argCnt - 1) << 4, TYP_INT);
                BlockRange().InsertAfter(tmp2, idx);

                node->ResetHWIntrinsicId(NI_SSE41_Insert, comp, tmp1, tmp2, idx);

                for (N = 1; N < argCnt - 1; N++)
                {
                    // LowerNode for NI_SSE41_Insert specially handles zeros, constants, and certain mask values
                    // to do the minimal number of operations and may merge together two neighboring inserts that
                    // don't have any side effects between them. Because of this and because of the interdependence
                    // of the inserts we've created above, we need to wait to lower the generated inserts until after
                    // we've completed the chain.

                    GenTree* insertedNode = insertedNodes[N];
                    LowerNode(insertedNode);
                }
                break;
            }

            // We will be constructing the following parts:
            //   ...
            //          /--*  opN  T
            //   opN  = *  HWINTRINSIC   simd16 T CreateScalarUnsafe
            //          /--*  opO  T
            //   opO  = *  HWINTRINSIC   simd16 T CreateScalarUnsafe
            //          /--*  opN  simd16
            //          +--*  opO  simd16
            //   tmp1 = *  HWINTRINSIC   simd16 T UnpackLow
            //          /--*  opP  T
            //   opP  = *  HWINTRINSIC   simd16 T CreateScalarUnsafe
            //          /--*  opQ  T
            //   opQ  = *  HWINTRINSIC   simd16 T CreateScalarUnsafe
            //          /--*  opP  simd16
            //          +--*  opQ  simd16
            //   tmp2 = *  HWINTRINSIC   simd16 T UnpackLow
            //          /--*  tmp1 simd16
            //          +--*  tmp2 simd16
            //   node = *  HWINTRINSIC   simd16 T MoveLowToHigh

            // This is roughly the following managed code:
            //   ...
            //   tmp1 = Sse.UnpackLow(opN, opO);
            //   tmp2 = Sse.UnpackLow(opP, opQ);
            //   return Sse.MoveLowToHigh(tmp1, tmp2);

            assert(comp->compIsaSupportedDebugOnly(InstructionSet_SSE));

            GenTree* op[4];
            op[0] = tmp1;

            for (N = 1; N < argCnt; N++)
            {
                opN = node->Op(N + 1);

                op[N] = InsertNewSimdCreateScalarUnsafeNode(TYP_SIMD16, opN, simdBaseJitType, 16);
                LowerNode(op[N]);
            }

            tmp1 = comp->gtNewSimdHWIntrinsicNode(simdType, op[0], op[1], NI_SSE_UnpackLow, simdBaseJitType, simdSize);
            BlockRange().InsertAfter(LIR::LastNode(op[0], op[1]), tmp1);
            LowerNode(tmp1);

            tmp2 = comp->gtNewSimdHWIntrinsicNode(simdType, op[2], op[3], NI_SSE_UnpackLow, simdBaseJitType, simdSize);
            BlockRange().InsertAfter(LIR::LastNode(op[2], op[3]), tmp2);
            LowerNode(tmp2);

            node->ResetHWIntrinsicId(NI_SSE_MoveLowToHigh, tmp1, tmp2);
            break;
        }

        case TYP_DOUBLE:
        {
            // We will be constructing the following parts:
            //   ...
            //          /--*  op2  T
            //   tmp2 = *  HWINTRINSIC   simd16 T CreateScalarUnsafe
            //          /--*  tmp1 simd16
            //          +--*  tmp2 simd16
            //   node = *  HWINTRINSIC   simd16 T MoveLowToHigh

            // This is roughly the following managed code:
            //   ...
            //   var tmp2 = Vector128.CreateScalarUnsafe(op2);
            //   return Sse.MoveLowToHigh(tmp1, tmp2);

            assert(comp->compIsaSupportedDebugOnly(InstructionSet_SSE2));

            tmp2 = InsertNewSimdCreateScalarUnsafeNode(TYP_SIMD16, op2, simdBaseJitType, 16);
            LowerNode(tmp2);

            node->ResetHWIntrinsicId(NI_SSE_MoveLowToHigh, tmp1, tmp2);
            node->SetSimdBaseJitType(CORINFO_TYPE_FLOAT);
            break;
        }

        default:
        {
            unreached();
        }
    }

    return LowerNode(node);
}

//----------------------------------------------------------------------------------------------
// Lowering::LowerHWIntrinsicGetElement: Lowers a vector GetElement call
//
//  Arguments:
//     node - The hardware intrinsic node.
//
GenTree* Lowering::LowerHWIntrinsicGetElement(GenTreeHWIntrinsic* node)
{
    NamedIntrinsic intrinsicId     = node->GetHWIntrinsicId();
    var_types      simdType        = node->gtType;
    CorInfoType    simdBaseJitType = node->GetSimdBaseJitType();
    var_types      simdBaseType    = node->GetSimdBaseType();
    unsigned       simdSize        = node->GetSimdSize();

    assert((intrinsicId == NI_Vector128_GetElement) || (intrinsicId == NI_Vector256_GetElement) ||
           (intrinsicId == NI_Vector512_GetElement));

    assert(!varTypeIsSIMD(simdType));
    assert(varTypeIsArithmetic(simdBaseType));
    assert(simdSize != 0);

    GenTree* op1 = node->Op(1);
    GenTree* op2 = node->Op(2);

    if (op2->IsIntegralConst(0))
    {
        // Specially handle as ToScalar
        BlockRange().Remove(op2);

        if (simdSize == 64)
        {
            intrinsicId = NI_Vector512_ToScalar;
        }
        else if (simdSize == 32)
        {
            intrinsicId = NI_Vector256_ToScalar;
        }
        else
        {
            intrinsicId = NI_Vector128_ToScalar;
        }

        node->ResetHWIntrinsicId(intrinsicId, op1);
        return LowerNode(node);
    }

    uint32_t count    = simdSize / genTypeSize(simdBaseType);
    uint32_t elemSize = genTypeSize(simdBaseType);

    if (op1->OperIs(GT_IND))
    {
        // We want to optimize GetElement down to an Indir where possible as
        // this unlocks additional containment opportunities for various nodes

        GenTree* newBase;
        GenTree* newIndex;
        uint32_t newScale;
        int32_t  newOffset;

        // Normally we'd evaluate op1 (indir), then op2 (element index).
        // We like to be able to reorder these to fold op2 into the indir.

        GenTreeIndir* indir                = op1->AsIndir();
        GenTree*      addr                 = indir->Addr();
        bool const    canMoveTheIndirLater = IsInvariantInRange(indir, node);

        // If we can't move the indir, force evaluation of its side effects.
        //
        if (!canMoveTheIndirLater)
        {
            // Force evaluation of the address, if it is complex
            //
            if (!(addr->IsInvariant() || addr->OperIsLocal()))
            {
                addr->ClearContained();
                LIR::Use addrUse(BlockRange(), &indir->Addr(), indir);
                addrUse.ReplaceWithLclVar(comp);
                addr = indir->Addr();
            }

            // If the indir can fault, do a null check.
            //
            if (indir->OperMayThrow(comp))
            {
                GenTree* addrClone = comp->gtCloneExpr(addr);
                GenTree* nullcheck = comp->gtNewNullCheck(addrClone, comp->compCurBB);
                BlockRange().InsertBefore(indir, addrClone, nullcheck);
                LowerNode(nullcheck);

                indir->gtFlags |= GTF_IND_NONFAULTING;
            }

            // We should now be able to move the indir
            //
            indir->gtFlags &= ~GTF_EXCEPT;
        }

        if (addr->OperIsAddrMode())
        {
            // We have an existing addressing mode, so we want to try and
            // combine with that where possible to keep things as a 1x LEA

            GenTreeAddrMode* addrMode = addr->AsAddrMode();

            newBase   = addrMode->Base();
            newIndex  = addrMode->Index();
            newScale  = addrMode->GetScale();
            newOffset = addrMode->Offset();

            if (op2->OperIsConst() && (newOffset < (INT32_MAX - static_cast<int>(simdSize))))
            {
                // op2 is a constant, so add it to the existing offset

                BlockRange().Remove(addrMode);
                BlockRange().Remove(op2);

                int32_t addOffset = (static_cast<uint8_t>(op2->AsIntCon()->IconValue()) % count);
                addOffset *= static_cast<int32_t>(elemSize);

                newOffset += addOffset;
            }
            else if (newIndex == nullptr)
            {
                // op2 is not a constant and the addressing mode doesn't
                // have its own existing index, so use our index and scale

                BlockRange().Remove(addrMode);

                newIndex = op2;
                newScale = elemSize;
            }
            else if (addrMode->GetScale() == elemSize)
            {
                // op2 is not a constant but the addressing mode has its
                // own already with a matching scale, so add ours to theirs

                BlockRange().Remove(addrMode);

                newIndex = comp->gtNewOperNode(GT_ADD, TYP_I_IMPL, newIndex, op2);
                BlockRange().InsertBefore(node, newIndex);

                LowerNode(newIndex);
            }
            else
            {
                // op2 is not a constant but the addressing mode is already
                // complex, so build a new addressing mode with the prev as our base

                newBase   = addrMode;
                newIndex  = op2;
                newScale  = elemSize;
                newOffset = 0;
            }
        }
        else if (op2->OperIsConst())
        {
            // We don't have an addressing mode, so build one with the old addr
            // as the base and the offset using the op2 constant and scale

            BlockRange().Remove(op2);

            newBase   = addr;
            newIndex  = nullptr;
            newScale  = 0;
            newOffset = (static_cast<uint8_t>(op2->AsIntCon()->IconValue()) % count);
            newOffset *= static_cast<int32_t>(elemSize);
        }
        else
        {
            // We don't have an addressing mode, so build one with the old addr
            // as the base and the index set to op2

            newBase   = addr;
            newIndex  = op2;
            newScale  = elemSize;
            newOffset = 0;
        }

        if (newBase != nullptr)
        {
            newBase->ClearContained();
        }

        if (newIndex != nullptr)
        {
            newIndex->ClearContained();
        }

        GenTreeAddrMode* newAddr =
            new (comp, GT_LEA) GenTreeAddrMode(addr->TypeGet(), newBase, newIndex, newScale, newOffset);
        BlockRange().InsertBefore(node, newAddr);

        GenTreeIndir* newIndir =
            comp->gtNewIndir(JITtype2varType(simdBaseJitType), newAddr, (indir->gtFlags & GTF_IND_FLAGS));
        BlockRange().InsertBefore(node, newIndir);

        LIR::Use use;
        if (BlockRange().TryGetUse(node, &use))
        {
            use.ReplaceWith(newIndir);
        }
        else
        {
            newIndir->SetUnusedValue();
        }

        BlockRange().Remove(op1);
        BlockRange().Remove(node);

        assert(newAddr->gtNext == newIndir);
        return LowerNode(newAddr);
    }

    if (!op2->OperIsConst())
    {
        // We will specially handle GetElement in codegen when op2 isn't a constant
        ContainCheckHWIntrinsic(node);
        return node->gtNext;
    }

    // We should have a bounds check inserted for any index outside the allowed range
    // but we need to generate some code anyways, and so we'll simply mask here for simplicity.

    uint32_t imm8      = static_cast<uint8_t>(op2->AsIntCon()->IconValue()) % count;
    uint32_t simd16Cnt = 16 / elemSize;
    uint32_t simd16Idx = imm8 / simd16Cnt;

    assert((0 <= imm8) && (imm8 < count));

    if (IsContainableMemoryOp(op1))
    {
        // We will specially handle GetElement when op1 is already in memory

        if (op1->OperIs(GT_LCL_VAR, GT_LCL_FLD))
        {
            // We want to optimize GetElement down to a LclFld where possible as
            // this unlocks additional containment opportunities for various nodes

            GenTreeLclVarCommon* lclVar  = op1->AsLclVarCommon();
            uint32_t             lclOffs = lclVar->GetLclOffs() + (imm8 * elemSize);
            LclVarDsc*           lclDsc  = comp->lvaGetDesc(lclVar);

            if (lclDsc->lvDoNotEnregister && (lclOffs <= 0xFFFF) && ((lclOffs + elemSize) <= lclDsc->lvExactSize()))
            {
                GenTree* lclFld = comp->gtNewLclFldNode(lclVar->GetLclNum(), JITtype2varType(simdBaseJitType),
                                                        static_cast<uint16_t>(lclOffs));
                BlockRange().InsertBefore(node, lclFld);

                LIR::Use use;
                if (BlockRange().TryGetUse(node, &use))
                {
                    use.ReplaceWith(lclFld);
                }
                else
                {
                    lclFld->SetUnusedValue();
                }

                BlockRange().Remove(op1);
                BlockRange().Remove(op2);
                BlockRange().Remove(node);

                return LowerNode(lclFld);
            }
        }

        if (IsSafeToContainMem(node, op1))
        {
            // Handle other cases in codegen

            op2->AsIntCon()->SetIconValue(imm8);
            ContainCheckHWIntrinsic(node);

            return node->gtNext;
        }
    }

    switch (simdBaseType)
    {
        case TYP_BYTE:
        case TYP_UBYTE:
        case TYP_INT:
        case TYP_UINT:
#if defined(TARGET_AMD64)
        case TYP_LONG:
        case TYP_ULONG:
#endif // TARGET_AMD64
        {
            // Using software fallback if simdBaseType is not supported by hardware
            assert(comp->compIsaSupportedDebugOnly(InstructionSet_SSE41));
            break;
        }

        case TYP_DOUBLE:
        case TYP_FLOAT:
        case TYP_SHORT:
        case TYP_USHORT:
        {
            assert(comp->compIsaSupportedDebugOnly(InstructionSet_SSE2));
            break;
        }

        default:
        {
            unreached();
        }
    }

    // Remove the index node up front to simplify downstream logic
    BlockRange().Remove(op2);

    // Spare GenTrees to be used for the lowering logic below
    // Defined upfront to avoid naming conflicts, etc...
    GenTree* idx  = nullptr;
    GenTree* tmp1 = nullptr;
    GenTree* tmp2 = nullptr;

    if (intrinsicId == NI_Vector512_GetElement)
    {
        assert(comp->IsBaselineVector512IsaSupportedDebugOnly());

        if (simd16Idx == 0)
        {
            // We will be constructing the following parts:
            //   ...
            //         /--*  op1  simd64
            //   op1 = *  HWINTRINSIC   simd64 T GetLower128

            // This is roughly the following managed code:
            //   ...
            //   op1 = op1.GetLower().GetLower();

            tmp1 = comp->gtNewSimdHWIntrinsicNode(TYP_SIMD16, op1, NI_Vector512_GetLower128, simdBaseJitType, simdSize);
            BlockRange().InsertBefore(node, tmp1);
            LowerNode(tmp1);
        }
        else
        {
            assert((simd16Idx >= 1) && (simd16Idx <= 3));

            // We will be constructing the following parts:
            //   ...

            //          /--*  op1  simd64
            //          +--*  idx  int
            //   tmp1 = *  HWINTRINSIC   simd64 T ExtractVector128

            // This is roughly the following managed code:
            //   ...
            //   tmp1  = Avx512F.ExtractVector128(op1, idx);

            imm8 -= (simd16Idx * simd16Cnt);

            idx = comp->gtNewIconNode(simd16Idx);
            BlockRange().InsertBefore(node, idx);
            LowerNode(idx);

            NamedIntrinsic extractIntrinsicId = NI_AVX512F_ExtractVector128;

            if ((genTypeSize(simdBaseType) == 8) && comp->compOpportunisticallyDependsOn(InstructionSet_AVX512DQ))
            {
                extractIntrinsicId = NI_AVX512DQ_ExtractVector128;
            }

            tmp1 = comp->gtNewSimdHWIntrinsicNode(TYP_SIMD16, op1, idx, extractIntrinsicId, simdBaseJitType, simdSize);
            BlockRange().InsertBefore(node, tmp1);
            LowerNode(tmp1);
        }

        op1 = tmp1;
    }
    else if (intrinsicId == NI_Vector256_GetElement)
    {
        assert(comp->compIsaSupportedDebugOnly(InstructionSet_AVX));

        if (simd16Idx == 0)
        {
            // We will be constructing the following parts:
            //   ...
            //         /--*  op1  simd32
            //   op1 = *  HWINTRINSIC   simd32 T GetLower

            // This is roughly the following managed code:
            //   ...
            //   op1 = op1.GetLower();

            tmp1 = comp->gtNewSimdGetLowerNode(TYP_SIMD16, op1, simdBaseJitType, simdSize);
            BlockRange().InsertBefore(node, tmp1);
            LowerNode(tmp1);
        }
        else
        {
            assert(simd16Idx == 1);

            // We will be constructing the following parts:
            //   ...

            //          /--*  op1   simd32
            //   tmp1 = *  HWINTRINSIC   simd32 T GetUpper

            // This is roughly the following managed code:
            //   ...
            //   tmp1  = op1.GetUpper();

            imm8 -= count / 2;

            tmp1 = comp->gtNewSimdGetUpperNode(TYP_SIMD16, op1, simdBaseJitType, simdSize);
            BlockRange().InsertBefore(node, tmp1);
            LowerNode(tmp1);
        }

        op1 = tmp1;
    }

    NamedIntrinsic resIntrinsic = NI_Illegal;

    if (imm8 == 0)
    {
        // Specially handle as ToScalar

        node->SetSimdSize(16);
        node->ResetHWIntrinsicId(NI_Vector128_ToScalar, op1);

        return LowerNode(node);
    }
    else
    {
        op2 = comp->gtNewIconNode(imm8);
        BlockRange().InsertBefore(node, op2);

        switch (simdBaseType)
        {
            case TYP_LONG:
            case TYP_ULONG:
            {
                resIntrinsic = NI_SSE41_X64_Extract;
                break;
            }

            case TYP_FLOAT:
            case TYP_DOUBLE:
            {
                // We specially handle float and double for more efficient codegen
                resIntrinsic = NI_Vector128_GetElement;
                break;
            }

            case TYP_BYTE:
            case TYP_UBYTE:
            case TYP_INT:
            case TYP_UINT:
            {
                resIntrinsic = NI_SSE41_Extract;
                break;
            }

            case TYP_SHORT:
            case TYP_USHORT:
            {
                resIntrinsic = NI_SSE2_Extract;
                break;
            }

            default:
                unreached();
        }

        node->SetSimdSize(16);
        node->ResetHWIntrinsicId(resIntrinsic, op1, op2);
    }

    GenTree* next = node->gtNext;

    if (node->GetHWIntrinsicId() != intrinsicId)
    {
        next = LowerNode(node);
    }
    else
    {
        ContainCheckHWIntrinsic(node);
    }

    if ((simdBaseType == TYP_BYTE) || (simdBaseType == TYP_SHORT))
    {
        // The extract intrinsics zero the upper bits, so we need an explicit
        // cast to ensure the result is properly sign extended

        LIR::Use use;

        bool foundUse     = BlockRange().TryGetUse(node, &use);
        bool fromUnsigned = false;

        GenTreeCast* cast = comp->gtNewCastNode(TYP_INT, node, fromUnsigned, simdBaseType);
        BlockRange().InsertAfter(node, cast);

        if (foundUse)
        {
            use.ReplaceWith(cast);
        }
        else
        {
            node->ClearUnusedValue();
            cast->SetUnusedValue();
        }
        next = LowerNode(cast);
    }

    return next;
}

//----------------------------------------------------------------------------------------------
// Lowering::LowerHWIntrinsicWithElement: Lowers a Vector128 or Vector256 WithElement call
//
//  Arguments:
//     node - The hardware intrinsic node.
//
GenTree* Lowering::LowerHWIntrinsicWithElement(GenTreeHWIntrinsic* node)
{
    NamedIntrinsic intrinsicId     = node->GetHWIntrinsicId();
    var_types      simdType        = node->TypeGet();
    CorInfoType    simdBaseJitType = node->GetSimdBaseJitType();
    var_types      simdBaseType    = node->GetSimdBaseType();
    unsigned       simdSize        = node->GetSimdSize();

    assert(varTypeIsSIMD(simdType));
    assert(varTypeIsArithmetic(simdBaseType));
    assert(simdSize != 0);

    GenTree* op1 = node->Op(1);
    GenTree* op2 = node->Op(2);
    GenTree* op3 = node->Op(3);

    assert(op2->OperIsConst());

    ssize_t count     = simdSize / genTypeSize(simdBaseType);
    ssize_t imm8      = op2->AsIntCon()->IconValue();
    ssize_t simd16Cnt = 16 / genTypeSize(simdBaseType);
    ssize_t simd16Idx = imm8 / simd16Cnt;

    assert(0 <= imm8 && imm8 < count);

    switch (simdBaseType)
    {
        // Using software fallback if simdBaseType is not supported by hardware
        case TYP_BYTE:
        case TYP_UBYTE:
        case TYP_INT:
        case TYP_UINT:
            assert(comp->compIsaSupportedDebugOnly(InstructionSet_SSE41));
            break;

        case TYP_LONG:
        case TYP_ULONG:
            assert(comp->compIsaSupportedDebugOnly(InstructionSet_SSE41_X64));
            break;

        case TYP_DOUBLE:
        case TYP_FLOAT:
        case TYP_SHORT:
        case TYP_USHORT:
            assert(comp->compIsaSupportedDebugOnly(InstructionSet_SSE2));
            break;

        default:
            unreached();
    }

    // Remove the index node up front to simplify downstream logic
    BlockRange().Remove(op2);

    // Spare GenTrees to be used for the lowering logic below
    // Defined upfront to avoid naming conflicts, etc...
    GenTree*            idx    = nullptr;
    GenTree*            tmp1   = nullptr;
    GenTree*            tmp2   = nullptr;
    GenTreeHWIntrinsic* result = node;

    if (intrinsicId == NI_Vector512_WithElement)
    {
        // If we have a simd64 WithElement, we will spill the original
        // simd64 source into a local, extract the relevant simd16 from
        // it and then operate on that. At the end, we will insert the simd16
        // result back into the simd64 local, producing our final value.

        assert(comp->IsBaselineVector512IsaSupportedDebugOnly());

        // This copy of "node" will have the simd16 value we need.
        result = comp->gtNewSimdHWIntrinsicNode(TYP_SIMD16, op1, op2, op3, intrinsicId, simdBaseJitType, 16);
        BlockRange().InsertBefore(node, result);

        // We will be constructing the following parts:
        //   ...
        //          /--*  op1 simd64
        //          *  STORE_LCL_VAR simd64
        //  tmp64 =    LCL_VAR       simd64
        //  op1   =    LCL_VAR       simd64

        // TODO-CQ: move the tmp64 node closer to the final InsertVector128.
        LIR::Use op1Use(BlockRange(), &node->Op(1), node);
        ReplaceWithLclVar(op1Use);
        GenTree* tmp64 = node->Op(1);

        op1 = comp->gtClone(tmp64);
        BlockRange().InsertBefore(op3, op1);

        if (simd16Idx == 0)
        {
            // We will be constructing the following parts:
            //   ...
            //         /--*  op1  simd64
            //   op1 = *  HWINTRINSIC   simd64 T GetLower128

            // This is roughly the following managed code:
            //   ...
            //   op1 = op1.GetLower().GetLower();

            tmp1 = comp->gtNewSimdHWIntrinsicNode(TYP_SIMD16, op1, NI_Vector512_GetLower128, simdBaseJitType, simdSize);
            BlockRange().InsertAfter(op1, tmp1);
            LowerNode(tmp1);
        }
        else
        {
            assert((simd16Idx >= 1) && (simd16Idx <= 3));

            // We will be constructing the following parts:
            //   ...

            //          /--*  op1  simd64
            //          +--*  idx  int
            //   tmp1 = *  HWINTRINSIC   simd64 T ExtractVector128

            // This is roughly the following managed code:
            //   ...
            //   tmp1  = Avx512F.ExtractVector128(op1, idx);

            imm8 -= (simd16Idx * simd16Cnt);

            idx = comp->gtNewIconNode(simd16Idx);
            BlockRange().InsertAfter(op1, idx);
            LowerNode(idx);

            NamedIntrinsic extractIntrinsicId = NI_AVX512F_ExtractVector128;

            if ((genTypeSize(simdBaseType) == 8) && comp->compOpportunisticallyDependsOn(InstructionSet_AVX512DQ))
            {
                extractIntrinsicId = NI_AVX512DQ_ExtractVector128;
            }

            tmp1 = comp->gtNewSimdHWIntrinsicNode(TYP_SIMD16, op1, idx, extractIntrinsicId, simdBaseJitType, simdSize);
            BlockRange().InsertAfter(idx, tmp1);
            LowerNode(tmp1);
        }

        op1 = tmp1;

        // Now we will insert our "result" into our simd64 temporary.

        idx = comp->gtNewIconNode(simd16Idx);
        BlockRange().InsertBefore(node, idx);
        LowerNode(idx);

        NamedIntrinsic insertIntrinsicId = NI_AVX512F_InsertVector128;

        if ((genTypeSize(simdBaseType) == 8) && comp->compOpportunisticallyDependsOn(InstructionSet_AVX512DQ))
        {
            insertIntrinsicId = NI_AVX512DQ_InsertVector128;
        }

        node->ResetHWIntrinsicId(insertIntrinsicId, comp, tmp64, result, idx);
    }
    else if (intrinsicId == NI_Vector256_WithElement)
    {
        // If we have a simd32 WithElement, we will spill the original
        // simd32 source into a local, extract the lower/upper half from
        // it and then operate on that. At the end, we will insert the simd16
        // result back into the simd32 local, producing our final value.

        assert(comp->compIsaSupportedDebugOnly(InstructionSet_AVX));

        // This copy of "node" will have the simd16 value we need.
        result = comp->gtNewSimdHWIntrinsicNode(TYP_SIMD16, op1, op2, op3, intrinsicId, simdBaseJitType, 16);
        BlockRange().InsertBefore(node, result);

        // We will be constructing the following parts:
        //   ...
        //          /--*  op1 simd32
        //          *  STORE_LCL_VAR simd32
        //  tmp32 =    LCL_VAR       simd32
        //  op1   =    LCL_VAR       simd32

        // TODO-CQ: move the tmp32 node closer to the final InsertVector128.
        LIR::Use op1Use(BlockRange(), &node->Op(1), node);
        ReplaceWithLclVar(op1Use);
        GenTree* tmp32 = node->Op(1);

        op1 = comp->gtClone(tmp32);
        BlockRange().InsertBefore(op3, op1);

        if (simd16Idx == 0)
        {
            // We will be constructing the following parts:
            //   ...
            //         /--*  op1  simd32
            //   op1 = *  HWINTRINSIC   simd32 T GetLower

            // This is roughly the following managed code:
            //   ...
            //   op1 = op1.GetLower();

            tmp1 = comp->gtNewSimdGetLowerNode(TYP_SIMD16, op1, simdBaseJitType, simdSize);
            BlockRange().InsertAfter(op1, tmp1);
            LowerNode(tmp1);
        }
        else
        {
            assert(simd16Idx == 1);

            // We will be constructing the following parts:
            //   ...

            //          /--*  op1   simd32
            //   tmp1 = *  HWINTRINSIC   simd32 T GetUpper

            // This is roughly the following managed code:
            //   ...
            //   tmp1  = op1.GetUpper();

            imm8 -= count / 2;

            tmp1 = comp->gtNewSimdGetUpperNode(TYP_SIMD16, op1, simdBaseJitType, simdSize);
            BlockRange().InsertAfter(op1, tmp1);
            LowerNode(tmp1);
        }

        op1 = tmp1;

        // Now we will insert our "result" into our simd32 temporary.
        if (simd16Idx == 0)
        {
            node->ResetHWIntrinsicId(NI_Vector256_WithLower, comp, tmp32, result);
        }
        else
        {
            node->ResetHWIntrinsicId(NI_Vector256_WithUpper, comp, tmp32, result);
        }
    }
    else
    {
        assert(simd16Idx == 0);
    }

    switch (simdBaseType)
    {
        case TYP_LONG:
        case TYP_ULONG:
        {
            idx = comp->gtNewIconNode(imm8);
            BlockRange().InsertBefore(result, idx);
            result->ChangeHWIntrinsicId(NI_SSE41_X64_Insert, op1, op3, idx);
            break;
        }

        case TYP_FLOAT:
        {
            // We will be constructing the following parts:
            //   ...
            //          /--*  op3   float
            //   tmp1 = *  HWINTRINSIC   simd16 T CreateScalarUnsafe

            // This is roughly the following managed code:
            //   ...
            //   tmp1 = Vector128.CreateScalarUnsafe(op3);

            tmp1 = InsertNewSimdCreateScalarUnsafeNode(TYP_SIMD16, op3, CORINFO_TYPE_FLOAT, 16);
            LowerNode(tmp1);

            if (!comp->compOpportunisticallyDependsOn(InstructionSet_SSE41))
            {
                if (imm8 == 0)
                {
                    // We will be constructing the following parts:
                    //   ...
                    //          /--*  op1   simd16
                    //          +--*  op2   simd16
                    //   node = *  HWINTRINSIC   simd16 T MoveScalar

                    // This is roughly the following managed code:
                    //   ...
                    //   node  = Sse.MoveScalar(op1, op2);

                    result->ResetHWIntrinsicId(NI_SSE_MoveScalar, op1, tmp1);
                }
                else
                {
                    // We will be constructing the following parts:
                    //   ...
                    //          /--*  op1 simd16
                    //          *  STORE_LCL_VAR simd16
                    //   op2  =    LCL_VAR       simd16
                    //   tmp2 =    LCL_VAR       simd16
                    //   idx  =    CNS_INT       int    0
                    //          /--*  tmp1   simd16
                    //          +--*  tmp2   simd16
                    //          +--*  idx    int
                    //   op1  = *  HWINTRINSIC   simd16 T Shuffle
                    //   idx  =    CNS_INT       int    226
                    //          /--*  op1   simd16
                    //          +--*  tmp2   simd16
                    //          +--*  idx    int
                    //   op1  = *  HWINTRINSIC   simd16 T Shuffle

                    // This is roughly the following managed code:
                    //   ...
                    //   tmp2  = Sse.Shuffle(tmp1, op1,   0 or  48 or 32);
                    //   node  = Sse.Shuffle(tmp2, op1, 226 or 132 or 36);

                    result->Op(1) = op1;
                    LIR::Use op1Use(BlockRange(), &result->Op(1), result);
                    ReplaceWithLclVar(op1Use);
                    op2 = result->Op(1);

                    tmp2 = comp->gtClone(op2);
                    BlockRange().InsertAfter(tmp1, tmp2);

                    ssize_t controlBits1;
                    ssize_t controlBits2;

                    // The comments beside the control bits below are listed using the managed API operands
                    //
                    // In practice, for the first step the value being inserted (op3) is in tmp1
                    // while the other elements of the result (op1) are in tmp2. The result ends
                    // up containing the value being inserted and its immediate neighbor.
                    //
                    // The second step takes that result (which is in op1) plus the other elements
                    // from op2 (a clone of op1/tmp2 from the previous step) and combines them to
                    // create the final result.

                    switch (imm8)
                    {
                        case 1:
                        {
                            controlBits1 = 0;   // 00 00 00 00;  op1 = { X = op3,   Y = op3,   Z = op1.X, W = op1.X }
                            controlBits2 = 226; // 11 10 00 10; node = { X = op1.X, Y = op3,   Z = op1.Z, W = op1.W }
                            break;
                        }

                        case 2:
                        {
                            controlBits1 = 15; // 00 00 11 11;  op1 = { X = op1.W, Y = op1.W, Z = op3, W = op3 }
                            controlBits2 = 36; // 00 10 01 00; node = { X = op1.X, Y = op1.Y, Z = op3, W = op1.W }
                            break;
                        }

                        case 3:
                        {
                            controlBits1 = 10;  // 00 00 10 10;  op1 = { X = op1.Z, Y = op1.Z, Z = op3,   W = op3 }
                            controlBits2 = 132; // 10 00 01 00; node = { X = op1.X, Y = op1.Y, Z = op1.Z, W = op3 }
                            break;
                        }

                        default:
                            unreached();
                    }

                    idx = comp->gtNewIconNode(controlBits1);
                    BlockRange().InsertAfter(tmp2, idx);

                    if (imm8 != 1)
                    {
                        std::swap(tmp1, tmp2);
                    }

                    op1 = comp->gtNewSimdHWIntrinsicNode(TYP_SIMD16, tmp1, tmp2, idx, NI_SSE_Shuffle,
                                                         CORINFO_TYPE_FLOAT, 16);
                    BlockRange().InsertAfter(idx, op1);
                    LowerNode(op1);

                    idx = comp->gtNewIconNode(controlBits2);
                    BlockRange().InsertAfter(op1, idx);

                    if (imm8 != 1)
                    {
                        std::swap(op1, op2);
                    }

                    result->ChangeHWIntrinsicId(NI_SSE_Shuffle, op1, op2, idx);
                }
                break;
            }
            else
            {
                imm8 = imm8 * 16;
                op3  = tmp1;
                FALLTHROUGH;
            }
        }

        case TYP_BYTE:
        case TYP_UBYTE:
        case TYP_INT:
        case TYP_UINT:
        {
            idx = comp->gtNewIconNode(imm8);
            BlockRange().InsertBefore(result, idx);
            result->ChangeHWIntrinsicId(NI_SSE41_Insert, op1, op3, idx);
            break;
        }

        case TYP_SHORT:
        case TYP_USHORT:
        {
            idx = comp->gtNewIconNode(imm8);
            BlockRange().InsertBefore(result, idx);
            result->ChangeHWIntrinsicId(NI_SSE2_Insert, op1, op3, idx);
            break;
        }

        case TYP_DOUBLE:
        {
            // We will be constructing the following parts:
            //   ...
            //          /--*  op3   double
            //   tmp1 = *  HWINTRINSIC   simd16 T CreateScalarUnsafe

            // This is roughly the following managed code:
            //   ...
            //   tmp1 = Vector128.CreateScalarUnsafe(op3);

            tmp1 = InsertNewSimdCreateScalarUnsafeNode(TYP_SIMD16, op3, CORINFO_TYPE_DOUBLE, 16);
            LowerNode(tmp1);

            result->ResetHWIntrinsicId((imm8 == 0) ? NI_SSE2_MoveScalar : NI_SSE2_UnpackLow, op1, tmp1);
            break;
        }

        default:
            unreached();
    }

    assert(result->GetHWIntrinsicId() != intrinsicId);
    GenTree* nextNode = LowerNode(result);

    if (intrinsicId == NI_Vector512_WithElement)
    {
        // Now that we have finalized the shape of the tree, lower the insertion node as well.

        assert((node->GetHWIntrinsicId() == NI_AVX512F_InsertVector128) ||
               (node->GetHWIntrinsicId() == NI_AVX512DQ_InsertVector128));
        assert(node != result);

        nextNode = LowerNode(node);
    }
    else if (intrinsicId == NI_Vector256_WithElement)
    {
        // Now that we have finalized the shape of the tree, lower the insertion node as well.

        assert((node->GetHWIntrinsicId() == NI_Vector256_WithLower) ||
               (node->GetHWIntrinsicId() == NI_Vector256_WithUpper));
        assert(node != result);

        nextNode = LowerNode(node);
    }
    else
    {
        assert(node == result);
    }

    return nextNode;
}

//----------------------------------------------------------------------------------------------
// Lowering::LowerHWIntrinsicDot: Lowers a Vector128 or Vector256 Dot call
//
//  Arguments:
//     node - The hardware intrinsic node.
//
GenTree* Lowering::LowerHWIntrinsicDot(GenTreeHWIntrinsic* node)
{
    NamedIntrinsic intrinsicId     = node->GetHWIntrinsicId();
    CorInfoType    simdBaseJitType = node->GetSimdBaseJitType();
    var_types      simdBaseType    = node->GetSimdBaseType();
    unsigned       simdSize        = node->GetSimdSize();
    var_types      simdType        = Compiler::getSIMDTypeForSize(simdSize);
    unsigned       simd16Count     = comp->getSIMDVectorLength(16, simdBaseType);

    assert((intrinsicId == NI_Vector128_Dot) || (intrinsicId == NI_Vector256_Dot));
    assert(varTypeIsSIMD(simdType));
    assert(varTypeIsArithmetic(simdBaseType));
    assert(simdSize != 0);
    assert(varTypeIsSIMD(node));

    GenTree* op1 = node->Op(1);
    GenTree* op2 = node->Op(2);

    // Spare GenTrees to be used for the lowering logic below
    // Defined upfront to avoid naming conflicts, etc...
    GenTree* idx  = nullptr;
    GenTree* tmp1 = nullptr;
    GenTree* tmp2 = nullptr;
    GenTree* tmp3 = nullptr;

    NamedIntrinsic horizontalAdd = NI_Illegal;
    NamedIntrinsic shuffle       = NI_Illegal;

    if (simdSize == 32)
    {
        switch (simdBaseType)
        {
            case TYP_SHORT:
            case TYP_USHORT:
            case TYP_INT:
            case TYP_UINT:
            {
                assert(comp->compIsaSupportedDebugOnly(InstructionSet_AVX2));
                horizontalAdd = NI_AVX2_HorizontalAdd;
                break;
            }

            case TYP_FLOAT:
            {
                assert(comp->compIsaSupportedDebugOnly(InstructionSet_AVX));

                // We will be constructing the following parts:
                //   idx  =    CNS_INT       int    0xFF
                //          /--*  op1  simd16
                //          +--*  op2  simd16
                //          +--*  idx  int
                //   tmp1 = *  HWINTRINSIC   simd32 T DotProduct
                //          /--*  tmp1 simd32
                //          *  STORE_LCL_VAR simd32
                //   tmp1 =    LCL_VAR       simd32
                //   tmp2 =    LCL_VAR       simd32
                //   tmp3 =    LCL_VAR       simd32
                //          /--*  tmp2 simd32
                //          +--*  tmp3 simd32
                //          +--*  CNS_INT    int    0x01
                //   tmp2 = *  HWINTRINSIC   simd32 T Permute
                //          /--*  tmp1 simd32
                //          +--*  tmp2 simd32
                //   node = *  HWINTRINSIC   simd32 T Add

                // This is roughly the following managed code:
                //   var tmp1 = Avx.DotProduct(op1, op2, 0xFF);
                //   var tmp2 = Avx.Permute2x128(tmp1, tmp1, 0x4E);
                //   return Avx.Add(tmp1, tmp2);

                idx = comp->gtNewIconNode(0xFF, TYP_INT);
                BlockRange().InsertBefore(node, idx);

                tmp1 = comp->gtNewSimdHWIntrinsicNode(simdType, op1, op2, idx, NI_AVX_DotProduct, simdBaseJitType,
                                                      simdSize);
                BlockRange().InsertAfter(idx, tmp1);
                LowerNode(tmp1);

                node->Op(1) = tmp1;
                LIR::Use tmp1Use(BlockRange(), &node->Op(1), node);
                ReplaceWithLclVar(tmp1Use);
                tmp1 = node->Op(1);

                tmp2 = comp->gtClone(tmp1);
                BlockRange().InsertAfter(tmp1, tmp2);

                tmp3 = comp->gtClone(tmp2);
                BlockRange().InsertAfter(tmp2, tmp3);

                idx = comp->gtNewIconNode(0x01, TYP_INT);
                BlockRange().InsertAfter(tmp3, idx);

                tmp2 = comp->gtNewSimdHWIntrinsicNode(simdType, tmp2, tmp3, idx, NI_AVX_Permute2x128, simdBaseJitType,
                                                      simdSize);
                BlockRange().InsertAfter(idx, tmp2);
                LowerNode(tmp2);

                tmp1 = comp->gtNewSimdBinOpNode(GT_ADD, simdType, tmp1, tmp2, simdBaseJitType, simdSize);
                BlockRange().InsertAfter(tmp2, tmp1);

                // We're producing a vector result, so just return the result directly
                LIR::Use use;

                if (BlockRange().TryGetUse(node, &use))
                {
                    use.ReplaceWith(tmp1);
                }
                else
                {
                    tmp1->SetUnusedValue();
                }

                BlockRange().Remove(node);
                return LowerNode(tmp1);
            }

            case TYP_DOUBLE:
            {
                assert(comp->compIsaSupportedDebugOnly(InstructionSet_AVX));
                horizontalAdd = NI_AVX_HorizontalAdd;
                break;
            }

            default:
            {
                unreached();
            }
        }
    }
    else
    {
        assert(comp->compIsaSupportedDebugOnly(InstructionSet_SSE2));

        switch (simdBaseType)
        {
            case TYP_SHORT:
            case TYP_USHORT:
            {
                horizontalAdd = NI_SSSE3_HorizontalAdd;

                if (!comp->compOpportunisticallyDependsOn(InstructionSet_SSSE3))
                {
                    shuffle = NI_SSE2_ShuffleLow;
                }
                break;
            }

            case TYP_INT:
            case TYP_UINT:
            {
                assert(comp->compIsaSupportedDebugOnly(InstructionSet_SSE41));
                horizontalAdd = NI_SSSE3_HorizontalAdd;
                break;
            }

            case TYP_FLOAT:
            {
                if (comp->compOpportunisticallyDependsOn(InstructionSet_SSE41))
                {
                    // We will be constructing the following parts:
                    //   idx  =    CNS_INT       int    0xFF
                    //          /--*  op1  simd16
                    //          +--*  op2  simd16
                    //          +--*  idx  int
                    //   tmp3 = *  HWINTRINSIC   simd16 T DotProduct
                    //          /--*  tmp3 simd16
                    //   node = *  HWINTRINSIC   simd16 T ToScalar

                    // This is roughly the following managed code:
                    //   var tmp3 = Avx.DotProduct(op1, op2, 0xFF);
                    //   return tmp3.ToScalar();

                    if (simdSize == 8)
                    {
                        idx = comp->gtNewIconNode(0x3F, TYP_INT);
                    }
                    else if (simdSize == 12)
                    {
                        idx = comp->gtNewIconNode(0x7F, TYP_INT);
                    }
                    else
                    {
                        assert(simdSize == 16);
                        idx = comp->gtNewIconNode(0xFF, TYP_INT);
                    }
                    BlockRange().InsertBefore(node, idx);

                    if (varTypeIsSIMD(node->gtType))
                    {
                        // We're producing a vector result, so just emit DotProduct directly
                        node->ResetHWIntrinsicId(NI_SSE41_DotProduct, comp, op1, op2, idx);
                    }
                    else
                    {
                        // We're producing a scalar result, so we only need the result in element 0
                        //
                        // However, doing that would break/limit CSE and requires a partial write so
                        // it's better to just broadcast the value to the entire vector

                        tmp3 = comp->gtNewSimdHWIntrinsicNode(simdType, op1, op2, idx, NI_SSE41_DotProduct,
                                                              simdBaseJitType, simdSize);
                        BlockRange().InsertAfter(idx, tmp3);
                        LowerNode(tmp3);

                        node->ResetHWIntrinsicId(NI_Vector128_ToScalar, tmp3);
                    }

                    return LowerNode(node);
                }

                horizontalAdd = NI_SSE3_HorizontalAdd;

                if ((simdSize == 8) || !comp->compOpportunisticallyDependsOn(InstructionSet_SSE3))
                {
                    // We also do this for simdSize == 8 to ensure we broadcast the result as expected
                    shuffle = NI_SSE_Shuffle;
                }
                break;
            }

            case TYP_DOUBLE:
            {
                if (comp->compOpportunisticallyDependsOn(InstructionSet_SSE41))
                {
                    // We will be constructing the following parts:
                    //   idx  =    CNS_INT       int    0x31
                    //          /--*  op1  simd16
                    //          +--*  op2  simd16
                    //          +--*  idx  int
                    //   tmp3 = *  HWINTRINSIC   simd16 T DotProduct
                    //          /--*  tmp3 simd16
                    //   node = *  HWINTRINSIC   simd16 T ToScalar

                    // This is roughly the following managed code:
                    //   var tmp3 = Avx.DotProduct(op1, op2, 0x31);
                    //   return tmp3.ToScalar();

                    idx = comp->gtNewIconNode(0x33, TYP_INT);
                    BlockRange().InsertBefore(node, idx);

                    if (varTypeIsSIMD(node->gtType))
                    {
                        // We're producing a vector result, so just emit DotProduct directly
                        node->ResetHWIntrinsicId(NI_SSE41_DotProduct, comp, op1, op2, idx);
                    }
                    else
                    {
                        // We're producing a scalar result, so we only need the result in element 0
                        //
                        // However, doing that would break/limit CSE and requires a partial write so
                        // it's better to just broadcast the value to the entire vector

                        tmp3 = comp->gtNewSimdHWIntrinsicNode(simdType, op1, op2, idx, NI_SSE41_DotProduct,
                                                              simdBaseJitType, simdSize);
                        BlockRange().InsertAfter(idx, tmp3);
                        LowerNode(tmp3);

                        node->ResetHWIntrinsicId(NI_Vector128_ToScalar, tmp3);
                    }

                    return LowerNode(node);
                }

                horizontalAdd = NI_SSE3_HorizontalAdd;

                // We need to ensure we broadcast the result as expected
                shuffle = NI_SSE2_Shuffle;
                break;
            }

            default:
            {
                unreached();
            }
        }

        if (simdSize == 8)
        {
            assert(simdBaseType == TYP_FLOAT);

            // If simdSize == 8 then we have only two elements, not the 4 that we got from getSIMDVectorLength,
            // which we gave a simdSize of 16. So, we set the simd16Count to 2 so that only 1 hadd will
            // be emitted rather than 2, so that the upper two elements will be ignored.

            simd16Count = 2;
        }
        else if (simdSize == 12)
        {
            assert(simdBaseType == TYP_FLOAT);

            // We need to mask off the most significant element to avoid the shuffle + add
            // from including it in the computed result. We need to do this for both op1 and
            // op2 in case one of them is `NaN` (because Zero * NaN == NaN)

            simd16_t simd16Val = {};

            simd16Val.i32[0] = -1;
            simd16Val.i32[1] = -1;
            simd16Val.i32[2] = -1;
            simd16Val.i32[3] = +0;

            simdType = TYP_SIMD16;
            simdSize = 16;

            // We will be constructing the following parts:
            //   ...
            //          +--*  CNS_INT    int    -1
            //          +--*  CNS_INT    int    -1
            //          +--*  CNS_INT    int    -1
            //          +--*  CNS_INT    int    0
            //   tmp1 = *  HWINTRINSIC   simd16 T Create
            //          /--*  op1 simd16
            //          +--*  tmp1 simd16
            //   op1  = *  HWINTRINSIC   simd16 T And
            //   ...

            // This is roughly the following managed code:
            //   ...
            //   tmp1 = Vector128.Create(-1, -1, -1, 0);
            //   op1  = Sse.And(op1, tmp1);
            //   ...

            GenTreeVecCon* vecCon1 = comp->gtNewVconNode(simdType);
            memcpy(&vecCon1->gtSimdVal, &simd16Val, sizeof(simd16_t));
            BlockRange().InsertAfter(op1, vecCon1);

            op1 = comp->gtNewSimdBinOpNode(GT_AND, simdType, op1, vecCon1, simdBaseJitType, simdSize);
            BlockRange().InsertAfter(vecCon1, op1);

            LowerNode(vecCon1);
            LowerNode(op1);

            // We will be constructing the following parts:
            //   ...
            //          +--*  CNS_INT    int    -1
            //          +--*  CNS_INT    int    -1
            //          +--*  CNS_INT    int    -1
            //          +--*  CNS_INT    int    0
            //   tmp2 = *  HWINTRINSIC   simd16 T Create
            //          /--*  op2 simd16
            //          +--*  tmp2 simd16
            //   op2  = *  HWINTRINSIC   simd16 T And
            //   ...

            // This is roughly the following managed code:
            //   ...
            //   tmp2 = Vector128.Create(-1, -1, -1, 0);
            //   op2  = Sse.And(op2, tmp2);
            //   ...

            GenTreeVecCon* vecCon2 = comp->gtNewVconNode(simdType);
            memcpy(&vecCon2->gtSimdVal, &simd16Val, sizeof(simd16_t));
            BlockRange().InsertAfter(op2, vecCon2);

            op2 = comp->gtNewSimdBinOpNode(GT_AND, simdType, op2, vecCon2, simdBaseJitType, simdSize);
            BlockRange().InsertAfter(vecCon2, op2);

            LowerNode(vecCon2);
            LowerNode(op2);
        }
    }

    // We will be constructing the following parts:
    //          /--*  op1  simd16
    //          +--*  op2  simd16
    //   tmp1 = *  HWINTRINSIC   simd16 T Multiply
    //   ...

    // This is roughly the following managed code:
    //   var tmp1 = Isa.Multiply(op1, op2);
    //   ...

    tmp1 = comp->gtNewSimdBinOpNode(GT_MUL, simdType, op1, op2, simdBaseJitType, simdSize);
    BlockRange().InsertBefore(node, tmp1);
    LowerNode(tmp1);

    // HorizontalAdd combines pairs so we need log2(simd16Count) passes to sum all elements together.
    int haddCount = genLog2(simd16Count);

    for (int i = 0; i < haddCount; i++)
    {
        // We will be constructing the following parts:
        //   ...
        //          /--*  tmp1 simd16
        //          *  STORE_LCL_VAR simd16
        //   tmp1 =    LCL_VAR       simd16
        //   tmp2 =    LCL_VAR       simd16
        //   ...

        // This is roughly the following managed code:
        //   ...
        //   tmp2 = tmp1;
        //   ...

        node->Op(1) = tmp1;
        LIR::Use tmp1Use(BlockRange(), &node->Op(1), node);
        ReplaceWithLclVar(tmp1Use);
        tmp1 = node->Op(1);

        tmp2 = comp->gtClone(tmp1);
        BlockRange().InsertAfter(tmp1, tmp2);

        if (shuffle == NI_Illegal)
        {
            // We will be constructing the following parts:
            //   ...
            //          /--*  tmp1 simd16
            //          +--*  tmp2 simd16
            //   tmp1 = *  HWINTRINSIC   simd16 T HorizontalAdd
            //   ...

            // This is roughly the following managed code:
            //   ...
            //   tmp1 = Isa.HorizontalAdd(tmp1, tmp2);
            //   ...

            tmp1 = comp->gtNewSimdHWIntrinsicNode(simdType, tmp1, tmp2, horizontalAdd, simdBaseJitType, simdSize);
        }
        else
        {
            int shuffleConst = 0x00;

            switch (i)
            {
                case 0:
                {
                    assert((simdBaseType == TYP_SHORT) || (simdBaseType == TYP_USHORT) ||
                           varTypeIsFloating(simdBaseType));

                    // Adds (e0 + e1, e1 + e0, e2 + e3, e3 + e2), giving:
                    //   e0, e1, e2, e3 | e4, e5, e6, e7
                    //   e1, e0, e3, e2 | e5, e4, e7, e6
                    //   ...

                    shuffleConst = 0xB1;
                    break;
                }

                case 1:
                {
                    assert((simdBaseType == TYP_SHORT) || (simdBaseType == TYP_USHORT) || (simdBaseType == TYP_FLOAT));

                    // Adds (e0 + e2, e1 + e3, e2 + e0, e3 + e1), giving:
                    //   ...
                    //   e2, e3, e0, e1 | e6, e7, e4, e5
                    //   e3, e2, e1, e0 | e7, e6, e5, e4

                    shuffleConst = 0x4E;
                    break;
                }

                case 2:
                {
                    assert((simdBaseType == TYP_SHORT) || (simdBaseType == TYP_USHORT));

                    // Adds (e0 + e4, e1 + e5, e2 + e6, e3 + e7), giving:
                    //   ...
                    //   e4, e5, e6, e7 | e0, e1, e2, e3
                    //   e5, e4, e7, e6 | e1, e0, e3, e2
                    //   e6, e7, e4, e5 | e2, e3, e0, e1
                    //   e7, e6, e5, e4 | e3, e2, e1, e0

                    shuffleConst = 0x4E;
                    break;
                }

                default:
                {
                    unreached();
                }
            }

            idx = comp->gtNewIconNode(shuffleConst, TYP_INT);
            BlockRange().InsertAfter(tmp2, idx);

            if (varTypeIsFloating(simdBaseType))
            {
                // We will be constructing the following parts:
                //   ...
                //          /--*  tmp2 simd16
                //          *  STORE_LCL_VAR simd16
                //   tmp2 =    LCL_VAR       simd16
                //   tmp3 =    LCL_VAR       simd16
                //   idx  =    CNS_INT       int    shuffleConst
                //          /--*  tmp2 simd16
                //          +--*  tmp3 simd16
                //          +--*  idx  simd16
                //   tmp2 = *  HWINTRINSIC   simd16 T Shuffle
                //   ...

                // This is roughly the following managed code:
                //   ...
                //   tmp3 = tmp2;
                //   tmp2 = Isa.Shuffle(tmp2, tmp3, shuffleConst);
                //   ...

                node->Op(1) = tmp2;
                LIR::Use tmp2Use(BlockRange(), &node->Op(1), node);
                ReplaceWithLclVar(tmp2Use);
                tmp2 = node->Op(1);

                tmp3 = comp->gtClone(tmp2);
                BlockRange().InsertAfter(tmp2, tmp3);

                tmp2 = comp->gtNewSimdHWIntrinsicNode(simdType, tmp2, tmp3, idx, shuffle, simdBaseJitType, simdSize);
            }
            else
            {
                assert((simdBaseType == TYP_SHORT) || (simdBaseType == TYP_USHORT));

                if (i < 2)
                {
                    // We will be constructing the following parts:
                    //   ...
                    //   idx  =    CNS_INT       int    shuffleConst
                    //          /--*  tmp2 simd16
                    //          +--*  idx  simd16
                    //   tmp2 = *  HWINTRINSIC   simd16 T ShuffleLow
                    //   idx  =    CNS_INT       int    shuffleConst
                    //          /--*  tmp2 simd16
                    //          +--*  idx  simd16
                    //   tmp2 = *  HWINTRINSIC   simd16 T ShuffleHigh
                    //   ...

                    // This is roughly the following managed code:
                    //   ...
                    //   tmp2 = Isa.Shuffle(tmp1, shuffleConst);
                    //   ...

                    tmp2 = comp->gtNewSimdHWIntrinsicNode(simdType, tmp2, idx, NI_SSE2_ShuffleLow, simdBaseJitType,
                                                          simdSize);
                    BlockRange().InsertAfter(idx, tmp2);
                    LowerNode(tmp2);

                    idx = comp->gtNewIconNode(shuffleConst, TYP_INT);
                    BlockRange().InsertAfter(tmp2, idx);

                    tmp2 = comp->gtNewSimdHWIntrinsicNode(simdType, tmp2, idx, NI_SSE2_ShuffleHigh, simdBaseJitType,
                                                          simdSize);
                }
                else
                {
                    assert(i == 2);

                    // We will be constructing the following parts:
                    //   ...
                    //   idx  =    CNS_INT       int    shuffleConst
                    //          /--*  tmp2 simd16
                    //          +--*  idx  simd16
                    //   tmp2 = *  HWINTRINSIC   simd16 T ShuffleLow
                    //   ...

                    // This is roughly the following managed code:
                    //   ...
                    //   tmp2 = Isa.Shuffle(tmp1, shuffleConst);
                    //   ...

                    tmp2 = comp->gtNewSimdHWIntrinsicNode(simdType, tmp2, idx, NI_SSE2_Shuffle, CORINFO_TYPE_INT,
                                                          simdSize);
                }
            }

            BlockRange().InsertAfter(idx, tmp2);
            LowerNode(tmp2);

            // We will be constructing the following parts:
            //   ...
            //          /--*  tmp1 simd16
            //          +--*  tmp2 simd16
            //   tmp1 = *  HWINTRINSIC   simd16 T Add
            //   ...

            // This is roughly the following managed code:
            //   ...
            //   tmp1 = Isa.Add(tmp1, tmp2);
            //   ...

            tmp1 = comp->gtNewSimdBinOpNode(GT_ADD, simdType, tmp1, tmp2, simdBaseJitType, simdSize);
        }

        BlockRange().InsertAfter(tmp2, tmp1);
        LowerNode(tmp1);
    }

    if (simdSize == 32)
    {
        // We will be constructing the following parts:
        //   ...
        //          /--*  tmp1 simd32
        //          *  STORE_LCL_VAR simd32
        //   tmp1 =    LCL_VAR       simd32
        //   tmp2 =    LCL_VAR       simd32
        //          /--*  tmp2 simd32
        //          +--*  CNS_INT    int    0x01
        //   tmp2 = *  HWINTRINSIC   simd32 float Permute
        //          /--*  tmp1 simd32
        //          +--*  tmp2 simd32
        //   tmp1 = *  HWINTRINSIC   simd32 T Add
        //   ...

        // This is roughly the following managed code:
        //   ...
        //   var tmp2 = Isa.Permute2x128(tmp1, tmp2, 0x01);
        //   tmp1 = Isa.Add(tmp1, tmp2);
        //   ...

        assert(simdBaseType != TYP_FLOAT);

        node->Op(1) = tmp1;
        LIR::Use tmp1Use(BlockRange(), &node->Op(1), node);
        ReplaceWithLclVar(tmp1Use);
        tmp1 = node->Op(1);

        tmp2 = comp->gtClone(tmp1);
        BlockRange().InsertAfter(tmp1, tmp2);

        tmp3 = comp->gtClone(tmp2);
        BlockRange().InsertAfter(tmp2, tmp3);

        idx = comp->gtNewIconNode(0x01, TYP_INT);
        BlockRange().InsertAfter(tmp3, idx);

        NamedIntrinsic permute2x128 = (simdBaseType == TYP_DOUBLE) ? NI_AVX_Permute2x128 : NI_AVX2_Permute2x128;

        tmp2 = comp->gtNewSimdHWIntrinsicNode(simdType, tmp2, tmp3, idx, permute2x128, simdBaseJitType, simdSize);
        BlockRange().InsertAfter(idx, tmp2);
        LowerNode(tmp2);

        tmp1 = comp->gtNewSimdBinOpNode(GT_ADD, simdType, tmp1, tmp2, simdBaseJitType, simdSize);
        BlockRange().InsertAfter(tmp2, tmp1);
        LowerNode(tmp1);
    }

    // We're producing a vector result, so just return the result directly
    LIR::Use use;

    if (BlockRange().TryGetUse(node, &use))
    {
        use.ReplaceWith(tmp1);
    }
    else
    {
        tmp1->SetUnusedValue();
    }

    BlockRange().Remove(node);
    return tmp1->gtNext;
}

//----------------------------------------------------------------------------------------------
// Lowering::LowerHWIntrinsicToScalar: Lowers a Vector128 or Vector256 ToScalar call
//
//  Arguments:
//     node - The hardware intrinsic node.
//
GenTree* Lowering::LowerHWIntrinsicToScalar(GenTreeHWIntrinsic* node)
{
    NamedIntrinsic intrinsicId     = node->GetHWIntrinsicId();
    CorInfoType    simdBaseJitType = node->GetSimdBaseJitType();
    var_types      simdBaseType    = node->GetSimdBaseType();
    unsigned       simdSize        = node->GetSimdSize();
    var_types      simdType        = Compiler::getSIMDTypeForSize(simdSize);

    assert((intrinsicId == NI_Vector128_ToScalar) || (intrinsicId == NI_Vector256_ToScalar) ||
           (intrinsicId == NI_Vector512_ToScalar));

    assert(varTypeIsSIMD(simdType));
    assert(varTypeIsArithmetic(simdBaseType));
    assert(simdSize != 0);

    GenTree* op1 = node->Op(1);

    if (IsContainableMemoryOp(op1))
    {
        // We will specially handle ToScalar when op1 is already in memory

        if (op1->OperIs(GT_IND))
        {
            // We want to optimize ToScalar down to an Indir where possible as
            // this unlocks additional containment opportunities for various nodes

            GenTreeIndir* indir = op1->AsIndir();

            GenTreeIndir* newIndir =
                comp->gtNewIndir(JITtype2varType(simdBaseJitType), indir->Addr(), (indir->gtFlags & GTF_IND_FLAGS));
            BlockRange().InsertBefore(node, newIndir);

            LIR::Use use;
            if (BlockRange().TryGetUse(node, &use))
            {
                use.ReplaceWith(newIndir);
            }
            else
            {
                newIndir->SetUnusedValue();
            }

            BlockRange().Remove(op1);
            BlockRange().Remove(node);

            return LowerNode(newIndir);
        }

        if (op1->OperIs(GT_LCL_VAR, GT_LCL_FLD))
        {
            uint32_t elemSize = genTypeSize(simdBaseType);

            // We want to optimize ToScalar down to a LclFld where possible as
            // this unlocks additional containment opportunities for various nodes

            GenTreeLclVarCommon* lclVar  = op1->AsLclVarCommon();
            uint32_t             lclOffs = lclVar->GetLclOffs() + (0 * elemSize);
            LclVarDsc*           lclDsc  = comp->lvaGetDesc(lclVar);

            if (lclDsc->lvDoNotEnregister && (lclOffs <= 0xFFFF) && ((lclOffs + elemSize) <= lclDsc->lvExactSize()))
            {
                GenTree* lclFld =
                    comp->gtNewLclFldNode(lclVar->GetLclNum(), JITtype2varType(simdBaseJitType), lclVar->GetLclOffs());
                BlockRange().InsertBefore(node, lclFld);

                LIR::Use use;
                if (BlockRange().TryGetUse(node, &use))
                {
                    use.ReplaceWith(lclFld);
                }
                else
                {
                    lclFld->SetUnusedValue();
                }

                BlockRange().Remove(op1);
                BlockRange().Remove(node);

                return LowerNode(lclFld);
            }
        }

        if (IsSafeToContainMem(node, op1))
        {
            // Handle other cases in codegen
            ContainCheckHWIntrinsic(node);
            return node->gtNext;
        }
    }

    switch (simdBaseType)
    {
        case TYP_BYTE:
        case TYP_SHORT:
        case TYP_INT:
        {
            node->gtType = TYP_INT;
            node->SetSimdBaseJitType(CORINFO_TYPE_INT);
            node->ChangeHWIntrinsicId(NI_SSE2_ConvertToInt32);
            break;
        }

        case TYP_UBYTE:
        case TYP_USHORT:
        case TYP_UINT:
        {
            node->gtType = TYP_INT;
            node->SetSimdBaseJitType(CORINFO_TYPE_UINT);
            node->ChangeHWIntrinsicId(NI_SSE2_ConvertToUInt32);
            break;
        }

#if defined(TARGET_AMD64)
        case TYP_LONG:
        {
            node->ChangeHWIntrinsicId(NI_SSE2_X64_ConvertToInt64);
            break;
        }

        case TYP_ULONG:
        {
            node->ChangeHWIntrinsicId(NI_SSE2_X64_ConvertToUInt64);
            break;
        }
#endif // TARGET_AMD64

        case TYP_FLOAT:
        case TYP_DOUBLE:
        {
            ContainCheckHWIntrinsic(node);
            return node->gtNext;
        }

        default:
        {
            unreached();
        }
    }

    GenTree* next = LowerNode(node);

    if (genTypeSize(simdBaseType) < 4)
    {
        // The move intrinsics do not touch the upper bits, so we need an explicit
        // cast to ensure the result is properly sign extended

        LIR::Use use;

        bool foundUse     = BlockRange().TryGetUse(node, &use);
        bool fromUnsigned = varTypeIsUnsigned(simdBaseType);

        GenTreeCast* cast = comp->gtNewCastNode(TYP_INT, node, fromUnsigned, simdBaseType);
        BlockRange().InsertAfter(node, cast);

        if (foundUse)
        {
            use.ReplaceWith(cast);
        }
        else
        {
            node->ClearUnusedValue();
            cast->SetUnusedValue();
        }
        next = LowerNode(cast);
    }

    return next;
}

//----------------------------------------------------------------------------------------------
// Lowering::TryLowerAndOpToResetLowestSetBit: Lowers a tree AND(X, ADD(X, -1)) to HWIntrinsic::ResetLowestSetBit
//
// Arguments:
//    andNode - GT_AND node of integral type
//
// Return Value:
//    Returns the replacement node if one is created else nullptr indicating no replacement
//
// Notes:
//    Performs containment checks on the replacement node if one is created
GenTree* Lowering::TryLowerAndOpToResetLowestSetBit(GenTreeOp* andNode)
{
    assert(andNode->OperIs(GT_AND) && varTypeIsIntegral(andNode));

    GenTree* op1 = andNode->gtGetOp1();
    if (!op1->OperIs(GT_LCL_VAR) || comp->lvaGetDesc(op1->AsLclVar())->IsAddressExposed())
    {
        return nullptr;
    }

    GenTree* op2 = andNode->gtGetOp2();
    if (!op2->OperIs(GT_ADD))
    {
        return nullptr;
    }

    GenTree* addOp2 = op2->gtGetOp2();
    if (!addOp2->IsIntegralConst(-1))
    {
        return nullptr;
    }

    GenTree* addOp1 = op2->gtGetOp1();
    if (!addOp1->OperIs(GT_LCL_VAR) || (addOp1->AsLclVar()->GetLclNum() != op1->AsLclVar()->GetLclNum()))
    {
        return nullptr;
    }

    // Subsequent nodes may rely on CPU flags set by these nodes in which case we cannot remove them
    if (((addOp2->gtFlags & GTF_SET_FLAGS) != 0) || ((op2->gtFlags & GTF_SET_FLAGS) != 0) ||
        ((andNode->gtFlags & GTF_SET_FLAGS) != 0))
    {
        return nullptr;
    }

    NamedIntrinsic intrinsic;
    if (op1->TypeIs(TYP_LONG) && comp->compOpportunisticallyDependsOn(InstructionSet_BMI1_X64))
    {
        intrinsic = NamedIntrinsic::NI_BMI1_X64_ResetLowestSetBit;
    }
    else if (comp->compOpportunisticallyDependsOn(InstructionSet_BMI1))
    {
        intrinsic = NamedIntrinsic::NI_BMI1_ResetLowestSetBit;
    }
    else
    {
        return nullptr;
    }

    LIR::Use use;
    if (!BlockRange().TryGetUse(andNode, &use))
    {
        return nullptr;
    }

    GenTreeHWIntrinsic* blsrNode = comp->gtNewScalarHWIntrinsicNode(andNode->TypeGet(), op1, intrinsic);

    JITDUMP("Lower: optimize AND(X, ADD(X, -1))\n");
    DISPNODE(andNode);
    JITDUMP("to:\n");
    DISPNODE(blsrNode);

    use.ReplaceWith(blsrNode);

    BlockRange().InsertBefore(andNode, blsrNode);
    BlockRange().Remove(andNode);
    BlockRange().Remove(op2);
    BlockRange().Remove(addOp1);
    BlockRange().Remove(addOp2);

    ContainCheckHWIntrinsic(blsrNode);

    return blsrNode;
}

//----------------------------------------------------------------------------------------------
// Lowering::TryLowerAndOpToExtractLowestSetIsolatedBit: Lowers a tree AND(X, NEG(X)) to
// HWIntrinsic::ExtractLowestSetBit
//
// Arguments:
//    andNode - GT_AND node of integral type
//
// Return Value:
//    Returns the replacement node if one is created else nullptr indicating no replacement
//
// Notes:
//    Performs containment checks on the replacement node if one is created
GenTree* Lowering::TryLowerAndOpToExtractLowestSetBit(GenTreeOp* andNode)
{
    GenTree* opNode  = nullptr;
    GenTree* negNode = nullptr;
    if (andNode->gtGetOp1()->OperIs(GT_NEG))
    {
        negNode = andNode->gtGetOp1();
        opNode  = andNode->gtGetOp2();
    }
    else if (andNode->gtGetOp2()->OperIs(GT_NEG))
    {
        negNode = andNode->gtGetOp2();
        opNode  = andNode->gtGetOp1();
    }

    if (opNode == nullptr)
    {
        return nullptr;
    }

    GenTree* negOp = negNode->AsUnOp()->gtGetOp1();
    if (!negOp->OperIs(GT_LCL_VAR) || !opNode->OperIs(GT_LCL_VAR) ||
        (negOp->AsLclVar()->GetLclNum() != opNode->AsLclVar()->GetLclNum()))
    {
        return nullptr;
    }

    // Subsequent nodes may rely on CPU flags set by these nodes in which case we cannot remove them
    if (((opNode->gtFlags & GTF_SET_FLAGS) != 0) || ((negNode->gtFlags & GTF_SET_FLAGS) != 0))
    {
        return nullptr;
    }

    NamedIntrinsic intrinsic;
    if (andNode->TypeIs(TYP_LONG) && comp->compOpportunisticallyDependsOn(InstructionSet_BMI1_X64))
    {
        intrinsic = NamedIntrinsic::NI_BMI1_X64_ExtractLowestSetBit;
    }
    else if (comp->compOpportunisticallyDependsOn(InstructionSet_BMI1))
    {
        intrinsic = NamedIntrinsic::NI_BMI1_ExtractLowestSetBit;
    }
    else
    {
        return nullptr;
    }

    LIR::Use use;
    if (!BlockRange().TryGetUse(andNode, &use))
    {
        return nullptr;
    }

    GenTreeHWIntrinsic* blsiNode = comp->gtNewScalarHWIntrinsicNode(andNode->TypeGet(), opNode, intrinsic);

    JITDUMP("Lower: optimize AND(X, NEG(X)))\n");
    DISPNODE(andNode);
    JITDUMP("to:\n");
    DISPNODE(blsiNode);

    use.ReplaceWith(blsiNode);

    BlockRange().InsertBefore(andNode, blsiNode);
    BlockRange().Remove(andNode);
    BlockRange().Remove(negNode);
    BlockRange().Remove(negOp);

    ContainCheckHWIntrinsic(blsiNode);

    return blsiNode;
}

//----------------------------------------------------------------------------------------------
// Lowering::TryLowerAndOpToAndNot: Lowers a tree AND(X, NOT(Y)) to HWIntrinsic::AndNot
//
// Arguments:
//    andNode - GT_AND node of integral type
//
// Return Value:
//    Returns the replacement node if one is created else nullptr indicating no replacement
//
// Notes:
//    Performs containment checks on the replacement node if one is created
GenTree* Lowering::TryLowerAndOpToAndNot(GenTreeOp* andNode)
{
    assert(andNode->OperIs(GT_AND) && varTypeIsIntegral(andNode));

    GenTree* opNode  = nullptr;
    GenTree* notNode = nullptr;
    if (andNode->gtGetOp1()->OperIs(GT_NOT))
    {
        notNode = andNode->gtGetOp1();
        opNode  = andNode->gtGetOp2();
    }
    else if (andNode->gtGetOp2()->OperIs(GT_NOT))
    {
        notNode = andNode->gtGetOp2();
        opNode  = andNode->gtGetOp1();
    }

    if (opNode == nullptr)
    {
        return nullptr;
    }

    // We want to avoid using "andn" when one of the operands is both a source and the destination and is also coming
    // from memory. In this scenario, we will get smaller and likely faster code by using the RMW encoding of `and`
    if (IsBinOpInRMWStoreInd(andNode))
    {
        return nullptr;
    }

    // Subsequent nodes may rely on CPU flags set by these nodes in which case we cannot remove them
    if (((andNode->gtFlags & GTF_SET_FLAGS) != 0) || ((notNode->gtFlags & GTF_SET_FLAGS) != 0))
    {
        return nullptr;
    }

    NamedIntrinsic intrinsic;
    if (andNode->TypeIs(TYP_LONG) && comp->compOpportunisticallyDependsOn(InstructionSet_BMI1_X64))
    {
        intrinsic = NamedIntrinsic::NI_BMI1_X64_AndNot;
    }
    else if (comp->compOpportunisticallyDependsOn(InstructionSet_BMI1))
    {
        intrinsic = NamedIntrinsic::NI_BMI1_AndNot;
    }
    else
    {
        return nullptr;
    }

    LIR::Use use;
    if (!BlockRange().TryGetUse(andNode, &use))
    {
        return nullptr;
    }

    // note that parameter order for andn is ~y, x so these are purposefully reversed when creating the node
    GenTreeHWIntrinsic* andnNode =
        comp->gtNewScalarHWIntrinsicNode(andNode->TypeGet(), notNode->AsUnOp()->gtGetOp1(), opNode, intrinsic);

    JITDUMP("Lower: optimize AND(X, NOT(Y)))\n");
    DISPNODE(andNode);
    JITDUMP("to:\n");
    DISPNODE(andnNode);

    use.ReplaceWith(andnNode);

    BlockRange().InsertBefore(andNode, andnNode);
    BlockRange().Remove(andNode);
    BlockRange().Remove(notNode);

    ContainCheckHWIntrinsic(andnNode);

    return andnNode;
}

//----------------------------------------------------------------------------------------------
// Lowering::TryLowerXorOpToGetMaskUpToLowestSetBit: Lowers a tree XOR(X, ADD(X, -1)) to
// HWIntrinsic::GetMaskUpToLowestSetBit
//
// Arguments:
//    xorNode - GT_XOR node of integral type
//
// Return Value:
//    Returns the replacement node if one is created else nullptr indicating no replacement
//
// Notes:
//    Performs containment checks on the replacement node if one is created
GenTree* Lowering::TryLowerXorOpToGetMaskUpToLowestSetBit(GenTreeOp* xorNode)
{
    assert(xorNode->OperIs(GT_XOR) && varTypeIsIntegral(xorNode));

    GenTree* op1 = xorNode->gtGetOp1();
    if (!op1->OperIs(GT_LCL_VAR) || comp->lvaGetDesc(op1->AsLclVar())->IsAddressExposed())
    {
        return nullptr;
    }

    GenTree* op2 = xorNode->gtGetOp2();
    if (!op2->OperIs(GT_ADD))
    {
        return nullptr;
    }

    GenTree* addOp2 = op2->gtGetOp2();
    if (!addOp2->IsIntegralConst(-1))
    {
        return nullptr;
    }

    GenTree* addOp1 = op2->gtGetOp1();
    if (!addOp1->OperIs(GT_LCL_VAR) || (addOp1->AsLclVar()->GetLclNum() != op1->AsLclVar()->GetLclNum()))
    {
        return nullptr;
    }

    // Subsequent nodes may rely on CPU flags set by these nodes in which case we cannot remove them
    if (((addOp2->gtFlags & GTF_SET_FLAGS) != 0) || ((op2->gtFlags & GTF_SET_FLAGS) != 0) ||
        ((xorNode->gtFlags & GTF_SET_FLAGS) != 0))
    {
        return nullptr;
    }

    NamedIntrinsic intrinsic;
    if (xorNode->TypeIs(TYP_LONG) && comp->compOpportunisticallyDependsOn(InstructionSet_BMI1_X64))
    {
        intrinsic = NamedIntrinsic::NI_BMI1_X64_GetMaskUpToLowestSetBit;
    }
    else if (comp->compOpportunisticallyDependsOn(InstructionSet_BMI1))
    {
        intrinsic = NamedIntrinsic::NI_BMI1_GetMaskUpToLowestSetBit;
    }
    else
    {
        return nullptr;
    }

    LIR::Use use;
    if (!BlockRange().TryGetUse(xorNode, &use))
    {
        return nullptr;
    }

    GenTreeHWIntrinsic* blsmskNode = comp->gtNewScalarHWIntrinsicNode(xorNode->TypeGet(), op1, intrinsic);

    JITDUMP("Lower: optimize XOR(X, ADD(X, -1)))\n");
    DISPNODE(xorNode);
    JITDUMP("to:\n");
    DISPNODE(blsmskNode);

    use.ReplaceWith(blsmskNode);

    BlockRange().InsertBefore(xorNode, blsmskNode);
    BlockRange().Remove(xorNode);
    BlockRange().Remove(op2);
    BlockRange().Remove(addOp1);
    BlockRange().Remove(addOp2);

    ContainCheckHWIntrinsic(blsmskNode);

    return blsmskNode;
}

//----------------------------------------------------------------------------------------------
// Lowering::LowerBswapOp: Tries to contain GT_BSWAP node when possible
//
// Arguments:
//    node - GT_BSWAP node to contain
//
// Notes:
//    Containment is not performed when optimizations are disabled
//    or when MOVBE instruction set is not found
//
void Lowering::LowerBswapOp(GenTreeOp* node)
{
    assert(node->OperIs(GT_BSWAP, GT_BSWAP16));

    if (!comp->opts.OptimizationEnabled() || !comp->compOpportunisticallyDependsOn(InstructionSet_MOVBE))
    {
        return;
    }

    GenTree* operand  = node->gtGetOp1();
    unsigned swapSize = node->OperIs(GT_BSWAP16) ? 2 : genTypeSize(node);
    if ((swapSize == genTypeSize(operand)) && IsContainableMemoryOp(operand) && IsSafeToContainMem(node, operand))
    {
        MakeSrcContained(node, operand);
    }
}

#endif // FEATURE_HW_INTRINSICS

//----------------------------------------------------------------------------------------------
// Lowering::IsRMWIndirCandidate:
//    Returns true if the given operand is a candidate indirection for a read-modify-write
//    operator.
//
//  Arguments:
//     operand - The operand to consider.
//     storeInd - The indirect store that roots the possible RMW operator.
//
bool Lowering::IsRMWIndirCandidate(GenTree* operand, GenTree* storeInd)
{
    // If the operand isn't an indirection, it's trivially not a candidate.
    if (operand->OperGet() != GT_IND)
    {
        return false;
    }

    // If the indirection's source address isn't equivalent to the destination address of the storeIndir, then the
    // indirection is not a candidate.
    GenTree* srcAddr = operand->gtGetOp1();
    GenTree* dstAddr = storeInd->gtGetOp1();
    if ((srcAddr->OperGet() != dstAddr->OperGet()) || !IndirsAreEquivalent(operand, storeInd))
    {
        return false;
    }

    // If it is not safe to contain the entire tree rooted at the indirection, then the indirection is not a
    // candidate. Crawl the IR from the node immediately preceding the storeIndir until the last node in the
    // indirection's tree is visited and check the side effects at each point.

    m_scratchSideEffects.Clear();

    assert((operand->gtLIRFlags & LIR::Flags::Mark) == 0);
    operand->gtLIRFlags |= LIR::Flags::Mark;

    unsigned markCount = 1;
    GenTree* node;
    for (node = storeInd->gtPrev; markCount > 0; node = node->gtPrev)
    {
        assert(node != nullptr);

        if ((node->gtLIRFlags & LIR::Flags::Mark) == 0)
        {
            m_scratchSideEffects.AddNode(comp, node);
        }
        else
        {
            node->gtLIRFlags &= ~LIR::Flags::Mark;
            markCount--;

            if (m_scratchSideEffects.InterferesWith(comp, node, false))
            {
                // The indirection's tree contains some node that can't be moved to the storeInder. The indirection is
                // not a candidate. Clear any leftover mark bits and return.
                for (; markCount > 0; node = node->gtPrev)
                {
                    if ((node->gtLIRFlags & LIR::Flags::Mark) != 0)
                    {
                        node->gtLIRFlags &= ~LIR::Flags::Mark;
                        markCount--;
                    }
                }
                return false;
            }

            node->VisitOperands([&markCount](GenTree* nodeOperand) -> GenTree::VisitResult {
                assert((nodeOperand->gtLIRFlags & LIR::Flags::Mark) == 0);
                nodeOperand->gtLIRFlags |= LIR::Flags::Mark;
                markCount++;
                return GenTree::VisitResult::Continue;
            });
        }
    }

    // At this point we've verified that the operand is an indirection, its address is equivalent to the storeIndir's
    // destination address, and that it and the transitive closure of its operand can be safely contained by the
    // storeIndir. This indirection is therefore a candidate for an RMW op.
    return true;
}

//----------------------------------------------------------------------------------------------
// Returns true if this tree is bin-op of a GT_STOREIND of the following form
//      storeInd(subTreeA, binOp(gtInd(subTreeA), subtreeB)) or
//      storeInd(subTreeA, binOp(subtreeB, gtInd(subTreeA)) in case of commutative bin-ops
//
// The above form for storeInd represents a read-modify-write memory binary operation.
//
// Parameters
//     tree   -   GentreePtr of binOp
//
// Return Value
//     True if 'tree' is part of a RMW memory operation pattern
//
bool Lowering::IsBinOpInRMWStoreInd(GenTree* tree)
{
    // Must be a non floating-point type binary operator since SSE2 doesn't support RMW memory ops
    assert(!varTypeIsFloating(tree));
    assert(GenTree::OperIsBinary(tree->OperGet()));

    // Cheap bail out check before more expensive checks are performed.
    // RMW memory op pattern requires that one of the operands of binOp to be GT_IND.
    if (tree->gtGetOp1()->OperGet() != GT_IND && tree->gtGetOp2()->OperGet() != GT_IND)
    {
        return false;
    }

    LIR::Use use;
    if (!BlockRange().TryGetUse(tree, &use) || use.User()->OperGet() != GT_STOREIND || use.User()->gtGetOp2() != tree)
    {
        return false;
    }

    // Since it is not relatively cheap to recognize RMW memory op pattern, we
    // cache the result in GT_STOREIND node so that while lowering GT_STOREIND
    // we can use the result.
    GenTree* indirCandidate = nullptr;
    GenTree* indirOpSource  = nullptr;
    return IsRMWMemOpRootedAtStoreInd(use.User(), &indirCandidate, &indirOpSource);
}

//----------------------------------------------------------------------------------------------
// This method recognizes the case where we have a treeNode with the following structure:
//         storeInd(IndirDst, binOp(gtInd(IndirDst), indirOpSource)) OR
//         storeInd(IndirDst, binOp(indirOpSource, gtInd(IndirDst)) in case of commutative operations OR
//         storeInd(IndirDst, unaryOp(gtInd(IndirDst)) in case of unary operations
//
// Terminology:
//         indirDst = memory write of an addr mode  (i.e. storeind destination)
//         indirSrc = value being written to memory (i.e. storeind source which could either be a binary or unary op)
//         indirCandidate = memory read i.e. a gtInd of an addr mode
//         indirOpSource = source operand used in binary/unary op (i.e. source operand of indirSrc node)
//
// In x86/x64 this storeInd pattern can be effectively encoded in a single instruction of the
// following form in case of integer operations:
//         binOp [addressing mode], RegIndirOpSource
//         binOp [addressing mode], immediateVal
// where RegIndirOpSource is the register where indirOpSource was computed.
//
// Right now, we recognize few cases:
//     a) The gtInd child is a lea/lclVar/lclVarAddr/constant
//     b) BinOp is either add, sub, xor, or, and, shl, rsh, rsz.
//     c) unaryOp is either not/neg
//
// Implementation Note: The following routines need to be in sync for RMW memory op optimization
// to be correct and functional.
//     IndirsAreEquivalent()
//     NodesAreEquivalentLeaves()
//     Codegen of GT_STOREIND and genCodeForShiftRMW()
//     emitInsRMW()
//
//  TODO-CQ: Enable support for more complex indirections (if needed) or use the value numbering
//  package to perform more complex tree recognition.
//
//  TODO-XArch-CQ: Add support for RMW of lcl fields (e.g. lclfield binop= source)
//
//  Parameters:
//     tree               -  GT_STOREIND node
//     outIndirCandidate  -  out param set to indirCandidate as described above
//     ouutIndirOpSource  -  out param set to indirOpSource as described above
//
//  Return value
//     True if there is a RMW memory operation rooted at a GT_STOREIND tree
//     and out params indirCandidate and indirOpSource are set to non-null values.
//     Otherwise, returns false with indirCandidate and indirOpSource set to null.
//     Also updates flags of GT_STOREIND tree with its RMW status.
//
bool Lowering::IsRMWMemOpRootedAtStoreInd(GenTree* tree, GenTree** outIndirCandidate, GenTree** outIndirOpSource)
{
    assert(!varTypeIsFloating(tree));
    assert(outIndirCandidate != nullptr);
    assert(outIndirOpSource != nullptr);

    *outIndirCandidate = nullptr;
    *outIndirOpSource  = nullptr;

    // Early out if storeInd is already known to be a non-RMW memory op
    GenTreeStoreInd* storeInd = tree->AsStoreInd();
    if (storeInd->IsNonRMWMemoryOp())
    {
        return false;
    }

    GenTree*   indirDst = storeInd->gtGetOp1();
    GenTree*   indirSrc = storeInd->gtGetOp2();
    genTreeOps oper     = indirSrc->OperGet();

    // Early out if it is already known to be a RMW memory op
    if (storeInd->IsRMWMemoryOp())
    {
        if (GenTree::OperIsBinary(oper))
        {
            if (storeInd->IsRMWDstOp1())
            {
                *outIndirCandidate = indirSrc->gtGetOp1();
                *outIndirOpSource  = indirSrc->gtGetOp2();
            }
            else
            {
                assert(storeInd->IsRMWDstOp2());
                *outIndirCandidate = indirSrc->gtGetOp2();
                *outIndirOpSource  = indirSrc->gtGetOp1();
            }
            assert(IndirsAreEquivalent(*outIndirCandidate, storeInd));
        }
        else
        {
            assert(GenTree::OperIsUnary(oper));
            assert(IndirsAreEquivalent(indirSrc->gtGetOp1(), storeInd));
            *outIndirCandidate = indirSrc->gtGetOp1();
            *outIndirOpSource  = indirSrc->gtGetOp1();
        }

        return true;
    }

    // If reached here means that we do not know RMW status of tree rooted at storeInd
    assert(storeInd->IsRMWStatusUnknown());

    // Early out if indirDst is not one of the supported memory operands.
    if (!indirDst->OperIs(GT_LEA, GT_LCL_VAR, GT_CNS_INT) && !indirDst->IsLclVarAddr())
    {
        storeInd->SetRMWStatus(STOREIND_RMW_UNSUPPORTED_ADDR);
        return false;
    }

    // We can not use Read-Modify-Write instruction forms with overflow checking instructions
    // because we are not allowed to modify the target until after the overflow check.
    if (indirSrc->gtOverflowEx())
    {
        storeInd->SetRMWStatus(STOREIND_RMW_UNSUPPORTED_OPER);
        return false;
    }

    // At this point we can match one of two patterns:
    //
    //     t_ind = indir t_addr_0
    //       ...
    //     t_value = binop t_ind, t_other
    //       ...
    //     storeIndir t_addr_1, t_value
    //
    // or
    //
    //     t_ind = indir t_addr_0
    //       ...
    //     t_value = unop t_ind
    //       ...
    //     storeIndir t_addr_1, t_value
    //
    // In all cases, we will eventually make the binop that produces t_value and the entire dataflow tree rooted at
    // t_ind contained by t_value.

    GenTree*  indirCandidate = nullptr;
    GenTree*  indirOpSource  = nullptr;
    RMWStatus status         = STOREIND_RMW_STATUS_UNKNOWN;
    if (GenTree::OperIsBinary(oper))
    {
        // Return if binary op is not one of the supported operations for RMW of memory.
        if (!GenTree::OperIsRMWMemOp(oper))
        {
            storeInd->SetRMWStatus(STOREIND_RMW_UNSUPPORTED_OPER);
            return false;
        }

        if (GenTree::OperIsShiftOrRotate(oper) && varTypeIsSmall(storeInd))
        {
            // In ldind, Integer values smaller than 4 bytes, a boolean, or a character converted to 4 bytes
            // by sign or zero-extension as appropriate. If we directly shift the short type data using sar, we
            // will lose the sign or zero-extension bits.
            storeInd->SetRMWStatus(STOREIND_RMW_UNSUPPORTED_TYPE);
            return false;
        }

        // In the common case, the second operand to the binop will be the indir candidate.
        GenTreeOp* binOp = indirSrc->AsOp();
        if (GenTree::OperIsCommutative(oper) && IsRMWIndirCandidate(binOp->gtOp2, storeInd))
        {
            indirCandidate = binOp->gtOp2;
            indirOpSource  = binOp->gtOp1;
            status         = STOREIND_RMW_DST_IS_OP2;
        }
        else if (IsRMWIndirCandidate(binOp->gtOp1, storeInd))
        {
            indirCandidate = binOp->gtOp1;
            indirOpSource  = binOp->gtOp2;
            status         = STOREIND_RMW_DST_IS_OP1;
        }
        else
        {
            storeInd->SetRMWStatus(STOREIND_RMW_UNSUPPORTED_ADDR);
            return false;
        }
    }
    else if (GenTree::OperIsUnary(oper))
    {
        // Nodes other than GT_NOT and GT_NEG are not yet supported.
        if (oper != GT_NOT && oper != GT_NEG)
        {
            storeInd->SetRMWStatus(STOREIND_RMW_UNSUPPORTED_OPER);
            return false;
        }

        if (indirSrc->gtGetOp1()->OperGet() != GT_IND)
        {
            storeInd->SetRMWStatus(STOREIND_RMW_UNSUPPORTED_ADDR);
            return false;
        }

        GenTreeUnOp* unOp = indirSrc->AsUnOp();
        if (IsRMWIndirCandidate(unOp->gtOp1, storeInd))
        {
            // src and dest are the same in case of unary ops
            indirCandidate = unOp->gtOp1;
            indirOpSource  = unOp->gtOp1;
            status         = STOREIND_RMW_DST_IS_OP1;
        }
        else
        {
            storeInd->SetRMWStatus(STOREIND_RMW_UNSUPPORTED_ADDR);
            return false;
        }
    }
    else
    {
        storeInd->SetRMWStatus(STOREIND_RMW_UNSUPPORTED_OPER);
        return false;
    }

    // By this point we've verified that we have a supported operand with a supported address. Now we need to ensure
    // that we're able to move the destination address for the source indirection forwards.
    if (!IsSafeToContainMem(storeInd, indirDst))
    {
        storeInd->SetRMWStatus(STOREIND_RMW_UNSUPPORTED_ADDR);
        return false;
    }

    assert(indirCandidate != nullptr);
    assert(indirOpSource != nullptr);
    assert(status != STOREIND_RMW_STATUS_UNKNOWN);

    *outIndirCandidate = indirCandidate;
    *outIndirOpSource  = indirOpSource;
    storeInd->SetRMWStatus(status);
    return true;
}

// anything is in range for AMD64
bool Lowering::IsCallTargetInRange(void* addr)
{
    return true;
}

// return true if the immediate can be folded into an instruction, for example small enough and non-relocatable
bool Lowering::IsContainableImmed(GenTree* parentNode, GenTree* childNode) const
{
    if (!childNode->IsIntCnsFitsInI32())
    {
        return false;
    }

    // At this point we know that it is an int const fits within 4-bytes and hence can safely cast to IntConCommon.
    // Icons that need relocation should never be marked as contained immed
    if (childNode->AsIntConCommon()->ImmedValNeedsReloc(comp))
    {
        return false;
    }

    return true;
}

//-----------------------------------------------------------------------
// PreferredRegOptionalOperand: returns one of the operands of given
// binary oper that is to be preferred for marking as reg optional.
//
// Since only one of op1 or op2 can be a memory operand on xarch, only
// one of  them have to be marked as reg optional.  Since Lower doesn't
// know apriori which of op1 or op2 is not likely to get a register, it
// has to make a guess. This routine encapsulates heuristics that
// guess whether it is likely to be beneficial to mark op1 or op2 as
// reg optional.
//
//
// Arguments:
//     op1  - The first operand of the binary operation to consider
//     op2  - The second operand of the binary operation to consider
//
// Returns:
//     Returns op1 or op2 of tree node that is preferred for
//     marking as reg optional.
//
// Note: if the tree oper is neither commutative nor a compare oper
// then only op2 can be reg optional on xarch and hence no need to
// call this routine.
GenTree* Lowering::PreferredRegOptionalOperand(GenTree* op1, GenTree* op2)
{
    // This routine uses the following heuristics:
    //
    // a) If both are register candidates, marking the one with lower weighted
    // ref count as reg-optional would likely be beneficial as it has
    // higher probability of not getting a register. Note that we use !lvDoNotEnregister
    // here because this is being done while we are adding lclVars for Lowering.
    //
    // b) op1 = tracked local and op2 = untracked local: LSRA creates two
    // ref positions for op2: a def and use position. op2's def position
    // requires a reg and it is allocated a reg by spilling another
    // interval (if required) and that could be even op1.  For this reason
    // it is beneficial to mark op1 as reg optional.
    //
    // TODO: It is not always mandatory for a def position of an untracked
    // local to be allocated a register if it is on rhs of an assignment
    // and its use position is reg-optional and has not been assigned a
    // register.  Reg optional def positions is currently not yet supported.
    //
    // c) op1 = untracked local and op2 = tracked local: marking op1 as
    // reg optional is beneficial, since its use position is less likely
    // to get a register.
    //
    // d) If both are untracked locals (i.e. treated like tree temps by
    // LSRA): though either of them could be marked as reg optional,
    // marking op1 as reg optional is likely to be beneficial because
    // while allocating op2's def position, there is a possibility of
    // spilling op1's def and in which case op1 is treated as contained
    // memory operand rather than requiring to reload.
    //
    // e) If only one of them is a local var, prefer to mark it as
    // reg-optional.  This is heuristic is based on the results
    // obtained against CQ perf benchmarks.
    //
    // f) If neither of them are local vars (i.e. tree temps), prefer to
    // mark op1 as reg optional for the same reason as mentioned in (d) above.

    if (op1 == nullptr)
    {
        return op2;
    }

    assert(!op1->IsRegOptional());
    assert(!op2->IsRegOptional());

    // We default to op1, as op2 is likely to have the shorter lifetime.
    GenTree* preferredOp = op1;

    if (op1->OperIs(GT_LCL_VAR))
    {
        if (op2->OperIs(GT_LCL_VAR))
        {
            LclVarDsc* v1 = comp->lvaGetDesc(op1->AsLclVarCommon());
            LclVarDsc* v2 = comp->lvaGetDesc(op2->AsLclVarCommon());

            bool v1IsRegCandidate = !v1->lvDoNotEnregister;
            bool v2IsRegCandidate = !v2->lvDoNotEnregister;

            if (v1IsRegCandidate && v2IsRegCandidate)
            {
                // Both are enregisterable locals.  The one with lower weight is less likely
                // to get a register and hence beneficial to mark the one with lower
                // weight as reg optional.
                //
                // If either is not tracked, it may be that it was introduced after liveness
                // was run, in which case we will always prefer op1 (should we use raw refcnt??).

                if (v1->lvTracked && v2->lvTracked)
                {
                    if (v1->lvRefCntWtd() >= v2->lvRefCntWtd())
                    {
                        preferredOp = op2;
                    }
                }
            }
        }
    }
    else if (op2->OperIs(GT_LCL_VAR))
    {
        preferredOp = op2;
    }

    return preferredOp;
}

//------------------------------------------------------------------------
// Containment analysis
//------------------------------------------------------------------------

//------------------------------------------------------------------------
// ContainCheckCallOperands: Determine whether operands of a call should be contained.
//
// Arguments:
//    call       - The call node of interest
//
// Return Value:
//    None.
//
void Lowering::ContainCheckCallOperands(GenTreeCall* call)
{
    GenTree* ctrlExpr = call->gtControlExpr;
    if (call->gtCallType == CT_INDIRECT)
    {
        // either gtControlExpr != null or gtCallAddr != null.
        // Both cannot be non-null at the same time.
        assert(ctrlExpr == nullptr);
        assert(call->gtCallAddr != nullptr);
        ctrlExpr = call->gtCallAddr;

#ifdef TARGET_X86
        // Fast tail calls aren't currently supported on x86, but if they ever are, the code
        // below that handles indirect VSD calls will need to be fixed.
        assert(!call->IsFastTailCall() || !call->IsVirtualStub());
#endif // TARGET_X86
    }

    // set reg requirements on call target represented as control sequence.
    if (ctrlExpr != nullptr)
    {
        // we should never see a gtControlExpr whose type is void.
        assert(ctrlExpr->TypeGet() != TYP_VOID);

#ifdef TARGET_X86
        // On x86, we need to generate a very specific pattern for indirect VSD calls:
        //
        //    3-byte nop
        //    call dword ptr [eax]
        //
        // Where EAX is also used as an argument to the stub dispatch helper. Make
        // sure that the call target address is computed into EAX in this case.
        if (call->IsVirtualStub() && (call->gtCallType == CT_INDIRECT) && !comp->IsTargetAbi(CORINFO_NATIVEAOT_ABI))
        {
            assert(ctrlExpr->isIndir());
            MakeSrcContained(call, ctrlExpr);
        }
        else
#endif // TARGET_X86
            if (ctrlExpr->isIndir())
            {
                // We may have cases where we have set a register target on the ctrlExpr, but if it
                // contained we must clear it.
                ctrlExpr->SetRegNum(REG_NA);
                MakeSrcContained(call, ctrlExpr);
            }
    }
}

//------------------------------------------------------------------------
// ContainCheckIndir: Determine whether operands of an indir should be contained.
//
// Arguments:
//    node       - The indirection node of interest
//
// Notes:
//    This is called for both store and load indirections. In the former case, it is assumed that
//    LowerStoreIndir() has already been called to check for RMW opportunities.
//
// Return Value:
//    None.
//
void Lowering::ContainCheckIndir(GenTreeIndir* node)
{
    GenTree* addr = node->Addr();

    // If this is the rhs of a block copy it will be handled when we handle the store.
    if (node->TypeGet() == TYP_STRUCT)
    {
        return;
    }

    if ((node->gtFlags & GTF_IND_REQ_ADDR_IN_REG) != 0)
    {
        // The address of an indirection that requires its address in a reg.
        // Skip any further processing that might otherwise make it contained.
    }
    else if (addr->OperIs(GT_LCL_ADDR) && IsContainableLclAddr(addr->AsLclFld(), node->Size()))
    {
        // These nodes go into an addr mode:
        // - GT_LCL_ADDR is a stack addr mode.
        MakeSrcContained(node, addr);
    }
    else if (addr->IsCnsIntOrI())
    {
        GenTreeIntConCommon* icon = addr->AsIntConCommon();

#if defined(FEATURE_SIMD)
        if (((addr->TypeGet() != TYP_SIMD12) || !icon->ImmedValNeedsReloc(comp)) && icon->FitsInAddrBase(comp))
#else
        if (icon->FitsInAddrBase(comp))
#endif
        {
            // On x86, direct VSD is done via a relative branch, and in fact it MUST be contained.
            //
            // Noting we cannot contain relocatable constants for TYP_SIMD12 today. Doing so would
            // require more advanced changes to the emitter so we can correctly track the handle and
            // the 8-byte offset needed for the second load/store used to process the upper element.

            MakeSrcContained(node, addr);
        }
    }
    else if ((addr->OperGet() == GT_LEA) && IsInvariantInRange(addr, node))
    {
        MakeSrcContained(node, addr);
    }
}

//------------------------------------------------------------------------
// ContainCheckStoreIndir: determine whether the sources of a STOREIND node should be contained.
//
// Arguments:
//    node - pointer to the node
//
void Lowering::ContainCheckStoreIndir(GenTreeStoreInd* node)
{
    // If the source is a containable immediate, make it contained, unless it is
    // an int-size or larger store of zero to memory, because we can generate smaller code
    // by zeroing a register and then storing it.
    GenTree* src = node->Data();

    if (IsContainableImmed(node, src) && (!src->IsIntegralConst(0) || varTypeIsSmall(node)))
    {
        MakeSrcContained(node, src);
    }

    // If the source is a BSWAP, contain it on supported hardware to generate a MOVBE.
    if (comp->opts.OptimizationEnabled())
    {
        if (src->OperIs(GT_BSWAP, GT_BSWAP16) && comp->compOpportunisticallyDependsOn(InstructionSet_MOVBE))
        {
            unsigned swapSize = src->OperIs(GT_BSWAP16) ? 2 : genTypeSize(src);

            if ((swapSize == genTypeSize(node)) && IsInvariantInRange(src, node))
            {
                // Prefer containing in the store in case the load has been contained.
                src->gtGetOp1()->ClearContained();

                MakeSrcContained(node, src);
            }
        }
#if defined(FEATURE_HW_INTRINSICS)
        else if (src->OperIsHWIntrinsic())
        {
            GenTreeHWIntrinsic* hwintrinsic        = src->AsHWIntrinsic();
            NamedIntrinsic      intrinsicId        = hwintrinsic->GetHWIntrinsicId();
            var_types           simdBaseType       = hwintrinsic->GetSimdBaseType();
            bool                isContainable      = false;
            GenTree*            clearContainedNode = nullptr;

            switch (intrinsicId)
            {
                case NI_Vector128_ToScalar:
                case NI_Vector256_ToScalar:
                case NI_Vector512_ToScalar:
                {
                    if (varTypeIsFloating(simdBaseType))
                    {
                        // These intrinsics are "ins reg/mem, xmm" or "ins xmm, reg/mem"
                        //
                        // In the case we are coming from and going to memory, we want to
                        // preserve the original containment as we'll end up emitting:
                        //    movss xmm0, [addr1]           ; Size: 4, Latency: 4-7,  TP: 0.5
                        //    movss [addr2], xmm0           ; Size: 4, Latency: 4-10, TP: 1
                        //
                        // However, we want to prefer containing the store over allowing the
                        // input to be regOptional, so track and clear containment if required.

                        clearContainedNode = hwintrinsic->Op(1);
                        isContainable      = !clearContainedNode->isContained();
                    }
                    break;
                }

                case NI_SSE2_ConvertToInt32:
                case NI_SSE2_ConvertToUInt32:
                case NI_SSE2_X64_ConvertToInt64:
                case NI_SSE2_X64_ConvertToUInt64:
                case NI_AVX2_ConvertToInt32:
                case NI_AVX2_ConvertToUInt32:
                {
                    // These intrinsics are "ins reg/mem, xmm"
                    isContainable = varTypeIsIntegral(simdBaseType) && (genTypeSize(src) == genTypeSize(node));
                    break;
                }

                case NI_Vector128_GetElement:
                {
                    // GetElement for floating-point is specially handled since double
                    // doesn't have a direct "extract" instruction and float cannot extract
                    // to a SIMD register.
                    //
                    // However, we still want to do the efficient thing and write directly
                    // to memory in the case where the extract is immediately used by a store

                    if (varTypeIsFloating(simdBaseType) && hwintrinsic->Op(2)->IsCnsIntOrI())
                    {
                        assert(!hwintrinsic->Op(2)->IsIntegralConst(0));

                        if (simdBaseType == TYP_FLOAT)
                        {
                            // SSE41_Extract is "extractps reg/mem, xmm, imm8"
                            //
                            // In the case we are coming from and going to memory, we want to
                            // preserve the original containment as we'll end up emitting:
                            //    movss xmm0, [addr1]           ; Size: 4, Latency: 4-7,  TP: 0.5
                            //    movss [addr2], xmm0           ; Size: 4, Latency: 4-10, TP: 1
                            //
                            // The alternative would be emitting the slightly more expensive
                            //    movups xmm0, [addr1]          ; Size: 4, Latency: 4-7,  TP: 0.5
                            //    extractps [addr2], xmm0, cns  ; Size: 6, Latency: 5-10, TP: 1
                            //
                            // However, we want to prefer containing the store over allowing the
                            // input to be regOptional, so track and clear containment if required.

                            if (comp->compOpportunisticallyDependsOn(InstructionSet_SSE41))
                            {
                                clearContainedNode = hwintrinsic->Op(1);
                                isContainable      = !clearContainedNode->isContained();
                            }
                        }
                        else
                        {
                            // TODO-XArch-CQ: We really should specially handle TYP_DOUBLE here but
                            // it requires handling GetElement(1) and GT_STOREIND as NI_SSE2_StoreHigh
                            assert(!isContainable);
                        }
                    }
                    break;
                }

                case NI_SSE2_Extract:
                case NI_SSE41_Extract:
                case NI_SSE41_X64_Extract:
                case NI_AVX_ExtractVector128:
                case NI_AVX2_ExtractVector128:
                case NI_AVX512F_ExtractVector128:
                case NI_AVX512F_ExtractVector256:
                case NI_AVX512DQ_ExtractVector128:
                case NI_AVX512DQ_ExtractVector256:
                case NI_AVX10v1_V512_ExtractVector128:
                case NI_AVX10v1_V512_ExtractVector256:
                {
                    // These intrinsics are "ins reg/mem, xmm, imm8"

                    size_t   numArgs = hwintrinsic->GetOperandCount();
                    GenTree* lastOp  = hwintrinsic->Op(numArgs);

                    isContainable = HWIntrinsicInfo::isImmOp(intrinsicId, lastOp) && lastOp->IsCnsIntOrI() &&
                                    (genTypeSize(simdBaseType) == genTypeSize(node));

                    if (isContainable && (intrinsicId == NI_SSE2_Extract))
                    {
                        // The encoding that supports containment is SSE4.1 only
                        isContainable = comp->compOpportunisticallyDependsOn(InstructionSet_SSE41);
                    }
                    break;
                }

                case NI_AVX512F_ConvertToVector256Int32:
                case NI_AVX512F_ConvertToVector256UInt32:
                case NI_AVX512F_VL_ConvertToVector128UInt32:
                case NI_AVX512F_VL_ConvertToVector128UInt32WithSaturation:
                case NI_AVX10v1_ConvertToVector128UInt32:
                case NI_AVX10v1_ConvertToVector128UInt32WithSaturation:
                {
                    if (varTypeIsFloating(simdBaseType))
                    {
                        break;
                    }
                    FALLTHROUGH;
                }

                case NI_AVX512F_ConvertToVector128Byte:
                case NI_AVX512F_ConvertToVector128ByteWithSaturation:
                case NI_AVX512F_ConvertToVector128Int16:
                case NI_AVX512F_ConvertToVector128Int16WithSaturation:
                case NI_AVX512F_ConvertToVector128SByte:
                case NI_AVX512F_ConvertToVector128SByteWithSaturation:
                case NI_AVX512F_ConvertToVector128UInt16:
                case NI_AVX512F_ConvertToVector128UInt16WithSaturation:
                case NI_AVX512F_ConvertToVector256Int16:
                case NI_AVX512F_ConvertToVector256Int16WithSaturation:
                case NI_AVX512F_ConvertToVector256Int32WithSaturation:
                case NI_AVX512F_ConvertToVector256UInt16:
                case NI_AVX512F_ConvertToVector256UInt16WithSaturation:
                case NI_AVX512F_ConvertToVector256UInt32WithSaturation:
                case NI_AVX512F_VL_ConvertToVector128Byte:
                case NI_AVX512F_VL_ConvertToVector128ByteWithSaturation:
                case NI_AVX512F_VL_ConvertToVector128Int16:
                case NI_AVX512F_VL_ConvertToVector128Int16WithSaturation:
                case NI_AVX512F_VL_ConvertToVector128Int32:
                case NI_AVX512F_VL_ConvertToVector128Int32WithSaturation:
                case NI_AVX512F_VL_ConvertToVector128SByte:
                case NI_AVX512F_VL_ConvertToVector128SByteWithSaturation:
                case NI_AVX512F_VL_ConvertToVector128UInt16:
                case NI_AVX512F_VL_ConvertToVector128UInt16WithSaturation:
                case NI_AVX512BW_ConvertToVector256Byte:
                case NI_AVX512BW_ConvertToVector256ByteWithSaturation:
                case NI_AVX512BW_ConvertToVector256SByte:
                case NI_AVX512BW_ConvertToVector256SByteWithSaturation:
                case NI_AVX512BW_VL_ConvertToVector128Byte:
                case NI_AVX512BW_VL_ConvertToVector128ByteWithSaturation:
                case NI_AVX512BW_VL_ConvertToVector128SByte:
                case NI_AVX512BW_VL_ConvertToVector128SByteWithSaturation:
                case NI_AVX10v1_ConvertToVector128Byte:
                case NI_AVX10v1_ConvertToVector128ByteWithSaturation:
                case NI_AVX10v1_ConvertToVector128Int16:
                case NI_AVX10v1_ConvertToVector128Int16WithSaturation:
                case NI_AVX10v1_ConvertToVector128Int32:
                case NI_AVX10v1_ConvertToVector128Int32WithSaturation:
                case NI_AVX10v1_ConvertToVector128SByte:
                case NI_AVX10v1_ConvertToVector128SByteWithSaturation:
                case NI_AVX10v1_ConvertToVector128UInt16:
                case NI_AVX10v1_ConvertToVector128UInt16WithSaturation:
                {
                    // These intrinsics are "ins reg/mem, xmm"
                    instruction  ins       = HWIntrinsicInfo::lookupIns(intrinsicId, simdBaseType);
                    insTupleType tupleType = comp->GetEmitter()->insTupleTypeInfo(ins);
                    unsigned     simdSize  = hwintrinsic->GetSimdSize();
                    unsigned     memSize   = 0;

                    switch (tupleType)
                    {
                        case INS_TT_HALF_MEM:
                        {
                            memSize = simdSize / 2;
                            break;
                        }

                        case INS_TT_QUARTER_MEM:
                        {
                            memSize = simdSize / 4;
                            break;
                        }

                        case INS_TT_EIGHTH_MEM:
                        {
                            memSize = simdSize / 8;
                            break;
                        }

                        default:
                        {
                            unreached();
                        }
                    }

                    if (genTypeSize(node) == memSize)
                    {
                        isContainable = true;
                    }
                    break;
                }

                default:
                {
                    break;
                }
            }

            if (isContainable && IsInvariantInRange(src, node))
            {
                MakeSrcContained(node, src);

                if (clearContainedNode != nullptr)
                {
                    // Ensure we aren't marked contained or regOptional
                    clearContainedNode->ClearContained();
                }
            }
        }
#endif // FEATURE_HW_INTRINSICS
    }

    ContainCheckIndir(node);
}

//------------------------------------------------------------------------
// ContainCheckMul: determine whether the sources of a MUL node should be contained.
//
// Arguments:
//    node - pointer to the node
//
void Lowering::ContainCheckMul(GenTreeOp* node)
{
#if defined(TARGET_X86)
    assert(node->OperIs(GT_MUL, GT_MULHI, GT_MUL_LONG));
#else
    assert(node->OperIs(GT_MUL, GT_MULHI));
#endif

    // Case of float/double mul.
    if (varTypeIsFloating(node->TypeGet()))
    {
        ContainCheckFloatBinary(node);
        return;
    }

    GenTree* op1 = node->AsOp()->gtOp1;
    GenTree* op2 = node->AsOp()->gtOp2;

    bool isSafeToContainOp1 = true;
    bool isSafeToContainOp2 = true;

    bool     isUnsignedMultiply    = ((node->gtFlags & GTF_UNSIGNED) != 0);
    bool     requiresOverflowCheck = node->gtOverflowEx();
    bool     useLeaEncoding        = false;
    GenTree* memOp                 = nullptr;

    bool                 hasImpliedFirstOperand = false;
    GenTreeIntConCommon* imm                    = nullptr;
    GenTree*             other                  = nullptr;

    // Multiply should never be using small types
    assert(!varTypeIsSmall(node->TypeGet()));

    // We do use the widening multiply to implement
    // the overflow checking for unsigned multiply
    //
    if (isUnsignedMultiply && requiresOverflowCheck)
    {
        hasImpliedFirstOperand = true;
    }
    else if (node->OperGet() == GT_MULHI)
    {
        hasImpliedFirstOperand = true;
    }
#if defined(TARGET_X86)
    else if (node->OperGet() == GT_MUL_LONG)
    {
        hasImpliedFirstOperand = true;
    }
#endif
    else if (IsContainableImmed(node, op2) || IsContainableImmed(node, op1))
    {
        if (IsContainableImmed(node, op2))
        {
            imm   = op2->AsIntConCommon();
            other = op1;
        }
        else
        {
            imm   = op1->AsIntConCommon();
            other = op2;
        }

        // CQ: We want to rewrite this into a LEA
        ssize_t immVal = imm->AsIntConCommon()->IconValue();
        if (!requiresOverflowCheck && (immVal == 3 || immVal == 5 || immVal == 9))
        {
            useLeaEncoding = true;
        }

        MakeSrcContained(node, imm); // The imm is always contained
        if (IsContainableMemoryOp(other))
        {
            memOp = other; // memOp may be contained below
        }
    }

    // We allow one operand to be a contained memory operand.
    // The memory op type must match with the 'node' type.
    // This is because during codegen we use 'node' type to derive EmitTypeSize.
    // E.g op1 type = byte, op2 type = byte but GT_MUL node type is int.
    //
    if (memOp == nullptr)
    {
        if ((op2->TypeGet() == node->TypeGet()) && IsContainableMemoryOp(op2))
        {
            isSafeToContainOp2 = IsSafeToContainMem(node, op2);
            if (isSafeToContainOp2)
            {
                memOp = op2;
            }
        }

        if ((memOp == nullptr) && (op1->TypeGet() == node->TypeGet()) && IsContainableMemoryOp(op1))
        {
            isSafeToContainOp1 = IsSafeToContainMem(node, op1);
            if (isSafeToContainOp1)
            {
                memOp = op1;
            }
        }
    }
    else
    {
        if ((memOp->TypeGet() != node->TypeGet()))
        {
            memOp = nullptr;
        }
        else if (!IsSafeToContainMem(node, memOp))
        {
            if (memOp == op1)
            {
                isSafeToContainOp1 = false;
            }
            else
            {
                isSafeToContainOp2 = false;
            }
            memOp = nullptr;
        }
    }
    // To generate an LEA we need to force memOp into a register
    // so don't allow memOp to be 'contained'
    //
    if (!useLeaEncoding)
    {
        if (memOp != nullptr)
        {
            MakeSrcContained(node, memOp);
        }
        else
        {
            if (imm != nullptr)
            {
                // Has a contained immediate operand.
                // Only 'other' operand can be marked as reg optional.
                assert(other != nullptr);

                isSafeToContainOp1 = ((other == op1) && IsSafeToMarkRegOptional(node, op1));
                isSafeToContainOp2 = ((other == op2) && IsSafeToMarkRegOptional(node, op2));
            }
            else if (hasImpliedFirstOperand)
            {
                // Only op2 can be marked as reg optional.
                isSafeToContainOp1 = false;
                isSafeToContainOp2 = isSafeToContainOp2 && IsSafeToMarkRegOptional(node, op2);
            }
            else
            {
                // If there are no containable operands, we can make either of op1 or op2
                // as reg optional.
                isSafeToContainOp1 = isSafeToContainOp1 && IsSafeToMarkRegOptional(node, op1);
                isSafeToContainOp2 = isSafeToContainOp2 && IsSafeToMarkRegOptional(node, op2);
            }
            SetRegOptionalForBinOp(node, isSafeToContainOp1, isSafeToContainOp2);
        }
    }
}

//------------------------------------------------------------------------
// ContainCheckDivOrMod: determine which operands of a div/mod should be contained.
//
// Arguments:
//    node - pointer to the node
//
void Lowering::ContainCheckDivOrMod(GenTreeOp* node)
{
    assert(node->OperIs(GT_DIV, GT_MOD, GT_UDIV, GT_UMOD));

    if (varTypeIsFloating(node->TypeGet()))
    {
        ContainCheckFloatBinary(node);
        return;
    }

    GenTree* divisor = node->gtGetOp2();

    bool divisorCanBeRegOptional = true;
#ifdef TARGET_X86
    GenTree* dividend = node->gtGetOp1();
    if (dividend->OperGet() == GT_LONG)
    {
        divisorCanBeRegOptional = false;
        MakeSrcContained(node, dividend);
    }
#endif

    // divisor can be an r/m, but the memory indirection must be of the same size as the divide
    if (IsContainableMemoryOp(divisor) && (divisor->TypeGet() == node->TypeGet()) && IsInvariantInRange(divisor, node))
    {
        MakeSrcContained(node, divisor);
    }
    else if (divisorCanBeRegOptional && IsSafeToMarkRegOptional(node, divisor))
    {
        // If there are no containable operands, we can make an operand reg optional.
        // Div instruction allows only divisor to be a memory op.
        divisor->SetRegOptional();
    }
}

//------------------------------------------------------------------------
// ContainCheckShiftRotate: determine whether the sources of a shift/rotate node should be contained.
//
// Arguments:
//    node - pointer to the node
//
void Lowering::ContainCheckShiftRotate(GenTreeOp* node)
{
    assert(node->OperIsShiftOrRotate());
#ifdef TARGET_X86
    GenTree* source = node->gtOp1;
    if (node->OperIsShiftLong())
    {
        assert(source->OperGet() == GT_LONG);
        MakeSrcContained(node, source);
    }
#endif

    GenTree* shiftBy = node->gtOp2;
    if (IsContainableImmed(node, shiftBy) && (shiftBy->AsIntConCommon()->IconValue() <= 255) &&
        (shiftBy->AsIntConCommon()->IconValue() >= 0))
    {
        MakeSrcContained(node, shiftBy);
    }
}

//------------------------------------------------------------------------
// ContainCheckStoreLoc: determine whether the source of a STORE_LCL* should be contained.
//
// Arguments:
//    node - pointer to the node
//
void Lowering::ContainCheckStoreLoc(GenTreeLclVarCommon* storeLoc) const
{
    assert(storeLoc->OperIsLocalStore());
    GenTree* op1 = storeLoc->gtGetOp1();

    if (op1->OperIs(GT_BITCAST))
    {
        // If we know that the source of the bitcast will be in a register, then we can make
        // the bitcast itself contained. This will allow us to store directly from the other
        // type if this node doesn't get a register.
        GenTree* bitCastSrc = op1->gtGetOp1();
        if (!bitCastSrc->isContained() && !bitCastSrc->IsRegOptional())
        {
            op1->SetContained();
            return;
        }
    }

    const LclVarDsc* varDsc = comp->lvaGetDesc(storeLoc);

#ifdef FEATURE_SIMD
    if (varTypeIsSIMD(storeLoc))
    {
        assert(!op1->IsCnsIntOrI());
        return;
    }
#endif // FEATURE_SIMD

    // If the source is a containable immediate, make it contained, unless it is
    // an int-size or larger store of zero to memory, because we can generate smaller code
    // by zeroing a register and then storing it.
    var_types type = varDsc->GetRegisterType(storeLoc);
    if (IsContainableImmed(storeLoc, op1) && (!op1->IsIntegralConst(0) || varTypeIsSmall(type)))
    {
        MakeSrcContained(storeLoc, op1);
    }
#ifdef TARGET_X86
    else if (op1->OperGet() == GT_LONG)
    {
        MakeSrcContained(storeLoc, op1);
    }
#endif // TARGET_X86
}

//------------------------------------------------------------------------
// ContainCheckCast: determine whether the source of a CAST node should be contained.
//
// Arguments:
//    node - pointer to the node
//
void Lowering::ContainCheckCast(GenTreeCast* node)
{
    GenTree*  castOp     = node->CastOp();
    var_types castToType = node->CastToType();
    var_types srcType    = castOp->TypeGet();

    // force the srcType to unsigned if GT_UNSIGNED flag is set
    if (node->gtFlags & GTF_UNSIGNED)
    {
        srcType = varTypeToUnsigned(srcType);
    }

    if (!node->gtOverflow())
    {
        // Some casts will be able to use the source from memory.
        bool srcIsContainable = false;

        if (varTypeIsFloating(castToType) || varTypeIsFloating(srcType))
        {
#ifdef DEBUG
            // If converting to float/double, the operand must be 4 or 8 byte in size.
            if (varTypeIsFloating(castToType))
            {
                unsigned opSize = genTypeSize(srcType);
                assert(opSize == 4 || opSize == 8);
            }
#endif // DEBUG

            // U8 -> R8 conversion requires that the operand be in a register.
            if (srcType != TYP_ULONG)
            {
                if (castOp->IsCnsNonZeroFltOrDbl())
                {
                    MakeSrcContained(node, castOp);
                }
                else
                {
                    srcIsContainable = true;
                }
            }
        }
        else if (comp->opts.OptimizationEnabled() && varTypeIsIntegral(castOp) && varTypeIsIntegral(castToType))
        {
            // Most integral casts can be re-expressed as loads, except those that would be changing the sign.
            if (!varTypeIsSmall(castOp) || (varTypeIsUnsigned(castOp) == node->IsZeroExtending()))
            {
                srcIsContainable = true;
            }
        }

        if (srcIsContainable)
        {
            TryMakeSrcContainedOrRegOptional(node, castOp);
        }
    }

#if !defined(TARGET_64BIT)
    if (varTypeIsLong(srcType))
    {
        noway_assert(castOp->OperGet() == GT_LONG);
        castOp->SetContained();
    }
#endif // !defined(TARGET_64BIT)
}

//------------------------------------------------------------------------
// ContainCheckCompare: determine whether the sources of a compare node should be contained.
//
// Arguments:
//    node - pointer to the node
//
void Lowering::ContainCheckCompare(GenTreeOp* cmp)
{
    assert(cmp->OperIsCompare() || cmp->OperIs(GT_CMP, GT_TEST));

    GenTree*  op1     = cmp->AsOp()->gtOp1;
    GenTree*  op2     = cmp->AsOp()->gtOp2;
    var_types op1Type = op1->TypeGet();
    var_types op2Type = op2->TypeGet();

    // If either of op1 or op2 is floating point values, then we need to use
    // ucomiss or ucomisd to compare, both of which support the following form:
    //     ucomis[s|d] xmm, xmm/mem
    // That is only the second operand can be a memory op.
    //
    // Second operand is a memory Op:  Note that depending on comparison operator,
    // the operands of ucomis[s|d] need to be reversed.  Therefore, either op1 or
    // op2 can be a memory op depending on the comparison operator.
    if (varTypeIsFloating(op1Type))
    {
        // The type of the operands has to be the same and no implicit conversions at this stage.
        assert(op1Type == op2Type);

        GenTree* otherOp;
        if (GenCondition::FromFloatRelop(cmp).PreferSwap())
        {
            otherOp = op1;
        }
        else
        {
            otherOp = op2;
        }

        assert(otherOp != nullptr);
        bool isSafeToContainOtherOp = true;
        if (otherOp->IsCnsNonZeroFltOrDbl())
        {
            MakeSrcContained(cmp, otherOp);
        }
        else if (IsContainableMemoryOp(otherOp))
        {
            isSafeToContainOtherOp = IsSafeToContainMem(cmp, otherOp);
            if (isSafeToContainOtherOp)
            {
                MakeSrcContained(cmp, otherOp);
            }
        }

        if (!otherOp->isContained() && IsSafeToMarkRegOptional(cmp, otherOp))
        {
            // SSE2 allows only otherOp to be a memory-op. Since otherOp is not
            // contained, we can mark it reg-optional.
            // IsSafeToContainMem is expensive so we call it at most once for otherOp.
            // If we already called IsSafeToContainMem, it must have returned false;
            // otherwise, otherOp would be contained.
            MakeSrcRegOptional(cmp, otherOp);
        }

        return;
    }

    // TODO-XArch-CQ: factor out cmp optimization in 'genCondSetFlags' to be used here
    // or in other backend.

    if (CheckImmedAndMakeContained(cmp, op2))
    {
        // If the types are the same, or if the constant is of the correct size,
        // we can treat the MemoryOp as contained.
        if (op1Type == op2Type)
        {
            TryMakeSrcContainedOrRegOptional(cmp, op1);
        }
    }
    else if (op1Type == op2Type)
    {
        // Note that TEST does not have a r,rm encoding like CMP has but we can still
        // contain the second operand because the emitter maps both r,rm and rm,r to
        // the same instruction code. This avoids the need to special case TEST here.

        bool isSafeToContainOp1 = true;
        bool isSafeToContainOp2 = true;

        if (IsContainableMemoryOp(op2))
        {
            isSafeToContainOp2 = IsSafeToContainMem(cmp, op2);
            if (isSafeToContainOp2)
            {
                MakeSrcContained(cmp, op2);
            }
        }

        if (!op2->isContained() && IsContainableMemoryOp(op1))
        {
            isSafeToContainOp1 = IsSafeToContainMem(cmp, op1);
            if (isSafeToContainOp1)
            {
                MakeSrcContained(cmp, op1);
            }
        }

        if (!op1->isContained() && !op2->isContained())
        {
            // One of op1 or op2 could be marked as reg optional
            // to indicate that codegen can still generate code
            // if one of them is on stack.
            GenTree* regOptionalCandidate = op1->IsCnsIntOrI() ? op2 : PreferredRegOptionalOperand(op1, op2);

            bool setRegOptional =
                (regOptionalCandidate == op1) ? IsSafeToMarkRegOptional(cmp, op1) : IsSafeToMarkRegOptional(cmp, op2);
            if (setRegOptional)
            {
                MakeSrcRegOptional(cmp, regOptionalCandidate);
            }
        }
    }
}

//------------------------------------------------------------------------
// ContainCheckSelect: determine whether the sources of a select should be contained.
//
// Arguments:
//    select - the GT_SELECT or GT_SELECTCC node.
//
void Lowering::ContainCheckSelect(GenTreeOp* select)
{
    assert(select->OperIs(GT_SELECT, GT_SELECTCC));

    if (select->OperIs(GT_SELECTCC))
    {
        GenCondition cc = select->AsOpCC()->gtCondition;

        // op1 and op2 are emitted as two separate instructions due to the
        // conditional nature of cmov, so both operands can usually be
        // contained memory operands. The exception is for compares
        // requiring two cmovs, in which case we do not want to incur the
        // memory access/address calculation twice.
        //
        // See the comment in Codegen::GenConditionDesc::map for why these
        // comparisons are special and end up requiring the two cmovs.
        //
        switch (cc.GetCode())
        {
            case GenCondition::FEQ:
            case GenCondition::FLT:
            case GenCondition::FLE:
            case GenCondition::FNEU:
            case GenCondition::FGEU:
            case GenCondition::FGTU:
                // Skip containment checking below.
                // TODO-CQ: We could allow one of the operands to be a
                // contained memory operand, but it requires updating LSRA
                // build to take it into account.
                return;
            default:
                break;
        }
    }

    GenTree* op1 = select->gtOp1;
    GenTree* op2 = select->gtOp2;

    unsigned operSize = genTypeSize(select);
    assert((operSize == 4) || (operSize == TARGET_POINTER_SIZE));

    if (genTypeSize(op1) == operSize)
    {
        if (IsContainableMemoryOp(op1) && IsSafeToContainMem(select, op1))
        {
            MakeSrcContained(select, op1);
        }
        else if (IsSafeToMarkRegOptional(select, op1))
        {
            MakeSrcRegOptional(select, op1);
        }
    }

    if (genTypeSize(op2) == operSize)
    {
        if (IsContainableMemoryOp(op2) && IsSafeToContainMem(select, op2))
        {
            MakeSrcContained(select, op2);
        }
        else if (IsSafeToMarkRegOptional(select, op2))
        {
            MakeSrcRegOptional(select, op2);
        }
    }
}

//------------------------------------------------------------------------
// LowerRMWMemOp: Determine if this is a valid RMW mem op, and if so lower it accordingly
//
// Arguments:
//    node       - The indirect store node (GT_STORE_IND) of interest
//
// Return Value:
//    Returns true if 'node' is a valid RMW mem op; false otherwise.
//
bool Lowering::LowerRMWMemOp(GenTreeIndir* storeInd)
{
    assert(storeInd->OperGet() == GT_STOREIND);

    // SSE2 doesn't support RMW on float values
    assert(!varTypeIsFloating(storeInd));

    // Terminology:
    // indirDst = memory write of an addr mode  (i.e. storeind destination)
    // indirSrc = value being written to memory (i.e. storeind source which could a binary/unary op)
    // indirCandidate = memory read i.e. a gtInd of an addr mode
    // indirOpSource = source operand used in binary/unary op (i.e. source operand of indirSrc node)

    GenTree* indirCandidate = nullptr;
    GenTree* indirOpSource  = nullptr;

    if (!IsRMWMemOpRootedAtStoreInd(storeInd, &indirCandidate, &indirOpSource))
    {
        JITDUMP("Lower of StoreInd didn't mark the node as self contained for reason: %s\n",
                RMWStatusDescription(storeInd->AsStoreInd()->GetRMWStatus()));
        DISPTREERANGE(BlockRange(), storeInd);
        return false;
    }

    GenTree*   indirDst = storeInd->gtGetOp1();
    GenTree*   indirSrc = storeInd->gtGetOp2();
    genTreeOps oper     = indirSrc->OperGet();

    // At this point we have successfully detected a RMW memory op of one of the following forms
    //         storeInd(indirDst, indirSrc(indirCandidate, indirOpSource)) OR
    //         storeInd(indirDst, indirSrc(indirOpSource, indirCandidate) in case of commutative operations OR
    //         storeInd(indirDst, indirSrc(indirCandidate) in case of unary operations
    //
    // Here indirSrc = one of the supported binary or unary operation for RMW of memory
    //      indirCandidate = a GT_IND node
    //      indirCandidateChild = operand of GT_IND indirCandidate
    //
    // The logic below does the following
    //      Make indirOpSource contained.
    //      Make indirSrc contained.
    //      Make indirCandidate contained.
    //      Make indirCandidateChild contained.
    //      Make indirDst contained except when it is a GT_LCL_VAR or GT_CNS_INT that doesn't fit within addr
    //      base.
    //

    // We have already done containment analysis on the indirSrc op.
    // If any of its operands are marked regOptional, reset that now.
    indirSrc->AsOp()->gtOp1->ClearRegOptional();
    if (GenTree::OperIsBinary(oper))
    {
        // On Xarch RMW operations require the source to be an immediate or in a register.
        // Therefore, if we have previously marked the indirOpSource as contained while lowering
        // the binary node, we need to reset that now.
        if (IsContainableMemoryOp(indirOpSource))
        {
            indirOpSource->ClearContained();
        }
        indirSrc->AsOp()->gtOp2->ClearRegOptional();
        JITDUMP("Lower successfully detected an assignment of the form: *addrMode BinOp= source\n");
    }
    else
    {
        assert(GenTree::OperIsUnary(oper));
        JITDUMP("Lower successfully detected an assignment of the form: *addrMode = UnaryOp(*addrMode)\n");
    }
    DISPTREERANGE(BlockRange(), storeInd);

    indirSrc->SetContained();
    indirCandidate->SetContained();

    GenTree* indirCandidateChild = indirCandidate->gtGetOp1();
    indirCandidateChild->SetContained();

    if (indirCandidateChild->OperGet() == GT_LEA)
    {
        GenTreeAddrMode* addrMode = indirCandidateChild->AsAddrMode();

        if (addrMode->HasBase())
        {
            assert(addrMode->Base()->OperIsLeaf());
            addrMode->Base()->SetContained();
        }

        if (addrMode->HasIndex())
        {
            assert(addrMode->Index()->OperIsLeaf());
            addrMode->Index()->SetContained();
        }

        indirDst->SetContained();
    }
    else
    {
        assert(indirCandidateChild->OperIs(GT_LCL_VAR, GT_CNS_INT) || indirCandidateChild->IsLclVarAddr());

        // If it is a GT_LCL_VAR, it still needs the reg to hold the address.
        // We would still need a reg for GT_CNS_INT if it doesn't fit within addressing mode base.
        if (indirCandidateChild->OperIs(GT_LCL_ADDR) &&
            IsContainableLclAddr(indirCandidateChild->AsLclFld(), storeInd->Size()))
        {
            indirDst->SetContained();
        }
        else if (indirCandidateChild->IsCnsIntOrI() && indirCandidateChild->AsIntConCommon()->FitsInAddrBase(comp))
        {
            indirDst->SetContained();
        }
    }
    return true;
}

//------------------------------------------------------------------------
// ContainCheckBinary: Determine whether a binary op's operands should be contained.
//
// Arguments:
//    node - the node we care about
//
void Lowering::ContainCheckBinary(GenTreeOp* node)
{
    assert(node->OperIsBinary());

    if (varTypeIsFloating(node))
    {
        assert(node->OperIs(GT_ADD, GT_SUB));
        ContainCheckFloatBinary(node);
        return;
    }

    GenTree* op1 = node->gtOp1;
    GenTree* op2 = node->gtOp2;

    // We can directly encode the second operand if it is either a containable constant or a memory-op.
    // In case of memory-op, we can encode it directly provided its type matches with 'tree' type.
    // This is because during codegen, type of 'tree' is used to determine emit Type size. If the types
    // do not match, they get normalized (i.e. sign/zero extended) on load into a register.
    bool     directlyEncodable  = false;
    bool     binOpInRMW         = false;
    GenTree* operand            = nullptr;
    bool     isSafeToContainOp1 = true;
    bool     isSafeToContainOp2 = true;

    if (IsContainableImmed(node, op2))
    {
        directlyEncodable = true;
        operand           = op2;
    }
    else
    {
        binOpInRMW = IsBinOpInRMWStoreInd(node);
        if (!binOpInRMW)
        {
            if (IsContainableMemoryOpSize(node, op2) && IsContainableMemoryOp(op2))
            {
                isSafeToContainOp2 = IsSafeToContainMem(node, op2);
                if (isSafeToContainOp2)
                {
                    directlyEncodable = true;
                    operand           = op2;
                }
            }

            if ((operand == nullptr) && node->OperIsCommutative())
            {
                // If it is safe, we can reverse the order of operands of commutative operations for efficient
                // codegen
                if (IsContainableImmed(node, op1))
                {
                    directlyEncodable = true;
                    operand           = op1;
                }
                else if (IsContainableMemoryOpSize(node, op1) && IsContainableMemoryOp(op1))
                {
                    isSafeToContainOp1 = IsSafeToContainMem(node, op1);
                    if (isSafeToContainOp1)
                    {
                        directlyEncodable = true;
                        operand           = op1;
                    }
                }
            }
        }
    }

    if (directlyEncodable)
    {
        assert(operand != nullptr);
        MakeSrcContained(node, operand);
    }
    else if (!binOpInRMW)
    {
        // If this binary op neither has contained operands, nor is a
        // Read-Modify-Write (RMW) operation, we can mark its operands
        // as reg optional.

        isSafeToContainOp1 = IsSafeToMarkRegOptional(node, op1);
        isSafeToContainOp2 = IsSafeToMarkRegOptional(node, op2);

        SetRegOptionalForBinOp(node, isSafeToContainOp1, isSafeToContainOp2);
    }
}

//------------------------------------------------------------------------
// ContainCheckBoundsChk: determine whether any source of a bounds check node should be contained.
//
// Arguments:
//    node - pointer to the node
//
void Lowering::ContainCheckBoundsChk(GenTreeBoundsChk* node)
{
    assert(node->OperIs(GT_BOUNDS_CHECK));
    GenTree* other;
    if (CheckImmedAndMakeContained(node, node->GetIndex()))
    {
        other = node->GetArrayLength();
    }
    else if (CheckImmedAndMakeContained(node, node->GetArrayLength()))
    {
        other = node->GetIndex();
    }
    else if (IsContainableMemoryOp(node->GetIndex()))
    {
        other = node->GetIndex();
    }
    else
    {
        other = node->GetArrayLength();
    }

    if (node->GetIndex()->TypeGet() == node->GetArrayLength()->TypeGet())
    {
        TryMakeSrcContainedOrRegOptional(node, other);
    }
}

//------------------------------------------------------------------------
// ContainCheckIntrinsic: determine whether the source of an INTRINSIC node should be contained.
//
// Arguments:
//    node - pointer to the node
//
void Lowering::ContainCheckIntrinsic(GenTreeOp* node)
{
    assert(node->OperIs(GT_INTRINSIC));

    NamedIntrinsic intrinsicName = node->AsIntrinsic()->gtIntrinsicName;

    if ((intrinsicName == NI_System_Math_Ceiling) || (intrinsicName == NI_System_Math_Floor) ||
        (intrinsicName == NI_System_Math_Truncate) || (intrinsicName == NI_System_Math_Round) ||
        (intrinsicName == NI_System_Math_Sqrt))
    {
        GenTree* op1 = node->gtGetOp1();

        if (op1->IsCnsNonZeroFltOrDbl())
        {
            MakeSrcContained(node, op1);
        }
        else
        {
            TryMakeSrcContainedOrRegOptional(node, op1);
        }
    }
}

#ifdef FEATURE_HW_INTRINSICS
//----------------------------------------------------------------------------------------------
// IsContainableHWIntrinsicOp: Determines whether a child node is containable for a given HWIntrinsic
//
//  Arguments:
//     [In]  parentNode          - The hardware intrinsic node which is the parent of 'childNode'
//     [In]  childNode           - The node to check if it can be contained by 'parentNode'
//     [Out] supportsRegOptional - On return, this will be true if 'parentNode' supports 'childNode' being regOptional;
//     otherwise, false.
//
// Return Value:
//    true if 'childNode' is a containable by 'parentNode'; otherwise, false.
//
bool Lowering::IsContainableHWIntrinsicOp(GenTreeHWIntrinsic* parentNode, GenTree* childNode, bool* supportsRegOptional)
{
    assert(parentNode != nullptr);
    assert(childNode != nullptr);
    assert(supportsRegOptional != nullptr);

    NamedIntrinsic      parentIntrinsicId = parentNode->GetHWIntrinsicId();
    var_types           parentBaseType    = parentNode->GetSimdBaseType();
    HWIntrinsicCategory category          = HWIntrinsicInfo::lookupCategory(parentIntrinsicId);

    // We shouldn't have called in here if parentNode doesn't support containment
    assert(HWIntrinsicInfo::SupportsContainment(parentIntrinsicId));

    // In general, we can mark the child regOptional as long as it is at least as large as the parent instruction's
    // memory operand size.
    //
    // In cases where we are going to mark an operand regOptional, we need to know whether the reg will be GP or SIMD.
    // We can only contain a SIMD child if a GP reg is not a possibility.

    unsigned expectedSize     = parentNode->GetSimdSize();
    unsigned operandSize      = genTypeSize(childNode);
    bool     supportsMemoryOp = true;
    bool     supportsSIMDLoad = true;

    switch (category)
    {
        case HW_Category_MemoryLoad:
        {
            // The operand is a pointer, so we can't check the load size. Assume it matches.
            assert(varTypeIsI(childNode));

            operandSize = expectedSize;
            break;
        }

        case HW_Category_SimpleSIMD:
        case HW_Category_IMM:
        {
            instruction  ins       = HWIntrinsicInfo::lookupIns(parentIntrinsicId, parentBaseType);
            insTupleType tupleType = comp->GetEmitter()->insTupleTypeInfo(ins);

            switch (parentIntrinsicId)
            {
                case NI_SSE41_ConvertToVector128Int16:
                case NI_SSE41_ConvertToVector128Int32:
                case NI_SSE41_ConvertToVector128Int64:
                case NI_AVX2_ConvertToVector256Int16:
                case NI_AVX2_ConvertToVector256Int32:
                case NI_AVX2_ConvertToVector256Int64:
                case NI_AVX2_BroadcastVector128ToVector256:
                case NI_AVX512F_BroadcastVector128ToVector512:
                case NI_AVX512F_BroadcastVector256ToVector512:
                {
                    // These can have either pointer or vector operands. For the pointer case, we can't check
                    // size, so just assume it matches. Otherwise, do normal size check based on tuple type.
                    if (parentNode->OperIsMemoryLoad())
                    {
                        operandSize = expectedSize;
                        break;
                    }

                    goto SIZE_FROM_TUPLE_TYPE;
                }

                case NI_SSE2_ShiftLeftLogical128BitLane:
                case NI_SSE2_ShiftRightLogical128BitLane:
                case NI_AVX2_ShiftLeftLogical128BitLane:
                case NI_AVX2_ShiftRightLogical128BitLane:
                {
                    if (!comp->canUseEvexEncoding())
                    {
                        supportsMemoryOp = false;
                        break;
                    }

                    goto SIZE_FROM_TUPLE_TYPE;
                }

                case NI_SSE2_ShiftLeftLogical:
                case NI_SSE2_ShiftRightArithmetic:
                case NI_SSE2_ShiftRightLogical:
                case NI_AVX2_ShiftLeftLogical:
                case NI_AVX2_ShiftRightArithmetic:
                case NI_AVX2_ShiftRightLogical:
                case NI_AVX512BW_ShiftLeftLogical:
                case NI_AVX512BW_ShiftRightArithmetic:
                case NI_AVX512BW_ShiftRightLogical:
                case NI_AVX512F_ShiftLeftLogical:
                case NI_AVX512F_ShiftRightArithmetic:
                case NI_AVX512F_ShiftRightLogical:
                case NI_AVX512F_VL_ShiftRightArithmetic:
                case NI_AVX10v1_ShiftRightArithmetic:
                {
                    assert((tupleType & INS_TT_MEM128) != 0);

                    // Shift amount (op2) can be either imm8 or vector. If vector, it will always be xmm/m128.
                    //
                    // Otherwise, when using EVEX encoding, we can contain a load for the input vector (op1),
                    // so size comes from the parent.

                    if (!HWIntrinsicInfo::isImmOp(parentIntrinsicId, parentNode->Op(2)))
                    {
                        expectedSize = genTypeSize(TYP_SIMD16);
                        break;
                    }
                    else if ((expectedSize < genTypeSize(TYP_SIMD64)) && (ins != INS_vpsraq))
                    {
                        // TODO-XArch-CQ: This should really only be checking EVEX capability, however
                        // emitter::TakesEvexPrefix doesn't currently handle requiring EVEX based on presence
                        // of an immediate operand. For now we disable containment of op1 unless EVEX is
                        // required for some other reason.
                        supportsMemoryOp = false;
                        break;
                    }

                    goto SIZE_FROM_TUPLE_TYPE;
                }

                case NI_SSE2_Insert:
                case NI_SSE41_Insert:
                case NI_SSE41_X64_Insert:
                {
                    // insertps op2 is xmm/m32. If xmm, the upper 2 bits of op3 (imm8) are used to select the element
                    // position from the source vector; if m32, the source element selection bits in the imm8 are
                    // ignored.
                    //
                    // We will allow containment only if the immediate is constant and the element selection bits are
                    // explicitly zero.

                    if (ins == INS_insertps)
                    {
                        supportsMemoryOp = false;

                        GenTree* op3 = parentNode->Op(3);
                        if (op3->IsCnsIntOrI())
                        {
                            ssize_t ival = op3->AsIntCon()->IconValue();
                            assert((ival >= 0) && (ival <= 255));

                            expectedSize     = genTypeSize(TYP_FLOAT);
                            supportsMemoryOp = (ival <= 0x3F);
                        }
                        break;
                    }

                    assert(varTypeIsIntegral(childNode->TypeGet()));

                    // These load a scalar, so if the base type is integral, it may be in a GP reg.
                    expectedSize     = genTypeSize(parentBaseType);
                    supportsSIMDLoad = false;
                    break;
                }

                default:
                SIZE_FROM_TUPLE_TYPE:
                {
                    tupleType = static_cast<insTupleType>(tupleType & ~INS_TT_MEM128);
                    switch (tupleType)
                    {
                        case INS_TT_NONE:
                        case INS_TT_FULL:
                        case INS_TT_FULL_MEM:
                        {
                            // full parent size required
                            break;
                        }

                        case INS_TT_HALF:
                        case INS_TT_HALF_MEM:
                        {
                            expectedSize /= 2;
                            break;
                        }

                        case INS_TT_QUARTER_MEM:
                        {
                            expectedSize /= 4;
                            break;
                        }

                        case INS_TT_EIGHTH_MEM:
                        {
                            expectedSize /= 8;
                            break;
                        }

                        case INS_TT_MOVDDUP:
                        {
                            if (expectedSize == genTypeSize(TYP_SIMD16))
                            {
                                expectedSize /= 2;
                            }
                            break;
                        }

                        case INS_TT_TUPLE1_FIXED:
                        case INS_TT_TUPLE1_SCALAR:
                        {
                            expectedSize = CodeGenInterface::instInputSize(ins);
                            break;
                        }

                        case INS_TT_TUPLE2:
                        {
                            expectedSize = CodeGenInterface::instInputSize(ins) * 2;
                            break;
                        }

                        case INS_TT_TUPLE4:
                        {
                            expectedSize = CodeGenInterface::instInputSize(ins) * 4;
                            break;
                        }

                        case INS_TT_TUPLE8:
                        {
                            expectedSize = CodeGenInterface::instInputSize(ins) * 8;
                            break;
                        }

                        default:
                        {
                            unreached();
                        }
                    }
                    break;
                }
            }
            break;
        }

        case HW_Category_SIMDScalar:
        {
            expectedSize = genTypeSize(parentBaseType);

            switch (parentIntrinsicId)
            {
                case NI_Vector128_CreateScalarUnsafe:
                case NI_Vector256_CreateScalarUnsafe:
                case NI_Vector512_CreateScalarUnsafe:
                {
                    // Integral scalar loads to vector use movd/movq, so small types must be sized up.
                    // They may also use a GR reg, so disable SIMD operand containment.
                    if (varTypeIsIntegral(childNode->TypeGet()))
                    {
                        expectedSize     = genTypeSize(genActualType(parentBaseType));
                        supportsSIMDLoad = false;
                    }
                    break;
                }

                case NI_AVX2_BroadcastScalarToVector128:
                case NI_AVX2_BroadcastScalarToVector256:
                case NI_AVX512F_BroadcastScalarToVector512:
                case NI_AVX512BW_BroadcastScalarToVector512:
                {
                    // These can have either pointer or vector operands. For the pointer case, we can't check
                    // size, so just assume it matches.
                    if (parentNode->OperIsMemoryLoad())
                    {
                        operandSize = expectedSize;
                        break;
                    }

                    // The vector case that supports containment is the
                    // BroadcastScalarToVector(CreateScalarUnsafe()) pattern.
                    break;
                }

                default:
                {
                    // Scalar integral values may be in a GP reg.
                    supportsSIMDLoad = !varTypeIsIntegral(childNode->TypeGet());
                    break;
                }
            }
            break;
        }

        case HW_Category_Scalar:
        {
            // We should only get here for integral nodes.
            assert(varTypeIsIntegral(childNode->TypeGet()));

            expectedSize = genTypeSize(parentNode);

            // CRC32 codegen depends on its second operand's type.
            // Currently, we are using SIMDBaseType to store the op2Type info.
            if (parentIntrinsicId == NI_SSE42_Crc32)
            {
                expectedSize = genTypeSize(parentBaseType);
            }

            break;
        }

        default:
        {
            unreached();
        }
    }

    supportsMemoryOp = supportsMemoryOp && (operandSize >= expectedSize);
    supportsSIMDLoad = supportsSIMDLoad && supportsMemoryOp;

    // SIMD16 loads are containable on non-VEX hardware only if the address is aligned.
    bool supportsUnalignedLoad = (expectedSize < genTypeSize(TYP_SIMD16)) || comp->canUseVexEncoding();
    *supportsRegOptional = supportsMemoryOp && supportsUnalignedLoad && IsSafeToMarkRegOptional(parentNode, childNode);

    if (!childNode->OperIsHWIntrinsic())
    {
        bool canBeContained = false;

        if (supportsMemoryOp)
        {
            if (IsContainableMemoryOp(childNode))
            {
                canBeContained = supportsUnalignedLoad && IsSafeToContainMem(parentNode, childNode);
            }
            else if (childNode->IsCnsNonZeroFltOrDbl())
            {
                // Always safe.
                canBeContained = true;
            }
            else if (childNode->IsCnsVec())
            {
                GenTreeVecCon* vecCon = childNode->AsVecCon();
                canBeContained        = !vecCon->IsAllBitsSet() && !vecCon->IsZero();
            }
        }
        return canBeContained;
    }

    GenTreeHWIntrinsic* hwintrinsic   = childNode->AsHWIntrinsic();
    NamedIntrinsic      intrinsicId   = hwintrinsic->GetHWIntrinsicId();
    var_types           childBaseType = hwintrinsic->GetSimdBaseType();

    bool supportsSIMDScalarLoad = supportsSIMDLoad && (expectedSize <= genTypeSize(childBaseType));

    switch (intrinsicId)
    {
        case NI_Vector128_CreateScalarUnsafe:
        case NI_Vector256_CreateScalarUnsafe:
        case NI_Vector512_CreateScalarUnsafe:
        {
            if (!supportsSIMDScalarLoad)
            {
                // Nothing to do if the intrinsic doesn't support scalar loads
                return false;
            }

            GenTree* op1 = hwintrinsic->Op(1);

            if (IsInvariantInRange(op1, parentNode, hwintrinsic))
            {
                if (op1->isContained())
                {
                    // We have CreateScalarUnsafe where the underlying scalar is contained
                    // As such, we can contain the CreateScalarUnsafe and consume the value
                    // directly in codegen.

                    return true;
                }

                if (op1->IsRegOptional() && varTypeIsFloating(op1))
                {
                    // We have CreateScalarUnsafe where the underlying scalar was marked reg
                    // optional. As such, we can contain the CreateScalarUnsafe and consume
                    // the value directly in codegen.
                    //
                    // We only want to do this when op1 produces a floating-point value since that means
                    // it will already be in a SIMD register in the scenario it isn't spilled.

                    return true;
                }
            }

            return false;
        }

        case NI_SSE_LoadAlignedVector128:
        case NI_SSE2_LoadAlignedVector128:
        case NI_AVX_LoadAlignedVector256:
        case NI_AVX512F_LoadAlignedVector512:
        {
            // In minOpts, we need to ensure that an unaligned address will fault when an explicit LoadAligned is used.
            // Non-VEX encoded instructions will fault if an unaligned SIMD16 load is contained but will not for scalar
            // loads, and VEX-encoded instructions will not fault for unaligned loads in any case.
            //
            // When optimizations are enabled, we want to contain any aligned load that is large enough for the parent's
            // requirement.

            return (supportsSIMDLoad &&
                    ((!comp->canUseVexEncoding() && expectedSize == genTypeSize(TYP_SIMD16)) || !comp->opts.MinOpts()));
        }

        case NI_SSE_LoadScalarVector128:
        case NI_SSE2_LoadScalarVector128:
        {
            // These take only pointer operands.
            assert(hwintrinsic->OperIsMemoryLoad());

            return supportsSIMDScalarLoad;
        }

        case NI_SSE3_MoveAndDuplicate:
        case NI_AVX2_BroadcastScalarToVector128:
        case NI_AVX2_BroadcastScalarToVector256:
        case NI_AVX512F_BroadcastScalarToVector512:
        {
            if (comp->opts.MinOpts() || !comp->canUseEmbeddedBroadcast())
            {
                return false;
            }

            if (varTypeIsSmall(parentBaseType) || (genTypeSize(parentBaseType) != genTypeSize(childBaseType)))
            {
                // early return if either base type is not embedded broadcast compatible.
                return false;
            }

            // make the broadcast node containable when embedded broadcast can be enabled.
            if (intrinsicId == NI_SSE3_MoveAndDuplicate)
            {
                // NI_SSE3_MoveAndDuplicate is for Vector128<double> only.
                assert(childBaseType == TYP_DOUBLE);
            }

            if (parentNode->OperIsEmbBroadcastCompatible() && comp->canUseEvexEncoding())
            {
                GenTree* broadcastOperand = hwintrinsic->Op(1);

                if (broadcastOperand->OperIsHWIntrinsic())
                {
                    GenTreeHWIntrinsic* hwintrinsicOperand = broadcastOperand->AsHWIntrinsic();

                    if (hwintrinsicOperand->OperIsCreateScalarUnsafe())
                    {
                        // CreateScalarUnsafe can contain non-memory operands such as enregistered
                        // locals, so we want to check if its operand is containable instead. This
                        // will result in such enregistered locals returning `false`.
                        broadcastOperand = hwintrinsicOperand->Op(1);
                    }
                }

                bool childSupportsRegOptional;
                if (IsContainableHWIntrinsicOp(hwintrinsic, broadcastOperand, &childSupportsRegOptional) &&
                    IsSafeToContainMem(parentNode, hwintrinsic))
                {
                    return true;
                }
            }
            return false;
        }

        case NI_SSE3_LoadAndDuplicateToVector128:
        case NI_AVX_BroadcastScalarToVector128:
        case NI_AVX_BroadcastScalarToVector256:
        {
            if (!comp->canUseEmbeddedBroadcast())
            {
                return false;
            }

            // These take only pointer operands.
            assert(hwintrinsic->OperIsMemoryLoad());
            assert(varTypeIsFloating(childBaseType));

            return (parentBaseType == childBaseType) && parentNode->OperIsEmbBroadcastCompatible() &&
                   comp->canUseEvexEncoding();
        }

        default:
        {
            return false;
        }
    }
}

//----------------------------------------------------------------------------------------------
// TryFoldCnsVecForEmbeddedBroadcast:
//  Unfold the eligible constant vector when embedded broadcast is
//  available.
//
//  Arguments:
//     parentNode - The hardware intrinsic node
//     childNode  - The operand node to try contain
//
void Lowering::TryFoldCnsVecForEmbeddedBroadcast(GenTreeHWIntrinsic* parentNode, GenTreeVecCon* childNode)
{
    assert(!childNode->IsAllBitsSet());
    assert(!childNode->IsZero());

    if (!comp->canUseEmbeddedBroadcast())
    {
        MakeSrcContained(parentNode, childNode);
        return;
    }

    // We use the child node's size for the broadcast node, because the parent may consume more than its own size.
    // The containment check has already validated that the child is sufficiently large.
    //
    // We use the parent node's base type, because we must ensure that the constant repeats correctly for that size,
    // regardless of how the constant vector was created.

    var_types   simdType            = childNode->TypeGet();
    var_types   simdBaseType        = parentNode->GetSimdBaseType();
    CorInfoType simdBaseJitType     = parentNode->GetSimdBaseJitType();
    bool        isCreatedFromScalar = true;

    if (varTypeIsSmall(simdBaseType))
    {
        isCreatedFromScalar = false;
    }
    else
    {
        isCreatedFromScalar = childNode->IsBroadcast(simdBaseType);
    }

    if (isCreatedFromScalar)
    {
        NamedIntrinsic broadcastName = NI_AVX2_BroadcastScalarToVector128;
        if (simdType == TYP_SIMD32)
        {
            broadcastName = NI_AVX2_BroadcastScalarToVector256;
        }
        else if (simdType == TYP_SIMD64)
        {
            broadcastName = NI_AVX512F_BroadcastScalarToVector512;
        }
        else
        {
            assert(simdType == TYP_SIMD16);
        }

        GenTree* constScalar = nullptr;
        switch (simdBaseType)
        {
            case TYP_FLOAT:
            {
                float scalar = childNode->gtSimdVal.f32[0];
                constScalar  = comp->gtNewDconNodeF(scalar);
                break;
            }
            case TYP_DOUBLE:
            {
                double scalar = childNode->gtSimdVal.f64[0];
                constScalar   = comp->gtNewDconNodeD(scalar);
                break;
            }
            case TYP_INT:
            {
                int32_t scalar = childNode->gtSimdVal.i32[0];
                constScalar    = comp->gtNewIconNode(scalar, simdBaseType);
                break;
            }
            case TYP_UINT:
            {
                uint32_t scalar = childNode->gtSimdVal.u32[0];
                constScalar     = comp->gtNewIconNode(scalar, TYP_INT);
                break;
            }
            case TYP_LONG:
            case TYP_ULONG:
            {
                int64_t scalar = childNode->gtSimdVal.i64[0];
                constScalar    = comp->gtNewLconNode(scalar);
                break;
            }
            default:
                unreached();
        }

        GenTreeHWIntrinsic* createScalar =
            comp->gtNewSimdHWIntrinsicNode(TYP_SIMD16, constScalar, NI_Vector128_CreateScalarUnsafe, simdBaseJitType,
                                           16);
        GenTreeHWIntrinsic* broadcastNode = comp->gtNewSimdHWIntrinsicNode(simdType, createScalar, broadcastName,
                                                                           simdBaseJitType, genTypeSize(simdType));
        BlockRange().InsertBefore(childNode, broadcastNode);
        BlockRange().InsertBefore(broadcastNode, createScalar);
        BlockRange().InsertBefore(createScalar, constScalar);
        LIR::Use use;
        if (BlockRange().TryGetUse(childNode, &use))
        {
            use.ReplaceWith(broadcastNode);
        }
        else
        {
            broadcastNode->SetUnusedValue();
        }

        BlockRange().Remove(childNode);
        LowerNode(createScalar);
        LowerNode(broadcastNode);
        if (varTypeIsFloating(simdBaseType))
        {
            MakeSrcContained(broadcastNode, createScalar);
        }
        else if (constScalar->TypeIs(TYP_INT, TYP_UINT, TYP_LONG, TYP_ULONG))
        {
            MakeSrcContained(broadcastNode, constScalar);
        }
        MakeSrcContained(parentNode, broadcastNode);
        return;
    }
    MakeSrcContained(parentNode, childNode);
}

//----------------------------------------------------------------------------------------------
// TryCompressConstVecData:
//  Try to compress the constant vector input if it has duplicated parts and can be optimized by
//  broadcast
//
//  Arguments:
//     node - the storeind node.
//
//  Return:
//     return true if compress success.
void Lowering::TryCompressConstVecData(GenTreeStoreInd* node)
{
    assert(node->Data()->IsCnsVec());
    assert(node->Data()->AsVecCon()->TypeIs(TYP_SIMD32, TYP_SIMD64));

    GenTreeVecCon*      vecCon    = node->Data()->AsVecCon();
    GenTreeHWIntrinsic* broadcast = nullptr;

    if (vecCon->TypeIs(TYP_SIMD32))
    {
        assert(comp->compOpportunisticallyDependsOn(InstructionSet_AVX2));
        if (vecCon->gtSimd32Val.v128[0] == vecCon->gtSimdVal.v128[1])
        {
            simd16_t simd16Val              = {};
            simd16Val.f64[0]                = vecCon->gtSimd32Val.f64[0];
            simd16Val.f64[1]                = vecCon->gtSimd32Val.f64[1];
            GenTreeVecCon* compressedVecCon = comp->gtNewVconNode(TYP_SIMD16);
            memcpy(&compressedVecCon->gtSimdVal, &simd16Val, sizeof(simd16_t));
            BlockRange().InsertBefore(node->Data(), compressedVecCon);
            BlockRange().Remove(vecCon);
            broadcast = comp->gtNewSimdHWIntrinsicNode(TYP_SIMD32, compressedVecCon,
                                                       NI_AVX2_BroadcastVector128ToVector256, CORINFO_TYPE_UINT, 32);
        }
    }
    else
    {
        assert(vecCon->TypeIs(TYP_SIMD64));
        assert(comp->IsBaselineVector512IsaSupportedOpportunistically());
        if (vecCon->gtSimd64Val.v128[0] == vecCon->gtSimd64Val.v128[1] &&
            vecCon->gtSimd64Val.v128[0] == vecCon->gtSimd64Val.v128[2] &&
            vecCon->gtSimd64Val.v128[0] == vecCon->gtSimd64Val.v128[3])
        {
            simd16_t simd16Val              = {};
            simd16Val.f64[0]                = vecCon->gtSimd64Val.f64[0];
            simd16Val.f64[1]                = vecCon->gtSimd64Val.f64[1];
            GenTreeVecCon* compressedVecCon = comp->gtNewVconNode(TYP_SIMD16);
            memcpy(&compressedVecCon->gtSimdVal, &simd16Val, sizeof(simd16_t));
            BlockRange().InsertBefore(node->Data(), compressedVecCon);
            BlockRange().Remove(vecCon);
            broadcast = comp->gtNewSimdHWIntrinsicNode(TYP_SIMD64, compressedVecCon,
                                                       NI_AVX512F_BroadcastVector128ToVector512, CORINFO_TYPE_UINT, 64);
        }
        else if (vecCon->gtSimd64Val.v256[0] == vecCon->gtSimd64Val.v256[1])
        {
            simd32_t simd32Val              = {};
            simd32Val.v128[0]               = vecCon->gtSimd32Val.v128[0];
            simd32Val.v128[1]               = vecCon->gtSimd32Val.v128[1];
            GenTreeVecCon* compressedVecCon = comp->gtNewVconNode(TYP_SIMD32);
            memcpy(&compressedVecCon->gtSimdVal, &simd32Val, sizeof(simd32_t));
            BlockRange().InsertBefore(node->Data(), compressedVecCon);
            BlockRange().Remove(vecCon);
            broadcast =
                comp->gtNewSimdHWIntrinsicNode(TYP_SIMD64, compressedVecCon, NI_AVX512F_BroadcastVector256ToVector512,
                                               CORINFO_TYPE_ULONG, 64);
        }
    }

    if (broadcast == nullptr)
    {
        return;
    }

    BlockRange().InsertBefore(node, broadcast);
    node->Data() = broadcast;
    LowerNode(broadcast);
}

//------------------------------------------------------------------------
// TryMakeSrcContainedOrRegOptional: Tries to make "childNode" a contained or regOptional node
//
//  Arguments:
//     parentNode - The hardware intrinsic node which is the parent of 'childNode'
//     childNode  - The node to check if it can be contained by 'parentNode'
//
void Lowering::TryMakeSrcContainedOrRegOptional(GenTreeHWIntrinsic* parentNode, GenTree* childNode)
{
    bool supportsRegOptional = false;

    if (IsContainableHWIntrinsicOp(parentNode, childNode, &supportsRegOptional))
    {
        if (childNode->IsCnsVec() && parentNode->OperIsEmbBroadcastCompatible() && comp->canUseEvexEncoding())
        {
            TryFoldCnsVecForEmbeddedBroadcast(parentNode, childNode->AsVecCon());
        }
        else
        {
            MakeSrcContained(parentNode, childNode);
        }
    }
    else if (supportsRegOptional)
    {
        MakeSrcRegOptional(parentNode, childNode);
    }
}

//----------------------------------------------------------------------------------------------
// ContainCheckHWIntrinsicAddr: Perform containment analysis for an address operand of a hardware
//                              intrinsic node.
//
//  Arguments:
//     node - The hardware intrinsic node
//     addr - The address node to try contain
//     size - Size of the memory access (can be an overestimate)
//
void Lowering::ContainCheckHWIntrinsicAddr(GenTreeHWIntrinsic* node, GenTree* addr, unsigned size)
{
    assert((genActualType(addr) == TYP_I_IMPL) || (addr->TypeGet() == TYP_BYREF));
    if ((addr->OperIs(GT_LCL_ADDR) && IsContainableLclAddr(addr->AsLclFld(), size)) ||
        (addr->IsCnsIntOrI() && addr->AsIntConCommon()->FitsInAddrBase(comp)))
    {
        MakeSrcContained(node, addr);
    }
    else
    {
        TryCreateAddrMode(addr, true, node);
        if (addr->OperIs(GT_LEA) && IsInvariantInRange(addr, node))
        {
            MakeSrcContained(node, addr);
        }
    }
}

//----------------------------------------------------------------------------------------------
// ContainCheckHWIntrinsic: Perform containment analysis for a hardware intrinsic node.
//
//  Arguments:
//     node - The hardware intrinsic node.
//
void Lowering::ContainCheckHWIntrinsic(GenTreeHWIntrinsic* node)
{
    NamedIntrinsic      intrinsicId     = node->GetHWIntrinsicId();
    HWIntrinsicCategory category        = HWIntrinsicInfo::lookupCategory(intrinsicId);
    size_t              numArgs         = node->GetOperandCount();
    CorInfoType         simdBaseJitType = node->GetSimdBaseJitType();
    var_types           simdBaseType    = node->GetSimdBaseType();
    uint32_t            simdSize        = node->GetSimdSize();

    if (!HWIntrinsicInfo::SupportsContainment(intrinsicId))
    {
        // AVX2 gather are not containable and always have constant IMM argument
        if (HWIntrinsicInfo::isAVX2GatherIntrinsic(intrinsicId))
        {
            GenTree* lastOp = node->Op(numArgs);
            MakeSrcContained(node, lastOp);
        }
        // Exit early if containment isn't supported
        return;
    }

    bool isContainedImm = false;

    if (HWIntrinsicInfo::lookupCategory(intrinsicId) == HW_Category_IMM)
    {
        GenTree* lastOp = node->Op(numArgs);

        if (HWIntrinsicInfo::isImmOp(intrinsicId, lastOp) && lastOp->IsCnsIntOrI())
        {
            MakeSrcContained(node, lastOp);
            isContainedImm = true;
        }
    }

    if ((simdSize == 8) || (simdSize == 12))
    {
        // We want to handle GetElement/ToScalar still for Vector2/3
        if ((intrinsicId != NI_Vector128_GetElement) && (intrinsicId != NI_Vector128_ToScalar) &&
            (intrinsicId != NI_Vector256_GetElement) && (intrinsicId != NI_Vector256_ToScalar) &&
            (intrinsicId != NI_Vector512_GetElement) && (intrinsicId != NI_Vector512_ToScalar))
        {
            // TODO-XArch-CQ: Ideally we would key this off of the size the containing node
            // expects vs the size node actually is or would be if spilled to the stack
            return;
        }
    }

    // TODO-XArch-CQ: Non-VEX encoded instructions can have both ops contained

    const bool isCommutative = node->isCommutativeHWIntrinsic();

    GenTree* op1 = nullptr;
    GenTree* op2 = nullptr;
    GenTree* op3 = nullptr;
    GenTree* op4 = nullptr;

    if (numArgs == 1)
    {
        // One argument intrinsics cannot be commutative
        assert(!isCommutative);

        op1 = node->Op(1);

        switch (category)
        {
            case HW_Category_MemoryLoad:
                ContainCheckHWIntrinsicAddr(node, op1, simdSize);
                break;

            case HW_Category_SimpleSIMD:
            case HW_Category_SIMDScalar:
            case HW_Category_Scalar:
            {
                switch (intrinsicId)
                {
                    case NI_SSE_ReciprocalScalar:
                    case NI_SSE_ReciprocalSqrtScalar:
                    case NI_SSE_SqrtScalar:
                    case NI_SSE2_SqrtScalar:
                    case NI_SSE41_CeilingScalar:
                    case NI_SSE41_FloorScalar:
                    case NI_SSE41_RoundCurrentDirectionScalar:
                    case NI_SSE41_RoundToNearestIntegerScalar:
                    case NI_SSE41_RoundToNegativeInfinityScalar:
                    case NI_SSE41_RoundToPositiveInfinityScalar:
                    case NI_SSE41_RoundToZeroScalar:
                    case NI_AVX512F_GetExponentScalar:
                    case NI_AVX512F_Reciprocal14Scalar:
                    case NI_AVX512F_ReciprocalSqrt14Scalar:
                    case NI_AVX10v1_GetExponentScalar:
                    case NI_AVX10v1_Reciprocal14Scalar:
                    case NI_AVX10v1_ReciprocalSqrt14Scalar:
                    {
                        // These intrinsics have both 1 and 2-operand overloads.
                        //
                        // The 1-operand overload basically does `intrinsic(op1, op1)`
                        //
                        // Because of this, the operand must be loaded into a register
                        // and cannot be contained.
                        return;
                    }

                    case NI_SSE2_ConvertToInt32:
                    case NI_SSE2_X64_ConvertToInt64:
                    case NI_SSE2_ConvertToUInt32:
                    case NI_SSE2_X64_ConvertToUInt64:
                    case NI_AVX2_ConvertToInt32:
                    case NI_AVX2_ConvertToUInt32:
                    {
                        if (varTypeIsIntegral(simdBaseType))
                        {
                            // These intrinsics are "ins reg/mem, xmm" and get
                            // contained by the relevant store operation instead.
                            return;
                        }
                        break;
                    }

                    case NI_SSE41_ConvertToVector128Int16:
                    case NI_SSE41_ConvertToVector128Int32:
                    case NI_SSE41_ConvertToVector128Int64:
                    case NI_AVX2_ConvertToVector256Int16:
                    case NI_AVX2_ConvertToVector256Int32:
                    case NI_AVX2_ConvertToVector256Int64:
                    {
                        if (node->OperIsMemoryLoad())
                        {
                            ContainCheckHWIntrinsicAddr(node, op1, /* conservative maximum */ 16);
                            return;
                        }
                        break;
                    }

                    case NI_AVX2_BroadcastScalarToVector128:
                    case NI_AVX2_BroadcastScalarToVector256:
                    case NI_AVX512F_BroadcastScalarToVector512:
                    case NI_AVX512BW_BroadcastScalarToVector512:
                    {
                        if (node->OperIsMemoryLoad())
                        {
                            ContainCheckHWIntrinsicAddr(node, op1, /* conservative maximum */ 8);
                            return;
                        }

                        if (varTypeIsIntegral(simdBaseType) && op1->OperIsHWIntrinsic())
                        {
                            GenTreeHWIntrinsic* childNode = op1->AsHWIntrinsic();

                            if (childNode->OperIsCreateScalarUnsafe())
                            {
                                // We have a very special case of BroadcastScalarToVector(CreateScalarUnsafe(op1))
                                //
                                // This is one of the only instructions where it supports taking integer types from
                                // a SIMD register or directly as a scalar from memory. Most other instructions, in
                                // comparison, take such values from general-purpose registers instead.
                                //
                                // Because of this, we're going to remove the CreateScalarUnsafe and try to contain
                                // op1 directly, we'll then special case the codegen to materialize the value into a
                                // SIMD register in the case it is marked optional and doesn't get spilled.

                                node->Op(1) = childNode->Op(1);
                                BlockRange().Remove(op1);

                                op1 = node->Op(1);
                                op1->ClearContained();

                                // Drop GT_CAST if it doesn't change the op1's bits we're about to broadcast
                                if (op1->OperIs(GT_CAST) && !op1->gtOverflow() && comp->opts.Tier0OptimizationEnabled())
                                {
                                    GenTreeCast* cast = op1->AsCast();
                                    if (!varTypeIsFloating(cast->CastToType()) &&
                                        !varTypeIsFloating(cast->CastFromType()) &&
                                        (genTypeSize(cast->CastToType()) >= genTypeSize(simdBaseType)) &&
                                        (genTypeSize(cast->CastFromType()) >= genTypeSize(simdBaseType)))
                                    {
                                        BlockRange().Remove(op1);
                                        op1 = cast->CastOp();
                                        op1->ClearContained();
                                        node->Op(1) = op1;
                                    }
                                }
                            }
                        }
                        break;
                    }

                    case NI_AVX2_BroadcastVector128ToVector256:
                    case NI_AVX512F_BroadcastVector128ToVector512:
                    case NI_AVX512F_BroadcastVector256ToVector512:
                    {
                        if (node->OperIsMemoryLoad())
                        {
                            ContainCheckHWIntrinsicAddr(node, op1, /* conservative maximum */ 32);
                            return;
                        }

                        assert(op1->IsCnsVec());
                        break;
                    }

                    case NI_AVX512F_ConvertToVector256Int32:
                    case NI_AVX512F_ConvertToVector256UInt32:
                    case NI_AVX512F_VL_ConvertToVector128UInt32:
                    case NI_AVX512F_VL_ConvertToVector128UInt32WithSaturation:
                    case NI_AVX10v1_ConvertToVector128UInt32:
                    case NI_AVX10v1_ConvertToVector128UInt32WithSaturation:
                    {
                        if (varTypeIsFloating(simdBaseType))
                        {
                            // This version is "ins xmm, xmm/mem" and
                            // gets the default containment handling
                            break;
                        }
                        FALLTHROUGH;
                    }

                    case NI_AVX512F_ConvertToVector128Byte:
                    case NI_AVX512F_ConvertToVector128ByteWithSaturation:
                    case NI_AVX512F_ConvertToVector128Int16:
                    case NI_AVX512F_ConvertToVector128Int16WithSaturation:
                    case NI_AVX512F_ConvertToVector128SByte:
                    case NI_AVX512F_ConvertToVector128SByteWithSaturation:
                    case NI_AVX512F_ConvertToVector128UInt16:
                    case NI_AVX512F_ConvertToVector128UInt16WithSaturation:
                    case NI_AVX512F_ConvertToVector256Int16:
                    case NI_AVX512F_ConvertToVector256Int16WithSaturation:
                    case NI_AVX512F_ConvertToVector256Int32WithSaturation:
                    case NI_AVX512F_ConvertToVector256UInt16:
                    case NI_AVX512F_ConvertToVector256UInt16WithSaturation:
                    case NI_AVX512F_ConvertToVector256UInt32WithSaturation:
                    case NI_AVX512F_VL_ConvertToVector128Byte:
                    case NI_AVX512F_VL_ConvertToVector128ByteWithSaturation:
                    case NI_AVX512F_VL_ConvertToVector128Int16:
                    case NI_AVX512F_VL_ConvertToVector128Int16WithSaturation:
                    case NI_AVX512F_VL_ConvertToVector128Int32:
                    case NI_AVX512F_VL_ConvertToVector128Int32WithSaturation:
                    case NI_AVX512F_VL_ConvertToVector128SByte:
                    case NI_AVX512F_VL_ConvertToVector128SByteWithSaturation:
                    case NI_AVX512F_VL_ConvertToVector128UInt16:
                    case NI_AVX512F_VL_ConvertToVector128UInt16WithSaturation:
                    case NI_AVX512BW_ConvertToVector256Byte:
                    case NI_AVX512BW_ConvertToVector256ByteWithSaturation:
                    case NI_AVX512BW_ConvertToVector256SByte:
                    case NI_AVX512BW_ConvertToVector256SByteWithSaturation:
                    case NI_AVX512BW_VL_ConvertToVector128Byte:
                    case NI_AVX512BW_VL_ConvertToVector128ByteWithSaturation:
                    case NI_AVX512BW_VL_ConvertToVector128SByte:
                    case NI_AVX512BW_VL_ConvertToVector128SByteWithSaturation:
                    case NI_AVX10v1_ConvertToVector128Byte:
                    case NI_AVX10v1_ConvertToVector128ByteWithSaturation:
                    case NI_AVX10v1_ConvertToVector128Int16:
                    case NI_AVX10v1_ConvertToVector128Int16WithSaturation:
                    case NI_AVX10v1_ConvertToVector128Int32:
                    case NI_AVX10v1_ConvertToVector128Int32WithSaturation:
                    case NI_AVX10v1_ConvertToVector128SByte:
                    case NI_AVX10v1_ConvertToVector128SByteWithSaturation:
                    case NI_AVX10v1_ConvertToVector128UInt16:
                    case NI_AVX10v1_ConvertToVector128UInt16WithSaturation:
                    {
                        // These intrinsics are "ins reg/mem, xmm" and get
                        // contained by the relevant store operation instead.
                        return;
                    }

                    default:
                    {
                        break;
                    }
                }

                assert(!node->OperIsMemoryLoad());

                TryMakeSrcContainedOrRegOptional(node, op1);
                break;
            }

            default:
            {
                unreached();
                break;
            }
        }
    }
    else
    {
        if (numArgs == 2)
        {
            op1 = node->Op(1);
            op2 = node->Op(2);

            switch (category)
            {
                case HW_Category_MemoryLoad:
                    if ((intrinsicId == NI_AVX_MaskLoad) || (intrinsicId == NI_AVX2_MaskLoad))
                    {
                        ContainCheckHWIntrinsicAddr(node, op1, simdSize);
                    }
                    else
                    {
                        ContainCheckHWIntrinsicAddr(node, op2, simdSize);
                    }
                    break;

                case HW_Category_MemoryStore:
                    ContainCheckHWIntrinsicAddr(node, op1, /* conservative maximum */ simdSize);
                    break;

                case HW_Category_SimpleSIMD:
                case HW_Category_SIMDScalar:
                case HW_Category_Scalar:
                {
                    bool supportsOp1RegOptional = false;
                    bool supportsOp2RegOptional = false;

                    GenTree* containedOperand   = nullptr;
                    GenTree* regOptionalOperand = nullptr;
                    bool     swapOperands       = false;

                    if (IsContainableHWIntrinsicOp(node, op2, &supportsOp2RegOptional))
                    {
                        containedOperand = op2;
                    }
                    else if (isCommutative && IsContainableHWIntrinsicOp(node, op1, &supportsOp1RegOptional))
                    {
                        containedOperand = op1;
                        swapOperands     = true;
                    }
                    else
                    {
                        if (supportsOp1RegOptional)
                        {
                            regOptionalOperand = PreferredRegOptionalOperand(regOptionalOperand, op1);
                        }

                        if (supportsOp2RegOptional)
                        {
                            regOptionalOperand = PreferredRegOptionalOperand(regOptionalOperand, op2);
                        }

                        if (regOptionalOperand == op1)
                        {
                            swapOperands = true;
                        }
                    }

                    if (containedOperand != nullptr)
                    {
                        if (containedOperand->IsCnsVec() && node->OperIsEmbBroadcastCompatible() &&
                            comp->canUseEvexEncoding())
                        {
                            TryFoldCnsVecForEmbeddedBroadcast(node, containedOperand->AsVecCon());
                        }
                        else
                        {
                            MakeSrcContained(node, containedOperand);
                        }
                    }
                    else if (regOptionalOperand != nullptr)
                    {
                        MakeSrcRegOptional(node, regOptionalOperand);
                    }

                    if (swapOperands)
                    {
                        // Swap the operands here to make the containment checks in codegen significantly simpler
                        std::swap(node->Op(1), node->Op(2));
                    }
                    break;
                }

                case HW_Category_IMM:
                {
                    // We don't currently have any IMM intrinsics which are also commutative
                    assert(!isCommutative);

                    switch (intrinsicId)
                    {
                        case NI_SSE2_Extract:
                        case NI_AVX_ExtractVector128:
                        case NI_AVX2_ExtractVector128:
                        case NI_AVX512F_ExtractVector128:
                        case NI_AVX512F_ExtractVector256:
                        case NI_AVX512DQ_ExtractVector128:
                        case NI_AVX512DQ_ExtractVector256:
                        case NI_AVX10v1_V512_ExtractVector128:
                        case NI_AVX10v1_V512_ExtractVector256:
                        {
                            // These intrinsics are "ins reg/mem, xmm, imm8" and get
                            // contained by the relevant store operation instead.
                            break;
                        }

                        case NI_AVX2_Shuffle:
                        {
                            if (varTypeIsByte(simdBaseType))
                            {
                                // byte and sbyte are: pshufb ymm1, ymm2, ymm3/m256
                                assert(!isCommutative);

                                TryMakeSrcContainedOrRegOptional(node, op2);
                                break;
                            }
                            FALLTHROUGH;
                        }

                        case NI_SSE2_Shuffle:
                        case NI_SSE2_ShuffleHigh:
                        case NI_SSE2_ShuffleLow:
                        case NI_AVX2_Permute4x64:
                        case NI_AVX2_ShuffleHigh:
                        case NI_AVX2_ShuffleLow:
                        case NI_AVX512F_Permute2x64:
                        case NI_AVX512F_Permute4x32:
                        case NI_AVX512F_Permute4x64:
                        case NI_AVX512F_Shuffle:
                        case NI_AVX512BW_ShuffleHigh:
                        case NI_AVX512BW_ShuffleLow:
                        case NI_AVX512F_RotateLeft:
                        case NI_AVX512F_RotateRight:
                        case NI_AVX512F_VL_RotateLeft:
                        case NI_AVX512F_VL_RotateRight:
                        case NI_AVX10v1_RotateLeft:
                        case NI_AVX10v1_RotateRight:
                        {
                            // These intrinsics have op2 as an imm and op1 as a reg/mem

                            if (!isContainedImm)
                            {
                                // Don't contain if we're generating a jmp table fallback
                                break;
                            }

                            TryMakeSrcContainedOrRegOptional(node, op1);
                            break;
                        }

                        case NI_SSE41_Extract:
                        case NI_SSE41_X64_Extract:
                        {
                            // These intrinsics are "ins reg/mem, xmm" and get
                            // contained by the relevant store operation instead.

                            assert(!varTypeIsFloating(simdBaseType));
                            break;
                        }

                        case NI_AVX_Permute:
                        case NI_SSE2_ShiftLeftLogical:
                        case NI_SSE2_ShiftRightArithmetic:
                        case NI_SSE2_ShiftRightLogical:
                        case NI_AVX2_ShiftLeftLogical:
                        case NI_AVX2_ShiftRightArithmetic:
                        case NI_AVX2_ShiftRightLogical:
                        case NI_AVX512F_ShiftLeftLogical:
                        case NI_AVX512F_ShiftRightArithmetic:
                        case NI_AVX512F_ShiftRightLogical:
                        case NI_AVX512F_VL_ShiftRightArithmetic:
                        case NI_AVX512BW_ShiftLeftLogical:
                        case NI_AVX512BW_ShiftRightArithmetic:
                        case NI_AVX512BW_ShiftRightLogical:
                        case NI_AVX10v1_ShiftRightArithmetic:
                        {
                            // These intrinsics can have op2 be imm or reg/mem
                            // They also can have op1 be reg/mem and op2 be imm

                            if (HWIntrinsicInfo::isImmOp(intrinsicId, op2))
                            {
                                if (!isContainedImm)
                                {
                                    // Don't contain if we're generating a jmp table fallback
                                    break;
                                }

                                TryMakeSrcContainedOrRegOptional(node, op1);
                            }
                            else
                            {
                                TryMakeSrcContainedOrRegOptional(node, op2);
                            }
                            break;
                        }

                        case NI_AES_KeygenAssist:
                        case NI_AVX512F_GetMantissa:
                        case NI_AVX512F_VL_GetMantissa:
                        case NI_AVX512F_RoundScale:
                        case NI_AVX512F_VL_RoundScale:
                        case NI_AVX512DQ_Reduce:
                        case NI_AVX512DQ_VL_Reduce:
                        case NI_AVX10v1_GetMantissa:
                        case NI_AVX10v1_Reduce:
                        case NI_AVX10v1_RoundScale:
                        case NI_AVX10v1_V512_Reduce:
                        {
                            if (!isContainedImm)
                            {
                                // Don't contain if we're generating a jmp table fallback
                                break;
                            }

                            TryMakeSrcContainedOrRegOptional(node, op1);
                            break;
                        }

                        case NI_SSE2_ShiftLeftLogical128BitLane:
                        case NI_SSE2_ShiftRightLogical128BitLane:
                        case NI_AVX2_ShiftLeftLogical128BitLane:
                        case NI_AVX2_ShiftRightLogical128BitLane:
                        case NI_AVX512BW_ShiftLeftLogical128BitLane:
                        case NI_AVX512BW_ShiftRightLogical128BitLane:
                        {
                            // These intrinsics have op2 as an imm and op1 as a reg/mem when AVX512BW+VL is supported

                            if (!isContainedImm)
                            {
                                // Don't contain if we're generating a jmp table fallback
                                break;
                            }

                            TryMakeSrcContainedOrRegOptional(node, op1);
                            break;
                        }

                        case NI_AVX512F_GetMantissaScalar:
                        case NI_AVX512F_RoundScaleScalar:
                        case NI_AVX512DQ_ReduceScalar:
                        case NI_AVX10v1_GetMantissaScalar:
                        case NI_AVX10v1_ReduceScalar:
                        case NI_AVX10v1_RoundScaleScalar:
                        {
                            // These intrinsics have both 2 and 3-operand overloads.
                            //
                            // The 2-operand overload basically does `intrinsic(op1, op1, cns)`
                            //
                            // Because of this, the operand must be loaded into a register
                            // and cannot be contained.
                            return;
                        }

                        case NI_EVEX_ShiftLeftMask:
                        case NI_EVEX_ShiftRightMask:
                        {
                            // These intrinsics don't support a memory operand and
                            // we don't currently generate a jmp table fallback.

                            assert(isContainedImm);
                            return;
                        }

                        default:
                        {
                            assert(!"Unhandled containment for binary hardware intrinsic with immediate operand");
                            break;
                        }
                    }

                    break;
                }

                case HW_Category_Helper:
                {
                    // We don't currently have any IMM intrinsics which are also commutative
                    assert(!isCommutative);

                    switch (intrinsicId)
                    {
                        case NI_Vector128_GetElement:
                        case NI_Vector256_GetElement:
                        case NI_Vector512_GetElement:
                        {
                            if (op2->OperIsConst())
                            {
                                MakeSrcContained(node, op2);
                            }

                            if (IsContainableMemoryOp(op1) && IsSafeToContainMem(node, op1))
                            {
                                MakeSrcContained(node, op1);
                            }
                            break;
                        }

                        default:
                        {
                            assert(!"Unhandled containment for helper binary hardware intrinsic");
                            break;
                        }
                    }

                    break;
                }

                default:
                {
                    unreached();
                    break;
                }
            }
        }
        else if (numArgs == 3)
        {
            // three argument intrinsics should not be marked commutative
            assert(!isCommutative);

            op1 = node->Op(1);
            op2 = node->Op(2);
            op3 = node->Op(3);

            switch (category)
            {
                case HW_Category_SimpleSIMD:
                case HW_Category_SIMDScalar:
                case HW_Category_Scalar:
                {
                    if (HWIntrinsicInfo::IsFmaIntrinsic(intrinsicId))
                    {
                        // FMA is special in that any operand can be contained
                        // and any other operand can be the RMW operand.
                        //
                        // This comes about from having:
                        // * 132: op1 = (op1 * [op3]) + op2
                        // * 213: op2 = (op1 * op2) + [op3]
                        // * 231: op2 = (op2 * [op3]) + op1
                        //
                        // Since multiplication is commutative this gives us the
                        // full range of support to emit the best codegen.

                        bool supportsOp1RegOptional = false;
                        bool supportsOp2RegOptional = false;
                        bool supportsOp3RegOptional = false;

                        GenTree* containedOperand   = nullptr;
                        GenTree* regOptionalOperand = nullptr;

                        LIR::Use use;
                        GenTree* user = nullptr;

                        if (BlockRange().TryGetUse(node, &use))
                        {
                            user = use.User();
                        }
                        unsigned resultOpNum = node->GetResultOpNumForRmwIntrinsic(user, op1, op2, op3);

                        // Prioritize Containable op. Check if any one of the op is containable first.
                        // Set op regOptional only if none of them is containable.

                        // Prefer to make op3 contained as it doesn't require reordering operands
                        if ((resultOpNum != 3) && IsContainableHWIntrinsicOp(node, op3, &supportsOp3RegOptional))
                        {
                            // result = (op1 * op2) + [op3]
                            containedOperand = op3;
                        }
                        else if ((resultOpNum != 2) && IsContainableHWIntrinsicOp(node, op2, &supportsOp2RegOptional))
                        {
                            // result = (op1 * [op2]) + op3
                            containedOperand = op2;
                        }
                        else if ((resultOpNum != 1) && !HWIntrinsicInfo::CopiesUpperBits(intrinsicId) &&
                                 IsContainableHWIntrinsicOp(node, op1, &supportsOp1RegOptional))
                        {
                            // result = ([op1] * op2) + op3
                            containedOperand = op1;
                        }
                        else
                        {
                            if (supportsOp1RegOptional)
                            {
                                regOptionalOperand = PreferredRegOptionalOperand(regOptionalOperand, op1);
                            }

                            if (supportsOp2RegOptional)
                            {
                                regOptionalOperand = PreferredRegOptionalOperand(regOptionalOperand, op2);
                            }

                            if (supportsOp3RegOptional)
                            {
                                regOptionalOperand = PreferredRegOptionalOperand(regOptionalOperand, op3);
                            }
                        }

                        if (containedOperand != nullptr)
                        {
                            if (containedOperand->IsCnsVec() && node->OperIsEmbBroadcastCompatible() &&
                                comp->canUseEvexEncoding())
                            {
                                TryFoldCnsVecForEmbeddedBroadcast(node, containedOperand->AsVecCon());
                            }
                            else
                            {
                                MakeSrcContained(node, containedOperand);
                            }
                        }
                        else if (regOptionalOperand != nullptr)
                        {
                            MakeSrcRegOptional(node, regOptionalOperand);
                        }
                    }
                    else if (HWIntrinsicInfo::IsPermuteVar2x(intrinsicId))
                    {
                        assert(comp->canUseEvexEncodingDebugOnly());

                        // PermuteVar2x is similarly special in that op1 and op3
                        // are commutative and op1 or op2 can be the RMW operand.
                        //
                        // This comes about from having:
                        // * i2: op2 = permutex2var(op1, op2, op3)
                        // * t2: op1 = permutex2var(op1, op2, op3)
                        //
                        // Given op1 and op3 are commutative this also gives us the full
                        // range of support. However, given we can only swap op1/op3 if
                        // we toggle a bit in the indices (op2) and the cost of this is
                        // another memory load if op2 isn't constant, we don't swap in that
                        // case to avoid another memory access for the toggle operand

                        bool supportsOp1RegOptional = false;
                        bool supportsOp3RegOptional = false;

                        GenTree* containedOperand   = nullptr;
                        GenTree* regOptionalOperand = nullptr;
                        bool     swapOperands       = false;
                        bool     isOp2Cns           = op2->IsCnsVec();

                        LIR::Use use;
                        GenTree* user = nullptr;

                        if (BlockRange().TryGetUse(node, &use))
                        {
                            user = use.User();
                        }
                        unsigned resultOpNum = node->GetResultOpNumForRmwIntrinsic(user, op1, op2, op3);

                        // Prioritize Containable op. Check if any one of the op is containable first.
                        // Set op regOptional only if none of them is containable.

                        // Prefer to make op3 contained as it doesn't require reordering operands
                        if (((resultOpNum != 3) || !isOp2Cns) &&
                            IsContainableHWIntrinsicOp(node, op3, &supportsOp3RegOptional))
                        {
                            containedOperand = op3;
                        }
                        else if ((resultOpNum != 2) && isOp2Cns &&
                                 IsContainableHWIntrinsicOp(node, op1, &supportsOp1RegOptional))
                        {
                            containedOperand = op1;
                            swapOperands     = true;
                        }
                        else
                        {
                            if (supportsOp1RegOptional)
                            {
                                regOptionalOperand = PreferredRegOptionalOperand(regOptionalOperand, op1);
                            }

                            if (supportsOp3RegOptional)
                            {
                                regOptionalOperand = PreferredRegOptionalOperand(regOptionalOperand, op3);
                            }

                            if (regOptionalOperand == op1)
                            {
                                swapOperands = true;
                            }
                        }

                        if (containedOperand != nullptr)
                        {
                            if (containedOperand->IsCnsVec() && node->OperIsEmbBroadcastCompatible())
                            {
                                TryFoldCnsVecForEmbeddedBroadcast(node, containedOperand->AsVecCon());
                            }
                            else
                            {
                                MakeSrcContained(node, containedOperand);
                            }
                        }
                        else if (regOptionalOperand != nullptr)
                        {
                            MakeSrcRegOptional(node, regOptionalOperand);
                        }

                        if (swapOperands)
                        {
                            // Swap the operands here to make the containment checks in codegen significantly simpler
                            assert(op2->IsCnsVec());
                            std::swap(node->Op(1), node->Op(3));

                            uint32_t elemSize  = genTypeSize(simdBaseType);
                            uint32_t elemCount = simdSize / elemSize;
                            uint64_t toggleBit = 0;

                            switch (elemSize)
                            {
                                case 1:
                                {
                                    // We pick a base uint8_t of:
                                    // * TYP_SIMD16: 0x10
                                    // * TYP_SIMD32: 0x20
                                    // * TYP_SIMD64: 0x40
                                    switch (simdSize)
                                    {
                                        case 16:
                                            toggleBit = 0x1010101010101010;
                                            break;
                                        case 32:
                                            toggleBit = 0x2020202020202020;
                                            break;
                                        default:
                                            assert(simdSize == 64);
                                            toggleBit = 0x4040404040404040;
                                            break;
                                    }
                                    break;
                                }

                                case 2:
                                {
                                    // We pick a base uint16_t of:
                                    // * TYP_SIMD16: 0x08
                                    // * TYP_SIMD32: 0x10
                                    // * TYP_SIMD64: 0x20
                                    switch (simdSize)
                                    {
                                        case 16:
                                            toggleBit = 0x0008000800080008;
                                            break;
                                        case 32:
                                            toggleBit = 0x0010001000100010;
                                            break;
                                        default:
                                            assert(simdSize == 64);
                                            toggleBit = 0x0020002000200020;
                                            break;
                                    }
                                    break;
                                }

                                case 4:
                                {
                                    // We pick a base uint32_t of:
                                    // * TYP_SIMD16: 0x04
                                    // * TYP_SIMD32: 0x08
                                    // * TYP_SIMD64: 0x10
                                    switch (simdSize)
                                    {
                                        case 16:
                                            toggleBit = 0x0000000400000004;
                                            break;
                                        case 32:
                                            toggleBit = 0x0000000800000008;
                                            break;
                                        default:
                                            assert(simdSize == 64);
                                            toggleBit = 0x0000001000000010;
                                            break;
                                    }
                                    break;
                                }

                                case 8:
                                {
                                    // We pick a base uint32_t of:
                                    // * TYP_SIMD16: 0x02
                                    // * TYP_SIMD32: 0x04
                                    // * TYP_SIMD64: 0x08
                                    switch (simdSize)
                                    {
                                        case 16:
                                            toggleBit = 0x0000000000000002;
                                            break;
                                        case 32:
                                            toggleBit = 0x0000000000000004;
                                            break;
                                        default:
                                            assert(simdSize == 64);
                                            toggleBit = 0x0000000000000008;
                                            break;
                                    }
                                    break;
                                }

                                default:
                                {
                                    unreached();
                                }
                            }

                            GenTreeVecCon* vecCon = op2->AsVecCon();

                            for (uint32_t i = 0; i < (simdSize / 8); i++)
                            {
                                vecCon->gtSimdVal.u64[i] ^= toggleBit;
                            }
                        }
                    }
                    else
                    {
                        switch (intrinsicId)
                        {
                            case NI_SSE41_BlendVariable:
                            case NI_AVX_BlendVariable:
                            case NI_AVX2_BlendVariable:
                            {
                                TryMakeSrcContainedOrRegOptional(node, op2);
                                break;
                            }

                            case NI_EVEX_BlendVariableMask:
                            {
                                // BlendVariableMask represents one of the following instructions:
                                // * vblendmpd
                                // * vblendmps
                                // * vpblendmpb
                                // * vpblendmpd
                                // * vpblendmpq
                                // * vpblendmpw
                                //
                                // In all cases, the node operands are ordered:
                                // * op1: selectFalse
                                // * op2: selectTrue
                                // * op3: condition
                                //
                                // The managed API surface we expose doesn't directly support TYP_MASK
                                // and we don't directly expose overloads for APIs like `vaddps` which
                                // support embedded masking. Instead, we have decide to do pattern
                                // recognition over the relevant ternary select APIs which functionally
                                // execute `cond ? selectTrue : selectFalse` on a per element basis.
                                //
                                // To facilitate this, the mentioned ternary select APIs, such as
                                // ConditionalSelect or TernaryLogic, with a correct control word, will
                                // all compile down to BlendVariableMask when the condition is of TYP_MASK.
                                //
                                // So, before we do the normal containment checks for memory operands, we
                                // instead want to check if `selectTrue` (op2) supports embedded masking and
                                // if so, we want to mark it as contained. Codegen will then see that it is
                                // contained and not a memory operand and know to invoke the special handling
                                // so that the embedded masking can work as expected.

                                bool isEmbeddedMask = false;

                                if (op2->isEmbeddedMaskingCompatibleHWIntrinsic())
                                {
                                    isEmbeddedMask = !comp->opts.MinOpts() && comp->canUseEmbeddedMasking();

                                    if (op2->isRMWHWIntrinsic(comp))
                                    {
                                        // TODO-AVX512-CQ: Ensure we can support embedded operations on RMW intrinsics
                                        isEmbeddedMask = false;
                                    }
                                }

                                if (isEmbeddedMask)
                                {
                                    uint32_t maskSize = genTypeSize(simdBaseType);
                                    uint32_t operSize = genTypeSize(op2->AsHWIntrinsic()->GetSimdBaseType());

                                    if ((maskSize == operSize) && IsInvariantInRange(op2, node))
                                    {
                                        MakeSrcContained(node, op2);
                                        op2->MakeEmbMaskOp();

                                        if (op1->IsVectorZero())
                                        {
                                            // When we are merging with zero, we can specialize
                                            // and avoid instantiating the vector constant.

                                            assert(!op2->TypeIs(TYP_MASK));
                                            MakeSrcContained(node, op1);
                                        }
                                        break;
                                    }
                                }

                                TryMakeSrcContainedOrRegOptional(node, op2);
                                break;
                            }

                            case NI_AVXVNNI_MultiplyWideningAndAdd:
                            case NI_AVXVNNI_MultiplyWideningAndAddSaturate:
                            {
                                TryMakeSrcContainedOrRegOptional(node, op3);
                                break;
                            }

                            case NI_BMI2_MultiplyNoFlags:
                            case NI_BMI2_X64_MultiplyNoFlags:
                            {
                                bool supportsOp1RegOptional = false;
                                bool supportsOp2RegOptional = false;

                                GenTree* containedOperand   = nullptr;
                                GenTree* regOptionalOperand = nullptr;
                                bool     swapOperands       = false;

                                if (IsContainableHWIntrinsicOp(node, op2, &supportsOp2RegOptional))
                                {
                                    containedOperand = op2;
                                }
                                else if (IsContainableHWIntrinsicOp(node, op1, &supportsOp1RegOptional))
                                {
                                    containedOperand = op1;
                                    swapOperands     = true;
                                }
                                else
                                {
                                    if (supportsOp1RegOptional)
                                    {
                                        regOptionalOperand = PreferredRegOptionalOperand(regOptionalOperand, op1);
                                    }

                                    if (supportsOp2RegOptional)
                                    {
                                        regOptionalOperand = PreferredRegOptionalOperand(regOptionalOperand, op2);
                                    }

                                    if (regOptionalOperand == op1)
                                    {
                                        swapOperands = true;
                                    }
                                }

                                if (containedOperand != nullptr)
                                {
                                    MakeSrcContained(node, containedOperand);
                                }
                                else if (regOptionalOperand != nullptr)
                                {
                                    MakeSrcRegOptional(node, regOptionalOperand);
                                }

                                if (swapOperands)
                                {
                                    // Swap the operands here to make the containment checks in codegen significantly
                                    // simpler
                                    std::swap(node->Op(1), node->Op(2));
                                }
                                break;
                            }

                            case NI_X86Base_DivRem:
                            case NI_X86Base_X64_DivRem:
                            {
                                // DIV only allows divisor (op3) in memory
                                TryMakeSrcContainedOrRegOptional(node, op3);
                                break;
                            }

                            default:
                            {
                                unreached();
                                break;
                            }
                        }
                    }
                    break;
                }

                case HW_Category_IMM:
                {
                    switch (intrinsicId)
                    {
                        case NI_SSE_Shuffle:
                        case NI_SSE2_Insert:
                        case NI_SSE2_Shuffle:
                        case NI_SSSE3_AlignRight:
                        case NI_SSE41_Blend:
                        case NI_SSE41_DotProduct:
                        case NI_SSE41_X64_Insert:
                        case NI_SSE41_MultipleSumAbsoluteDifferences:
                        case NI_AVX_Blend:
                        case NI_AVX_Compare:
                        case NI_AVX_CompareScalar:
                        case NI_AVX_DotProduct:
                        case NI_AVX_InsertVector128:
                        case NI_AVX_Permute2x128:
                        case NI_AVX_Shuffle:
                        case NI_AVX2_AlignRight:
                        case NI_AVX2_Blend:
                        case NI_AVX2_InsertVector128:
                        case NI_AVX2_MultipleSumAbsoluteDifferences:
                        case NI_AVX2_Permute2x128:
                        case NI_AVX512F_AlignRight32:
                        case NI_AVX512F_AlignRight64:
                        case NI_EVEX_CompareMask:
                        case NI_AVX512F_GetMantissaScalar:
                        case NI_AVX512F_InsertVector128:
                        case NI_AVX512F_InsertVector256:
                        case NI_AVX512F_RoundScaleScalar:
                        case NI_AVX512F_Shuffle:
                        case NI_AVX512F_Shuffle4x128:
                        case NI_AVX512F_VL_AlignRight32:
                        case NI_AVX512F_VL_AlignRight64:
                        case NI_AVX512F_VL_Shuffle2x128:
                        case NI_AVX512BW_AlignRight:
                        case NI_AVX512BW_SumAbsoluteDifferencesInBlock32:
                        case NI_AVX512BW_VL_SumAbsoluteDifferencesInBlock32:
                        case NI_AVX512DQ_InsertVector128:
                        case NI_AVX512DQ_InsertVector256:
                        case NI_AVX512DQ_Range:
                        case NI_AVX512DQ_RangeScalar:
                        case NI_AVX512DQ_VL_Range:
                        case NI_AVX512DQ_ReduceScalar:
                        case NI_PCLMULQDQ_CarrylessMultiply:
                        case NI_PCLMULQDQ_V256_CarrylessMultiply:
                        case NI_PCLMULQDQ_V512_CarrylessMultiply:
                        case NI_AVX10v1_AlignRight32:
                        case NI_AVX10v1_AlignRight64:
                        case NI_AVX10v1_GetMantissaScalar:
                        case NI_AVX10v1_Range:
                        case NI_AVX10v1_RangeScalar:
                        case NI_AVX10v1_ReduceScalar:
                        case NI_AVX10v1_RoundScaleScalar:
                        case NI_AVX10v1_SumAbsoluteDifferencesInBlock32:
                        case NI_AVX10v1_Shuffle2x128:
                        case NI_AVX10v1_V512_InsertVector128:
                        case NI_AVX10v1_V512_InsertVector256:
                        case NI_AVX10v1_V512_Range:
                        case NI_AVX10v2_MinMaxScalar:
                        case NI_AVX10v2_MinMax:
                        case NI_AVX10v2_V512_MinMax:
                        case NI_AVX10v2_V512_MultipleSumAbsoluteDifferences:
                        case NI_GFNI_GaloisFieldAffineTransform:
                        case NI_GFNI_GaloisFieldAffineTransformInverse:
                        case NI_GFNI_V256_GaloisFieldAffineTransform:
                        case NI_GFNI_V256_GaloisFieldAffineTransformInverse:
                        case NI_GFNI_V512_GaloisFieldAffineTransform:
                        case NI_GFNI_V512_GaloisFieldAffineTransformInverse:
                        {
                            if (!isContainedImm)
                            {
                                // Don't contain if we're generating a jmp table fallback
                                break;
                            }

                            TryMakeSrcContainedOrRegOptional(node, op2);
                            break;
                        }

                        case NI_SSE41_Insert:
                        {
                            GenTree* lastOp = node->Op(numArgs);

                            if (!isContainedImm)
                            {
                                // Don't contain if we're generating a jmp table fallback
                                break;
                            }

                            if (simdBaseType == TYP_FLOAT)
                            {
                                assert(lastOp->IsCnsIntOrI());

                                // Sse41.Insert has:
                                //  * Bits 0-3: zmask
                                //  * Bits 4-5: count_d
                                //  * Bits 6-7: count_s (register form only)
                                //
                                // Where zmask specifies which elements to zero
                                // Where count_d specifies the destination index the value is being inserted to
                                // Where count_s specifies the source index of the value being inserted

                                if (op1->IsVectorZero())
                                {
                                    // When op1 is zero, we can contain it and we expect that
                                    // ival is already in the correct state to account for it

#if DEBUG
                                    ssize_t ival = lastOp->AsIntConCommon()->IconValue();

                                    ssize_t zmask   = (ival & 0x0F);
                                    ssize_t count_d = (ival & 0x30) >> 4;
                                    ssize_t count_s = (ival & 0xC0) >> 6;

                                    zmask |= ~(ssize_t(1) << count_d);
                                    zmask &= 0x0F;

                                    ssize_t expected = (count_s << 6) | (count_d << 4) | (zmask);
                                    assert(ival == expected);
#endif

                                    MakeSrcContained(node, op1);
                                }
                                else if (op2->IsVectorZero())
                                {
                                    // When op2 is zero, we can contain it and we expect that
                                    // zmask is already in the correct state to account for it

#if DEBUG
                                    ssize_t ival = lastOp->AsIntConCommon()->IconValue();

                                    ssize_t zmask   = (ival & 0x0F);
                                    ssize_t count_d = (ival & 0x30) >> 4;
                                    ssize_t count_s = (ival & 0xC0) >> 6;

                                    zmask |= (ssize_t(1) << count_d);
                                    zmask &= 0x0F;

                                    ssize_t expected = (count_s << 6) | (count_d << 4) | (zmask);
                                    assert(ival == expected);
#endif

                                    MakeSrcContained(node, op2);
                                }
                            }

                            TryMakeSrcContainedOrRegOptional(node, op2);
                            break;
                        }

                        default:
                        {
                            assert(!"Unhandled containment for ternary hardware intrinsic with immediate operand");
                            break;
                        }
                    }

                    break;
                }

                default:
                {
                    unreached();
                    break;
                }
            }
        }
        else if (numArgs == 4)
        {
            // four argument intrinsics should not be marked commutative
            assert(!isCommutative);

            op1 = node->Op(1);
            op2 = node->Op(2);
            op3 = node->Op(3);
            op4 = node->Op(4);

            switch (category)
            {
                case HW_Category_IMM:
                {
                    switch (intrinsicId)
                    {
                        case NI_AVX512F_Fixup:
                        case NI_AVX512F_FixupScalar:
                        case NI_AVX512F_VL_Fixup:
                        case NI_AVX10v1_Fixup:
                        case NI_AVX10v1_FixupScalar:
                        {
                            if (!isContainedImm)
                            {
                                // Don't contain if we're generating a jmp table fallback
                                break;
                            }

                            TryMakeSrcContainedOrRegOptional(node, op3);

                            if (!node->isRMWHWIntrinsic(comp))
                            {
                                // op1 is never selected by the table so
                                // we should've replaced it with a containable
                                // constant, allowing us to get better non-RMW
                                // codegen

                                assert(op1->IsCnsVec());
                                MakeSrcContained(node, op1);
                            }
                            break;
                        }

                        case NI_AVX512F_TernaryLogic:
                        case NI_AVX512F_VL_TernaryLogic:
                        case NI_AVX10v1_TernaryLogic:
                        {
                            assert(comp->canUseEvexEncodingDebugOnly());

                            // These are the control bytes used for TernaryLogic

                            const uint8_t A = 0xF0;
                            const uint8_t B = 0xCC;
                            const uint8_t C = 0xAA;

                            if (!isContainedImm)
                            {
                                // Don't contain if we're generating a jmp table fallback
                                break;
                            }

                            uint8_t                 control  = static_cast<uint8_t>(op4->AsIntCon()->gtIconVal);
                            const TernaryLogicInfo* info     = &TernaryLogicInfo::lookup(control);
                            TernaryLogicUseFlags    useFlags = info->GetAllUseFlags();

                            bool supportsOp1RegOptional = false;
                            bool supportsOp2RegOptional = false;
                            bool supportsOp3RegOptional = false;

                            GenTree*             containedOperand   = nullptr;
                            GenTree*             regOptionalOperand = nullptr;
                            TernaryLogicUseFlags swapOperands       = TernaryLogicUseFlags::None;

                            switch (useFlags)
                            {
                                case TernaryLogicUseFlags::None:
                                {
                                    break;
                                }

                                case TernaryLogicUseFlags::C:
                                {
                                    // We're only using op3, so that's the one to try and contain

                                    assert(op1->IsCnsVec());
                                    MakeSrcContained(node, op1);

                                    assert(op2->IsCnsVec());
                                    MakeSrcContained(node, op2);

                                    if (IsContainableHWIntrinsicOp(node, op3, &supportsOp3RegOptional))
                                    {
                                        containedOperand = op3;
                                    }
                                    else if (supportsOp3RegOptional)
                                    {
                                        regOptionalOperand = op3;
                                    }
                                    break;
                                }

                                case TernaryLogicUseFlags::BC:
                                {
                                    // We're only using op2 and op3, so find the right one to contain
                                    // using the standard commutative rules, fixing up the control byte
                                    // as needed to ensure the operation remains the same

                                    assert(op1->IsCnsVec());
                                    MakeSrcContained(node, op1);

                                    if (IsContainableHWIntrinsicOp(node, op3, &supportsOp3RegOptional))
                                    {
                                        containedOperand = op3;
                                    }
                                    else if (IsContainableHWIntrinsicOp(node, op2, &supportsOp2RegOptional))
                                    {
                                        containedOperand = op2;
                                        swapOperands     = TernaryLogicUseFlags::BC;
                                    }
                                    else
                                    {
                                        if (supportsOp2RegOptional)
                                        {
                                            regOptionalOperand = PreferredRegOptionalOperand(regOptionalOperand, op2);
                                        }

                                        if (supportsOp3RegOptional)
                                        {
                                            regOptionalOperand = PreferredRegOptionalOperand(regOptionalOperand, op3);
                                        }

                                        if (regOptionalOperand == op2)
                                        {
                                            swapOperands = TernaryLogicUseFlags::BC;
                                        }
                                    }
                                    break;
                                }

                                case TernaryLogicUseFlags::ABC:
                                {
                                    // TernaryLogic is special in that any operand can be contained
                                    // and any other operand can be the RMW operand.
                                    //
                                    // This comes about from having a control byte that indicates
                                    // the operation to be performed per operand.

                                    LIR::Use use;
                                    GenTree* user = nullptr;

                                    if (BlockRange().TryGetUse(node, &use))
                                    {
                                        user = use.User();
                                    }
                                    unsigned resultOpNum = node->GetResultOpNumForRmwIntrinsic(user, op1, op2, op3);

                                    // Prioritize Containable op. Check if any one of the op is containable first.
                                    // Set op regOptional only if none of them is containable.

                                    if (resultOpNum == 2)
                                    {
                                        // Swap the operands here to make the containment checks in codegen
                                        // significantly simpler
                                        std::swap(node->Op(1), node->Op(2));
                                        std::swap(op1, op2);

                                        // Make sure we also fixup the control byte
                                        control = TernaryLogicInfo::GetTernaryControlByte(*info, B, A, C);
                                        op4->AsIntCon()->SetIconValue(control);

                                        // Result is now in op1, but also get the updated info
                                        resultOpNum = 1;
                                        info        = &TernaryLogicInfo::lookup(control);
                                    }
                                    else if (resultOpNum == 3)
                                    {
                                        // Swap the operands here to make the containment checks in codegen
                                        // significantly simpler
                                        std::swap(node->Op(1), node->Op(3));
                                        std::swap(op1, op3);

                                        // Make sure we also fixup the control byte
                                        control = TernaryLogicInfo::GetTernaryControlByte(*info, C, B, A);
                                        op4->AsIntCon()->SetIconValue(control);

                                        // Result is now in op1, but also get the updated info
                                        resultOpNum = 1;
                                        info        = &TernaryLogicInfo::lookup(control);
                                    }

                                    // Prefer to make op3 contained as it doesn't require reordering operands
                                    if (IsContainableHWIntrinsicOp(node, op3, &supportsOp3RegOptional))
                                    {
                                        containedOperand = op3;
                                    }
                                    else if (IsContainableHWIntrinsicOp(node, op2, &supportsOp2RegOptional))
                                    {
                                        containedOperand = op2;
                                        swapOperands     = TernaryLogicUseFlags::BC;
                                    }
                                    else if ((resultOpNum != 1) &&
                                             IsContainableHWIntrinsicOp(node, op1, &supportsOp1RegOptional))
                                    {
                                        containedOperand = op1;
                                        swapOperands     = TernaryLogicUseFlags::AC;
                                    }
                                    else
                                    {
                                        if (supportsOp1RegOptional)
                                        {
                                            regOptionalOperand = PreferredRegOptionalOperand(regOptionalOperand, op1);
                                        }

                                        if (supportsOp2RegOptional)
                                        {
                                            regOptionalOperand = PreferredRegOptionalOperand(regOptionalOperand, op2);
                                        }

                                        if (supportsOp3RegOptional)
                                        {
                                            regOptionalOperand = PreferredRegOptionalOperand(regOptionalOperand, op3);
                                        }

                                        if (regOptionalOperand == op1)
                                        {
                                            swapOperands = TernaryLogicUseFlags::AC;
                                        }
                                        else if (regOptionalOperand == op2)
                                        {
                                            swapOperands = TernaryLogicUseFlags::BC;
                                        }
                                    }
                                    break;
                                }

                                default:
                                {
                                    // Lowering should have normalized to one of the above
                                    unreached();
                                }
                            }

                            if (containedOperand != nullptr)
                            {
                                if (containedOperand->IsCnsVec() && node->OperIsEmbBroadcastCompatible())
                                {
                                    TryFoldCnsVecForEmbeddedBroadcast(node, containedOperand->AsVecCon());
                                }
                                else
                                {
                                    MakeSrcContained(node, containedOperand);
                                }
                            }
                            else if (regOptionalOperand != nullptr)
                            {
                                MakeSrcRegOptional(node, regOptionalOperand);
                            }

                            if (swapOperands == TernaryLogicUseFlags::AC)
                            {
                                // Swap the operands here to make the containment checks in codegen
                                // significantly simpler
                                std::swap(node->Op(1), node->Op(3));

                                // Make sure we also fixup the control byte
                                control = TernaryLogicInfo::GetTernaryControlByte(*info, C, B, A);
                                op4->AsIntCon()->SetIconValue(control);
                            }
                            else if (swapOperands == TernaryLogicUseFlags::BC)
                            {
                                // Swap the operands here to make the containment checks in codegen
                                // significantly simpler
                                std::swap(node->Op(2), node->Op(3));

                                // Make sure we also fixup the control byte
                                control = TernaryLogicInfo::GetTernaryControlByte(*info, A, C, B);
                                op4->AsIntCon()->SetIconValue(control);
                            }
                            else
                            {
                                assert(swapOperands == TernaryLogicUseFlags::None);
                            }
                            break;
                        }

                        default:
                        {
                            assert(!"Unhandled containment for quaternary hardware intrinsic with immediate operand");
                            break;
                        }
                    }
                    break;
                }

                default:
                {
                    unreached();
                    break;
                }
            }
        }
        else
        {
            unreached();
        }
    }
}
#endif // FEATURE_HW_INTRINSICS

//------------------------------------------------------------------------
// ContainCheckFloatBinary: determine whether the sources of a floating point binary node should be contained.
//
// Arguments:
//    node - pointer to the node
//
void Lowering::ContainCheckFloatBinary(GenTreeOp* node)
{
    assert(node->OperIs(GT_ADD, GT_SUB, GT_MUL, GT_DIV) && varTypeIsFloating(node));

    // overflow operations aren't supported on float/double types.
    assert(!node->gtOverflowEx());

    GenTree* op1 = node->gtGetOp1();
    GenTree* op2 = node->gtGetOp2();

    // No implicit conversions at this stage as the expectation is that
    // everything is made explicit by adding casts.
    assert(op1->TypeGet() == op2->TypeGet());

    bool isSafeToContainOp1 = true;
    bool isSafeToContainOp2 = true;

    if (op2->IsCnsNonZeroFltOrDbl())
    {
        MakeSrcContained(node, op2);
    }
    else if (IsContainableMemoryOp(op2))
    {
        isSafeToContainOp2 = IsSafeToContainMem(node, op2);
        if (isSafeToContainOp2)
        {
            MakeSrcContained(node, op2);
        }
    }

    if (!op2->isContained() && node->OperIsCommutative())
    {
        // Though we have GT_ADD(op1=memOp, op2=non-memOp, we try to reorder the operands
        // as long as it is safe so that the following efficient code sequence is generated:
        //      addss/sd targetReg, memOp    (if op1Reg == targetReg) OR
        //      movaps targetReg, op2Reg; addss/sd targetReg, [memOp]
        //
        // Instead of
        //      movss op1Reg, [memOp]; addss/sd targetReg, Op2Reg  (if op1Reg == targetReg) OR
        //      movss op1Reg, [memOp]; movaps targetReg, op1Reg, addss/sd targetReg, Op2Reg

        if (op1->IsCnsNonZeroFltOrDbl())
        {
            MakeSrcContained(node, op1);
        }
        else if (IsContainableMemoryOp(op1))
        {
            isSafeToContainOp1 = IsSafeToContainMem(node, op1);
            if (isSafeToContainOp1)
            {
                MakeSrcContained(node, op1);
            }
        }
    }

    if (!op1->isContained() && !op2->isContained())
    {
        // If there are no containable operands, we can make an operand reg optional.
        isSafeToContainOp1 = IsSafeToMarkRegOptional(node, op1);
        isSafeToContainOp2 = IsSafeToMarkRegOptional(node, op2);
        SetRegOptionalForBinOp(node, isSafeToContainOp1, isSafeToContainOp2);
    }
}

#endif // TARGET_XARCH<|MERGE_RESOLUTION|>--- conflicted
+++ resolved
@@ -443,20 +443,15 @@
 
         ClassLayout* layout               = blkNode->GetLayout();
         bool         doCpObj              = layout->HasGCPtr();
-        bool         isLocal              = dstAddr->OperIs(GT_LCL_ADDR) || layout->IsStackOnly(comp);
-        bool         canUseSimd           = !doCpObj || isLocal;
+        bool         isNotHeap            = blkNode->IsAddressNotOnHeap(comp);
+        bool         canUseSimd           = !doCpObj || isNotHeap;
         unsigned     copyBlockUnrollLimit = comp->getUnrollThreshold(Compiler::UnrollKind::Memcpy, canUseSimd);
 
 #ifndef JIT32_GCENCODER
         if (doCpObj && (size <= copyBlockUnrollLimit))
         {
-            // No write barriers are needed on the stack.
-<<<<<<< HEAD
-            if (isLocal)
-=======
-            // If the layout is byref-like, then we know it must live on the stack.
-            if (blkNode->IsAddressNotOnHeap(comp))
->>>>>>> e7e82867
+            // No write barriers are needed if the destination is known to be outside of the GC heap.
+            if (isNotHeap)
             {
                 // If the size is small enough to unroll then we need to mark the block as non-interruptible
                 // to actually allow unrolling. The generated code does not report GC references loaded in the
