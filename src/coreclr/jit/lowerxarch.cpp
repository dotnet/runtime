--- conflicted
+++ resolved
@@ -9283,25 +9283,8 @@
                     break;
                 }
 
-<<<<<<< HEAD
-                case NI_AVX_CompareScalar:
-                case NI_AVX512F_FixupScalar:
-                case NI_AVX512F_GetMantissaScalar:
-                case NI_AVX512F_RoundScaleScalar:
-                case NI_AVX512DQ_RangeScalar:
-                case NI_AVX512DQ_ReduceScalar:
-                case NI_AVX10v1_FixupScalar:
-                case NI_AVX10v1_GetMantissaScalar:
-                case NI_AVX10v1_RangeScalar:
-                case NI_AVX10v1_ReduceScalar:
-                case NI_AVX10v1_RoundScaleScalar:
-                case NI_AVX10v2_MinMaxScalar:
-                case NI_AVX10v2_MinMax:
-                case NI_AVX10v2_V512_MinMax:
-=======
                 default:
                 SIZE_FROM_TUPLE_TYPE:
->>>>>>> 08ea199f
                 {
                     tupleType = static_cast<insTupleType>(tupleType & ~INS_TT_MEM128);
                     switch (tupleType)
