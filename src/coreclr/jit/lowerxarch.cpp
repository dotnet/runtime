--- conflicted
+++ resolved
@@ -123,13 +123,6 @@
 {
     assert(node->OperIs(GT_MUL));
 
-<<<<<<< HEAD
-=======
-// We do not do this optimization in X86 as it is not recommended.
-#if TARGET_X86
-    return nullptr;
-#endif // TARGET_X86
->>>>>>> 75313fbe
     if (!varTypeIsIntegral(node))
         return nullptr;
 
@@ -198,7 +191,7 @@
 // We do not do this optimization in X86 as it is not recommended.
 #if TARGET_X86
     return nullptr;
-#endif  // TARGET_X86
+#endif // TARGET_X86
 
     ssize_t cnsValPlusOne  = cnsVal + 1;
     ssize_t cnsValMinusOne = cnsVal - 1;
