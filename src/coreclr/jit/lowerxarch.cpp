--- conflicted
+++ resolved
@@ -3417,13 +3417,8 @@
                 BlockRange().InsertBefore(node, maskNode);
             }
 
-<<<<<<< HEAD
             assert(maskNode->TypeIs(TYP_MASK));
-            blendVariableId = NI_EVEX_BlendVariableMask;
-=======
-            assert(maskNode->TypeGet() == TYP_MASK);
             blendVariableId = NI_AVX512_BlendVariableMask;
->>>>>>> fa1b3899
             op1             = maskNode;
         }
         else if (op2->IsVectorZero() || op3->IsVectorZero())
