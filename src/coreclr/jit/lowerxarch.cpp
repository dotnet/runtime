// Licensed to the .NET Foundation under one or more agreements.
// The .NET Foundation licenses this file to you under the MIT license.

/*XXXXXXXXXXXXXXXXXXXXXXXXXXXXXXXXXXXXXXXXXXXXXXXXXXXXXXXXXXXXXXXXXXXXXXXXXXXXX
XXXXXXXXXXXXXXXXXXXXXXXXXXXXXXXXXXXXXXXXXXXXXXXXXXXXXXXXXXXXXXXXXXXXXXXXXXXXXXX
XX                                                                           XX
XX                           Lowering for AMD64, x86                         XX
XX                                                                           XX
XX  This encapsulates all the logic for lowering trees for the AMD64         XX
XX  architecture.  For a more detailed view of what is lowering, please      XX
XX  take a look at Lower.cpp                                                 XX
XX                                                                           XX
XX                                                                           XX
XXXXXXXXXXXXXXXXXXXXXXXXXXXXXXXXXXXXXXXXXXXXXXXXXXXXXXXXXXXXXXXXXXXXXXXXXXXXXXX
XXXXXXXXXXXXXXXXXXXXXXXXXXXXXXXXXXXXXXXXXXXXXXXXXXXXXXXXXXXXXXXXXXXXXXXXXXXXXXX
*/

#include "jitpch.h"
#ifdef _MSC_VER
#pragma hdrstop
#endif

#ifdef TARGET_XARCH // This file is only used for xarch

#include "jit.h"
#include "sideeffects.h"
#include "lower.h"

// xarch supports both ROL and ROR instructions so no lowering is required.
void Lowering::LowerRotate(GenTree* tree)
{
    ContainCheckShiftRotate(tree->AsOp());
}

//------------------------------------------------------------------------
// LowerStoreLoc: Lower a store of a lclVar
//
// Arguments:
//    storeLoc - the local store (GT_STORE_LCL_FLD or GT_STORE_LCL_VAR)
//
// Notes:
//    This involves:
//    - Handling of contained immediates.
//    - Widening some small stores.
//
// Returns:
//   Next tree to lower.
//
GenTree* Lowering::LowerStoreLoc(GenTreeLclVarCommon* storeLoc)
{
    // Most small locals (the exception is dependently promoted fields) have 4 byte wide stack slots, so
    // we can widen the store, if profitable. The widening is only (largely) profitable for 2 byte stores.
    // We could widen bytes too but that would only be better when the constant is zero and reused, which
    // we presume is not common enough.
    //
    if (storeLoc->OperIs(GT_STORE_LCL_VAR) && (genTypeSize(storeLoc) == 2) && storeLoc->Data()->IsCnsIntOrI())
    {
        if (!comp->lvaGetDesc(storeLoc)->lvIsStructField)
        {
            storeLoc->gtType = TYP_INT;
        }
    }
    if (storeLoc->OperIs(GT_STORE_LCL_FLD))
    {
        // We should only encounter this for lclVars that are lvDoNotEnregister.
        verifyLclFldDoNotEnregister(storeLoc->GetLclNum());
    }

    ContainCheckStoreLoc(storeLoc);
    return storeLoc->gtNext;
}

//------------------------------------------------------------------------
// LowerStoreIndir: Determine addressing mode for an indirection, and whether operands are contained.
//
// Arguments:
//    node       - The indirect store node (GT_STORE_IND) of interest
//
// Return Value:
//    Next node to lower.
//
GenTree* Lowering::LowerStoreIndir(GenTreeStoreInd* node)
{
    // Mark all GT_STOREIND nodes to indicate that it is not known
    // whether it represents a RMW memory op.
    node->SetRMWStatusDefault();

    if (!varTypeIsFloating(node))
    {
        // Perform recognition of trees with the following structure:
        //        StoreInd(addr, BinOp(expr, GT_IND(addr)))
        // to be able to fold this into an instruction of the form
        //        BINOP [addr], register
        // where register is the actual place where 'expr' is computed.
        //
        // SSE2 doesn't support RMW form of instructions.
        if (LowerRMWMemOp(node))
        {
            return node->gtNext;
        }
    }

    // Optimization: do not unnecessarily zero-extend the result of setcc.
    if (varTypeIsByte(node) && (node->Data()->OperIsCompare() || node->Data()->OperIs(GT_SETCC)))
    {
        node->Data()->ChangeType(TYP_BYTE);
    }
    ContainCheckStoreIndir(node);

    return node->gtNext;
}

//----------------------------------------------------------------------------------------------
// Lowering::TryLowerMulWithConstant:
//    Lowers a tree MUL(X, CNS) to LSH(X, CNS_SHIFT)
//    or
//    Lowers a tree MUL(X, CNS) to SUB(LSH(X, CNS_SHIFT), X)
//    or
//    Lowers a tree MUL(X, CNS) to ADD(LSH(X, CNS_SHIFT), X)
//
// Arguments:
//    node - GT_MUL node of integral type
//
// Return Value:
//    Returns the replacement node if one is created else nullptr indicating no replacement
//
// Notes:
//    Performs containment checks on the replacement node if one is created
GenTree* Lowering::TryLowerMulWithConstant(GenTreeOp* node)
{
    assert(node->OperIs(GT_MUL));

    // Do not do these optimizations when min-opts enabled.
    if (comp->opts.MinOpts())
        return nullptr;

    if (!varTypeIsIntegral(node))
        return nullptr;

    if (node->gtOverflow())
        return nullptr;

    GenTree* op1 = node->gtGetOp1();
    GenTree* op2 = node->gtGetOp2();

    if (op1->isContained() || op2->isContained())
        return nullptr;

    if (!op2->IsCnsIntOrI())
        return nullptr;

    GenTreeIntConCommon* cns    = op2->AsIntConCommon();
    ssize_t              cnsVal = cns->IconValue();

    // Use GT_LEA if cnsVal is 3, 5, or 9.
    // These are handled in codegen.
    if (cnsVal == 3 || cnsVal == 5 || cnsVal == 9)
        return nullptr;

    // Use GT_LSH if cnsVal is a power of two.
    if (isPow2(cnsVal))
    {
        // Use shift for constant multiply when legal
        unsigned int shiftAmount = genLog2(static_cast<uint64_t>(static_cast<size_t>(cnsVal)));

        cns->SetIconValue(shiftAmount);
        node->ChangeOper(GT_LSH);

        ContainCheckShiftRotate(node);

        return node;
    }

// We do not do this optimization in X86 as it is not recommended.
#if TARGET_X86
    return nullptr;
#endif // TARGET_X86

    ssize_t cnsValPlusOne  = cnsVal + 1;
    ssize_t cnsValMinusOne = cnsVal - 1;

    bool useSub = isPow2(cnsValPlusOne);

    if (!useSub && !isPow2(cnsValMinusOne))
        return nullptr;

    LIR::Use op1Use(BlockRange(), &node->gtOp1, node);
    op1 = ReplaceWithLclVar(op1Use);

    if (useSub)
    {
        cnsVal = cnsValPlusOne;
        node->ChangeOper(GT_SUB);
    }
    else
    {
        cnsVal = cnsValMinusOne;
        node->ChangeOper(GT_ADD);
    }

    unsigned int shiftAmount = genLog2(static_cast<uint64_t>(static_cast<size_t>(cnsVal)));
    cns->SetIconValue(shiftAmount);

    node->gtOp1 = comp->gtNewOperNode(GT_LSH, node->gtType, op1, cns);
    node->gtOp2 = comp->gtClone(op1);

    BlockRange().Remove(op1);
    BlockRange().Remove(cns);
    BlockRange().InsertBefore(node, node->gtGetOp2());
    BlockRange().InsertBefore(node, cns);
    BlockRange().InsertBefore(node, op1);
    BlockRange().InsertBefore(node, node->gtGetOp1());

    ContainCheckBinary(node);
    ContainCheckShiftRotate(node->gtGetOp1()->AsOp());

    return node;
}

//------------------------------------------------------------------------
// LowerMul: Lower a GT_MUL/GT_MULHI/GT_MUL_LONG node.
//
// Currently only performs containment checks.
//
// Arguments:
//    mul - The node to lower
//
// Return Value:
//    The next node to lower.
//
GenTree* Lowering::LowerMul(GenTreeOp* mul)
{
    assert(mul->OperIsMul());

    if (mul->OperIs(GT_MUL))
    {
        GenTree* replacementNode = TryLowerMulWithConstant(mul);
        if (replacementNode != nullptr)
        {
            return replacementNode->gtNext;
        }
    }

    ContainCheckMul(mul);

    return mul->gtNext;
}

//------------------------------------------------------------------------
// LowerBinaryArithmetic: lowers the given binary arithmetic node.
//
// Recognizes opportunities for using target-independent "combined" nodes
// Performs containment checks.
//
// Arguments:
//    node - the arithmetic node to lower
//
// Returns:
//    The next node to lower.
//
GenTree* Lowering::LowerBinaryArithmetic(GenTreeOp* binOp)
{
#ifdef FEATURE_HW_INTRINSICS
    if (comp->opts.OptimizationEnabled() && varTypeIsIntegral(binOp))
    {
        if (binOp->OperIs(GT_AND))
        {
            GenTree* replacementNode = TryLowerAndOpToAndNot(binOp);
            if (replacementNode != nullptr)
            {
                return replacementNode->gtNext;
            }

            replacementNode = TryLowerAndOpToResetLowestSetBit(binOp);
            if (replacementNode != nullptr)
            {
                return replacementNode->gtNext;
            }

            replacementNode = TryLowerAndOpToExtractLowestSetBit(binOp);
            if (replacementNode != nullptr)
            {
                return replacementNode->gtNext;
            }
        }
        else if (binOp->OperIs(GT_XOR))
        {
            GenTree* replacementNode = TryLowerXorOpToGetMaskUpToLowestSetBit(binOp);
            if (replacementNode != nullptr)
            {
                return replacementNode->gtNext;
            }
        }
    }
#endif

    ContainCheckBinary(binOp);

#ifdef TARGET_AMD64
    if (JitConfig.EnableApxConditionalChaining())
    {
        if (binOp->OperIs(GT_AND, GT_OR))
        {
            GenTree* next;
            if (TryLowerAndOrToCCMP(binOp, &next))
            {
                return next;
            }
        }
    }
#endif // TARGET_AMD64

    return binOp->gtNext;
}

#ifdef TARGET_AMD64
//------------------------------------------------------------------------
// TruthifyingFlags: Get a flags immediate that will make a specified condition true.
//
// Arguments:
//    condition - the condition.
//
// Returns:
//    A flags immediate that, if those flags were set, would cause the specified condition to be true.
//    (NOTE: This just has to make the condition be true, i.e., if the condition calls for (SF ^ OF), then
//    returning one will suffice
insCflags Lowering::TruthifyingFlags(GenCondition condition)
{
    switch (condition.GetCode())
    {
        case GenCondition::EQ:
            return INS_FLAGS_ZF;
        case GenCondition::NE:
            return INS_FLAGS_NONE;
        case GenCondition::SGE: // !(SF ^ OF)
            return INS_FLAGS_NONE;
        case GenCondition::SGT: // !(SF ^ OF) && !ZF
            return INS_FLAGS_NONE;
        case GenCondition::SLE: // !(SF ^ OF) || ZF
            return INS_FLAGS_ZF;
        case GenCondition::SLT: // (SF ^ OF)
            return INS_FLAGS_SF;
        case GenCondition::UGE: // !CF
            return INS_FLAGS_NONE;
        case GenCondition::UGT: // !CF && !ZF
            return INS_FLAGS_NONE;
        case GenCondition::ULE: // CF || ZF
            return INS_FLAGS_ZF;
        case GenCondition::ULT: // CF
            return INS_FLAGS_CF;
        default:
            NO_WAY("unexpected condition type");
            return INS_FLAGS_NONE;
    }
}
#endif // TARGET_AMD64

//------------------------------------------------------------------------
// LowerBlockStore: Lower a block store node
//
// Arguments:
//    blkNode - The block store node to lower
//
void Lowering::LowerBlockStore(GenTreeBlk* blkNode)
{
    TryCreateAddrMode(blkNode->Addr(), false, blkNode);

    GenTree* dstAddr = blkNode->Addr();
    GenTree* src     = blkNode->Data();
    unsigned size    = blkNode->Size();

    if (blkNode->OperIsInitBlkOp())
    {
#ifdef DEBUG
        // Use BlkOpKindLoop for more cases under stress mode
        if (comp->compStressCompile(Compiler::STRESS_STORE_BLOCK_UNROLLING, 50) && blkNode->OperIs(GT_STORE_BLK) &&
            ((blkNode->GetLayout()->GetSize() % TARGET_POINTER_SIZE) == 0) && src->IsIntegralConst(0))
        {
            blkNode->gtBlkOpKind = GenTreeBlk::BlkOpKindLoop;
            return;
        }
#endif

        if (src->OperIs(GT_INIT_VAL))
        {
            src->SetContained();
            src = src->AsUnOp()->gtGetOp1();
        }

        if (size <= comp->getUnrollThreshold(Compiler::UnrollKind::Memset))
        {
            if (!src->OperIs(GT_CNS_INT))
            {
                // TODO-CQ: We could unroll even when the initialization value is not a constant
                // by inserting a MUL init, 0x01010101 instruction. We need to determine if the
                // extra latency that MUL introduces isn't worse that rep stosb. Likely not.
                blkNode->gtBlkOpKind = GenTreeBlk::BlkOpKindRepInstr;
            }
            else
            {
                // The fill value of an initblk is interpreted to hold a
                // value of (unsigned int8) however a constant of any size
                // may practically reside on the evaluation stack. So extract
                // the lower byte out of the initVal constant and replicate
                // it to a larger constant whose size is sufficient to support
                // the largest width store of the desired inline expansion.

                ssize_t fill = src->AsIntCon()->IconValue() & 0xFF;

                const bool canUseSimd = !blkNode->IsOnHeapAndContainsReferences() && comp->IsBaselineSimdIsaSupported();
                if (size > comp->getUnrollThreshold(Compiler::UnrollKind::Memset, canUseSimd))
                {
                    // It turns out we can't use SIMD so the default threshold is too big
                    goto TOO_BIG_TO_UNROLL;
                }
                if (canUseSimd && (size >= XMM_REGSIZE_BYTES))
                {
                    // We're going to use SIMD (and only SIMD - we don't want to occupy a GPR register
                    // with a fill value just to handle the remainder when we can do that with
                    // an overlapped SIMD load).
                    src->SetContained();
                }
                else if (fill == 0)
                {
                    // Leave as is - zero shouldn't be contained when we don't use SIMD.
                }
#ifdef TARGET_AMD64
                else if (size >= REGSIZE_BYTES)
                {
                    fill *= 0x0101010101010101LL;
                    src->gtType = TYP_LONG;
                }
#endif
                else
                {
                    fill *= 0x01010101;
                }

                blkNode->gtBlkOpKind = GenTreeBlk::BlkOpKindUnroll;
                src->AsIntCon()->SetIconValue(fill);

                ContainBlockStoreAddress(blkNode, size, dstAddr, nullptr);
            }
        }
        else
        {
        TOO_BIG_TO_UNROLL:
            if (blkNode->IsZeroingGcPointersOnHeap())
            {
                blkNode->gtBlkOpKind = GenTreeBlk::BlkOpKindLoop;
            }
            else
            {
#ifdef TARGET_AMD64
                LowerBlockStoreAsHelperCall(blkNode);
                return;
#else
                // TODO-X86-CQ: Investigate whether a helper call would be beneficial on x86
                blkNode->gtBlkOpKind = GenTreeBlk::BlkOpKindRepInstr;
#endif
            }
        }
    }
    else
    {
        assert(src->OperIs(GT_IND, GT_LCL_VAR, GT_LCL_FLD));
        src->SetContained();

        if (src->OperIs(GT_LCL_VAR))
        {
            // TODO-1stClassStructs: for now we can't work with STORE_BLOCK source in register.
            const unsigned srcLclNum = src->AsLclVar()->GetLclNum();
            comp->lvaSetVarDoNotEnregister(srcLclNum DEBUGARG(DoNotEnregisterReason::StoreBlkSrc));
        }

        ClassLayout* layout               = blkNode->GetLayout();
        bool         doCpObj              = layout->HasGCPtr();
        bool         isNotHeap            = blkNode->IsAddressNotOnHeap(comp);
        bool         canUseSimd           = !doCpObj || isNotHeap;
        unsigned     copyBlockUnrollLimit = comp->getUnrollThreshold(Compiler::UnrollKind::Memcpy, canUseSimd);

#ifndef JIT32_GCENCODER
        if (doCpObj && (size <= copyBlockUnrollLimit))
        {
            // No write barriers are needed if the destination is known to be outside of the GC heap.
            if (isNotHeap)
            {
                // If the size is small enough to unroll then we need to mark the block as non-interruptible
                // to actually allow unrolling. The generated code does not report GC references loaded in the
                // temporary register(s) used for copying. This is not supported for the JIT32_GCENCODER.
                doCpObj                  = false;
                blkNode->gtBlkOpGcUnsafe = true;
            }
        }
#endif

        if (doCpObj)
        {
            // Try to use bulk copy helper
            if (TryLowerBlockStoreAsGcBulkCopyCall(blkNode))
            {
                return;
            }

            assert((dstAddr->TypeGet() == TYP_BYREF) || (dstAddr->TypeGet() == TYP_I_IMPL));

            // If we have a long enough sequence of slots that do not require write barriers then
            // we can use REP MOVSD/Q instead of a sequence of MOVSD/Q instructions. According to the
            // Intel Manual, the sweet spot for small structs is between 4 to 12 slots of size where
            // the entire operation takes 20 cycles and encodes in 5 bytes (loading RCX and REP MOVSD/Q).
            unsigned nonGCSlots = 0;

            if (blkNode->IsAddressNotOnHeap(comp))
            {
                // If the destination is on the stack then no write barriers are needed.
                nonGCSlots = layout->GetSlotCount();
            }
            else
            {
                // Otherwise a write barrier is needed for every GC pointer in the layout
                // so we need to check if there's a long enough sequence of non-GC slots.
                unsigned slots = layout->GetSlotCount();
                for (unsigned i = 0; i < slots; i++)
                {
                    if (layout->IsGCPtr(i))
                    {
                        nonGCSlots = 0;
                    }
                    else
                    {
                        nonGCSlots++;

                        if (nonGCSlots >= CPOBJ_NONGC_SLOTS_LIMIT)
                        {
                            break;
                        }
                    }
                }
            }

            if (nonGCSlots >= CPOBJ_NONGC_SLOTS_LIMIT)
            {
                blkNode->gtBlkOpKind = GenTreeBlk::BlkOpKindCpObjRepInstr;
            }
            else
            {
                blkNode->gtBlkOpKind = GenTreeBlk::BlkOpKindCpObjUnroll;
            }
        }
        else if (blkNode->OperIs(GT_STORE_BLK) &&
                 (size <= comp->getUnrollThreshold(Compiler::UnrollKind::Memcpy, canUseSimd)))
        {
            blkNode->gtBlkOpKind = GenTreeBlk::BlkOpKindUnroll;

            if (src->OperIs(GT_IND))
            {
                ContainBlockStoreAddress(blkNode, size, src->AsIndir()->Addr(), src->AsIndir());
            }

            ContainBlockStoreAddress(blkNode, size, dstAddr, nullptr);
        }
        else
        {
            assert(blkNode->OperIs(GT_STORE_BLK));

#ifdef TARGET_AMD64
            LowerBlockStoreAsHelperCall(blkNode);
            return;
#else
            // TODO-X86-CQ: Investigate whether a helper call would be beneficial on x86
            blkNode->gtBlkOpKind = GenTreeBlk::BlkOpKindRepInstr;
#endif
        }
    }

    assert(blkNode->gtBlkOpKind != GenTreeBlk::BlkOpKindInvalid);
}

//------------------------------------------------------------------------
// ContainBlockStoreAddress: Attempt to contain an address used by an unrolled block store.
//
// Arguments:
//    blkNode - the block store node
//    size - the block size
//    addr - the address node to try to contain
//    addrParent - the parent of addr, in case this is checking containment of the source address.
//
void Lowering::ContainBlockStoreAddress(GenTreeBlk* blkNode, unsigned size, GenTree* addr, GenTree* addrParent)
{
    assert(blkNode->OperIs(GT_STORE_BLK) && (blkNode->gtBlkOpKind == GenTreeBlk::BlkOpKindUnroll));
    assert(size < INT32_MAX);

    if (addr->OperIs(GT_LCL_ADDR) && IsContainableLclAddr(addr->AsLclFld(), size))
    {
        addr->SetContained();
        return;
    }

    if (!addr->OperIsAddrMode() && !TryCreateAddrMode(addr, true, blkNode))
    {
        return;
    }

    GenTreeAddrMode* addrMode = addr->AsAddrMode();

    // On x64 the address mode displacement is signed so it must not exceed INT32_MAX. This check is
    // an approximation since the last displacement we generate in an unrolled block operation can be
    // up to 16 bytes lower than offset + size. But offsets large enough to hit this case are likely
    // to be extremely rare for this to ever be a CQ issue.
    // On x86 this shouldn't be needed but then again, offsets large enough to hit this are rare.
    if (addrMode->Offset() > (INT32_MAX - static_cast<int>(size)))
    {
        return;
    }

    // Note that the parentNode is always the block node, even if we're dealing with the source address.
    // The source address is not directly used by the block node but by an IND node and that IND node is
    // always contained.
    if (!IsInvariantInRange(addrMode, blkNode, addrParent))
    {
        return;
    }

    addrMode->SetContained();
}

//------------------------------------------------------------------------
// LowerPutArgStkOrSplit: Lower a GT_PUTARG_STK/GT_PUTARG_SPLIT.
//
// Arguments:
//    putArgNode - The node of interest
//
void Lowering::LowerPutArgStkOrSplit(GenTreePutArgStk* putArgNode)
{
    assert(putArgNode->OperIs(GT_PUTARG_STK)); // No split args on XArch.
    LowerPutArgStk(putArgNode);
}

//------------------------------------------------------------------------
// LowerPutArgStk: Lower a GT_PUTARG_STK.
//
// Arguments:
//    putArgStk - The node of interest
//
void Lowering::LowerPutArgStk(GenTreePutArgStk* putArgStk)
{
    GenTree* src        = putArgStk->Data();
    bool     srcIsLocal = src->OperIsLocalRead();

    if (src->OperIs(GT_FIELD_LIST))
    {
#ifdef TARGET_X86
        GenTreeFieldList* fieldList = src->AsFieldList();

        // The code generator will push these fields in reverse order by offset. Reorder the list here s.t. the order
        // of uses is visible to LSRA.
        assert(fieldList->Uses().IsSorted());
        fieldList->Uses().Reverse();

        // Containment checks.
        for (GenTreeFieldList::Use& use : fieldList->Uses())
        {
            GenTree* const  fieldNode = use.GetNode();
            const var_types fieldType = use.GetType();
            assert(!fieldNode->TypeIs(TYP_LONG));

            // For x86 we must mark all integral fields as contained or reg-optional, and handle them
            // accordingly in code generation, since we may have up to 8 fields, which cannot all be in
            // registers to be consumed atomically by the call.
            if (varTypeIsIntegralOrI(fieldNode))
            {
                if (IsContainableImmed(putArgStk, fieldNode))
                {
                    MakeSrcContained(putArgStk, fieldNode);
                }
                else if (IsContainableMemoryOp(fieldNode) && IsSafeToContainMem(putArgStk, fieldNode))
                {
                    MakeSrcContained(putArgStk, fieldNode);
                }
                else
                {
                    // For the case where we cannot directly push the value, if we run out of registers,
                    // it would be better to defer computation until we are pushing the arguments rather
                    // than spilling, but this situation is not all that common, as most cases of FIELD_LIST
                    // are promoted structs, which do not not have a large number of fields, and of those
                    // most are lclVars or copy-propagated constants.

                    fieldNode->SetRegOptional();
                }
            }
        }

        // Set the copy kind.
        // TODO-X86-CQ: Even if we are using push, if there are contiguous floating point fields, we should
        // adjust the stack once for those fields. The latter is really best done in code generation, but
        // this tuning should probably be undertaken as a whole.
        // Also, if there are  floating point fields, it may be better to use the "Unroll" mode
        // of copying the struct as a whole, if the fields are not register candidates.
        putArgStk->gtPutArgStkKind = GenTreePutArgStk::Kind::Push;
#endif // TARGET_X86
        return;
    }

    if (src->TypeIs(TYP_STRUCT))
    {
        assert(src->OperIs(GT_BLK) || src->OperIsLocalRead());

        ClassLayout* layout  = src->GetLayout(comp);
        var_types    regType = layout->GetRegisterType();

        if (regType == TYP_UNDEF)
        {
            // In case of a CpBlk we could use a helper call. In case of putarg_stk we
            // can't do that since the helper call could kill some already set up outgoing args.
            // TODO-Amd64-Unix: converge the code for putarg_stk with cpyblk/cpyobj.
            // The cpyXXXX code is rather complex and this could cause it to be more complex, but
            // it might be the right thing to do.

            // If possible, widen the load, this results in more compact code.
            unsigned loadSize = srcIsLocal ? roundUp(layout->GetSize(), TARGET_POINTER_SIZE) : layout->GetSize();
            putArgStk->SetArgLoadSize(loadSize);

            // TODO-X86-CQ: The helper call either is not supported on x86 or required more work
            // (I don't know which).
            if (!layout->HasGCPtr())
            {
#ifdef TARGET_X86
                // Codegen for "Kind::Push" will always load bytes in TARGET_POINTER_SIZE
                // chunks. As such, we'll only use this path for correctly-sized sources.
                if ((loadSize < XMM_REGSIZE_BYTES) && ((loadSize % TARGET_POINTER_SIZE) == 0))
                {
                    putArgStk->gtPutArgStkKind = GenTreePutArgStk::Kind::Push;
                }
                else
#endif // TARGET_X86
                    if (loadSize <= comp->getUnrollThreshold(Compiler::UnrollKind::Memcpy))
                    {
                        putArgStk->gtPutArgStkKind = GenTreePutArgStk::Kind::Unroll;
                    }
                    else
                    {
                        putArgStk->gtPutArgStkKind = GenTreePutArgStk::Kind::RepInstr;
                    }
            }
            else // There are GC pointers.
            {
#ifdef TARGET_X86
                // On x86, we must use `push` to store GC references to the stack in order for the emitter to
                // properly update the function's GC info. These `putargstk` nodes will generate a sequence of
                // `push` instructions.
                putArgStk->gtPutArgStkKind = GenTreePutArgStk::Kind::Push;
#else  // !TARGET_X86
                putArgStk->gtPutArgStkKind = GenTreePutArgStk::Kind::PartialRepInstr;
#endif // !TARGET_X86
            }

            if (src->OperIs(GT_LCL_VAR))
            {
                comp->lvaSetVarDoNotEnregister(src->AsLclVar()->GetLclNum()
                                                   DEBUGARG(DoNotEnregisterReason::IsStructArg));
            }

            // Always mark the OBJ/LCL_VAR/LCL_FLD as contained trees.
            MakeSrcContained(putArgStk, src);
        }
        else
        {
            // The ABI allows upper bits of small struct args to remain undefined,
            // so if possible, widen the load to avoid the sign/zero-extension.
            if (varTypeIsSmall(regType) && srcIsLocal)
            {
                assert(genTypeSize(TYP_INT) <= putArgStk->GetStackByteSize());
                regType = TYP_INT;
            }

            src->ChangeType(regType);

            if (src->OperIs(GT_BLK))
            {
                src->SetOper(GT_IND);
                LowerIndir(src->AsIndir());
            }
        }
    }

    if (src->TypeIs(TYP_STRUCT))
    {
        return;
    }

    assert(!src->TypeIs(TYP_STRUCT));

    // If the child of GT_PUTARG_STK is a constant, we don't need a register to
    // move it to memory (stack location).
    //
    // On AMD64, we don't want to make 0 contained, because we can generate smaller code
    // by zeroing a register and then storing it. E.g.:
    //      xor rdx, rdx
    //      mov gword ptr [rsp+28H], rdx
    // is 2 bytes smaller than:
    //      mov gword ptr [rsp+28H], 0
    //
    // On x86, we push stack arguments; we don't use 'mov'. So:
    //      push 0
    // is 1 byte smaller than:
    //      xor rdx, rdx
    //      push rdx

    if (IsContainableImmed(putArgStk, src)
#if defined(TARGET_AMD64)
        && !src->IsIntegralConst(0)
#endif // TARGET_AMD64
    )
    {
        MakeSrcContained(putArgStk, src);
    }
#ifdef TARGET_X86
    else if (genTypeSize(src) == TARGET_POINTER_SIZE)
    {
        // We can use "src" directly from memory with "push [mem]".
        TryMakeSrcContainedOrRegOptional(putArgStk, src);
    }
#endif // TARGET_X86
}

//------------------------------------------------------------------------
// LowerCast: Lower GT_CAST(srcType, DstType) nodes.
//
// Arguments:
//    tree - GT_CAST node to be lowered
//
// Return Value:
//    None.
//
void Lowering::LowerCast(GenTree* tree)
{
    assert(tree->OperIs(GT_CAST));

    GenTree*  castOp  = tree->AsCast()->CastOp();
    var_types dstType = tree->CastToType();
    var_types srcType = castOp->TypeGet();

    // force the srcType to unsigned if GT_UNSIGNED flag is set
    if (tree->IsUnsigned())
    {
        srcType = varTypeToUnsigned(srcType);
    }

    if (varTypeIsFloating(srcType))
    {
        // Overflow casts should have been converted to helper call in morph.
        noway_assert(!tree->gtOverflow());
        // Small types should have had an intermediate int cast inserted in morph.
        assert(!varTypeIsSmall(dstType));
        // Long types should have been handled by helper call or in DecomposeLongs on x86.
        assert(!varTypeIsLong(dstType) || TargetArchitecture::Is64Bit);
    }
    else if (srcType == TYP_UINT)
    {
        // uint->float casts should have an intermediate cast to long unless
        // we have the EVEX unsigned conversion instructions available.
        assert(dstType != TYP_FLOAT || comp->canUseEvexEncodingDebugOnly());
    }

#ifdef FEATURE_HW_INTRINSICS
    if (varTypeIsFloating(srcType) && varTypeIsIntegral(dstType) &&
        !comp->compOpportunisticallyDependsOn(InstructionSet_AVX10v2))
    {
        // If we don't have AVX10v2 saturating conversion instructions for
        // floating->integral, we have to handle the saturation logic here.

        JITDUMP("LowerCast before:\n");
        DISPTREERANGE(BlockRange(), tree);

        CorInfoType srcBaseType = (srcType == TYP_FLOAT) ? CORINFO_TYPE_FLOAT : CORINFO_TYPE_DOUBLE;
        LIR::Range  castRange   = LIR::EmptyRange();

        // We'll be using SIMD instructions to fix up castOp before conversion.
        //
        // This creates the equivalent of the following C# code:
        //   var srcVec = Vector128.CreateScalarUnsafe(castOp);

        GenTree* srcVector = comp->gtNewSimdCreateScalarUnsafeNode(TYP_SIMD16, castOp, srcBaseType, 16);
        castRange.InsertAtEnd(srcVector);

        if (srcVector->IsCnsVec())
        {
            castOp->SetUnusedValue();
        }

        if (varTypeIsUnsigned(dstType) && comp->canUseEvexEncoding())
        {
            // EVEX unsigned conversion instructions saturate positive overflow properly, so as
            // long as we fix up NaN and negative values, we can preserve the existing cast node.
            //
            // maxs[sd] will take the value from the second operand if the first operand's value is
            // NaN, which allows us to fix up both negative and NaN values with a single instruction.
            //
            // This creates the equivalent of the following C# code:
            //   castOp = Sse.MaxScalar(srcVec, Vector128<T>.Zero).ToScalar();

            NamedIntrinsic maxScalarIntrinsic = (srcType == TYP_FLOAT) ? NI_SSE_MaxScalar : NI_SSE2_MaxScalar;

            GenTree* zero = comp->gtNewZeroConNode(TYP_SIMD16);
            GenTree* fixupVal =
                comp->gtNewSimdHWIntrinsicNode(TYP_SIMD16, srcVector, zero, maxScalarIntrinsic, srcBaseType, 16);

            GenTree* toScalar = comp->gtNewSimdToScalarNode(srcType, fixupVal, srcBaseType, 16);

            castRange.InsertAtEnd(zero);
            castRange.InsertAtEnd(fixupVal);
            castRange.InsertAtEnd(toScalar);

            tree->AsCast()->CastOp() = toScalar;
        }
        else
        {
            assert(comp->IsBaselineSimdIsaSupportedDebugOnly());
            assert(!TargetArchitecture::Is64Bit || comp->compIsaSupportedDebugOnly(InstructionSet_SSE2_X64));

            // We need to fix up NaN as well as handle possible overflow. Signed conversions
            // return int/long.MinValue for any overflow, which is correct for saturation of
            // negative, but the result must be replaced with MaxValue for positive overflow.

            CorInfoType    dstBaseType      = CORINFO_TYPE_UNDEF;
            NamedIntrinsic convertIntrinsic = NI_Illegal;
            GenTree*       maxIntegralValue = nullptr;
            GenTree*       maxFloatingValue = comp->gtNewVconNode(TYP_SIMD16);
            simd_t*        maxFloatSimdVal  = &maxFloatingValue->AsVecCon()->gtSimdVal;

            switch (dstType)
            {
                case TYP_INT:
                {
                    dstBaseType      = CORINFO_TYPE_INT;
                    maxIntegralValue = comp->gtNewIconNode(INT32_MAX);
                    if (srcType == TYP_FLOAT)
                    {
                        maxFloatSimdVal->f32[0] = 2147483648.0f;
                        convertIntrinsic        = NI_SSE_ConvertToInt32WithTruncation;
                    }
                    else
                    {
                        maxFloatSimdVal->f64[0] = 2147483648.0;
                        convertIntrinsic        = NI_SSE2_ConvertToInt32WithTruncation;
                    }
                    break;
                }
                case TYP_UINT:
                {
                    dstBaseType      = CORINFO_TYPE_UINT;
                    maxIntegralValue = comp->gtNewIconNode(static_cast<ssize_t>(UINT32_MAX));
                    if (srcType == TYP_FLOAT)
                    {
                        maxFloatSimdVal->f32[0] = 4294967296.0f;
                        convertIntrinsic        = comp->compOpportunisticallyDependsOn(InstructionSet_SSE_X64)
                                                      ? NI_SSE_X64_ConvertToInt64WithTruncation
                                                      : NI_SSE2_ConvertToVector128Int32WithTruncation;
                    }
                    else
                    {
                        maxFloatSimdVal->f64[0] = 4294967296.0;
                        convertIntrinsic        = comp->compOpportunisticallyDependsOn(InstructionSet_SSE2_X64)
                                                      ? NI_SSE2_X64_ConvertToInt64WithTruncation
                                                      : NI_SSE2_ConvertToVector128Int32WithTruncation;
                    }
                    break;
                }
                case TYP_LONG:
                {
                    dstBaseType      = CORINFO_TYPE_LONG;
                    maxIntegralValue = comp->gtNewLconNode(INT64_MAX);
                    if (srcType == TYP_FLOAT)
                    {
                        maxFloatSimdVal->f32[0] = 9223372036854775808.0f;
                        convertIntrinsic        = NI_SSE_X64_ConvertToInt64WithTruncation;
                    }
                    else
                    {
                        maxFloatSimdVal->f64[0] = 9223372036854775808.0;
                        convertIntrinsic        = NI_SSE2_X64_ConvertToInt64WithTruncation;
                    }
                    break;
                }
                case TYP_ULONG:
                {
                    dstBaseType      = CORINFO_TYPE_ULONG;
                    maxIntegralValue = comp->gtNewLconNode(static_cast<int64_t>(UINT64_MAX));
                    if (srcType == TYP_FLOAT)
                    {
                        maxFloatSimdVal->f32[0] = 18446744073709551616.0f;
                        convertIntrinsic        = NI_SSE_X64_ConvertToInt64WithTruncation;
                    }
                    else
                    {
                        maxFloatSimdVal->f64[0] = 18446744073709551616.0;
                        convertIntrinsic        = NI_SSE2_X64_ConvertToInt64WithTruncation;
                    }
                    break;
                }
                default:
                {
                    unreached();
                }
            }

            // We will use the input value at least twice, so we preemptively replace it with a lclVar.
            LIR::Use srcUse;
            LIR::Use::MakeDummyUse(castRange, srcVector, &srcUse);
            srcUse.ReplaceWithLclVar(comp);
            srcVector = srcUse.Def();

            GenTree* srcClone      = nullptr;
            GenTree* convertResult = nullptr;

            if (varTypeIsSigned(dstType))
            {
                // Fix up NaN values before conversion. Saturation is handled after conversion,
                // because MaxValue may not be precisely representable in the floating format.
                //
                // This creates the equivalent of the following C# code:
                //   var nanMask = Sse.CompareScalarOrdered(srcVec, srcVec);
                //   var fixupVal = Sse.And(srcVec, nanMask);
                //   convertResult = Sse.ConvertToInt32WithTruncation(fixupVal);

                NamedIntrinsic compareNaNIntrinsic =
                    (srcType == TYP_FLOAT) ? NI_SSE_CompareScalarOrdered : NI_SSE2_CompareScalarOrdered;

                srcClone         = comp->gtClone(srcVector);
                GenTree* nanMask = comp->gtNewSimdHWIntrinsicNode(TYP_SIMD16, srcVector, srcClone, compareNaNIntrinsic,
                                                                  srcBaseType, 16);

                castRange.InsertAtEnd(srcClone);
                castRange.InsertAtEnd(nanMask);

                srcClone          = comp->gtClone(srcVector);
                GenTree* fixupVal = comp->gtNewSimdBinOpNode(GT_AND, TYP_SIMD16, nanMask, srcClone, srcBaseType, 16);

                castRange.InsertAtEnd(srcClone);
                castRange.InsertAtEnd(fixupVal);

                convertResult = comp->gtNewSimdHWIntrinsicNode(dstType, fixupVal, convertIntrinsic, srcBaseType, 16);
            }
            else
            {
                // maxs[sd] will take the value from the second operand if the first operand's value is
                // NaN, which allows us to fix up both negative and NaN values with a single instruction.
                //
                // This creates the equivalent of the following C# code:
                //   var fixupVal = Sse.MaxScalar(srcVec, Vector128<T>.Zero);

                NamedIntrinsic maxScalarIntrinsic = (srcType == TYP_FLOAT) ? NI_SSE_MaxScalar : NI_SSE2_MaxScalar;

                GenTree* zero = comp->gtNewZeroConNode(TYP_SIMD16);
                GenTree* fixupVal =
                    comp->gtNewSimdHWIntrinsicNode(TYP_SIMD16, srcVector, zero, maxScalarIntrinsic, srcBaseType, 16);

                castRange.InsertAtEnd(zero);
                castRange.InsertAtEnd(fixupVal);

                if ((dstType == TYP_UINT) && ((convertIntrinsic == NI_SSE_X64_ConvertToInt64WithTruncation) ||
                                              (convertIntrinsic == NI_SSE2_X64_ConvertToInt64WithTruncation)))
                {
                    // On x64, we can use long conversion to handle uint directly.
                    convertResult =
                        comp->gtNewSimdHWIntrinsicNode(TYP_LONG, fixupVal, convertIntrinsic, srcBaseType, 16);
                }
                else
                {
                    // We're doing a conversion that isn't supported directly by hardware. We will emulate
                    // the unsigned conversion by using the signed instruction on both the fixed-up input
                    // value and a negative value that has the same bit representation when converted to
                    // integer. If the conversion overflows as a signed integer, the negative conversion
                    // result is selected.
                    //
                    // This creates the equivalent of the following C# code:
                    //   var wrapVal = Sse.SubtractScalar(srcVec, maxFloatingValue);

                    NamedIntrinsic subtractIntrinsic =
                        (srcType == TYP_FLOAT) ? NI_SSE_SubtractScalar : NI_SSE2_SubtractScalar;

                    // We're going to use maxFloatingValue twice, so replace the constant with a lclVar.
                    castRange.InsertAtEnd(maxFloatingValue);

                    LIR::Use maxFloatUse;
                    LIR::Use::MakeDummyUse(castRange, maxFloatingValue, &maxFloatUse);
                    maxFloatUse.ReplaceWithLclVar(comp);
                    maxFloatingValue = maxFloatUse.Def();

                    GenTree* floorVal = comp->gtClone(srcVector);
                    castRange.InsertAtEnd(floorVal);

                    if ((srcType == TYP_DOUBLE) && (dstType == TYP_UINT))
                    {
                        // This technique works only if the truncating conversion of the positive and negative
                        // values causes them to round in the same direction. i.e. there is no rounding, because
                        // we have a whole number. This is always true if the exponent is larger than the number
                        // of significand bits, which will always be the case for double->ulong or float->uint.
                        //
                        // For double->uint, the double has enough precision to exactly represent any whole number
                        // in range, with bits left over. e.g. we might have a value of 4294967295.9999995.
                        // We must, therefore, truncate the value before wrapping it to negative.

                        if (comp->compOpportunisticallyDependsOn(InstructionSet_SSE41))
                        {
                            // This creates the equivalent of the following C# code:
                            //   floorVal = Sse41.RoundToZeroScalar(srcVector);

                            floorVal = comp->gtNewSimdHWIntrinsicNode(TYP_SIMD16, floorVal, NI_SSE41_RoundToZeroScalar,
                                                                      srcBaseType, 16);
                            castRange.InsertAtEnd(floorVal);
                        }
                        else
                        {
                            // We don't have `roundsd` available, but we can truncate the value by simply zeroing out
                            // the low 21 bits of the double. This works because we know we will only use the negative
                            // value when the exponent is exactly 31, meaning 31 of the 52 bits in the significand are
                            // used for the whole portion of the number, and the remaining 21 bits are fractional.
                            //
                            // This creates the equivalent of the following C# code:
                            //   floorVal = ((srcVector.AsUInt64() >>> 21) << 21).AsDouble();

                            GenTree* twentyOne  = comp->gtNewIconNode(21);
                            GenTree* rightShift = comp->gtNewSimdBinOpNode(GT_RSZ, TYP_SIMD16, floorVal, twentyOne,
                                                                           CORINFO_TYPE_ULONG, 16);
                            castRange.InsertAtEnd(twentyOne);
                            castRange.InsertAtEnd(rightShift);

                            twentyOne = comp->gtClone(twentyOne);
                            floorVal  = comp->gtNewSimdBinOpNode(GT_LSH, TYP_SIMD16, rightShift, twentyOne,
                                                                 CORINFO_TYPE_ULONG, 16);
                            castRange.InsertAtEnd(twentyOne);
                            castRange.InsertAtEnd(floorVal);
                        }
                    }

                    GenTree* wrapVal = comp->gtNewSimdHWIntrinsicNode(TYP_SIMD16, floorVal, maxFloatingValue,
                                                                      subtractIntrinsic, srcBaseType, 16);
                    castRange.InsertAtEnd(wrapVal);

                    maxFloatingValue = comp->gtClone(maxFloatingValue);

                    if (dstType == TYP_UINT)
                    {
                        // We can keep the conversion results in SIMD registers to make selection of the
                        // correct result simpler.
                        //
                        // This creates the equivalent of the following C# code:
                        //   var result = Sse2.ConvertToVector128Int32WithTruncation(fixupVal);
                        //   var negated = Sse2.ConvertToVector128Int32WithTruncation(wrapVal);

                        GenTree* result =
                            comp->gtNewSimdHWIntrinsicNode(TYP_SIMD16, fixupVal, convertIntrinsic, srcBaseType, 16);
                        GenTree* negated =
                            comp->gtNewSimdHWIntrinsicNode(TYP_SIMD16, wrapVal, convertIntrinsic, srcBaseType, 16);

                        castRange.InsertAtEnd(result);
                        castRange.InsertAtEnd(negated);

                        // We need the result twice -- one for the mask bit and one for the blend.
                        LIR::Use resultUse;
                        LIR::Use::MakeDummyUse(castRange, result, &resultUse);
                        resultUse.ReplaceWithLclVar(comp);
                        result = resultUse.Def();

                        GenTree* resultClone = comp->gtClone(result);
                        castRange.InsertAtEnd(resultClone);

                        if (comp->compOpportunisticallyDependsOn(InstructionSet_SSE41))
                        {
                            // If the conversion of the fixed-up value overflowed, the result wil be
                            // int.MinValue. Since `blendvps` uses only the MSB for result selection,
                            // this is adequate to force selection of the negated result.
                            //
                            // This creates the equivalent of the following C# code:
                            //   convertResult = Sse41.BlendVariable(result, negated, result);

                            convertResult =
                                comp->gtNewSimdHWIntrinsicNode(TYP_SIMD16, result, negated, resultClone,
                                                               NI_SSE41_BlendVariable, CORINFO_TYPE_FLOAT, 16);
                        }
                        else
                        {
                            // If we can't use `blendvps`, we do a bit-wise selection. This works
                            // using only and+or because if we choose the negated value, both it
                            // and the overflowed result have MSB set.
                            //
                            // This creates the equivalent of the following C# code:
                            //   var mask = Sse2.ShiftRightArithmetic(result, 31);
                            //   convertResult = Sse.Or(result, Sse.And(negated, mask));

                            GenTree* thirtyOne = comp->gtNewIconNode(31);
                            GenTree* mask =
                                comp->gtNewSimdBinOpNode(GT_RSH, TYP_SIMD16, result, thirtyOne, CORINFO_TYPE_INT, 16);
                            GenTree* andMask =
                                comp->gtNewSimdBinOpNode(GT_AND, TYP_SIMD16, mask, negated, dstBaseType, 16);

                            castRange.InsertAtEnd(thirtyOne);
                            castRange.InsertAtEnd(mask);
                            castRange.InsertAtEnd(andMask);

                            convertResult =
                                comp->gtNewSimdBinOpNode(GT_OR, TYP_SIMD16, andMask, resultClone, dstBaseType, 16);
                        }

                        // Because the results are in a SIMD register, we need to ToScalar() them out.
                        castRange.InsertAtEnd(convertResult);
                        convertResult = comp->gtNewSimdToScalarNode(TYP_INT, convertResult, dstBaseType, 16);
                    }
                    else
                    {
                        assert(dstType == TYP_ULONG);

                        // We're emulating floating->ulong conversion on x64. The logic is the same as for
                        // uint on x86, except that we don't have conversion instructions that keep the
                        // results in SIMD registers, so we do the final result selection in scalar code.
                        //
                        // This creates the equivalent of the following C# code:
                        //   long result = Sse.X64.ConvertToInt64WithTruncation(fixupVal);
                        //   long negated = Sse.X64.ConvertToInt64WithTruncation(wrapVal);
                        //   convertResult = (ulong)(result | (negated & (result >> 63)));

                        GenTree* result =
                            comp->gtNewSimdHWIntrinsicNode(TYP_LONG, fixupVal, convertIntrinsic, srcBaseType, 16);
                        GenTree* negated =
                            comp->gtNewSimdHWIntrinsicNode(TYP_LONG, wrapVal, convertIntrinsic, srcBaseType, 16);

                        castRange.InsertAtEnd(result);
                        castRange.InsertAtEnd(negated);

                        // We need the result twice -- once for the mask bit and once for the blend.
                        LIR::Use resultUse;
                        LIR::Use::MakeDummyUse(castRange, result, &resultUse);
                        resultUse.ReplaceWithLclVar(comp);
                        result = resultUse.Def();

                        GenTree* sixtyThree  = comp->gtNewIconNode(63);
                        GenTree* mask        = comp->gtNewOperNode(GT_RSH, TYP_LONG, result, sixtyThree);
                        GenTree* andMask     = comp->gtNewOperNode(GT_AND, TYP_LONG, mask, negated);
                        GenTree* resultClone = comp->gtClone(result);

                        castRange.InsertAtEnd(sixtyThree);
                        castRange.InsertAtEnd(mask);
                        castRange.InsertAtEnd(andMask);
                        castRange.InsertAtEnd(resultClone);

                        convertResult = comp->gtNewOperNode(GT_OR, TYP_LONG, andMask, resultClone);
                    }
                }
            }

            // Now we handle saturation of the result for positive overflow.
            //
            // This creates the equivalent of the following C# code:
            //   bool isOverflow = Sse.CompareScalarUnorderedGreaterThanOrEqual(srcVec, maxFloatingValue);
            //   return isOverflow ? maxIntegralValue : convertResult;

            NamedIntrinsic compareIntrinsic = (srcType == TYP_FLOAT) ? NI_SSE_CompareScalarUnorderedGreaterThanOrEqual
                                                                     : NI_SSE2_CompareScalarUnorderedGreaterThanOrEqual;

            // These nodes were all created above but not used until now.
            castRange.InsertAtEnd(maxFloatingValue);
            castRange.InsertAtEnd(maxIntegralValue);
            castRange.InsertAtEnd(convertResult);

            srcClone            = comp->gtClone(srcVector);
            GenTree* compareMax = comp->gtNewSimdHWIntrinsicNode(TYP_SIMD16, srcClone, maxFloatingValue,
                                                                 compareIntrinsic, srcBaseType, 16);
            GenTree* select     = comp->gtNewConditionalNode(GT_SELECT, compareMax, maxIntegralValue, convertResult,
                                                             genActualType(dstType));

            castRange.InsertAtEnd(srcClone);
            castRange.InsertAtEnd(compareMax);
            castRange.InsertAtEnd(select);

            // The original cast becomes a no-op, because its input is already the correct type.
            tree->AsCast()->CastOp() = select;
        }

        LIR::ReadOnlyRange lowerRange(castRange.FirstNode(), castRange.LastNode());
        BlockRange().InsertBefore(tree, std::move(castRange));

        JITDUMP("LowerCast after:\n");
        DISPTREERANGE(BlockRange(), tree);

        LowerRange(lowerRange);
    }
#endif // FEATURE_HW_INTRINSICS

    // Now determine if we have operands that should be contained.
    ContainCheckCast(tree->AsCast());
}

#ifdef FEATURE_HW_INTRINSICS

//----------------------------------------------------------------------------------------------
// LowerHWIntrinsicCC: Lowers a hardware intrinsic node that produces a boolean value by
//     setting the condition flags.
//
//  Arguments:
//     node - The hardware intrinsic node
//     newIntrinsicId - The intrinsic id of the lowered intrinsic node
//     condition - The condition code of the generated SETCC/JCC node
//
void Lowering::LowerHWIntrinsicCC(GenTreeHWIntrinsic* node, NamedIntrinsic newIntrinsicId, GenCondition condition)
{
    GenTreeCC* cc = LowerNodeCC(node, condition);

    assert((HWIntrinsicInfo::lookupNumArgs(newIntrinsicId) == 2) || (newIntrinsicId == NI_EVEX_KORTEST));
    node->ChangeHWIntrinsicId(newIntrinsicId);
    node->gtType = TYP_VOID;
    node->ClearUnusedValue();

    bool swapOperands    = false;
    bool canSwapOperands = false;

    switch (newIntrinsicId)
    {
        case NI_SSE_COMISS:
        case NI_SSE_UCOMISS:
        case NI_SSE2_COMISD:
        case NI_SSE2_UCOMISD:
            // In some cases we can generate better code if we swap the operands:
            //   - If the condition is not one of the "preferred" floating point conditions we can swap
            //     the operands and change the condition to avoid generating an extra JP/JNP branch.
            //   - If the first operand can be contained but the second cannot, we can swap operands in
            //     order to be able to contain the first operand and avoid the need for a temp reg.
            // We can't handle both situations at the same time and since an extra branch is likely to
            // be worse than an extra temp reg (x64 has a reasonable number of XMM registers) we'll favor
            // the branch case:
            //   - If the condition is not preferred then swap, even if doing this will later prevent
            //     containment.
            //   - Allow swapping for containment purposes only if this doesn't result in a non-"preferred"
            //     condition being generated.
            if ((cc != nullptr) && cc->gtCondition.PreferSwap())
            {
                swapOperands = true;
            }
            else
            {
                canSwapOperands = (cc == nullptr) || !GenCondition::Swap(cc->gtCondition).PreferSwap();
            }
            break;

        case NI_SSE41_PTEST:
        case NI_AVX_PTEST:
        {
            // If we need the Carry flag then we can't swap operands.
            canSwapOperands = (cc == nullptr) || cc->gtCondition.Is(GenCondition::EQ, GenCondition::NE);
            break;
        }

        case NI_EVEX_KORTEST:
        case NI_EVEX_KTEST:
        {
            // No containment support, so no reason to swap operands
            canSwapOperands = false;
            break;
        }

        default:
            unreached();
    }

    if (canSwapOperands)
    {
        bool op1SupportsRegOptional = false;
        bool op2SupportsRegOptional = false;

        if (!IsContainableHWIntrinsicOp(node, node->Op(2), &op2SupportsRegOptional) &&
            IsContainableHWIntrinsicOp(node, node->Op(1), &op1SupportsRegOptional))
        {
            // Swap operands if op2 cannot be contained but op1 can.
            swapOperands = true;
        }
    }

    if (swapOperands)
    {
        std::swap(node->Op(1), node->Op(2));

        if (cc != nullptr)
        {
            cc->gtCondition = GenCondition::Swap(cc->gtCondition);
        }
    }
}

//----------------------------------------------------------------------------------------------
// LowerFusedMultiplyAdd: Changes NI_FMA_MultiplyAddScalar produced
//     by Math(F).FusedMultiplyAdd to a better FMA intrinsics if there are GT_NEG around in order
//     to eliminate them.
//
//  Arguments:
//     node - The hardware intrinsic node
//
//  Notes:
//     Math(F).FusedMultiplyAdd is expanded into NI_FMA_MultiplyAddScalar and
//     depending on additional GT_NEG nodes around it can be:
//
//      x *  y + z -> NI_FMA_MultiplyAddScalar
//      x * -y + z -> NI_FMA_MultiplyAddNegatedScalar
//     -x *  y + z -> NI_FMA_MultiplyAddNegatedScalar
//     -x * -y + z -> NI_FMA_MultiplyAddScalar
//      x *  y - z -> NI_FMA_MultiplySubtractScalar
//      x * -y - z -> NI_FMA_MultiplySubtractNegatedScalar
//     -x *  y - z -> NI_FMA_MultiplySubtractNegatedScalar
//     -x * -y - z -> NI_FMA_MultiplySubtractScalar
//
void Lowering::LowerFusedMultiplyAdd(GenTreeHWIntrinsic* node)
{
    assert(node->GetHWIntrinsicId() == NI_FMA_MultiplyAddScalar);
    assert(node->GetOperandCount() == 3);

    bool negatedArgs[3] = {};
    for (size_t i = 1; i <= 3; i++)
    {
        GenTree* arg = node->Op(i);
        if (arg->OperIsHWIntrinsic(NI_Vector128_CreateScalarUnsafe))
        {
            GenTree*& argOp = arg->AsHWIntrinsic()->Op(1);
            if (argOp->OperIs(GT_NEG))
            {
                BlockRange().Remove(argOp);
                argOp = argOp->gtGetOp1();
                argOp->ClearContained();
                ContainCheckHWIntrinsic(arg->AsHWIntrinsic());
                negatedArgs[i - 1] = true;
            }
        }
    }

    bool negMul = negatedArgs[0] ^ negatedArgs[1];
    if (negatedArgs[2])
    {
        node->ChangeHWIntrinsicId(negMul ? NI_FMA_MultiplySubtractNegatedScalar : NI_FMA_MultiplySubtractScalar);
    }
    else
    {
        node->ChangeHWIntrinsicId(negMul ? NI_FMA_MultiplyAddNegatedScalar : NI_FMA_MultiplyAddScalar);
    }
}

//----------------------------------------------------------------------------------------------
// Lowering::LowerHWIntrinsic: Perform containment analysis for a hardware intrinsic node.
//
//  Arguments:
//     node - The hardware intrinsic node.
//
GenTree* Lowering::LowerHWIntrinsic(GenTreeHWIntrinsic* node)
{
    if (node->TypeGet() == TYP_SIMD12)
    {
        // GT_HWINTRINSIC node requiring to produce TYP_SIMD12 in fact
        // produces a TYP_SIMD16 result
        node->gtType = TYP_SIMD16;
    }

    NamedIntrinsic intrinsicId = node->GetHWIntrinsicId();

    if (node->OperIsEmbRoundingEnabled())
    {
        size_t   numArgs = node->GetOperandCount();
        GenTree* lastOp  = node->Op(numArgs);
        uint8_t  mode    = 0xFF;

        if (lastOp->IsCnsIntOrI())
        {
            // Mark the constant as contained since it's specially encoded
            MakeSrcContained(node, lastOp);

            mode = static_cast<uint8_t>(lastOp->AsIntCon()->IconValue());
        }

        if ((mode & 0x03) != 0x00)
        {
            // Embedded rounding only works for register-to-register operations, so skip containment
            return node->gtNext;
        }
    }

    bool       isScalar = false;
    genTreeOps oper     = node->GetOperForHWIntrinsicId(&isScalar);

    if (GenTreeHWIntrinsic::OperIsBitwiseHWIntrinsic(oper) && !varTypeIsMask(node))
    {
        // These are the control bytes used for TernaryLogic

        const uint8_t A = 0xF0;
        const uint8_t B = 0xCC;
        const uint8_t C = 0xAA;

        var_types simdType     = node->TypeGet();
        var_types simdBaseType = node->GetSimdBaseType();
        unsigned  simdSize     = node->GetSimdSize();

        GenTree* op1 = node->Op(1);
        GenTree* op2 = node->Op(2);
        GenTree* op3 = nullptr;

        // We want to specially recognize this pattern as GT_NOT
        bool isOperNot       = (oper == GT_XOR) && op2->IsVectorAllBitsSet();
        bool isV512Supported = false;

        LIR::Use use;
        if (BlockRange().TryGetUse(node, &use))
        {
            GenTree* user = use.User();

            if (user->OperIsHWIntrinsic())
            {
                GenTreeHWIntrinsic* userIntrin = user->AsHWIntrinsic();

                bool       userIsScalar = false;
                genTreeOps userOper     = userIntrin->GetOperForHWIntrinsicId(&isScalar);

                // userIntrin may have re-interpreted the base type
                //
                simdBaseType = userIntrin->GetSimdBaseType();

                if (GenTreeHWIntrinsic::OperIsBitwiseHWIntrinsic(userOper))
                {
                    if (isOperNot && (userOper == GT_AND))
                    {
                        // We want to specially handle GT_AND_NOT as its available without EVEX
                        GenTree* nextNode = node->gtNext;

                        BlockRange().Remove(op2);
                        BlockRange().Remove(node);

                        // Note that despite its name, the xarch instruction does ~op1 & op2, so
                        // we need to ensure op1 is the value whose ones complement is computed

                        op2 = userIntrin->Op(2);

                        if (op2 == node)
                        {
                            op2 = userIntrin->Op(1);
                        }

                        NamedIntrinsic intrinsic = NI_Illegal;

                        if (comp->IsBaselineSimdIsaSupported())
                        {
                            intrinsic = GenTreeHWIntrinsic::GetHWIntrinsicIdForBinOp(comp, GT_AND_NOT, op1, op2,
                                                                                     simdBaseType, simdSize, false);
                        }
                        else
                        {
                            // We need to ensure we optimize even if SSE2 is disabled

                            assert(simdBaseType == TYP_FLOAT);
                            assert(simdSize <= 16);

                            intrinsic = NI_SSE_AndNot;
                        }

                        userIntrin->ResetHWIntrinsicId(intrinsic, comp, op1, op2);

                        return nextNode;
                    }

                    if (comp->compIsEvexOpportunisticallySupported(isV512Supported))
                    {
                        // For everything else we want to lower it to a standard TernaryLogic node
                        GenTree* nextNode = node->gtNext;

                        BlockRange().Remove(node);
                        op3 = userIntrin->Op(2);

                        // Tracks which two operands get used first
                        TernaryLogicUseFlags firstOpUseFlags = TernaryLogicUseFlags::AB;

                        if (op3 == node)
                        {
                            if (userOper == GT_AND_NOT)
                            {
                                op3 = op2;
                                op2 = op1;
                                op1 = userIntrin->Op(1);

                                // AND_NOT isn't commutative so we need to shift parameters down
                                firstOpUseFlags = TernaryLogicUseFlags::BC;
                            }
                            else
                            {
                                op3 = userIntrin->Op(1);
                            }
                        }

                        uint8_t controlByte = 0x00;

                        if ((userOper == GT_XOR) && op3->IsVectorAllBitsSet())
                        {
                            // We have XOR(OP(A, B), AllBitsSet)
                            //   A: op1
                            //   B: op2
                            //   C: op3 (AllBitsSet)
                            //
                            // We want A to be the unused parameter so swap it around
                            //   A: op3 (AllBitsSet)
                            //   B: op1
                            //   C: op2
                            //
                            // This gives us NOT(OP(B, C))

                            assert(firstOpUseFlags == TernaryLogicUseFlags::AB);

                            std::swap(op2, op3);
                            std::swap(op1, op2);

                            if (isOperNot)
                            {
                                // We have NOT(XOR(B, AllBitsSet))
                                //   A: op3 (AllBitsSet)
                                //   B: op1
                                //   C: op2 (AllBitsSet)
                                //
                                // This represents a double not, so so just return op2
                                // which is the only actual value now that the parameters
                                // were shifted around

                                assert(op1->IsVectorAllBitsSet());
                                assert(op3->IsVectorAllBitsSet());

                                LIR::Use superUse;
                                if (BlockRange().TryGetUse(user, &superUse))
                                {
                                    superUse.ReplaceWith(op2);
                                }
                                else
                                {
                                    op2->SetUnusedValue();
                                }

                                // Since we have a double negation, it's possible that gtNext
                                // is op1 or user. If it is op1, then it's also possible the
                                // subsequent gtNext is user. We need to make sure to skip both
                                // in such a scenario since we're removing them.

                                if (nextNode == op1)
                                {
                                    nextNode = nextNode->gtNext;
                                }

                                if (nextNode == user)
                                {
                                    nextNode = nextNode->gtNext;
                                }

                                BlockRange().Remove(op3);
                                BlockRange().Remove(op1);
                                BlockRange().Remove(user);

                                return nextNode;
                            }
                            else
                            {
                                // We're now doing NOT(OP(B, C))
                                assert(op1->IsVectorAllBitsSet());

                                controlByte = TernaryLogicInfo::GetTernaryControlByte(oper, B, C);
                                controlByte = static_cast<uint8_t>(~controlByte);
                            }
                        }
                        else if (isOperNot)
                        {
                            if (firstOpUseFlags == TernaryLogicUseFlags::AB)
                            {
                                // We have OP(XOR(A, AllBitsSet), C)
                                //   A: op1
                                //   B: op2 (AllBitsSet)
                                //   C: op3
                                //
                                // We want A to be the unused parameter so swap it around
                                //   A: op2 (AllBitsSet)
                                //   B: op1
                                //   C: op3
                                //
                                // This gives us OP(NOT(B), C)

                                assert(op2->IsVectorAllBitsSet());
                                std::swap(op1, op2);

                                controlByte = static_cast<uint8_t>(~B);
                                controlByte = TernaryLogicInfo::GetTernaryControlByte(userOper, controlByte, C);
                            }
                            else
                            {
                                // We have OP(A, XOR(B, AllBitsSet))
                                //   A: op1
                                //   B: op2
                                //   C: op3 (AllBitsSet)
                                //
                                // We want A to be the unused parameter so swap it around
                                //   A: op3 (AllBitsSet)
                                //   B: op1
                                //   C: op2
                                //
                                // This gives us OP(B, NOT(C))

                                assert(firstOpUseFlags == TernaryLogicUseFlags::BC);

                                assert(op3->IsVectorAllBitsSet());
                                std::swap(op2, op3);
                                std::swap(op1, op2);

                                controlByte = static_cast<uint8_t>(~C);
                                controlByte = TernaryLogicInfo::GetTernaryControlByte(userOper, B, controlByte);
                            }
                        }
                        else if (firstOpUseFlags == TernaryLogicUseFlags::AB)
                        {
                            // We have OP2(OP1(A, B), C)
                            controlByte = TernaryLogicInfo::GetTernaryControlByte(oper, A, B);
                            controlByte = TernaryLogicInfo::GetTernaryControlByte(userOper, controlByte, C);
                        }
                        else
                        {
                            // We have OP2(A, OP1(B, C))
                            assert(firstOpUseFlags == TernaryLogicUseFlags::BC);

                            controlByte = TernaryLogicInfo::GetTernaryControlByte(oper, B, C);
                            controlByte = TernaryLogicInfo::GetTernaryControlByte(userOper, A, controlByte);
                        }

                        NamedIntrinsic ternaryLogicId = NI_AVX512F_TernaryLogic;

                        if (simdSize != 64)
                        {
                            ternaryLogicId = isV512Supported ? NI_AVX512F_VL_TernaryLogic : NI_AVX10v1_TernaryLogic;
                        }

                        GenTree* op4 = comp->gtNewIconNode(controlByte);
                        BlockRange().InsertBefore(userIntrin, op4);

                        userIntrin->ResetHWIntrinsicId(ternaryLogicId, comp, op1, op2, op3, op4);
                        if (varTypeIsSmall(simdBaseType))
                        {
                            assert(HWIntrinsicInfo::NeedsNormalizeSmallTypeToInt(ternaryLogicId));
                            userIntrin->NormalizeJitBaseTypeToInt(ternaryLogicId, simdBaseType);
                        }
                        return nextNode;
                    }
                }
            }
        }

        if (isOperNot && comp->compIsEvexOpportunisticallySupported(isV512Supported))
        {
            // Lowering this to TernaryLogic(zero, zero, op1, ~C) is smaller
            // and faster than emitting the pcmpeqd; pxor sequence.

            BlockRange().Remove(op2);

            if (op1->OperIsHWIntrinsic())
            {
                GenTreeHWIntrinsic* opIntrin = op1->AsHWIntrinsic();

                if (HWIntrinsicInfo::IsTernaryLogic(opIntrin->GetHWIntrinsicId()))
                {
                    GenTree* opControl = opIntrin->Op(4);

                    if (opControl->IsCnsIntOrI())
                    {
                        // When the input is already a ternary logic node, we want to invert it rather
                        // than introduce a new ternary logic node.

                        GenTree* nextNode = node->gtNext;

                        GenTreeIntConCommon* opControlCns = opControl->AsIntConCommon();
                        opControlCns->SetIconValue(static_cast<uint8_t>(~opControlCns->IconValue()));

                        if (BlockRange().TryGetUse(node, &use))
                        {
                            use.ReplaceWith(op1);
                        }
                        else
                        {
                            op1->SetUnusedValue();
                        }

                        BlockRange().Remove(node);
                        return nextNode;
                    }
                }
            }

            NamedIntrinsic ternaryLogicId = NI_AVX512F_TernaryLogic;

            if (simdSize != 64)
            {
                ternaryLogicId = isV512Supported ? NI_AVX512F_VL_TernaryLogic : NI_AVX10v1_TernaryLogic;
            }

            op3 = op1;

            op2 = comp->gtNewZeroConNode(simdType);
            BlockRange().InsertBefore(node, op2);

            op1 = comp->gtNewZeroConNode(simdType);
            BlockRange().InsertBefore(node, op1);

            GenTree* control = comp->gtNewIconNode(static_cast<uint8_t>(~C));
            BlockRange().InsertBefore(node, control);

            node->ResetHWIntrinsicId(ternaryLogicId, comp, op1, op2, op3, control);
            if (varTypeIsSmall(simdBaseType))
            {
                assert(HWIntrinsicInfo::NeedsNormalizeSmallTypeToInt(ternaryLogicId));
                node->NormalizeJitBaseTypeToInt(ternaryLogicId, simdBaseType);
            }
            return LowerNode(node);
        }
    }

    switch (intrinsicId)
    {
        case NI_Vector128_ConditionalSelect:
        case NI_Vector256_ConditionalSelect:
        case NI_Vector512_ConditionalSelect:
        {
            return LowerHWIntrinsicCndSel(node);
        }

        case NI_Vector128_Create:
        case NI_Vector256_Create:
        case NI_Vector512_Create:
        case NI_Vector128_CreateScalar:
        case NI_Vector256_CreateScalar:
        case NI_Vector512_CreateScalar:
        {
            // We don't directly support the Vector128.Create or Vector256.Create methods in codegen
            // and instead lower them to other intrinsic nodes in LowerHWIntrinsicCreate so we expect
            // that the node is modified to either not be a HWIntrinsic node or that it is no longer
            // the same intrinsic as when it came in. In the case of Vector256.Create, we may lower
            // it into 2x Vector128.Create intrinsics which themselves are also lowered into other
            // intrinsics that are not Vector*.Create

            return LowerHWIntrinsicCreate(node);
        }

        case NI_Vector128_Dot:
        case NI_Vector256_Dot:
        {
            return LowerHWIntrinsicDot(node);
        }

        case NI_Vector128_GetElement:
        case NI_Vector256_GetElement:
        case NI_Vector512_GetElement:
        {
            return LowerHWIntrinsicGetElement(node);
        }

        case NI_Vector256_GetUpper:
        {
            assert(comp->compIsaSupportedDebugOnly(InstructionSet_AVX));
            var_types simdBaseType = node->GetSimdBaseType();

            if (varTypeIsFloating(simdBaseType) || !comp->compOpportunisticallyDependsOn(InstructionSet_AVX2))
            {
                intrinsicId = NI_AVX_ExtractVector128;
            }
            else
            {
                intrinsicId = NI_AVX2_ExtractVector128;
            }

            GenTree* op1 = node->Op(1);

            GenTree* op2 = comp->gtNewIconNode(1);
            BlockRange().InsertBefore(node, op2);
            LowerNode(op2);

            node->ResetHWIntrinsicId(intrinsicId, comp, op1, op2);
            break;
        }

        case NI_Vector512_GetUpper:
        {
            assert(comp->IsBaselineVector512IsaSupportedDebugOnly());
            var_types simdBaseType = node->GetSimdBaseType();

            intrinsicId = NI_AVX512F_ExtractVector256;

            if ((genTypeSize(simdBaseType) == 4) && !comp->compOpportunisticallyDependsOn(InstructionSet_AVX512DQ))
            {
                intrinsicId = NI_AVX512DQ_ExtractVector256;
            }

            GenTree* op1 = node->Op(1);

            GenTree* op2 = comp->gtNewIconNode(1);
            BlockRange().InsertBefore(node, op2);
            LowerNode(op2);

            node->ResetHWIntrinsicId(intrinsicId, comp, op1, op2);
            if (HWIntrinsicInfo::NeedsNormalizeSmallTypeToInt(intrinsicId) && varTypeIsSmall(simdBaseType))
            {
                node->NormalizeJitBaseTypeToInt(intrinsicId, simdBaseType);
            }
            break;
        }

        case NI_Vector128_WithElement:
        case NI_Vector256_WithElement:
        case NI_Vector512_WithElement:
        {
            return LowerHWIntrinsicWithElement(node);
        }

        case NI_Vector256_WithLower:
        case NI_Vector256_WithUpper:
        {
            assert(comp->compIsaSupportedDebugOnly(InstructionSet_AVX));
            var_types simdBaseType = node->GetSimdBaseType();
            int       index        = (intrinsicId == NI_Vector256_WithUpper) ? 1 : 0;

            if (varTypeIsFloating(simdBaseType) || !comp->compOpportunisticallyDependsOn(InstructionSet_AVX2))
            {
                intrinsicId = NI_AVX_InsertVector128;
            }
            else
            {
                intrinsicId = NI_AVX2_InsertVector128;
            }

            GenTree* op1 = node->Op(1);
            GenTree* op2 = node->Op(2);

            GenTree* op3 = comp->gtNewIconNode(index);
            BlockRange().InsertBefore(node, op3);
            LowerNode(op3);

            node->ResetHWIntrinsicId(intrinsicId, comp, op1, op2, op3);
            break;
        }

        case NI_Vector512_WithLower:
        case NI_Vector512_WithUpper:
        {
            assert(comp->IsBaselineVector512IsaSupportedDebugOnly());
            var_types simdBaseType = node->GetSimdBaseType();
            int       index        = (intrinsicId == NI_Vector512_WithUpper) ? 1 : 0;

            intrinsicId = NI_AVX512F_InsertVector256;

            if ((genTypeSize(simdBaseType) == 4) && !comp->compOpportunisticallyDependsOn(InstructionSet_AVX512DQ))
            {
                intrinsicId = NI_AVX512DQ_InsertVector256;
            }

            GenTree* op1 = node->Op(1);
            GenTree* op2 = node->Op(2);

            GenTree* op3 = comp->gtNewIconNode(index);
            BlockRange().InsertBefore(node, op3);
            LowerNode(op3);

            node->ResetHWIntrinsicId(intrinsicId, comp, op1, op2, op3);
            if (HWIntrinsicInfo::NeedsNormalizeSmallTypeToInt(intrinsicId) && varTypeIsSmall(simdBaseType))
            {
                node->NormalizeJitBaseTypeToInt(intrinsicId, simdBaseType);
            }
            break;
        }

        case NI_Vector128_op_Equality:
        case NI_Vector256_op_Equality:
        case NI_Vector512_op_Equality:
        {
            return LowerHWIntrinsicCmpOp(node, GT_EQ);
        }

        case NI_Vector128_op_Inequality:
        case NI_Vector256_op_Inequality:
        case NI_Vector512_op_Inequality:
        {
            return LowerHWIntrinsicCmpOp(node, GT_NE);
        }

        case NI_AVX512F_Fixup:
        case NI_AVX512F_FixupScalar:
        case NI_AVX512F_VL_Fixup:
        case NI_AVX10v1_Fixup:
        case NI_AVX10v1_FixupScalar:
        {
            if (!node->isRMWHWIntrinsic(comp))
            {
                GenTree* op1 = node->Op(1);

                if (!op1->IsCnsVec())
                {
                    // op1 is never selected by the table so
                    // we replaced it with a containable constant

                    var_types simdType = node->TypeGet();

                    op1->SetUnusedValue();
                    op1 = comp->gtNewZeroConNode(simdType);

                    BlockRange().InsertBefore(node, op1);
                    node->Op(1) = op1;
                }
            }
            break;
        }

        case NI_EVEX_CompareEqualMask:
        case NI_EVEX_CompareNotEqualMask:
        {
            GenTree* op1 = node->Op(1);
            GenTree* op2 = node->Op(2);

            if (!varTypeIsFloating(node->GetSimdBaseType()) && op2->IsVectorZero())
            {
                NamedIntrinsic testIntrinsicId;

                if (intrinsicId == NI_EVEX_CompareEqualMask)
                {
                    // We have `CompareEqual(x, Zero)` where a given element
                    // equaling zero returns 1. We can therefore use `vptestnm(x, x)`
                    // since it does `(x & x) == 0`, thus giving us `1` if zero and `0`
                    // if non-zero

                    testIntrinsicId = NI_EVEX_PTESTNM;
                }
                else
                {
                    // We have `CompareNotEqual(x, Zero)` where a given element
                    // equaling zero returns 0. We can therefore use `vptestm(x, x)`
                    // since it does `(x & x) != 0`, thus giving us `1` if non-zero and `0`
                    // if zero

                    assert(intrinsicId == NI_EVEX_CompareNotEqualMask);
                    testIntrinsicId = NI_EVEX_PTESTM;
                }

                node->Op(1) = op1;
                BlockRange().Remove(op2);

                LIR::Use op1Use(BlockRange(), &node->Op(1), node);
                ReplaceWithLclVar(op1Use);
                op1 = node->Op(1);

                op2 = comp->gtClone(op1);
                BlockRange().InsertAfter(op1, op2);
                node->Op(2) = op2;

                node->ChangeHWIntrinsicId(testIntrinsicId);
                return LowerNode(node);
            }
            break;
        }

        case NI_EVEX_AndMask:
        {
            // We want to recognize (~op1 & op2) and transform it
            // into Evex.AndNotMask(op1, op2) as well as (op1 & ~op2)
            // transforming it into Evex.AndNotMask(op2, op1), which
            // takes into account that the XARCH APIs operate more like
            // NotAnd

            bool transform = false;

            GenTree* op1 = node->Op(1);
            GenTree* op2 = node->Op(2);

            if (op1->OperIsHWIntrinsic(NI_EVEX_NotMask))
            {
                GenTreeHWIntrinsic* opIntrin         = op1->AsHWIntrinsic();
                unsigned            simdBaseTypeSize = genTypeSize(node->GetSimdBaseType());

                if (genTypeSize(opIntrin->GetSimdBaseType()) == simdBaseTypeSize)
                {
                    transform = true;

                    op1 = opIntrin->Op(1);
                    BlockRange().Remove(opIntrin);
                }
            }

            if (!transform && op2->OperIsHWIntrinsic(NI_EVEX_NotMask))
            {
                GenTreeHWIntrinsic* opIntrin         = op2->AsHWIntrinsic();
                unsigned            simdBaseTypeSize = genTypeSize(node->GetSimdBaseType());

                if (genTypeSize(opIntrin->GetSimdBaseType()) == simdBaseTypeSize)
                {
                    transform = true;

                    op2 = opIntrin->Op(1);
                    BlockRange().Remove(opIntrin);

                    std::swap(op1, op2);
                }
            }

            if (transform)
            {
                intrinsicId = NI_EVEX_AndNotMask;
                node->ChangeHWIntrinsicId(intrinsicId, op1, op2);
            }
            break;
        }

        case NI_EVEX_NotMask:
        {
            // We want to recognize ~(op1 ^ op2) and transform it
            // into Evex.XnorMask(op1, op2)

            GenTree* op1 = node->Op(1);

            if (op1->OperIsHWIntrinsic(NI_EVEX_XorMask))
            {
                GenTreeHWIntrinsic* opIntrin         = op1->AsHWIntrinsic();
                unsigned            simdBaseTypeSize = genTypeSize(node->GetSimdBaseType());

                if (genTypeSize(opIntrin->GetSimdBaseType()) == simdBaseTypeSize)
                {
                    intrinsicId = NI_EVEX_XnorMask;
                    node->ResetHWIntrinsicId(intrinsicId, comp, opIntrin->Op(1), opIntrin->Op(2));
                    BlockRange().Remove(opIntrin);
                }
            }
            break;
        }

        case NI_Vector128_ToScalar:
        case NI_Vector256_ToScalar:
        case NI_Vector512_ToScalar:
        {
            return LowerHWIntrinsicToScalar(node);
        }

        case NI_SSE41_Extract:
        {
            if (varTypeIsFloating(node->GetSimdBaseType()))
            {
                assert(node->GetSimdBaseType() == TYP_FLOAT);
                assert(node->GetSimdSize() == 16);

                GenTree* op2 = node->Op(2);

                if (!op2->OperIsConst())
                {
                    // Extract allows the full range while GetElement only allows
                    // 0-3, so we need to mask the index here so codegen works.

                    GenTree* msk = comp->gtNewIconNode(3, TYP_INT);
                    BlockRange().InsertAfter(op2, msk);

                    GenTree* tmp = comp->gtNewOperNode(GT_AND, TYP_INT, op2, msk);
                    BlockRange().InsertAfter(msk, tmp);
                    LowerNode(tmp);

                    node->Op(2) = tmp;
                }

                node->ChangeHWIntrinsicId(NI_Vector128_GetElement);
                return LowerNode(node);
            }
            break;
        }

        case NI_SSE41_Insert:
        {
            assert(node->GetOperandCount() == 3);

            if (node->GetSimdBaseType() != TYP_FLOAT)
            {
                break;
            }

            // We have Sse41.Insert in which case we can specially handle
            // a couple of interesting scenarios involving chains of Inserts
            // where one of them involves inserting zero
            //
            // Given Sse41.Insert has an index:
            //  * Bits 0-3: zmask
            //  * Bits 4-5: count_d
            //  * Bits 6-7: count_s (register form only)
            //
            // Where zmask specifies which elements to zero
            // Where count_d specifies the destination index the value is being inserted to
            // Where count_s specifies the source index of the value being inserted
            //
            // We can recognize  `Insert(Insert(vector, zero, index1), value, index2)` and
            // transform it into just `Insert(vector, value, index)`. This is because we
            // can remove the inner insert and update the relevant index fields.
            //
            // We can likewise recognize `Insert(Insert(vector, value, index1), zero, index2)`
            // and do a similar transformation.

            GenTree* op1 = node->Op(1);
            GenTree* op2 = node->Op(2);
            GenTree* op3 = node->Op(3);

            bool op1IsVectorZero = op1->IsVectorZero();
            bool op2IsVectorZero = op2->IsVectorZero();

            if (op1IsVectorZero && op2IsVectorZero)
            {
                // We need to change op1's type to the return type of the node in this case.
                // We have to do this because we are going to propagate the constant up.
                op1->ChangeType(node->TypeGet());

                // Ensure the upper values are zero by zero-initialization.
                op1->AsVecCon()->gtSimdVal = {};

                // While this case is unlikely, we'll handle it here to simplify some
                // of the logic that exists below. Effectively `Insert(zero, zero, idx)`
                // is always going to produce zero, so we'll just replace ourselves with
                // zero. This ensures we don't need to handle a case where op2 is zero
                // but not contained.

                GenTree* nextNode = node->gtNext;

                LIR::Use use;

                if (BlockRange().TryGetUse(node, &use))
                {
                    use.ReplaceWith(op1);
                }
                else
                {
                    op1->SetUnusedValue();
                }

                BlockRange().Remove(op2);
                op3->SetUnusedValue();
                BlockRange().Remove(node);

                return nextNode;
            }

            if (!op3->IsCnsIntOrI())
            {
                // Nothing to do if op3 isn't a constant
                break;
            }

            ssize_t ival = op3->AsIntConCommon()->IconValue();

            ssize_t zmask   = (ival & 0x0F);
            ssize_t count_d = (ival & 0x30) >> 4;
            ssize_t count_s = (ival & 0xC0) >> 6;

            if (op1IsVectorZero)
            {
                // When op1 is zero, we can modify the mask to zero
                // everything except for the element we're inserting

                zmask |= ~(ssize_t(1) << count_d);
                zmask &= 0x0F;

                ival = (count_s << 6) | (count_d << 4) | (zmask);
                op3->AsIntConCommon()->SetIconValue(ival);
            }
            else if (op2IsVectorZero)
            {
                // When op2 is zero, we can modify the mask to
                // directly zero the element we're inserting

                zmask |= (ssize_t(1) << count_d);
                zmask &= 0x0F;

                ival = (count_s << 6) | (count_d << 4) | (zmask);
                op3->AsIntConCommon()->SetIconValue(ival);
            }

            if (zmask == 0x0F)
            {
                // This is another unlikely case, we'll handle it here to simplify some
                // of the logic that exists below. In this case, the zmask says all entries
                // should be zeroed out, so we'll just replace ourselves with zero.

                GenTree* nextNode = node->gtNext;

                LIR::Use use;

                if (BlockRange().TryGetUse(node, &use))
                {
                    GenTree* zeroNode = comp->gtNewZeroConNode(TYP_SIMD16);
                    BlockRange().InsertBefore(node, zeroNode);
                    use.ReplaceWith(zeroNode);
                }
                else
                {
                    // We're an unused zero constant node, so don't both creating
                    // a new node for something that will never be consumed
                }

                op1->SetUnusedValue();
                op2->SetUnusedValue();
                op3->SetUnusedValue();
                BlockRange().Remove(node);

                return nextNode;
            }

            if (!op1->OperIsHWIntrinsic())
            {
                // Nothing to do if op1 isn't an intrinsic
                break;
            }

            GenTreeHWIntrinsic* op1Intrinsic = op1->AsHWIntrinsic();

            if ((op1Intrinsic->GetHWIntrinsicId() != NI_SSE41_Insert) || (op1Intrinsic->GetSimdBaseType() != TYP_FLOAT))
            {
                // Nothing to do if op1 isn't a float32 Sse41.Insert
                break;
            }

            GenTree* op1Idx = op1Intrinsic->Op(3);

            if (!op1Idx->IsCnsIntOrI())
            {
                // Nothing to do if op1's index isn't a constant
                break;
            }

            if (!IsInvariantInRange(op1, node))
            {
                // What we're doing here is effectively similar to containment,
                // except for we're deleting the node entirely, so don't we have
                // nothing to do if there are side effects between node and op1
                break;
            }

            if (op1Intrinsic->Op(2)->IsVectorZero())
            {
                // First build up the new index by updating zmask to include
                // the zmask from op1. We expect that op2 has already been
                // lowered and therefore the containment checks have happened

                // Since this is a newer operation, we need to account for
                // the possibility of `op1Intrinsic` zeroing the same element
                // we're setting here.

                assert(op1Intrinsic->Op(2)->isContained());

                ssize_t op1Ival = op1Idx->AsIntConCommon()->IconValue();
                ival |= ((op1Ival & 0x0F) & ~(1 << count_d));
                op3->AsIntConCommon()->SetIconValue(ival);

                // Then we'll just carry the original non-zero input and
                // remove the now unused constant nodes

                node->Op(1) = op1Intrinsic->Op(1);

                BlockRange().Remove(op1Intrinsic->Op(2));
                BlockRange().Remove(op1Intrinsic->Op(3));
                BlockRange().Remove(op1Intrinsic);
            }
            else if (op2IsVectorZero)
            {
                // Since we've already updated zmask to take op2 being zero into
                // account, we can basically do the same thing here by merging this
                // zmask into the ival from op1.

                // Since this is a later op, direct merging is safe

                ssize_t op1Ival = op1Idx->AsIntConCommon()->IconValue();
                ival            = op1Ival | zmask;
                op3->AsIntConCommon()->SetIconValue(ival);

                // Then we'll just carry the inputs from op1 and remove the now
                // unused constant nodes

                node->Op(1) = op1Intrinsic->Op(1);
                node->Op(2) = op1Intrinsic->Op(2);

                BlockRange().Remove(op2);
                BlockRange().Remove(op1Intrinsic->Op(3));
                BlockRange().Remove(op1Intrinsic);
            }
            break;
        }

        case NI_SSE2_CompareGreaterThan:
        {
            if (node->GetSimdBaseType() != TYP_DOUBLE)
            {
                assert(varTypeIsIntegral(node->GetSimdBaseType()));
                break;
            }

            FALLTHROUGH;
        }

        case NI_SSE_CompareGreaterThan:
        case NI_SSE_CompareGreaterThanOrEqual:
        case NI_SSE_CompareNotGreaterThan:
        case NI_SSE_CompareNotGreaterThanOrEqual:
        case NI_SSE2_CompareGreaterThanOrEqual:
        case NI_SSE2_CompareNotGreaterThan:
        case NI_SSE2_CompareNotGreaterThanOrEqual:
        {
            assert((node->GetSimdBaseType() == TYP_FLOAT) || (node->GetSimdBaseType() == TYP_DOUBLE));

            if (comp->compOpportunisticallyDependsOn(InstructionSet_AVX))
            {
                break;
            }

            // pre-AVX doesn't actually support these intrinsics in hardware so we need to swap the operands around
            NamedIntrinsic newIntrinsicId = NI_Illegal;

            switch (intrinsicId)
            {
                case NI_SSE_CompareGreaterThan:
                {
                    newIntrinsicId = NI_SSE_CompareLessThan;
                    break;
                }

                case NI_SSE_CompareGreaterThanOrEqual:
                {
                    newIntrinsicId = NI_SSE_CompareLessThanOrEqual;
                    break;
                }

                case NI_SSE_CompareNotGreaterThan:
                {
                    newIntrinsicId = NI_SSE_CompareNotLessThan;
                    break;
                }

                case NI_SSE_CompareNotGreaterThanOrEqual:
                {
                    newIntrinsicId = NI_SSE_CompareNotLessThanOrEqual;
                    break;
                }

                case NI_SSE2_CompareGreaterThan:
                {
                    newIntrinsicId = NI_SSE2_CompareLessThan;
                    break;
                }

                case NI_SSE2_CompareGreaterThanOrEqual:
                {
                    newIntrinsicId = NI_SSE2_CompareLessThanOrEqual;
                    break;
                }

                case NI_SSE2_CompareNotGreaterThan:
                {
                    newIntrinsicId = NI_SSE2_CompareNotLessThan;
                    break;
                }

                case NI_SSE2_CompareNotGreaterThanOrEqual:
                {
                    newIntrinsicId = NI_SSE2_CompareNotLessThanOrEqual;
                    break;
                }

                default:
                {
                    unreached();
                }
            }

            assert(newIntrinsicId != NI_Illegal);
            assert(intrinsicId != newIntrinsicId);

            node->ChangeHWIntrinsicId(newIntrinsicId);
            std::swap(node->Op(1), node->Op(2));
            break;
        }

        case NI_SSE2_CompareLessThan:
        case NI_SSE42_CompareLessThan:
        case NI_AVX2_CompareLessThan:
        {
            if (node->GetSimdBaseType() == TYP_DOUBLE)
            {
                break;
            }
            assert(varTypeIsIntegral(node->GetSimdBaseType()));

            // pre-AVX512 doesn't actually support these intrinsics in hardware so we need to swap the operands around
            NamedIntrinsic newIntrinsicId = NI_Illegal;

            switch (intrinsicId)
            {
                case NI_SSE2_CompareLessThan:
                {
                    newIntrinsicId = NI_SSE2_CompareGreaterThan;
                    break;
                }

                case NI_SSE42_CompareLessThan:
                {
                    newIntrinsicId = NI_SSE42_CompareGreaterThan;
                    break;
                }

                case NI_AVX2_CompareLessThan:
                {
                    newIntrinsicId = NI_AVX2_CompareGreaterThan;
                    break;
                }

                default:
                {
                    unreached();
                }
            }

            assert(newIntrinsicId != NI_Illegal);
            assert(intrinsicId != newIntrinsicId);

            node->ChangeHWIntrinsicId(newIntrinsicId);
            std::swap(node->Op(1), node->Op(2));
            break;
        }

        case NI_SSE_CompareScalarOrderedEqual:
            LowerHWIntrinsicCC(node, NI_SSE_COMISS, GenCondition::FEQ);
            break;
        case NI_SSE_CompareScalarOrderedNotEqual:
            LowerHWIntrinsicCC(node, NI_SSE_COMISS, GenCondition::FNEU);
            break;
        case NI_SSE_CompareScalarOrderedLessThan:
            LowerHWIntrinsicCC(node, NI_SSE_COMISS, GenCondition::FLT);
            break;
        case NI_SSE_CompareScalarOrderedLessThanOrEqual:
            LowerHWIntrinsicCC(node, NI_SSE_COMISS, GenCondition::FLE);
            break;
        case NI_SSE_CompareScalarOrderedGreaterThan:
            LowerHWIntrinsicCC(node, NI_SSE_COMISS, GenCondition::FGT);
            break;
        case NI_SSE_CompareScalarOrderedGreaterThanOrEqual:
            LowerHWIntrinsicCC(node, NI_SSE_COMISS, GenCondition::FGE);
            break;

        case NI_SSE_CompareScalarUnorderedEqual:
            LowerHWIntrinsicCC(node, NI_SSE_UCOMISS, GenCondition::FEQ);
            break;
        case NI_SSE_CompareScalarUnorderedNotEqual:
            LowerHWIntrinsicCC(node, NI_SSE_UCOMISS, GenCondition::FNEU);
            break;
        case NI_SSE_CompareScalarUnorderedLessThanOrEqual:
            LowerHWIntrinsicCC(node, NI_SSE_UCOMISS, GenCondition::FLE);
            break;
        case NI_SSE_CompareScalarUnorderedLessThan:
            LowerHWIntrinsicCC(node, NI_SSE_UCOMISS, GenCondition::FLT);
            break;
        case NI_SSE_CompareScalarUnorderedGreaterThanOrEqual:
            LowerHWIntrinsicCC(node, NI_SSE_UCOMISS, GenCondition::FGE);
            break;
        case NI_SSE_CompareScalarUnorderedGreaterThan:
            LowerHWIntrinsicCC(node, NI_SSE_UCOMISS, GenCondition::FGT);
            break;

        case NI_SSE2_CompareScalarOrderedEqual:
            LowerHWIntrinsicCC(node, NI_SSE2_COMISD, GenCondition::FEQ);
            break;
        case NI_SSE2_CompareScalarOrderedNotEqual:
            LowerHWIntrinsicCC(node, NI_SSE2_COMISD, GenCondition::FNEU);
            break;
        case NI_SSE2_CompareScalarOrderedLessThan:
            LowerHWIntrinsicCC(node, NI_SSE2_COMISD, GenCondition::FLT);
            break;
        case NI_SSE2_CompareScalarOrderedLessThanOrEqual:
            LowerHWIntrinsicCC(node, NI_SSE2_COMISD, GenCondition::FLE);
            break;
        case NI_SSE2_CompareScalarOrderedGreaterThan:
            LowerHWIntrinsicCC(node, NI_SSE2_COMISD, GenCondition::FGT);
            break;
        case NI_SSE2_CompareScalarOrderedGreaterThanOrEqual:
            LowerHWIntrinsicCC(node, NI_SSE2_COMISD, GenCondition::FGE);
            break;

        case NI_SSE2_CompareScalarUnorderedEqual:
            LowerHWIntrinsicCC(node, NI_SSE2_UCOMISD, GenCondition::FEQ);
            break;
        case NI_SSE2_CompareScalarUnorderedNotEqual:
            LowerHWIntrinsicCC(node, NI_SSE2_UCOMISD, GenCondition::FNEU);
            break;
        case NI_SSE2_CompareScalarUnorderedLessThanOrEqual:
            LowerHWIntrinsicCC(node, NI_SSE2_UCOMISD, GenCondition::FLE);
            break;
        case NI_SSE2_CompareScalarUnorderedLessThan:
            LowerHWIntrinsicCC(node, NI_SSE2_UCOMISD, GenCondition::FLT);
            break;
        case NI_SSE2_CompareScalarUnorderedGreaterThanOrEqual:
            LowerHWIntrinsicCC(node, NI_SSE2_UCOMISD, GenCondition::FGE);
            break;
        case NI_SSE2_CompareScalarUnorderedGreaterThan:
            LowerHWIntrinsicCC(node, NI_SSE2_UCOMISD, GenCondition::FGT);
            break;

        case NI_SSE41_TestC:
            LowerHWIntrinsicCC(node, NI_SSE41_PTEST, GenCondition::C);
            break;
        case NI_SSE41_TestZ:
            LowerHWIntrinsicCC(node, NI_SSE41_PTEST, GenCondition::EQ);
            break;
        case NI_SSE41_TestNotZAndNotC:
            LowerHWIntrinsicCC(node, NI_SSE41_PTEST, GenCondition::UGT);
            break;

        case NI_AVX_TestC:
            LowerHWIntrinsicCC(node, NI_AVX_PTEST, GenCondition::C);
            break;
        case NI_AVX_TestZ:
            LowerHWIntrinsicCC(node, NI_AVX_PTEST, GenCondition::EQ);
            break;
        case NI_AVX_TestNotZAndNotC:
            LowerHWIntrinsicCC(node, NI_AVX_PTEST, GenCondition::UGT);
            break;

        case NI_FMA_MultiplyAddScalar:
            LowerFusedMultiplyAdd(node);
            break;

        case NI_AVX512F_TernaryLogic:
        case NI_AVX512F_VL_TernaryLogic:
        case NI_AVX10v1_TernaryLogic:
        {
            return LowerHWIntrinsicTernaryLogic(node);
        }

        case NI_GFNI_GaloisFieldAffineTransform:
        case NI_GFNI_GaloisFieldAffineTransformInverse:
        case NI_GFNI_V256_GaloisFieldAffineTransform:
        case NI_GFNI_V256_GaloisFieldAffineTransformInverse:
        case NI_GFNI_V512_GaloisFieldAffineTransform:
        case NI_GFNI_V512_GaloisFieldAffineTransformInverse:
        {
            // Managed API surfaces these with only UBYTE operands.
            // We retype in order to support EVEX embedded broadcast of op2
            node->SetSimdBaseJitType(CORINFO_TYPE_ULONG);
            break;
        }

        default:
            break;
    }

    ContainCheckHWIntrinsic(node);
    return node->gtNext;
}

//----------------------------------------------------------------------------------------------
// Lowering::LowerHWIntrinsicCmpOp: Lowers a Vector128 or Vector256 comparison intrinsic
//
//  Arguments:
//     node  - The hardware intrinsic node.
//     cmpOp - The comparison operation, currently must be GT_EQ or GT_NE
//
GenTree* Lowering::LowerHWIntrinsicCmpOp(GenTreeHWIntrinsic* node, genTreeOps cmpOp)
{
    NamedIntrinsic intrinsicId     = node->GetHWIntrinsicId();
    CorInfoType    simdBaseJitType = node->GetSimdBaseJitType();
    var_types      simdBaseType    = node->GetSimdBaseType();
    unsigned       simdSize        = node->GetSimdSize();
    var_types      simdType        = Compiler::getSIMDTypeForSize(simdSize);

    assert((intrinsicId == NI_Vector128_op_Equality) || (intrinsicId == NI_Vector128_op_Inequality) ||
           (intrinsicId == NI_Vector256_op_Equality) || (intrinsicId == NI_Vector256_op_Inequality) ||
           (intrinsicId == NI_Vector512_op_Equality) || (intrinsicId == NI_Vector512_op_Inequality));

    assert(varTypeIsSIMD(simdType));
    assert(varTypeIsArithmetic(simdBaseType));
    assert(simdSize != 0);
    assert(node->TypeIs(TYP_INT));
    assert((cmpOp == GT_EQ) || (cmpOp == GT_NE));

    // We have the following (with the appropriate simd size and where the intrinsic could be op_Inequality):
    //          /--*  op2  simd
    //          /--*  op1  simd
    //   node = *  HWINTRINSIC   simd   T op_Equality

    GenTree*     op1    = node->Op(1);
    GenTree*     op1Msk = op1;
    GenTree*     op2    = node->Op(2);
    GenCondition cmpCnd = (cmpOp == GT_EQ) ? GenCondition::EQ : GenCondition::NE;

    // We may need to change the base type to match the underlying mask size to ensure
    // the right instruction variant is picked. If the op_Equality was for TYP_INT but
    // the mask was for TYP_DOUBLE then we'd pick kortestw when we really want kortestb.
    // Changing the size is fine in some scenarios, such as comparison against Zero or
    // AllBitsSet, but not in other scenarios such as against an arbitrary mask.

    CorInfoType maskBaseJitType = simdBaseJitType;
    var_types   maskBaseType    = simdBaseType;

    if (op1Msk->OperIsConvertMaskToVector())
    {
        GenTreeHWIntrinsic* cvtMaskToVector = op1Msk->AsHWIntrinsic();

        op1Msk = cvtMaskToVector->Op(1);
        assert(varTypeIsMask(op1Msk));

        maskBaseJitType = cvtMaskToVector->GetSimdBaseJitType();
        maskBaseType    = cvtMaskToVector->GetSimdBaseType();
    }

    if (!varTypeIsFloating(simdBaseType) && (simdSize != 64) && !varTypeIsMask(op1Msk))
    {
        bool isOp2VectorZero = op2->IsVectorZero();

        if ((isOp2VectorZero || op2->IsVectorAllBitsSet()) &&
            comp->compOpportunisticallyDependsOn(InstructionSet_SSE41))
        {
            // On SSE4.1 or higher we can optimize comparisons against Zero or AllBitsSet to
            // just use PTEST. We can't support it for floating-point, however, as it has
            // both +0.0 and -0.0 where +0.0 == -0.0

            bool skipReplaceOperands = false;

            if (!isOp2VectorZero)
            {
                // We can optimize to TestC(op1, allbitsset)
                //
                // This works out because TestC sets CF if (~x & y) == 0, so:
                //   ~00 & 11 = 11;  11 & 11 = 11;  NC
                //   ~01 & 11 = 01;  10 & 11 = 10;  NC
                //   ~10 & 11 = 10;  01 & 11 = 01;  NC
                //   ~11 & 11 = 11;  00 & 11 = 00;  C

                assert(op2->IsVectorAllBitsSet());
                cmpCnd = (cmpOp == GT_EQ) ? GenCondition::C : GenCondition::NC;

                skipReplaceOperands = true;
            }
            else if (op1->OperIsHWIntrinsic())
            {
                assert(op2->IsVectorZero());

                GenTreeHWIntrinsic* op1Intrinsic = op1->AsHWIntrinsic();

                if (op1Intrinsic->GetOperandCount() == 2)
                {
                    GenTree* nestedOp1 = op1Intrinsic->Op(1);
                    GenTree* nestedOp2 = op1Intrinsic->Op(2);

                    assert(!nestedOp1->isContained());
                    bool isEmbeddedBroadcast = nestedOp2->isContained() && nestedOp2->OperIsHWIntrinsic();

                    bool       isScalar = false;
                    genTreeOps oper     = op1Intrinsic->GetOperForHWIntrinsicId(&isScalar);

                    switch (oper)
                    {
                        case GT_AND:
                        {
                            // We can optimize to TestZ(op1.op1, op1.op2)

                            if (isEmbeddedBroadcast)
                            {
                                // PTEST doesn't support embedded broadcast
                                break;
                            }

                            node->Op(1) = nestedOp1;
                            node->Op(2) = nestedOp2;

                            BlockRange().Remove(op1);
                            BlockRange().Remove(op2);

                            skipReplaceOperands = true;
                            break;
                        }

                        case GT_AND_NOT:
                        {
                            // We can optimize to TestC(op1.op1, op1.op2)

                            if (isEmbeddedBroadcast)
                            {
                                // PTEST doesn't support embedded broadcast
                                break;
                            }

                            cmpCnd = (cmpOp == GT_EQ) ? GenCondition::C : GenCondition::NC;

                            node->Op(1) = nestedOp1;
                            node->Op(2) = nestedOp2;

                            BlockRange().Remove(op1);
                            BlockRange().Remove(op2);

                            skipReplaceOperands = true;
                            break;
                        }

                        default:
                        {
                            break;
                        }
                    }
                }
            }

            if (!skipReplaceOperands)
            {
                // Default handler, emit a TestZ(op1, op1)
                assert(op2->IsVectorZero());

                node->Op(1) = op1;
                BlockRange().Remove(op2);

                LIR::Use op1Use(BlockRange(), &node->Op(1), node);
                ReplaceWithLclVar(op1Use);
                op1 = node->Op(1);

                op2 = comp->gtClone(op1);
                BlockRange().InsertAfter(op1, op2);
                node->Op(2) = op2;
            }

            if (simdSize == 32)
            {
                LowerHWIntrinsicCC(node, NI_AVX_PTEST, cmpCnd);
            }
            else
            {
                assert(simdSize == 16);
                LowerHWIntrinsicCC(node, NI_SSE41_PTEST, cmpCnd);
            }
            return LowerNode(node);
        }
    }

    // TODO-XARCH-AVX512: We should handle TYP_SIMD12 here under the EVEX path, but doing
    // so will require us to account for the unused 4th element.

    if ((simdType != TYP_SIMD12) && comp->canUseEvexEncoding())
    {
        // The EVEX encoded versions of the comparison instructions all return a kmask
        //
        // For the comparisons against zero that we normally optimize to use `PTEST` we
        // have to make a decision to use EVEX and emit 2 instructions (vpcmp + kortest)
        // or to continue emitting PTEST and hope that the register allocator isn't limited
        // by it not supporting the extended register set.
        //
        // Ideally we'd opt to not use PTEST when EVEX is available, This would be done so we can
        // best take advantage of EVEX exclusive features such as embedded broadcast and the
        // 16 additional registers. In many cases this allows for overall denser codegen where
        // we are doing more in the same number of bytes, even though the individual instruction
        // is 1-2 bytes larger. Even though there may be cases where continuing to use PTEST for select-
        // 128/256-bit code paths would still be beneficial, the additional complexity required
        // to detect and account for those differences is not likely to be worth the tradeoff.
        //
        // TODO-XARCH-AVX512: Given the above don't emit the PTEST path above when AVX-512 is available
        // This will require exposing `NI_AVX512F_TestZ` so that we can keep codegen optimized to just
        // `vptestm` followed by `kortest`. This will be one instruction more than just `vptest` but
        // it has the advantages detailed above.
        //
        // For other comparisons, using EVEX allows us to avoid leaving the SIMD domain, avoids
        // needing to use a general-purpose register, and allows us to generate less instructions.

        GenTree* maskNode = node;
        GenTree* nextNode = node->gtNext;

        NamedIntrinsic maskIntrinsicId = NI_EVEX_CompareEqualMask;
        uint32_t       count           = simdSize / genTypeSize(maskBaseType);

        // KORTEST does a bitwise or on the result and sets ZF if it is zero and CF if it is all
        // bits set. Because of this, when we have at least 8 elements to compare we can use a
        // normal comparison alongside CF.
        //
        // That is, if the user wants `x == y`, we can keep it as `mask = (x == y)` and then emit
        // `kortest mask, mask` and check `CF == 1`. This will be true if all elements matched and
        // false otherwise. Things work out nicely and we keep readable disasm.
        //
        // Likewise, if the user wants `x != y`, we can keep it as `mask = (x != y)` and then emit
        // `kortest mask, mask` and check `ZF != 0`. This will be true if any elements mismatched.
        //
        // However, if we have less than 8 elements then we have to change it up since we have less
        // than 8 bits in the output mask and unused bits will be set to 0. This occurs for 32-bit
        // for Vector128 and and 64-bit elements when using either Vector128 or Vector256.
        //
        // To account for this, we will invert the comparison being done. So if the user wants
        // `x == y`, we will instead emit `mask = (x != y)`, we will still emit `kortest mask, mask`,
        // but we will then check for `ZF == 0`. This works since that equates to all elements being equal
        //
        // Likewise for `x != y` we will instead emit `mask = (x == y)`, then `kortest mask, mask`,
        // and will then check for `CF == 0` which equates to one or more elements not being equal

        // The scenarios we have to for a full mask are:
        // * No matches:      0000_0000 - ZF == 1, CF == 0
        // * Partial matches: 0000_1111 - ZF == 0, CF == 0
        // * All matches:     1111_1111 - ZF == 0, CF == 1
        //
        // The scenarios we have to for a partial mask are:
        // * No matches:      0000_0000 - ZF == 1, CF == 0
        // * Partial matches: 0000_0011 - ZF == 0, CF == 0
        // * All matches:     0000_1111 - ZF == 0, CF == 0
        //
        // When we have less than a full mask worth of elements, we need to account for the upper
        // bits being implicitly zero. To do that, we may need to invert the comparison.
        //
        // By inverting the comparison we'll get:
        // * All matches:     0000_0000 - ZF == 1, CF == 0
        // * Partial matches: 0000_0011 - ZF == 0, CF == 0
        // * No matches:      0000_1111 - ZF == 0, CF == 0
        //
        // This works since the upper bits are implicitly zero and so by inverting matches also become
        // zero, which in turn means that `AllBitsSet` will become `Zero` and other cases become non-zero

        if (varTypeIsMask(op1Msk) && op2->IsCnsVec())
        {
            // We want to specially handle the common cases of `mask op Zero` and `mask op AllBitsSet`
            //
            // These get created for the various `gtNewSimdCmpOpAnyNode` and `gtNewSimdCmpOpAllNode`
            // scenarios and we want to ensure they still get "optimal" codegen. To handle that, we
            // simply consume the mask directly and preserve the intended comparison by tweaking the
            // compare condition passed down into `KORTEST`

            maskNode = op1Msk;
            assert(maskNode->TypeIs(TYP_MASK));

            bool           isHandled = false;
            GenTreeVecCon* vecCon    = op2->AsVecCon();

            if (vecCon->IsZero())
            {
                // We have `mask == Zero` which is the same as checking that nothing in the mask
                // is set. This scenario can be handled by `kortest` and then checking that `ZF == 1`
                //
                // -or-
                //
                // We have `mask != Zero` which is the same as checking that something in the mask
                // is set. This scenario can be handled by `kortest` and then checking that `ZF == 0`
                //
                // Since this is the default state for `CompareEqualMask` + `GT_EQ`/`GT_NE`, there is nothing
                // for us to change. This also applies to cases where we have less than a full mask of
                // elements since the upper mask bits are implicitly zero.

                isHandled = true;
            }
            else if (vecCon->IsAllBitsSet())
            {
                // We have `mask == AllBitsSet` which is the same as checking that everything in the mask
                // is set. This scenario can be handled by `kortest` and then checking that `CF == 1` for
                // a full mask and checking `ZF == 1` for a partial mask using an inverted comparison
                //
                // -or-
                //
                // We have `mask != AllBitsSet` which is the same as checking that something in the mask
                // is set. This scenario can be handled by `kortest` and then checking that `CF == 0` for
                // a full mask and checking `ZF != 0` for a partial mask using an inverted comparison

                if (count < 8)
                {
                    assert((count == 1) || (count == 2) || (count == 4));

                    maskIntrinsicId = NI_Illegal;

                    if (maskNode->OperIsHWIntrinsic())
                    {
                        maskIntrinsicId = maskNode->AsHWIntrinsic()->GetHWIntrinsicId();
                    }

                    switch (maskIntrinsicId)
                    {
                        case NI_EVEX_CompareEqualMask:
                        {
                            maskIntrinsicId = NI_EVEX_CompareNotEqualMask;
                            break;
                        }

                        case NI_EVEX_CompareGreaterThanMask:
                        {
                            maskIntrinsicId = NI_EVEX_CompareNotGreaterThanMask;
                            break;
                        }

                        case NI_EVEX_CompareGreaterThanOrEqualMask:
                        {
                            maskIntrinsicId = NI_EVEX_CompareNotGreaterThanOrEqualMask;
                            break;
                        }

                        case NI_EVEX_CompareLessThanMask:
                        {
                            maskIntrinsicId = NI_EVEX_CompareNotLessThanMask;
                            break;
                        }

                        case NI_EVEX_CompareLessThanOrEqualMask:
                        {
                            maskIntrinsicId = NI_EVEX_CompareNotLessThanOrEqualMask;
                            break;
                        }

                        case NI_EVEX_CompareNotEqualMask:
                        {
                            maskIntrinsicId = NI_EVEX_CompareEqualMask;
                            break;
                        }

                        case NI_EVEX_CompareNotGreaterThanMask:
                        {
                            maskIntrinsicId = NI_EVEX_CompareGreaterThanMask;
                            break;
                        }

                        case NI_EVEX_CompareNotGreaterThanOrEqualMask:
                        {
                            maskIntrinsicId = NI_EVEX_CompareGreaterThanOrEqualMask;
                            break;
                        }

                        case NI_EVEX_CompareNotLessThanMask:
                        {
                            maskIntrinsicId = NI_EVEX_CompareLessThanMask;
                            break;
                        }

                        case NI_EVEX_CompareNotLessThanOrEqualMask:
                        {
                            maskIntrinsicId = NI_EVEX_CompareLessThanOrEqualMask;
                            break;
                        }

                        case NI_EVEX_CompareOrderedMask:
                        {
                            maskIntrinsicId = NI_EVEX_CompareUnorderedMask;
                            break;
                        }

                        case NI_EVEX_CompareUnorderedMask:
                        {
                            maskIntrinsicId = NI_EVEX_CompareOrderedMask;
                            break;
                        }

                        default:
                        {
                            // We don't have a well known intrinsic, so we need to inverse the mask keeping the upper
                            // n-bits clear. If we have 1 element, then the upper 7-bits need to be cleared. If we have
                            // 2, then the upper 6-bits, and if we have 4, then the upper 4-bits.
                            //
                            // There isn't necessarily a trivial way to do this outside not, shift-left by n,
                            // shift-right by n. This preserves count bits, while clearing the upper n-bits

                            GenTree* cnsNode;

                            maskNode = comp->gtNewSimdHWIntrinsicNode(TYP_MASK, maskNode, NI_EVEX_NotMask,
                                                                      maskBaseJitType, simdSize);
                            BlockRange().InsertBefore(node, maskNode);

                            cnsNode = comp->gtNewIconNode(8 - count);
                            BlockRange().InsertAfter(maskNode, cnsNode);

                            maskNode = comp->gtNewSimdHWIntrinsicNode(TYP_MASK, maskNode, cnsNode,
                                                                      NI_EVEX_ShiftLeftMask, maskBaseJitType, simdSize);
                            BlockRange().InsertAfter(cnsNode, maskNode);
                            LowerNode(maskNode);

                            cnsNode = comp->gtNewIconNode(8 - count);
                            BlockRange().InsertAfter(maskNode, cnsNode);

                            maskNode =
                                comp->gtNewSimdHWIntrinsicNode(TYP_MASK, maskNode, cnsNode, NI_EVEX_ShiftRightMask,
                                                               maskBaseJitType, simdSize);
                            BlockRange().InsertAfter(cnsNode, maskNode);

                            maskIntrinsicId = NI_EVEX_ShiftRightMask;
                            break;
                        }
                    }

                    maskNode->AsHWIntrinsic()->ChangeHWIntrinsicId(maskIntrinsicId);
                    LowerNode(maskNode);
                }
                else if (cmpOp == GT_EQ)
                {
                    cmpCnd = GenCondition::C;
                }
                else
                {
                    cmpCnd = GenCondition::NC;
                }
                isHandled = true;
            }

            if (isHandled)
            {
                LIR::Use use;
                if (BlockRange().TryGetUse(node, &use))
                {
                    use.ReplaceWith(maskNode);
                }
                else
                {
                    maskNode->SetUnusedValue();
                }

                BlockRange().Remove(op2);

                if (op1Msk != op1)
                {
                    BlockRange().Remove(op1);
                }

                BlockRange().Remove(node);

                op1 = nullptr;
                op2 = nullptr;
            }
        }

        if (!varTypeIsFloating(simdBaseType) && (op2 != nullptr) && op2->IsVectorZero())
        {
            NamedIntrinsic testIntrinsicId     = NI_EVEX_PTESTM;
            bool           skipReplaceOperands = false;

            if (op1->OperIsHWIntrinsic())
            {
                GenTreeHWIntrinsic* op1Intrinsic   = op1->AsHWIntrinsic();
                NamedIntrinsic      op1IntrinsicId = op1Intrinsic->GetHWIntrinsicId();

                bool       isScalar = false;
                genTreeOps oper     = op1Intrinsic->GetOperForHWIntrinsicId(&isScalar);

                switch (oper)
                {
                    case GT_AND:
                    {
                        // We have `(x & y) == 0` with GenCondition::EQ (jz, setz, cmovz)
                        // or `(x & y) != 0`with GenCondition::NE (jnz, setnz, cmovnz)
                        //
                        // `vptestnm(x, y)` does the equivalent of `(x & y) == 0`,
                        // thus giving us `1` if zero and `0` if non-zero
                        //
                        // `vptestm(x, y)` does the equivalent of `(x & y) != 0`,
                        // thus giving us `1` if non-zero and `0` if zero
                        //
                        // Given the mask produced `m`, we then do `zf: (m == Zero)`, `cf: (m == AllBitsSet)`
                        //
                        // Thus, for either we can first emit `vptestm(x, y)`. This gives us a mask where
                        // `0` means the corresponding elements compared to zero. The subsequent `kortest`
                        // will then set `ZF: 1` if all elements were 0 and `ZF: 0` if any elements were
                        // non-zero. The default GenCondition then remain correct

                        assert(testIntrinsicId == NI_EVEX_PTESTM);

                        GenTree* nestedOp1 = op1Intrinsic->Op(1);
                        GenTree* nestedOp2 = op1Intrinsic->Op(2);

                        if (nestedOp2->isContained() && nestedOp2->OperIsHWIntrinsic())
                        {
                            GenTreeHWIntrinsic* nestedIntrin   = nestedOp2->AsHWIntrinsic();
                            NamedIntrinsic      nestedIntrinId = nestedIntrin->GetHWIntrinsicId();

                            if ((nestedIntrinId == NI_SSE3_MoveAndDuplicate) ||
                                (nestedIntrinId == NI_AVX2_BroadcastScalarToVector128) ||
                                (nestedIntrinId == NI_AVX2_BroadcastScalarToVector256) ||
                                (nestedIntrinId == NI_AVX512F_BroadcastScalarToVector512))
                            {
                                // We need to rewrite the embedded broadcast back to a regular constant
                                // so that the subsequent containment check for ptestm can determine
                                // if the embedded broadcast is still relevant

                                GenTree* broadcastOp = nestedIntrin->Op(1);

                                if (broadcastOp->OperIsHWIntrinsic(NI_Vector128_CreateScalarUnsafe))
                                {
                                    BlockRange().Remove(broadcastOp);
                                    broadcastOp = broadcastOp->AsHWIntrinsic()->Op(1);
                                }

                                assert(broadcastOp->OperIsConst());

                                GenTree* vecCns =
                                    comp->gtNewSimdCreateBroadcastNode(simdType, broadcastOp,
                                                                       op1Intrinsic->GetSimdBaseJitType(), simdSize);

                                assert(vecCns->IsCnsVec());
                                BlockRange().InsertAfter(broadcastOp, vecCns);
                                nestedOp2 = vecCns;

                                BlockRange().Remove(broadcastOp);
                                BlockRange().Remove(nestedIntrin);
                            }
                        }

                        node->Op(1) = nestedOp1;
                        node->Op(2) = nestedOp2;

                        // Make sure we aren't contained since ptestm will do its own containment check
                        nestedOp2->ClearContained();

                        if (varTypeIsSmall(simdBaseType))
                        {
                            // Fixup the base type so embedded broadcast and the mask size checks still work
                            node->NormalizeJitBaseTypeToInt(testIntrinsicId, simdBaseType);

                            simdBaseJitType = node->GetSimdBaseJitType();
                            simdBaseType    = node->GetSimdBaseType();

                            maskBaseJitType = simdBaseJitType;
                            maskBaseType    = simdBaseType;
                        }

                        BlockRange().Remove(op1);
                        BlockRange().Remove(op2);

                        skipReplaceOperands = true;
                        break;
                    }

                    default:
                    {
                        // We cannot optimize `AndNot` since `vptestnm` does ~(x & y)
                        break;
                    }
                }
            }

            if (!skipReplaceOperands)
            {
                node->Op(1) = op1;
                BlockRange().Remove(op2);

                LIR::Use op1Use(BlockRange(), &node->Op(1), node);
                ReplaceWithLclVar(op1Use);
                op1 = node->Op(1);

                op2 = comp->gtClone(op1);
                BlockRange().InsertAfter(op1, op2);
                node->Op(2) = op2;
            }

            node->gtType = TYP_MASK;
            node->ChangeHWIntrinsicId(testIntrinsicId);

            LowerNode(node);
            maskNode = node;
        }

        if (maskNode->gtType != TYP_MASK)
        {
            assert(node == maskNode);

            // We're not consuming the underlying mask directly, even if one exists,
            // so ensure that we track the base type as the one we'll be producing
            // via the vector comparison introduced here.
            maskBaseJitType = simdBaseJitType;

            // We have `x == y` or `x != y` both of which where we want to find `AllBitsSet` in the mask since
            // we can directly do the relevant comparison. Given the above tables then when we have a full mask
            // we can simply check against `CF == 1` for `op_Equality` and `ZF == 0` for `op_Inequality`.
            //
            // For a partial mask, we need to invert the `op_Equality` comparisons which means that we now need
            // to check for `ZF == 1` (we're looking for `AllBitsSet`, that is `all match`). For `op_Inequality`
            // we can keep things as is since we're looking for `any match` and just want to check `ZF == 0`

            if (count < 8)
            {
                assert((count == 1) || (count == 2) || (count == 4));
                maskIntrinsicId = NI_EVEX_CompareNotEqualMask;
            }
            else
            {
                assert((count == 8) || (count == 16) || (count == 32) || (count == 64));

                if (cmpOp == GT_EQ)
                {
                    cmpCnd = GenCondition::C;
                }
                else
                {
                    maskIntrinsicId = NI_EVEX_CompareNotEqualMask;
                }
            }

            node->gtType = TYP_MASK;
            node->ChangeHWIntrinsicId(maskIntrinsicId);

            LowerNode(node);
            maskNode = node;
        }

        LIR::Use use;
        if (BlockRange().TryGetUse(maskNode, &use))
        {
            GenTreeHWIntrinsic* cc;

            cc = comp->gtNewSimdHWIntrinsicNode(simdType, maskNode, NI_EVEX_KORTEST, maskBaseJitType, simdSize);
            BlockRange().InsertBefore(nextNode, cc);

            use.ReplaceWith(cc);
            LowerHWIntrinsicCC(cc, NI_EVEX_KORTEST, cmpCnd);

            nextNode = cc->gtNext;
        }
        return nextNode;
    }

    assert(simdSize != 64);

    NamedIntrinsic cmpIntrinsic;
    CorInfoType    cmpJitType;
    NamedIntrinsic mskIntrinsic;
    CorInfoType    mskJitType;
    int            mskConstant;

    switch (simdBaseType)
    {
        case TYP_BYTE:
        case TYP_UBYTE:
        case TYP_SHORT:
        case TYP_USHORT:
        case TYP_INT:
        case TYP_UINT:
        {
            cmpJitType = simdBaseJitType;
            mskJitType = CORINFO_TYPE_UBYTE;

            if (simdSize == 32)
            {
                cmpIntrinsic = NI_AVX2_CompareEqual;
                mskIntrinsic = NI_AVX2_MoveMask;
                mskConstant  = -1;
            }
            else
            {
                assert(simdSize == 16);

                cmpIntrinsic = NI_SSE2_CompareEqual;
                mskIntrinsic = NI_SSE2_MoveMask;
                mskConstant  = 0xFFFF;
            }
            break;
        }

        case TYP_LONG:
        case TYP_ULONG:
        {
            mskJitType = CORINFO_TYPE_UBYTE;
            cmpJitType = simdBaseJitType;

            if (simdSize == 32)
            {
                cmpIntrinsic = NI_AVX2_CompareEqual;
                mskIntrinsic = NI_AVX2_MoveMask;
                mskConstant  = -1;
            }
            else
            {
                assert(simdSize == 16);

                if (comp->compOpportunisticallyDependsOn(InstructionSet_SSE41))
                {
                    cmpIntrinsic = NI_SSE41_CompareEqual;
                }
                else
                {
                    cmpIntrinsic = NI_SSE2_CompareEqual;
                    cmpJitType   = CORINFO_TYPE_UINT;
                }
                mskIntrinsic = NI_SSE2_MoveMask;
                mskConstant  = 0xFFFF;
            }
            break;
        }

        case TYP_FLOAT:
        {
            cmpJitType = simdBaseJitType;
            mskJitType = simdBaseJitType;

            if (simdSize == 32)
            {
                cmpIntrinsic = NI_AVX_CompareEqual;
                mskIntrinsic = NI_AVX_MoveMask;
                mskConstant  = 0xFF;
            }
            else
            {
                cmpIntrinsic = NI_SSE_CompareEqual;
                mskIntrinsic = NI_SSE_MoveMask;

                if (simdSize == 16)
                {
                    mskConstant = 0xF;
                }
                else if (simdSize == 12)
                {
                    mskConstant = 0x7;
                }
                else
                {
                    assert(simdSize == 8);
                    mskConstant = 0x3;
                }
            }
            break;
        }

        case TYP_DOUBLE:
        {
            cmpJitType = simdBaseJitType;
            mskJitType = simdBaseJitType;

            if (simdSize == 32)
            {
                cmpIntrinsic = NI_AVX_CompareEqual;
                mskIntrinsic = NI_AVX_MoveMask;
                mskConstant  = 0xF;
            }
            else
            {
                assert(simdSize == 16);

                cmpIntrinsic = NI_SSE2_CompareEqual;
                mskIntrinsic = NI_SSE2_MoveMask;
                mskConstant  = 0x3;
            }
            break;
        }

        default:
        {
            unreached();
        }
    }

    GenTree* cmp = comp->gtNewSimdHWIntrinsicNode(simdType, op1, op2, cmpIntrinsic, cmpJitType, simdSize);
    BlockRange().InsertBefore(node, cmp);
    LowerNode(cmp);

    GenTree* msk = comp->gtNewSimdHWIntrinsicNode(TYP_INT, cmp, mskIntrinsic, mskJitType, simdSize);
    BlockRange().InsertAfter(cmp, msk);
    LowerNode(msk);

    GenTree* mskCns = comp->gtNewIconNode(mskConstant, TYP_INT);
    BlockRange().InsertAfter(msk, mskCns);

    if ((simdBaseType == TYP_FLOAT) && (simdSize < 16))
    {
        // For TYP_SIMD8 and TYP_SIMD12 we need to clear the upper bits and can't assume their value

        GenTree* tmp = comp->gtNewOperNode(GT_AND, TYP_INT, msk, mskCns);
        BlockRange().InsertAfter(mskCns, tmp);
        LowerNode(tmp);

        msk = tmp;

        mskCns = comp->gtNewIconNode(mskConstant, TYP_INT);
        BlockRange().InsertAfter(msk, mskCns);
    }

    node->ChangeOper(cmpOp);
    node->ChangeType(TYP_INT);
    node->AsOp()->gtOp1 = msk;
    node->AsOp()->gtOp2 = mskCns;

    GenTree* cc = LowerNodeCC(node, cmpCnd);

    node->gtType = TYP_VOID;
    node->ClearUnusedValue();

    return LowerNode(node);
}

//----------------------------------------------------------------------------------------------
// Lowering::LowerHWIntrinsicCndSel: Lowers a Vector128 or Vector256 Conditional Select call
//
//  Arguments:
//     node - The hardware intrinsic node.
//
GenTree* Lowering::LowerHWIntrinsicCndSel(GenTreeHWIntrinsic* node)
{
    var_types   simdType        = node->gtType;
    CorInfoType simdBaseJitType = node->GetSimdBaseJitType();
    var_types   simdBaseType    = node->GetSimdBaseType();
    unsigned    simdSize        = node->GetSimdSize();

    assert(varTypeIsSIMD(simdType));
    assert(varTypeIsArithmetic(simdBaseType));
    assert(simdSize != 0);

    // Get the three arguments to ConditionalSelect we stored in node
    // op1: the condition vector
    // op2: the left vector
    // op3: the right vector
    GenTree* op1 = node->Op(1);
    GenTree* op2 = node->Op(2);
    GenTree* op3 = node->Op(3);

    // If the condition vector comes from a hardware intrinsic that
    // returns a per-element mask, we can optimize the entire
    // conditional select to a single BlendVariable instruction
    // (if supported by the architecture)

    // First, determine if the condition is a per-element mask
    if (op1->IsVectorPerElementMask(simdBaseType, simdSize))
    {
        // Next, determine if the target architecture supports BlendVariable
        NamedIntrinsic blendVariableId = NI_Illegal;

        bool isOp1CvtMaskToVector = op1->OperIsConvertMaskToVector();

        if ((simdSize == 64) || isOp1CvtMaskToVector)
        {
            GenTree* maskNode;

            if (isOp1CvtMaskToVector)
            {
                GenTreeHWIntrinsic* cvtMaskToVector = op1->AsHWIntrinsic();

                maskNode = cvtMaskToVector->Op(1);
                BlockRange().Remove(op1);

                // We need to change the base type to match the underlying mask size to ensure
                // the right instruction variant is picked. If the CndSel was for TYP_INT but
                // the mask was for TYP_DOUBLE then we'd generate vpblendmd when we really want
                // vpblendmq. Changing the size is fine since CndSel itself is bitwise and the
                // the mask is just representing entire elements at a given size.

                CorInfoType maskBaseJitType = cvtMaskToVector->GetSimdBaseJitType();
                node->SetSimdBaseJitType(maskBaseJitType);
            }
            else
            {
                maskNode = comp->gtNewSimdCvtVectorToMaskNode(TYP_MASK, op1, simdBaseJitType, simdSize);
                BlockRange().InsertBefore(node, maskNode);
            }

            assert(maskNode->TypeGet() == TYP_MASK);
            blendVariableId = NI_EVEX_BlendVariableMask;
            op1             = maskNode;
        }
        else if (op2->IsVectorZero() || op3->IsVectorZero())
        {
            // If either of the value operands is const zero, we can optimize down to AND or AND_NOT.
            GenTree* binOp = nullptr;

            if (op3->IsVectorZero())
            {
                binOp = comp->gtNewSimdBinOpNode(GT_AND, simdType, op1, op2, simdBaseJitType, simdSize);
                BlockRange().Remove(op3);
            }
            else
            {
                binOp = comp->gtNewSimdBinOpNode(GT_AND_NOT, simdType, op3, op1, simdBaseJitType, simdSize);
                BlockRange().Remove(op2);
            }

            BlockRange().InsertAfter(node, binOp);

            LIR::Use use;
            if (BlockRange().TryGetUse(node, &use))
            {
                use.ReplaceWith(binOp);
            }
            else
            {
                binOp->SetUnusedValue();
            }

            BlockRange().Remove(node);
            return LowerNode(binOp);
        }
        else if (simdSize == 32)
        {
            // For Vector256 (simdSize == 32), BlendVariable for floats/doubles
            // is available on AVX, whereas other types (integrals) require AVX2

            if (varTypeIsFloating(simdBaseType))
            {
                // This should have already been confirmed
                assert(comp->compIsaSupportedDebugOnly(InstructionSet_AVX));
                blendVariableId = NI_AVX_BlendVariable;
            }
            else if (comp->compOpportunisticallyDependsOn(InstructionSet_AVX2))
            {
                blendVariableId = NI_AVX2_BlendVariable;
            }
        }
        else if (comp->compOpportunisticallyDependsOn(InstructionSet_SSE41))
        {
            // For Vector128, BlendVariable is available on SSE41
            blendVariableId = NI_SSE41_BlendVariable;
        }

        // If blendVariableId has been set, the architecture supports BlendVariable, so we can optimize
        if (blendVariableId != NI_Illegal)
        {
            // result = BlendVariable op3 (right) op2 (left) op1 (mask)
            node->ResetHWIntrinsicId(blendVariableId, comp, op3, op2, op1);
            return LowerNode(node);
        }
    }

    bool isV512Supported = false;
    if (comp->compIsEvexOpportunisticallySupported(isV512Supported))
    {
        // We can't use the mask, but we can emit a ternary logic node
        NamedIntrinsic ternaryLogicId = NI_AVX512F_TernaryLogic;

        if (simdSize != 64)
        {
            ternaryLogicId = !isV512Supported ? NI_AVX10v1_TernaryLogic : NI_AVX512F_VL_TernaryLogic;
        }

        GenTree* control = comp->gtNewIconNode(0xCA); // (B & A) | (C & ~A)
        BlockRange().InsertBefore(node, control);

        node->ResetHWIntrinsicId(ternaryLogicId, comp, op1, op2, op3, control);
        if (varTypeIsSmall(simdBaseType))
        {
            assert(HWIntrinsicInfo::NeedsNormalizeSmallTypeToInt(ternaryLogicId));
            node->NormalizeJitBaseTypeToInt(ternaryLogicId, simdBaseType);
        }
        return LowerNode(node);
    }

    // We cannot optimize, so produce unoptimized instructions
    assert(simdSize != 64);

    // We will be constructing the following parts:
    //          /--*  op1 simd16
    //          *  STORE_LCL_VAR simd16
    //   op1  =    LCL_VAR       simd16
    //   tmp1 =    LCL_VAR       simd16
    //   ...

    GenTree* tmp1;
    GenTree* tmp2;
    GenTree* tmp3;
    GenTree* tmp4;

    LIR::Use op1Use(BlockRange(), &node->Op(1), node);
    ReplaceWithLclVar(op1Use);
    op1 = node->Op(1);

    tmp1 = comp->gtClone(op1);
    BlockRange().InsertAfter(op1, tmp1);

    // ...
    // tmp2 = op1 & op2
    // ...
    tmp2 = comp->gtNewSimdBinOpNode(GT_AND, simdType, op1, op2, simdBaseJitType, simdSize);
    BlockRange().InsertAfter(op2, tmp2);
    LowerNode(tmp2);

    // ...
    // tmp3 = op3 & ~tmp1
    // ...
    tmp3 = comp->gtNewSimdBinOpNode(GT_AND_NOT, simdType, op3, tmp1, simdBaseJitType, simdSize);
    BlockRange().InsertAfter(op3, tmp3);
    LowerNode(tmp3);

    // ...
    // tmp4 = tmp2 | tmp3
    // ...
    tmp4 = comp->gtNewSimdBinOpNode(GT_OR, simdType, tmp2, tmp3, simdBaseJitType, simdSize);
    BlockRange().InsertBefore(node, tmp4);

    LIR::Use use;
    if (BlockRange().TryGetUse(node, &use))
    {
        use.ReplaceWith(tmp4);
    }
    else
    {
        tmp4->SetUnusedValue();
    }

    BlockRange().Remove(node);
    return LowerNode(tmp4);
}

//----------------------------------------------------------------------------------------------
// Lowering::LowerHWIntrinsicTernaryLogic: Lowers an AVX512 TernaryLogic call
//
//  Arguments:
//     node - The hardware intrinsic node.
//
GenTree* Lowering::LowerHWIntrinsicTernaryLogic(GenTreeHWIntrinsic* node)
{
    assert(comp->canUseEvexEncodingDebugOnly());

    // These are the control bytes used for TernaryLogic

    const uint8_t A = 0xF0;
    const uint8_t B = 0xCC;
    const uint8_t C = 0xAA;

    var_types   simdType        = node->gtType;
    CorInfoType simdBaseJitType = node->GetSimdBaseJitType();
    var_types   simdBaseType    = node->GetSimdBaseType();
    unsigned    simdSize        = node->GetSimdSize();

    assert(varTypeIsSIMD(simdType));
    assert(varTypeIsArithmetic(simdBaseType));
    assert(simdSize != 0);

    GenTree* op1 = node->Op(1);
    GenTree* op2 = node->Op(2);
    GenTree* op3 = node->Op(3);
    GenTree* op4 = node->Op(4);

    if (op4->IsCnsIntOrI())
    {
        uint8_t                 control  = static_cast<uint8_t>(op4->AsIntConCommon()->IconValue());
        const TernaryLogicInfo& info     = TernaryLogicInfo::lookup(control);
        TernaryLogicUseFlags    useFlags = info.GetAllUseFlags();

        switch (control)
        {
            case static_cast<uint8_t>((C & A) | (B & ~A)): // A ? C : B
            case static_cast<uint8_t>((C & B) | (A & ~B)): // B ? C : A
            case static_cast<uint8_t>((B & C) | (A & ~C)): // C ? B : A
            case static_cast<uint8_t>((B & A) | (C & ~A)): // A ? B : C
            case static_cast<uint8_t>((A & B) | (C & ~B)): // B ? A : C
            case static_cast<uint8_t>((A & C) | (B & ~C)): // C ? A : B
            {
                // For the operations that work as a conditional select, we want
                // to try and optimize it to use BlendVariableMask when the condition
                // is already a TYP_MASK

                assert(info.oper1 == TernaryLogicOperKind::Select);
                assert(info.oper2 == TernaryLogicOperKind::Select);
                assert(info.oper3 == TernaryLogicOperKind::Cond);

                GenTree* condition   = nullptr;
                GenTree* selectTrue  = nullptr;
                GenTree* selectFalse = nullptr;

                if (info.oper1Use == TernaryLogicUseFlags::A)
                {
                    selectTrue = op1;

                    if (info.oper2Use == TernaryLogicUseFlags::B)
                    {
                        assert(info.oper3Use == TernaryLogicUseFlags::C);

                        selectFalse = op2;
                        condition   = op3;
                    }
                    else
                    {
                        assert(info.oper2Use == TernaryLogicUseFlags::C);
                        assert(info.oper3Use == TernaryLogicUseFlags::B);

                        selectFalse = op3;
                        condition   = op2;
                    }
                }
                else if (info.oper1Use == TernaryLogicUseFlags::B)
                {
                    selectTrue = op2;

                    if (info.oper2Use == TernaryLogicUseFlags::A)
                    {
                        assert(info.oper3Use == TernaryLogicUseFlags::C);

                        selectFalse = op1;
                        condition   = op3;
                    }
                    else
                    {
                        assert(info.oper2Use == TernaryLogicUseFlags::C);
                        assert(info.oper3Use == TernaryLogicUseFlags::A);

                        selectFalse = op3;
                        condition   = op1;
                    }
                }
                else
                {
                    assert(info.oper1Use == TernaryLogicUseFlags::C);

                    selectTrue = op3;

                    if (info.oper2Use == TernaryLogicUseFlags::A)
                    {
                        assert(info.oper3Use == TernaryLogicUseFlags::B);

                        selectFalse = op1;
                        condition   = op2;
                    }
                    else
                    {
                        assert(info.oper2Use == TernaryLogicUseFlags::B);
                        assert(info.oper3Use == TernaryLogicUseFlags::A);

                        selectFalse = op2;
                        condition   = op1;
                    }
                }

                if (condition->OperIsConvertMaskToVector())
                {
                    GenTree* tmp = condition->AsHWIntrinsic()->Op(1);
                    BlockRange().Remove(condition);
                    condition = tmp;
                }
                else if (!varTypeIsMask(condition))
                {
                    if (!condition->OperIsHWIntrinsic())
                    {
                        break;
                    }

                    GenTreeHWIntrinsic* cndNode = condition->AsHWIntrinsic();
                    NamedIntrinsic      cndId   = cndNode->GetHWIntrinsicId();

                    switch (cndId)
                    {
                        case NI_AVX_Compare:
                        {
                            cndId = NI_EVEX_CompareMask;
                            break;
                        }

                        case NI_SSE_CompareEqual:
                        case NI_SSE2_CompareEqual:
                        case NI_SSE41_CompareEqual:
                        case NI_AVX_CompareEqual:
                        case NI_AVX2_CompareEqual:
                        {
                            cndId = NI_EVEX_CompareEqualMask;
                            break;
                        }

                        case NI_SSE_CompareGreaterThan:
                        case NI_SSE2_CompareGreaterThan:
                        case NI_SSE42_CompareGreaterThan:
                        case NI_AVX_CompareGreaterThan:
                        case NI_AVX2_CompareGreaterThan:
                        {
                            cndId = NI_EVEX_CompareGreaterThanMask;
                            break;
                        }

                        case NI_SSE_CompareGreaterThanOrEqual:
                        case NI_SSE2_CompareGreaterThanOrEqual:
                        case NI_AVX_CompareGreaterThanOrEqual:
                        {
                            cndId = NI_EVEX_CompareGreaterThanOrEqualMask;
                            break;
                        }

                        case NI_SSE_CompareLessThan:
                        case NI_SSE2_CompareLessThan:
                        case NI_SSE42_CompareLessThan:
                        case NI_AVX_CompareLessThan:
                        case NI_AVX2_CompareLessThan:
                        {
                            cndId = NI_EVEX_CompareLessThanMask;
                            break;
                        }

                        case NI_SSE_CompareLessThanOrEqual:
                        case NI_SSE2_CompareLessThanOrEqual:
                        case NI_AVX_CompareLessThanOrEqual:
                        {
                            cndId = NI_EVEX_CompareLessThanOrEqualMask;
                            break;
                        }

                        case NI_SSE_CompareNotEqual:
                        case NI_SSE2_CompareNotEqual:
                        case NI_AVX_CompareNotEqual:
                        {
                            cndId = NI_EVEX_CompareNotEqualMask;
                            break;
                        }

                        case NI_SSE_CompareNotGreaterThan:
                        case NI_SSE2_CompareNotGreaterThan:
                        case NI_AVX_CompareNotGreaterThan:
                        {
                            cndId = NI_EVEX_CompareGreaterThanMask;
                            break;
                        }

                        case NI_SSE_CompareNotGreaterThanOrEqual:
                        case NI_SSE2_CompareNotGreaterThanOrEqual:
                        case NI_AVX_CompareNotGreaterThanOrEqual:
                        {
                            cndId = NI_EVEX_CompareNotGreaterThanOrEqualMask;
                            break;
                        }

                        case NI_SSE_CompareNotLessThan:
                        case NI_SSE2_CompareNotLessThan:
                        case NI_AVX_CompareNotLessThan:
                        {
                            cndId = NI_EVEX_CompareNotLessThanMask;
                            break;
                        }

                        case NI_SSE_CompareNotLessThanOrEqual:
                        case NI_SSE2_CompareNotLessThanOrEqual:
                        case NI_AVX_CompareNotLessThanOrEqual:
                        {
                            cndId = NI_EVEX_CompareNotLessThanOrEqualMask;
                            break;
                        }

                        case NI_SSE_CompareOrdered:
                        case NI_SSE2_CompareOrdered:
                        case NI_AVX_CompareOrdered:
                        {
                            cndId = NI_EVEX_CompareOrderedMask;
                            break;
                        }

                        case NI_SSE_CompareUnordered:
                        case NI_SSE2_CompareUnordered:
                        case NI_AVX_CompareUnordered:
                        {
                            cndId = NI_EVEX_CompareUnorderedMask;
                            break;
                        }

                        default:
                        {
                            assert(!HWIntrinsicInfo::ReturnsPerElementMask(cndId));
                            cndId = NI_Illegal;
                            break;
                        }
                    }

                    if (cndId == NI_Illegal)
                    {
                        break;
                    }

                    cndNode->gtType = TYP_MASK;
                    cndNode->ChangeHWIntrinsicId(cndId);
                }

                assert(varTypeIsMask(condition));

                // The TernaryLogic node normalizes small SIMD base types on import. To optimize
                // to BlendVariableMask, we need to "un-normalize". We no longer have the original
                // base type, so we use the mask base type instead.
                NamedIntrinsic intrinsicId = node->GetHWIntrinsicId();
                assert(HWIntrinsicInfo::NeedsNormalizeSmallTypeToInt(intrinsicId));

                if (!condition->OperIsHWIntrinsic())
                {
                    break;
                }

                node->SetSimdBaseJitType(condition->AsHWIntrinsic()->GetSimdBaseJitType());

                node->ResetHWIntrinsicId(NI_EVEX_BlendVariableMask, comp, selectFalse, selectTrue, condition);
                BlockRange().Remove(op4);
                break;
            }

            default:
            {
                switch (useFlags)
                {
                    case TernaryLogicUseFlags::A:
                    {
                        // Swap the operands here to make the containment checks in codegen significantly simpler
                        std::swap(node->Op(1), node->Op(3));

                        // Make sure we also fixup the control byte
                        control = TernaryLogicInfo::GetTernaryControlByte(info, C, B, A);
                        op4->AsIntCon()->SetIconValue(control);

                        useFlags = TernaryLogicUseFlags::C;
                        break;
                    }

                    case TernaryLogicUseFlags::B:
                    {
                        // Swap the operands here to make the containment checks in codegen significantly simpler
                        std::swap(node->Op(2), node->Op(3));

                        // Make sure we also fixup the control byte
                        control = TernaryLogicInfo::GetTernaryControlByte(info, A, C, B);
                        op4->AsIntCon()->SetIconValue(control);

                        useFlags = TernaryLogicUseFlags::C;
                        break;
                    }

                    case TernaryLogicUseFlags::AB:
                    {
                        // Swap the operands here to make the containment checks in codegen significantly simpler
                        std::swap(node->Op(2), node->Op(3));
                        std::swap(node->Op(1), node->Op(2));

                        // Make sure we also fixup the control byte
                        control = TernaryLogicInfo::GetTernaryControlByte(info, B, C, A);
                        op4->AsIntCon()->SetIconValue(control);

                        useFlags = TernaryLogicUseFlags::BC;
                        break;
                    }

                    case TernaryLogicUseFlags::AC:
                    {
                        // Swap the operands here to make the containment checks in codegen significantly simpler
                        std::swap(node->Op(1), node->Op(2));

                        // Make sure we also fixup the control byte
                        control = TernaryLogicInfo::GetTernaryControlByte(info, B, A, C);
                        op4->AsIntCon()->SetIconValue(control);

                        useFlags = TernaryLogicUseFlags::BC;
                        break;
                    }

                    default:
                    {
                        break;
                    }
                }

                // Update the locals to reflect any operand swaps we did above.

                op1 = node->Op(1);
                op2 = node->Op(2);
                op3 = node->Op(3);
                assert(op4 == node->Op(4));

                GenTree* replacementNode = nullptr;

                switch (useFlags)
                {
                    case TernaryLogicUseFlags::None:
                    {
                        // Encountering none should be very rare and so we'll handle
                        // it, but we won't try to optimize it by finding an existing
                        // constant to reuse or similar, as that's more expensive

                        op1->SetUnusedValue();
                        op2->SetUnusedValue();
                        op3->SetUnusedValue();

                        if (control == 0x00)
                        {
                            replacementNode = comp->gtNewZeroConNode(simdType);
                        }
                        else
                        {
                            assert(control == 0xFF);
                            replacementNode = comp->gtNewAllBitsSetConNode(simdType);
                        }

                        BlockRange().InsertBefore(node, replacementNode);
                        break;
                    }

                    case TernaryLogicUseFlags::C:
                    {
                        // Encountering `select(c)` instead of `not(c)` should likewise
                        // be rare, but we'll handle it in case the combined operations
                        // are just right to cause it to appear

                        if (control == C)
                        {
                            op1->SetUnusedValue();
                            op2->SetUnusedValue();

                            replacementNode = op3;
                            break;
                        }

                        // For not, we do want to check if we already have reusable constants as
                        // this can occur for the normal lowering pattern around `xor(c, AllBitsSet)`

                        if (!op1->IsCnsVec())
                        {
                            op1->SetUnusedValue();
                            op1 = comp->gtNewZeroConNode(simdType);

                            BlockRange().InsertBefore(node, op1);
                            node->Op(1) = op1;
                        }

                        if (!op2->IsCnsVec())
                        {
                            op2->SetUnusedValue();
                            op2 = comp->gtNewZeroConNode(simdType);

                            BlockRange().InsertBefore(node, op2);
                            node->Op(2) = op2;
                        }
                        break;
                    }

                    case TernaryLogicUseFlags::BC:
                    {
                        if (!op1->IsCnsVec())
                        {
                            op1->SetUnusedValue();
                            op1 = comp->gtNewZeroConNode(simdType);

                            BlockRange().InsertBefore(node, op1);
                            node->Op(1) = op1;
                        }
                        break;
                    }

                    default:
                    {
                        assert(useFlags == TernaryLogicUseFlags::ABC);
                        break;
                    }
                }

                if (replacementNode != nullptr)
                {
                    LIR::Use use;
                    if (BlockRange().TryGetUse(node, &use))
                    {
                        use.ReplaceWith(replacementNode);
                    }
                    else
                    {
                        replacementNode->SetUnusedValue();
                    }

                    GenTree* next = node->gtNext;
                    BlockRange().Remove(op4);
                    BlockRange().Remove(node);
                    return next;
                }
                break;
            }
        }
    }

    // TODO-XARCH-AVX512: We should look for nested TernaryLogic and BitwiseOper
    // nodes so that we can fully take advantage of the instruction where possible

    ContainCheckHWIntrinsic(node);
    return node->gtNext;
}

//----------------------------------------------------------------------------------------------
// Lowering::LowerHWIntrinsicCreate: Lowers a Vector128 or Vector256 or Vector512 Create call
//
//  Arguments:
//     node - The hardware intrinsic node.
//
GenTree* Lowering::LowerHWIntrinsicCreate(GenTreeHWIntrinsic* node)
{
    NamedIntrinsic intrinsicId     = node->GetHWIntrinsicId();
    var_types      simdType        = node->gtType;
    CorInfoType    simdBaseJitType = node->GetSimdBaseJitType();
    var_types      simdBaseType    = node->GetSimdBaseType();
    unsigned       simdSize        = node->GetSimdSize();
    simd_t         simdVal         = {};

    if ((simdSize == 8) && (simdType == TYP_DOUBLE))
    {
        // TODO-Cleanup: Struct retyping means we have the wrong type here. We need to
        //               manually fix it up so the simdType checks below are correct.
        simdType = TYP_SIMD8;
    }

    assert(varTypeIsSIMD(simdType));
    assert(varTypeIsArithmetic(simdBaseType));
    assert(simdSize != 0);

    GenTree* op1 = node->Op(1);

    // Spare GenTrees to be used for the lowering logic below
    // Defined upfront to avoid naming conflicts, etc...
    GenTree* idx  = nullptr;
    GenTree* tmp1 = nullptr;
    GenTree* tmp2 = nullptr;
    GenTree* tmp3 = nullptr;

    bool   isConstant     = GenTreeVecCon::IsHWIntrinsicCreateConstant<simd_t>(node, simdVal);
    bool   isCreateScalar = HWIntrinsicInfo::IsVectorCreateScalar(intrinsicId);
    size_t argCnt         = node->GetOperandCount();

    if (isConstant)
    {
        assert((simdSize == 8) || (simdSize == 12) || (simdSize == 16) || (simdSize == 32) || (simdSize == 64));

        for (GenTree* arg : node->Operands())
        {
#if !defined(TARGET_64BIT)
            if (arg->OperIsLong())
            {
                BlockRange().Remove(arg->gtGetOp1());
                BlockRange().Remove(arg->gtGetOp2());
            }
#endif // !TARGET_64BIT
            BlockRange().Remove(arg);
        }

        GenTreeVecCon* vecCon = comp->gtNewVconNode(simdType);
        memcpy(&vecCon->gtSimdVal, &simdVal, simdSize);
        BlockRange().InsertBefore(node, vecCon);

        LIR::Use use;
        if (BlockRange().TryGetUse(node, &use))
        {
            use.ReplaceWith(vecCon);
        }
        else
        {
            vecCon->SetUnusedValue();
        }

        BlockRange().Remove(node);

        return vecCon->gtNext;
    }
    else if (argCnt == 1)
    {
        if (isCreateScalar)
        {
            switch (simdBaseType)
            {
                case TYP_BYTE:
                case TYP_UBYTE:
                case TYP_SHORT:
                case TYP_USHORT:
                {
                    // The smallest scalar SIMD load that zeroes upper elements is 32 bits, so for CreateScalar,
                    // we must ensure that the upper bits of that 32-bit value are zero if the base type is small.
                    //
                    // The most likely case is that op1 is a cast from int/long to the base type:
                    // *  CAST      int <- short <- int/long
                    // If the base type is signed, that cast will be sign-extending, but we need zero extension,
                    // so we may be able to simply retype the cast to the unsigned type of the same size.
                    // This is valid only if the cast is not checking overflow and is not containing a load.
                    //
                    // It's also possible we have a memory load of the base type:
                    // *  IND       short
                    // We can likewise change the type of the indir to force zero extension on load.
                    //
                    // If we can't safely retype one of the above patterns and don't already have a cast to the
                    // correct unsigned type, we will insert our own cast.

                    node->SetSimdBaseJitType(CORINFO_TYPE_INT);

                    var_types unsignedType = varTypeToUnsigned(simdBaseType);

                    if (op1->OperIs(GT_CAST) && !op1->gtOverflow() && !op1->AsCast()->CastOp()->isContained() &&
                        (genTypeSize(op1->CastToType()) == genTypeSize(simdBaseType)))
                    {
                        op1->AsCast()->gtCastType = unsignedType;
                    }
                    else if (op1->OperIs(GT_IND, GT_LCL_FLD) && (genTypeSize(op1) == genTypeSize(simdBaseType)))
                    {
                        op1->gtType = unsignedType;
                    }
                    else if (!op1->OperIs(GT_CAST) || (op1->AsCast()->CastToType() != unsignedType))
                    {
                        tmp1        = comp->gtNewCastNode(TYP_INT, op1, /* fromUnsigned */ false, unsignedType);
                        node->Op(1) = tmp1;
                        BlockRange().InsertAfter(op1, tmp1);
                        LowerNode(tmp1);
                    }

                    break;
                }

                default:
                {
                    break;
                }
            }

            ContainCheckHWIntrinsic(node);
            return node->gtNext;
        }

        // We have the following (where simd is simd16, simd32 or simd64):
        //          /--*  op1  T
        //   node = *  HWINTRINSIC   simd   T Create

        if (intrinsicId == NI_Vector512_Create)
        {
            assert(comp->IsBaselineVector512IsaSupportedDebugOnly());
            // We will be constructing the following parts:
            //          /--*  op1  T
            //   tmp1 = *  HWINTRINSIC   simd32 T CreateScalarUnsafe
            //          /--*  tmp1 simd16
            //   node = *  HWINTRINSIC   simd64 T BroadcastScalarToVector512

            // This is roughly the following managed code:
            //   var tmp1 = Vector256.CreateScalarUnsafe(op1);
            //   return Avx512.BroadcastScalarToVector512(tmp1);

            tmp1 = InsertNewSimdCreateScalarUnsafeNode(TYP_SIMD16, op1, simdBaseJitType, 16);
            LowerNode(tmp1);
            switch (simdBaseType)
            {
                case TYP_BYTE:
                case TYP_UBYTE:
                case TYP_SHORT:
                case TYP_USHORT:
                {
                    assert(comp->compIsaSupportedDebugOnly(InstructionSet_AVX512BW));
                    node->ResetHWIntrinsicId(NI_AVX512BW_BroadcastScalarToVector512, tmp1);
                    break;
                }

                case TYP_INT:
                case TYP_UINT:
                case TYP_FLOAT:
                case TYP_DOUBLE:
                case TYP_LONG:
                case TYP_ULONG:
                {
                    assert(comp->compIsaSupportedDebugOnly(InstructionSet_AVX512F));
                    node->ResetHWIntrinsicId(NI_AVX512F_BroadcastScalarToVector512, tmp1);
                    break;
                }
                default:
                {
                    unreached();
                }
            }
            return LowerNode(node);
        }

        // We have the following (where simd is simd16 or simd32):
        //          /--*  op1  T
        //   node = *  HWINTRINSIC   simd   T Create

        if (intrinsicId == NI_Vector256_Create)
        {
            if (comp->compOpportunisticallyDependsOn(InstructionSet_AVX2))
            {
                // We will be constructing the following parts:
                //          /--*  op1  T
                //   tmp1 = *  HWINTRINSIC   simd16 T CreateScalarUnsafe
                //          /--*  tmp1 simd16
                //   node = *  HWINTRINSIC   simd32 T BroadcastScalarToVector256

                // This is roughly the following managed code:
                //   var tmp1 = Vector128.CreateScalarUnsafe(op1);
                //   return Avx2.BroadcastScalarToVector256(tmp1);

                tmp1 = InsertNewSimdCreateScalarUnsafeNode(TYP_SIMD16, op1, simdBaseJitType, 16);
                LowerNode(tmp1);

                node->ResetHWIntrinsicId(NI_AVX2_BroadcastScalarToVector256, tmp1);
                return LowerNode(node);
            }

            assert(comp->compIsaSupportedDebugOnly(InstructionSet_AVX));

            // We will be constructing the following parts:
            //          /--*  op1  T
            //   tmp1 = *  HWINTRINSIC   simd16 T Create
            //          /--*  tmp1 simd16
            //          *  STORE_LCL_VAR simd16
            //   tmp1 =    LCL_VAR       simd16
            //   tmp2 =    LCL_VAR       simd16
            //          /--*  tmp2 simd16
            //   tmp3 = *  HWINTRINSIC   simd16 T ToVector256Unsafe
            //   idx  =    CNS_INT       int    0
            //          /--*  tmp3 simd32
            //          +--*  tmp1 simd16
            //   node = *  HWINTRINSIC simd32 T WithUpper

            // This is roughly the following managed code:
            //   var tmp1 = Vector128.Create(op1);
            //   var tmp2 = tmp1;
            //   var tmp3 = tmp2.ToVector256Unsafe();
            //   return tmp3.WithUpper(tmp1);

            tmp1 = comp->gtNewSimdCreateBroadcastNode(TYP_SIMD16, op1, simdBaseJitType, 16);
            BlockRange().InsertAfter(op1, tmp1);

            node->Op(1) = tmp1;
            LowerNode(tmp1);

            LIR::Use tmp1Use(BlockRange(), &node->Op(1), node);
            ReplaceWithLclVar(tmp1Use);
            tmp1 = node->Op(1);

            tmp2 = comp->gtClone(tmp1);
            BlockRange().InsertAfter(tmp1, tmp2);

            tmp3 =
                comp->gtNewSimdHWIntrinsicNode(TYP_SIMD32, tmp2, NI_Vector128_ToVector256Unsafe, simdBaseJitType, 16);
            BlockRange().InsertAfter(tmp2, tmp3);

            node->ResetHWIntrinsicId(NI_Vector256_WithUpper, comp, tmp3, tmp1);
            LowerNode(tmp3);

            return LowerNode(node);
        }

        assert(intrinsicId == NI_Vector128_Create);

        // We will be constructing the following parts:
        //          /--*  op1  T
        //   tmp1 = *  HWINTRINSIC   simd16 T CreateScalarUnsafe
        //   ...

        // This is roughly the following managed code:
        //   var tmp1 = Vector128.CreateScalarUnsafe(op1);
        //   ...

        tmp1 = InsertNewSimdCreateScalarUnsafeNode(TYP_SIMD16, op1, simdBaseJitType, 16);
        LowerNode(tmp1);

        if ((simdBaseJitType != CORINFO_TYPE_DOUBLE) && comp->compOpportunisticallyDependsOn(InstructionSet_AVX2))
        {
            // We will be constructing the following parts:
            //   ...
            //           /--*  tmp1 simd16
            //   node  = *  HWINTRINSIC   simd16 T BroadcastScalarToVector128

            // This is roughly the following managed code:
            //   ...
            //   return Avx2.BroadcastScalarToVector128(tmp1);

            node->ChangeHWIntrinsicId(NI_AVX2_BroadcastScalarToVector128, tmp1);
            return LowerNode(node);
        }

        switch (simdBaseType)
        {
            case TYP_BYTE:
            case TYP_UBYTE:
            {
                if (comp->compOpportunisticallyDependsOn(InstructionSet_SSSE3))
                {
                    // We will be constructing the following parts:
                    //   ...
                    //   tmp2 =    CNS_VEC   simd16 0
                    //         /--*  tmp1 simd16
                    //         +--*  tmp2 simd16
                    //   node = *  HWINTRINSIC   simd16 ubyte Shuffle

                    // This is roughly the following managed code:
                    //   ...
                    //   var tmp2 = Vector128<byte>.Zero;
                    //   return Ssse3.Shuffle(tmp1, tmp2);

                    tmp2 = comp->gtNewZeroConNode(simdType);
                    BlockRange().InsertAfter(tmp1, tmp2);
                    LowerNode(tmp2);

                    node->ResetHWIntrinsicId(NI_SSSE3_Shuffle, tmp1, tmp2);
                    break;
                }

                assert(comp->compIsaSupportedDebugOnly(InstructionSet_SSE2));

                // We will be constructing the following parts:
                //   ...
                //          /--*  tmp1 simd16
                //          *  STORE_LCL_VAR simd16
                //   tmp1 =    LCL_VAR       simd16
                //   tmp2 =    LCL_VAR       simd16
                //          /--*  tmp1 simd16
                //          +--*  tmp2 simd16
                //   tmp1 = *  HWINTRINSIC   simd16 ubyte UnpackLow
                //   ...

                // This is roughly the following managed code:
                //   ...
                //   var tmp2 = tmp1;
                //   tmp1 = Sse2.UnpackLow(tmp1, tmp2);
                //   ...

                node->Op(1) = tmp1;
                LIR::Use tmp1Use(BlockRange(), &node->Op(1), node);
                ReplaceWithLclVar(tmp1Use);
                tmp1 = node->Op(1);

                tmp2 = comp->gtClone(tmp1);
                BlockRange().InsertAfter(tmp1, tmp2);

                tmp1 = comp->gtNewSimdHWIntrinsicNode(simdType, tmp1, tmp2, NI_SSE2_UnpackLow, CORINFO_TYPE_UBYTE,
                                                      simdSize);
                BlockRange().InsertAfter(tmp2, tmp1);
                LowerNode(tmp1);

                FALLTHROUGH;
            }

            case TYP_SHORT:
            case TYP_USHORT:
            {
                // We will be constructing the following parts:
                //   ...
                //          /--*  tmp1 simd16
                //          *  STORE_LCL_VAR simd16
                //   tmp1 =    LCL_VAR       simd16
                //   tmp2 =    LCL_VAR       simd16
                //          /--*  tmp1 simd16
                //          +--*  tmp2 simd16
                //   tmp1 = *  HWINTRINSIC   simd16 ushort UnpackLow
                //   ...

                // This is roughly the following managed code:
                //   ...
                //   var tmp2 = tmp1;
                //   tmp1 = Sse2.UnpackLow(tmp1, tmp2);
                //   ...

                assert(comp->compIsaSupportedDebugOnly(InstructionSet_SSE2));

                node->Op(1) = tmp1;
                LIR::Use tmp1Use(BlockRange(), &node->Op(1), node);
                ReplaceWithLclVar(tmp1Use);
                tmp1 = node->Op(1);

                tmp2 = comp->gtClone(tmp1);
                BlockRange().InsertAfter(tmp1, tmp2);

                tmp1 = comp->gtNewSimdHWIntrinsicNode(simdType, tmp1, tmp2, NI_SSE2_UnpackLow, CORINFO_TYPE_USHORT,
                                                      simdSize);
                BlockRange().InsertAfter(tmp2, tmp1);
                LowerNode(tmp1);

                FALLTHROUGH;
            }

            case TYP_INT:
            case TYP_UINT:
            {
                // We will be constructing the following parts:
                //   ...
                //   idx  =    CNS_INT       int    0
                //          /--*  tmp1 simd16
                //          +--*  idx  int
                //   node = *  HWINTRINSIC   simd16 uint Shuffle

                // This is roughly the following managed code:
                //   ...
                //   return Sse2.Shuffle(tmp1, 0x00);

                assert(comp->compIsaSupportedDebugOnly(InstructionSet_SSE2));

                idx = comp->gtNewIconNode(0x00, TYP_INT);
                BlockRange().InsertAfter(tmp1, idx);

                node->ResetHWIntrinsicId(NI_SSE2_Shuffle, tmp1, idx);
                node->SetSimdBaseJitType(CORINFO_TYPE_UINT);
                break;
            }

            case TYP_FLOAT:
            {
                if (comp->compOpportunisticallyDependsOn(InstructionSet_AVX))
                {
                    // We will be constructing the following parts:
                    //   ...
                    //   idx  =    CNS_INT       int    0
                    //          /--*  tmp1 simd16
                    //          +--*  idx  int
                    //   node = *  HWINTRINSIC   simd16 float Permute

                    // This is roughly the following managed code:
                    //   ...
                    //   return Avx.Permute(tmp1, 0x00);

                    idx = comp->gtNewIconNode(0x00, TYP_INT);
                    BlockRange().InsertAfter(tmp1, idx);

                    node->ResetHWIntrinsicId(NI_AVX_Permute, tmp1, idx);
                    break;
                }

                // We will be constructing the following parts:
                //   ...
                //          /--*  tmp1 simd16
                //          *  STORE_LCL_VAR simd16
                //   tmp1 =    LCL_VAR       simd16
                //   tmp2 =    LCL_VAR       simd16
                //   idx  =    CNS_INT       int    0
                //          /--*  tmp1 simd16
                //          +--*  tmp2 simd16
                //          +--*  idx  int
                //   node = *  HWINTRINSIC   simd16 float Shuffle

                // This is roughly the following managed code:
                //   ...
                //   var tmp2 = tmp1;
                //   return Sse.Shuffle(tmp1, tmp2, 0x00);

                assert(comp->compIsaSupportedDebugOnly(InstructionSet_SSE));

                node->Op(1) = tmp1;
                LIR::Use tmp1Use(BlockRange(), &node->Op(1), node);
                ReplaceWithLclVar(tmp1Use);
                tmp1 = node->Op(1);

                tmp2 = comp->gtClone(tmp1);
                BlockRange().InsertAfter(tmp1, tmp2);

                idx = comp->gtNewIconNode(0x00, TYP_INT);
                BlockRange().InsertAfter(tmp2, idx);

                node->ResetHWIntrinsicId(NI_SSE_Shuffle, comp, tmp1, tmp2, idx);
                break;
            }

            case TYP_LONG:
            case TYP_ULONG:
            case TYP_DOUBLE:
            {
                if ((IsContainableMemoryOp(op1) || simdBaseType == TYP_DOUBLE) &&
                    comp->compOpportunisticallyDependsOn(InstructionSet_SSE3))
                {
                    // We will be constructing the following parts:
                    //   ...
                    //          /--*  tmp1 simd16
                    //   node = *  HWINTRINSIC   simd16 double MoveAndDuplicate

                    // This is roughly the following managed code:
                    //   ...
                    //   return Sse3.MoveAndDuplicate(tmp1);

                    node->ChangeHWIntrinsicId(NI_SSE3_MoveAndDuplicate, tmp1);
                    node->SetSimdBaseJitType(CORINFO_TYPE_DOUBLE);
                    break;
                }

                assert(comp->compIsaSupportedDebugOnly(InstructionSet_SSE2));

                // We will be constructing the following parts:
                //   ...
                //          /--*  tmp1 simd16
                //          *  STORE_LCL_VAR simd16
                //   tmp1 =    LCL_VAR       simd16
                //   tmp2 =    LCL_VAR       simd16
                //          /--*  tmp1 simd16
                //          +--*  tmp2 simd16
                //   node = *  HWINTRINSIC   simd16 T UnpackLow

                // This is roughly the following managed code:
                //   ...
                //   var tmp2 = tmp1;
                //   return Sse2.UnpackLow(tmp1, tmp2);

                node->Op(1) = tmp1;
                LIR::Use tmp1Use(BlockRange(), &node->Op(1), node);
                ReplaceWithLclVar(tmp1Use);
                tmp1 = node->Op(1);

                tmp2 = comp->gtClone(tmp1);
                BlockRange().InsertAfter(tmp1, tmp2);

                node->ResetHWIntrinsicId(NI_SSE2_UnpackLow, tmp1, tmp2);
                break;
            }

            default:
            {
                unreached();
            }
        }

        return LowerNode(node);
    }

    if (intrinsicId == NI_Vector512_Create || intrinsicId == NI_Vector256_Create)
    {
        assert(argCnt >= (simdSize / genTypeSize(TYP_LONG)));
        assert(((simdSize == 64) && comp->IsBaselineVector512IsaSupportedDebugOnly()) ||
               ((simdSize == 32) && comp->IsBaselineVector256IsaSupportedDebugOnly()));

        // The larger vector implementation is simplified by splitting the
        // job in half and delegating to the next smaller vector size.
        //
        // For example, for Vector512, we construct the following:
        //          /--*  op1 T
        //          +--*  ... T
        //   lo   = *  HWINTRINSIC   simd32 T Create
        //          /--*  ... T
        //          +--*  opN T
        //   hi   = *  HWINTRINSIC   simd32 T Create
        //          /--*  lo   simd64
        //          +--*  hi   simd32
        //   node = *  HWINTRINSIC   simd64 T WithUpper

        // This is roughly the following managed code:
        //   ...
        //   var lo   = Vector256.Create(op1, ...);
        //   var hi   = Vector256.Create(..., opN);
        //   return lo.WithUpper(hi);

        // Each Vector256.Create call gets half the operands. That is:
        //   lo = Vector256.Create(op1, op2);
        //   hi = Vector256.Create(op3, op4);
        // -or-
        //   lo = Vector256.Create(op1,  ..., op4);
        //   hi = Vector256.Create(op5,  ..., op8);
        // -or-
        //   lo = Vector256.Create(op1,  ..., op8);
        //   hi = Vector256.Create(op9,  ..., op16);
        // -or-
        //   lo = Vector256.Create(op1,  ..., op16);
        //   hi = Vector256.Create(op17, ..., op32);

        var_types      halfType   = comp->getSIMDTypeForSize(simdSize / 2);
        NamedIntrinsic halfCreate = (simdSize == 64) ? NI_Vector256_Create : NI_Vector128_Create;
        NamedIntrinsic withUpper  = (simdSize == 64) ? NI_Vector512_WithUpper : NI_Vector256_WithUpper;

        size_t halfArgCnt = argCnt / 2;
        assert((halfArgCnt * 2) == argCnt);

        GenTree* loInsertionPoint = LIR::LastNode(node->GetOperandArray(), halfArgCnt);
        GenTree* hiInsertionPoint = LIR::LastNode(node->GetOperandArray(halfArgCnt), halfArgCnt);

        GenTree* lo = comp->gtNewSimdHWIntrinsicNode(halfType, node->GetOperandArray(), halfArgCnt, halfCreate,
                                                     simdBaseJitType, simdSize / 2);

        GenTree* hi = comp->gtNewSimdHWIntrinsicNode(halfType, node->GetOperandArray(halfArgCnt), halfArgCnt,
                                                     halfCreate, simdBaseJitType, simdSize / 2);

        node->ResetHWIntrinsicId(withUpper, comp, lo, hi);

        BlockRange().InsertAfter(loInsertionPoint, lo);
        BlockRange().InsertAfter(hiInsertionPoint, hi);

        LowerNode(lo);
        LowerNode(hi);

        return LowerNode(node);
    }

    assert(intrinsicId == NI_Vector128_Create);

    // We will be constructing the following parts:
    //          /--*  op1  T
    //   tmp1 = *  HWINTRINSIC   simd16 T CreateScalarUnsafe
    //   ...

    // This is roughly the following managed code:
    //   var tmp1 = Vector128.CreateScalarUnsafe(op1);
    //   ...

    tmp1 = InsertNewSimdCreateScalarUnsafeNode(TYP_SIMD16, op1, simdBaseJitType, 16);
    LowerNode(tmp1);

    switch (simdBaseType)
    {
        case TYP_BYTE:
        case TYP_UBYTE:
        case TYP_SHORT:
        case TYP_USHORT:
        case TYP_INT:
        case TYP_UINT:
        {
            NamedIntrinsic insIntrinsic = NI_Illegal;

            if ((simdBaseType == TYP_SHORT) || (simdBaseType == TYP_USHORT))
            {
                assert(comp->compIsaSupportedDebugOnly(InstructionSet_SSE2));
                insIntrinsic = NI_SSE2_Insert;
            }
            else if (comp->compOpportunisticallyDependsOn(InstructionSet_SSE41))
            {
                insIntrinsic = NI_SSE41_Insert;
            }

            if (insIntrinsic != NI_Illegal)
            {
                for (size_t N = 1; N < argCnt - 1; N++)
                {
                    // We will be constructing the following parts:
                    //   ...
                    //   idx  =    CNS_INT       int    N
                    //          /--*  tmp1 simd16
                    //          +--*  opN  T
                    //          +--*  idx  int
                    //   tmp1 = *  HWINTRINSIC   simd16 T Insert
                    //   ...

                    // This is roughly the following managed code:
                    //   ...
                    //   tmp1 = Sse?.Insert(tmp1, opN, N);
                    //   ...

                    GenTree* opN = node->Op(N + 1);

                    idx = comp->gtNewIconNode(N, TYP_INT);
                    // Place the insert as early as possible to avoid creating a lot of long lifetimes.
                    GenTree* insertionPoint = LIR::LastNode(tmp1, opN);

                    tmp1 = comp->gtNewSimdHWIntrinsicNode(simdType, tmp1, opN, idx, insIntrinsic, simdBaseJitType,
                                                          simdSize);
                    BlockRange().InsertAfter(insertionPoint, idx, tmp1);
                    LowerNode(tmp1);
                }

                // We will be constructing the following parts:
                //   idx  =    CNS_INT       int    (argCnt - 1)
                //          /--*  tmp1   simd16
                //          +--*  lastOp T
                //          +--*  idx    int
                //   node = *  HWINTRINSIC   simd16 T Insert

                // This is roughly the following managed code:
                //   ...
                //   tmp1 = Sse?.Insert(tmp1, lastOp, (argCnt - 1));
                //   ...

                GenTree* lastOp = node->Op(argCnt);

                idx = comp->gtNewIconNode((argCnt - 1), TYP_INT);
                BlockRange().InsertAfter(lastOp, idx);

                node->ResetHWIntrinsicId(insIntrinsic, comp, tmp1, lastOp, idx);
                break;
            }

            assert((simdBaseType != TYP_SHORT) && (simdBaseType != TYP_USHORT));
            assert(comp->compIsaSupportedDebugOnly(InstructionSet_SSE2));

            GenTree* op[16];
            op[0] = tmp1;

            for (size_t N = 1; N < argCnt; N++)
            {
                GenTree* opN = node->Op(N + 1);

                op[N] = InsertNewSimdCreateScalarUnsafeNode(TYP_SIMD16, opN, simdBaseJitType, 16);
                LowerNode(op[N]);
            }

            if ((simdBaseType == TYP_BYTE) || (simdBaseType == TYP_UBYTE))
            {
                for (size_t N = 0; N < argCnt; N += 4)
                {
                    // We will be constructing the following parts:
                    //   ...
                    //          /--*  opN  T
                    //   opN  = *  HWINTRINSIC   simd16 T CreateScalarUnsafe
                    //          /--*  opO  T
                    //   opO  = *  HWINTRINSIC   simd16 T CreateScalarUnsafe
                    //          /--*  opN  simd16
                    //          +--*  opO  simd16
                    //   tmp1 = *  HWINTRINSIC   simd16 T UnpackLow
                    //          /--*  opP  T
                    //   opP  = *  HWINTRINSIC   simd16 T CreateScalarUnsafe
                    //          /--*  opQ  T
                    //   opQ  = *  HWINTRINSIC   simd16 T CreateScalarUnsafe
                    //          /--*  opP  simd16
                    //          +--*  opQ  simd16
                    //   tmp2 = *  HWINTRINSIC   simd16 T UnpackLow
                    //          /--*  tmp1 simd16
                    //          +--*  tmp2 simd16
                    //   tmp3  = *  HWINTRINSIC   simd16 T UnpackLow
                    //   ...

                    // This is roughly the following managed code:
                    //   ...
                    //   tmp1 = Sse2.UnpackLow(opN, opO);
                    //   tmp2 = Sse2.UnpackLow(opP, opQ);
                    //   tmp3 = Sse2.UnpackLow(tmp1, tmp2);
                    //   ...

                    size_t O = N + 1;
                    size_t P = N + 2;
                    size_t Q = N + 3;

                    tmp1 = comp->gtNewSimdHWIntrinsicNode(simdType, op[N], op[O], NI_SSE2_UnpackLow, CORINFO_TYPE_UBYTE,
                                                          simdSize);
                    BlockRange().InsertAfter(LIR::LastNode(op[N], op[O]), tmp1);
                    LowerNode(tmp1);

                    tmp2 = comp->gtNewSimdHWIntrinsicNode(simdType, op[P], op[Q], NI_SSE2_UnpackLow, CORINFO_TYPE_UBYTE,
                                                          simdSize);
                    BlockRange().InsertAfter(LIR::LastNode(op[P], op[Q]), tmp2);
                    LowerNode(tmp2);

                    tmp3 = comp->gtNewSimdHWIntrinsicNode(simdType, tmp1, tmp2, NI_SSE2_UnpackLow, CORINFO_TYPE_USHORT,
                                                          simdSize);
                    BlockRange().InsertAfter(LIR::LastNode(tmp1, tmp2), tmp3);
                    LowerNode(tmp3);

                    // This caches the result in index 0 through 3, depending on which
                    // loop iteration this is and allows the rest of the logic to be
                    // shared with the TYP_INT and TYP_UINT path.

                    op[N / 4] = tmp3;
                }
            }

            // We will be constructing the following parts:
            //   ...
            //          /--*  opN  T
            //   opN  = *  HWINTRINSIC   simd16 T CreateScalarUnsafe
            //          /--*  opO  T
            //   opO  = *  HWINTRINSIC   simd16 T CreateScalarUnsafe
            //          /--*  opN  simd16
            //          +--*  opO  simd16
            //   tmp1 = *  HWINTRINSIC   simd16 T UnpackLow
            //          /--*  opP  T
            //   opP  = *  HWINTRINSIC   simd16 T CreateScalarUnsafe
            //          /--*  opQ  T
            //   opQ  = *  HWINTRINSIC   simd16 T CreateScalarUnsafe
            //          /--*  opP  simd16
            //          +--*  opQ  simd16
            //   tmp2 = *  HWINTRINSIC   simd16 T UnpackLow
            //          /--*  tmp1 simd16
            //          +--*  tmp2 simd16
            //   node = *  HWINTRINSIC   simd16 T UnpackLow

            // This is roughly the following managed code:
            //   ...
            //   tmp1 = Sse2.UnpackLow(opN, opO);
            //   tmp2 = Sse2.UnpackLow(opP, opQ);
            //   return Sse2.UnpackLow(tmp1, tmp2);

            tmp1 =
                comp->gtNewSimdHWIntrinsicNode(simdType, op[0], op[1], NI_SSE2_UnpackLow, CORINFO_TYPE_UINT, simdSize);
            BlockRange().InsertAfter(LIR::LastNode(op[0], op[1]), tmp1);
            LowerNode(tmp1);

            tmp2 =
                comp->gtNewSimdHWIntrinsicNode(simdType, op[2], op[3], NI_SSE2_UnpackLow, CORINFO_TYPE_UINT, simdSize);
            BlockRange().InsertAfter(LIR::LastNode(op[2], op[3]), tmp2);
            LowerNode(tmp2);

            node->ResetHWIntrinsicId(NI_SSE2_UnpackLow, tmp1, tmp2);
            node->SetSimdBaseJitType(CORINFO_TYPE_ULONG);
            break;
        }

        case TYP_FLOAT:
        {
            unsigned N   = 0;
            GenTree* opN = nullptr;

            if (comp->compOpportunisticallyDependsOn(InstructionSet_SSE41))
            {
                assert(argCnt <= 4);
                GenTree* insertedNodes[4];

                for (N = 1; N < argCnt - 1; N++)
                {
                    // We will be constructing the following parts:
                    //   ...
                    //
                    //          /--*  opN  T
                    //   tmp2 = *  HWINTRINSIC   simd16 T CreateScalarUnsafe
                    //   idx  =    CNS_INT       int    N
                    //          /--*  tmp1 simd16
                    //          +--*  opN  T
                    //          +--*  idx  int
                    //   tmp1 = *  HWINTRINSIC   simd16 T Insert
                    //   ...

                    // This is roughly the following managed code:
                    //   ...
                    //   tmp2 = Vector128.CreateScalarUnsafe(opN);
                    //   tmp1 = Sse41.Insert(tmp1, tmp2, N << 4);
                    //   ...

                    opN = node->Op(N + 1);

                    tmp2 = InsertNewSimdCreateScalarUnsafeNode(TYP_SIMD16, opN, simdBaseJitType, 16);
                    LowerNode(tmp2);

                    idx = comp->gtNewIconNode(N << 4, TYP_INT);

                    // Place the insert as early as possible to avoid creating a lot of long lifetimes.
                    GenTree* insertionPoint = LIR::LastNode(tmp1, tmp2);

                    tmp3 = comp->gtNewSimdHWIntrinsicNode(simdType, tmp1, tmp2, idx, NI_SSE41_Insert, simdBaseJitType,
                                                          simdSize);
                    BlockRange().InsertAfter(insertionPoint, idx, tmp3);

                    insertedNodes[N] = tmp3;
                    tmp1             = tmp3;
                }

                // We will be constructing the following parts:
                //   ...
                //
                //          /--*  opN  T
                //   tmp2 = *  HWINTRINSIC   simd16 T CreateScalarUnsafe
                //   idx  =    CNS_INT       int    N
                //          /--*  tmp1 simd16
                //          +--*  opN  T
                //          +--*  idx  int
                //   node = *  HWINTRINSIC   simd16 T Insert

                // This is roughly the following managed code:
                //   ...
                //   tmp2 = Vector128.CreateScalarUnsafe(opN);
                //   return Sse41.Insert(tmp1, tmp2, N << 4);

                opN = node->Op(argCnt);

                tmp2 = InsertNewSimdCreateScalarUnsafeNode(TYP_SIMD16, opN, simdBaseJitType, 16);
                LowerNode(tmp2);

                idx = comp->gtNewIconNode((argCnt - 1) << 4, TYP_INT);
                BlockRange().InsertAfter(tmp2, idx);

                node->ResetHWIntrinsicId(NI_SSE41_Insert, comp, tmp1, tmp2, idx);

                for (N = 1; N < argCnt - 1; N++)
                {
                    // LowerNode for NI_SSE41_Insert specially handles zeros, constants, and certain mask values
                    // to do the minimal number of operations and may merge together two neighboring inserts that
                    // don't have any side effects between them. Because of this and because of the interdependence
                    // of the inserts we've created above, we need to wait to lower the generated inserts until after
                    // we've completed the chain.

                    GenTree* insertedNode = insertedNodes[N];
                    LowerNode(insertedNode);
                }
                break;
            }

            // We will be constructing the following parts:
            //   ...
            //          /--*  opN  T
            //   opN  = *  HWINTRINSIC   simd16 T CreateScalarUnsafe
            //          /--*  opO  T
            //   opO  = *  HWINTRINSIC   simd16 T CreateScalarUnsafe
            //          /--*  opN  simd16
            //          +--*  opO  simd16
            //   tmp1 = *  HWINTRINSIC   simd16 T UnpackLow
            //          /--*  opP  T
            //   opP  = *  HWINTRINSIC   simd16 T CreateScalarUnsafe
            //          /--*  opQ  T
            //   opQ  = *  HWINTRINSIC   simd16 T CreateScalarUnsafe
            //          /--*  opP  simd16
            //          +--*  opQ  simd16
            //   tmp2 = *  HWINTRINSIC   simd16 T UnpackLow
            //          /--*  tmp1 simd16
            //          +--*  tmp2 simd16
            //   node = *  HWINTRINSIC   simd16 T MoveLowToHigh

            // This is roughly the following managed code:
            //   ...
            //   tmp1 = Sse.UnpackLow(opN, opO);
            //   tmp2 = Sse.UnpackLow(opP, opQ);
            //   return Sse.MoveLowToHigh(tmp1, tmp2);

            assert(comp->compIsaSupportedDebugOnly(InstructionSet_SSE));

            GenTree* op[4];
            op[0] = tmp1;

            for (N = 1; N < argCnt; N++)
            {
                opN = node->Op(N + 1);

                op[N] = InsertNewSimdCreateScalarUnsafeNode(TYP_SIMD16, opN, simdBaseJitType, 16);
                LowerNode(op[N]);
            }

            tmp1 = comp->gtNewSimdHWIntrinsicNode(simdType, op[0], op[1], NI_SSE_UnpackLow, simdBaseJitType, simdSize);
            BlockRange().InsertAfter(LIR::LastNode(op[0], op[1]), tmp1);
            LowerNode(tmp1);

            tmp2 = comp->gtNewSimdHWIntrinsicNode(simdType, op[2], op[3], NI_SSE_UnpackLow, simdBaseJitType, simdSize);
            BlockRange().InsertAfter(LIR::LastNode(op[2], op[3]), tmp2);
            LowerNode(tmp2);

            node->ResetHWIntrinsicId(NI_SSE_MoveLowToHigh, tmp1, tmp2);
            break;
        }

        case TYP_LONG:
        case TYP_ULONG:
        case TYP_DOUBLE:
        {
            GenTree* op2 = node->Op(2);

            if (varTypeIsLong(simdBaseType) && comp->compOpportunisticallyDependsOn(InstructionSet_SSE41_X64))
            {
                // We will be constructing the following parts:
                //   ...
                //   idx  =    CNS_INT       int    1
                //          /--*  tmp1 simd16
                //          +--*  op2  T
                //          +--*  idx  int
                //   node = *  HWINTRINSIC   simd16 T Insert

                // This is roughly the following managed code:
                //   ...
                //   return Sse41.X64.Insert(tmp1, op2, 0x01);

                idx = comp->gtNewIconNode(0x01, TYP_INT);
                BlockRange().InsertBefore(node, idx);

                node->ResetHWIntrinsicId(NI_SSE41_X64_Insert, comp, tmp1, op2, idx);
                break;
            }

            // We will be constructing the following parts:
            //   ...
            //          /--*  op2  T
            //   tmp2 = *  HWINTRINSIC   simd16 T CreateScalarUnsafe
            //          /--*  tmp1 simd16
            //          +--*  tmp2 simd16
            //   node = *  HWINTRINSIC   simd16 T UnpackLow

            // This is roughly the following managed code:
            //   ...
            //   var tmp2 = Vector128.CreateScalarUnsafe(op2);
            //   return Sse.UnpackLow(tmp1, tmp2);

            assert(comp->compIsaSupportedDebugOnly(InstructionSet_SSE2));

            tmp2 = InsertNewSimdCreateScalarUnsafeNode(TYP_SIMD16, op2, simdBaseJitType, 16);
            LowerNode(tmp2);

            node->ResetHWIntrinsicId(NI_SSE2_UnpackLow, tmp1, tmp2);
            break;
        }

        default:
        {
            unreached();
        }
    }

    return LowerNode(node);
}

//----------------------------------------------------------------------------------------------
// Lowering::LowerHWIntrinsicGetElement: Lowers a vector GetElement call
//
//  Arguments:
//     node - The hardware intrinsic node.
//
GenTree* Lowering::LowerHWIntrinsicGetElement(GenTreeHWIntrinsic* node)
{
    NamedIntrinsic intrinsicId     = node->GetHWIntrinsicId();
    var_types      simdType        = node->gtType;
    CorInfoType    simdBaseJitType = node->GetSimdBaseJitType();
    var_types      simdBaseType    = node->GetSimdBaseType();
    unsigned       simdSize        = node->GetSimdSize();

    assert(HWIntrinsicInfo::IsVectorGetElement(intrinsicId));
    assert(!varTypeIsSIMD(simdType));
    assert(varTypeIsArithmetic(simdBaseType));
    assert(simdSize != 0);

    GenTree* op1 = node->Op(1);
    GenTree* op2 = node->Op(2);

    if (op2->IsIntegralConst(0))
    {
        // Specially handle as ToScalar
        BlockRange().Remove(op2);

        if (simdSize == 64)
        {
            intrinsicId = NI_Vector512_ToScalar;
        }
        else if (simdSize == 32)
        {
            intrinsicId = NI_Vector256_ToScalar;
        }
        else
        {
            intrinsicId = NI_Vector128_ToScalar;
        }

        node->ResetHWIntrinsicId(intrinsicId, op1);
        return LowerNode(node);
    }

    uint32_t elemSize = genTypeSize(simdBaseType);
    uint32_t count    = simdSize / elemSize;

    if (op1->OperIs(GT_IND))
    {
        // We want to optimize GetElement down to an Indir where possible as
        // this unlocks additional containment opportunities for various nodes

        GenTree* newBase;
        GenTree* newIndex;
        uint32_t newScale;
        int32_t  newOffset;

        // Normally we'd evaluate op1 (indir), then op2 (element index).
        // We like to be able to reorder these to fold op2 into the indir.

        GenTreeIndir* indir                = op1->AsIndir();
        GenTree*      addr                 = indir->Addr();
        bool const    canMoveTheIndirLater = IsInvariantInRange(indir, node);

        // If we can't move the indir, force evaluation of its side effects.
        //
        if (!canMoveTheIndirLater)
        {
            // Force evaluation of the address, if it is complex
            //
            if (!(addr->IsInvariant() || addr->OperIsLocal()))
            {
                addr->ClearContained();
                LIR::Use addrUse(BlockRange(), &indir->Addr(), indir);
                addrUse.ReplaceWithLclVar(comp);
                addr = indir->Addr();
            }

            // If the indir can fault, do a null check.
            //
            if (indir->OperMayThrow(comp))
            {
                GenTree* addrClone = comp->gtCloneExpr(addr);
                GenTree* nullcheck = comp->gtNewNullCheck(addrClone, comp->compCurBB);
                BlockRange().InsertBefore(indir, addrClone, nullcheck);
                LowerNode(nullcheck);

                indir->gtFlags |= GTF_IND_NONFAULTING;
            }

            // We should now be able to move the indir
            //
            indir->gtFlags &= ~GTF_EXCEPT;
        }

        if (addr->OperIsAddrMode())
        {
            // We have an existing addressing mode, so we want to try and
            // combine with that where possible to keep things as a 1x LEA

            GenTreeAddrMode* addrMode = addr->AsAddrMode();

            newBase   = addrMode->Base();
            newIndex  = addrMode->Index();
            newScale  = addrMode->GetScale();
            newOffset = addrMode->Offset();

            if (op2->OperIsConst() && (newOffset < (INT32_MAX - static_cast<int>(simdSize))))
            {
                // op2 is a constant, so add it to the existing offset

                BlockRange().Remove(addrMode);
                BlockRange().Remove(op2);

                int32_t addOffset = (static_cast<uint8_t>(op2->AsIntCon()->IconValue()) % count);
                addOffset *= static_cast<int32_t>(elemSize);

                newOffset += addOffset;
            }
            else if (newIndex == nullptr)
            {
                // op2 is not a constant and the addressing mode doesn't
                // have its own existing index, so use our index and scale

                BlockRange().Remove(addrMode);

                newIndex = op2;
                newScale = elemSize;
            }
            else if (addrMode->GetScale() == elemSize)
            {
                // op2 is not a constant but the addressing mode has its
                // own already with a matching scale, so add ours to theirs

                BlockRange().Remove(addrMode);

                newIndex = comp->gtNewOperNode(GT_ADD, TYP_I_IMPL, newIndex, op2);
                BlockRange().InsertBefore(node, newIndex);

                LowerNode(newIndex);
            }
            else
            {
                // op2 is not a constant but the addressing mode is already
                // complex, so build a new addressing mode with the prev as our base

                newBase   = addrMode;
                newIndex  = op2;
                newScale  = elemSize;
                newOffset = 0;
            }
        }
        else if (op2->OperIsConst())
        {
            // We don't have an addressing mode, so build one with the old addr
            // as the base and the offset using the op2 constant and scale

            BlockRange().Remove(op2);

            newBase   = addr;
            newIndex  = nullptr;
            newScale  = 0;
            newOffset = (static_cast<uint8_t>(op2->AsIntCon()->IconValue()) % count);
            newOffset *= static_cast<int32_t>(elemSize);
        }
        else
        {
            // We don't have an addressing mode, so build one with the old addr
            // as the base and the index set to op2

            newBase   = addr;
            newIndex  = op2;
            newScale  = elemSize;
            newOffset = 0;
        }

        if (newBase != nullptr)
        {
            newBase->ClearContained();
        }

        if (newIndex != nullptr)
        {
            newIndex->ClearContained();
        }

        GenTreeAddrMode* newAddr =
            new (comp, GT_LEA) GenTreeAddrMode(addr->TypeGet(), newBase, newIndex, newScale, newOffset);
        BlockRange().InsertBefore(node, newAddr);

        GenTreeIndir* newIndir =
            comp->gtNewIndir(JITtype2varType(simdBaseJitType), newAddr, (indir->gtFlags & GTF_IND_FLAGS));
        BlockRange().InsertBefore(node, newIndir);

        LIR::Use use;
        if (BlockRange().TryGetUse(node, &use))
        {
            use.ReplaceWith(newIndir);
        }
        else
        {
            newIndir->SetUnusedValue();
        }

        BlockRange().Remove(op1);
        BlockRange().Remove(node);

        assert(newAddr->gtNext == newIndir);
        return LowerNode(newAddr);
    }

    if (!op2->OperIsConst())
    {
        // We will specially handle GetElement in codegen when op2 isn't a constant
        ContainCheckHWIntrinsic(node);
        return node->gtNext;
    }

    // We should have a bounds check inserted for any index outside the allowed range
    // but we need to generate some code anyways, and so we'll simply mask here for simplicity.

    uint32_t imm8      = static_cast<uint8_t>(op2->AsIntCon()->IconValue()) % count;
    uint32_t simd16Cnt = 16 / elemSize;
    uint32_t simd16Idx = imm8 / simd16Cnt;

    assert((0 <= imm8) && (imm8 < count));

    if (IsContainableMemoryOp(op1))
    {
        // We will specially handle GetElement when op1 is already in memory

        if (op1->OperIs(GT_LCL_VAR, GT_LCL_FLD))
        {
            // We want to optimize GetElement down to a LclFld where possible as
            // this unlocks additional containment opportunities for various nodes

            GenTreeLclVarCommon* lclVar  = op1->AsLclVarCommon();
            uint32_t             lclOffs = lclVar->GetLclOffs() + (imm8 * elemSize);
            LclVarDsc*           lclDsc  = comp->lvaGetDesc(lclVar);

            if (lclDsc->lvDoNotEnregister && (lclOffs <= 0xFFFF) && ((lclOffs + elemSize) <= lclDsc->lvExactSize()))
            {
                GenTree* lclFld = comp->gtNewLclFldNode(lclVar->GetLclNum(), JITtype2varType(simdBaseJitType),
                                                        static_cast<uint16_t>(lclOffs));
                BlockRange().InsertBefore(node, lclFld);

                LIR::Use use;
                if (BlockRange().TryGetUse(node, &use))
                {
                    use.ReplaceWith(lclFld);
                }
                else
                {
                    lclFld->SetUnusedValue();
                }

                BlockRange().Remove(op1);
                BlockRange().Remove(op2);
                BlockRange().Remove(node);

                return LowerNode(lclFld);
            }
        }

        if (IsSafeToContainMem(node, op1))
        {
            // Handle other cases in codegen

            op2->AsIntCon()->SetIconValue(imm8);
            ContainCheckHWIntrinsic(node);

            return node->gtNext;
        }
    }

    switch (simdBaseType)
    {
        case TYP_BYTE:
        case TYP_UBYTE:
        case TYP_INT:
        case TYP_UINT:
#if defined(TARGET_AMD64)
        case TYP_LONG:
        case TYP_ULONG:
#endif // TARGET_AMD64
        {
            // Using software fallback if simdBaseType is not supported by hardware
            assert(comp->compIsaSupportedDebugOnly(InstructionSet_SSE41));
            break;
        }

        case TYP_DOUBLE:
        case TYP_FLOAT:
        case TYP_SHORT:
        case TYP_USHORT:
        {
            assert(comp->compIsaSupportedDebugOnly(InstructionSet_SSE2));
            break;
        }

        default:
        {
            unreached();
        }
    }

    // Remove the index node up front to simplify downstream logic
    BlockRange().Remove(op2);

    // Spare GenTrees to be used for the lowering logic below
    // Defined upfront to avoid naming conflicts, etc...
    GenTree* idx  = nullptr;
    GenTree* tmp1 = nullptr;
    GenTree* tmp2 = nullptr;

    if (intrinsicId == NI_Vector512_GetElement)
    {
        assert(comp->IsBaselineVector512IsaSupportedDebugOnly());

        if (simd16Idx == 0)
        {
            // We will be constructing the following parts:
            //   ...
            //         /--*  op1  simd64
            //   op1 = *  HWINTRINSIC   simd64 T GetLower128

            // This is roughly the following managed code:
            //   ...
            //   op1 = op1.GetLower().GetLower();

            tmp1 = comp->gtNewSimdHWIntrinsicNode(TYP_SIMD16, op1, NI_Vector512_GetLower128, simdBaseJitType, simdSize);
            BlockRange().InsertBefore(node, tmp1);
            LowerNode(tmp1);
        }
        else
        {
            assert((simd16Idx >= 1) && (simd16Idx <= 3));

            // We will be constructing the following parts:
            //   ...

            //          /--*  op1  simd64
            //          +--*  idx  int
            //   tmp1 = *  HWINTRINSIC   simd64 T ExtractVector128

            // This is roughly the following managed code:
            //   ...
            //   tmp1  = Avx512F.ExtractVector128(op1, idx);

            imm8 -= (simd16Idx * simd16Cnt);

            idx = comp->gtNewIconNode(simd16Idx);
            BlockRange().InsertBefore(node, idx);
            LowerNode(idx);

            NamedIntrinsic extractIntrinsicId = NI_AVX512F_ExtractVector128;

            if ((genTypeSize(simdBaseType) == 8) && comp->compOpportunisticallyDependsOn(InstructionSet_AVX512DQ))
            {
                extractIntrinsicId = NI_AVX512DQ_ExtractVector128;
            }

            tmp1 = comp->gtNewSimdHWIntrinsicNode(TYP_SIMD16, op1, idx, extractIntrinsicId, simdBaseJitType, simdSize);
            BlockRange().InsertBefore(node, tmp1);
            LowerNode(tmp1);
        }

        op1 = tmp1;
    }
    else if (intrinsicId == NI_Vector256_GetElement)
    {
        assert(comp->compIsaSupportedDebugOnly(InstructionSet_AVX));

        if (simd16Idx == 0)
        {
            // We will be constructing the following parts:
            //   ...
            //         /--*  op1  simd32
            //   op1 = *  HWINTRINSIC   simd32 T GetLower

            // This is roughly the following managed code:
            //   ...
            //   op1 = op1.GetLower();

            tmp1 = comp->gtNewSimdGetLowerNode(TYP_SIMD16, op1, simdBaseJitType, simdSize);
            BlockRange().InsertBefore(node, tmp1);
            LowerNode(tmp1);
        }
        else
        {
            assert(simd16Idx == 1);

            // We will be constructing the following parts:
            //   ...

            //          /--*  op1   simd32
            //   tmp1 = *  HWINTRINSIC   simd32 T GetUpper

            // This is roughly the following managed code:
            //   ...
            //   tmp1  = op1.GetUpper();

            imm8 -= count / 2;

            tmp1 = comp->gtNewSimdGetUpperNode(TYP_SIMD16, op1, simdBaseJitType, simdSize);
            BlockRange().InsertBefore(node, tmp1);
            LowerNode(tmp1);
        }

        op1 = tmp1;
    }

    NamedIntrinsic resIntrinsic = NI_Illegal;

    if (imm8 == 0)
    {
        // Specially handle as ToScalar

        node->SetSimdSize(16);
        node->ResetHWIntrinsicId(NI_Vector128_ToScalar, op1);

        return LowerNode(node);
    }
    else
    {
        op2 = comp->gtNewIconNode(imm8);
        BlockRange().InsertBefore(node, op2);

        switch (simdBaseType)
        {
            case TYP_LONG:
            case TYP_ULONG:
            {
                resIntrinsic = NI_SSE41_X64_Extract;
                break;
            }

            case TYP_FLOAT:
            case TYP_DOUBLE:
            {
                // We specially handle float and double for more efficient codegen
                resIntrinsic = NI_Vector128_GetElement;
                break;
            }

            case TYP_BYTE:
            case TYP_UBYTE:
            case TYP_INT:
            case TYP_UINT:
            {
                resIntrinsic = NI_SSE41_Extract;
                break;
            }

            case TYP_SHORT:
            case TYP_USHORT:
            {
                resIntrinsic = NI_SSE2_Extract;
                break;
            }

            default:
                unreached();
        }

        node->SetSimdSize(16);
        node->ResetHWIntrinsicId(resIntrinsic, op1, op2);
    }

    GenTree* next = node->gtNext;

    if (node->GetHWIntrinsicId() != intrinsicId)
    {
        next = LowerNode(node);
    }
    else
    {
        ContainCheckHWIntrinsic(node);
    }

    if ((simdBaseType == TYP_BYTE) || (simdBaseType == TYP_SHORT))
    {
        // The extract intrinsics zero the upper bits, so we need an explicit
        // cast to ensure the result is properly sign extended

        LIR::Use use;

        bool foundUse     = BlockRange().TryGetUse(node, &use);
        bool fromUnsigned = false;

        GenTreeCast* cast = comp->gtNewCastNode(TYP_INT, node, fromUnsigned, simdBaseType);
        BlockRange().InsertAfter(node, cast);

        if (foundUse)
        {
            use.ReplaceWith(cast);
        }
        else
        {
            node->ClearUnusedValue();
            cast->SetUnusedValue();
        }
        next = LowerNode(cast);
    }

    return next;
}

//----------------------------------------------------------------------------------------------
// Lowering::LowerHWIntrinsicWithElement: Lowers a Vector128 or Vector256 WithElement call
//
//  Arguments:
//     node - The hardware intrinsic node.
//
GenTree* Lowering::LowerHWIntrinsicWithElement(GenTreeHWIntrinsic* node)
{
    NamedIntrinsic intrinsicId     = node->GetHWIntrinsicId();
    var_types      simdType        = node->TypeGet();
    CorInfoType    simdBaseJitType = node->GetSimdBaseJitType();
    var_types      simdBaseType    = node->GetSimdBaseType();
    unsigned       simdSize        = node->GetSimdSize();

    assert(varTypeIsSIMD(simdType));
    assert(varTypeIsArithmetic(simdBaseType));
    assert(simdSize != 0);

    GenTree* op1 = node->Op(1);
    GenTree* op2 = node->Op(2);
    GenTree* op3 = node->Op(3);

<<<<<<< HEAD
    assert(op2->OperIsConst());
=======
    if (!op2->OperIsConst())
    {
        // We will specially handle WithElement in codegen when op2 isn't a constant
        ContainCheckHWIntrinsic(node);
        return node->gtNext;
    }
>>>>>>> 28e603e0

    // We should have a bounds check inserted for any index outside the allowed range
    // but we need to generate some code anyways, and so we'll simply mask here for simplicity.

    uint32_t elemSize = genTypeSize(simdBaseType);
    uint32_t count    = simdSize / elemSize;

    uint32_t imm8      = static_cast<uint8_t>(op2->AsIntCon()->IconValue()) % count;
    uint32_t simd16Cnt = 16 / elemSize;
    uint32_t simd16Idx = imm8 / simd16Cnt;

    assert((0 <= imm8) && (imm8 < count));

    switch (simdBaseType)
    {
        // Using software fallback if simdBaseType is not supported by hardware
        case TYP_BYTE:
        case TYP_UBYTE:
        case TYP_INT:
        case TYP_UINT:
            assert(comp->compIsaSupportedDebugOnly(InstructionSet_SSE41));
            break;

        case TYP_LONG:
        case TYP_ULONG:
            assert(comp->compIsaSupportedDebugOnly(InstructionSet_SSE41_X64));
            break;

        case TYP_DOUBLE:
        case TYP_FLOAT:
        case TYP_SHORT:
        case TYP_USHORT:
            assert(comp->compIsaSupportedDebugOnly(InstructionSet_SSE2));
            break;

        default:
            unreached();
    }

    // Remove the index node up front to simplify downstream logic
    BlockRange().Remove(op2);

    // Spare GenTrees to be used for the lowering logic below
    // Defined upfront to avoid naming conflicts, etc...
    GenTree*            idx    = nullptr;
    GenTree*            tmp1   = nullptr;
    GenTree*            tmp2   = nullptr;
    GenTreeHWIntrinsic* result = node;

    if (intrinsicId == NI_Vector512_WithElement)
    {
        // If we have a simd64 WithElement, we will spill the original
        // simd64 source into a local, extract the relevant simd16 from
        // it and then operate on that. At the end, we will insert the simd16
        // result back into the simd64 local, producing our final value.

        assert(comp->IsBaselineVector512IsaSupportedDebugOnly());

        // This copy of "node" will have the simd16 value we need.
        result = comp->gtNewSimdHWIntrinsicNode(TYP_SIMD16, op1, op2, op3, intrinsicId, simdBaseJitType, 16);
        BlockRange().InsertBefore(node, result);

        // We will be constructing the following parts:
        //   ...
        //          /--*  op1 simd64
        //          *  STORE_LCL_VAR simd64
        //  tmp64 =    LCL_VAR       simd64
        //  op1   =    LCL_VAR       simd64

        // TODO-CQ: move the tmp64 node closer to the final InsertVector128.
        LIR::Use op1Use(BlockRange(), &node->Op(1), node);
        ReplaceWithLclVar(op1Use);
        GenTree* tmp64 = node->Op(1);

        op1 = comp->gtClone(tmp64);
        BlockRange().InsertBefore(op3, op1);

        if (simd16Idx == 0)
        {
            // We will be constructing the following parts:
            //   ...
            //         /--*  op1  simd64
            //   op1 = *  HWINTRINSIC   simd64 T GetLower128

            // This is roughly the following managed code:
            //   ...
            //   op1 = op1.GetLower().GetLower();

            tmp1 = comp->gtNewSimdHWIntrinsicNode(TYP_SIMD16, op1, NI_Vector512_GetLower128, simdBaseJitType, simdSize);
            BlockRange().InsertAfter(op1, tmp1);
            LowerNode(tmp1);
        }
        else
        {
            assert((simd16Idx >= 1) && (simd16Idx <= 3));

            // We will be constructing the following parts:
            //   ...

            //          /--*  op1  simd64
            //          +--*  idx  int
            //   tmp1 = *  HWINTRINSIC   simd64 T ExtractVector128

            // This is roughly the following managed code:
            //   ...
            //   tmp1  = Avx512F.ExtractVector128(op1, idx);

            imm8 -= (simd16Idx * simd16Cnt);

            idx = comp->gtNewIconNode(simd16Idx);
            BlockRange().InsertAfter(op1, idx);
            LowerNode(idx);

            NamedIntrinsic extractIntrinsicId = NI_AVX512F_ExtractVector128;

            if ((genTypeSize(simdBaseType) == 8) && comp->compOpportunisticallyDependsOn(InstructionSet_AVX512DQ))
            {
                extractIntrinsicId = NI_AVX512DQ_ExtractVector128;
            }

            tmp1 = comp->gtNewSimdHWIntrinsicNode(TYP_SIMD16, op1, idx, extractIntrinsicId, simdBaseJitType, simdSize);
            BlockRange().InsertAfter(idx, tmp1);
            LowerNode(tmp1);
        }

        op1 = tmp1;

        // Now we will insert our "result" into our simd64 temporary.

        idx = comp->gtNewIconNode(simd16Idx);
        BlockRange().InsertBefore(node, idx);
        LowerNode(idx);

        NamedIntrinsic insertIntrinsicId = NI_AVX512F_InsertVector128;

        if ((genTypeSize(simdBaseType) == 8) && comp->compOpportunisticallyDependsOn(InstructionSet_AVX512DQ))
        {
            insertIntrinsicId = NI_AVX512DQ_InsertVector128;
        }

        node->ResetHWIntrinsicId(insertIntrinsicId, comp, tmp64, result, idx);
    }
    else if (intrinsicId == NI_Vector256_WithElement)
    {
        // If we have a simd32 WithElement, we will spill the original
        // simd32 source into a local, extract the lower/upper half from
        // it and then operate on that. At the end, we will insert the simd16
        // result back into the simd32 local, producing our final value.

        assert(comp->compIsaSupportedDebugOnly(InstructionSet_AVX));

        // This copy of "node" will have the simd16 value we need.
        result = comp->gtNewSimdHWIntrinsicNode(TYP_SIMD16, op1, op2, op3, intrinsicId, simdBaseJitType, 16);
        BlockRange().InsertBefore(node, result);

        // We will be constructing the following parts:
        //   ...
        //          /--*  op1 simd32
        //          *  STORE_LCL_VAR simd32
        //  tmp32 =    LCL_VAR       simd32
        //  op1   =    LCL_VAR       simd32

        // TODO-CQ: move the tmp32 node closer to the final InsertVector128.
        LIR::Use op1Use(BlockRange(), &node->Op(1), node);
        ReplaceWithLclVar(op1Use);
        GenTree* tmp32 = node->Op(1);

        op1 = comp->gtClone(tmp32);
        BlockRange().InsertBefore(op3, op1);

        if (simd16Idx == 0)
        {
            // We will be constructing the following parts:
            //   ...
            //         /--*  op1  simd32
            //   op1 = *  HWINTRINSIC   simd32 T GetLower

            // This is roughly the following managed code:
            //   ...
            //   op1 = op1.GetLower();

            tmp1 = comp->gtNewSimdGetLowerNode(TYP_SIMD16, op1, simdBaseJitType, simdSize);
            BlockRange().InsertAfter(op1, tmp1);
            LowerNode(tmp1);
        }
        else
        {
            assert(simd16Idx == 1);

            // We will be constructing the following parts:
            //   ...

            //          /--*  op1   simd32
            //   tmp1 = *  HWINTRINSIC   simd32 T GetUpper

            // This is roughly the following managed code:
            //   ...
            //   tmp1  = op1.GetUpper();

            imm8 -= count / 2;

            tmp1 = comp->gtNewSimdGetUpperNode(TYP_SIMD16, op1, simdBaseJitType, simdSize);
            BlockRange().InsertAfter(op1, tmp1);
            LowerNode(tmp1);
        }

        op1 = tmp1;

        // Now we will insert our "result" into our simd32 temporary.
        if (simd16Idx == 0)
        {
            node->ResetHWIntrinsicId(NI_Vector256_WithLower, comp, tmp32, result);
        }
        else
        {
            node->ResetHWIntrinsicId(NI_Vector256_WithUpper, comp, tmp32, result);
        }
    }
    else
    {
        assert(simd16Idx == 0);
    }

    switch (simdBaseType)
    {
        case TYP_LONG:
        case TYP_ULONG:
        {
            idx = comp->gtNewIconNode(imm8);
            BlockRange().InsertBefore(result, idx);
            result->ChangeHWIntrinsicId(NI_SSE41_X64_Insert, op1, op3, idx);
            break;
        }

        case TYP_FLOAT:
        {
            // We will be constructing the following parts:
            //   ...
            //          /--*  op3   float
            //   tmp1 = *  HWINTRINSIC   simd16 T CreateScalarUnsafe

            // This is roughly the following managed code:
            //   ...
            //   tmp1 = Vector128.CreateScalarUnsafe(op3);

            tmp1 = InsertNewSimdCreateScalarUnsafeNode(TYP_SIMD16, op3, CORINFO_TYPE_FLOAT, 16);
            LowerNode(tmp1);

            if (!comp->compOpportunisticallyDependsOn(InstructionSet_SSE41))
            {
                if (imm8 == 0)
                {
                    // We will be constructing the following parts:
                    //   ...
                    //          /--*  op1   simd16
                    //          +--*  op2   simd16
                    //   node = *  HWINTRINSIC   simd16 T MoveScalar

                    // This is roughly the following managed code:
                    //   ...
                    //   node  = Sse.MoveScalar(op1, op2);

                    result->ResetHWIntrinsicId(NI_SSE_MoveScalar, op1, tmp1);
                }
                else
                {
                    // We will be constructing the following parts:
                    //   ...
                    //          /--*  op1 simd16
                    //          *  STORE_LCL_VAR simd16
                    //   op2  =    LCL_VAR       simd16
                    //   tmp2 =    LCL_VAR       simd16
                    //   idx  =    CNS_INT       int    0
                    //          /--*  tmp1   simd16
                    //          +--*  tmp2   simd16
                    //          +--*  idx    int
                    //   op1  = *  HWINTRINSIC   simd16 T Shuffle
                    //   idx  =    CNS_INT       int    226
                    //          /--*  op1   simd16
                    //          +--*  tmp2   simd16
                    //          +--*  idx    int
                    //   op1  = *  HWINTRINSIC   simd16 T Shuffle

                    // This is roughly the following managed code:
                    //   ...
                    //   tmp2  = Sse.Shuffle(tmp1, op1,   0 or  48 or 32);
                    //   node  = Sse.Shuffle(tmp2, op1, 226 or 132 or 36);

                    result->Op(1) = op1;
                    LIR::Use op1Use(BlockRange(), &result->Op(1), result);
                    ReplaceWithLclVar(op1Use);
                    op2 = result->Op(1);

                    tmp2 = comp->gtClone(op2);
                    BlockRange().InsertAfter(tmp1, tmp2);

                    ssize_t controlBits1;
                    ssize_t controlBits2;

                    // The comments beside the control bits below are listed using the managed API operands
                    //
                    // In practice, for the first step the value being inserted (op3) is in tmp1
                    // while the other elements of the result (op1) are in tmp2. The result ends
                    // up containing the value being inserted and its immediate neighbor.
                    //
                    // The second step takes that result (which is in op1) plus the other elements
                    // from op2 (a clone of op1/tmp2 from the previous step) and combines them to
                    // create the final result.

                    switch (imm8)
                    {
                        case 1:
                        {
                            controlBits1 = 0;   // 00 00 00 00;  op1 = { X = op3,   Y = op3,   Z = op1.X, W = op1.X }
                            controlBits2 = 226; // 11 10 00 10; node = { X = op1.X, Y = op3,   Z = op1.Z, W = op1.W }
                            break;
                        }

                        case 2:
                        {
                            controlBits1 = 15; // 00 00 11 11;  op1 = { X = op1.W, Y = op1.W, Z = op3, W = op3 }
                            controlBits2 = 36; // 00 10 01 00; node = { X = op1.X, Y = op1.Y, Z = op3, W = op1.W }
                            break;
                        }

                        case 3:
                        {
                            controlBits1 = 10;  // 00 00 10 10;  op1 = { X = op1.Z, Y = op1.Z, Z = op3,   W = op3 }
                            controlBits2 = 132; // 10 00 01 00; node = { X = op1.X, Y = op1.Y, Z = op1.Z, W = op3 }
                            break;
                        }

                        default:
                            unreached();
                    }

                    idx = comp->gtNewIconNode(controlBits1);
                    BlockRange().InsertAfter(tmp2, idx);

                    if (imm8 != 1)
                    {
                        std::swap(tmp1, tmp2);
                    }

                    op1 = comp->gtNewSimdHWIntrinsicNode(TYP_SIMD16, tmp1, tmp2, idx, NI_SSE_Shuffle,
                                                         CORINFO_TYPE_FLOAT, 16);
                    BlockRange().InsertAfter(idx, op1);
                    LowerNode(op1);

                    idx = comp->gtNewIconNode(controlBits2);
                    BlockRange().InsertAfter(op1, idx);

                    if (imm8 != 1)
                    {
                        std::swap(op1, op2);
                    }

                    result->ChangeHWIntrinsicId(NI_SSE_Shuffle, op1, op2, idx);
                }
                break;
            }
            else
            {
                imm8 = imm8 * 16;
                op3  = tmp1;
                FALLTHROUGH;
            }
        }

        case TYP_BYTE:
        case TYP_UBYTE:
        case TYP_INT:
        case TYP_UINT:
        {
            idx = comp->gtNewIconNode(imm8);
            BlockRange().InsertBefore(result, idx);
            result->ChangeHWIntrinsicId(NI_SSE41_Insert, op1, op3, idx);
            break;
        }

        case TYP_SHORT:
        case TYP_USHORT:
        {
            idx = comp->gtNewIconNode(imm8);
            BlockRange().InsertBefore(result, idx);
            result->ChangeHWIntrinsicId(NI_SSE2_Insert, op1, op3, idx);
            break;
        }

        case TYP_DOUBLE:
        {
            // We will be constructing the following parts:
            //   ...
            //          /--*  op3   double
            //   tmp1 = *  HWINTRINSIC   simd16 T CreateScalarUnsafe

            // This is roughly the following managed code:
            //   ...
            //   tmp1 = Vector128.CreateScalarUnsafe(op3);

            tmp1 = InsertNewSimdCreateScalarUnsafeNode(TYP_SIMD16, op3, CORINFO_TYPE_DOUBLE, 16);
            LowerNode(tmp1);

            result->ResetHWIntrinsicId((imm8 == 0) ? NI_SSE2_MoveScalar : NI_SSE2_UnpackLow, op1, tmp1);
            break;
        }

        default:
            unreached();
    }

    assert(result->GetHWIntrinsicId() != intrinsicId);
    GenTree* nextNode = LowerNode(result);

    if (intrinsicId == NI_Vector512_WithElement)
    {
        // Now that we have finalized the shape of the tree, lower the insertion node as well.

        assert((node->GetHWIntrinsicId() == NI_AVX512F_InsertVector128) ||
               (node->GetHWIntrinsicId() == NI_AVX512DQ_InsertVector128));
        assert(node != result);

        nextNode = LowerNode(node);
    }
    else if (intrinsicId == NI_Vector256_WithElement)
    {
        // Now that we have finalized the shape of the tree, lower the insertion node as well.

        assert((node->GetHWIntrinsicId() == NI_Vector256_WithLower) ||
               (node->GetHWIntrinsicId() == NI_Vector256_WithUpper));
        assert(node != result);

        nextNode = LowerNode(node);
    }
    else
    {
        assert(node == result);
    }

    return nextNode;
}

//----------------------------------------------------------------------------------------------
// Lowering::LowerHWIntrinsicDot: Lowers a Vector128 or Vector256 Dot call
//
//  Arguments:
//     node - The hardware intrinsic node.
//
GenTree* Lowering::LowerHWIntrinsicDot(GenTreeHWIntrinsic* node)
{
    NamedIntrinsic intrinsicId     = node->GetHWIntrinsicId();
    CorInfoType    simdBaseJitType = node->GetSimdBaseJitType();
    var_types      simdBaseType    = node->GetSimdBaseType();
    unsigned       simdSize        = node->GetSimdSize();
    var_types      simdType        = Compiler::getSIMDTypeForSize(simdSize);
    unsigned       simd16Count     = comp->getSIMDVectorLength(16, simdBaseType);

    assert((intrinsicId == NI_Vector128_Dot) || (intrinsicId == NI_Vector256_Dot));
    assert(varTypeIsSIMD(simdType));
    assert(varTypeIsArithmetic(simdBaseType));
    assert(simdSize != 0);
    assert(varTypeIsSIMD(node));

    GenTree* op1 = node->Op(1);
    GenTree* op2 = node->Op(2);

    // Spare GenTrees to be used for the lowering logic below
    // Defined upfront to avoid naming conflicts, etc...
    GenTree* idx  = nullptr;
    GenTree* tmp1 = nullptr;
    GenTree* tmp2 = nullptr;
    GenTree* tmp3 = nullptr;

    NamedIntrinsic horizontalAdd = NI_Illegal;
    NamedIntrinsic shuffle       = NI_Illegal;

    if (simdSize == 32)
    {
        switch (simdBaseType)
        {
            case TYP_SHORT:
            case TYP_USHORT:
            case TYP_INT:
            case TYP_UINT:
            {
                assert(comp->compIsaSupportedDebugOnly(InstructionSet_AVX2));
                horizontalAdd = NI_AVX2_HorizontalAdd;
                break;
            }

            case TYP_FLOAT:
            {
                assert(comp->compIsaSupportedDebugOnly(InstructionSet_AVX));

                // We will be constructing the following parts:
                //   idx  =    CNS_INT       int    0xFF
                //          /--*  op1  simd16
                //          +--*  op2  simd16
                //          +--*  idx  int
                //   tmp1 = *  HWINTRINSIC   simd32 T DotProduct
                //          /--*  tmp1 simd32
                //          *  STORE_LCL_VAR simd32
                //   tmp1 =    LCL_VAR       simd32
                //   tmp2 =    LCL_VAR       simd32
                //   tmp3 =    LCL_VAR       simd32
                //          /--*  tmp2 simd32
                //          +--*  tmp3 simd32
                //          +--*  CNS_INT    int    0x01
                //   tmp2 = *  HWINTRINSIC   simd32 T Permute
                //          /--*  tmp1 simd32
                //          +--*  tmp2 simd32
                //   node = *  HWINTRINSIC   simd32 T Add

                // This is roughly the following managed code:
                //   var tmp1 = Avx.DotProduct(op1, op2, 0xFF);
                //   var tmp2 = Avx.Permute2x128(tmp1, tmp1, 0x4E);
                //   return Avx.Add(tmp1, tmp2);

                idx = comp->gtNewIconNode(0xFF, TYP_INT);
                BlockRange().InsertBefore(node, idx);

                tmp1 = comp->gtNewSimdHWIntrinsicNode(simdType, op1, op2, idx, NI_AVX_DotProduct, simdBaseJitType,
                                                      simdSize);
                BlockRange().InsertAfter(idx, tmp1);
                LowerNode(tmp1);

                node->Op(1) = tmp1;
                LIR::Use tmp1Use(BlockRange(), &node->Op(1), node);
                ReplaceWithLclVar(tmp1Use);
                tmp1 = node->Op(1);

                tmp2 = comp->gtClone(tmp1);
                BlockRange().InsertAfter(tmp1, tmp2);

                tmp3 = comp->gtClone(tmp2);
                BlockRange().InsertAfter(tmp2, tmp3);

                idx = comp->gtNewIconNode(0x01, TYP_INT);
                BlockRange().InsertAfter(tmp3, idx);

                tmp2 = comp->gtNewSimdHWIntrinsicNode(simdType, tmp2, tmp3, idx, NI_AVX_Permute2x128, simdBaseJitType,
                                                      simdSize);
                BlockRange().InsertAfter(idx, tmp2);
                LowerNode(tmp2);

                tmp1 = comp->gtNewSimdBinOpNode(GT_ADD, simdType, tmp1, tmp2, simdBaseJitType, simdSize);
                BlockRange().InsertAfter(tmp2, tmp1);

                // We're producing a vector result, so just return the result directly
                LIR::Use use;

                if (BlockRange().TryGetUse(node, &use))
                {
                    use.ReplaceWith(tmp1);
                }
                else
                {
                    tmp1->SetUnusedValue();
                }

                BlockRange().Remove(node);
                return LowerNode(tmp1);
            }

            case TYP_DOUBLE:
            {
                assert(comp->compIsaSupportedDebugOnly(InstructionSet_AVX));
                horizontalAdd = NI_AVX_HorizontalAdd;
                break;
            }

            default:
            {
                unreached();
            }
        }
    }
    else
    {
        assert(comp->compIsaSupportedDebugOnly(InstructionSet_SSE2));

        switch (simdBaseType)
        {
            case TYP_SHORT:
            case TYP_USHORT:
            {
                horizontalAdd = NI_SSSE3_HorizontalAdd;

                if (!comp->compOpportunisticallyDependsOn(InstructionSet_SSSE3))
                {
                    shuffle = NI_SSE2_ShuffleLow;
                }
                break;
            }

            case TYP_INT:
            case TYP_UINT:
            {
                assert(comp->compIsaSupportedDebugOnly(InstructionSet_SSE41));
                horizontalAdd = NI_SSSE3_HorizontalAdd;
                break;
            }

            case TYP_FLOAT:
            {
                if (comp->compOpportunisticallyDependsOn(InstructionSet_SSE41))
                {
                    // We will be constructing the following parts:
                    //   idx  =    CNS_INT       int    0xFF
                    //          /--*  op1  simd16
                    //          +--*  op2  simd16
                    //          +--*  idx  int
                    //   tmp3 = *  HWINTRINSIC   simd16 T DotProduct
                    //          /--*  tmp3 simd16
                    //   node = *  HWINTRINSIC   simd16 T ToScalar

                    // This is roughly the following managed code:
                    //   var tmp3 = Avx.DotProduct(op1, op2, 0xFF);
                    //   return tmp3.ToScalar();

                    if (simdSize == 8)
                    {
                        idx = comp->gtNewIconNode(0x3F, TYP_INT);
                    }
                    else if (simdSize == 12)
                    {
                        idx = comp->gtNewIconNode(0x7F, TYP_INT);
                    }
                    else
                    {
                        assert(simdSize == 16);
                        idx = comp->gtNewIconNode(0xFF, TYP_INT);
                    }
                    BlockRange().InsertBefore(node, idx);

                    if (varTypeIsSIMD(node->gtType))
                    {
                        // We're producing a vector result, so just emit DotProduct directly
                        node->ResetHWIntrinsicId(NI_SSE41_DotProduct, comp, op1, op2, idx);
                    }
                    else
                    {
                        // We're producing a scalar result, so we only need the result in element 0
                        //
                        // However, doing that would break/limit CSE and requires a partial write so
                        // it's better to just broadcast the value to the entire vector

                        tmp3 = comp->gtNewSimdHWIntrinsicNode(simdType, op1, op2, idx, NI_SSE41_DotProduct,
                                                              simdBaseJitType, simdSize);
                        BlockRange().InsertAfter(idx, tmp3);
                        LowerNode(tmp3);

                        node->ResetHWIntrinsicId(NI_Vector128_ToScalar, tmp3);
                    }

                    return LowerNode(node);
                }

                horizontalAdd = NI_SSE3_HorizontalAdd;

                if ((simdSize == 8) || !comp->compOpportunisticallyDependsOn(InstructionSet_SSE3))
                {
                    // We also do this for simdSize == 8 to ensure we broadcast the result as expected
                    shuffle = NI_SSE_Shuffle;
                }
                break;
            }

            case TYP_DOUBLE:
            {
                if (comp->compOpportunisticallyDependsOn(InstructionSet_SSE41))
                {
                    // We will be constructing the following parts:
                    //   idx  =    CNS_INT       int    0x31
                    //          /--*  op1  simd16
                    //          +--*  op2  simd16
                    //          +--*  idx  int
                    //   tmp3 = *  HWINTRINSIC   simd16 T DotProduct
                    //          /--*  tmp3 simd16
                    //   node = *  HWINTRINSIC   simd16 T ToScalar

                    // This is roughly the following managed code:
                    //   var tmp3 = Avx.DotProduct(op1, op2, 0x31);
                    //   return tmp3.ToScalar();

                    idx = comp->gtNewIconNode(0x33, TYP_INT);
                    BlockRange().InsertBefore(node, idx);

                    if (varTypeIsSIMD(node->gtType))
                    {
                        // We're producing a vector result, so just emit DotProduct directly
                        node->ResetHWIntrinsicId(NI_SSE41_DotProduct, comp, op1, op2, idx);
                    }
                    else
                    {
                        // We're producing a scalar result, so we only need the result in element 0
                        //
                        // However, doing that would break/limit CSE and requires a partial write so
                        // it's better to just broadcast the value to the entire vector

                        tmp3 = comp->gtNewSimdHWIntrinsicNode(simdType, op1, op2, idx, NI_SSE41_DotProduct,
                                                              simdBaseJitType, simdSize);
                        BlockRange().InsertAfter(idx, tmp3);
                        LowerNode(tmp3);

                        node->ResetHWIntrinsicId(NI_Vector128_ToScalar, tmp3);
                    }

                    return LowerNode(node);
                }

                horizontalAdd = NI_SSE3_HorizontalAdd;

                // We need to ensure we broadcast the result as expected
                shuffle = NI_SSE2_Shuffle;
                break;
            }

            default:
            {
                unreached();
            }
        }

        if (simdSize == 8)
        {
            assert(simdBaseType == TYP_FLOAT);

            // If simdSize == 8 then we have only two elements, not the 4 that we got from getSIMDVectorLength,
            // which we gave a simdSize of 16. So, we set the simd16Count to 2 so that only 1 hadd will
            // be emitted rather than 2, so that the upper two elements will be ignored.

            simd16Count = 2;
        }
        else if (simdSize == 12)
        {
            assert(simdBaseType == TYP_FLOAT);

            // We need to mask off the most significant element to avoid the shuffle + add
            // from including it in the computed result. We need to do this for both op1 and
            // op2 in case one of them is `NaN` (because Zero * NaN == NaN)

            simd16_t simd16Val = {};

            simd16Val.i32[0] = -1;
            simd16Val.i32[1] = -1;
            simd16Val.i32[2] = -1;
            simd16Val.i32[3] = +0;

            simdType = TYP_SIMD16;
            simdSize = 16;

            // We will be constructing the following parts:
            //   ...
            //          +--*  CNS_INT    int    -1
            //          +--*  CNS_INT    int    -1
            //          +--*  CNS_INT    int    -1
            //          +--*  CNS_INT    int    0
            //   tmp1 = *  HWINTRINSIC   simd16 T Create
            //          /--*  op1 simd16
            //          +--*  tmp1 simd16
            //   op1  = *  HWINTRINSIC   simd16 T And
            //   ...

            // This is roughly the following managed code:
            //   ...
            //   tmp1 = Vector128.Create(-1, -1, -1, 0);
            //   op1  = Sse.And(op1, tmp1);
            //   ...

            GenTreeVecCon* vecCon1 = comp->gtNewVconNode(simdType);
            memcpy(&vecCon1->gtSimdVal, &simd16Val, sizeof(simd16_t));
            BlockRange().InsertAfter(op1, vecCon1);

            op1 = comp->gtNewSimdBinOpNode(GT_AND, simdType, op1, vecCon1, simdBaseJitType, simdSize);
            BlockRange().InsertAfter(vecCon1, op1);

            LowerNode(vecCon1);
            LowerNode(op1);

            // We will be constructing the following parts:
            //   ...
            //          +--*  CNS_INT    int    -1
            //          +--*  CNS_INT    int    -1
            //          +--*  CNS_INT    int    -1
            //          +--*  CNS_INT    int    0
            //   tmp2 = *  HWINTRINSIC   simd16 T Create
            //          /--*  op2 simd16
            //          +--*  tmp2 simd16
            //   op2  = *  HWINTRINSIC   simd16 T And
            //   ...

            // This is roughly the following managed code:
            //   ...
            //   tmp2 = Vector128.Create(-1, -1, -1, 0);
            //   op2  = Sse.And(op2, tmp2);
            //   ...

            GenTreeVecCon* vecCon2 = comp->gtNewVconNode(simdType);
            memcpy(&vecCon2->gtSimdVal, &simd16Val, sizeof(simd16_t));
            BlockRange().InsertAfter(op2, vecCon2);

            op2 = comp->gtNewSimdBinOpNode(GT_AND, simdType, op2, vecCon2, simdBaseJitType, simdSize);
            BlockRange().InsertAfter(vecCon2, op2);

            LowerNode(vecCon2);
            LowerNode(op2);
        }
    }

    // We will be constructing the following parts:
    //          /--*  op1  simd16
    //          +--*  op2  simd16
    //   tmp1 = *  HWINTRINSIC   simd16 T Multiply
    //   ...

    // This is roughly the following managed code:
    //   var tmp1 = Isa.Multiply(op1, op2);
    //   ...

    tmp1 = comp->gtNewSimdBinOpNode(GT_MUL, simdType, op1, op2, simdBaseJitType, simdSize);
    BlockRange().InsertBefore(node, tmp1);
    LowerNode(tmp1);

    // HorizontalAdd combines pairs so we need log2(simd16Count) passes to sum all elements together.
    int haddCount = genLog2(simd16Count);

    for (int i = 0; i < haddCount; i++)
    {
        // We will be constructing the following parts:
        //   ...
        //          /--*  tmp1 simd16
        //          *  STORE_LCL_VAR simd16
        //   tmp1 =    LCL_VAR       simd16
        //   tmp2 =    LCL_VAR       simd16
        //   ...

        // This is roughly the following managed code:
        //   ...
        //   tmp2 = tmp1;
        //   ...

        node->Op(1) = tmp1;
        LIR::Use tmp1Use(BlockRange(), &node->Op(1), node);
        ReplaceWithLclVar(tmp1Use);
        tmp1 = node->Op(1);

        tmp2 = comp->gtClone(tmp1);
        BlockRange().InsertAfter(tmp1, tmp2);

        if (shuffle == NI_Illegal)
        {
            // We will be constructing the following parts:
            //   ...
            //          /--*  tmp1 simd16
            //          +--*  tmp2 simd16
            //   tmp1 = *  HWINTRINSIC   simd16 T HorizontalAdd
            //   ...

            // This is roughly the following managed code:
            //   ...
            //   tmp1 = Isa.HorizontalAdd(tmp1, tmp2);
            //   ...

            tmp1 = comp->gtNewSimdHWIntrinsicNode(simdType, tmp1, tmp2, horizontalAdd, simdBaseJitType, simdSize);
        }
        else
        {
            int shuffleConst = 0x00;

            switch (i)
            {
                case 0:
                {
                    assert((simdBaseType == TYP_SHORT) || (simdBaseType == TYP_USHORT) ||
                           varTypeIsFloating(simdBaseType));

                    // Adds (e0 + e1, e1 + e0, e2 + e3, e3 + e2), giving:
                    //   e0, e1, e2, e3 | e4, e5, e6, e7
                    //   e1, e0, e3, e2 | e5, e4, e7, e6
                    //   ...

                    shuffleConst = 0xB1;
                    break;
                }

                case 1:
                {
                    assert((simdBaseType == TYP_SHORT) || (simdBaseType == TYP_USHORT) || (simdBaseType == TYP_FLOAT));

                    // Adds (e0 + e2, e1 + e3, e2 + e0, e3 + e1), giving:
                    //   ...
                    //   e2, e3, e0, e1 | e6, e7, e4, e5
                    //   e3, e2, e1, e0 | e7, e6, e5, e4

                    shuffleConst = 0x4E;
                    break;
                }

                case 2:
                {
                    assert((simdBaseType == TYP_SHORT) || (simdBaseType == TYP_USHORT));

                    // Adds (e0 + e4, e1 + e5, e2 + e6, e3 + e7), giving:
                    //   ...
                    //   e4, e5, e6, e7 | e0, e1, e2, e3
                    //   e5, e4, e7, e6 | e1, e0, e3, e2
                    //   e6, e7, e4, e5 | e2, e3, e0, e1
                    //   e7, e6, e5, e4 | e3, e2, e1, e0

                    shuffleConst = 0x4E;
                    break;
                }

                default:
                {
                    unreached();
                }
            }

            idx = comp->gtNewIconNode(shuffleConst, TYP_INT);
            BlockRange().InsertAfter(tmp2, idx);

            if (varTypeIsFloating(simdBaseType))
            {
                // We will be constructing the following parts:
                //   ...
                //          /--*  tmp2 simd16
                //          *  STORE_LCL_VAR simd16
                //   tmp2 =    LCL_VAR       simd16
                //   tmp3 =    LCL_VAR       simd16
                //   idx  =    CNS_INT       int    shuffleConst
                //          /--*  tmp2 simd16
                //          +--*  tmp3 simd16
                //          +--*  idx  simd16
                //   tmp2 = *  HWINTRINSIC   simd16 T Shuffle
                //   ...

                // This is roughly the following managed code:
                //   ...
                //   tmp3 = tmp2;
                //   tmp2 = Isa.Shuffle(tmp2, tmp3, shuffleConst);
                //   ...

                node->Op(1) = tmp2;
                LIR::Use tmp2Use(BlockRange(), &node->Op(1), node);
                ReplaceWithLclVar(tmp2Use);
                tmp2 = node->Op(1);

                tmp3 = comp->gtClone(tmp2);
                BlockRange().InsertAfter(tmp2, tmp3);

                tmp2 = comp->gtNewSimdHWIntrinsicNode(simdType, tmp2, tmp3, idx, shuffle, simdBaseJitType, simdSize);
            }
            else
            {
                assert((simdBaseType == TYP_SHORT) || (simdBaseType == TYP_USHORT));

                if (i < 2)
                {
                    // We will be constructing the following parts:
                    //   ...
                    //   idx  =    CNS_INT       int    shuffleConst
                    //          /--*  tmp2 simd16
                    //          +--*  idx  simd16
                    //   tmp2 = *  HWINTRINSIC   simd16 T ShuffleLow
                    //   idx  =    CNS_INT       int    shuffleConst
                    //          /--*  tmp2 simd16
                    //          +--*  idx  simd16
                    //   tmp2 = *  HWINTRINSIC   simd16 T ShuffleHigh
                    //   ...

                    // This is roughly the following managed code:
                    //   ...
                    //   tmp2 = Isa.Shuffle(tmp1, shuffleConst);
                    //   ...

                    tmp2 = comp->gtNewSimdHWIntrinsicNode(simdType, tmp2, idx, NI_SSE2_ShuffleLow, simdBaseJitType,
                                                          simdSize);
                    BlockRange().InsertAfter(idx, tmp2);
                    LowerNode(tmp2);

                    idx = comp->gtNewIconNode(shuffleConst, TYP_INT);
                    BlockRange().InsertAfter(tmp2, idx);

                    tmp2 = comp->gtNewSimdHWIntrinsicNode(simdType, tmp2, idx, NI_SSE2_ShuffleHigh, simdBaseJitType,
                                                          simdSize);
                }
                else
                {
                    assert(i == 2);

                    // We will be constructing the following parts:
                    //   ...
                    //   idx  =    CNS_INT       int    shuffleConst
                    //          /--*  tmp2 simd16
                    //          +--*  idx  simd16
                    //   tmp2 = *  HWINTRINSIC   simd16 T ShuffleLow
                    //   ...

                    // This is roughly the following managed code:
                    //   ...
                    //   tmp2 = Isa.Shuffle(tmp1, shuffleConst);
                    //   ...

                    tmp2 = comp->gtNewSimdHWIntrinsicNode(simdType, tmp2, idx, NI_SSE2_Shuffle, CORINFO_TYPE_INT,
                                                          simdSize);
                }
            }

            BlockRange().InsertAfter(idx, tmp2);
            LowerNode(tmp2);

            // We will be constructing the following parts:
            //   ...
            //          /--*  tmp1 simd16
            //          +--*  tmp2 simd16
            //   tmp1 = *  HWINTRINSIC   simd16 T Add
            //   ...

            // This is roughly the following managed code:
            //   ...
            //   tmp1 = Isa.Add(tmp1, tmp2);
            //   ...

            tmp1 = comp->gtNewSimdBinOpNode(GT_ADD, simdType, tmp1, tmp2, simdBaseJitType, simdSize);
        }

        BlockRange().InsertAfter(tmp2, tmp1);
        LowerNode(tmp1);
    }

    if (simdSize == 32)
    {
        // We will be constructing the following parts:
        //   ...
        //          /--*  tmp1 simd32
        //          *  STORE_LCL_VAR simd32
        //   tmp1 =    LCL_VAR       simd32
        //   tmp2 =    LCL_VAR       simd32
        //          /--*  tmp2 simd32
        //          +--*  CNS_INT    int    0x01
        //   tmp2 = *  HWINTRINSIC   simd32 float Permute
        //          /--*  tmp1 simd32
        //          +--*  tmp2 simd32
        //   tmp1 = *  HWINTRINSIC   simd32 T Add
        //   ...

        // This is roughly the following managed code:
        //   ...
        //   var tmp2 = Isa.Permute2x128(tmp1, tmp2, 0x01);
        //   tmp1 = Isa.Add(tmp1, tmp2);
        //   ...

        assert(simdBaseType != TYP_FLOAT);

        node->Op(1) = tmp1;
        LIR::Use tmp1Use(BlockRange(), &node->Op(1), node);
        ReplaceWithLclVar(tmp1Use);
        tmp1 = node->Op(1);

        tmp2 = comp->gtClone(tmp1);
        BlockRange().InsertAfter(tmp1, tmp2);

        tmp3 = comp->gtClone(tmp2);
        BlockRange().InsertAfter(tmp2, tmp3);

        idx = comp->gtNewIconNode(0x01, TYP_INT);
        BlockRange().InsertAfter(tmp3, idx);

        NamedIntrinsic permute2x128 = (simdBaseType == TYP_DOUBLE) ? NI_AVX_Permute2x128 : NI_AVX2_Permute2x128;

        tmp2 = comp->gtNewSimdHWIntrinsicNode(simdType, tmp2, tmp3, idx, permute2x128, simdBaseJitType, simdSize);
        BlockRange().InsertAfter(idx, tmp2);
        LowerNode(tmp2);

        tmp1 = comp->gtNewSimdBinOpNode(GT_ADD, simdType, tmp1, tmp2, simdBaseJitType, simdSize);
        BlockRange().InsertAfter(tmp2, tmp1);
        LowerNode(tmp1);
    }

    // We're producing a vector result, so just return the result directly
    LIR::Use use;

    if (BlockRange().TryGetUse(node, &use))
    {
        use.ReplaceWith(tmp1);
    }
    else
    {
        tmp1->SetUnusedValue();
    }

    BlockRange().Remove(node);
    return tmp1->gtNext;
}

//----------------------------------------------------------------------------------------------
// Lowering::LowerHWIntrinsicToScalar: Lowers a Vector128 or Vector256 ToScalar call
//
//  Arguments:
//     node - The hardware intrinsic node.
//
GenTree* Lowering::LowerHWIntrinsicToScalar(GenTreeHWIntrinsic* node)
{
    NamedIntrinsic intrinsicId     = node->GetHWIntrinsicId();
    CorInfoType    simdBaseJitType = node->GetSimdBaseJitType();
    var_types      simdBaseType    = node->GetSimdBaseType();
    unsigned       simdSize        = node->GetSimdSize();
    var_types      simdType        = Compiler::getSIMDTypeForSize(simdSize);

    assert(HWIntrinsicInfo::IsVectorToScalar(intrinsicId));
    assert(varTypeIsSIMD(simdType));
    assert(varTypeIsArithmetic(simdBaseType));
    assert(simdSize != 0);

    GenTree* op1 = node->Op(1);

    if (IsContainableMemoryOp(op1) && (!varTypeIsLong(simdBaseType) || TargetArchitecture::Is64Bit))
    {
        // If op1 is already in memory, we'd like the consumer of ToScalar to be able to look
        // through to the memory directly. Early folding is preferable, as it unlocks additional
        // containment opportunities for the consuming nodes. If we can't fold away ToScalar,
        // we will still contain op1 if possible, and let codegen try to peek through to it.
        //
        // However, we specifically need to avoid doing this for long on 32-bit because we are
        // already past DecomposeLongs, and codegen wouldn't be able to handle it.

        if (op1->OperIs(GT_IND))
        {
            GenTreeIndir* indir = op1->AsIndir();

            GenTreeIndir* newIndir =
                comp->gtNewIndir(JITtype2varType(simdBaseJitType), indir->Addr(), (indir->gtFlags & GTF_IND_FLAGS));
            BlockRange().InsertBefore(node, newIndir);

            LIR::Use use;
            if (BlockRange().TryGetUse(node, &use))
            {
                use.ReplaceWith(newIndir);
            }
            else
            {
                newIndir->SetUnusedValue();
            }

            BlockRange().Remove(op1);
            BlockRange().Remove(node);

            return LowerNode(newIndir);
        }

        if (op1->OperIs(GT_LCL_VAR, GT_LCL_FLD))
        {
            uint32_t elemSize = genTypeSize(simdBaseType);

            GenTreeLclVarCommon* lclVar  = op1->AsLclVarCommon();
            uint32_t             lclOffs = lclVar->GetLclOffs() + (0 * elemSize);
            LclVarDsc*           lclDsc  = comp->lvaGetDesc(lclVar);

            if (lclDsc->lvDoNotEnregister && (lclOffs <= 0xFFFF) && ((lclOffs + elemSize) <= lclDsc->lvExactSize()))
            {
                GenTree* lclFld =
                    comp->gtNewLclFldNode(lclVar->GetLclNum(), JITtype2varType(simdBaseJitType), lclVar->GetLclOffs());
                BlockRange().InsertBefore(node, lclFld);

                LIR::Use use;
                if (BlockRange().TryGetUse(node, &use))
                {
                    use.ReplaceWith(lclFld);
                }
                else
                {
                    lclFld->SetUnusedValue();
                }

                BlockRange().Remove(op1);
                BlockRange().Remove(node);

                return LowerNode(lclFld);
            }
        }
    }

    ContainCheckHWIntrinsic(node);
    return node->gtNext;
}

//----------------------------------------------------------------------------------------------
// Lowering::TryLowerAndOpToResetLowestSetBit: Lowers a tree AND(X, ADD(X, -1)) to HWIntrinsic::ResetLowestSetBit
//
// Arguments:
//    andNode - GT_AND node of integral type
//
// Return Value:
//    Returns the replacement node if one is created else nullptr indicating no replacement
//
// Notes:
//    Performs containment checks on the replacement node if one is created
GenTree* Lowering::TryLowerAndOpToResetLowestSetBit(GenTreeOp* andNode)
{
    assert(andNode->OperIs(GT_AND) && varTypeIsIntegral(andNode));

    GenTree* op1 = andNode->gtGetOp1();
    if (!op1->OperIs(GT_LCL_VAR) || comp->lvaGetDesc(op1->AsLclVar())->IsAddressExposed())
    {
        return nullptr;
    }

    GenTree* op2 = andNode->gtGetOp2();
    if (!op2->OperIs(GT_ADD))
    {
        return nullptr;
    }

    GenTree* addOp2 = op2->gtGetOp2();
    if (!addOp2->IsIntegralConst(-1))
    {
        return nullptr;
    }

    GenTree* addOp1 = op2->gtGetOp1();
    if (!addOp1->OperIs(GT_LCL_VAR) || (addOp1->AsLclVar()->GetLclNum() != op1->AsLclVar()->GetLclNum()))
    {
        return nullptr;
    }

    // Subsequent nodes may rely on CPU flags set by these nodes in which case we cannot remove them
    if (((addOp2->gtFlags & GTF_SET_FLAGS) != 0) || ((op2->gtFlags & GTF_SET_FLAGS) != 0) ||
        ((andNode->gtFlags & GTF_SET_FLAGS) != 0))
    {
        return nullptr;
    }

    NamedIntrinsic intrinsic;
    if (op1->TypeIs(TYP_LONG) && comp->compOpportunisticallyDependsOn(InstructionSet_BMI1_X64))
    {
        intrinsic = NamedIntrinsic::NI_BMI1_X64_ResetLowestSetBit;
    }
    else if (comp->compOpportunisticallyDependsOn(InstructionSet_BMI1))
    {
        intrinsic = NamedIntrinsic::NI_BMI1_ResetLowestSetBit;
    }
    else
    {
        return nullptr;
    }

    LIR::Use use;
    if (!BlockRange().TryGetUse(andNode, &use))
    {
        return nullptr;
    }

    GenTreeHWIntrinsic* blsrNode = comp->gtNewScalarHWIntrinsicNode(andNode->TypeGet(), op1, intrinsic);

    JITDUMP("Lower: optimize AND(X, ADD(X, -1))\n");
    DISPNODE(andNode);
    JITDUMP("to:\n");
    DISPNODE(blsrNode);

    BlockRange().InsertBefore(andNode, blsrNode);
    use.ReplaceWith(blsrNode);

    BlockRange().Remove(andNode);
    BlockRange().Remove(op2);
    BlockRange().Remove(addOp1);
    BlockRange().Remove(addOp2);

    ContainCheckHWIntrinsic(blsrNode);

    return blsrNode;
}

//----------------------------------------------------------------------------------------------
// Lowering::TryLowerAndOpToExtractLowestSetIsolatedBit: Lowers a tree AND(X, NEG(X)) to
// HWIntrinsic::ExtractLowestSetBit
//
// Arguments:
//    andNode - GT_AND node of integral type
//
// Return Value:
//    Returns the replacement node if one is created else nullptr indicating no replacement
//
// Notes:
//    Performs containment checks on the replacement node if one is created
GenTree* Lowering::TryLowerAndOpToExtractLowestSetBit(GenTreeOp* andNode)
{
    GenTree* opNode  = nullptr;
    GenTree* negNode = nullptr;
    if (andNode->gtGetOp1()->OperIs(GT_NEG))
    {
        negNode = andNode->gtGetOp1();
        opNode  = andNode->gtGetOp2();
    }
    else if (andNode->gtGetOp2()->OperIs(GT_NEG))
    {
        negNode = andNode->gtGetOp2();
        opNode  = andNode->gtGetOp1();
    }

    if (opNode == nullptr)
    {
        return nullptr;
    }

    GenTree* negOp = negNode->AsUnOp()->gtGetOp1();
    if (!negOp->OperIs(GT_LCL_VAR) || !opNode->OperIs(GT_LCL_VAR) ||
        (negOp->AsLclVar()->GetLclNum() != opNode->AsLclVar()->GetLclNum()))
    {
        return nullptr;
    }

    // Subsequent nodes may rely on CPU flags set by these nodes in which case we cannot remove them
    if (((opNode->gtFlags & GTF_SET_FLAGS) != 0) || ((negNode->gtFlags & GTF_SET_FLAGS) != 0))
    {
        return nullptr;
    }

    NamedIntrinsic intrinsic;
    if (andNode->TypeIs(TYP_LONG) && comp->compOpportunisticallyDependsOn(InstructionSet_BMI1_X64))
    {
        intrinsic = NamedIntrinsic::NI_BMI1_X64_ExtractLowestSetBit;
    }
    else if (comp->compOpportunisticallyDependsOn(InstructionSet_BMI1))
    {
        intrinsic = NamedIntrinsic::NI_BMI1_ExtractLowestSetBit;
    }
    else
    {
        return nullptr;
    }

    LIR::Use use;
    if (!BlockRange().TryGetUse(andNode, &use))
    {
        return nullptr;
    }

    GenTreeHWIntrinsic* blsiNode = comp->gtNewScalarHWIntrinsicNode(andNode->TypeGet(), opNode, intrinsic);

    JITDUMP("Lower: optimize AND(X, NEG(X)))\n");
    DISPNODE(andNode);
    JITDUMP("to:\n");
    DISPNODE(blsiNode);

    BlockRange().InsertBefore(andNode, blsiNode);
    use.ReplaceWith(blsiNode);

    BlockRange().Remove(andNode);
    BlockRange().Remove(negNode);
    BlockRange().Remove(negOp);

    ContainCheckHWIntrinsic(blsiNode);

    return blsiNode;
}

//----------------------------------------------------------------------------------------------
// Lowering::TryLowerAndOpToAndNot: Lowers a tree AND(X, NOT(Y)) to HWIntrinsic::AndNot
//
// Arguments:
//    andNode - GT_AND node of integral type
//
// Return Value:
//    Returns the replacement node if one is created else nullptr indicating no replacement
//
// Notes:
//    Performs containment checks on the replacement node if one is created
GenTree* Lowering::TryLowerAndOpToAndNot(GenTreeOp* andNode)
{
    assert(andNode->OperIs(GT_AND) && varTypeIsIntegral(andNode));

    GenTree* opNode  = nullptr;
    GenTree* notNode = nullptr;
    if (andNode->gtGetOp1()->OperIs(GT_NOT))
    {
        notNode = andNode->gtGetOp1();
        opNode  = andNode->gtGetOp2();
    }
    else if (andNode->gtGetOp2()->OperIs(GT_NOT))
    {
        notNode = andNode->gtGetOp2();
        opNode  = andNode->gtGetOp1();
    }

    if (opNode == nullptr)
    {
        return nullptr;
    }

    // We want to avoid using "andn" when one of the operands is both a source and the destination and is also coming
    // from memory. In this scenario, we will get smaller and likely faster code by using the RMW encoding of `and`
    if (IsBinOpInRMWStoreInd(andNode))
    {
        return nullptr;
    }

    // Subsequent nodes may rely on CPU flags set by these nodes in which case we cannot remove them
    if (((andNode->gtFlags & GTF_SET_FLAGS) != 0) || ((notNode->gtFlags & GTF_SET_FLAGS) != 0))
    {
        return nullptr;
    }

    NamedIntrinsic intrinsic;
    if (andNode->TypeIs(TYP_LONG) && comp->compOpportunisticallyDependsOn(InstructionSet_BMI1_X64))
    {
        intrinsic = NamedIntrinsic::NI_BMI1_X64_AndNot;
    }
    else if (comp->compOpportunisticallyDependsOn(InstructionSet_BMI1))
    {
        intrinsic = NamedIntrinsic::NI_BMI1_AndNot;
    }
    else
    {
        return nullptr;
    }

    LIR::Use use;
    if (!BlockRange().TryGetUse(andNode, &use))
    {
        return nullptr;
    }

    // note that parameter order for andn is ~y, x so these are purposefully reversed when creating the node
    GenTreeHWIntrinsic* andnNode =
        comp->gtNewScalarHWIntrinsicNode(andNode->TypeGet(), notNode->AsUnOp()->gtGetOp1(), opNode, intrinsic);

    JITDUMP("Lower: optimize AND(X, NOT(Y)))\n");
    DISPNODE(andNode);
    JITDUMP("to:\n");
    DISPNODE(andnNode);

    BlockRange().InsertBefore(andNode, andnNode);
    use.ReplaceWith(andnNode);

    BlockRange().Remove(andNode);
    BlockRange().Remove(notNode);

    ContainCheckHWIntrinsic(andnNode);

    return andnNode;
}

//----------------------------------------------------------------------------------------------
// Lowering::TryLowerXorOpToGetMaskUpToLowestSetBit: Lowers a tree XOR(X, ADD(X, -1)) to
// HWIntrinsic::GetMaskUpToLowestSetBit
//
// Arguments:
//    xorNode - GT_XOR node of integral type
//
// Return Value:
//    Returns the replacement node if one is created else nullptr indicating no replacement
//
// Notes:
//    Performs containment checks on the replacement node if one is created
GenTree* Lowering::TryLowerXorOpToGetMaskUpToLowestSetBit(GenTreeOp* xorNode)
{
    assert(xorNode->OperIs(GT_XOR) && varTypeIsIntegral(xorNode));

    GenTree* op1 = xorNode->gtGetOp1();
    if (!op1->OperIs(GT_LCL_VAR) || comp->lvaGetDesc(op1->AsLclVar())->IsAddressExposed())
    {
        return nullptr;
    }

    GenTree* op2 = xorNode->gtGetOp2();
    if (!op2->OperIs(GT_ADD))
    {
        return nullptr;
    }

    GenTree* addOp2 = op2->gtGetOp2();
    if (!addOp2->IsIntegralConst(-1))
    {
        return nullptr;
    }

    GenTree* addOp1 = op2->gtGetOp1();
    if (!addOp1->OperIs(GT_LCL_VAR) || (addOp1->AsLclVar()->GetLclNum() != op1->AsLclVar()->GetLclNum()))
    {
        return nullptr;
    }

    // Subsequent nodes may rely on CPU flags set by these nodes in which case we cannot remove them
    if (((addOp2->gtFlags & GTF_SET_FLAGS) != 0) || ((op2->gtFlags & GTF_SET_FLAGS) != 0) ||
        ((xorNode->gtFlags & GTF_SET_FLAGS) != 0))
    {
        return nullptr;
    }

    NamedIntrinsic intrinsic;
    if (xorNode->TypeIs(TYP_LONG) && comp->compOpportunisticallyDependsOn(InstructionSet_BMI1_X64))
    {
        intrinsic = NamedIntrinsic::NI_BMI1_X64_GetMaskUpToLowestSetBit;
    }
    else if (comp->compOpportunisticallyDependsOn(InstructionSet_BMI1))
    {
        intrinsic = NamedIntrinsic::NI_BMI1_GetMaskUpToLowestSetBit;
    }
    else
    {
        return nullptr;
    }

    LIR::Use use;
    if (!BlockRange().TryGetUse(xorNode, &use))
    {
        return nullptr;
    }

    GenTreeHWIntrinsic* blsmskNode = comp->gtNewScalarHWIntrinsicNode(xorNode->TypeGet(), op1, intrinsic);

    JITDUMP("Lower: optimize XOR(X, ADD(X, -1)))\n");
    DISPNODE(xorNode);
    JITDUMP("to:\n");
    DISPNODE(blsmskNode);

    BlockRange().InsertBefore(xorNode, blsmskNode);
    use.ReplaceWith(blsmskNode);

    BlockRange().Remove(xorNode);
    BlockRange().Remove(op2);
    BlockRange().Remove(addOp1);
    BlockRange().Remove(addOp2);

    ContainCheckHWIntrinsic(blsmskNode);

    return blsmskNode;
}

//----------------------------------------------------------------------------------------------
// Lowering::LowerBswapOp: Tries to contain GT_BSWAP node when possible
//
// Arguments:
//    node - GT_BSWAP node to contain
//
// Notes:
//    Containment is not performed when optimizations are disabled
//    or when MOVBE instruction set is not found
//
void Lowering::LowerBswapOp(GenTreeOp* node)
{
    assert(node->OperIs(GT_BSWAP, GT_BSWAP16));

    if (!comp->opts.OptimizationEnabled() || !comp->compOpportunisticallyDependsOn(InstructionSet_MOVBE))
    {
        return;
    }

    GenTree* operand  = node->gtGetOp1();
    unsigned swapSize = node->OperIs(GT_BSWAP16) ? 2 : genTypeSize(node);
    if ((swapSize == genTypeSize(operand)) && IsContainableMemoryOp(operand) && IsSafeToContainMem(node, operand))
    {
        MakeSrcContained(node, operand);
    }
}

#endif // FEATURE_HW_INTRINSICS

//----------------------------------------------------------------------------------------------
// Lowering::IsRMWIndirCandidate:
//    Returns true if the given operand is a candidate indirection for a read-modify-write
//    operator.
//
//  Arguments:
//     operand - The operand to consider.
//     storeInd - The indirect store that roots the possible RMW operator.
//
bool Lowering::IsRMWIndirCandidate(GenTree* operand, GenTree* storeInd)
{
    // If the operand isn't an indirection, it's trivially not a candidate.
    if (operand->OperGet() != GT_IND)
    {
        return false;
    }

    // If the indirection's source address isn't equivalent to the destination address of the storeIndir, then the
    // indirection is not a candidate.
    GenTree* srcAddr = operand->gtGetOp1();
    GenTree* dstAddr = storeInd->gtGetOp1();
    if ((srcAddr->OperGet() != dstAddr->OperGet()) || !IndirsAreEquivalent(operand, storeInd))
    {
        return false;
    }

    // If it is not safe to contain the entire tree rooted at the indirection, then the indirection is not a
    // candidate. Crawl the IR from the node immediately preceding the storeIndir until the last node in the
    // indirection's tree is visited and check the side effects at each point.

    m_scratchSideEffects.Clear();

    assert((operand->gtLIRFlags & LIR::Flags::Mark) == 0);
    operand->gtLIRFlags |= LIR::Flags::Mark;

    unsigned markCount = 1;
    GenTree* node;
    for (node = storeInd->gtPrev; markCount > 0; node = node->gtPrev)
    {
        assert(node != nullptr);

        if ((node->gtLIRFlags & LIR::Flags::Mark) == 0)
        {
            m_scratchSideEffects.AddNode(comp, node);
        }
        else
        {
            node->gtLIRFlags &= ~LIR::Flags::Mark;
            markCount--;

            if (m_scratchSideEffects.InterferesWith(comp, node, false))
            {
                // The indirection's tree contains some node that can't be moved to the storeInder. The indirection is
                // not a candidate. Clear any leftover mark bits and return.
                for (; markCount > 0; node = node->gtPrev)
                {
                    if ((node->gtLIRFlags & LIR::Flags::Mark) != 0)
                    {
                        node->gtLIRFlags &= ~LIR::Flags::Mark;
                        markCount--;
                    }
                }
                return false;
            }

            node->VisitOperands([&markCount](GenTree* nodeOperand) -> GenTree::VisitResult {
                assert((nodeOperand->gtLIRFlags & LIR::Flags::Mark) == 0);
                nodeOperand->gtLIRFlags |= LIR::Flags::Mark;
                markCount++;
                return GenTree::VisitResult::Continue;
            });
        }
    }

    // At this point we've verified that the operand is an indirection, its address is equivalent to the storeIndir's
    // destination address, and that it and the transitive closure of its operand can be safely contained by the
    // storeIndir. This indirection is therefore a candidate for an RMW op.
    return true;
}

//----------------------------------------------------------------------------------------------
// Returns true if this tree is bin-op of a GT_STOREIND of the following form
//      storeInd(subTreeA, binOp(gtInd(subTreeA), subtreeB)) or
//      storeInd(subTreeA, binOp(subtreeB, gtInd(subTreeA)) in case of commutative bin-ops
//
// The above form for storeInd represents a read-modify-write memory binary operation.
//
// Parameters
//     tree   -   GentreePtr of binOp
//
// Return Value
//     True if 'tree' is part of a RMW memory operation pattern
//
bool Lowering::IsBinOpInRMWStoreInd(GenTree* tree)
{
    // Must be a non floating-point type binary operator since SSE2 doesn't support RMW memory ops
    assert(!varTypeIsFloating(tree));
    assert(GenTree::OperIsBinary(tree->OperGet()));

    // Cheap bail out check before more expensive checks are performed.
    // RMW memory op pattern requires that one of the operands of binOp to be GT_IND.
    if (tree->gtGetOp1()->OperGet() != GT_IND && tree->gtGetOp2()->OperGet() != GT_IND)
    {
        return false;
    }

    LIR::Use use;
    if (!BlockRange().TryGetUse(tree, &use) || use.User()->OperGet() != GT_STOREIND || use.User()->gtGetOp2() != tree)
    {
        return false;
    }

    // Since it is not relatively cheap to recognize RMW memory op pattern, we
    // cache the result in GT_STOREIND node so that while lowering GT_STOREIND
    // we can use the result.
    GenTree* indirCandidate = nullptr;
    GenTree* indirOpSource  = nullptr;
    return IsRMWMemOpRootedAtStoreInd(use.User(), &indirCandidate, &indirOpSource);
}

//----------------------------------------------------------------------------------------------
// This method recognizes the case where we have a treeNode with the following structure:
//         storeInd(IndirDst, binOp(gtInd(IndirDst), indirOpSource)) OR
//         storeInd(IndirDst, binOp(indirOpSource, gtInd(IndirDst)) in case of commutative operations OR
//         storeInd(IndirDst, unaryOp(gtInd(IndirDst)) in case of unary operations
//
// Terminology:
//         indirDst = memory write of an addr mode  (i.e. storeind destination)
//         indirSrc = value being written to memory (i.e. storeind source which could either be a binary or unary op)
//         indirCandidate = memory read i.e. a gtInd of an addr mode
//         indirOpSource = source operand used in binary/unary op (i.e. source operand of indirSrc node)
//
// In x86/x64 this storeInd pattern can be effectively encoded in a single instruction of the
// following form in case of integer operations:
//         binOp [addressing mode], RegIndirOpSource
//         binOp [addressing mode], immediateVal
// where RegIndirOpSource is the register where indirOpSource was computed.
//
// Right now, we recognize few cases:
//     a) The gtInd child is a lea/lclVar/lclVarAddr/constant
//     b) BinOp is either add, sub, xor, or, and, shl, rsh, rsz.
//     c) unaryOp is either not/neg
//
// Implementation Note: The following routines need to be in sync for RMW memory op optimization
// to be correct and functional.
//     IndirsAreEquivalent()
//     NodesAreEquivalentLeaves()
//     Codegen of GT_STOREIND and genCodeForShiftRMW()
//     emitInsRMW()
//
//  TODO-CQ: Enable support for more complex indirections (if needed) or use the value numbering
//  package to perform more complex tree recognition.
//
//  TODO-XArch-CQ: Add support for RMW of lcl fields (e.g. lclfield binop= source)
//
//  Parameters:
//     tree               -  GT_STOREIND node
//     outIndirCandidate  -  out param set to indirCandidate as described above
//     ouutIndirOpSource  -  out param set to indirOpSource as described above
//
//  Return value
//     True if there is a RMW memory operation rooted at a GT_STOREIND tree
//     and out params indirCandidate and indirOpSource are set to non-null values.
//     Otherwise, returns false with indirCandidate and indirOpSource set to null.
//     Also updates flags of GT_STOREIND tree with its RMW status.
//
bool Lowering::IsRMWMemOpRootedAtStoreInd(GenTree* tree, GenTree** outIndirCandidate, GenTree** outIndirOpSource)
{
    assert(!varTypeIsFloating(tree));
    assert(outIndirCandidate != nullptr);
    assert(outIndirOpSource != nullptr);

    *outIndirCandidate = nullptr;
    *outIndirOpSource  = nullptr;

    // Early out if storeInd is already known to be a non-RMW memory op
    GenTreeStoreInd* storeInd = tree->AsStoreInd();
    if (storeInd->IsNonRMWMemoryOp())
    {
        return false;
    }

    GenTree*   indirDst = storeInd->gtGetOp1();
    GenTree*   indirSrc = storeInd->gtGetOp2();
    genTreeOps oper     = indirSrc->OperGet();

    // Early out if it is already known to be a RMW memory op
    if (storeInd->IsRMWMemoryOp())
    {
        if (GenTree::OperIsBinary(oper))
        {
            if (storeInd->IsRMWDstOp1())
            {
                *outIndirCandidate = indirSrc->gtGetOp1();
                *outIndirOpSource  = indirSrc->gtGetOp2();
            }
            else
            {
                assert(storeInd->IsRMWDstOp2());
                *outIndirCandidate = indirSrc->gtGetOp2();
                *outIndirOpSource  = indirSrc->gtGetOp1();
            }
            assert(IndirsAreEquivalent(*outIndirCandidate, storeInd));
        }
        else
        {
            assert(GenTree::OperIsUnary(oper));
            assert(IndirsAreEquivalent(indirSrc->gtGetOp1(), storeInd));
            *outIndirCandidate = indirSrc->gtGetOp1();
            *outIndirOpSource  = indirSrc->gtGetOp1();
        }

        return true;
    }

    // If reached here means that we do not know RMW status of tree rooted at storeInd
    assert(storeInd->IsRMWStatusUnknown());

    // Early out if indirDst is not one of the supported memory operands.
    if (!indirDst->OperIs(GT_LEA, GT_LCL_VAR, GT_CNS_INT) && !indirDst->IsLclVarAddr())
    {
        storeInd->SetRMWStatus(STOREIND_RMW_UNSUPPORTED_ADDR);
        return false;
    }

    // We can not use Read-Modify-Write instruction forms with overflow checking instructions
    // because we are not allowed to modify the target until after the overflow check.
    if (indirSrc->gtOverflowEx())
    {
        storeInd->SetRMWStatus(STOREIND_RMW_UNSUPPORTED_OPER);
        return false;
    }

    // At this point we can match one of two patterns:
    //
    //     t_ind = indir t_addr_0
    //       ...
    //     t_value = binop t_ind, t_other
    //       ...
    //     storeIndir t_addr_1, t_value
    //
    // or
    //
    //     t_ind = indir t_addr_0
    //       ...
    //     t_value = unop t_ind
    //       ...
    //     storeIndir t_addr_1, t_value
    //
    // In all cases, we will eventually make the binop that produces t_value and the entire dataflow tree rooted at
    // t_ind contained by t_value.

    GenTree*  indirCandidate = nullptr;
    GenTree*  indirOpSource  = nullptr;
    RMWStatus status         = STOREIND_RMW_STATUS_UNKNOWN;
    if (GenTree::OperIsBinary(oper))
    {
        // Return if binary op is not one of the supported operations for RMW of memory.
        if (!GenTree::OperIsRMWMemOp(oper))
        {
            storeInd->SetRMWStatus(STOREIND_RMW_UNSUPPORTED_OPER);
            return false;
        }

        if (GenTree::OperIsShiftOrRotate(oper) && varTypeIsSmall(storeInd))
        {
            // In ldind, Integer values smaller than 4 bytes, a boolean, or a character converted to 4 bytes
            // by sign or zero-extension as appropriate. If we directly shift the short type data using sar, we
            // will lose the sign or zero-extension bits.
            storeInd->SetRMWStatus(STOREIND_RMW_UNSUPPORTED_TYPE);
            return false;
        }

        // In the common case, the second operand to the binop will be the indir candidate.
        GenTreeOp* binOp = indirSrc->AsOp();
        if (GenTree::OperIsCommutative(oper) && IsRMWIndirCandidate(binOp->gtOp2, storeInd))
        {
            indirCandidate = binOp->gtOp2;
            indirOpSource  = binOp->gtOp1;
            status         = STOREIND_RMW_DST_IS_OP2;
        }
        else if (IsRMWIndirCandidate(binOp->gtOp1, storeInd))
        {
            indirCandidate = binOp->gtOp1;
            indirOpSource  = binOp->gtOp2;
            status         = STOREIND_RMW_DST_IS_OP1;
        }
        else
        {
            storeInd->SetRMWStatus(STOREIND_RMW_UNSUPPORTED_ADDR);
            return false;
        }
    }
    else if (GenTree::OperIsUnary(oper))
    {
        // Nodes other than GT_NOT and GT_NEG are not yet supported.
        if (oper != GT_NOT && oper != GT_NEG)
        {
            storeInd->SetRMWStatus(STOREIND_RMW_UNSUPPORTED_OPER);
            return false;
        }

        if (indirSrc->gtGetOp1()->OperGet() != GT_IND)
        {
            storeInd->SetRMWStatus(STOREIND_RMW_UNSUPPORTED_ADDR);
            return false;
        }

        GenTreeUnOp* unOp = indirSrc->AsUnOp();
        if (IsRMWIndirCandidate(unOp->gtOp1, storeInd))
        {
            // src and dest are the same in case of unary ops
            indirCandidate = unOp->gtOp1;
            indirOpSource  = unOp->gtOp1;
            status         = STOREIND_RMW_DST_IS_OP1;
        }
        else
        {
            storeInd->SetRMWStatus(STOREIND_RMW_UNSUPPORTED_ADDR);
            return false;
        }
    }
    else
    {
        storeInd->SetRMWStatus(STOREIND_RMW_UNSUPPORTED_OPER);
        return false;
    }

    // By this point we've verified that we have a supported operand with a supported address. Now we need to ensure
    // that we're able to move the destination address for the source indirection forwards.
    if (!IsSafeToContainMem(storeInd, indirDst))
    {
        storeInd->SetRMWStatus(STOREIND_RMW_UNSUPPORTED_ADDR);
        return false;
    }

    assert(indirCandidate != nullptr);
    assert(indirOpSource != nullptr);
    assert(status != STOREIND_RMW_STATUS_UNKNOWN);

    *outIndirCandidate = indirCandidate;
    *outIndirOpSource  = indirOpSource;
    storeInd->SetRMWStatus(status);
    return true;
}

// anything is in range for AMD64
bool Lowering::IsCallTargetInRange(void* addr)
{
    return true;
}

// return true if the immediate can be folded into an instruction, for example small enough and non-relocatable
bool Lowering::IsContainableImmed(GenTree* parentNode, GenTree* childNode) const
{
    if (!childNode->IsIntCnsFitsInI32())
    {
        return false;
    }

    // At this point we know that it is an int const fits within 4-bytes and hence can safely cast to IntConCommon.
    // Icons that need relocation should never be marked as contained immed
    if (childNode->AsIntConCommon()->ImmedValNeedsReloc(comp))
    {
        return false;
    }

    return true;
}

//-----------------------------------------------------------------------
// PreferredRegOptionalOperand: returns one of the operands of given
// binary oper that is to be preferred for marking as reg optional.
//
// Since only one of op1 or op2 can be a memory operand on xarch, only
// one of  them have to be marked as reg optional.  Since Lower doesn't
// know apriori which of op1 or op2 is not likely to get a register, it
// has to make a guess. This routine encapsulates heuristics that
// guess whether it is likely to be beneficial to mark op1 or op2 as
// reg optional.
//
//
// Arguments:
//     op1  - The first operand of the binary operation to consider
//     op2  - The second operand of the binary operation to consider
//
// Returns:
//     Returns op1 or op2 of tree node that is preferred for
//     marking as reg optional.
//
// Note: if the tree oper is neither commutative nor a compare oper
// then only op2 can be reg optional on xarch and hence no need to
// call this routine.
GenTree* Lowering::PreferredRegOptionalOperand(GenTree* op1, GenTree* op2)
{
    // This routine uses the following heuristics:
    //
    // a) If both are register candidates, marking the one with lower weighted
    // ref count as reg-optional would likely be beneficial as it has
    // higher probability of not getting a register. Note that we use !lvDoNotEnregister
    // here because this is being done while we are adding lclVars for Lowering.
    //
    // b) op1 = tracked local and op2 = untracked local: LSRA creates two
    // ref positions for op2: a def and use position. op2's def position
    // requires a reg and it is allocated a reg by spilling another
    // interval (if required) and that could be even op1.  For this reason
    // it is beneficial to mark op1 as reg optional.
    //
    // TODO: It is not always mandatory for a def position of an untracked
    // local to be allocated a register if it is on rhs of an assignment
    // and its use position is reg-optional and has not been assigned a
    // register.  Reg optional def positions is currently not yet supported.
    //
    // c) op1 = untracked local and op2 = tracked local: marking op1 as
    // reg optional is beneficial, since its use position is less likely
    // to get a register.
    //
    // d) If both are untracked locals (i.e. treated like tree temps by
    // LSRA): though either of them could be marked as reg optional,
    // marking op1 as reg optional is likely to be beneficial because
    // while allocating op2's def position, there is a possibility of
    // spilling op1's def and in which case op1 is treated as contained
    // memory operand rather than requiring to reload.
    //
    // e) If only one of them is a local var, prefer to mark it as
    // reg-optional.  This is heuristic is based on the results
    // obtained against CQ perf benchmarks.
    //
    // f) If neither of them are local vars (i.e. tree temps), prefer to
    // mark op1 as reg optional for the same reason as mentioned in (d) above.

    if (op1 == nullptr)
    {
        return op2;
    }

    assert(!op1->IsRegOptional());
    assert(!op2->IsRegOptional());

    // We default to op1, as op2 is likely to have the shorter lifetime.
    GenTree* preferredOp = op1;

    if (op1->OperIs(GT_LCL_VAR))
    {
        if (op2->OperIs(GT_LCL_VAR))
        {
            LclVarDsc* v1 = comp->lvaGetDesc(op1->AsLclVarCommon());
            LclVarDsc* v2 = comp->lvaGetDesc(op2->AsLclVarCommon());

            bool v1IsRegCandidate = !v1->lvDoNotEnregister;
            bool v2IsRegCandidate = !v2->lvDoNotEnregister;

            if (v1IsRegCandidate && v2IsRegCandidate)
            {
                // Both are enregisterable locals.  The one with lower weight is less likely
                // to get a register and hence beneficial to mark the one with lower
                // weight as reg optional.
                //
                // If either is not tracked, it may be that it was introduced after liveness
                // was run, in which case we will always prefer op1 (should we use raw refcnt??).

                if (v1->lvTracked && v2->lvTracked)
                {
                    if (v1->lvRefCntWtd() >= v2->lvRefCntWtd())
                    {
                        preferredOp = op2;
                    }
                }
            }
        }
    }
    else if (op2->OperIs(GT_LCL_VAR))
    {
        preferredOp = op2;
    }

    return preferredOp;
}

//------------------------------------------------------------------------
// Containment analysis
//------------------------------------------------------------------------

//------------------------------------------------------------------------
// ContainCheckCallOperands: Determine whether operands of a call should be contained.
//
// Arguments:
//    call       - The call node of interest
//
// Return Value:
//    None.
//
void Lowering::ContainCheckCallOperands(GenTreeCall* call)
{
    GenTree* ctrlExpr = call->gtControlExpr;
    if (call->gtCallType == CT_INDIRECT)
    {
        // either gtControlExpr != null or gtCallAddr != null.
        // Both cannot be non-null at the same time.
        assert(ctrlExpr == nullptr);
        assert(call->gtCallAddr != nullptr);
        ctrlExpr = call->gtCallAddr;

#ifdef TARGET_X86
        // Fast tail calls aren't currently supported on x86, but if they ever are, the code
        // below that handles indirect VSD calls will need to be fixed.
        assert(!call->IsFastTailCall() || !call->IsVirtualStub());
#endif // TARGET_X86
    }

    // set reg requirements on call target represented as control sequence.
    if (ctrlExpr != nullptr)
    {
        // we should never see a gtControlExpr whose type is void.
        assert(ctrlExpr->TypeGet() != TYP_VOID);

#ifdef TARGET_X86
        // On x86, we need to generate a very specific pattern for indirect VSD calls:
        //
        //    3-byte nop
        //    call dword ptr [eax]
        //
        // Where EAX is also used as an argument to the stub dispatch helper. Make
        // sure that the call target address is computed into EAX in this case.
        if (call->IsVirtualStub() && (call->gtCallType == CT_INDIRECT) && !comp->IsTargetAbi(CORINFO_NATIVEAOT_ABI))
        {
            assert(ctrlExpr->isIndir());
            MakeSrcContained(call, ctrlExpr);
        }
        else
#endif // TARGET_X86
            if (ctrlExpr->isIndir())
            {
                // We may have cases where we have set a register target on the ctrlExpr, but if it
                // contained we must clear it.
                ctrlExpr->SetRegNum(REG_NA);
                MakeSrcContained(call, ctrlExpr);
            }
    }
}

//------------------------------------------------------------------------
// ContainCheckIndir: Determine whether operands of an indir should be contained.
//
// Arguments:
//    node       - The indirection node of interest
//
// Notes:
//    This is called for both store and load indirections. In the former case, it is assumed that
//    LowerStoreIndir() has already been called to check for RMW opportunities.
//
// Return Value:
//    None.
//
void Lowering::ContainCheckIndir(GenTreeIndir* node)
{
    GenTree* addr = node->Addr();

    // If this is the rhs of a block copy it will be handled when we handle the store.
    if (node->TypeGet() == TYP_STRUCT)
    {
        return;
    }

    if ((node->gtFlags & GTF_IND_REQ_ADDR_IN_REG) != 0)
    {
        // The address of an indirection that requires its address in a reg.
        // Skip any further processing that might otherwise make it contained.
    }
    else if (addr->OperIs(GT_LCL_ADDR) && IsContainableLclAddr(addr->AsLclFld(), node->Size()))
    {
        // These nodes go into an addr mode:
        // - GT_LCL_ADDR is a stack addr mode.
        MakeSrcContained(node, addr);
    }
    else if (addr->IsCnsIntOrI())
    {
        GenTreeIntConCommon* icon = addr->AsIntConCommon();

#if defined(FEATURE_SIMD)
        if (((addr->TypeGet() != TYP_SIMD12) || !icon->ImmedValNeedsReloc(comp)) && icon->FitsInAddrBase(comp))
#else
        if (icon->FitsInAddrBase(comp))
#endif
        {
            // On x86, direct VSD is done via a relative branch, and in fact it MUST be contained.
            //
            // Noting we cannot contain relocatable constants for TYP_SIMD12 today. Doing so would
            // require more advanced changes to the emitter so we can correctly track the handle and
            // the 8-byte offset needed for the second load/store used to process the upper element.

            MakeSrcContained(node, addr);
        }
    }
    else if ((addr->OperGet() == GT_LEA) && IsInvariantInRange(addr, node))
    {
        MakeSrcContained(node, addr);
    }
}

//------------------------------------------------------------------------
// ContainCheckStoreIndir: determine whether the sources of a STOREIND node should be contained.
//
// Arguments:
//    node - pointer to the node
//
void Lowering::ContainCheckStoreIndir(GenTreeStoreInd* node)
{
    // If the source is a containable immediate, make it contained, unless it is
    // an int-size or larger store of zero to memory, because we can generate smaller code
    // by zeroing a register and then storing it.
    GenTree* src = node->Data();

    if (IsContainableImmed(node, src) && (!src->IsIntegralConst(0) || varTypeIsSmall(node)))
    {
        MakeSrcContained(node, src);
    }

    // If the source is a BSWAP, contain it on supported hardware to generate a MOVBE.
    if (comp->opts.OptimizationEnabled())
    {
        if (src->OperIs(GT_BSWAP, GT_BSWAP16) && comp->compOpportunisticallyDependsOn(InstructionSet_MOVBE))
        {
            unsigned swapSize = src->OperIs(GT_BSWAP16) ? 2 : genTypeSize(src);

            if ((swapSize == genTypeSize(node)) && IsInvariantInRange(src, node))
            {
                // Prefer containing in the store in case the load has been contained.
                src->gtGetOp1()->ClearContained();

                MakeSrcContained(node, src);
            }
        }
#if defined(FEATURE_HW_INTRINSICS)
        else if (src->OperIsHWIntrinsic())
        {
            GenTreeHWIntrinsic* hwintrinsic        = src->AsHWIntrinsic();
            NamedIntrinsic      intrinsicId        = hwintrinsic->GetHWIntrinsicId();
            var_types           simdBaseType       = hwintrinsic->GetSimdBaseType();
            bool                isContainable      = false;
            GenTree*            clearContainedNode = nullptr;

            switch (intrinsicId)
            {
                case NI_Vector128_ToScalar:
                case NI_Vector256_ToScalar:
                case NI_Vector512_ToScalar:
                {
                    // These intrinsics are "ins reg/mem, xmm" or "ins xmm, reg/mem"
                    //
                    // In the case we are coming from and going to memory, we want to
                    // preserve the original containment as we'll end up emitting a pair
                    // of scalar moves. e.g. for float:
                    //    movss xmm0, [addr1]           ; Size: 4, Latency: 4-7,  TP: 0.5
                    //    movss [addr2], xmm0           ; Size: 4, Latency: 4-10, TP: 1
                    //
                    // However, we want to prefer containing the store over allowing the
                    // input to be regOptional, so track and clear containment if required.

                    GenTree* op1       = hwintrinsic->Op(1);
                    clearContainedNode = op1;
                    isContainable      = !clearContainedNode->isContained();

                    if (isContainable && varTypeIsIntegral(simdBaseType))
                    {
                        isContainable = (genTypeSize(simdBaseType) == genTypeSize(node)) &&
                                        (!varTypeIsSmall(simdBaseType) ||
                                         comp->compOpportunisticallyDependsOn(InstructionSet_SSE41));

                        if (isContainable && varTypeIsSmall(simdBaseType))
                        {
                            CorInfoType baseJitType = varTypeIsByte(node) ? CORINFO_TYPE_UBYTE : CORINFO_TYPE_USHORT;

                            if (intrinsicId == NI_Vector512_ToScalar)
                            {
                                op1 = comp->gtNewSimdHWIntrinsicNode(TYP_SIMD16, op1, NI_Vector512_GetLower128,
                                                                     baseJitType, 64);
                                BlockRange().InsertBefore(hwintrinsic, op1);
                                LowerNode(op1);
                            }
                            else if (intrinsicId == NI_Vector256_ToScalar)
                            {
                                op1 = comp->gtNewSimdGetLowerNode(TYP_SIMD16, op1, baseJitType, 32);
                                BlockRange().InsertBefore(hwintrinsic, op1);
                                LowerNode(op1);
                            }

                            intrinsicId = varTypeIsByte(node) ? NI_SSE41_Extract : NI_SSE2_Extract;

                            GenTree* zero = comp->gtNewZeroConNode(TYP_INT);
                            BlockRange().InsertBefore(hwintrinsic, zero);

                            hwintrinsic->SetSimdBaseJitType(baseJitType);
                            hwintrinsic->SetSimdSize(16);
                            hwintrinsic->ResetHWIntrinsicId(intrinsicId, op1, zero);
                            zero->SetContained();
                        }
                    }
                    break;
                }

                case NI_SSE2_ConvertToInt32:
                case NI_SSE2_ConvertToUInt32:
                case NI_SSE2_X64_ConvertToInt64:
                case NI_SSE2_X64_ConvertToUInt64:
                case NI_AVX2_ConvertToInt32:
                case NI_AVX2_ConvertToUInt32:
                {
                    // These intrinsics are "ins reg/mem, xmm"
                    isContainable = varTypeIsIntegral(simdBaseType) && (genTypeSize(src) == genTypeSize(node));
                    break;
                }

                case NI_Vector128_GetElement:
                {
                    // GetElement for floating-point is specially handled since double
                    // doesn't have a direct "extract" instruction and float cannot extract
                    // to a SIMD register.
                    //
                    // However, we still want to do the efficient thing and write directly
                    // to memory in the case where the extract is immediately used by a store

                    if (varTypeIsFloating(simdBaseType) && hwintrinsic->Op(2)->IsCnsIntOrI())
                    {
                        assert(!hwintrinsic->Op(2)->IsIntegralConst(0));

                        if (simdBaseType == TYP_FLOAT)
                        {
                            // SSE41_Extract is "extractps reg/mem, xmm, imm8"
                            //
                            // In the case we are coming from and going to memory, we want to
                            // preserve the original containment as we'll end up emitting:
                            //    movss xmm0, [addr1]           ; Size: 4, Latency: 4-7,  TP: 0.5
                            //    movss [addr2], xmm0           ; Size: 4, Latency: 4-10, TP: 1
                            //
                            // The alternative would be emitting the slightly more expensive
                            //    movups xmm0, [addr1]          ; Size: 4, Latency: 4-7,  TP: 0.5
                            //    extractps [addr2], xmm0, cns  ; Size: 6, Latency: 5-10, TP: 1
                            //
                            // However, we want to prefer containing the store over allowing the
                            // input to be regOptional, so track and clear containment if required.

                            if (comp->compOpportunisticallyDependsOn(InstructionSet_SSE41))
                            {
                                clearContainedNode = hwintrinsic->Op(1);
                                isContainable      = !clearContainedNode->isContained();
                            }
                        }
                        else
                        {
                            // TODO-XArch-CQ: We really should specially handle TYP_DOUBLE here but
                            // it requires handling GetElement(1) and GT_STOREIND as NI_SSE2_StoreHigh
                            assert(!isContainable);
                        }
                    }
                    break;
                }

                case NI_SSE2_Extract:
                case NI_SSE41_Extract:
                case NI_SSE41_X64_Extract:
                case NI_AVX_ExtractVector128:
                case NI_AVX2_ExtractVector128:
                case NI_AVX512F_ExtractVector128:
                case NI_AVX512F_ExtractVector256:
                case NI_AVX512DQ_ExtractVector128:
                case NI_AVX512DQ_ExtractVector256:
                case NI_AVX10v1_V512_ExtractVector128:
                case NI_AVX10v1_V512_ExtractVector256:
                {
                    // These intrinsics are "ins reg/mem, xmm, imm8"

                    size_t   numArgs = hwintrinsic->GetOperandCount();
                    GenTree* lastOp  = hwintrinsic->Op(numArgs);

                    isContainable = HWIntrinsicInfo::isImmOp(intrinsicId, lastOp) && lastOp->IsCnsIntOrI() &&
                                    (genTypeSize(simdBaseType) == genTypeSize(node));

                    if (isContainable && (intrinsicId == NI_SSE2_Extract))
                    {
                        // The encoding that supports containment is SSE4.1 only
                        isContainable = comp->compOpportunisticallyDependsOn(InstructionSet_SSE41);
                    }
                    break;
                }

                case NI_AVX512F_ConvertToVector256Int32:
                case NI_AVX512F_ConvertToVector256UInt32:
                case NI_AVX512F_VL_ConvertToVector128UInt32:
                case NI_AVX512F_VL_ConvertToVector128UInt32WithSaturation:
                case NI_AVX10v1_ConvertToVector128UInt32:
                case NI_AVX10v1_ConvertToVector128UInt32WithSaturation:
                {
                    if (varTypeIsFloating(simdBaseType))
                    {
                        break;
                    }
                    FALLTHROUGH;
                }

                case NI_AVX512F_ConvertToVector128Byte:
                case NI_AVX512F_ConvertToVector128ByteWithSaturation:
                case NI_AVX512F_ConvertToVector128Int16:
                case NI_AVX512F_ConvertToVector128Int16WithSaturation:
                case NI_AVX512F_ConvertToVector128SByte:
                case NI_AVX512F_ConvertToVector128SByteWithSaturation:
                case NI_AVX512F_ConvertToVector128UInt16:
                case NI_AVX512F_ConvertToVector128UInt16WithSaturation:
                case NI_AVX512F_ConvertToVector256Int16:
                case NI_AVX512F_ConvertToVector256Int16WithSaturation:
                case NI_AVX512F_ConvertToVector256Int32WithSaturation:
                case NI_AVX512F_ConvertToVector256UInt16:
                case NI_AVX512F_ConvertToVector256UInt16WithSaturation:
                case NI_AVX512F_ConvertToVector256UInt32WithSaturation:
                case NI_AVX512F_VL_ConvertToVector128Byte:
                case NI_AVX512F_VL_ConvertToVector128ByteWithSaturation:
                case NI_AVX512F_VL_ConvertToVector128Int16:
                case NI_AVX512F_VL_ConvertToVector128Int16WithSaturation:
                case NI_AVX512F_VL_ConvertToVector128Int32:
                case NI_AVX512F_VL_ConvertToVector128Int32WithSaturation:
                case NI_AVX512F_VL_ConvertToVector128SByte:
                case NI_AVX512F_VL_ConvertToVector128SByteWithSaturation:
                case NI_AVX512F_VL_ConvertToVector128UInt16:
                case NI_AVX512F_VL_ConvertToVector128UInt16WithSaturation:
                case NI_AVX512BW_ConvertToVector256Byte:
                case NI_AVX512BW_ConvertToVector256ByteWithSaturation:
                case NI_AVX512BW_ConvertToVector256SByte:
                case NI_AVX512BW_ConvertToVector256SByteWithSaturation:
                case NI_AVX512BW_VL_ConvertToVector128Byte:
                case NI_AVX512BW_VL_ConvertToVector128ByteWithSaturation:
                case NI_AVX512BW_VL_ConvertToVector128SByte:
                case NI_AVX512BW_VL_ConvertToVector128SByteWithSaturation:
                case NI_AVX10v1_ConvertToVector128Byte:
                case NI_AVX10v1_ConvertToVector128ByteWithSaturation:
                case NI_AVX10v1_ConvertToVector128Int16:
                case NI_AVX10v1_ConvertToVector128Int16WithSaturation:
                case NI_AVX10v1_ConvertToVector128Int32:
                case NI_AVX10v1_ConvertToVector128Int32WithSaturation:
                case NI_AVX10v1_ConvertToVector128SByte:
                case NI_AVX10v1_ConvertToVector128SByteWithSaturation:
                case NI_AVX10v1_ConvertToVector128UInt16:
                case NI_AVX10v1_ConvertToVector128UInt16WithSaturation:
                {
                    // These intrinsics are "ins reg/mem, xmm"
                    instruction  ins       = HWIntrinsicInfo::lookupIns(intrinsicId, simdBaseType);
                    insTupleType tupleType = comp->GetEmitter()->insTupleTypeInfo(ins);
                    unsigned     simdSize  = hwintrinsic->GetSimdSize();
                    unsigned     memSize   = 0;

                    switch (tupleType)
                    {
                        case INS_TT_HALF_MEM:
                        {
                            memSize = simdSize / 2;
                            break;
                        }

                        case INS_TT_QUARTER_MEM:
                        {
                            memSize = simdSize / 4;
                            break;
                        }

                        case INS_TT_EIGHTH_MEM:
                        {
                            memSize = simdSize / 8;
                            break;
                        }

                        default:
                        {
                            unreached();
                        }
                    }

                    if (genTypeSize(node) == memSize)
                    {
                        isContainable = true;
                    }
                    break;
                }

                default:
                {
                    break;
                }
            }

            if (isContainable && IsInvariantInRange(src, node))
            {
                MakeSrcContained(node, src);

                if (clearContainedNode != nullptr)
                {
                    // Ensure we aren't marked contained or regOptional
                    clearContainedNode->ClearContained();
                }
            }
        }
#endif // FEATURE_HW_INTRINSICS
    }

    ContainCheckIndir(node);
}

//------------------------------------------------------------------------
// ContainCheckMul: determine whether the sources of a MUL node should be contained.
//
// Arguments:
//    node - pointer to the node
//
void Lowering::ContainCheckMul(GenTreeOp* node)
{
#if defined(TARGET_X86)
    assert(node->OperIs(GT_MUL, GT_MULHI, GT_MUL_LONG));
#else
    assert(node->OperIs(GT_MUL, GT_MULHI));
#endif

    // Case of float/double mul.
    if (varTypeIsFloating(node->TypeGet()))
    {
        ContainCheckFloatBinary(node);
        return;
    }

    GenTree* op1 = node->AsOp()->gtOp1;
    GenTree* op2 = node->AsOp()->gtOp2;

    bool isSafeToContainOp1 = true;
    bool isSafeToContainOp2 = true;

    bool     isUnsignedMultiply    = ((node->gtFlags & GTF_UNSIGNED) != 0);
    bool     requiresOverflowCheck = node->gtOverflowEx();
    bool     useLeaEncoding        = false;
    GenTree* memOp                 = nullptr;

    bool                 hasImpliedFirstOperand = false;
    GenTreeIntConCommon* imm                    = nullptr;
    GenTree*             other                  = nullptr;

    // Multiply should never be using small types
    assert(!varTypeIsSmall(node->TypeGet()));

    // We do use the widening multiply to implement
    // the overflow checking for unsigned multiply
    //
    if (isUnsignedMultiply && requiresOverflowCheck)
    {
        hasImpliedFirstOperand = true;
    }
    else if (node->OperGet() == GT_MULHI)
    {
        hasImpliedFirstOperand = true;
    }
#if defined(TARGET_X86)
    else if (node->OperGet() == GT_MUL_LONG)
    {
        hasImpliedFirstOperand = true;
    }
#endif
    else if (IsContainableImmed(node, op2) || IsContainableImmed(node, op1))
    {
        if (IsContainableImmed(node, op2))
        {
            imm   = op2->AsIntConCommon();
            other = op1;
        }
        else
        {
            imm   = op1->AsIntConCommon();
            other = op2;
        }

        // CQ: We want to rewrite this into a LEA
        ssize_t immVal = imm->AsIntConCommon()->IconValue();
        if (!requiresOverflowCheck && (immVal == 3 || immVal == 5 || immVal == 9))
        {
            useLeaEncoding = true;
        }

        MakeSrcContained(node, imm); // The imm is always contained
        if (IsContainableMemoryOp(other))
        {
            memOp = other; // memOp may be contained below
        }
    }

    // We allow one operand to be a contained memory operand.
    // The memory op type must match with the 'node' type.
    // This is because during codegen we use 'node' type to derive EmitTypeSize.
    // E.g op1 type = byte, op2 type = byte but GT_MUL node type is int.
    //
    if (memOp == nullptr)
    {
        if ((op2->TypeGet() == node->TypeGet()) && IsContainableMemoryOp(op2))
        {
            isSafeToContainOp2 = IsSafeToContainMem(node, op2);
            if (isSafeToContainOp2)
            {
                memOp = op2;
            }
        }

        if ((memOp == nullptr) && (op1->TypeGet() == node->TypeGet()) && IsContainableMemoryOp(op1))
        {
            isSafeToContainOp1 = IsSafeToContainMem(node, op1);
            if (isSafeToContainOp1)
            {
                memOp = op1;
            }
        }
    }
    else
    {
        if ((memOp->TypeGet() != node->TypeGet()))
        {
            memOp = nullptr;
        }
        else if (!IsSafeToContainMem(node, memOp))
        {
            if (memOp == op1)
            {
                isSafeToContainOp1 = false;
            }
            else
            {
                isSafeToContainOp2 = false;
            }
            memOp = nullptr;
        }
    }
    // To generate an LEA we need to force memOp into a register
    // so don't allow memOp to be 'contained'
    //
    if (!useLeaEncoding)
    {
        if (memOp != nullptr)
        {
            MakeSrcContained(node, memOp);
        }
        else
        {
            if (imm != nullptr)
            {
                // Has a contained immediate operand.
                // Only 'other' operand can be marked as reg optional.
                assert(other != nullptr);

                isSafeToContainOp1 = ((other == op1) && IsSafeToMarkRegOptional(node, op1));
                isSafeToContainOp2 = ((other == op2) && IsSafeToMarkRegOptional(node, op2));
            }
            else if (hasImpliedFirstOperand)
            {
                // Only op2 can be marked as reg optional.
                isSafeToContainOp1 = false;
                isSafeToContainOp2 = isSafeToContainOp2 && IsSafeToMarkRegOptional(node, op2);
            }
            else
            {
                // If there are no containable operands, we can make either of op1 or op2
                // as reg optional.
                isSafeToContainOp1 = isSafeToContainOp1 && IsSafeToMarkRegOptional(node, op1);
                isSafeToContainOp2 = isSafeToContainOp2 && IsSafeToMarkRegOptional(node, op2);
            }
            SetRegOptionalForBinOp(node, isSafeToContainOp1, isSafeToContainOp2);
        }
    }
}

//------------------------------------------------------------------------
// ContainCheckDivOrMod: determine which operands of a div/mod should be contained.
//
// Arguments:
//    node - pointer to the node
//
void Lowering::ContainCheckDivOrMod(GenTreeOp* node)
{
    assert(node->OperIs(GT_DIV, GT_MOD, GT_UDIV, GT_UMOD));

    if (varTypeIsFloating(node->TypeGet()))
    {
        ContainCheckFloatBinary(node);
        return;
    }

    GenTree* divisor = node->gtGetOp2();

    bool divisorCanBeRegOptional = true;
#ifdef TARGET_X86
    GenTree* dividend = node->gtGetOp1();
    if (dividend->OperGet() == GT_LONG)
    {
        divisorCanBeRegOptional = false;
        MakeSrcContained(node, dividend);
    }
#endif

    // divisor can be an r/m, but the memory indirection must be of the same size as the divide
    if (IsContainableMemoryOp(divisor) && (divisor->TypeGet() == node->TypeGet()) && IsInvariantInRange(divisor, node))
    {
        MakeSrcContained(node, divisor);
    }
    else if (divisorCanBeRegOptional && IsSafeToMarkRegOptional(node, divisor))
    {
        // If there are no containable operands, we can make an operand reg optional.
        // Div instruction allows only divisor to be a memory op.
        divisor->SetRegOptional();
    }
}

//------------------------------------------------------------------------
// ContainCheckShiftRotate: determine whether the sources of a shift/rotate node should be contained.
//
// Arguments:
//    node - pointer to the node
//
void Lowering::ContainCheckShiftRotate(GenTreeOp* node)
{
    assert(node->OperIsShiftOrRotate());

    GenTree* source  = node->gtOp1;
    GenTree* shiftBy = node->gtOp2;

#ifdef TARGET_X86
    if (node->OperIsShiftLong())
    {
        assert(source->OperIs(GT_LONG));
        MakeSrcContained(node, source);
    }
#endif // TARGET_X86

    if (IsContainableImmed(node, shiftBy) && (shiftBy->AsIntConCommon()->IconValue() <= 255) &&
        (shiftBy->AsIntConCommon()->IconValue() >= 0))
    {
        MakeSrcContained(node, shiftBy);
    }

    bool canContainSource = !source->isContained() && (genTypeSize(source) >= genTypeSize(node));

    // BMI2 rotate and shift instructions take memory operands but do not set flags.
    // rorx takes imm8 for the rotate amount; shlx/shrx/sarx take r32/64 for shift amount.
    if (canContainSource && !node->gtSetFlags() && (shiftBy->isContained() != node->OperIsShift()) &&
        comp->compOpportunisticallyDependsOn(InstructionSet_BMI2))
    {
        if (IsContainableMemoryOp(source) && IsSafeToContainMem(node, source))
        {
            MakeSrcContained(node, source);
        }
        else if (IsSafeToMarkRegOptional(node, source))
        {
            MakeSrcRegOptional(node, source);
        }
    }
}

//------------------------------------------------------------------------
// ContainCheckStoreLoc: determine whether the source of a STORE_LCL* should be contained.
//
// Arguments:
//    node - pointer to the node
//
void Lowering::ContainCheckStoreLoc(GenTreeLclVarCommon* storeLoc) const
{
    assert(storeLoc->OperIsLocalStore());
    GenTree* op1 = storeLoc->gtGetOp1();

    if (op1->OperIs(GT_BITCAST))
    {
        // If we know that the source of the bitcast will be in a register, then we can make
        // the bitcast itself contained. This will allow us to store directly from the other
        // type if this node doesn't get a register.
        GenTree* bitCastSrc = op1->gtGetOp1();
        if (!bitCastSrc->isContained() && !bitCastSrc->IsRegOptional())
        {
            op1->SetContained();
            return;
        }
    }

    const LclVarDsc* varDsc = comp->lvaGetDesc(storeLoc);

#ifdef FEATURE_SIMD
    if (varTypeIsSIMD(storeLoc))
    {
        assert(!op1->IsCnsIntOrI());
        return;
    }
#endif // FEATURE_SIMD

    // If the source is a containable immediate, make it contained, unless it is
    // an int-size or larger store of zero to memory, because we can generate smaller code
    // by zeroing a register and then storing it.
    var_types type = varDsc->GetRegisterType(storeLoc);
    if (IsContainableImmed(storeLoc, op1) && (!op1->IsIntegralConst(0) || varTypeIsSmall(type)))
    {
        MakeSrcContained(storeLoc, op1);
    }
#ifdef TARGET_X86
    else if (op1->OperGet() == GT_LONG)
    {
        MakeSrcContained(storeLoc, op1);
    }
#endif // TARGET_X86
}

//------------------------------------------------------------------------
// ContainCheckCast: determine whether the source of a CAST node should be contained.
//
// Arguments:
//    node - pointer to the node
//
void Lowering::ContainCheckCast(GenTreeCast* node)
{
    GenTree*  castOp     = node->CastOp();
    var_types castToType = node->CastToType();
    var_types srcType    = castOp->TypeGet();

    // force the srcType to unsigned if GT_UNSIGNED flag is set
    if (node->gtFlags & GTF_UNSIGNED)
    {
        srcType = varTypeToUnsigned(srcType);
    }

    if (!node->gtOverflow())
    {
        // Some casts will be able to use the source from memory.
        bool srcIsContainable = false;

        if (varTypeIsFloating(castToType) || varTypeIsFloating(srcType))
        {
            if (castOp->IsCnsNonZeroFltOrDbl())
            {
                MakeSrcContained(node, castOp);
            }
            else
            {
                // The ulong->floating SSE2 fallback requires the source to be in register
                srcIsContainable = !varTypeIsSmall(srcType) && ((srcType != TYP_ULONG) || comp->canUseEvexEncoding());
            }
        }
        else if (comp->opts.OptimizationEnabled() && varTypeIsIntegral(castOp) && varTypeIsIntegral(castToType))
        {
            // Most integral casts can be re-expressed as loads, except those that would be changing the sign.
            if (!varTypeIsSmall(castOp) || (varTypeIsUnsigned(castOp) == node->IsZeroExtending()))
            {
                srcIsContainable = true;
            }
        }

        if (srcIsContainable)
        {
            TryMakeSrcContainedOrRegOptional(node, castOp);
        }
    }

#if !defined(TARGET_64BIT)
    if (varTypeIsLong(srcType))
    {
        noway_assert(castOp->OperGet() == GT_LONG);
        castOp->SetContained();
    }
#endif // !defined(TARGET_64BIT)
}

//------------------------------------------------------------------------
// ContainCheckCompare: determine whether the sources of a compare node should be contained.
//
// Arguments:
//    node - pointer to the node
//
void Lowering::ContainCheckCompare(GenTreeOp* cmp)
{
    assert(cmp->OperIsCompare() || cmp->OperIs(GT_CMP, GT_TEST));

    GenTree*  op1     = cmp->AsOp()->gtOp1;
    GenTree*  op2     = cmp->AsOp()->gtOp2;
    var_types op1Type = op1->TypeGet();
    var_types op2Type = op2->TypeGet();

    // If either of op1 or op2 is floating point values, then we need to use
    // ucomiss or ucomisd to compare, both of which support the following form:
    //     ucomis[s|d] xmm, xmm/mem
    // That is only the second operand can be a memory op.
    //
    // Second operand is a memory Op:  Note that depending on comparison operator,
    // the operands of ucomis[s|d] need to be reversed.  Therefore, either op1 or
    // op2 can be a memory op depending on the comparison operator.
    if (varTypeIsFloating(op1Type))
    {
        // The type of the operands has to be the same and no implicit conversions at this stage.
        assert(op1Type == op2Type);

        GenTree* otherOp;
        if (GenCondition::FromFloatRelop(cmp).PreferSwap())
        {
            otherOp = op1;
        }
        else
        {
            otherOp = op2;
        }

        assert(otherOp != nullptr);
        bool isSafeToContainOtherOp = true;
        if (otherOp->IsCnsNonZeroFltOrDbl())
        {
            MakeSrcContained(cmp, otherOp);
        }
        else if (IsContainableMemoryOp(otherOp))
        {
            isSafeToContainOtherOp = IsSafeToContainMem(cmp, otherOp);
            if (isSafeToContainOtherOp)
            {
                MakeSrcContained(cmp, otherOp);
            }
        }

        if (!otherOp->isContained() && IsSafeToMarkRegOptional(cmp, otherOp))
        {
            // SSE2 allows only otherOp to be a memory-op. Since otherOp is not
            // contained, we can mark it reg-optional.
            // IsSafeToContainMem is expensive so we call it at most once for otherOp.
            // If we already called IsSafeToContainMem, it must have returned false;
            // otherwise, otherOp would be contained.
            MakeSrcRegOptional(cmp, otherOp);
        }

        return;
    }

    // TODO-XArch-CQ: factor out cmp optimization in 'genCondSetFlags' to be used here
    // or in other backend.

    if (CheckImmedAndMakeContained(cmp, op2))
    {
        // If the types are the same, or if the constant is of the correct size,
        // we can treat the MemoryOp as contained.
        if (op1Type == op2Type)
        {
            TryMakeSrcContainedOrRegOptional(cmp, op1);
        }
    }
    else if (op1Type == op2Type)
    {
        // Note that TEST does not have a r,rm encoding like CMP has but we can still
        // contain the second operand because the emitter maps both r,rm and rm,r to
        // the same instruction code. This avoids the need to special case TEST here.

        bool isSafeToContainOp1 = true;
        bool isSafeToContainOp2 = true;

        if (IsContainableMemoryOp(op2))
        {
            isSafeToContainOp2 = IsSafeToContainMem(cmp, op2);
            if (isSafeToContainOp2)
            {
                MakeSrcContained(cmp, op2);
            }
        }

        if (!op2->isContained() && IsContainableMemoryOp(op1))
        {
            isSafeToContainOp1 = IsSafeToContainMem(cmp, op1);
            if (isSafeToContainOp1)
            {
                MakeSrcContained(cmp, op1);
            }
        }

        if (!op1->isContained() && !op2->isContained())
        {
            // One of op1 or op2 could be marked as reg optional
            // to indicate that codegen can still generate code
            // if one of them is on stack.
            GenTree* regOptionalCandidate = op1->IsCnsIntOrI() ? op2 : PreferredRegOptionalOperand(op1, op2);

            bool setRegOptional =
                (regOptionalCandidate == op1) ? IsSafeToMarkRegOptional(cmp, op1) : IsSafeToMarkRegOptional(cmp, op2);
            if (setRegOptional)
            {
                MakeSrcRegOptional(cmp, regOptionalCandidate);
            }
        }
    }
}

//------------------------------------------------------------------------
// ContainCheckSelect: determine whether the sources of a select should be contained.
//
// Arguments:
//    select - the GT_SELECT or GT_SELECTCC node.
//
void Lowering::ContainCheckSelect(GenTreeOp* select)
{
    assert(select->OperIs(GT_SELECT, GT_SELECTCC));

    if (select->OperIs(GT_SELECTCC))
    {
        GenCondition cc = select->AsOpCC()->gtCondition;

        // op1 and op2 are emitted as two separate instructions due to the
        // conditional nature of cmov, so both operands can usually be
        // contained memory operands. The exception is for compares
        // requiring two cmovs, in which case we do not want to incur the
        // memory access/address calculation twice.
        //
        // See the comment in Codegen::GenConditionDesc::map for why these
        // comparisons are special and end up requiring the two cmovs.
        //
        switch (cc.GetCode())
        {
            case GenCondition::FEQ:
            case GenCondition::FLT:
            case GenCondition::FLE:
            case GenCondition::FNEU:
            case GenCondition::FGEU:
            case GenCondition::FGTU:
                // Skip containment checking below.
                // TODO-CQ: We could allow one of the operands to be a
                // contained memory operand, but it requires updating LSRA
                // build to take it into account.
                return;
            default:
                break;
        }
    }

    GenTree* op1 = select->gtOp1;
    GenTree* op2 = select->gtOp2;

    unsigned operSize = genTypeSize(select);
    assert((operSize == 4) || (operSize == TARGET_POINTER_SIZE));

    if (genTypeSize(op1) == operSize)
    {
        if (IsContainableMemoryOp(op1) && IsSafeToContainMem(select, op1))
        {
            MakeSrcContained(select, op1);
        }
        else if (IsSafeToMarkRegOptional(select, op1))
        {
            MakeSrcRegOptional(select, op1);
        }
    }

    if (genTypeSize(op2) == operSize)
    {
        if (IsContainableMemoryOp(op2) && IsSafeToContainMem(select, op2))
        {
            MakeSrcContained(select, op2);
        }
        else if (IsSafeToMarkRegOptional(select, op2))
        {
            MakeSrcRegOptional(select, op2);
        }
    }
}

//------------------------------------------------------------------------
// LowerRMWMemOp: Determine if this is a valid RMW mem op, and if so lower it accordingly
//
// Arguments:
//    node       - The indirect store node (GT_STORE_IND) of interest
//
// Return Value:
//    Returns true if 'node' is a valid RMW mem op; false otherwise.
//
bool Lowering::LowerRMWMemOp(GenTreeIndir* storeInd)
{
    assert(storeInd->OperGet() == GT_STOREIND);

    // SSE2 doesn't support RMW on float values
    assert(!varTypeIsFloating(storeInd));

    // Terminology:
    // indirDst = memory write of an addr mode  (i.e. storeind destination)
    // indirSrc = value being written to memory (i.e. storeind source which could a binary/unary op)
    // indirCandidate = memory read i.e. a gtInd of an addr mode
    // indirOpSource = source operand used in binary/unary op (i.e. source operand of indirSrc node)

    GenTree* indirCandidate = nullptr;
    GenTree* indirOpSource  = nullptr;

    if (!IsRMWMemOpRootedAtStoreInd(storeInd, &indirCandidate, &indirOpSource))
    {
        JITDUMP("Lower of StoreInd didn't mark the node as self contained for reason: %s\n",
                RMWStatusDescription(storeInd->AsStoreInd()->GetRMWStatus()));
        DISPTREERANGE(BlockRange(), storeInd);
        return false;
    }

    GenTree*   indirDst = storeInd->gtGetOp1();
    GenTree*   indirSrc = storeInd->gtGetOp2();
    genTreeOps oper     = indirSrc->OperGet();

    // At this point we have successfully detected a RMW memory op of one of the following forms
    //         storeInd(indirDst, indirSrc(indirCandidate, indirOpSource)) OR
    //         storeInd(indirDst, indirSrc(indirOpSource, indirCandidate) in case of commutative operations OR
    //         storeInd(indirDst, indirSrc(indirCandidate) in case of unary operations
    //
    // Here indirSrc = one of the supported binary or unary operation for RMW of memory
    //      indirCandidate = a GT_IND node
    //      indirCandidateChild = operand of GT_IND indirCandidate
    //
    // The logic below does the following
    //      Make indirOpSource contained.
    //      Make indirSrc contained.
    //      Make indirCandidate contained.
    //      Make indirCandidateChild contained.
    //      Make indirDst contained except when it is a GT_LCL_VAR or GT_CNS_INT that doesn't fit within addr
    //      base.
    //

    // We have already done containment analysis on the indirSrc op.
    // If any of its operands are marked regOptional, reset that now.
    indirSrc->AsOp()->gtOp1->ClearRegOptional();
    if (GenTree::OperIsBinary(oper))
    {
        // On Xarch RMW operations require the source to be an immediate or in a register.
        // Therefore, if we have previously marked the indirOpSource as contained while lowering
        // the binary node, we need to reset that now.
        if (IsContainableMemoryOp(indirOpSource))
        {
            indirOpSource->ClearContained();
        }
        indirSrc->AsOp()->gtOp2->ClearRegOptional();
        JITDUMP("Lower successfully detected an assignment of the form: *addrMode BinOp= source\n");
    }
    else
    {
        assert(GenTree::OperIsUnary(oper));
        JITDUMP("Lower successfully detected an assignment of the form: *addrMode = UnaryOp(*addrMode)\n");
    }
    DISPTREERANGE(BlockRange(), storeInd);

    indirSrc->SetContained();
    indirCandidate->SetContained();

    GenTree* indirCandidateChild = indirCandidate->gtGetOp1();
    indirCandidateChild->SetContained();

    if (indirCandidateChild->OperGet() == GT_LEA)
    {
        GenTreeAddrMode* addrMode = indirCandidateChild->AsAddrMode();

        if (addrMode->HasBase())
        {
            assert(addrMode->Base()->OperIsLeaf());
            addrMode->Base()->SetContained();
        }

        if (addrMode->HasIndex())
        {
            assert(addrMode->Index()->OperIsLeaf());
            addrMode->Index()->SetContained();
        }

        indirDst->SetContained();
    }
    else
    {
        assert(indirCandidateChild->OperIs(GT_LCL_VAR, GT_CNS_INT) || indirCandidateChild->IsLclVarAddr());

        // If it is a GT_LCL_VAR, it still needs the reg to hold the address.
        // We would still need a reg for GT_CNS_INT if it doesn't fit within addressing mode base.
        if (indirCandidateChild->OperIs(GT_LCL_ADDR) &&
            IsContainableLclAddr(indirCandidateChild->AsLclFld(), storeInd->Size()))
        {
            indirDst->SetContained();
        }
        else if (indirCandidateChild->IsCnsIntOrI() && indirCandidateChild->AsIntConCommon()->FitsInAddrBase(comp))
        {
            indirDst->SetContained();
        }
    }
    return true;
}

//------------------------------------------------------------------------
// ContainCheckBinary: Determine whether a binary op's operands should be contained.
//
// Arguments:
//    node - the node we care about
//
void Lowering::ContainCheckBinary(GenTreeOp* node)
{
    assert(node->OperIsBinary());

    if (varTypeIsFloating(node))
    {
        assert(node->OperIs(GT_ADD, GT_SUB));
        ContainCheckFloatBinary(node);
        return;
    }

    GenTree* op1 = node->gtOp1;
    GenTree* op2 = node->gtOp2;

    // We can directly encode the second operand if it is either a containable constant or a memory-op.
    // In case of memory-op, we can encode it directly provided its type matches with 'tree' type.
    // This is because during codegen, type of 'tree' is used to determine emit Type size. If the types
    // do not match, they get normalized (i.e. sign/zero extended) on load into a register.
    bool     directlyEncodable  = false;
    bool     binOpInRMW         = false;
    GenTree* operand            = nullptr;
    bool     isSafeToContainOp1 = true;
    bool     isSafeToContainOp2 = true;

    if (IsContainableImmed(node, op2))
    {
        directlyEncodable = true;
        operand           = op2;
    }
    else
    {
        binOpInRMW = IsBinOpInRMWStoreInd(node);
        if (!binOpInRMW)
        {
            if (IsContainableMemoryOpSize(node, op2) && IsContainableMemoryOp(op2))
            {
                isSafeToContainOp2 = IsSafeToContainMem(node, op2);
                if (isSafeToContainOp2)
                {
                    directlyEncodable = true;
                    operand           = op2;
                }
            }

            if ((operand == nullptr) && node->OperIsCommutative())
            {
                // If it is safe, we can reverse the order of operands of commutative operations for efficient
                // codegen
                if (IsContainableImmed(node, op1))
                {
                    directlyEncodable = true;
                    operand           = op1;
                }
                else if (IsContainableMemoryOpSize(node, op1) && IsContainableMemoryOp(op1))
                {
                    isSafeToContainOp1 = IsSafeToContainMem(node, op1);
                    if (isSafeToContainOp1)
                    {
                        directlyEncodable = true;
                        operand           = op1;
                    }
                }
            }
        }
    }

    if (directlyEncodable)
    {
        assert(operand != nullptr);
        MakeSrcContained(node, operand);
    }
    else if (!binOpInRMW)
    {
        // If this binary op neither has contained operands, nor is a
        // Read-Modify-Write (RMW) operation, we can mark its operands
        // as reg optional.

        isSafeToContainOp1 = IsSafeToMarkRegOptional(node, op1);
        isSafeToContainOp2 = IsSafeToMarkRegOptional(node, op2);

        SetRegOptionalForBinOp(node, isSafeToContainOp1, isSafeToContainOp2);
    }
}

//------------------------------------------------------------------------
// ContainCheckBoundsChk: determine whether any source of a bounds check node should be contained.
//
// Arguments:
//    node - pointer to the node
//
void Lowering::ContainCheckBoundsChk(GenTreeBoundsChk* node)
{
    assert(node->OperIs(GT_BOUNDS_CHECK));
    GenTree* other;
    if (CheckImmedAndMakeContained(node, node->GetIndex()))
    {
        other = node->GetArrayLength();
    }
    else if (CheckImmedAndMakeContained(node, node->GetArrayLength()))
    {
        other = node->GetIndex();
    }
    else if (IsContainableMemoryOp(node->GetIndex()))
    {
        other = node->GetIndex();
    }
    else
    {
        other = node->GetArrayLength();
    }

    if (node->GetIndex()->TypeGet() == node->GetArrayLength()->TypeGet())
    {
        TryMakeSrcContainedOrRegOptional(node, other);
    }
}

//------------------------------------------------------------------------
// ContainCheckIntrinsic: determine whether the source of an INTRINSIC node should be contained.
//
// Arguments:
//    node - pointer to the node
//
void Lowering::ContainCheckIntrinsic(GenTreeOp* node)
{
    assert(node->OperIs(GT_INTRINSIC));

    NamedIntrinsic intrinsicName = node->AsIntrinsic()->gtIntrinsicName;

    if ((intrinsicName == NI_System_Math_Ceiling) || (intrinsicName == NI_System_Math_Floor) ||
        (intrinsicName == NI_System_Math_Truncate) || (intrinsicName == NI_System_Math_Round) ||
        (intrinsicName == NI_System_Math_Sqrt))
    {
        GenTree* op1 = node->gtGetOp1();

        if (op1->IsCnsNonZeroFltOrDbl())
        {
            MakeSrcContained(node, op1);
        }
        else
        {
            TryMakeSrcContainedOrRegOptional(node, op1);
        }
    }
}

#ifdef FEATURE_HW_INTRINSICS
//----------------------------------------------------------------------------------------------
// IsContainableHWIntrinsicOp: Determines whether a child node is containable for a given HWIntrinsic
//
//  Arguments:
//     [In]  parentNode          - The hardware intrinsic node which is the parent of 'childNode'
//     [In]  childNode           - The node to check if it can be contained by 'parentNode'
//     [Out] supportsRegOptional - On return, this will be true if 'parentNode' supports 'childNode' being regOptional;
//     otherwise, false.
//
// Return Value:
//    true if 'childNode' is a containable by 'parentNode'; otherwise, false.
//
bool Lowering::IsContainableHWIntrinsicOp(GenTreeHWIntrinsic* parentNode, GenTree* childNode, bool* supportsRegOptional)
{
    assert(parentNode != nullptr);
    assert(childNode != nullptr);
    assert(supportsRegOptional != nullptr);

    NamedIntrinsic      parentIntrinsicId = parentNode->GetHWIntrinsicId();
    var_types           parentBaseType    = parentNode->GetSimdBaseType();
    HWIntrinsicCategory category          = HWIntrinsicInfo::lookupCategory(parentIntrinsicId);

    // We shouldn't have called in here if parentNode doesn't support containment
    assert(HWIntrinsicInfo::SupportsContainment(parentIntrinsicId));

    // In general, we can mark the child regOptional as long as it is at least as large as the parent instruction's
    // memory operand size.
    //
    // In cases where we are going to mark an operand regOptional, we need to know whether the reg will be GP or SIMD.
    // We can only contain a SIMD child if a GP reg is not a possibility.

    unsigned expectedSize     = parentNode->GetSimdSize();
    unsigned operandSize      = genTypeSize(childNode);
    bool     supportsMemoryOp = true;
    bool     supportsSIMDLoad = true;

    switch (category)
    {
        case HW_Category_MemoryLoad:
        {
            // The operand is a pointer, so we can't check the load size. Assume it matches.
            assert(varTypeIsI(childNode));

            operandSize = expectedSize;
            break;
        }

        case HW_Category_SimpleSIMD:
        case HW_Category_IMM:
        {
            instruction  ins       = HWIntrinsicInfo::lookupIns(parentIntrinsicId, parentBaseType);
            insTupleType tupleType = comp->GetEmitter()->insTupleTypeInfo(ins);

            switch (parentIntrinsicId)
            {
                case NI_SSE41_ConvertToVector128Int16:
                case NI_SSE41_ConvertToVector128Int32:
                case NI_SSE41_ConvertToVector128Int64:
                case NI_AVX2_ConvertToVector256Int16:
                case NI_AVX2_ConvertToVector256Int32:
                case NI_AVX2_ConvertToVector256Int64:
                {
                    // These can have either pointer or vector operands. For the pointer case, we can't check
                    // size, so just assume it matches. Otherwise, do normal size check based on tuple type.
                    if (parentNode->OperIsMemoryLoad())
                    {
                        operandSize = expectedSize;
                        break;
                    }

                    goto SIZE_FROM_TUPLE_TYPE;
                }

                case NI_SSE2_ShiftLeftLogical128BitLane:
                case NI_SSE2_ShiftRightLogical128BitLane:
                case NI_AVX2_ShiftLeftLogical128BitLane:
                case NI_AVX2_ShiftRightLogical128BitLane:
                {
                    if (!comp->canUseEvexEncoding())
                    {
                        supportsMemoryOp = false;
                        break;
                    }

                    goto SIZE_FROM_TUPLE_TYPE;
                }

                case NI_SSE2_ShiftLeftLogical:
                case NI_SSE2_ShiftRightArithmetic:
                case NI_SSE2_ShiftRightLogical:
                case NI_AVX2_ShiftLeftLogical:
                case NI_AVX2_ShiftRightArithmetic:
                case NI_AVX2_ShiftRightLogical:
                case NI_AVX512BW_ShiftLeftLogical:
                case NI_AVX512BW_ShiftRightArithmetic:
                case NI_AVX512BW_ShiftRightLogical:
                case NI_AVX512F_ShiftLeftLogical:
                case NI_AVX512F_ShiftRightArithmetic:
                case NI_AVX512F_ShiftRightLogical:
                case NI_AVX512F_VL_ShiftRightArithmetic:
                case NI_AVX10v1_ShiftRightArithmetic:
                {
                    assert((tupleType & INS_TT_MEM128) != 0);
                    tupleType = static_cast<insTupleType>(tupleType & ~INS_TT_MEM128);

                    // Shift amount (op2) can be either imm8 or vector. If vector, it will always be xmm/m128.
                    //
                    // Otherwise, when using EVEX encoding, we can contain a load for the input vector (op1),
                    // so size comes from the parent.

                    if (!HWIntrinsicInfo::isImmOp(parentIntrinsicId, parentNode->Op(2)))
                    {
                        expectedSize = genTypeSize(TYP_SIMD16);
                        break;
                    }
                    else if (!comp->canUseEvexEncoding())
                    {
                        supportsMemoryOp = false;
                        break;
                    }

                    goto SIZE_FROM_TUPLE_TYPE;
                }

                case NI_SSE2_Insert:
                case NI_SSE41_Insert:
                case NI_SSE41_X64_Insert:
                {
                    // insertps op2 is xmm/m32. If xmm, the upper 2 bits of op3 (imm8) are used to select the element
                    // position from the source vector; if m32, the source element selection bits in the imm8 are
                    // ignored.
                    //
                    // We will allow containment only if the immediate is constant and the element selection bits are
                    // explicitly zero.

                    if (ins == INS_insertps)
                    {
                        supportsMemoryOp = false;

                        GenTree* op3 = parentNode->Op(3);
                        if (op3->IsCnsIntOrI())
                        {
                            ssize_t ival = op3->AsIntCon()->IconValue();
                            assert((ival >= 0) && (ival <= 255));

                            expectedSize     = genTypeSize(TYP_FLOAT);
                            supportsMemoryOp = (ival <= 0x3F);
                        }
                        break;
                    }

                    assert(varTypeIsIntegral(childNode->TypeGet()));

                    // These load a scalar, so if the base type is integral, it may be in a GP reg.
                    expectedSize     = genTypeSize(parentBaseType);
                    supportsSIMDLoad = false;
                    break;
                }

                default:
                SIZE_FROM_TUPLE_TYPE:
                {
                    switch (tupleType)
                    {
                        case INS_TT_NONE:
                        case INS_TT_FULL:
                        case INS_TT_FULL_MEM:
                        {
                            // full parent size required
                            break;
                        }

                        case INS_TT_HALF:
                        case INS_TT_HALF_MEM:
                        {
                            expectedSize /= 2;
                            break;
                        }

                        case INS_TT_QUARTER_MEM:
                        {
                            expectedSize /= 4;
                            break;
                        }

                        case INS_TT_EIGHTH_MEM:
                        {
                            expectedSize /= 8;
                            break;
                        }

                        case INS_TT_MOVDDUP:
                        {
                            if (expectedSize == genTypeSize(TYP_SIMD16))
                            {
                                expectedSize /= 2;
                            }
                            break;
                        }

                        case INS_TT_TUPLE1_FIXED:
                        case INS_TT_TUPLE1_SCALAR:
                        {
                            expectedSize = CodeGenInterface::instInputSize(ins);
                            break;
                        }

                        case INS_TT_TUPLE2:
                        {
                            expectedSize = CodeGenInterface::instInputSize(ins) * 2;
                            break;
                        }

                        case INS_TT_TUPLE4:
                        {
                            expectedSize = CodeGenInterface::instInputSize(ins) * 4;
                            break;
                        }

                        case INS_TT_TUPLE8:
                        {
                            expectedSize = CodeGenInterface::instInputSize(ins) * 8;
                            break;
                        }

                        default:
                        {
                            unreached();
                        }
                    }
                    break;
                }
            }
            break;
        }

        case HW_Category_SIMDScalar:
        {
            expectedSize = genTypeSize(parentBaseType);

            switch (parentIntrinsicId)
            {
                case NI_Vector128_CreateScalar:
                case NI_Vector256_CreateScalar:
                case NI_Vector512_CreateScalar:
                case NI_Vector128_CreateScalarUnsafe:
                case NI_Vector256_CreateScalarUnsafe:
                case NI_Vector512_CreateScalarUnsafe:
                {
                    // Integral scalar loads to vector use movd/movq, so small types must be sized up.
                    // They may also use a GR reg, so disable SIMD operand containment.
                    if (varTypeIsIntegral(childNode->TypeGet()))
                    {
                        expectedSize     = genTypeSize(genActualType(parentBaseType));
                        supportsSIMDLoad = false;
                    }
                    break;
                }

                case NI_AVX2_BroadcastScalarToVector128:
                case NI_AVX2_BroadcastScalarToVector256:
                case NI_AVX512F_BroadcastScalarToVector512:
                case NI_AVX512BW_BroadcastScalarToVector512:
                {
                    // These can have either pointer or vector operands. For the pointer case, we can't check
                    // size, so just assume it matches.
                    if (parentNode->OperIsMemoryLoad())
                    {
                        operandSize = expectedSize;
                        break;
                    }

                    // The vector case that supports containment is the
                    // BroadcastScalarToVector(CreateScalarUnsafe()) pattern.
                    break;
                }

                default:
                {
                    // Scalar integral values may be in a GP reg.
                    supportsSIMDLoad = !varTypeIsIntegral(childNode->TypeGet());
                    break;
                }
            }
            break;
        }

        case HW_Category_Scalar:
        {
            // We should only get here for integral nodes.
            assert(varTypeIsIntegral(childNode->TypeGet()));

            expectedSize = genTypeSize(parentNode);

            // CRC32 codegen depends on its second operand's type.
            // Currently, we are using SIMDBaseType to store the op2Type info.
            if (parentIntrinsicId == NI_SSE42_Crc32)
            {
                expectedSize = genTypeSize(parentBaseType);
            }

            break;
        }

        default:
        {
            unreached();
        }
    }

    supportsMemoryOp = supportsMemoryOp && (operandSize >= expectedSize);
    supportsSIMDLoad = supportsSIMDLoad && supportsMemoryOp;

    // SIMD16 loads are containable on non-VEX hardware only if the address is aligned.
    bool supportsUnalignedLoad = (expectedSize < genTypeSize(TYP_SIMD16)) || comp->canUseVexEncoding();
    *supportsRegOptional = supportsMemoryOp && supportsUnalignedLoad && IsSafeToMarkRegOptional(parentNode, childNode);

    if (!childNode->OperIsHWIntrinsic())
    {
        bool canBeContained = false;

        if (supportsMemoryOp)
        {
            if (IsContainableMemoryOp(childNode))
            {
                canBeContained = supportsUnalignedLoad && IsSafeToContainMem(parentNode, childNode);
            }
            else if (childNode->IsCnsNonZeroFltOrDbl())
            {
                // Always safe.
                canBeContained = true;
            }
            else if (childNode->IsCnsVec())
            {
                GenTreeVecCon* vecCon = childNode->AsVecCon();
                canBeContained        = !vecCon->IsAllBitsSet() && !vecCon->IsZero();
            }
        }
        return canBeContained;
    }

    GenTreeHWIntrinsic* hwintrinsic   = childNode->AsHWIntrinsic();
    NamedIntrinsic      intrinsicId   = hwintrinsic->GetHWIntrinsicId();
    var_types           childBaseType = hwintrinsic->GetSimdBaseType();

    bool supportsSIMDScalarLoad = supportsSIMDLoad && (expectedSize <= genTypeSize(childBaseType));

    switch (intrinsicId)
    {
        case NI_Vector128_CreateScalar:
        case NI_Vector256_CreateScalar:
        case NI_Vector512_CreateScalar:
        case NI_Vector128_CreateScalarUnsafe:
        case NI_Vector256_CreateScalarUnsafe:
        case NI_Vector512_CreateScalarUnsafe:
        {
            if (!supportsSIMDScalarLoad)
            {
                // Nothing to do if the intrinsic doesn't support scalar loads
                return false;
            }

            GenTree* op1 = hwintrinsic->Op(1);

            if (IsInvariantInRange(op1, parentNode, hwintrinsic))
            {
                if (op1->isContained() && !op1->OperIsLong())
                {
                    // We have CreateScalarUnsafe where the underlying scalar is contained
                    // As such, we can contain the CreateScalarUnsafe and consume the value
                    // directly in codegen.

                    return true;
                }

                if (op1->IsRegOptional() && varTypeIsFloating(op1))
                {
                    // We have CreateScalarUnsafe where the underlying scalar was marked reg
                    // optional. As such, we can contain the CreateScalarUnsafe and consume
                    // the value directly in codegen.
                    //
                    // We only want to do this when op1 produces a floating-point value since that means
                    // it will already be in a SIMD register in the scenario it isn't spilled.

                    return true;
                }
            }

            return false;
        }

        case NI_SSE_LoadAlignedVector128:
        case NI_SSE2_LoadAlignedVector128:
        case NI_AVX_LoadAlignedVector256:
        case NI_AVX512F_LoadAlignedVector512:
        {
            // In minOpts, we need to ensure that an unaligned address will fault when an explicit LoadAligned is used.
            // Non-VEX encoded instructions will fault if an unaligned SIMD16 load is contained but will not for scalar
            // loads, and VEX-encoded instructions will not fault for unaligned loads in any case.
            //
            // When optimizations are enabled, we want to contain any aligned load that is large enough for the parent's
            // requirement.

            return (supportsSIMDLoad &&
                    ((!comp->canUseVexEncoding() && expectedSize == genTypeSize(TYP_SIMD16)) || !comp->opts.MinOpts()));
        }

        case NI_SSE_LoadScalarVector128:
        case NI_SSE2_LoadScalarVector128:
        {
            // These take only pointer operands.
            assert(hwintrinsic->OperIsMemoryLoad());

            return supportsSIMDScalarLoad;
        }

        case NI_SSE3_MoveAndDuplicate:
        case NI_AVX2_BroadcastScalarToVector128:
        case NI_AVX2_BroadcastScalarToVector256:
        case NI_AVX512F_BroadcastScalarToVector512:
        {
            if (comp->opts.MinOpts() || !comp->canUseEmbeddedBroadcast())
            {
                return false;
            }

            if (varTypeIsSmall(parentBaseType) || (genTypeSize(parentBaseType) != genTypeSize(childBaseType)))
            {
                // early return if either base type is not embedded broadcast compatible.
                return false;
            }

            // make the broadcast node containable when embedded broadcast can be enabled.
            if (intrinsicId == NI_SSE3_MoveAndDuplicate)
            {
                // NI_SSE3_MoveAndDuplicate is for Vector128<double> only.
                assert(childBaseType == TYP_DOUBLE);
            }

            if (parentNode->OperIsEmbBroadcastCompatible() && comp->canUseEvexEncoding())
            {
                GenTree* broadcastOperand = hwintrinsic->Op(1);

                if (broadcastOperand->OperIsHWIntrinsic())
                {
                    GenTreeHWIntrinsic* hwintrinsicOperand = broadcastOperand->AsHWIntrinsic();
                    NamedIntrinsic      operandIntrinsicId = hwintrinsicOperand->GetHWIntrinsicId();

                    if (HWIntrinsicInfo::IsVectorCreateScalar(operandIntrinsicId) ||
                        HWIntrinsicInfo::IsVectorCreateScalarUnsafe(operandIntrinsicId))
                    {
                        // CreateScalar/Unsafe can contain non-memory operands such as enregistered
                        // locals, so we want to check if its operand is containable instead. This
                        // will result in such enregistered locals returning `false`.
                        broadcastOperand = hwintrinsicOperand->Op(1);
                    }
                }

                bool childSupportsRegOptional;
                if (IsContainableHWIntrinsicOp(hwintrinsic, broadcastOperand, &childSupportsRegOptional) &&
                    IsSafeToContainMem(parentNode, hwintrinsic))
                {
                    return true;
                }
            }
            return false;
        }

        case NI_SSE3_LoadAndDuplicateToVector128:
        case NI_AVX_BroadcastScalarToVector128:
        case NI_AVX_BroadcastScalarToVector256:
        {
            if (!comp->canUseEmbeddedBroadcast())
            {
                return false;
            }

            // These take only pointer operands.
            assert(hwintrinsic->OperIsMemoryLoad());
            assert(varTypeIsFloating(childBaseType));

            return (parentBaseType == childBaseType) && parentNode->OperIsEmbBroadcastCompatible() &&
                   comp->canUseEvexEncoding();
        }

        default:
        {
            return false;
        }
    }
}

//----------------------------------------------------------------------------------------------
// TryFoldCnsVecForEmbeddedBroadcast:
//  Unfold the eligible constant vector when embedded broadcast is
//  available.
//
//  Arguments:
//     parentNode - The hardware intrinsic node
//     childNode  - The operand node to try contain
//
void Lowering::TryFoldCnsVecForEmbeddedBroadcast(GenTreeHWIntrinsic* parentNode, GenTreeVecCon* childNode)
{
    assert(!childNode->IsAllBitsSet());
    assert(!childNode->IsZero());

    if (!comp->canUseEmbeddedBroadcast())
    {
        MakeSrcContained(parentNode, childNode);
        return;
    }

    // We use the child node's size for the broadcast node, because the parent may consume more than its own size.
    // The containment check has already validated that the child is sufficiently large.
    //
    // We use the parent node's base type, because we must ensure that the constant repeats correctly for that size,
    // regardless of how the constant vector was created.

    var_types   simdType            = childNode->TypeGet();
    var_types   simdBaseType        = parentNode->GetSimdBaseType();
    CorInfoType simdBaseJitType     = parentNode->GetSimdBaseJitType();
    bool        isCreatedFromScalar = true;

    if (varTypeIsSmall(simdBaseType))
    {
        isCreatedFromScalar = false;
    }
    else
    {
        isCreatedFromScalar = childNode->IsBroadcast(simdBaseType);
    }

    if (isCreatedFromScalar)
    {
        NamedIntrinsic broadcastName = NI_AVX2_BroadcastScalarToVector128;
        if (simdType == TYP_SIMD32)
        {
            broadcastName = NI_AVX2_BroadcastScalarToVector256;
        }
        else if (simdType == TYP_SIMD64)
        {
            broadcastName = NI_AVX512F_BroadcastScalarToVector512;
        }
        else
        {
            assert(simdType == TYP_SIMD16);
        }

        GenTree* constScalar = nullptr;
        switch (simdBaseType)
        {
            case TYP_FLOAT:
            {
                float scalar = childNode->gtSimdVal.f32[0];
                constScalar  = comp->gtNewDconNodeF(scalar);
                break;
            }
            case TYP_DOUBLE:
            {
                double scalar = childNode->gtSimdVal.f64[0];
                constScalar   = comp->gtNewDconNodeD(scalar);
                break;
            }
            case TYP_INT:
            {
                int32_t scalar = childNode->gtSimdVal.i32[0];
                constScalar    = comp->gtNewIconNode(scalar, simdBaseType);
                break;
            }
            case TYP_UINT:
            {
                uint32_t scalar = childNode->gtSimdVal.u32[0];
                constScalar     = comp->gtNewIconNode(scalar, TYP_INT);
                break;
            }
            case TYP_LONG:
            case TYP_ULONG:
            {
                int64_t scalar = childNode->gtSimdVal.i64[0];
                constScalar    = comp->gtNewLconNode(scalar);
                break;
            }
            default:
                unreached();
        }

        GenTreeHWIntrinsic* createScalar =
            comp->gtNewSimdHWIntrinsicNode(TYP_SIMD16, constScalar, NI_Vector128_CreateScalarUnsafe, simdBaseJitType,
                                           16);
        GenTreeHWIntrinsic* broadcastNode = comp->gtNewSimdHWIntrinsicNode(simdType, createScalar, broadcastName,
                                                                           simdBaseJitType, genTypeSize(simdType));
        BlockRange().InsertBefore(childNode, broadcastNode);
        BlockRange().InsertBefore(broadcastNode, createScalar);
        BlockRange().InsertBefore(createScalar, constScalar);
        LIR::Use use;
        if (BlockRange().TryGetUse(childNode, &use))
        {
            use.ReplaceWith(broadcastNode);
        }
        else
        {
            broadcastNode->SetUnusedValue();
        }

        BlockRange().Remove(childNode);
        LowerNode(createScalar);
        LowerNode(broadcastNode);
        if (varTypeIsFloating(simdBaseType))
        {
            MakeSrcContained(broadcastNode, createScalar);
        }
        else if (constScalar->TypeIs(TYP_INT, TYP_UINT, TYP_LONG, TYP_ULONG))
        {
            MakeSrcContained(broadcastNode, constScalar);
        }
        MakeSrcContained(parentNode, broadcastNode);
        return;
    }
    MakeSrcContained(parentNode, childNode);
}

//------------------------------------------------------------------------
// TryMakeSrcContainedOrRegOptional: Tries to make "childNode" a contained or regOptional node
//
//  Arguments:
//     parentNode - The hardware intrinsic node which is the parent of 'childNode'
//     childNode  - The node to check if it can be contained by 'parentNode'
//
void Lowering::TryMakeSrcContainedOrRegOptional(GenTreeHWIntrinsic* parentNode, GenTree* childNode)
{
    bool supportsRegOptional = false;

    if (IsContainableHWIntrinsicOp(parentNode, childNode, &supportsRegOptional))
    {
        if (childNode->IsCnsVec() && parentNode->OperIsEmbBroadcastCompatible() && comp->canUseEvexEncoding())
        {
            TryFoldCnsVecForEmbeddedBroadcast(parentNode, childNode->AsVecCon());
        }
        else
        {
            MakeSrcContained(parentNode, childNode);
        }
    }
    else if (supportsRegOptional)
    {
        MakeSrcRegOptional(parentNode, childNode);
    }
}

//----------------------------------------------------------------------------------------------
// ContainCheckHWIntrinsicAddr: Perform containment analysis for an address operand of a hardware
//                              intrinsic node.
//
//  Arguments:
//     node - The hardware intrinsic node
//     addr - The address node to try contain
//     size - Size of the memory access (can be an overestimate)
//
void Lowering::ContainCheckHWIntrinsicAddr(GenTreeHWIntrinsic* node, GenTree* addr, unsigned size)
{
    assert((genActualType(addr) == TYP_I_IMPL) || (addr->TypeGet() == TYP_BYREF));
    if ((addr->OperIs(GT_LCL_ADDR) && IsContainableLclAddr(addr->AsLclFld(), size)) ||
        (addr->IsCnsIntOrI() && addr->AsIntConCommon()->FitsInAddrBase(comp)))
    {
        MakeSrcContained(node, addr);
    }
    else
    {
        TryCreateAddrMode(addr, true, node);
        if (addr->OperIs(GT_LEA) && IsInvariantInRange(addr, node))
        {
            MakeSrcContained(node, addr);
        }
    }
}

//----------------------------------------------------------------------------------------------
// ContainCheckHWIntrinsic: Perform containment analysis for a hardware intrinsic node.
//
//  Arguments:
//     node - The hardware intrinsic node.
//
void Lowering::ContainCheckHWIntrinsic(GenTreeHWIntrinsic* node)
{
    NamedIntrinsic      intrinsicId     = node->GetHWIntrinsicId();
    HWIntrinsicCategory category        = HWIntrinsicInfo::lookupCategory(intrinsicId);
    size_t              numArgs         = node->GetOperandCount();
    CorInfoType         simdBaseJitType = node->GetSimdBaseJitType();
    var_types           simdBaseType    = node->GetSimdBaseType();
    uint32_t            simdSize        = node->GetSimdSize();

    if (!HWIntrinsicInfo::SupportsContainment(intrinsicId))
    {
        // AVX2 gather are not containable and always have constant IMM argument
        if (HWIntrinsicInfo::isAVX2GatherIntrinsic(intrinsicId))
        {
            GenTree* lastOp = node->Op(numArgs);
            MakeSrcContained(node, lastOp);
        }
        // Exit early if containment isn't supported
        return;
    }

    bool isContainedImm = false;

    if (HWIntrinsicInfo::lookupCategory(intrinsicId) == HW_Category_IMM)
    {
        GenTree* lastOp = node->Op(numArgs);

        if (HWIntrinsicInfo::isImmOp(intrinsicId, lastOp) && lastOp->IsCnsIntOrI())
        {
            MakeSrcContained(node, lastOp);
            isContainedImm = true;
        }
    }

    if ((simdSize == 8) || (simdSize == 12))
    {
        // We want to handle GetElement/ToScalar still for Vector2/3
        if (!HWIntrinsicInfo::IsVectorToScalar(intrinsicId) && !HWIntrinsicInfo::IsVectorGetElement(intrinsicId))
        {
            // TODO-XArch-CQ: Ideally we would key this off of the size the containing node
            // expects vs the size node actually is or would be if spilled to the stack
            return;
        }
    }

    // TODO-XArch-CQ: Non-VEX encoded instructions can have both ops contained

    const bool isCommutative = node->isCommutativeHWIntrinsic();

    GenTree* op1 = nullptr;
    GenTree* op2 = nullptr;
    GenTree* op3 = nullptr;
    GenTree* op4 = nullptr;

    if (numArgs == 1)
    {
        // One argument intrinsics cannot be commutative
        assert(!isCommutative);

        op1 = node->Op(1);

        switch (category)
        {
            case HW_Category_MemoryLoad:
                ContainCheckHWIntrinsicAddr(node, op1, simdSize);
                break;

            case HW_Category_SimpleSIMD:
            case HW_Category_SIMDScalar:
            case HW_Category_Scalar:
            {
                switch (intrinsicId)
                {
                    case NI_SSE_ReciprocalScalar:
                    case NI_SSE_ReciprocalSqrtScalar:
                    case NI_SSE_SqrtScalar:
                    case NI_SSE2_SqrtScalar:
                    case NI_SSE41_CeilingScalar:
                    case NI_SSE41_FloorScalar:
                    case NI_SSE41_RoundCurrentDirectionScalar:
                    case NI_SSE41_RoundToNearestIntegerScalar:
                    case NI_SSE41_RoundToNegativeInfinityScalar:
                    case NI_SSE41_RoundToPositiveInfinityScalar:
                    case NI_SSE41_RoundToZeroScalar:
                    case NI_AVX512F_GetExponentScalar:
                    case NI_AVX512F_Reciprocal14Scalar:
                    case NI_AVX512F_ReciprocalSqrt14Scalar:
                    case NI_AVX10v1_GetExponentScalar:
                    case NI_AVX10v1_Reciprocal14Scalar:
                    case NI_AVX10v1_ReciprocalSqrt14Scalar:
                    {
                        // These intrinsics have both 1 and 2-operand overloads.
                        //
                        // The 1-operand overload basically does `intrinsic(op1, op1)`
                        //
                        // Because of this, the operand must be loaded into a register
                        // and cannot be contained.
                        return;
                    }

                    case NI_SSE2_ConvertToInt32:
                    case NI_SSE2_X64_ConvertToInt64:
                    case NI_SSE2_ConvertToUInt32:
                    case NI_SSE2_X64_ConvertToUInt64:
                    case NI_AVX2_ConvertToInt32:
                    case NI_AVX2_ConvertToUInt32:
                    {
                        if (varTypeIsIntegral(simdBaseType))
                        {
                            // These intrinsics are "ins reg/mem, xmm" and get
                            // contained by the relevant store operation instead.
                            return;
                        }
                        break;
                    }

                    case NI_SSE41_ConvertToVector128Int16:
                    case NI_SSE41_ConvertToVector128Int32:
                    case NI_SSE41_ConvertToVector128Int64:
                    case NI_AVX2_ConvertToVector256Int16:
                    case NI_AVX2_ConvertToVector256Int32:
                    case NI_AVX2_ConvertToVector256Int64:
                    {
                        if (node->OperIsMemoryLoad())
                        {
                            ContainCheckHWIntrinsicAddr(node, op1, /* conservative maximum */ 16);
                            return;
                        }
                        break;
                    }

                    case NI_AVX2_BroadcastScalarToVector128:
                    case NI_AVX2_BroadcastScalarToVector256:
                    case NI_AVX512F_BroadcastScalarToVector512:
                    case NI_AVX512BW_BroadcastScalarToVector512:
                    {
                        if (node->OperIsMemoryLoad())
                        {
                            ContainCheckHWIntrinsicAddr(node, op1, /* conservative maximum */ 8);
                            return;
                        }

                        if (varTypeIsIntegral(simdBaseType) && op1->OperIsHWIntrinsic())
                        {
                            GenTreeHWIntrinsic* childNode      = op1->AsHWIntrinsic();
                            NamedIntrinsic      childIntrinsic = childNode->GetHWIntrinsicId();

                            if (HWIntrinsicInfo::IsVectorCreateScalar(childIntrinsic) ||
                                HWIntrinsicInfo::IsVectorCreateScalarUnsafe(childIntrinsic))
                            {
                                // We have a very special case of BroadcastScalarToVector(CreateScalar/Unsafe(op1))
                                //
                                // This is one of the only instructions where it supports taking integer types from
                                // a SIMD register or directly as a scalar from memory. Most other instructions, in
                                // comparison, take such values from general-purpose registers instead.
                                //
                                // Because of this, we're going to remove the CreateScalar/Unsafe and try to contain
                                // op1 directly, we'll then special case the codegen to materialize the value into a
                                // SIMD register in the case it is marked optional and doesn't get spilled.

                                if (childNode->Op(1)->OperIsLong())
                                {
                                    // Decomposed longs require special codegen
                                    return;
                                }

                                node->Op(1) = childNode->Op(1);
                                BlockRange().Remove(op1);

                                op1 = node->Op(1);
                                op1->ClearContained();

                                // Drop GT_CAST if it doesn't change the op1's bits we're about to broadcast
                                if (op1->OperIs(GT_CAST) && !op1->gtOverflow() && comp->opts.Tier0OptimizationEnabled())
                                {
                                    GenTreeCast* cast = op1->AsCast();
                                    if (!varTypeIsFloating(cast->CastToType()) &&
                                        !varTypeIsFloating(cast->CastFromType()) &&
                                        (genTypeSize(cast->CastToType()) >= genTypeSize(simdBaseType)) &&
                                        (genTypeSize(cast->CastFromType()) >= genTypeSize(simdBaseType)))
                                    {
                                        BlockRange().Remove(op1);
                                        op1 = cast->CastOp();
                                        op1->ClearContained();
                                        node->Op(1) = op1;
                                    }
                                }
                            }
                        }
                        break;
                    }

                    case NI_AVX512F_ConvertToVector256Int32:
                    case NI_AVX512F_ConvertToVector256UInt32:
                    case NI_AVX512F_VL_ConvertToVector128UInt32:
                    case NI_AVX512F_VL_ConvertToVector128UInt32WithSaturation:
                    case NI_AVX10v1_ConvertToVector128UInt32:
                    case NI_AVX10v1_ConvertToVector128UInt32WithSaturation:
                    {
                        if (varTypeIsFloating(simdBaseType))
                        {
                            // This version is "ins xmm, xmm/mem" and
                            // gets the default containment handling
                            break;
                        }
                        FALLTHROUGH;
                    }

                    case NI_AVX512F_ConvertToVector128Byte:
                    case NI_AVX512F_ConvertToVector128ByteWithSaturation:
                    case NI_AVX512F_ConvertToVector128Int16:
                    case NI_AVX512F_ConvertToVector128Int16WithSaturation:
                    case NI_AVX512F_ConvertToVector128SByte:
                    case NI_AVX512F_ConvertToVector128SByteWithSaturation:
                    case NI_AVX512F_ConvertToVector128UInt16:
                    case NI_AVX512F_ConvertToVector128UInt16WithSaturation:
                    case NI_AVX512F_ConvertToVector256Int16:
                    case NI_AVX512F_ConvertToVector256Int16WithSaturation:
                    case NI_AVX512F_ConvertToVector256Int32WithSaturation:
                    case NI_AVX512F_ConvertToVector256UInt16:
                    case NI_AVX512F_ConvertToVector256UInt16WithSaturation:
                    case NI_AVX512F_ConvertToVector256UInt32WithSaturation:
                    case NI_AVX512F_VL_ConvertToVector128Byte:
                    case NI_AVX512F_VL_ConvertToVector128ByteWithSaturation:
                    case NI_AVX512F_VL_ConvertToVector128Int16:
                    case NI_AVX512F_VL_ConvertToVector128Int16WithSaturation:
                    case NI_AVX512F_VL_ConvertToVector128Int32:
                    case NI_AVX512F_VL_ConvertToVector128Int32WithSaturation:
                    case NI_AVX512F_VL_ConvertToVector128SByte:
                    case NI_AVX512F_VL_ConvertToVector128SByteWithSaturation:
                    case NI_AVX512F_VL_ConvertToVector128UInt16:
                    case NI_AVX512F_VL_ConvertToVector128UInt16WithSaturation:
                    case NI_AVX512BW_ConvertToVector256Byte:
                    case NI_AVX512BW_ConvertToVector256ByteWithSaturation:
                    case NI_AVX512BW_ConvertToVector256SByte:
                    case NI_AVX512BW_ConvertToVector256SByteWithSaturation:
                    case NI_AVX512BW_VL_ConvertToVector128Byte:
                    case NI_AVX512BW_VL_ConvertToVector128ByteWithSaturation:
                    case NI_AVX512BW_VL_ConvertToVector128SByte:
                    case NI_AVX512BW_VL_ConvertToVector128SByteWithSaturation:
                    case NI_AVX10v1_ConvertToVector128Byte:
                    case NI_AVX10v1_ConvertToVector128ByteWithSaturation:
                    case NI_AVX10v1_ConvertToVector128Int16:
                    case NI_AVX10v1_ConvertToVector128Int16WithSaturation:
                    case NI_AVX10v1_ConvertToVector128Int32:
                    case NI_AVX10v1_ConvertToVector128Int32WithSaturation:
                    case NI_AVX10v1_ConvertToVector128SByte:
                    case NI_AVX10v1_ConvertToVector128SByteWithSaturation:
                    case NI_AVX10v1_ConvertToVector128UInt16:
                    case NI_AVX10v1_ConvertToVector128UInt16WithSaturation:
                    {
                        // These intrinsics are "ins reg/mem, xmm" and get
                        // contained by the relevant store operation instead.
                        return;
                    }

#ifdef TARGET_X86
                    case NI_Vector128_CreateScalar:
                    case NI_Vector256_CreateScalar:
                    case NI_Vector512_CreateScalar:
                    case NI_Vector128_CreateScalarUnsafe:
                    case NI_Vector256_CreateScalarUnsafe:
                    case NI_Vector512_CreateScalarUnsafe:
                    {
                        if (op1->OperIsLong())
                        {
                            // Contain decomposed longs and handle them in codegen
                            assert(varTypeIsLong(simdBaseType));

                            for (GenTree* longOp : op1->Operands())
                            {
                                if (!varTypeIsSmall(longOp) && IsContainableMemoryOp(longOp) &&
                                    IsSafeToContainMem(node, longOp))
                                {
                                    MakeSrcContained(node, longOp);
                                }
                                else if (IsSafeToMarkRegOptional(node, longOp))
                                {
                                    MakeSrcRegOptional(node, longOp);
                                }
                            }

                            MakeSrcContained(node, op1);
                            return;
                        }
                        break;
                    }

                    case NI_Vector128_ToScalar:
                    case NI_Vector256_ToScalar:
                    case NI_Vector512_ToScalar:
                    {
                        // These will be contained by a STOREIND
                        if (varTypeIsLong(simdBaseType))
                        {
                            return;
                        }
                        break;
                    }
#endif

                    default:
                    {
                        break;
                    }
                }

                assert(!node->OperIsMemoryLoad());

                TryMakeSrcContainedOrRegOptional(node, op1);
                break;
            }

            default:
            {
                unreached();
                break;
            }
        }
    }
    else
    {
        if (numArgs == 2)
        {
            op1 = node->Op(1);
            op2 = node->Op(2);

            switch (category)
            {
                case HW_Category_MemoryLoad:
                    if ((intrinsicId == NI_AVX_MaskLoad) || (intrinsicId == NI_AVX2_MaskLoad))
                    {
                        ContainCheckHWIntrinsicAddr(node, op1, simdSize);
                    }
                    else
                    {
                        ContainCheckHWIntrinsicAddr(node, op2, simdSize);
                    }
                    break;

                case HW_Category_MemoryStore:
                    ContainCheckHWIntrinsicAddr(node, op1, /* conservative maximum */ simdSize);
                    break;

                case HW_Category_SimpleSIMD:
                case HW_Category_SIMDScalar:
                case HW_Category_Scalar:
                {
                    bool supportsOp1RegOptional = false;
                    bool supportsOp2RegOptional = false;

                    GenTree* containedOperand   = nullptr;
                    GenTree* regOptionalOperand = nullptr;
                    bool     swapOperands       = false;

                    if (IsContainableHWIntrinsicOp(node, op2, &supportsOp2RegOptional))
                    {
                        containedOperand = op2;
                    }
                    else if (isCommutative && IsContainableHWIntrinsicOp(node, op1, &supportsOp1RegOptional))
                    {
                        containedOperand = op1;
                        swapOperands     = true;
                    }
                    else
                    {
                        if (supportsOp1RegOptional)
                        {
                            regOptionalOperand = PreferredRegOptionalOperand(regOptionalOperand, op1);
                        }

                        if (supportsOp2RegOptional)
                        {
                            regOptionalOperand = PreferredRegOptionalOperand(regOptionalOperand, op2);
                        }

                        if (regOptionalOperand == op1)
                        {
                            swapOperands = true;
                        }
                    }

                    if (containedOperand != nullptr)
                    {
                        if (containedOperand->IsCnsVec() && node->OperIsEmbBroadcastCompatible() &&
                            comp->canUseEvexEncoding())
                        {
                            TryFoldCnsVecForEmbeddedBroadcast(node, containedOperand->AsVecCon());
                        }
                        else
                        {
                            MakeSrcContained(node, containedOperand);
                        }
                    }
                    else if (regOptionalOperand != nullptr)
                    {
                        MakeSrcRegOptional(node, regOptionalOperand);
                    }

                    if (swapOperands)
                    {
                        // Swap the operands here to make the containment checks in codegen significantly simpler
                        std::swap(node->Op(1), node->Op(2));
                    }
                    break;
                }

                case HW_Category_IMM:
                {
                    // We don't currently have any IMM intrinsics which are also commutative
                    assert(!isCommutative);

                    switch (intrinsicId)
                    {
                        case NI_SSE2_Extract:
                        case NI_AVX_ExtractVector128:
                        case NI_AVX2_ExtractVector128:
                        case NI_AVX512F_ExtractVector128:
                        case NI_AVX512F_ExtractVector256:
                        case NI_AVX512DQ_ExtractVector128:
                        case NI_AVX512DQ_ExtractVector256:
                        case NI_AVX10v1_V512_ExtractVector128:
                        case NI_AVX10v1_V512_ExtractVector256:
                        {
                            // These intrinsics are "ins reg/mem, xmm, imm8" and get
                            // contained by the relevant store operation instead.
                            break;
                        }

                        case NI_AVX2_Shuffle:
                        {
                            if (varTypeIsByte(simdBaseType))
                            {
                                // byte and sbyte are: pshufb ymm1, ymm2, ymm3/m256
                                assert(!isCommutative);

                                TryMakeSrcContainedOrRegOptional(node, op2);
                                break;
                            }
                            FALLTHROUGH;
                        }

                        case NI_SSE2_Shuffle:
                        case NI_SSE2_ShuffleHigh:
                        case NI_SSE2_ShuffleLow:
                        case NI_AVX2_Permute4x64:
                        case NI_AVX2_ShuffleHigh:
                        case NI_AVX2_ShuffleLow:
                        case NI_AVX512F_Permute2x64:
                        case NI_AVX512F_Permute4x32:
                        case NI_AVX512F_Permute4x64:
                        case NI_AVX512F_Shuffle:
                        case NI_AVX512BW_ShuffleHigh:
                        case NI_AVX512BW_ShuffleLow:
                        case NI_AVX512F_RotateLeft:
                        case NI_AVX512F_RotateRight:
                        case NI_AVX512F_VL_RotateLeft:
                        case NI_AVX512F_VL_RotateRight:
                        case NI_AVX10v1_RotateLeft:
                        case NI_AVX10v1_RotateRight:
                        {
                            // These intrinsics have op2 as an imm and op1 as a reg/mem

                            if (!isContainedImm)
                            {
                                // Don't contain if we're generating a jmp table fallback
                                break;
                            }

                            TryMakeSrcContainedOrRegOptional(node, op1);
                            break;
                        }

                        case NI_SSE41_Extract:
                        case NI_SSE41_X64_Extract:
                        {
                            // These intrinsics are "ins reg/mem, xmm" and get
                            // contained by the relevant store operation instead.

                            assert(!varTypeIsFloating(simdBaseType));
                            break;
                        }

                        case NI_AVX_Permute:
                        case NI_SSE2_ShiftLeftLogical:
                        case NI_SSE2_ShiftRightArithmetic:
                        case NI_SSE2_ShiftRightLogical:
                        case NI_AVX2_ShiftLeftLogical:
                        case NI_AVX2_ShiftRightArithmetic:
                        case NI_AVX2_ShiftRightLogical:
                        case NI_AVX512F_ShiftLeftLogical:
                        case NI_AVX512F_ShiftRightArithmetic:
                        case NI_AVX512F_ShiftRightLogical:
                        case NI_AVX512F_VL_ShiftRightArithmetic:
                        case NI_AVX512BW_ShiftLeftLogical:
                        case NI_AVX512BW_ShiftRightArithmetic:
                        case NI_AVX512BW_ShiftRightLogical:
                        case NI_AVX10v1_ShiftRightArithmetic:
                        {
                            // These intrinsics can have op2 be imm or reg/mem
                            // They also can have op1 be reg/mem and op2 be imm

                            if (HWIntrinsicInfo::isImmOp(intrinsicId, op2))
                            {
                                if (!isContainedImm)
                                {
                                    // Don't contain if we're generating a jmp table fallback
                                    break;
                                }

                                TryMakeSrcContainedOrRegOptional(node, op1);
                            }
                            else
                            {
                                TryMakeSrcContainedOrRegOptional(node, op2);
                            }
                            break;
                        }

                        case NI_AES_KeygenAssist:
                        case NI_AVX512F_GetMantissa:
                        case NI_AVX512F_VL_GetMantissa:
                        case NI_AVX512F_RoundScale:
                        case NI_AVX512F_VL_RoundScale:
                        case NI_AVX512DQ_Reduce:
                        case NI_AVX512DQ_VL_Reduce:
                        case NI_AVX10v1_GetMantissa:
                        case NI_AVX10v1_Reduce:
                        case NI_AVX10v1_RoundScale:
                        case NI_AVX10v1_V512_Reduce:
                        {
                            if (!isContainedImm)
                            {
                                // Don't contain if we're generating a jmp table fallback
                                break;
                            }

                            TryMakeSrcContainedOrRegOptional(node, op1);
                            break;
                        }

                        case NI_SSE2_ShiftLeftLogical128BitLane:
                        case NI_SSE2_ShiftRightLogical128BitLane:
                        case NI_AVX2_ShiftLeftLogical128BitLane:
                        case NI_AVX2_ShiftRightLogical128BitLane:
                        case NI_AVX512BW_ShiftLeftLogical128BitLane:
                        case NI_AVX512BW_ShiftRightLogical128BitLane:
                        {
                            // These intrinsics have op2 as an imm and op1 as a reg/mem when AVX512BW+VL is supported

                            if (!isContainedImm)
                            {
                                // Don't contain if we're generating a jmp table fallback
                                break;
                            }

                            TryMakeSrcContainedOrRegOptional(node, op1);
                            break;
                        }

                        case NI_AVX512F_GetMantissaScalar:
                        case NI_AVX512F_RoundScaleScalar:
                        case NI_AVX512DQ_ReduceScalar:
                        case NI_AVX10v1_GetMantissaScalar:
                        case NI_AVX10v1_ReduceScalar:
                        case NI_AVX10v1_RoundScaleScalar:
                        {
                            // These intrinsics have both 2 and 3-operand overloads.
                            //
                            // The 2-operand overload basically does `intrinsic(op1, op1, cns)`
                            //
                            // Because of this, the operand must be loaded into a register
                            // and cannot be contained.
                            return;
                        }

                        case NI_EVEX_ShiftLeftMask:
                        case NI_EVEX_ShiftRightMask:
                        {
                            // These intrinsics don't support a memory operand and
                            // we don't currently generate a jmp table fallback.

                            assert(isContainedImm);
                            return;
                        }

                        default:
                        {
                            assert(!"Unhandled containment for binary hardware intrinsic with immediate operand");
                            break;
                        }
                    }

                    break;
                }

                case HW_Category_Helper:
                {
                    // We don't currently have any IMM intrinsics which are also commutative
                    assert(!isCommutative);

                    switch (intrinsicId)
                    {
                        case NI_Vector128_GetElement:
                        case NI_Vector256_GetElement:
                        case NI_Vector512_GetElement:
                        {
                            if (op2->OperIsConst())
                            {
                                MakeSrcContained(node, op2);
                            }

                            if (IsContainableMemoryOp(op1) && IsSafeToContainMem(node, op1))
                            {
                                MakeSrcContained(node, op1);
                            }
                            break;
                        }

                        case NI_Vector128_op_Division:
                        case NI_Vector256_op_Division:
                        {
                            break;
                        }

                        default:
                        {
                            assert(!"Unhandled containment for helper binary hardware intrinsic");
                            break;
                        }
                    }

                    break;
                }

                default:
                {
                    unreached();
                    break;
                }
            }
        }
        else if (numArgs == 3)
        {
            // three argument intrinsics should not be marked commutative
            assert(!isCommutative);

            op1 = node->Op(1);
            op2 = node->Op(2);
            op3 = node->Op(3);

            switch (category)
            {
                case HW_Category_SimpleSIMD:
                case HW_Category_SIMDScalar:
                case HW_Category_Scalar:
                {
                    if (HWIntrinsicInfo::IsFmaIntrinsic(intrinsicId))
                    {
                        // FMA is special in that any operand can be contained
                        // and any other operand can be the RMW operand.
                        //
                        // This comes about from having:
                        // * 132: op1 = (op1 * [op3]) + op2
                        // * 213: op2 = (op1 * op2) + [op3]
                        // * 231: op2 = (op2 * [op3]) + op1
                        //
                        // Since multiplication is commutative this gives us the
                        // full range of support to emit the best codegen.

                        bool supportsOp1RegOptional = false;
                        bool supportsOp2RegOptional = false;
                        bool supportsOp3RegOptional = false;

                        GenTree* containedOperand   = nullptr;
                        GenTree* regOptionalOperand = nullptr;

                        LIR::Use use;
                        GenTree* user = nullptr;

                        if (BlockRange().TryGetUse(node, &use))
                        {
                            user = use.User();
                        }
                        unsigned resultOpNum = node->GetResultOpNumForRmwIntrinsic(user, op1, op2, op3);

                        // Prioritize Containable op. Check if any one of the op is containable first.
                        // Set op regOptional only if none of them is containable.

                        // Prefer to make op3 contained as it doesn't require reordering operands
                        if ((resultOpNum != 3) && IsContainableHWIntrinsicOp(node, op3, &supportsOp3RegOptional))
                        {
                            // result = (op1 * op2) + [op3]
                            containedOperand = op3;
                        }
                        else if ((resultOpNum != 2) && IsContainableHWIntrinsicOp(node, op2, &supportsOp2RegOptional))
                        {
                            // result = (op1 * [op2]) + op3
                            containedOperand = op2;
                        }
                        else if ((resultOpNum != 1) && !HWIntrinsicInfo::CopiesUpperBits(intrinsicId) &&
                                 IsContainableHWIntrinsicOp(node, op1, &supportsOp1RegOptional))
                        {
                            // result = ([op1] * op2) + op3
                            containedOperand = op1;
                        }
                        else
                        {
                            if (supportsOp1RegOptional)
                            {
                                regOptionalOperand = PreferredRegOptionalOperand(regOptionalOperand, op1);
                            }

                            if (supportsOp2RegOptional)
                            {
                                regOptionalOperand = PreferredRegOptionalOperand(regOptionalOperand, op2);
                            }

                            if (supportsOp3RegOptional)
                            {
                                regOptionalOperand = PreferredRegOptionalOperand(regOptionalOperand, op3);
                            }
                        }

                        if (containedOperand != nullptr)
                        {
                            if (containedOperand->IsCnsVec() && node->OperIsEmbBroadcastCompatible() &&
                                comp->canUseEvexEncoding())
                            {
                                TryFoldCnsVecForEmbeddedBroadcast(node, containedOperand->AsVecCon());
                            }
                            else
                            {
                                MakeSrcContained(node, containedOperand);
                            }
                        }
                        else if (regOptionalOperand != nullptr)
                        {
                            MakeSrcRegOptional(node, regOptionalOperand);
                        }
                    }
                    else if (HWIntrinsicInfo::IsPermuteVar2x(intrinsicId))
                    {
                        assert(comp->canUseEvexEncodingDebugOnly());

                        // PermuteVar2x is similarly special in that op1 and op3
                        // are commutative and op1 or op2 can be the RMW operand.
                        //
                        // This comes about from having:
                        // * i2: op2 = permutex2var(op1, op2, op3)
                        // * t2: op1 = permutex2var(op1, op2, op3)
                        //
                        // Given op1 and op3 are commutative this also gives us the full
                        // range of support. However, given we can only swap op1/op3 if
                        // we toggle a bit in the indices (op2) and the cost of this is
                        // another memory load if op2 isn't constant, we don't swap in that
                        // case to avoid another memory access for the toggle operand

                        bool supportsOp1RegOptional = false;
                        bool supportsOp3RegOptional = false;

                        GenTree* containedOperand   = nullptr;
                        GenTree* regOptionalOperand = nullptr;
                        bool     swapOperands       = false;
                        bool     isOp2Cns           = op2->IsCnsVec();

                        LIR::Use use;
                        GenTree* user = nullptr;

                        if (BlockRange().TryGetUse(node, &use))
                        {
                            user = use.User();
                        }
                        unsigned resultOpNum = node->GetResultOpNumForRmwIntrinsic(user, op1, op2, op3);

                        // Prioritize Containable op. Check if any one of the op is containable first.
                        // Set op regOptional only if none of them is containable.

                        // Prefer to make op3 contained as it doesn't require reordering operands
                        if (((resultOpNum != 3) || !isOp2Cns) &&
                            IsContainableHWIntrinsicOp(node, op3, &supportsOp3RegOptional))
                        {
                            containedOperand = op3;
                        }
                        else if ((resultOpNum != 2) && isOp2Cns &&
                                 IsContainableHWIntrinsicOp(node, op1, &supportsOp1RegOptional))
                        {
                            containedOperand = op1;
                            swapOperands     = true;
                        }
                        else
                        {
                            if (supportsOp1RegOptional)
                            {
                                regOptionalOperand = PreferredRegOptionalOperand(regOptionalOperand, op1);
                            }

                            if (supportsOp3RegOptional)
                            {
                                regOptionalOperand = PreferredRegOptionalOperand(regOptionalOperand, op3);
                            }

                            if (regOptionalOperand == op1)
                            {
                                swapOperands = true;
                            }
                        }

                        if (containedOperand != nullptr)
                        {
                            if (containedOperand->IsCnsVec() && node->OperIsEmbBroadcastCompatible())
                            {
                                TryFoldCnsVecForEmbeddedBroadcast(node, containedOperand->AsVecCon());
                            }
                            else
                            {
                                MakeSrcContained(node, containedOperand);
                            }
                        }
                        else if (regOptionalOperand != nullptr)
                        {
                            MakeSrcRegOptional(node, regOptionalOperand);
                        }

                        if (swapOperands)
                        {
                            // Swap the operands here to make the containment checks in codegen significantly simpler
                            assert(op2->IsCnsVec());
                            std::swap(node->Op(1), node->Op(3));

                            uint32_t elemSize  = genTypeSize(simdBaseType);
                            uint32_t elemCount = simdSize / elemSize;
                            uint64_t toggleBit = 0;

                            switch (elemSize)
                            {
                                case 1:
                                {
                                    // We pick a base uint8_t of:
                                    // * TYP_SIMD16: 0x10
                                    // * TYP_SIMD32: 0x20
                                    // * TYP_SIMD64: 0x40
                                    switch (simdSize)
                                    {
                                        case 16:
                                            toggleBit = 0x1010101010101010;
                                            break;
                                        case 32:
                                            toggleBit = 0x2020202020202020;
                                            break;
                                        default:
                                            assert(simdSize == 64);
                                            toggleBit = 0x4040404040404040;
                                            break;
                                    }
                                    break;
                                }

                                case 2:
                                {
                                    // We pick a base uint16_t of:
                                    // * TYP_SIMD16: 0x08
                                    // * TYP_SIMD32: 0x10
                                    // * TYP_SIMD64: 0x20
                                    switch (simdSize)
                                    {
                                        case 16:
                                            toggleBit = 0x0008000800080008;
                                            break;
                                        case 32:
                                            toggleBit = 0x0010001000100010;
                                            break;
                                        default:
                                            assert(simdSize == 64);
                                            toggleBit = 0x0020002000200020;
                                            break;
                                    }
                                    break;
                                }

                                case 4:
                                {
                                    // We pick a base uint32_t of:
                                    // * TYP_SIMD16: 0x04
                                    // * TYP_SIMD32: 0x08
                                    // * TYP_SIMD64: 0x10
                                    switch (simdSize)
                                    {
                                        case 16:
                                            toggleBit = 0x0000000400000004;
                                            break;
                                        case 32:
                                            toggleBit = 0x0000000800000008;
                                            break;
                                        default:
                                            assert(simdSize == 64);
                                            toggleBit = 0x0000001000000010;
                                            break;
                                    }
                                    break;
                                }

                                case 8:
                                {
                                    // We pick a base uint32_t of:
                                    // * TYP_SIMD16: 0x02
                                    // * TYP_SIMD32: 0x04
                                    // * TYP_SIMD64: 0x08
                                    switch (simdSize)
                                    {
                                        case 16:
                                            toggleBit = 0x0000000000000002;
                                            break;
                                        case 32:
                                            toggleBit = 0x0000000000000004;
                                            break;
                                        default:
                                            assert(simdSize == 64);
                                            toggleBit = 0x0000000000000008;
                                            break;
                                    }
                                    break;
                                }

                                default:
                                {
                                    unreached();
                                }
                            }

                            GenTreeVecCon* vecCon = op2->AsVecCon();

                            for (uint32_t i = 0; i < (simdSize / 8); i++)
                            {
                                vecCon->gtSimdVal.u64[i] ^= toggleBit;
                            }
                        }
                    }
                    else
                    {
                        switch (intrinsicId)
                        {
                            case NI_SSE41_BlendVariable:
                            case NI_AVX_BlendVariable:
                            case NI_AVX2_BlendVariable:
                            {
                                TryMakeSrcContainedOrRegOptional(node, op2);
                                break;
                            }

                            case NI_EVEX_BlendVariableMask:
                            {
                                // BlendVariableMask represents one of the following instructions:
                                // * vblendmpd
                                // * vblendmps
                                // * vpblendmpb
                                // * vpblendmpd
                                // * vpblendmpq
                                // * vpblendmpw
                                //
                                // In all cases, the node operands are ordered:
                                // * op1: selectFalse
                                // * op2: selectTrue
                                // * op3: condition
                                //
                                // The managed API surface we expose doesn't directly support TYP_MASK
                                // and we don't directly expose overloads for APIs like `vaddps` which
                                // support embedded masking. Instead, we have decide to do pattern
                                // recognition over the relevant ternary select APIs which functionally
                                // execute `cond ? selectTrue : selectFalse` on a per element basis.
                                //
                                // To facilitate this, the mentioned ternary select APIs, such as
                                // ConditionalSelect or TernaryLogic, with a correct control word, will
                                // all compile down to BlendVariableMask when the condition is of TYP_MASK.
                                //
                                // So, before we do the normal containment checks for memory operands, we
                                // instead want to check if `selectTrue` (op2) supports embedded masking and
                                // if so, we want to mark it as contained. Codegen will then see that it is
                                // contained and not a memory operand and know to invoke the special handling
                                // so that the embedded masking can work as expected.

                                bool isEmbeddedMask = false;

                                if (op2->isEmbeddedMaskingCompatibleHWIntrinsic())
                                {
                                    isEmbeddedMask = !comp->opts.MinOpts() && comp->canUseEmbeddedMasking();

                                    if (op2->isRMWHWIntrinsic(comp))
                                    {
                                        // TODO-AVX512-CQ: Ensure we can support embedded operations on RMW intrinsics
                                        isEmbeddedMask = false;
                                    }
                                }

                                if (isEmbeddedMask)
                                {
                                    uint32_t maskSize = genTypeSize(simdBaseType);
                                    uint32_t operSize = genTypeSize(op2->AsHWIntrinsic()->GetSimdBaseType());

                                    if ((maskSize == operSize) && IsInvariantInRange(op2, node))
                                    {
                                        MakeSrcContained(node, op2);
                                        op2->MakeEmbMaskOp();

                                        if (op1->IsVectorZero())
                                        {
                                            // When we are merging with zero, we can specialize
                                            // and avoid instantiating the vector constant.

                                            assert(!op2->TypeIs(TYP_MASK));
                                            MakeSrcContained(node, op1);
                                        }
                                        break;
                                    }
                                }

                                TryMakeSrcContainedOrRegOptional(node, op2);
                                break;
                            }

                            case NI_AVXVNNI_MultiplyWideningAndAdd:
                            case NI_AVXVNNI_MultiplyWideningAndAddSaturate:
                            {
                                TryMakeSrcContainedOrRegOptional(node, op3);
                                break;
                            }

                            case NI_BMI2_MultiplyNoFlags:
                            case NI_BMI2_X64_MultiplyNoFlags:
                            {
                                bool supportsOp1RegOptional = false;
                                bool supportsOp2RegOptional = false;

                                GenTree* containedOperand   = nullptr;
                                GenTree* regOptionalOperand = nullptr;
                                bool     swapOperands       = false;

                                if (IsContainableHWIntrinsicOp(node, op2, &supportsOp2RegOptional))
                                {
                                    containedOperand = op2;
                                }
                                else if (IsContainableHWIntrinsicOp(node, op1, &supportsOp1RegOptional))
                                {
                                    containedOperand = op1;
                                    swapOperands     = true;
                                }
                                else
                                {
                                    if (supportsOp1RegOptional)
                                    {
                                        regOptionalOperand = PreferredRegOptionalOperand(regOptionalOperand, op1);
                                    }

                                    if (supportsOp2RegOptional)
                                    {
                                        regOptionalOperand = PreferredRegOptionalOperand(regOptionalOperand, op2);
                                    }

                                    if (regOptionalOperand == op1)
                                    {
                                        swapOperands = true;
                                    }
                                }

                                if (containedOperand != nullptr)
                                {
                                    MakeSrcContained(node, containedOperand);
                                }
                                else if (regOptionalOperand != nullptr)
                                {
                                    MakeSrcRegOptional(node, regOptionalOperand);
                                }

                                if (swapOperands)
                                {
                                    // Swap the operands here to make the containment checks in codegen significantly
                                    // simpler
                                    std::swap(node->Op(1), node->Op(2));
                                }
                                break;
                            }

                            case NI_X86Base_DivRem:
                            case NI_X86Base_X64_DivRem:
                            {
                                // DIV only allows divisor (op3) in memory
                                TryMakeSrcContainedOrRegOptional(node, op3);
                                break;
                            }

                            default:
                            {
                                unreached();
                                break;
                            }
                        }
                    }
                    break;
                }

                case HW_Category_IMM:
                {
                    switch (intrinsicId)
                    {
                        case NI_SSE_Shuffle:
                        case NI_SSE2_Insert:
                        case NI_SSE2_Shuffle:
                        case NI_SSSE3_AlignRight:
                        case NI_SSE41_Blend:
                        case NI_SSE41_DotProduct:
                        case NI_SSE41_X64_Insert:
                        case NI_SSE41_MultipleSumAbsoluteDifferences:
                        case NI_AVX_Blend:
                        case NI_AVX_Compare:
                        case NI_AVX_CompareScalar:
                        case NI_AVX_DotProduct:
                        case NI_AVX_InsertVector128:
                        case NI_AVX_Permute2x128:
                        case NI_AVX_Shuffle:
                        case NI_AVX2_AlignRight:
                        case NI_AVX2_Blend:
                        case NI_AVX2_InsertVector128:
                        case NI_AVX2_MultipleSumAbsoluteDifferences:
                        case NI_AVX2_Permute2x128:
                        case NI_AVX512F_AlignRight32:
                        case NI_AVX512F_AlignRight64:
                        case NI_EVEX_CompareMask:
                        case NI_AVX512F_GetMantissaScalar:
                        case NI_AVX512F_InsertVector128:
                        case NI_AVX512F_InsertVector256:
                        case NI_AVX512F_RoundScaleScalar:
                        case NI_AVX512F_Shuffle:
                        case NI_AVX512F_Shuffle4x128:
                        case NI_AVX512F_VL_AlignRight32:
                        case NI_AVX512F_VL_AlignRight64:
                        case NI_AVX512F_VL_Shuffle2x128:
                        case NI_AVX512BW_AlignRight:
                        case NI_AVX512BW_SumAbsoluteDifferencesInBlock32:
                        case NI_AVX512BW_VL_SumAbsoluteDifferencesInBlock32:
                        case NI_AVX512DQ_InsertVector128:
                        case NI_AVX512DQ_InsertVector256:
                        case NI_AVX512DQ_Range:
                        case NI_AVX512DQ_RangeScalar:
                        case NI_AVX512DQ_VL_Range:
                        case NI_AVX512DQ_ReduceScalar:
                        case NI_PCLMULQDQ_CarrylessMultiply:
                        case NI_PCLMULQDQ_V256_CarrylessMultiply:
                        case NI_PCLMULQDQ_V512_CarrylessMultiply:
                        case NI_AVX10v1_AlignRight32:
                        case NI_AVX10v1_AlignRight64:
                        case NI_AVX10v1_GetMantissaScalar:
                        case NI_AVX10v1_Range:
                        case NI_AVX10v1_RangeScalar:
                        case NI_AVX10v1_ReduceScalar:
                        case NI_AVX10v1_RoundScaleScalar:
                        case NI_AVX10v1_SumAbsoluteDifferencesInBlock32:
                        case NI_AVX10v1_Shuffle2x128:
                        case NI_AVX10v1_V512_InsertVector128:
                        case NI_AVX10v1_V512_InsertVector256:
                        case NI_AVX10v1_V512_Range:
                        case NI_AVX10v2_MinMaxScalar:
                        case NI_AVX10v2_MinMax:
                        case NI_AVX10v2_V512_MinMax:
                        case NI_AVX10v2_V512_MultipleSumAbsoluteDifferences:
                        case NI_GFNI_GaloisFieldAffineTransform:
                        case NI_GFNI_GaloisFieldAffineTransformInverse:
                        case NI_GFNI_V256_GaloisFieldAffineTransform:
                        case NI_GFNI_V256_GaloisFieldAffineTransformInverse:
                        case NI_GFNI_V512_GaloisFieldAffineTransform:
                        case NI_GFNI_V512_GaloisFieldAffineTransformInverse:
                        {
                            if (!isContainedImm)
                            {
                                // Don't contain if we're generating a jmp table fallback
                                break;
                            }

                            TryMakeSrcContainedOrRegOptional(node, op2);
                            break;
                        }

                        case NI_SSE41_Insert:
                        {
                            GenTree* lastOp = node->Op(numArgs);

                            if (!isContainedImm)
                            {
                                // Don't contain if we're generating a jmp table fallback
                                break;
                            }

                            if (simdBaseType == TYP_FLOAT)
                            {
                                assert(lastOp->IsCnsIntOrI());

                                // Sse41.Insert has:
                                //  * Bits 0-3: zmask
                                //  * Bits 4-5: count_d
                                //  * Bits 6-7: count_s (register form only)
                                //
                                // Where zmask specifies which elements to zero
                                // Where count_d specifies the destination index the value is being inserted to
                                // Where count_s specifies the source index of the value being inserted

                                if (op1->IsVectorZero())
                                {
                                    // When op1 is zero, we can contain it and we expect that
                                    // ival is already in the correct state to account for it

#if DEBUG
                                    ssize_t ival = lastOp->AsIntConCommon()->IconValue();

                                    ssize_t zmask   = (ival & 0x0F);
                                    ssize_t count_d = (ival & 0x30) >> 4;
                                    ssize_t count_s = (ival & 0xC0) >> 6;

                                    zmask |= ~(ssize_t(1) << count_d);
                                    zmask &= 0x0F;

                                    ssize_t expected = (count_s << 6) | (count_d << 4) | (zmask);
                                    assert(ival == expected);
#endif

                                    MakeSrcContained(node, op1);
                                }
                                else if (op2->IsVectorZero())
                                {
                                    // When op2 is zero, we can contain it and we expect that
                                    // zmask is already in the correct state to account for it

#if DEBUG
                                    ssize_t ival = lastOp->AsIntConCommon()->IconValue();

                                    ssize_t zmask   = (ival & 0x0F);
                                    ssize_t count_d = (ival & 0x30) >> 4;
                                    ssize_t count_s = (ival & 0xC0) >> 6;

                                    zmask |= (ssize_t(1) << count_d);
                                    zmask &= 0x0F;

                                    ssize_t expected = (count_s << 6) | (count_d << 4) | (zmask);
                                    assert(ival == expected);
#endif

                                    MakeSrcContained(node, op2);
                                }
                            }

                            TryMakeSrcContainedOrRegOptional(node, op2);
                            break;
                        }

                        default:
                        {
                            assert(!"Unhandled containment for ternary hardware intrinsic with immediate operand");
                            break;
                        }
                    }

                    break;
                }

                default:
                {
                    unreached();
                    break;
                }
            }
        }
        else if (numArgs == 4)
        {
            // four argument intrinsics should not be marked commutative
            assert(!isCommutative);

            op1 = node->Op(1);
            op2 = node->Op(2);
            op3 = node->Op(3);
            op4 = node->Op(4);

            switch (category)
            {
                case HW_Category_IMM:
                {
                    switch (intrinsicId)
                    {
                        case NI_AVX512F_Fixup:
                        case NI_AVX512F_FixupScalar:
                        case NI_AVX512F_VL_Fixup:
                        case NI_AVX10v1_Fixup:
                        case NI_AVX10v1_FixupScalar:
                        {
                            if (!isContainedImm)
                            {
                                // Don't contain if we're generating a jmp table fallback
                                break;
                            }

                            TryMakeSrcContainedOrRegOptional(node, op3);

                            if (!node->isRMWHWIntrinsic(comp))
                            {
                                // op1 is never selected by the table so
                                // we should've replaced it with a containable
                                // constant, allowing us to get better non-RMW
                                // codegen

                                assert(op1->IsCnsVec());
                                MakeSrcContained(node, op1);
                            }
                            break;
                        }

                        case NI_AVX512F_TernaryLogic:
                        case NI_AVX512F_VL_TernaryLogic:
                        case NI_AVX10v1_TernaryLogic:
                        {
                            assert(comp->canUseEvexEncodingDebugOnly());

                            // These are the control bytes used for TernaryLogic

                            const uint8_t A = 0xF0;
                            const uint8_t B = 0xCC;
                            const uint8_t C = 0xAA;

                            if (!isContainedImm)
                            {
                                // Don't contain if we're generating a jmp table fallback
                                break;
                            }

                            uint8_t                 control  = static_cast<uint8_t>(op4->AsIntCon()->gtIconVal);
                            const TernaryLogicInfo* info     = &TernaryLogicInfo::lookup(control);
                            TernaryLogicUseFlags    useFlags = info->GetAllUseFlags();

                            bool supportsOp1RegOptional = false;
                            bool supportsOp2RegOptional = false;
                            bool supportsOp3RegOptional = false;

                            GenTree*             containedOperand   = nullptr;
                            GenTree*             regOptionalOperand = nullptr;
                            TernaryLogicUseFlags swapOperands       = TernaryLogicUseFlags::None;

                            switch (useFlags)
                            {
                                case TernaryLogicUseFlags::None:
                                {
                                    break;
                                }

                                case TernaryLogicUseFlags::C:
                                {
                                    // We're only using op3, so that's the one to try and contain

                                    assert(op1->IsCnsVec());
                                    MakeSrcContained(node, op1);

                                    assert(op2->IsCnsVec());
                                    MakeSrcContained(node, op2);

                                    if (IsContainableHWIntrinsicOp(node, op3, &supportsOp3RegOptional))
                                    {
                                        containedOperand = op3;
                                    }
                                    else if (supportsOp3RegOptional)
                                    {
                                        regOptionalOperand = op3;
                                    }
                                    break;
                                }

                                case TernaryLogicUseFlags::BC:
                                {
                                    // We're only using op2 and op3, so find the right one to contain
                                    // using the standard commutative rules, fixing up the control byte
                                    // as needed to ensure the operation remains the same

                                    assert(op1->IsCnsVec());
                                    MakeSrcContained(node, op1);

                                    if (IsContainableHWIntrinsicOp(node, op3, &supportsOp3RegOptional))
                                    {
                                        containedOperand = op3;
                                    }
                                    else if (IsContainableHWIntrinsicOp(node, op2, &supportsOp2RegOptional))
                                    {
                                        containedOperand = op2;
                                        swapOperands     = TernaryLogicUseFlags::BC;
                                    }
                                    else
                                    {
                                        if (supportsOp2RegOptional)
                                        {
                                            regOptionalOperand = PreferredRegOptionalOperand(regOptionalOperand, op2);
                                        }

                                        if (supportsOp3RegOptional)
                                        {
                                            regOptionalOperand = PreferredRegOptionalOperand(regOptionalOperand, op3);
                                        }

                                        if (regOptionalOperand == op2)
                                        {
                                            swapOperands = TernaryLogicUseFlags::BC;
                                        }
                                    }
                                    break;
                                }

                                case TernaryLogicUseFlags::ABC:
                                {
                                    // TernaryLogic is special in that any operand can be contained
                                    // and any other operand can be the RMW operand.
                                    //
                                    // This comes about from having a control byte that indicates
                                    // the operation to be performed per operand.

                                    LIR::Use use;
                                    GenTree* user = nullptr;

                                    if (BlockRange().TryGetUse(node, &use))
                                    {
                                        user = use.User();
                                    }
                                    unsigned resultOpNum = node->GetResultOpNumForRmwIntrinsic(user, op1, op2, op3);

                                    // Prioritize Containable op. Check if any one of the op is containable first.
                                    // Set op regOptional only if none of them is containable.

                                    if (resultOpNum == 2)
                                    {
                                        // Swap the operands here to make the containment checks in codegen
                                        // significantly simpler
                                        std::swap(node->Op(1), node->Op(2));
                                        std::swap(op1, op2);

                                        // Make sure we also fixup the control byte
                                        control = TernaryLogicInfo::GetTernaryControlByte(*info, B, A, C);
                                        op4->AsIntCon()->SetIconValue(control);

                                        // Result is now in op1, but also get the updated info
                                        resultOpNum = 1;
                                        info        = &TernaryLogicInfo::lookup(control);
                                    }
                                    else if (resultOpNum == 3)
                                    {
                                        // Swap the operands here to make the containment checks in codegen
                                        // significantly simpler
                                        std::swap(node->Op(1), node->Op(3));
                                        std::swap(op1, op3);

                                        // Make sure we also fixup the control byte
                                        control = TernaryLogicInfo::GetTernaryControlByte(*info, C, B, A);
                                        op4->AsIntCon()->SetIconValue(control);

                                        // Result is now in op1, but also get the updated info
                                        resultOpNum = 1;
                                        info        = &TernaryLogicInfo::lookup(control);
                                    }

                                    // Prefer to make op3 contained as it doesn't require reordering operands
                                    if (IsContainableHWIntrinsicOp(node, op3, &supportsOp3RegOptional))
                                    {
                                        containedOperand = op3;
                                    }
                                    else if (IsContainableHWIntrinsicOp(node, op2, &supportsOp2RegOptional))
                                    {
                                        containedOperand = op2;
                                        swapOperands     = TernaryLogicUseFlags::BC;
                                    }
                                    else if ((resultOpNum != 1) &&
                                             IsContainableHWIntrinsicOp(node, op1, &supportsOp1RegOptional))
                                    {
                                        containedOperand = op1;
                                        swapOperands     = TernaryLogicUseFlags::AC;
                                    }
                                    else
                                    {
                                        if (supportsOp1RegOptional)
                                        {
                                            regOptionalOperand = PreferredRegOptionalOperand(regOptionalOperand, op1);
                                        }

                                        if (supportsOp2RegOptional)
                                        {
                                            regOptionalOperand = PreferredRegOptionalOperand(regOptionalOperand, op2);
                                        }

                                        if (supportsOp3RegOptional)
                                        {
                                            regOptionalOperand = PreferredRegOptionalOperand(regOptionalOperand, op3);
                                        }

                                        if (regOptionalOperand == op1)
                                        {
                                            swapOperands = TernaryLogicUseFlags::AC;
                                        }
                                        else if (regOptionalOperand == op2)
                                        {
                                            swapOperands = TernaryLogicUseFlags::BC;
                                        }
                                    }
                                    break;
                                }

                                default:
                                {
                                    // Lowering should have normalized to one of the above
                                    unreached();
                                }
                            }

                            if (containedOperand != nullptr)
                            {
                                if (containedOperand->IsCnsVec() && node->OperIsEmbBroadcastCompatible())
                                {
                                    TryFoldCnsVecForEmbeddedBroadcast(node, containedOperand->AsVecCon());
                                }
                                else
                                {
                                    MakeSrcContained(node, containedOperand);
                                }
                            }
                            else if (regOptionalOperand != nullptr)
                            {
                                MakeSrcRegOptional(node, regOptionalOperand);
                            }

                            if (swapOperands == TernaryLogicUseFlags::AC)
                            {
                                // Swap the operands here to make the containment checks in codegen
                                // significantly simpler
                                std::swap(node->Op(1), node->Op(3));

                                // Make sure we also fixup the control byte
                                control = TernaryLogicInfo::GetTernaryControlByte(*info, C, B, A);
                                op4->AsIntCon()->SetIconValue(control);
                            }
                            else if (swapOperands == TernaryLogicUseFlags::BC)
                            {
                                // Swap the operands here to make the containment checks in codegen
                                // significantly simpler
                                std::swap(node->Op(2), node->Op(3));

                                // Make sure we also fixup the control byte
                                control = TernaryLogicInfo::GetTernaryControlByte(*info, A, C, B);
                                op4->AsIntCon()->SetIconValue(control);
                            }
                            else
                            {
                                assert(swapOperands == TernaryLogicUseFlags::None);
                            }
                            break;
                        }

                        default:
                        {
                            assert(!"Unhandled containment for quaternary hardware intrinsic with immediate operand");
                            break;
                        }
                    }
                    break;
                }

                default:
                {
                    unreached();
                    break;
                }
            }
        }
        else
        {
            unreached();
        }
    }
}
#endif // FEATURE_HW_INTRINSICS

//------------------------------------------------------------------------
// ContainCheckFloatBinary: determine whether the sources of a floating point binary node should be contained.
//
// Arguments:
//    node - pointer to the node
//
void Lowering::ContainCheckFloatBinary(GenTreeOp* node)
{
    assert(node->OperIs(GT_ADD, GT_SUB, GT_MUL, GT_DIV) && varTypeIsFloating(node));

    // overflow operations aren't supported on float/double types.
    assert(!node->gtOverflowEx());

    GenTree* op1 = node->gtGetOp1();
    GenTree* op2 = node->gtGetOp2();

    // No implicit conversions at this stage as the expectation is that
    // everything is made explicit by adding casts.
    assert(op1->TypeGet() == op2->TypeGet());

    bool isSafeToContainOp1 = true;
    bool isSafeToContainOp2 = true;

    if (op2->IsCnsNonZeroFltOrDbl())
    {
        MakeSrcContained(node, op2);
    }
    else if (IsContainableMemoryOp(op2))
    {
        isSafeToContainOp2 = IsSafeToContainMem(node, op2);
        if (isSafeToContainOp2)
        {
            MakeSrcContained(node, op2);
        }
    }

    if (!op2->isContained() && node->OperIsCommutative())
    {
        // Though we have GT_ADD(op1=memOp, op2=non-memOp, we try to reorder the operands
        // as long as it is safe so that the following efficient code sequence is generated:
        //      addss/sd targetReg, memOp    (if op1Reg == targetReg) OR
        //      movaps targetReg, op2Reg; addss/sd targetReg, [memOp]
        //
        // Instead of
        //      movss op1Reg, [memOp]; addss/sd targetReg, Op2Reg  (if op1Reg == targetReg) OR
        //      movss op1Reg, [memOp]; movaps targetReg, op1Reg, addss/sd targetReg, Op2Reg

        if (op1->IsCnsNonZeroFltOrDbl())
        {
            MakeSrcContained(node, op1);
        }
        else if (IsContainableMemoryOp(op1))
        {
            isSafeToContainOp1 = IsSafeToContainMem(node, op1);
            if (isSafeToContainOp1)
            {
                MakeSrcContained(node, op1);
            }
        }
    }

    if (!op1->isContained() && !op2->isContained())
    {
        // If there are no containable operands, we can make an operand reg optional.
        isSafeToContainOp1 = IsSafeToMarkRegOptional(node, op1);
        isSafeToContainOp2 = IsSafeToMarkRegOptional(node, op2);
        SetRegOptionalForBinOp(node, isSafeToContainOp1, isSafeToContainOp2);
    }
}

#endif // TARGET_XARCH<|MERGE_RESOLUTION|>--- conflicted
+++ resolved
@@ -5658,16 +5658,12 @@
     GenTree* op2 = node->Op(2);
     GenTree* op3 = node->Op(3);
 
-<<<<<<< HEAD
-    assert(op2->OperIsConst());
-=======
     if (!op2->OperIsConst())
     {
         // We will specially handle WithElement in codegen when op2 isn't a constant
         ContainCheckHWIntrinsic(node);
         return node->gtNext;
     }
->>>>>>> 28e603e0
 
     // We should have a bounds check inserted for any index outside the allowed range
     // but we need to generate some code anyways, and so we'll simply mask here for simplicity.
