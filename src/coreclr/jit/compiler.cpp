--- conflicted
+++ resolved
@@ -2606,7 +2606,6 @@
 #endif // DEBUG
     }
 
-<<<<<<< HEAD
 
 #if defined(TARGET_ARM64)
 
@@ -2650,7 +2649,7 @@
     //emitTypeActSz[TYP_SIMDVL]     = EA_SCALABLE;
     //genTypeStSzs[TYP_SIMDVL]      = (BYTE)Compiler::compVectorTLength / sizeof(int);
 #endif // TARGET_ARM64
-=======
+
     bool enableInliningMethodsWithEH = JitConfig.JitInlineMethodsWithEH() > 0;
 
 #ifdef DEBUG
@@ -2662,7 +2661,6 @@
 #endif
 
     opts.compInlineMethodsWithEH = enableInliningMethodsWithEH;
->>>>>>> 9579c58e
 
     if (compIsForInlining())
     {
