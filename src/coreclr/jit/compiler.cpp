--- conflicted
+++ resolved
@@ -5938,15 +5938,9 @@
     // Record callee save registers.
     // Currently only needed for x64.
     //
-<<<<<<< HEAD
     regMaskGpr rsPushGprRegs = codeGen->regSet.rsGetModifiedGprRegsMask() & RBM_INT_CALLEE_SAVED;
     rsPushGprRegs |= RBM_FPBASE;
     patchpointInfo->SetCalleeSaveGprRegisters(rsPushGprRegs);
-=======
-    regMaskTP rsPushRegs = codeGen->regSet.rsGetModifiedCalleeSavedRegsMask();
-    rsPushRegs |= RBM_FPBASE;
-    patchpointInfo->SetCalleeSaveRegisters((uint64_t)rsPushRegs);
->>>>>>> 960849bc
     JITDUMP("--OSR-- Tier0 callee saves: ");
     JITDUMPEXEC(dspRegMask(patchpointInfo->CalleeSaveGprRegisters(), RBM_NONE));
     JITDUMP("\n");
