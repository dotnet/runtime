// Licensed to the .NET Foundation under one or more agreements.
// The .NET Foundation licenses this file to you under the MIT license.

/*XXXXXXXXXXXXXXXXXXXXXXXXXXXXXXXXXXXXXXXXXXXXXXXXXXXXXXXXXXXXXXXXXXXXXXXXXXXXX
XXXXXXXXXXXXXXXXXXXXXXXXXXXXXXXXXXXXXXXXXXXXXXXXXXXXXXXXXXXXXXXXXXXXXXXXXXXXXXX
XX                                                                           XX
XX                          Compiler                                         XX
XX                                                                           XX
XXXXXXXXXXXXXXXXXXXXXXXXXXXXXXXXXXXXXXXXXXXXXXXXXXXXXXXXXXXXXXXXXXXXXXXXXXXXXXX
XXXXXXXXXXXXXXXXXXXXXXXXXXXXXXXXXXXXXXXXXXXXXXXXXXXXXXXXXXXXXXXXXXXXXXXXXXXXXXX
*/
#include "jitpch.h"
#ifdef _MSC_VER
#pragma hdrstop
#endif // _MSC_VER
#include "hostallocator.h"
#include "emit.h"
#include "ssabuilder.h"
#include "valuenum.h"
#include "rangecheck.h"
#include "lower.h"
#include "stacklevelsetter.h"
#include "patchpointinfo.h"
#include "jitstd/algorithm.h"

extern ICorJitHost* g_jitHost;

unsigned Compiler::jitTotalMethodCompiled = 0;

#if defined(DEBUG)
LONG Compiler::jitNestingLevel = 0;
#endif // defined(DEBUG)

// static
bool                Compiler::s_pAltJitExcludeAssembliesListInitialized = false;
AssemblyNamesList2* Compiler::s_pAltJitExcludeAssembliesList            = nullptr;

#ifdef DEBUG
// static
bool                Compiler::s_pJitDisasmIncludeAssembliesListInitialized = false;
AssemblyNamesList2* Compiler::s_pJitDisasmIncludeAssembliesList            = nullptr;

// static
bool       Compiler::s_pJitFunctionFileInitialized = false;
MethodSet* Compiler::s_pJitMethodSet               = nullptr;
#endif // DEBUG

#ifdef CONFIGURABLE_ARM_ABI
// static
bool GlobalJitOptions::compFeatureHfa          = false;
LONG GlobalJitOptions::compUseSoftFPConfigured = 0;
#endif // CONFIGURABLE_ARM_ABI

/*****************************************************************************
 *
 *  Little helpers to grab the current cycle counter value; this is done
 *  differently based on target architecture, host toolchain, etc. The
 *  main thing is to keep the overhead absolutely minimal; in fact, on
 *  x86/x64 we use RDTSC even though it's not thread-safe; GetThreadCycles
 *  (which is monotonous) is just too expensive.
 */
#ifdef FEATURE_JIT_METHOD_PERF

#if defined(HOST_X86) || defined(HOST_AMD64)

#if defined(_MSC_VER)

#include <intrin.h>
inline bool _our_GetThreadCycles(uint64_t* cycleOut)
{
    *cycleOut = __rdtsc();
    return true;
}

#elif defined(__GNUC__)

inline bool _our_GetThreadCycles(uint64_t* cycleOut)
{
    uint32_t hi, lo;
    __asm__ __volatile__("rdtsc" : "=a"(lo), "=d"(hi));
    *cycleOut = (static_cast<uint64_t>(hi) << 32) | static_cast<uint64_t>(lo);
    return true;
}

#else // neither _MSC_VER nor __GNUC__

// The following *might* work - might as well try.
#define _our_GetThreadCycles(cp) GetThreadCycles(cp)

#endif

#elif defined(HOST_ARM) || defined(HOST_ARM64)

// If this doesn't work please see ../gc/gc.cpp for additional ARM
// info (and possible solutions).
#define _our_GetThreadCycles(cp) GetThreadCycles(cp)

#else // not x86/x64 and not ARM

// Don't know what this target is, but let's give it a try; if
// someone really wants to make this work, please add the right
// code here.
#define _our_GetThreadCycles(cp) GetThreadCycles(cp)

#endif // which host OS

const BYTE genTypeSizes[] = {
#define DEF_TP(tn, nm, jitType, sz, sze, asze, st, al, regTyp, regFld, csr, ctr, tf) sz,
#include "typelist.h"
#undef DEF_TP
};

const BYTE genTypeAlignments[] = {
#define DEF_TP(tn, nm, jitType, sz, sze, asze, st, al, regTyp, regFld, csr, ctr, tf) al,
#include "typelist.h"
#undef DEF_TP
};

const BYTE genTypeStSzs[] = {
#define DEF_TP(tn, nm, jitType, sz, sze, asze, st, al, regTyp, regFld, csr, ctr, tf) st,
#include "typelist.h"
#undef DEF_TP
};

const BYTE genActualTypes[] = {
#define DEF_TP(tn, nm, jitType, sz, sze, asze, st, al, regTyp, regFld, csr, ctr, tf) jitType,
#include "typelist.h"
#undef DEF_TP
};

#endif // FEATURE_JIT_METHOD_PERF
/*****************************************************************************/
inline unsigned getCurTime()
{
    SYSTEMTIME tim;

    GetSystemTime(&tim);

    return (((tim.wHour * 60) + tim.wMinute) * 60 + tim.wSecond) * 1000 + tim.wMilliseconds;
}

/*****************************************************************************/
#ifdef DEBUG
/*****************************************************************************/

static FILE* jitSrcFilePtr;

static unsigned jitCurSrcLine;

void Compiler::JitLogEE(unsigned level, const char* fmt, ...)
{
    va_list args;

    if (verbose)
    {
        va_start(args, fmt);
        vflogf(jitstdout(), fmt, args);
        va_end(args);
    }

    va_start(args, fmt);
    vlogf(level, fmt, args);
    va_end(args);
}

#endif // DEBUG

/*****************************************************************************/
#if defined(DEBUG) || MEASURE_NODE_SIZE || MEASURE_BLOCK_SIZE || DISPLAY_SIZES || CALL_ARG_STATS

static unsigned genMethodCnt;  // total number of methods JIT'ted
unsigned        genMethodICnt; // number of interruptible methods
unsigned        genMethodNCnt; // number of non-interruptible methods
static unsigned genSmallMethodsNeedingExtraMemoryCnt = 0;

#endif

/*****************************************************************************/
#if MEASURE_NODE_SIZE
NodeSizeStats genNodeSizeStats;
NodeSizeStats genNodeSizeStatsPerFunc;

unsigned  genTreeNcntHistBuckets[] = {10, 20, 30, 40, 50, 100, 200, 300, 400, 500, 1000, 5000, 10000, 0};
Histogram genTreeNcntHist(genTreeNcntHistBuckets);

unsigned  genTreeNsizHistBuckets[] = {1000, 5000, 10000, 50000, 100000, 500000, 1000000, 0};
Histogram genTreeNsizHist(genTreeNsizHistBuckets);
#endif // MEASURE_NODE_SIZE

/*****************************************************************************/
#if MEASURE_MEM_ALLOC

unsigned  memAllocHistBuckets[] = {64, 128, 192, 256, 512, 1024, 4096, 8192, 0};
Histogram memAllocHist(memAllocHistBuckets);
unsigned  memUsedHistBuckets[] = {16, 32, 64, 128, 192, 256, 512, 1024, 4096, 8192, 0};
Histogram memUsedHist(memUsedHistBuckets);

#endif // MEASURE_MEM_ALLOC

/*****************************************************************************
 *
 *  Variables to keep track of total code amounts.
 */

#if DISPLAY_SIZES

size_t grossVMsize; // Total IL code size
size_t grossNCsize; // Native code + data size
size_t totalNCsize; // Native code + data + GC info size (TODO-Cleanup: GC info size only accurate for JIT32_GCENCODER)
size_t gcHeaderISize; // GC header      size: interruptible methods
size_t gcPtrMapISize; // GC pointer map size: interruptible methods
size_t gcHeaderNSize; // GC header      size: non-interruptible methods
size_t gcPtrMapNSize; // GC pointer map size: non-interruptible methods

#endif // DISPLAY_SIZES

/*****************************************************************************
 *
 *  Variables to keep track of argument counts.
 */

#if CALL_ARG_STATS

unsigned argTotalCalls;
unsigned argHelperCalls;
unsigned argStaticCalls;
unsigned argNonVirtualCalls;
unsigned argVirtualCalls;

unsigned argTotalArgs; // total number of args for all calls (including objectPtr)
unsigned argTotalDWordArgs;
unsigned argTotalLongArgs;
unsigned argTotalFloatArgs;
unsigned argTotalDoubleArgs;

unsigned argTotalRegArgs;
unsigned argTotalTemps;
unsigned argTotalLclVar;
unsigned argTotalDeferred;
unsigned argTotalConst;

unsigned argTotalObjPtr;

unsigned argMaxTempsPerMethod;

unsigned  argCntBuckets[] = {0, 1, 2, 3, 4, 5, 6, 10, 0};
Histogram argCntTable(argCntBuckets);

unsigned  argDWordCntBuckets[] = {0, 1, 2, 3, 4, 5, 6, 10, 0};
Histogram argDWordCntTable(argDWordCntBuckets);

unsigned  argDWordLngCntBuckets[] = {0, 1, 2, 3, 4, 5, 6, 10, 0};
Histogram argDWordLngCntTable(argDWordLngCntBuckets);

unsigned  argTempsCntBuckets[] = {0, 1, 2, 3, 4, 5, 6, 10, 0};
Histogram argTempsCntTable(argTempsCntBuckets);

#endif // CALL_ARG_STATS

/*****************************************************************************
 *
 *  Variables to keep track of basic block counts.
 */

#if COUNT_BASIC_BLOCKS

//          --------------------------------------------------
//          Basic block count frequency table:
//          --------------------------------------------------
//              <=         1 ===>  26872 count ( 56% of total)
//               2 ..      2 ===>    669 count ( 58% of total)
//               3 ..      3 ===>   4687 count ( 68% of total)
//               4 ..      5 ===>   5101 count ( 78% of total)
//               6 ..     10 ===>   5575 count ( 90% of total)
//              11 ..     20 ===>   3028 count ( 97% of total)
//              21 ..     50 ===>   1108 count ( 99% of total)
//              51 ..    100 ===>    182 count ( 99% of total)
//             101 ..   1000 ===>     34 count (100% of total)
//            1001 ..  10000 ===>      0 count (100% of total)
//          --------------------------------------------------

unsigned  bbCntBuckets[] = {1, 2, 3, 5, 10, 20, 50, 100, 1000, 10000, 0};
Histogram bbCntTable(bbCntBuckets);

/* Histogram for the IL opcode size of methods with a single basic block */

unsigned  bbSizeBuckets[] = {1, 4, 8, 16, 32, 64, 128, 256, 512, 1024, 2048, 0};
Histogram bbOneBBSizeTable(bbSizeBuckets);

unsigned  computeReachabilitySetsIterationBuckets[] = {1, 2, 3, 4, 5, 6, 7, 8, 9, 10, 0};
Histogram computeReachabilitySetsIterationTable(computeReachabilitySetsIterationBuckets);

#endif // COUNT_BASIC_BLOCKS

/*****************************************************************************
 *
 *  Used by optFindNaturalLoops to gather statistical information such as
 *   - total number of natural loops
 *   - number of loops with 1, 2, ... exit conditions
 *   - number of loops that have an iterator (for like)
 *   - number of loops that have a constant iterator
 */

#if COUNT_LOOPS

unsigned totalLoopMethods;        // counts the total number of methods that have natural loops
unsigned maxLoopsPerMethod;       // counts the maximum number of loops a method has
unsigned totalLoopCount;          // counts the total number of natural loops
unsigned totalUnnatLoopCount;     // counts the total number of (not-necessarily natural) loops
unsigned totalUnnatLoopOverflows; // # of methods that identified more unnatural loops than we can represent
unsigned iterLoopCount;           // counts the # of loops with an iterator (for like)
unsigned constIterLoopCount;      // counts the # of loops with a constant iterator (for like)
bool     hasMethodLoops;          // flag to keep track if we already counted a method as having loops
unsigned loopsThisMethod;         // counts the number of loops in the current method
bool     loopOverflowThisMethod;  // True if we exceeded the max # of loops in the method.

/* Histogram for number of loops in a method */

unsigned  loopCountBuckets[] = {0, 1, 2, 3, 4, 5, 6, 7, 8, 9, 10, 11, 12, 0};
Histogram loopCountTable(loopCountBuckets);

/* Histogram for number of loop exits */

unsigned  loopExitCountBuckets[] = {0, 1, 2, 3, 4, 5, 6, 0};
Histogram loopExitCountTable(loopExitCountBuckets);

#endif // COUNT_LOOPS

Compiler::Compiler(ArenaAllocator*       arena,
                   CORINFO_METHOD_HANDLE methodHnd,
                   COMP_HANDLE           compHnd,
                   CORINFO_METHOD_INFO*  methodInfo,
                   InlineInfo*           inlineInfo)
    : compArenaAllocator(arena)
    , impInlineInfo(inlineInfo)
    , impPendingBlockMembers(CompAllocator(arena, CMK_Generic))
    , impSpillCliquePredMembers(CompAllocator(arena, CMK_Generic))
    , impSpillCliqueSuccMembers(CompAllocator(arena, CMK_Generic))
    , genIPmappings(CompAllocator(arena, CMK_DebugInfo))
    , genRichIPmappings(CompAllocator(arena, CMK_DebugInfo))
{
    info.compCompHnd    = compHnd;
    info.compMethodHnd  = methodHnd;
    info.compMethodInfo = methodInfo;
    info.compClassHnd   = compHnd->getMethodClass(methodHnd);

#ifdef DEBUG
    verbose = compIsForInlining() ? impInlineInfo->InlinerCompiler->verbose : false;
#endif

#if defined(DEBUG) || defined(LATE_DISASM) || DUMP_FLOWGRAPHS || DUMP_GC_TABLES
    info.compMethodName = eeGetMethodName(methodHnd);
    info.compClassName  = eeGetClassName(info.compClassHnd);
    info.compFullName   = eeGetMethodFullName(methodHnd);

    info.compMethodSuperPMIIndex = g_jitHost->getIntConfigValue("SuperPMIMethodContextNumber", -1);

    if (!compIsForInlining())
    {
        JitMetadata::report(this, JitMetadata::MethodFullName, info.compFullName, strlen(info.compFullName));
    }
#endif // defined(DEBUG) || defined(LATE_DISASM) || DUMP_FLOWGRAPHS

#ifdef DEBUG
    // Opt-in to jit stress based on method hash ranges.
    //
    // Note the default (with JitStressRange not set) is that all
    // methods will be subject to stress.
    static ConfigMethodRange fJitStressRange;
    fJitStressRange.EnsureInit(JitConfig.JitStressRange());
    assert(!fJitStressRange.Error());
    compAllowStress =
        fJitStressRange.Contains(info.compMethodHash()) &&
        (JitConfig.JitStressOnly().isEmpty() ||
         JitConfig.JitStressOnly().contains(info.compMethodHnd, info.compClassHnd, &info.compMethodInfo->args));

#endif // DEBUG

#if defined(FEATURE_EH_WINDOWS_X86)
    eeIsNativeAotAbi = IsTargetAbi(CORINFO_NATIVEAOT_ABI);
#endif

    if (compIsForInlining())
    {
        m_inlineStrategy = nullptr;
        compInlineResult = inlineInfo->inlineResult;
    }
    else
    {
        m_inlineStrategy = new (this, CMK_Inlining) InlineStrategy(this);
        compInlineResult = nullptr;
    }

    for (int i = 0; i < TYP_COUNT; i++)
    {
        fgBigOffsetMorphingTemps[i] = BAD_VAR_NUM;
    }

#ifdef DEBUG
    if (!compIsForInlining())
    {
        const int noStructPromotionValue = JitConfig.JitNoStructPromotion();
        assert(0 <= noStructPromotionValue && noStructPromotionValue <= 2);
        if (noStructPromotionValue == 1)
        {
            fgNoStructPromotion = true;
        }
        if (noStructPromotionValue == 2)
        {
            fgNoStructParamPromotion = true;
        }
    }
#endif // DEBUG

    structPromotionHelper = new (this, CMK_Promotion) StructPromotionHelper(this);

    if (!compIsForInlining())
    {
        codeGen = getCodeGenerator(this);
        hashBv::Init(this);

        //
        // Initialize all the per-method statistics gathering data structures.
        //
#if MEASURE_NODE_SIZE
        genNodeSizeStatsPerFunc.Init();
#endif // MEASURE_NODE_SIZE
    }

    for (MemoryKind memoryKind : allMemoryKinds())
    {
        m_memorySsaMap[memoryKind] = nullptr;
    }

#ifdef DEBUG
    if (!compIsForInlining())
    {
        compDoComponentUnitTestsOnce();
    }
#endif // DEBUG

    // check that HelperCallProperties are initialized
    assert(s_helperCallProperties.IsPure(CORINFO_HELP_GET_GCSTATIC_BASE));

    virtualStubParamInfo = new (this, CMK_Unknown) VirtualStubParamInfo(IsTargetAbi(CORINFO_NATIVEAOT_ABI));

    // compMatchedVM is set to true if both CPU/ABI and OS are matching the execution engine requirements
    //
    // Do we have a matched VM? Or are we "abusing" the VM to help us do JIT work (such as using an x86 native VM
    // with an ARM-targeting "altjit").
    // Match CPU/ABI for compMatchedVM
    info.compMatchedVM = IMAGE_FILE_MACHINE_TARGET == info.compCompHnd->getExpectedTargetArchitecture();

    // Match OS for compMatchedVM
    CORINFO_EE_INFO* eeInfo = eeGetEEInfo();

#ifdef TARGET_OS_RUNTIMEDETERMINED
    noway_assert(TargetOS::OSSettingConfigured);
#endif

    if (TargetOS::IsApplePlatform)
    {
        info.compMatchedVM = info.compMatchedVM && (eeInfo->osType == CORINFO_APPLE);
    }
    else if (TargetOS::IsUnix)
    {
        if (TargetArchitecture::IsX64)
        {
            // Apple x64 uses the Unix jit variant in crossgen2, not a special jit
            info.compMatchedVM =
                info.compMatchedVM && ((eeInfo->osType == CORINFO_UNIX) || (eeInfo->osType == CORINFO_APPLE));
        }
        else
        {
            info.compMatchedVM = info.compMatchedVM && (eeInfo->osType == CORINFO_UNIX);
        }
    }
    else if (TargetOS::IsWindows)
    {
        info.compMatchedVM = info.compMatchedVM && (eeInfo->osType == CORINFO_WINNT);
    }

    compMaxUncheckedOffsetForNullObject = eeInfo->maxUncheckedOffsetForNullObject;

    info.compProfilerCallback = false; // Assume false until we are told to hook this method.

    info.compCode         = methodInfo->ILCode;
    info.compILCodeSize   = methodInfo->ILCodeSize;
    info.compILImportSize = 0;

    info.compHasNextCallRetAddr    = false;
    info.compIsVarArgs             = false;
    info.compUsesAsyncContinuation = false;
}

//------------------------------------------------------------------------
// getJitGCType: Given the VM's CorInfoGCType convert it to the JIT's var_types
//
// Arguments:
//    gcType    - an enum value that originally came from an element
//                of the BYTE[] returned from getClassGClayout()
//
// Return Value:
//    The corresponding enum value from the JIT's var_types
//
// Notes:
//   The gcLayout of each field of a struct is returned from getClassGClayout()
//   as a BYTE[] but each BYTE element is actually a CorInfoGCType value
//   Note when we 'know' that there is only one element in this array
//   the JIT will often pass the address of a single BYTE, instead of a BYTE[]
//

var_types Compiler::getJitGCType(BYTE gcType)
{
    var_types     result      = TYP_UNKNOWN;
    CorInfoGCType corInfoType = (CorInfoGCType)gcType;

    if (corInfoType == TYPE_GC_NONE)
    {
        result = TYP_I_IMPL;
    }
    else if (corInfoType == TYPE_GC_REF)
    {
        result = TYP_REF;
    }
    else if (corInfoType == TYPE_GC_BYREF)
    {
        result = TYP_BYREF;
    }
    else
    {
        noway_assert(!"Bad value of 'gcType'");
    }
    return result;
}

#ifdef TARGET_X86
//---------------------------------------------------------------------------
// isTrivialPointerSizedStruct:
//    Check if the given struct type contains only one pointer-sized integer value type
//
// Arguments:
//    clsHnd - the handle for the struct type.
//
// Return Value:
//    true if the given struct type contains only one pointer-sized integer value type,
//    false otherwise.
//
bool Compiler::isTrivialPointerSizedStruct(CORINFO_CLASS_HANDLE clsHnd) const
{
    assert(info.compCompHnd->isValueClass(clsHnd));
    if (info.compCompHnd->getClassSize(clsHnd) != TARGET_POINTER_SIZE)
    {
        return false;
    }
    for (;;)
    {
        // all of class chain must be of value type and must have only one field
        if (!info.compCompHnd->isValueClass(clsHnd) || info.compCompHnd->getClassNumInstanceFields(clsHnd) != 1)
        {
            return false;
        }

        CORINFO_CLASS_HANDLE* pClsHnd   = &clsHnd;
        CORINFO_FIELD_HANDLE  fldHnd    = info.compCompHnd->getFieldInClass(clsHnd, 0);
        CorInfoType           fieldType = info.compCompHnd->getFieldType(fldHnd, pClsHnd);

        var_types vt = JITtype2varType(fieldType);

        if (fieldType == CORINFO_TYPE_VALUECLASS)
        {
            clsHnd = *pClsHnd;
        }
        else if (varTypeIsI(vt) && !varTypeIsGC(vt))
        {
            return true;
        }
        else
        {
            return false;
        }
    }
}
#endif // TARGET_X86

//---------------------------------------------------------------------------
// isNativePrimitiveStructType:
//    Check if the given struct type is an intrinsic type that should be treated as though
//    it is not a struct at the unmanaged ABI boundary.
//
// Arguments:
//    clsHnd - the handle for the struct type.
//
// Return Value:
//    true if the given struct type should be treated as a primitive for unmanaged calls,
//    false otherwise.
//
bool Compiler::isNativePrimitiveStructType(CORINFO_CLASS_HANDLE clsHnd)
{
    if (!isIntrinsicType(clsHnd))
    {
        return false;
    }
    const char* namespaceName = nullptr;
    const char* typeName      = getClassNameFromMetadata(clsHnd, &namespaceName);

    if (strcmp(namespaceName, "System.Runtime.InteropServices") != 0)
    {
        return false;
    }

    return strcmp(typeName, "CLong") == 0 || strcmp(typeName, "CULong") == 0 || strcmp(typeName, "NFloat") == 0;
}

//-----------------------------------------------------------------------------
// getPrimitiveTypeForStruct:
//     Get the "primitive" type that is used for a struct
//     of size 'structSize'.
//     We examine 'clsHnd' to check the GC layout of the struct and
//     return TYP_REF for structs that simply wrap an object.
//     If the struct is a one element HFA/HVA, we will return the
//     proper floating point or vector type.
//
// Arguments:
//    structSize - the size of the struct type, cannot be zero
//    clsHnd     - the handle for the struct type, used when may have
//                 an HFA or if we need the GC layout for an object ref.
//
// Return Value:
//    The primitive type (i.e. byte, short, int, long, ref, float, double)
//    used to pass or return structs of this size.
//    If we shouldn't use a "primitive" type then TYP_UNKNOWN is returned.
// Notes:
//    For 32-bit targets (X86/ARM32) the 64-bit TYP_LONG type is not
//    considered a primitive type by this method.
//    So a struct that wraps a 'long' is passed and returned in the
//    same way as any other 8-byte struct
//    For ARM32 if we have an HFA struct that wraps a 64-bit double
//    we will return TYP_DOUBLE.
//    For vector calling conventions, a vector is considered a "primitive"
//    type, as it is passed in a single register.
//
var_types Compiler::getPrimitiveTypeForStruct(unsigned structSize, CORINFO_CLASS_HANDLE clsHnd)
{
    assert(structSize != 0);

    var_types useType = TYP_UNKNOWN;

    // Start by determining if we have an HFA/HVA with a single element.
    if (GlobalJitOptions::compFeatureHfa)
    {
        switch (structSize)
        {
            case 4:
            case 8:
#ifdef TARGET_ARM64
            case 16:
#endif // TARGET_ARM64
            {
                var_types hfaType = GetHfaType(clsHnd);
                // We're only interested in the case where the struct size is equal to the size of the hfaType.
                if (varTypeIsValidHfaType(hfaType))
                {
                    if (genTypeSize(hfaType) == structSize)
                    {
                        useType = hfaType;
                    }
                    else
                    {
                        return TYP_UNKNOWN;
                    }
                }
            }
        }
        if (useType != TYP_UNKNOWN)
        {
            return useType;
        }
    }

    // Now deal with non-HFA/HVA structs.
    switch (structSize)
    {
        case 1:
            useType = TYP_UBYTE;
            break;

        case 2:
            useType = TYP_USHORT;
            break;

#if !defined(TARGET_XARCH) || defined(UNIX_AMD64_ABI)
        case 3:
            useType = TYP_INT;
            break;

#endif // !TARGET_XARCH || UNIX_AMD64_ABI

#ifdef TARGET_64BIT
        case 4:
            // We dealt with the one-float HFA above. All other 4-byte structs are handled as INT.
            useType = TYP_INT;
            break;

#if !defined(TARGET_XARCH) || defined(UNIX_AMD64_ABI)
        case 5:
        case 6:
        case 7:
            useType = TYP_I_IMPL;
            break;

#endif // !TARGET_XARCH || UNIX_AMD64_ABI
#endif // TARGET_64BIT

        case TARGET_POINTER_SIZE:
        {
            BYTE gcPtr = 0;
            // Check if this pointer-sized struct is wrapping a GC object
            info.compCompHnd->getClassGClayout(clsHnd, &gcPtr);
            useType = getJitGCType(gcPtr);
        }
        break;

        default:
            useType = TYP_UNKNOWN;
            break;
    }

    return useType;
}

//-----------------------------------------------------------------------------
// getReturnTypeForStruct:
//     Get the type that is used to return values of the given struct type.
//     If you have already retrieved the struct size then it should be
//     passed as the optional third argument, as this allows us to avoid
//     an extra call to getClassSize(clsHnd)
//
// Arguments:
//    clsHnd         - the handle for the struct type
//    callConv       - the calling convention of the function
//                     that returns this struct.
//    wbReturnStruct - An "out" argument with information about how
//                     the struct is to be returned
//    structSize     - the size of the struct type,
//                     or zero if we should call getClassSize(clsHnd)
//
// Return Value:
//    For wbReturnStruct you can pass a 'nullptr' and nothing will be written
//     or returned for that out parameter.
//    When *wbReturnStruct is SPK_PrimitiveType this method's return value
//       is the primitive type used to return the struct.
//    When *wbReturnStruct is SPK_ByReference this method's return value
//       is always TYP_UNKNOWN and the struct type is returned using a return buffer
//    When *wbReturnStruct is SPK_ByValue or SPK_ByValueAsHfa this method's return value
//       is always TYP_STRUCT and the struct type is returned using multiple registers.
//
// Assumptions:
//    The size must be the size of the given type.
//    The given class handle must be for a value type (struct).
//
// Notes:
//    About HFA types:
//        When the clsHnd is a one element HFA type then this method's return
//          value is the appropriate floating point primitive type and
//          *wbReturnStruct is SPK_PrimitiveType.
//        If there are two or more elements in the HFA type and the target supports
//          multireg return types then the return value is TYP_STRUCT and
//          *wbReturnStruct is SPK_ByValueAsHfa.
//        Additionally if there are two or more elements in the HFA type and
//          the target doesn't support multreg return types then it is treated
//          as if it wasn't an HFA type.
//    About returning TYP_STRUCT:
//        Whenever this method's return value is TYP_STRUCT it always means
//         that multiple registers are used to return this struct.
//
var_types Compiler::getReturnTypeForStruct(CORINFO_CLASS_HANDLE     clsHnd,
                                           CorInfoCallConvExtension callConv,
                                           structPassingKind*       wbReturnStruct /* = nullptr */,
                                           unsigned                 structSize /* = 0 */)
{
    var_types         useType             = TYP_UNKNOWN;
    structPassingKind howToReturnStruct   = SPK_Unknown; // We must change this before we return
    bool              canReturnInRegister = true;

    assert(clsHnd != NO_CLASS_HANDLE);

    if (structSize == 0)
    {
        structSize = info.compCompHnd->getClassSize(clsHnd);
    }
    assert(structSize > 0);

#ifdef SWIFT_SUPPORT
    if (callConv == CorInfoCallConvExtension::Swift)
    {
        const CORINFO_SWIFT_LOWERING* lowering = GetSwiftLowering(clsHnd);
        if (lowering->byReference)
        {
            howToReturnStruct = SPK_ByReference;
            useType           = TYP_UNKNOWN;
        }
        else if (lowering->numLoweredElements == 1)
        {
            useType = JITtype2varType(lowering->loweredElements[0]);
            if (genTypeSize(useType) == structSize)
            {
                howToReturnStruct = SPK_PrimitiveType;
            }
            else
            {
                howToReturnStruct = SPK_EnclosingType;
            }
        }
        else
        {
            howToReturnStruct = SPK_ByValue;
            useType           = TYP_STRUCT;
        }

        if (wbReturnStruct != nullptr)
        {
            *wbReturnStruct = howToReturnStruct;
        }

        return useType;
    }
#endif

#ifdef UNIX_AMD64_ABI
    // An 8-byte struct may need to be returned in a floating point register
    // So we always consult the struct "Classifier" routine
    //
    SYSTEMV_AMD64_CORINFO_STRUCT_REG_PASSING_DESCRIPTOR structDesc;
    eeGetSystemVAmd64PassStructInRegisterDescriptor(clsHnd, &structDesc);

    if (structDesc.eightByteCount == 1)
    {
        assert(structSize <= sizeof(double));
        assert(structDesc.passedInRegisters);

        if (structDesc.eightByteClassifications[0] == SystemVClassificationTypeSSE)
        {
            // If this is returned as a floating type, use that.
            // Otherwise, leave as TYP_UNKNOWN and we'll sort things out below.
            useType           = GetEightByteType(structDesc, 0);
            howToReturnStruct = SPK_PrimitiveType;
        }
    }
    else
    {
        // Return classification is not always size based...
        canReturnInRegister = structDesc.passedInRegisters;
        if (!canReturnInRegister)
        {
            assert(structDesc.eightByteCount == 0);
            howToReturnStruct = SPK_ByReference;
            useType           = TYP_UNKNOWN;
        }
    }
#elif UNIX_X86_ABI
    if (callConv != CorInfoCallConvExtension::Managed && !isNativePrimitiveStructType(clsHnd))
    {
        canReturnInRegister = false;
        howToReturnStruct   = SPK_ByReference;
        useType             = TYP_UNKNOWN;
    }
#elif defined(TARGET_RISCV64) || defined(TARGET_LOONGARCH64)
    if (structSize <= (TARGET_POINTER_SIZE * 2))
    {
        const CORINFO_FPSTRUCT_LOWERING* lowering = GetFpStructLowering(clsHnd);
        if (!lowering->byIntegerCallConv)
        {
            if (lowering->numLoweredElements == 1)
            {
                useType = JITtype2varType(lowering->loweredElements[0]);
                assert(varTypeIsFloating(useType));
                howToReturnStruct = SPK_PrimitiveType;
            }
            else
            {
                assert(lowering->numLoweredElements == 2);
                howToReturnStruct = SPK_ByValue;
                useType           = TYP_STRUCT;
            }
        }
    }

#endif
    if (TargetOS::IsWindows && !TargetArchitecture::IsArm32 && callConvIsInstanceMethodCallConv(callConv) &&
        !isNativePrimitiveStructType(clsHnd))
    {
        canReturnInRegister = false;
        howToReturnStruct   = SPK_ByReference;
        useType             = TYP_UNKNOWN;
    }

    // Check for cases where a small struct is returned in a register
    // via a primitive type.
    //
    // The largest "primitive type" is MAX_PASS_SINGLEREG_BYTES
    // so we can skip calling getPrimitiveTypeForStruct when we
    // have a struct that is larger than that.
    if (canReturnInRegister && (useType == TYP_UNKNOWN) && (structSize <= MAX_PASS_SINGLEREG_BYTES))
    {
        // We set the "primitive" useType based upon the structSize
        // and also examine the clsHnd to see if it is an HFA of count one
        //
        // The ABI for struct returns in varArg methods, is same as the normal case,
        // so pass false for isVararg
        useType = getPrimitiveTypeForStruct(structSize, clsHnd);

        if (useType != TYP_UNKNOWN)
        {
            if (structSize == genTypeSize(useType))
            {
                // Currently: 1, 2, 4, or 8 byte structs
                howToReturnStruct = SPK_PrimitiveType;
            }
            else
            {
                // Currently: 3, 5, 6, or 7 byte structs
                assert(structSize < genTypeSize(useType));
                howToReturnStruct = SPK_EnclosingType;
            }
        }
    }

#ifdef TARGET_64BIT
    // Note this handles an odd case when FEATURE_MULTIREG_RET is disabled and HFAs are enabled
    //
    // getPrimitiveTypeForStruct will return TYP_UNKNOWN for a struct that is an HFA of two floats
    // because when HFA are enabled, normally we would use two FP registers to pass or return it
    //
    // But if we don't have support for multiple register return types, we have to change this.
    // Since what we have is an 8-byte struct (float + float)  we change useType to TYP_I_IMPL
    // so that the struct is returned instead using an 8-byte integer register.
    //
    if ((FEATURE_MULTIREG_RET == 0) && (useType == TYP_UNKNOWN) && (structSize == (2 * sizeof(float))) && IsHfa(clsHnd))
    {
        useType           = TYP_I_IMPL;
        howToReturnStruct = SPK_PrimitiveType;
    }
#endif

    // Did we change this struct type into a simple "primitive" type?
    if (useType != TYP_UNKNOWN)
    {
        // If so, we should have already set howToReturnStruct, too.
        assert(howToReturnStruct != SPK_Unknown);
    }
    else if (canReturnInRegister) // We can't replace the struct with a "primitive" type
    {
        // See if we can return this struct by value, possibly in multiple registers
        // or if we should return it using a return buffer register
        //
        if ((FEATURE_MULTIREG_RET == 1) && (structSize <= MAX_RET_MULTIREG_BYTES))
        {
            // Structs that are HFA's are returned in multiple registers
            if (IsHfa(clsHnd))
            {
                // HFA's of count one should have been handled by getPrimitiveTypeForStruct
                assert(GetHfaCount(clsHnd) >= 2);

                // setup wbPassType and useType indicate that this is returned by value as an HFA
                //  using multiple registers
                howToReturnStruct = SPK_ByValueAsHfa;
                useType           = TYP_STRUCT;
            }
            else // Not an HFA struct type
            {

#ifdef UNIX_AMD64_ABI

                // The cases of (structDesc.eightByteCount == 1) and (structDesc.eightByteCount == 0)
                // should have already been handled
                assert(structDesc.eightByteCount > 1);
                // setup wbPassType and useType indicate that this is returned by value in multiple registers
                howToReturnStruct = SPK_ByValue;
                useType           = TYP_STRUCT;
                assert(structDesc.passedInRegisters == true);

#elif defined(TARGET_ARM64)

                // Structs that are pointer sized or smaller should have been handled by getPrimitiveTypeForStruct
                assert(structSize > TARGET_POINTER_SIZE);

                // On ARM64 structs that are 9-16 bytes are returned by value in multiple registers
                //
                if (structSize <= (TARGET_POINTER_SIZE * 2))
                {
                    // setup wbPassType and useType indicate that this is return by value in multiple registers
                    howToReturnStruct = SPK_ByValue;
                    useType           = TYP_STRUCT;
                }
                else // a structSize that is 17-32 bytes in size
                {
                    // Otherwise we return this struct using a return buffer
                    // setup wbPassType and useType indicate that this is returned using a return buffer register
                    //  (reference to a return buffer)
                    howToReturnStruct = SPK_ByReference;
                    useType           = TYP_UNKNOWN;
                }
#elif defined(TARGET_X86)

                // Only 8-byte structs are return in multiple registers.
                // We also only support multireg struct returns on x86 to match the native calling convention.
                // So return 8-byte structs only when the calling convention is a native calling convention.
                if (structSize == MAX_RET_MULTIREG_BYTES && callConv != CorInfoCallConvExtension::Managed)
                {
                    // setup wbPassType and useType indicate that this is return by value in multiple registers
                    howToReturnStruct = SPK_ByValue;
                    useType           = TYP_STRUCT;
                }
                else
                {
                    // Otherwise we return this struct using a return buffer
                    // setup wbPassType and useType indicate that this is returned using a return buffer register
                    //  (reference to a return buffer)
                    howToReturnStruct = SPK_ByReference;
                    useType           = TYP_UNKNOWN;
                }
#elif defined(TARGET_ARM)

                // Otherwise we return this struct using a return buffer
                // setup wbPassType and useType indicate that this is returned using a return buffer register
                //  (reference to a return buffer)
                howToReturnStruct = SPK_ByReference;
                useType           = TYP_UNKNOWN;

#elif defined(TARGET_LOONGARCH64) || defined(TARGET_RISCV64)

                // On LOONGARCH64/RISCV64 struct that is 1-16 bytes is returned by value in one/two register(s)
                howToReturnStruct = SPK_ByValue;
                useType           = TYP_STRUCT;

#else //  TARGET_XXX

                noway_assert(!"Unhandled TARGET in getReturnTypeForStruct (with FEATURE_MULTIREG_ARGS=1)");

#endif //  TARGET_XXX
            }
        }
        else // (structSize > MAX_RET_MULTIREG_BYTES) || (FEATURE_MULTIREG_RET == 0)
        {
            // We have a (large) struct that can't be replaced with a "primitive" type
            // and can't be returned in multiple registers

            // We return this struct using a return buffer register
            // setup wbPassType and useType indicate that this is returned using a return buffer register
            //  (reference to a return buffer)
            howToReturnStruct = SPK_ByReference;
            useType           = TYP_UNKNOWN;
        }
    }

    // 'howToReturnStruct' must be set to one of the valid values before we return
    assert(howToReturnStruct != SPK_Unknown);
    if (wbReturnStruct != nullptr)
    {
        *wbReturnStruct = howToReturnStruct;
    }

    return useType;
}

///////////////////////////////////////////////////////////////////////////////
//
// MEASURE_NOWAY: code to measure and rank dynamic occurrences of noway_assert.
// (Just the appearances of noway_assert, whether the assert is true or false.)
// This might help characterize the cost of noway_assert in non-DEBUG builds,
// or determine which noway_assert should be simple DEBUG-only asserts.
//
///////////////////////////////////////////////////////////////////////////////

#if MEASURE_NOWAY

struct FileLine
{
    char*    m_file;
    unsigned m_line;
    char*    m_condStr;

    FileLine()
        : m_file(nullptr)
        , m_line(0)
        , m_condStr(nullptr)
    {
    }

    FileLine(const char* file, unsigned line, const char* condStr)
        : m_line(line)
    {
        size_t newSize = (strlen(file) + 1) * sizeof(char);
        m_file         = HostAllocator::getHostAllocator().allocate<char>(newSize);
        strcpy_s(m_file, newSize, file);

        newSize   = (strlen(condStr) + 1) * sizeof(char);
        m_condStr = HostAllocator::getHostAllocator().allocate<char>(newSize);
        strcpy_s(m_condStr, newSize, condStr);
    }

    FileLine(const FileLine& other)
    {
        m_file    = other.m_file;
        m_line    = other.m_line;
        m_condStr = other.m_condStr;
    }

    // GetHashCode() and Equals() are needed by JitHashTable

    static unsigned GetHashCode(FileLine fl)
    {
        assert(fl.m_file != nullptr);
        unsigned code = fl.m_line;
        for (const char* p = fl.m_file; *p != '\0'; p++)
        {
            code += *p;
        }
        // Could also add condStr.
        return code;
    }

    static bool Equals(FileLine fl1, FileLine fl2)
    {
        return (fl1.m_line == fl2.m_line) && (0 == strcmp(fl1.m_file, fl2.m_file));
    }
};

typedef JitHashTable<FileLine, FileLine, size_t, HostAllocator> FileLineToCountMap;
FileLineToCountMap*                                             NowayAssertMap;

void Compiler::RecordNowayAssert(const char* filename, unsigned line, const char* condStr)
{
    if (NowayAssertMap == nullptr)
    {
        NowayAssertMap = new (HostAllocator::getHostAllocator()) FileLineToCountMap(HostAllocator::getHostAllocator());
    }
    FileLine fl(filename, line, condStr);
    size_t*  pCount = NowayAssertMap->LookupPointer(fl);
    if (pCount == nullptr)
    {
        NowayAssertMap->Set(fl, 1);
    }
    else
    {
        ++(*pCount);
    }
}

void RecordNowayAssertGlobal(const char* filename, unsigned line, const char* condStr)
{
    if ((JitConfig.JitMeasureNowayAssert() == 1) && (JitTls::GetCompiler() != nullptr))
    {
        JitTls::GetCompiler()->RecordNowayAssert(filename, line, condStr);
    }
}

struct NowayAssertCountMap
{
    size_t   count;
    FileLine fl;

    NowayAssertCountMap()
        : count(0)
    {
    }

    struct compare
    {
        bool operator()(const NowayAssertCountMap& elem1, const NowayAssertCountMap& elem2)
        {
            return (ssize_t)elem2.count < (ssize_t)elem1.count; // sort in descending order
        }
    };
};

void DisplayNowayAssertMap()
{
    if (NowayAssertMap != nullptr)
    {
        FILE* fout;

        const char* strJitMeasureNowayAssertFile = JitConfig.JitMeasureNowayAssertFile();
        if (strJitMeasureNowayAssertFile != nullptr)
        {
            fout = fopen_utf8(strJitMeasureNowayAssertFile, "a");
            if (fout == nullptr)
            {
                fprintf(jitstdout(), "Failed to open JitMeasureNowayAssertFile \"%s\"\n", strJitMeasureNowayAssertFile);
                return;
            }
        }
        else
        {
            fout = jitstdout();
        }

        // Iterate noway assert map, create sorted table by occurrence, dump it.
        unsigned             count = NowayAssertMap->GetCount();
        NowayAssertCountMap* nacp  = new NowayAssertCountMap[count];
        unsigned             i     = 0;

        for (FileLineToCountMap::Node* const iter : FileLineToCountMap::KeyValueIteration(NowayAssertMap))
        {
            nacp[i].count = iter->GetValue();
            nacp[i].fl    = iter->GetKey();
            ++i;
        }

        jitstd::sort(nacp, nacp + count, NowayAssertCountMap::compare());

        if (fout == jitstdout())
        {
            // Don't output the header if writing to a file, since we'll be appending to existing dumps in that case.
            fprintf(fout, "\nnoway_assert counts:\n");
            fprintf(fout, "count, file, line, text\n");
        }

        for (i = 0; i < count; i++)
        {
            fprintf(fout, "%zu, %s, %u, \"%s\"\n", nacp[i].count, nacp[i].fl.m_file, nacp[i].fl.m_line,
                    nacp[i].fl.m_condStr);
        }

        if (fout != jitstdout())
        {
            fclose(fout);
            fout = nullptr;
        }
    }
}

#endif // MEASURE_NOWAY

#if MEASURE_BLOCK_SIZE
size_t genFlowNodeSize;
size_t genFlowNodeCnt;
#endif // MEASURE_BLOCK_SIZE

/*****************************************************************************/
// We keep track of methods we've already compiled.

/*****************************************************************************
 *  Declare the statics
 */

#ifdef DEBUG
/* static */
LONG Compiler::s_compMethodsCount = 0; // to produce unique label names
#endif

#if MEASURE_MEM_ALLOC
/* static */
bool Compiler::s_dspMemStats = false;
#endif

#ifndef PROFILING_SUPPORTED
const bool Compiler::Options::compNoPInvokeInlineCB = false;
#endif

/*****************************************************************************
 *
 *  One time initialization code
 */

/* static */
void Compiler::compStartup()
{
#if DISPLAY_SIZES
    grossVMsize = grossNCsize = totalNCsize = 0;
#endif // DISPLAY_SIZES

    /* Initialize the table of tree node sizes */

    GenTree::InitNodeSize();

#ifdef JIT32_GCENCODER
    // Initialize the GC encoder lookup table

    GCInfo::gcInitEncoderLookupTable();
#endif

    /* Initialize the emitter */

    emitter::emitInit();

    // Static vars of ValueNumStore
    ValueNumStore::ValidateValueNumStoreStatics();

    compDisplayStaticSizes();
}

/*****************************************************************************
 *
 *  One time finalization code
 */

/* static */
void Compiler::compShutdown()
{
    if (s_pAltJitExcludeAssembliesList != nullptr)
    {
        s_pAltJitExcludeAssembliesList->~AssemblyNamesList2(); // call the destructor
        s_pAltJitExcludeAssembliesList = nullptr;
    }

#ifdef DEBUG
    if (s_pJitDisasmIncludeAssembliesList != nullptr)
    {
        s_pJitDisasmIncludeAssembliesList->~AssemblyNamesList2(); // call the destructor
        s_pJitDisasmIncludeAssembliesList = nullptr;
    }
#endif // DEBUG

#if MEASURE_NOWAY
    DisplayNowayAssertMap();
#endif // MEASURE_NOWAY

    /* Shut down the emitter */

    emitter::emitDone();

#if defined(DEBUG)
    // Finish reading and/or writing inline xml
    if (JitConfig.JitInlineDumpXmlFile() != nullptr)
    {
        FILE* file = fopen_utf8(JitConfig.JitInlineDumpXmlFile(), "a");
        if (file != nullptr)
        {
            InlineStrategy::FinalizeXml(file);
            fclose(file);
        }
        else
        {
            InlineStrategy::FinalizeXml();
        }
    }
#endif // defined(DEBUG)

#if defined(DEBUG) || MEASURE_NODE_SIZE || MEASURE_BLOCK_SIZE || DISPLAY_SIZES || CALL_ARG_STATS
    if (genMethodCnt == 0)
    {
        return;
    }
#endif

#if NODEBASH_STATS
    GenTree::ReportOperBashing(jitstdout());
#endif

#ifdef FEATURE_JIT_METHOD_PERF
    if (compJitTimeLogFilename != nullptr)
    {
        FILE* jitTimeLogFile = fopen_utf8(compJitTimeLogFilename, "a");
        if (jitTimeLogFile != nullptr)
        {
            CompTimeSummaryInfo::s_compTimeSummary.Print(jitTimeLogFile);
            fclose(jitTimeLogFile);
        }
    }

    JitTimer::Shutdown();
#endif // FEATURE_JIT_METHOD_PERF

#if COUNT_AST_OPERS

    // Add up all the counts so that we can show percentages of total
    unsigned totalCount = 0;
    for (unsigned op = 0; op < GT_COUNT; op++)
    {
        totalCount += GenTree::s_gtNodeCounts[op];
    }

    if (totalCount > 0)
    {
        struct OperInfo
        {
            unsigned   Count;
            unsigned   Size;
            genTreeOps Oper;
        };

        OperInfo opers[GT_COUNT];
        for (unsigned op = 0; op < GT_COUNT; op++)
        {
            opers[op] = {GenTree::s_gtNodeCounts[op], GenTree::s_gtTrueSizes[op], static_cast<genTreeOps>(op)};
        }

        jitstd::sort(opers, opers + ArrLen(opers), [](const OperInfo& l, const OperInfo& r) {
            // We'll be sorting in descending order.
            return l.Count >= r.Count;
        });

        unsigned remainingCount      = totalCount;
        unsigned remainingCountLarge = 0;
        unsigned remainingCountSmall = 0;

        unsigned countLarge = 0;
        unsigned countSmall = 0;

        jitprintf("\nGenTree operator counts (approximate):\n\n");

        for (OperInfo oper : opers)
        {
            unsigned size       = oper.Size;
            unsigned count      = oper.Count;
            double   percentage = 100.0 * count / totalCount;

            if (size > TREE_NODE_SZ_SMALL)
            {
                countLarge += count;
            }
            else
            {
                countSmall += count;
            }

            // Let's not show anything below a threshold
            if (percentage >= 0.5)
            {
                jitprintf("    GT_%-17s   %7u (%4.1lf%%) %3u bytes each\n", GenTree::OpName(oper.Oper), count,
                          percentage, size);
                remainingCount -= count;
            }
            else
            {
                if (size > TREE_NODE_SZ_SMALL)
                {
                    remainingCountLarge += count;
                }
                else
                {
                    remainingCountSmall += count;
                }
            }
        }

        if (remainingCount > 0)
        {
            jitprintf("    All other GT_xxx ...   %7u (%4.1lf%%) ... %4.1lf%% small + %4.1lf%% large\n", remainingCount,
                      100.0 * remainingCount / totalCount, 100.0 * remainingCountSmall / totalCount,
                      100.0 * remainingCountLarge / totalCount);
        }
        jitprintf("    -----------------------------------------------------\n");
        jitprintf("    Total    .......   %11u --ALL-- ... %4.1lf%% small + %4.1lf%% large\n", totalCount,
                  100.0 * countSmall / totalCount, 100.0 * countLarge / totalCount);
        jitprintf("\n");
    }

#endif // COUNT_AST_OPERS

#if DISPLAY_SIZES

    if (grossVMsize && grossNCsize)
    {
        jitprintf("\n");
        jitprintf("--------------------------------------\n");
        jitprintf("Function and GC info size stats\n");
        jitprintf("--------------------------------------\n");

        jitprintf("[%7u VM, %8u %6s %4u%%] %s\n", grossVMsize, grossNCsize, Target::g_tgtCPUName,
                  100 * grossNCsize / grossVMsize, "Total (excluding GC info)");

        jitprintf("[%7u VM, %8u %6s %4u%%] %s\n", grossVMsize, totalNCsize, Target::g_tgtCPUName,
                  100 * totalNCsize / grossVMsize, "Total (including GC info)");

        if (gcHeaderISize || gcHeaderNSize)
        {
            jitprintf("\n");

            jitprintf("GC tables   : [%7uI,%7uN] %7u byt  (%u%% of IL, %u%% of %s).\n", gcHeaderISize + gcPtrMapISize,
                      gcHeaderNSize + gcPtrMapNSize, totalNCsize - grossNCsize,
                      100 * (totalNCsize - grossNCsize) / grossVMsize, 100 * (totalNCsize - grossNCsize) / grossNCsize,
                      Target::g_tgtCPUName);

            jitprintf("GC headers  : [%7uI,%7uN] %7u byt, [%4.1fI,%4.1fN] %4.1f byt/meth\n", gcHeaderISize,
                      gcHeaderNSize, gcHeaderISize + gcHeaderNSize, (float)gcHeaderISize / (genMethodICnt + 0.001),
                      (float)gcHeaderNSize / (genMethodNCnt + 0.001),
                      (float)(gcHeaderISize + gcHeaderNSize) / genMethodCnt);

            jitprintf("GC ptr maps : [%7uI,%7uN] %7u byt, [%4.1fI,%4.1fN] %4.1f byt/meth\n", gcPtrMapISize,
                      gcPtrMapNSize, gcPtrMapISize + gcPtrMapNSize, (float)gcPtrMapISize / (genMethodICnt + 0.001),
                      (float)gcPtrMapNSize / (genMethodNCnt + 0.001),
                      (float)(gcPtrMapISize + gcPtrMapNSize) / genMethodCnt);
        }
        else
        {
            jitprintf("\n");

            jitprintf("GC tables   take up %u bytes (%u%% of instr, %u%% of %6s code).\n", totalNCsize - grossNCsize,
                      100 * (totalNCsize - grossNCsize) / grossVMsize, 100 * (totalNCsize - grossNCsize) / grossNCsize,
                      Target::g_tgtCPUName);
        }

#ifdef DEBUG
#if DOUBLE_ALIGN
        jitprintf("%u out of %u methods generated with double-aligned stack\n", Compiler::s_lvaDoubleAlignedProcsCount,
                  genMethodCnt);
#endif
#endif
    }

#endif // DISPLAY_SIZES

#if CALL_ARG_STATS
    compDispCallArgStats(jitstdout());
#endif

#if COUNT_BASIC_BLOCKS
    jitprintf("--------------------------------------------------\n");
    jitprintf("Basic block count frequency table:\n");
    jitprintf("--------------------------------------------------\n");
    bbCntTable.dump(jitstdout());
    jitprintf("--------------------------------------------------\n");

    jitprintf("\n");

    jitprintf("--------------------------------------------------\n");
    jitprintf("IL method size frequency table for methods with a single basic block:\n");
    jitprintf("--------------------------------------------------\n");
    bbOneBBSizeTable.dump(jitstdout());
    jitprintf("--------------------------------------------------\n");

    jitprintf("--------------------------------------------------\n");
    jitprintf("fgComputeReachabilitySets `while (change)` iterations:\n");
    jitprintf("--------------------------------------------------\n");
    computeReachabilitySetsIterationTable.dump(jitstdout());
    jitprintf("--------------------------------------------------\n");

#endif // COUNT_BASIC_BLOCKS

#if COUNT_LOOPS

    jitprintf("\n");
    jitprintf("---------------------------------------------------\n");
    jitprintf("Loop stats\n");
    jitprintf("---------------------------------------------------\n");
    jitprintf("Total number of methods with loops is %5u\n", totalLoopMethods);
    jitprintf("Total number of              loops is %5u\n", totalLoopCount);
    jitprintf("Maximum number of loops per method is %5u\n", maxLoopsPerMethod);
    jitprintf("Total number of 'unnatural' loops is %5u\n", totalUnnatLoopCount);
    jitprintf("# of methods overflowing unnat loop limit is %5u\n", totalUnnatLoopOverflows);
    jitprintf("Total number of loops with an         iterator is %5u\n", iterLoopCount);
    jitprintf("Total number of loops with a constant iterator is %5u\n", constIterLoopCount);

    jitprintf("--------------------------------------------------\n");
    jitprintf("Loop count frequency table:\n");
    jitprintf("--------------------------------------------------\n");
    loopCountTable.dump(jitstdout());
    jitprintf("--------------------------------------------------\n");
    jitprintf("Loop exit count frequency table:\n");
    jitprintf("--------------------------------------------------\n");
    loopExitCountTable.dump(jitstdout());
    jitprintf("--------------------------------------------------\n");

#endif // COUNT_LOOPS

#if MEASURE_NODE_SIZE

    jitprintf("\n");
    jitprintf("---------------------------------------------------\n");
    jitprintf("GenTree node allocation stats\n");
    jitprintf("---------------------------------------------------\n");

    jitprintf("Allocated %6I64u tree nodes (%7I64u bytes total, avg %4I64u bytes per method)\n",
              genNodeSizeStats.genTreeNodeCnt, genNodeSizeStats.genTreeNodeSize,
              genNodeSizeStats.genTreeNodeSize / genMethodCnt);

    jitprintf("Allocated %7I64u bytes of unused tree node space (%3.2f%%)\n",
              genNodeSizeStats.genTreeNodeSize - genNodeSizeStats.genTreeNodeActualSize,
              (float)(100 * (genNodeSizeStats.genTreeNodeSize - genNodeSizeStats.genTreeNodeActualSize)) /
                  genNodeSizeStats.genTreeNodeSize);

    jitprintf("\n");
    jitprintf("---------------------------------------------------\n");
    jitprintf("Distribution of per-method GenTree node counts:\n");
    genTreeNcntHist.dump(jitstdout());

    jitprintf("\n");
    jitprintf("---------------------------------------------------\n");
    jitprintf("Distribution of per-method GenTree node  allocations (in bytes):\n");
    genTreeNsizHist.dump(jitstdout());

#endif // MEASURE_NODE_SIZE

#if MEASURE_BLOCK_SIZE

    jitprintf("\n");
    jitprintf("---------------------------------------------------\n");
    jitprintf("BasicBlock and FlowEdge/BasicBlockList allocation stats\n");
    jitprintf("---------------------------------------------------\n");

    jitprintf("Allocated %6u basic blocks (%7u bytes total, avg %4u bytes per method)\n", BasicBlock::s_Count,
              BasicBlock::s_Size, BasicBlock::s_Size / genMethodCnt);
    jitprintf("Allocated %6u flow nodes (%7u bytes total, avg %4u bytes per method)\n", genFlowNodeCnt, genFlowNodeSize,
              genFlowNodeSize / genMethodCnt);

#endif // MEASURE_BLOCK_SIZE

#if MEASURE_MEM_ALLOC

    if (s_dspMemStats)
    {
        jitprintf("\nAll allocations:\n");
        ArenaAllocator::dumpAggregateMemStats(jitstdout());

        jitprintf("\nLargest method:\n");
        ArenaAllocator::dumpMaxMemStats(jitstdout());

        jitprintf("\n");
        jitprintf("---------------------------------------------------\n");
        jitprintf("Distribution of total memory allocated per method (in KB):\n");
        memAllocHist.dump(jitstdout());

        jitprintf("\n");
        jitprintf("---------------------------------------------------\n");
        jitprintf("Distribution of total memory used      per method (in KB):\n");
        memUsedHist.dump(jitstdout());
    }

#endif // MEASURE_MEM_ALLOC

#if LOOP_HOIST_STATS
#ifdef DEBUG // Always display loop stats in retail
    if (JitConfig.DisplayLoopHoistStats() != 0)
#endif // DEBUG
    {
        PrintAggregateLoopHoistStats(jitstdout());
    }
#endif // LOOP_HOIST_STATS

#if TRACK_ENREG_STATS
    if (JitConfig.JitEnregStats() != 0)
    {
        s_enregisterStats.Dump(jitstdout());
    }
#endif // TRACK_ENREG_STATS

#if MEASURE_PTRTAB_SIZE

    jitprintf("\n");
    jitprintf("---------------------------------------------------\n");
    jitprintf("GC pointer table stats\n");
    jitprintf("---------------------------------------------------\n");

    jitprintf("Reg pointer descriptor size (internal): %8u (avg %4u per method)\n", GCInfo::s_gcRegPtrDscSize,
              GCInfo::s_gcRegPtrDscSize / genMethodCnt);

    jitprintf("Total pointer table size: %8u (avg %4u per method)\n", GCInfo::s_gcTotalPtrTabSize,
              GCInfo::s_gcTotalPtrTabSize / genMethodCnt);

#endif // MEASURE_PTRTAB_SIZE

#if MEASURE_NODE_SIZE || MEASURE_BLOCK_SIZE || MEASURE_PTRTAB_SIZE || DISPLAY_SIZES

    if (genMethodCnt != 0)
    {
        jitprintf("\n");
        jitprintf("A total of %6u methods compiled", genMethodCnt);
#if DISPLAY_SIZES
        if (genMethodICnt || genMethodNCnt)
        {
            jitprintf(" (%u interruptible, %u non-interruptible)", genMethodICnt, genMethodNCnt);
        }
#endif // DISPLAY_SIZES
        jitprintf(".\n");
    }

#endif // MEASURE_NODE_SIZE || MEASURE_BLOCK_SIZE || MEASURE_PTRTAB_SIZE || DISPLAY_SIZES

#if EMITTER_STATS
    emitterStats(jitstdout());
#endif

#if MEASURE_FATAL
    jitprintf("\n");
    jitprintf("---------------------------------------------------\n");
    jitprintf("Fatal errors stats\n");
    jitprintf("---------------------------------------------------\n");
    jitprintf("   badCode:             %u\n", fatal_badCode);
    jitprintf("   noWay:               %u\n", fatal_noWay);
    jitprintf("   implLimitation:      %u\n", fatal_implLimitation);
    jitprintf("   NOMEM:               %u\n", fatal_NOMEM);
    jitprintf("   noWayAssertBody:     %u\n", fatal_noWayAssertBody);
#ifdef DEBUG
    jitprintf("   noWayAssertBodyArgs: %u\n", fatal_noWayAssertBodyArgs);
#endif // DEBUG
    jitprintf("   NYI:                 %u\n", fatal_NYI);
#endif // MEASURE_FATAL

#if CALL_ARG_STATS || COUNT_BASIC_BLOCKS || COUNT_LOOPS || EMITTER_STATS || MEASURE_NODE_SIZE || MEASURE_MEM_ALLOC
    DumpOnShutdown::DumpAll();
#endif
}

/*****************************************************************************
 *  Display static data structure sizes.
 */

/* static */
void Compiler::compDisplayStaticSizes()
{
#if MEASURE_NODE_SIZE
    GenTree::DumpNodeSizes();
#endif

#if EMITTER_STATS
    emitterStaticStats();
#endif
}

/*****************************************************************************
 *
 *  Destructor
 */

void Compiler::compDone()
{
#ifdef LATE_DISASM
    if (codeGen != nullptr)
    {
        codeGen->getDisAssembler().disDone();
    }
#endif // LATE_DISASM
}

void* Compiler::compGetHelperFtn(CorInfoHelpFunc ftnNum, /* IN  */
                                 void**          ppIndirection)   /* OUT */
{
    void* addr;

    if (info.compMatchedVM)
    {
        addr = info.compCompHnd->getHelperFtn(ftnNum, ppIndirection);
    }
    else
    {
        // If we don't have a matched VM, we won't get valid results when asking for a helper function.
        addr = (void*)(uintptr_t)(0xCA11CA11); // "callcall"
    }

    return addr;
}

unsigned Compiler::compGetTypeSize(CorInfoType cit, CORINFO_CLASS_HANDLE clsHnd)
{
    var_types sigType = genActualType(JITtype2varType(cit));
    unsigned  sigSize;
    sigSize = genTypeSize(sigType);
    if (cit == CORINFO_TYPE_VALUECLASS)
    {
        sigSize = info.compCompHnd->getClassSize(clsHnd);
    }
    else if (cit == CORINFO_TYPE_REFANY)
    {
        sigSize = 2 * TARGET_POINTER_SIZE;
    }
    return sigSize;
}

#ifdef DEBUG
static bool DidComponentUnitTests = false;

void Compiler::compDoComponentUnitTestsOnce()
{
    if (!JitConfig.RunComponentUnitTests())
    {
        return;
    }

    if (!DidComponentUnitTests)
    {
        DidComponentUnitTests = true;
        ValueNumStore::RunTests(this);
        BitSetSupport::TestSuite(getAllocatorDebugOnly());
    }
}

//------------------------------------------------------------------------
// compGetJitDefaultFill:
//
// Return Value:
//    An unsigned char value used to initialize memory allocated by the JIT.
//    The default value is taken from DOTNET_JitDefaultFill. If it is not set
//    the value will be 0xdd. When JitStress is active a random value based
//    on the method hash is used.
//
// Notes:
//    Note that we can't use small values like zero, because we have some
//    asserts that can fire for such values.
//
// static
unsigned char Compiler::compGetJitDefaultFill(Compiler* comp)
{
    unsigned char defaultFill = (unsigned char)JitConfig.JitDefaultFill();

    if (comp != nullptr && comp->compStressCompile(STRESS_GENERIC_VARN, 50))
    {
        unsigned temp;
        temp = comp->info.compMethodHash();
        temp = (temp >> 16) ^ temp;
        temp = (temp >> 8) ^ temp;
        temp = temp & 0xff;
        // asserts like this: assert(!IsUninitialized(stkLvl));
        // mean that small values for defaultFill are problematic
        // so we make the value larger in that case.
        if (temp < 0x20)
        {
            temp |= 0x80;
        }

        // Make a misaligned pointer value to reduce probability of getting a valid value and firing
        // assert(!IsUninitialized(pointer)).
        temp |= 0x1;

        defaultFill = (unsigned char)temp;
    }

    return defaultFill;
}

/*****************************************************************************/

VarName Compiler::compVarName(regNumber reg, bool isFloatReg)
{
    if (isFloatReg)
    {
        assert(genIsValidFloatReg(reg));
    }
    else
    {
        assert(genIsValidReg(reg));
    }

    if ((info.compVarScopesCount > 0) && compCurBB && opts.varNames)
    {
        unsigned   lclNum;
        LclVarDsc* varDsc;

        /* Look for the matching register */
        for (lclNum = 0, varDsc = lvaTable; lclNum < lvaCount; lclNum++, varDsc++)
        {
            /* If the variable is not in a register, or not in the register we're looking for, quit. */
            /* Also, if it is a compiler generated variable (i.e. slot# > info.compVarScopesCount), don't bother. */
            if ((varDsc->lvRegister != 0) && (varDsc->GetRegNum() == reg) &&
                (varDsc->lvSlotNum < info.compVarScopesCount))
            {
                /* check if variable in that register is live */
                if (VarSetOps::IsMember(this, compCurLife, varDsc->lvVarIndex))
                {
                    /* variable is live - find the corresponding slot */
                    VarScopeDsc* varScope =
                        compFindLocalVar(varDsc->lvSlotNum, compCurBB->bbCodeOffs, compCurBB->bbCodeOffsEnd);
                    if (varScope)
                    {
                        return varScope->vsdName;
                    }
                }
            }
        }
    }

    return nullptr;
}

#endif // DEBUG

const char* Compiler::compRegVarName(regNumber reg, bool displayVar, bool isFloatReg)
{
#ifdef TARGET_ARM
    isFloatReg = genIsValidFloatReg(reg);
#endif

#ifdef DEBUG
    if (displayVar && (reg != REG_NA))
    {
        VarName varName = compVarName(reg, isFloatReg);

        if (varName)
        {
            const int   NAME_VAR_REG_BUFFER_LEN = 4 + 256 + 1;
            static char nameVarReg[2][NAME_VAR_REG_BUFFER_LEN]; // to avoid overwriting the buffer when have 2
                                                                // consecutive calls before printing
            static int index = 0;                               // for circular index into the name array

            index ^= 1; // circular reuse of index
            sprintf_s(nameVarReg[index], NAME_VAR_REG_BUFFER_LEN, "%s'%s'", getRegName(reg), VarNameToStr(varName));

            return nameVarReg[index];
        }
    }
#endif

    /* no debug info required or no variable in that register
       -> return standard name */

    return getRegName(reg);
}

const char* Compiler::compRegNameForSize(regNumber reg, size_t size)
{
    if (size == 0 || size >= 4)
    {
        return compRegVarName(reg, true);
    }

    // clang-format off
    static
    const char  *   sizeNames[][2] =
    {
        { "al", "ax" },
        { "cl", "cx" },
        { "dl", "dx" },
        { "bl", "bx" },
#ifdef TARGET_AMD64
        {  "spl",   "sp" }, // ESP
        {  "bpl",   "bp" }, // EBP
        {  "sil",   "si" }, // ESI
        {  "dil",   "di" }, // EDI
        {  "r8b",  "r8w" },
        {  "r9b",  "r9w" },
        { "r10b", "r10w" },
        { "r11b", "r11w" },
        { "r12b", "r12w" },
        { "r13b", "r13w" },
        { "r14b", "r14w" },
        { "r15b", "r15w" },
#endif // TARGET_AMD64
    };
    // clang-format on

    assert(isByteReg(reg));
    assert(genRegMask(reg) & RBM_BYTE_REGS);
    assert(size == 1 || size == 2);

    return sizeNames[reg][size - 1];
}

#ifdef DEBUG
const char* Compiler::compLocalVarName(unsigned varNum, unsigned offs)
{
    unsigned     i;
    VarScopeDsc* t;

    for (i = 0, t = info.compVarScopes; i < info.compVarScopesCount; i++, t++)
    {
        if (t->vsdVarNum != varNum)
        {
            continue;
        }

        if (offs >= t->vsdLifeBeg && offs < t->vsdLifeEnd)
        {
            return VarNameToStr(t->vsdName);
        }
    }

    return nullptr;
}
#endif

/*****************************************************************************/

void Compiler::compSetProcessor()
{
    //
    // NOTE: This function needs to be kept in sync with EEJitManager::SetCpuInfo() in vm\codeman.cpp
    //

    const JitFlags& jitFlags = *opts.jitFlags;

    //
    // Processor specific optimizations
    //

    CORINFO_InstructionSetFlags instructionSetFlags = jitFlags.GetInstructionSetFlags();
    opts.compSupportsISA.Reset();
    opts.compSupportsISAReported.Reset();
    opts.compSupportsISAExactly.Reset();

// The VM will set the ISA flags depending on actual hardware support
// and any specified config switches specified by the user. The exception
// here is for certain "artificial ISAs" such as Vector64/128/256 where they
// don't actually exist. The JIT is in charge of adding those and ensuring
// the total sum of flags is still valid.
#if defined(TARGET_XARCH)
    // If the VM passed in a virtual vector ISA, it was done to communicate PreferredVectorBitWidth.
    // No check is done for the validity of the value, since it will be clamped to max supported by
    // hardware and config when queried.  We will, therefore, remove the marker ISA and allow it to
    // be re-added if appropriate based on the hardware ISA evaluations below.

    uint32_t preferredVectorBitWidth = 0;
    if (instructionSetFlags.HasInstructionSet(InstructionSet_Vector128))
    {
        instructionSetFlags.RemoveInstructionSet(InstructionSet_Vector128);
        preferredVectorBitWidth = 128;
    }
    else if (instructionSetFlags.HasInstructionSet(InstructionSet_Vector256))
    {
        instructionSetFlags.RemoveInstructionSet(InstructionSet_Vector256);
        preferredVectorBitWidth = 256;
    }
    else if (instructionSetFlags.HasInstructionSet(InstructionSet_Vector512))
    {
        instructionSetFlags.RemoveInstructionSet(InstructionSet_Vector512);
        preferredVectorBitWidth = 512;
    }

    opts.preferredVectorByteLength = preferredVectorBitWidth / BITS_PER_BYTE;

    // Only one marker ISA should have been passed in, and it should now be cleared.
    assert(!instructionSetFlags.HasInstructionSet(InstructionSet_Vector128) &&
           !instructionSetFlags.HasInstructionSet(InstructionSet_Vector256) &&
           !instructionSetFlags.HasInstructionSet(InstructionSet_Vector512));

    if (instructionSetFlags.HasInstructionSet(InstructionSet_SSE))
    {
        instructionSetFlags.AddInstructionSet(InstructionSet_Vector128);
    }

    if (instructionSetFlags.HasInstructionSet(InstructionSet_AVX))
    {
        instructionSetFlags.AddInstructionSet(InstructionSet_Vector256);
    }

    if (instructionSetFlags.HasInstructionSet(InstructionSet_EVEX))
    {
        if (instructionSetFlags.HasInstructionSet(InstructionSet_AVX512F))
        {
            // x86-64-v4 feature level supports AVX512F, AVX512BW, AVX512CD, AVX512DQ, AVX512VL
            // These have been shipped together historically and at the time of this writing
            // there exists no hardware which doesn't support the entire feature set. To simplify
            // the overall JIT implementation, we currently require the entire set of ISAs to be
            // supported and disable AVX512 support otherwise.

            assert(instructionSetFlags.HasInstructionSet(InstructionSet_AVX512F));
            assert(instructionSetFlags.HasInstructionSet(InstructionSet_AVX512F_VL));
            assert(instructionSetFlags.HasInstructionSet(InstructionSet_AVX512BW));
            assert(instructionSetFlags.HasInstructionSet(InstructionSet_AVX512BW_VL));
            assert(instructionSetFlags.HasInstructionSet(InstructionSet_AVX512CD));
            assert(instructionSetFlags.HasInstructionSet(InstructionSet_AVX512CD_VL));
            assert(instructionSetFlags.HasInstructionSet(InstructionSet_AVX512DQ));
            assert(instructionSetFlags.HasInstructionSet(InstructionSet_AVX512DQ_VL));

            instructionSetFlags.AddInstructionSet(InstructionSet_Vector512);
        }
        else
        {
            // We shouldn't have EVEX enabled if neither AVX512 nor AVX10v1 are supported
            assert(instructionSetFlags.HasInstructionSet(InstructionSet_AVX10v1));
        }
    }
#elif defined(TARGET_ARM64)
    if (instructionSetFlags.HasInstructionSet(InstructionSet_AdvSimd))
    {
        instructionSetFlags.AddInstructionSet(InstructionSet_Vector64);
        instructionSetFlags.AddInstructionSet(InstructionSet_Vector128);
    }
#endif // TARGET_ARM64

    assert(instructionSetFlags.Equals(EnsureInstructionSetFlagsAreValid(instructionSetFlags)));
    opts.setSupportedISAs(instructionSetFlags);

#ifdef TARGET_XARCH
    if (!compIsForInlining())
    {
        if (canUseVexEncoding())
        {
            codeGen->GetEmitter()->SetUseVEXEncoding(true);
            // Assume each JITted method does not contain AVX instruction at first
            codeGen->GetEmitter()->SetContainsAVX(false);
            codeGen->GetEmitter()->SetContains256bitOrMoreAVX(false);
            codeGen->GetEmitter()->SetContainsCallNeedingVzeroupper(false);
        }
        if (canUseEvexEncoding())
        {
            codeGen->GetEmitter()->SetUseEvexEncoding(true);
        }
        if (canUseApxEncoding())
        {
            codeGen->GetEmitter()->SetUseRex2Encoding(true);
            codeGen->GetEmitter()->SetUsePromotedEVEXEncoding(true);
        }
    }
#endif // TARGET_XARCH
}

bool Compiler::notifyInstructionSetUsage(CORINFO_InstructionSet isa, bool supported) const
{
    const char* isaString = InstructionSetToString(isa);
    JITDUMP("Notify VM instruction set (%s) %s be supported.\n", isaString, supported ? "must" : "must not");
    return info.compCompHnd->notifyInstructionSetUsage(isa, supported);
}

#ifdef PROFILING_SUPPORTED
// A Dummy routine to receive Enter/Leave/Tailcall profiler callbacks.
// These are used when DOTNET_JitEltHookEnabled=1
#ifdef TARGET_AMD64
void DummyProfilerELTStub(UINT_PTR ProfilerHandle, UINT_PTR callerSP)
{
    return;
}
#else  //! TARGET_AMD64
void DummyProfilerELTStub(UINT_PTR ProfilerHandle)
{
    return;
}
#endif //! TARGET_AMD64

#endif // PROFILING_SUPPORTED

bool Compiler::compShouldThrowOnNoway()
{
    // In min opts, we don't want the noway assert to go through the exception
    // path. Instead we want it to just silently go through codegen for
    // compat reasons.
    return !opts.MinOpts();
}

// ConfigInteger does not offer an option for decimal flags.  Any numbers are interpreted as hex.
// I could add the decimal option to ConfigInteger or I could write a function to reinterpret this
// value as the user intended.
unsigned ReinterpretHexAsDecimal(unsigned in)
{
    // ex: in: 0x100 returns: 100
    unsigned result = 0;
    unsigned index  = 1;

    // default value
    if (in == INT_MAX)
    {
        return in;
    }

    while (in)
    {
        unsigned digit = in % 16;
        in >>= 4;
        assert(digit < 10);
        result += digit * index;
        index *= 10;
    }
    return result;
}

void Compiler::compInitOptions(JitFlags* jitFlags)
{
    opts = {};

    if (compIsForInlining())
    {
        // The following flags are lost when inlining. (They are removed in
        // Compiler::fgInvokeInlineeCompiler().)
        assert(!jitFlags->IsSet(JitFlags::JIT_FLAG_BBINSTR));
        assert(!jitFlags->IsSet(JitFlags::JIT_FLAG_BBINSTR_IF_LOOPS));
        assert(!jitFlags->IsSet(JitFlags::JIT_FLAG_PROF_ENTERLEAVE));
        assert(!jitFlags->IsSet(JitFlags::JIT_FLAG_DEBUG_EnC));
        assert(!jitFlags->IsSet(JitFlags::JIT_FLAG_REVERSE_PINVOKE));
        assert(!jitFlags->IsSet(JitFlags::JIT_FLAG_TRACK_TRANSITIONS));
    }

    opts.jitFlags  = jitFlags;
    opts.compFlags = CLFLG_MAXOPT; // Default value is for full optimization

    if (jitFlags->IsSet(JitFlags::JIT_FLAG_DEBUG_CODE) || jitFlags->IsSet(JitFlags::JIT_FLAG_MIN_OPT) ||
        jitFlags->IsSet(JitFlags::JIT_FLAG_TIER0))
    {
        opts.compFlags = CLFLG_MINOPT;
    }

    // Default value is to generate a blend of size and speed optimizations
    //
    opts.compCodeOpt = BLENDED_CODE;

    // If the EE sets SIZE_OPT or if we are compiling a Class constructor
    // we will optimize for code size at the expense of speed
    //
    if (jitFlags->IsSet(JitFlags::JIT_FLAG_SIZE_OPT) || ((info.compFlags & FLG_CCTOR) == FLG_CCTOR))
    {
        opts.compCodeOpt = SMALL_CODE;
    }
    //
    // If the EE sets SPEED_OPT we will optimize for speed at the expense of code size
    //
    else if (jitFlags->IsSet(JitFlags::JIT_FLAG_SPEED_OPT) ||
             (jitFlags->IsSet(JitFlags::JIT_FLAG_TIER1) && !jitFlags->IsSet(JitFlags::JIT_FLAG_MIN_OPT)))
    {
        opts.compCodeOpt = FAST_CODE;
        assert(!jitFlags->IsSet(JitFlags::JIT_FLAG_SIZE_OPT));
    }

    //-------------------------------------------------------------------------

    opts.compDbgCode = jitFlags->IsSet(JitFlags::JIT_FLAG_DEBUG_CODE);
    opts.compDbgInfo = jitFlags->IsSet(JitFlags::JIT_FLAG_DEBUG_INFO);
    opts.compDbgEnC  = jitFlags->IsSet(JitFlags::JIT_FLAG_DEBUG_EnC);

#ifdef DEBUG
    opts.compJitAlignLoopAdaptive       = JitConfig.JitAlignLoopAdaptive() == 1;
    opts.compJitAlignLoopBoundary       = (unsigned short)JitConfig.JitAlignLoopBoundary();
    opts.compJitAlignLoopMinBlockWeight = (unsigned short)JitConfig.JitAlignLoopMinBlockWeight();

    opts.compJitAlignLoopForJcc             = JitConfig.JitAlignLoopForJcc() == 1;
    opts.compJitAlignLoopMaxCodeSize        = (unsigned short)JitConfig.JitAlignLoopMaxCodeSize();
    opts.compJitHideAlignBehindJmp          = JitConfig.JitHideAlignBehindJmp() == 1;
    opts.compJitOptimizeStructHiddenBuffer  = JitConfig.JitOptimizeStructHiddenBuffer() == 1;
    opts.compJitUnrollLoopMaxIterationCount = (unsigned short)JitConfig.JitUnrollLoopMaxIterationCount();
#else
    opts.compJitAlignLoopAdaptive           = true;
    opts.compJitAlignLoopBoundary           = DEFAULT_ALIGN_LOOP_BOUNDARY;
    opts.compJitAlignLoopMinBlockWeight     = DEFAULT_ALIGN_LOOP_MIN_BLOCK_WEIGHT;
    opts.compJitAlignLoopMaxCodeSize        = DEFAULT_MAX_LOOPSIZE_FOR_ALIGN;
    opts.compJitHideAlignBehindJmp          = true;
    opts.compJitOptimizeStructHiddenBuffer  = true;
    opts.compJitUnrollLoopMaxIterationCount = DEFAULT_UNROLL_LOOP_MAX_ITERATION_COUNT;
#endif

#ifdef TARGET_XARCH
    if (opts.compJitAlignLoopAdaptive)
    {
        // For adaptive alignment, padding limit is equal to the max instruction encoding
        // size which is 15 bytes. Hence (32 >> 1) - 1 = 15 bytes.
        opts.compJitAlignPaddingLimit = (opts.compJitAlignLoopBoundary >> 1) - 1;
    }
    else
    {
        // For non-adaptive alignment, padding limit is 1 less than the alignment boundary
        // specified.
        opts.compJitAlignPaddingLimit = opts.compJitAlignLoopBoundary - 1;
    }
#elif TARGET_ARM64
    if (opts.compJitAlignLoopAdaptive)
    {
        // For adaptive alignment, padding limit is same as specified by the alignment
        // boundary because all instructions are 4 bytes long. Hence (32 >> 1) = 16 bytes.
        opts.compJitAlignPaddingLimit = (opts.compJitAlignLoopBoundary >> 1);
    }
    else
    {
        // For non-adaptive, padding limit is same as specified by the alignment.
        opts.compJitAlignPaddingLimit = opts.compJitAlignLoopBoundary;
    }
#endif

    assert(isPow2(opts.compJitAlignLoopBoundary));
#ifdef TARGET_ARM64
    // The minimum encoding size for Arm64 is 4 bytes.
    assert(opts.compJitAlignLoopBoundary >= 4);
#endif

#if REGEN_SHORTCUTS || REGEN_CALLPAT
    // We never want to have debugging enabled when regenerating GC encoding patterns
    opts.compDbgCode = false;
    opts.compDbgInfo = false;
    opts.compDbgEnC  = false;
#endif

    compSetProcessor();

#ifdef DEBUG
    opts.dspOrder = false;

    // Optionally suppress inliner compiler instance dumping.
    //
    if (compIsForInlining())
    {
        if (JitConfig.JitDumpInlinePhases() > 0)
        {
            verbose = impInlineInfo->InlinerCompiler->verbose;
        }
        else
        {
            verbose = false;
        }
    }
    else
    {
        verbose = false;
        codeGen->setVerbose(false);
    }
    verboseTrees     = verbose && shouldUseVerboseTrees();
    verboseSsa       = verbose && shouldUseVerboseSsa();
    asciiTrees       = shouldDumpASCIITrees();
    opts.dspDiffable = compIsForInlining() ? impInlineInfo->InlinerCompiler->opts.dspDiffable : false;

#endif

    opts.altJit = false;

#if defined(LATE_DISASM) && !defined(DEBUG)
    // For non-debug builds with the late disassembler built in, we currently always do late disassembly
    // (we have no way to determine when not to, since we don't have class/method names).
    // In the DEBUG case, this is initialized to false, below.
    opts.doLateDisasm = true;
#endif

#ifdef DEBUG

    const JitConfigValues::MethodSet* pfAltJit;
    if (jitFlags->IsSet(JitFlags::JIT_FLAG_AOT))
    {
        pfAltJit = &JitConfig.AltJitNgen();
    }
    else
    {
        pfAltJit = &JitConfig.AltJit();
    }

    if (jitFlags->IsSet(JitFlags::JIT_FLAG_ALT_JIT))
    {
        if (pfAltJit->contains(info.compMethodHnd, info.compClassHnd, &info.compMethodInfo->args))
        {
            opts.altJit = true;
        }

        unsigned altJitLimit = ReinterpretHexAsDecimal(JitConfig.AltJitLimit());
        if (altJitLimit > 0 && Compiler::jitTotalMethodCompiled >= altJitLimit)
        {
            opts.altJit = false;
        }
    }

#else // !DEBUG

    const char* altJitVal;
    if (jitFlags->IsSet(JitFlags::JIT_FLAG_AOT))
    {
        altJitVal = JitConfig.AltJitNgen().list();
    }
    else
    {
        altJitVal = JitConfig.AltJit().list();
    }

    if (jitFlags->IsSet(JitFlags::JIT_FLAG_ALT_JIT))
    {
        // In release mode, you either get all methods or no methods. You must use "*" as the parameter, or we ignore
        // it. You don't get to give a regular expression of methods to match.
        // (Partially, this is because we haven't computed and stored the method and class name except in debug, and it
        // might be expensive to do so.)
        if ((altJitVal != nullptr) && (strcmp(altJitVal, "*") == 0))
        {
            opts.altJit = true;
        }
    }

#endif // !DEBUG

    // Take care of DOTNET_AltJitExcludeAssemblies.
    if (opts.altJit)
    {
        // First, initialize the AltJitExcludeAssemblies list, but only do it once.
        if (!s_pAltJitExcludeAssembliesListInitialized)
        {
            const char* wszAltJitExcludeAssemblyList = JitConfig.AltJitExcludeAssemblies();
            if (wszAltJitExcludeAssemblyList != nullptr)
            {
                // NOTE: The Assembly name list is allocated in the process heap, not in the no-release heap, which is
                // reclaimed
                // for every compilation. This is ok because we only allocate once, due to the static.
                s_pAltJitExcludeAssembliesList = new (HostAllocator::getHostAllocator())
                    AssemblyNamesList2(wszAltJitExcludeAssemblyList, HostAllocator::getHostAllocator());
            }
            s_pAltJitExcludeAssembliesListInitialized = true;
        }

        if (s_pAltJitExcludeAssembliesList != nullptr)
        {
            // We have an exclusion list. See if this method is in an assembly that is on the list.
            // Note that we check this for every method, since we might inline across modules, and
            // if the inlinee module is on the list, we don't want to use the altjit for it.
            const char* methodAssemblyName = eeGetClassAssemblyName(info.compClassHnd);
            if (s_pAltJitExcludeAssembliesList->IsInList(methodAssemblyName))
            {
                opts.altJit = false;
            }
        }
    }

#ifdef DEBUG

    // Setup assembly name list for disassembly and dump, if not already set up.
    if (!s_pJitDisasmIncludeAssembliesListInitialized)
    {
        const char* assemblyNameList = JitConfig.JitDisasmAssemblies();
        if (assemblyNameList != nullptr)
        {
            s_pJitDisasmIncludeAssembliesList = new (HostAllocator::getHostAllocator())
                AssemblyNamesList2(assemblyNameList, HostAllocator::getHostAllocator());
        }
        s_pJitDisasmIncludeAssembliesListInitialized = true;
    }

    // Check for a specific set of assemblies to dump.
    // If we have an assembly name list for disassembly, also check this method's assembly.
    bool assemblyInIncludeList = true; // assume we'll dump, if there's not an include list (or it's empty).
    if (s_pJitDisasmIncludeAssembliesList != nullptr && !s_pJitDisasmIncludeAssembliesList->IsEmpty())
    {
        const char* assemblyName = eeGetClassAssemblyName(info.compClassHnd);
        if (!s_pJitDisasmIncludeAssembliesList->IsInList(assemblyName))
        {
            // We have a list, and the current assembly is not in it, so we won't dump.
            assemblyInIncludeList = false;
        }
    }

    bool altJitConfig = !pfAltJit->isEmpty();

    bool verboseDump = false;

    if (!altJitConfig || opts.altJit)
    {
        // We should only enable 'verboseDump' when we are actually compiling a matching method
        // and not enable it when we are just considering inlining a matching method.
        //
        if (!compIsForInlining())
        {
            if (JitConfig.JitDump().contains(info.compMethodHnd, info.compClassHnd, &info.compMethodInfo->args))
            {
                verboseDump = true;
            }
            unsigned jitHashDumpVal = (unsigned)JitConfig.JitHashDump();
            if ((jitHashDumpVal != (DWORD)-1) && (jitHashDumpVal == info.compMethodHash()))
            {
                verboseDump = true;
            }
        }
    }

    // Optionally suppress dumping if not in specified list of included assemblies.
    //
    if (verboseDump && !assemblyInIncludeList)
    {
        verboseDump = false;
    }

    // Optionally suppress dumping Tier0 jit requests.
    //
    if (verboseDump && jitFlags->IsSet(JitFlags::JIT_FLAG_TIER0))
    {
        verboseDump = (JitConfig.JitDumpTier0() > 0);
    }

    // Optionally suppress dumping OSR jit requests.
    //
    if (verboseDump && jitFlags->IsSet(JitFlags::JIT_FLAG_OSR))
    {
        verboseDump = (JitConfig.JitDumpOSR() > 0);
    }

    // Optionally suppress dumping except for a specific OSR jit request.
    //
    const int dumpAtOSROffset = JitConfig.JitDumpAtOSROffset();

    if (verboseDump && (dumpAtOSROffset != -1))
    {
        if (jitFlags->IsSet(JitFlags::JIT_FLAG_OSR))
        {
            verboseDump = (((IL_OFFSET)dumpAtOSROffset) == info.compILEntry);
        }
        else
        {
            verboseDump = false;
        }
    }

    if (verboseDump)
    {
        verbose = true;
    }
#endif // DEBUG

#ifdef FEATURE_SIMD
    setUsesSIMDTypes(false);
#endif // FEATURE_SIMD

    lvaEnregEHVars       = (compEnregLocals() && JitConfig.EnableEHWriteThru());
    lvaEnregMultiRegVars = (compEnregLocals() && JitConfig.EnableMultiRegLocals());

#if FEATURE_TAILCALL_OPT
    // By default opportunistic tail call optimization is enabled.
    // Recognition is done in the importer so this must be set for
    // inlinees as well.
    opts.compTailCallOpt = true;
#endif // FEATURE_TAILCALL_OPT

#if FEATURE_FASTTAILCALL
    // By default fast tail calls are enabled.
    opts.compFastTailCalls = true;
#endif // FEATURE_FASTTAILCALL

    // Profile data
    //
    fgPgoSchema      = nullptr;
    fgPgoData        = nullptr;
    fgPgoSchemaCount = 0;
    fgPgoQueryResult = E_FAIL;
    fgPgoFailReason  = nullptr;
    fgPgoSource      = ICorJitInfo::PgoSource::Unknown;
    fgPgoHaveWeights = false;
    fgPgoSynthesized = false;
    fgPgoConsistent  = false;
    fgPgoDynamic     = false;

    if (jitFlags->IsSet(JitFlags::JIT_FLAG_BBOPT))
    {
        fgPgoQueryResult =
            info.compCompHnd->getPgoInstrumentationResults(info.compMethodHnd, &fgPgoSchema, &fgPgoSchemaCount,
                                                           &fgPgoData, &fgPgoSource, &fgPgoDynamic);

        // a failed result that also has a non-NULL fgPgoSchema
        // indicates that the ILSize for the method no longer matches
        // the ILSize for the method when profile data was collected.
        //
        // We will discard the IBC data in this case
        //
        if (FAILED(fgPgoQueryResult))
        {
            fgPgoFailReason = (fgPgoSchema != nullptr) ? "No matching PGO data" : "No PGO data";
            fgPgoData       = nullptr;
            fgPgoSchema     = nullptr;
        }
        // Optionally, disable use of profile data.
        //
        else if (JitConfig.JitDisablePGO() > 0)
        {
            fgPgoFailReason  = "PGO data available, but JitDisablePGO > 0";
            fgPgoQueryResult = E_FAIL;
            fgPgoData        = nullptr;
            fgPgoSchema      = nullptr;
            fgPgoDisabled    = true;
            fgPgoDynamic     = false;
        }
#ifdef DEBUG
        // Optionally, enable use of profile data for only some methods.
        //
        else
        {
            static ConfigMethodRange JitEnablePGORange;
            JitEnablePGORange.EnsureInit(JitConfig.JitEnablePGORange());

            // Base this decision on the root method hash, so a method either sees all available
            // profile data (including that for inlinees), or none of it.
            //
            const unsigned hash = impInlineRoot()->info.compMethodHash();
            if (!JitEnablePGORange.Contains(hash))
            {
                fgPgoFailReason  = "PGO data available, but method hash NOT within JitEnablePGORange";
                fgPgoQueryResult = E_FAIL;
                fgPgoData        = nullptr;
                fgPgoSchema      = nullptr;
                fgPgoDisabled    = true;
            }
        }

        // A successful result implies a non-NULL fgPgoSchema
        //
        if (SUCCEEDED(fgPgoQueryResult))
        {
            assert(fgPgoSchema != nullptr);

            for (UINT32 i = 0; i < fgPgoSchemaCount; i++)
            {
                ICorJitInfo::PgoInstrumentationKind kind = fgPgoSchema[i].InstrumentationKind;
                if (kind == ICorJitInfo::PgoInstrumentationKind::BasicBlockIntCount ||
                    kind == ICorJitInfo::PgoInstrumentationKind::BasicBlockLongCount ||
                    kind == ICorJitInfo::PgoInstrumentationKind::EdgeIntCount ||
                    kind == ICorJitInfo::PgoInstrumentationKind::EdgeLongCount)
                {
                    fgPgoHaveWeights = true;
                    break;
                }
            }
        }

        // A failed result implies a NULL fgPgoSchema
        //   see implementation of Compiler::fgHaveProfileData()
        //
        if (FAILED(fgPgoQueryResult))
        {
            assert(fgPgoSchema == nullptr);
        }
#endif // DEBUG
    }

    bool enableInliningMethodsWithEH = JitConfig.JitInlineMethodsWithEH() > 0;

#ifdef DEBUG
    static ConfigMethodRange JitInlineMethodsWithEHRange;
    JitInlineMethodsWithEHRange.EnsureInit(JitConfig.JitInlineMethodsWithEHRange());
    const unsigned hash    = impInlineRoot()->info.compMethodHash();
    const bool     inRange = JitInlineMethodsWithEHRange.Contains(hash);
    enableInliningMethodsWithEH &= inRange;
#endif

    opts.compInlineMethodsWithEH = enableInliningMethodsWithEH;

    if (compIsForInlining())
    {
        return;
    }

    // The rest of the opts fields that we initialize here
    // should only be used when we generate code for the method
    // They should not be used when importing or inlining

#if FEATURE_TAILCALL_OPT
    opts.compTailCallLoopOpt = true;
#endif // FEATURE_TAILCALL_OPT

    opts.genFPorder = true;
    opts.genFPopt   = true;

    opts.instrCount = 0;
    opts.lvRefCount = 0;

#ifdef PROFILING_SUPPORTED
    opts.compJitELTHookEnabled = false;
#endif // PROFILING_SUPPORTED

#if defined(TARGET_ARM64)
    // 0 is default: use the appropriate frame type based on the function.
    opts.compJitSaveFpLrWithCalleeSavedRegisters = 0;
#endif // defined(TARGET_ARM64)

    opts.disAsm       = false;
    opts.disDiffable  = false;
    opts.dspDiffable  = false;
    opts.disAlignment = false;
    opts.disCodeBytes = false;

    opts.optRepeat          = false;
    opts.optRepeatIteration = 0;
    opts.optRepeatCount     = 1;
    opts.optRepeatActive    = false;

#ifdef DEBUG
    opts.dspInstrs       = false;
    opts.dspLines        = false;
    opts.varNames        = false;
    opts.disAsmSpilled   = false;
    opts.disAddr         = false;
    opts.dspCode         = false;
    opts.dspEHTable      = false;
    opts.dspDebugInfo    = false;
    opts.dspGCtbls       = false;
    opts.dspMetrics      = false;
    opts.disAsm2         = false;
    opts.dspUnwind       = false;
    opts.compLongAddress = false;

#ifdef LATE_DISASM
    opts.doLateDisasm = false;
#endif // LATE_DISASM

    compDebugBreak = false;

    //  If we have a non-empty AltJit config then we change all of these other
    //  config values to refer only to the AltJit.
    //
    if (!altJitConfig || opts.altJit)
    {
        bool disEnabled = true;

        // Optionally suppress dumping if not in specified list of included assemblies.
        //
        if (!assemblyInIncludeList)
        {
            disEnabled = false;
        }

        if (disEnabled)
        {
            if ((JitConfig.JitOrder() & 1) == 1)
            {
                opts.dspOrder = true;
            }

            if (JitConfig.JitGCDump().contains(info.compMethodHnd, info.compClassHnd, &info.compMethodInfo->args))
            {
                opts.dspGCtbls = true;
            }

            if (JitConfig.JitDisasm().contains(info.compMethodHnd, info.compClassHnd, &info.compMethodInfo->args))
            {
                opts.disAsm = true;
            }

            if (JitConfig.JitDisasmSpilled())
            {
                opts.disAsmSpilled = true;
            }

            if (JitConfig.JitUnwindDump().contains(info.compMethodHnd, info.compClassHnd, &info.compMethodInfo->args))
            {
                opts.dspUnwind = true;
            }

            if (JitConfig.JitEHDump().contains(info.compMethodHnd, info.compClassHnd, &info.compMethodInfo->args))
            {
                opts.dspEHTable = true;
            }

            if (JitConfig.JitDebugDump().contains(info.compMethodHnd, info.compClassHnd, &info.compMethodInfo->args))
            {
                opts.dspDebugInfo = true;
            }
        }

        if (opts.disAsm && JitConfig.JitDisasmWithGC())
        {
            opts.disasmWithGC = true;
        }

#ifdef LATE_DISASM
        if (JitConfig.JitLateDisasm().contains(info.compMethodHnd, info.compClassHnd, &info.compMethodInfo->args))
        {
            opts.doLateDisasm = true;
        }
#endif // LATE_DISASM

        if (JitConfig.JitDasmWithAddress() != 0)
        {
            opts.disAddr = true;
        }

        if (JitConfig.JitLongAddress() != 0)
        {
            opts.compLongAddress = true;
        }

        if ((JitConfig.JitEnableOptRepeat() != 0) &&
            (JitConfig.JitOptRepeat().contains(info.compMethodHnd, info.compClassHnd, &info.compMethodInfo->args)))
        {
            opts.optRepeat      = true;
            opts.optRepeatCount = JitConfig.JitOptRepeatCount();
        }

        opts.dspMetrics = (JitConfig.JitMetrics() != 0);
    }

    if (verboseDump)
    {
        opts.dspCode    = true;
        opts.dspEHTable = true;
        opts.dspGCtbls  = true;
        opts.disAsm2    = true;
        opts.dspUnwind  = true;
        verbose         = true;
        verboseTrees    = shouldUseVerboseTrees();
        verboseSsa      = shouldUseVerboseSsa();
        codeGen->setVerbose(true);
    }

    treesBeforeAfterMorph = (JitConfig.JitDumpBeforeAfterMorph() == 1);
    morphNum              = 0; // Initialize the morphed-trees counting.

    expensiveDebugCheckLevel = JitConfig.JitExpensiveDebugCheckLevel();
    if (expensiveDebugCheckLevel == 0)
    {
        // If we're in a stress mode that modifies the flowgraph, make 1 the default.
        if (fgStressBBProf() || compStressCompile(STRESS_DO_WHILE_LOOPS, 30))
        {
            expensiveDebugCheckLevel = 1;
        }
    }

    if (verbose)
    {
        printf("****** START compiling %s (MethodHash=%08x)\n", info.compFullName, info.compMethodHash());
        printf("Generating code for %s %s\n", Target::g_tgtPlatformName(), Target::g_tgtCPUName);
        printf(""); // in our logic this causes a flush
    }

    if (JitConfig.JitBreak().contains(info.compMethodHnd, info.compClassHnd, &info.compMethodInfo->args))
    {
        assert(!"JitBreak reached");
    }

    unsigned jitHashBreakVal = (unsigned)JitConfig.JitHashBreak();
    if ((jitHashBreakVal != (DWORD)-1) && (jitHashBreakVal == info.compMethodHash()))
    {
        assert(!"JitHashBreak reached");
    }

    if (verbose ||
        JitConfig.JitDebugBreak().contains(info.compMethodHnd, info.compClassHnd, &info.compMethodInfo->args) ||
        JitConfig.JitBreak().contains(info.compMethodHnd, info.compClassHnd, &info.compMethodInfo->args))
    {
        compDebugBreak = true;
    }

    memset(compActiveStressModes, 0, sizeof(compActiveStressModes));

    // Read function list, if not already read, and there exists such a list.
    if (!s_pJitFunctionFileInitialized)
    {
        const char* functionFileName = JitConfig.JitFunctionFile();
        if (functionFileName != nullptr)
        {
            s_pJitMethodSet =
                new (HostAllocator::getHostAllocator()) MethodSet(functionFileName, HostAllocator::getHostAllocator());
        }
        s_pJitFunctionFileInitialized = true;
    }
#else  // DEBUG
    if (JitConfig.JitDisasm().contains(info.compMethodHnd, info.compClassHnd, &info.compMethodInfo->args))
    {
        opts.disAsm = true;
    }

    if ((JitConfig.JitEnableOptRepeat() != 0) &&
        (JitConfig.JitOptRepeat().contains(info.compMethodHnd, info.compClassHnd, &info.compMethodInfo->args)))
    {
        opts.optRepeat      = true;
        opts.optRepeatCount = JitConfig.JitOptRepeatCount();
    }
#endif // !DEBUG

#ifndef DEBUG
    if (opts.disAsm)
#endif
    {
        if (JitConfig.JitDisasmTesting())
        {
            opts.disTesting = true;
        }
        if (JitConfig.JitDisasmWithAlignmentBoundaries())
        {
            opts.disAlignment = true;
        }
        if (JitConfig.JitDisasmWithCodeBytes())
        {
            opts.disCodeBytes = true;
        }
        if (JitConfig.JitDisasmDiffable())
        {
            opts.disDiffable = true;
            opts.dspDiffable = true;
        }
    }

    if (opts.optRepeat)
    {
        // Defer printing this until now, after the "START" line printed above.
        JITDUMP("\n*************** JitOptRepeat enabled; repetition count: %d\n\n", opts.optRepeatCount);
    }
    else if (JitConfig.JitEnableOptRepeat() != 0)
    {
#ifdef DEBUG
        // Opt-in to JitOptRepeat based on method hash ranges.
        // The default is no JitOptRepeat.
        static ConfigMethodRange fJitOptRepeatRange;
        fJitOptRepeatRange.EnsureInit(JitConfig.JitOptRepeatRange());
        assert(!fJitOptRepeatRange.Error());
        if (!fJitOptRepeatRange.IsEmpty() && fJitOptRepeatRange.Contains(info.compMethodHash()))
        {
            opts.optRepeat      = true;
            opts.optRepeatCount = JitConfig.JitOptRepeatCount();

            JITDUMP("\n*************** JitOptRepeat enabled by JitOptRepeatRange; repetition count: %d\n\n",
                    opts.optRepeatCount);
        }

        if (!opts.optRepeat && compStressCompile(STRESS_OPT_REPEAT, 10))
        {
            // Turn on optRepeat as part of JitStress. In this case, decide how many iterations to do, from 2 to 5,
            // based on a random number seeded by the method hash.
            opts.optRepeat = true;

            CLRRandom rng;
            rng.Init(info.compMethodHash());
            opts.optRepeatCount = rng.Next(4) + 2; // generates [2..5]

            JITDUMP("\n*************** JitOptRepeat for stress; repetition count: %d\n\n", opts.optRepeatCount);
        }
#endif // DEBUG
    }

#ifdef DEBUG
    assert(!codeGen->isGCTypeFixed());
    opts.compGcChecks = (JitConfig.JitGCChecks() != 0) || compStressCompile(STRESS_GENERIC_VARN, 5);
#endif

#if defined(DEBUG) && defined(TARGET_XARCH)
    enum
    {
        STACK_CHECK_ON_RETURN = 0x1,
        STACK_CHECK_ON_CALL   = 0x2,
        STACK_CHECK_ALL       = 0x3
    };

    DWORD dwJitStackChecks = JitConfig.JitStackChecks();
    if (compStressCompile(STRESS_GENERIC_VARN, 5))
    {
        dwJitStackChecks = STACK_CHECK_ALL;
    }
    opts.compStackCheckOnRet = (dwJitStackChecks & DWORD(STACK_CHECK_ON_RETURN)) != 0;
#if defined(TARGET_X86)
    opts.compStackCheckOnCall = (dwJitStackChecks & DWORD(STACK_CHECK_ON_CALL)) != 0;
#endif // defined(TARGET_X86)
#endif // defined(DEBUG) && defined(TARGET_XARCH)

#if MEASURE_MEM_ALLOC
    s_dspMemStats = (JitConfig.DisplayMemStats() != 0);
#endif

#ifdef PROFILING_SUPPORTED
    opts.compNoPInvokeInlineCB = jitFlags->IsSet(JitFlags::JIT_FLAG_PROF_NO_PINVOKE_INLINE);

    // Cache the profiler handle
    if (jitFlags->IsSet(JitFlags::JIT_FLAG_PROF_ENTERLEAVE))
    {
        bool hookNeeded;
        bool indirected;
        info.compCompHnd->GetProfilingHandle(&hookNeeded, &compProfilerMethHnd, &indirected);
        compProfilerHookNeeded        = !!hookNeeded;
        compProfilerMethHndIndirected = !!indirected;
    }
    else
    {
        compProfilerHookNeeded        = false;
        compProfilerMethHnd           = nullptr;
        compProfilerMethHndIndirected = false;
    }

    // Honour DOTNET_JitELTHookEnabled or STRESS_PROFILER_CALLBACKS stress mode
    // only if VM has not asked us to generate profiler hooks in the first place.
    // That is, override VM only if it hasn't asked for a profiler callback for this method.
    // Don't run this stress mode under AOT, as we would need to emit a relocation
    // for the call to the fake ELT hook, which wouldn't make sense, as we can't store that
    // in the AOT image.
    if (!compProfilerHookNeeded)
    {
        if ((JitConfig.JitELTHookEnabled() != 0) ||
            (!jitFlags->IsSet(JitFlags::JIT_FLAG_AOT) && compStressCompile(STRESS_PROFILER_CALLBACKS, 5)))
        {
            opts.compJitELTHookEnabled = true;
        }
    }

    // TBD: Exclude PInvoke stubs
    if (opts.compJitELTHookEnabled)
    {
#if defined(DEBUG) // We currently only know if we're running under SuperPMI in DEBUG
        // We don't want to get spurious SuperPMI asm diffs because profile stress kicks in and we use
        // the address of `DummyProfilerELTStub` in the JIT binary, without relocation. So just use
        // a fixed address in this case. It's SuperPMI replay, so the generated code won't be run.
        if (RunningSuperPmiReplay())
        {
#ifdef HOST_64BIT
            static_assert_no_msg(sizeof(void*) == 8);
            compProfilerMethHnd = (void*)0x0BADF00DBEADCAFE;
#else
            static_assert_no_msg(sizeof(void*) == 4);
            compProfilerMethHnd = (void*)0x0BADF00D;
#endif
        }
        else
#endif // DEBUG
        {
            compProfilerMethHnd = (void*)DummyProfilerELTStub;
        }
        compProfilerMethHndIndirected = false;
    }

#endif // PROFILING_SUPPORTED

#if FEATURE_TAILCALL_OPT
    const char* strTailCallOpt = JitConfig.TailCallOpt();
    if (strTailCallOpt != nullptr)
    {
        opts.compTailCallOpt = (UINT)atoi(strTailCallOpt) != 0;
    }

    if (JitConfig.TailCallLoopOpt() == 0)
    {
        opts.compTailCallLoopOpt = false;
    }
#endif

#if FEATURE_FASTTAILCALL
    if (JitConfig.FastTailCalls() == 0)
    {
        opts.compFastTailCalls = false;
    }
#endif // FEATURE_FASTTAILCALL

#ifdef CONFIGURABLE_ARM_ABI
    opts.compUseSoftFP        = jitFlags->IsSet(JitFlags::JIT_FLAG_SOFTFP_ABI);
    unsigned int softFPConfig = opts.compUseSoftFP ? 2 : 1;
    unsigned int oldSoftFPConfig =
        InterlockedCompareExchange(&GlobalJitOptions::compUseSoftFPConfigured, softFPConfig, 0);
    if (oldSoftFPConfig != softFPConfig && oldSoftFPConfig != 0)
    {
        // There are no current scenarios where the abi can change during the lifetime of a process
        // that uses the JIT. If such a change occurs, either compFeatureHfa will need to change to a TLS static
        // or we will need to have some means to reset the flag safely.
        NO_WAY("SoftFP ABI setting changed during lifetime of process");
    }

    GlobalJitOptions::compFeatureHfa = !opts.compUseSoftFP;
#elif defined(ARM_SOFTFP) && defined(TARGET_ARM)
    // Armel is unconditionally enabled in the JIT. Verify that the VM side agrees.
    assert(jitFlags->IsSet(JitFlags::JIT_FLAG_SOFTFP_ABI));
#elif defined(TARGET_ARM)
    assert(!jitFlags->IsSet(JitFlags::JIT_FLAG_SOFTFP_ABI));
#endif // CONFIGURABLE_ARM_ABI

    opts.compScopeInfo = opts.compDbgInfo;

#ifdef LATE_DISASM
    codeGen->getDisAssembler().disOpenForLateDisAsm(info.compMethodName, info.compClassName,
                                                    info.compMethodInfo->args.pSig);
#endif

    //-------------------------------------------------------------------------

    opts.compReloc = jitFlags->IsSet(JitFlags::JIT_FLAG_RELOC);

    bool enableFakeSplitting = false;

#ifdef DEBUG
    enableFakeSplitting = JitConfig.JitFakeProcedureSplitting();

#if defined(TARGET_XARCH)
    // Whether encoding of absolute addr as PC-rel offset is enabled
    opts.compEnablePCRelAddr = (JitConfig.EnablePCRelAddr() != 0);
#endif
#endif // DEBUG

    opts.compProcedureSplitting = jitFlags->IsSet(JitFlags::JIT_FLAG_PROCSPLIT) || enableFakeSplitting;

#ifdef FEATURE_CFI_SUPPORT
    // Hot/cold splitting is not being tested on NativeAOT.
    if (generateCFIUnwindCodes())
    {
        opts.compProcedureSplitting = false;
    }
#endif // FEATURE_CFI_SUPPORT

#if defined(TARGET_LOONGARCH64) || defined(TARGET_RISCV64)
    opts.compProcedureSplitting = false;
#endif // TARGET_LOONGARCH64 || TARGET_RISCV64

#ifdef DEBUG
    opts.compProcedureSplittingEH = opts.compProcedureSplitting;
#endif // DEBUG

    if (opts.compProcedureSplitting)
    {
        // Note that opts.compDbgCode is true under AOT for checked assemblies!
        opts.compProcedureSplitting = !opts.compDbgCode || enableFakeSplitting;

#ifdef DEBUG
        // JitForceProcedureSplitting is used to force procedure splitting on checked assemblies.
        // This is useful for debugging on a checked build.  Note that we still only do procedure
        // splitting in the zapper.
        if (JitConfig.JitForceProcedureSplitting().contains(info.compMethodHnd, info.compClassHnd,
                                                            &info.compMethodInfo->args))
        {
            opts.compProcedureSplitting = true;
        }

        // JitNoProcedureSplitting will always disable procedure splitting.
        if (JitConfig.JitNoProcedureSplitting().contains(info.compMethodHnd, info.compClassHnd,
                                                         &info.compMethodInfo->args))
        {
            opts.compProcedureSplitting = false;
        }
        //
        // JitNoProcedureSplittingEH will disable procedure splitting in functions with EH.
        if (JitConfig.JitNoProcedureSplittingEH().contains(info.compMethodHnd, info.compClassHnd,
                                                           &info.compMethodInfo->args))
        {
            opts.compProcedureSplittingEH = false;
        }
#endif
    }

#ifdef TARGET_64BIT
    opts.compCollect64BitCounts = JitConfig.JitCollect64BitCounts() != 0;

#ifdef DEBUG
    if (JitConfig.JitRandomlyCollect64BitCounts() != 0)
    {
        CLRRandom rng;
        rng.Init(info.compMethodHash() ^ JitConfig.JitRandomlyCollect64BitCounts() ^ 0x3485e20e);
        opts.compCollect64BitCounts = rng.Next(2) == 0;
    }
#endif
#else
    opts.compCollect64BitCounts = false;
#endif

#ifdef DEBUG

    // Now, set compMaxUncheckedOffsetForNullObject for STRESS_NULL_OBJECT_CHECK
    if (compStressCompile(STRESS_NULL_OBJECT_CHECK, 30))
    {
        compMaxUncheckedOffsetForNullObject = (size_t)JitConfig.JitMaxUncheckedOffset();
        if (verbose)
        {
            printf("STRESS_NULL_OBJECT_CHECK: compMaxUncheckedOffsetForNullObject=0x%zX\n",
                   compMaxUncheckedOffsetForNullObject);
        }
    }

    if (verbose)
    {
        // If we are compiling for a specific tier, make that very obvious in the output.
        // Note that we don't expect multiple TIER flags to be set at one time, but there
        // is nothing preventing that.
        if (jitFlags->IsSet(JitFlags::JIT_FLAG_TIER0))
        {
            printf("OPTIONS: Tier-0 compilation (set DOTNET_TieredCompilation=0 to disable)\n");
        }
        if (jitFlags->IsSet(JitFlags::JIT_FLAG_TIER1))
        {
            printf("OPTIONS: Tier-1 compilation\n");
        }
        if (compSwitchedToOptimized)
        {
            printf("OPTIONS: Tier-0 compilation, switched to FullOpts\n");
        }
        if (compSwitchedToMinOpts)
        {
            printf("OPTIONS: Tier-1/FullOpts compilation, switched to MinOpts\n");
        }

        if (jitFlags->IsSet(JitFlags::JIT_FLAG_OSR))
        {
            printf("OPTIONS: OSR variant with entry point 0x%x\n", info.compILEntry);
        }

        printf("OPTIONS: compCodeOpt = %s\n", (opts.compCodeOpt == BLENDED_CODE) ? "BLENDED_CODE"
                                              : (opts.compCodeOpt == SMALL_CODE) ? "SMALL_CODE"
                                              : (opts.compCodeOpt == FAST_CODE)  ? "FAST_CODE"
                                                                                 : "UNKNOWN_CODE");

        printf("OPTIONS: compDbgCode = %s\n", dspBool(opts.compDbgCode));
        printf("OPTIONS: compDbgInfo = %s\n", dspBool(opts.compDbgInfo));
        printf("OPTIONS: compDbgEnC  = %s\n", dspBool(opts.compDbgEnC));
        printf("OPTIONS: compProcedureSplitting   = %s\n", dspBool(opts.compProcedureSplitting));
        printf("OPTIONS: compProcedureSplittingEH = %s\n", dspBool(opts.compProcedureSplittingEH));

        // This is rare; don't clutter up the dump with it normally.
        if (compProfilerHookNeeded)
        {
            printf("OPTIONS: compProfilerHookNeeded   = %s\n", dspBool(compProfilerHookNeeded));
        }

        if (jitFlags->IsSet(JitFlags::JIT_FLAG_BBOPT))
        {
            printf("OPTIONS: optimizer should use profile data\n");
        }

        if (jitFlags->IsSet(JitFlags::JIT_FLAG_AOT))
        {
            printf("OPTIONS: Jit invoked for AOT\n");
        }

        if (compIsAsync())
        {
            printf("OPTIONS: compilation is an async state machine\n");
        }
    }
#endif

#ifdef PROFILING_SUPPORTED
#ifdef UNIX_AMD64_ABI
    if (compIsProfilerHookNeeded())
    {
        opts.compNeedToAlignFrame = true;
    }
#endif // UNIX_AMD64_ABI
#endif

#if defined(DEBUG) && defined(TARGET_ARM64)
    if ((s_pJitMethodSet == nullptr) || s_pJitMethodSet->IsActiveMethod(info.compFullName, info.compMethodHash()))
    {
        opts.compJitSaveFpLrWithCalleeSavedRegisters = JitConfig.JitSaveFpLrWithCalleeSavedRegisters();
    }
#endif // defined(DEBUG) && defined(TARGET_ARM64)

#if defined(TARGET_AMD64)
    rbmAllFloat         = RBM_ALLFLOAT_INIT;
    rbmFltCalleeTrash   = RBM_FLT_CALLEE_TRASH_INIT;
    cntCalleeTrashFloat = CNT_CALLEE_TRASH_FLOAT_INIT;

    rbmAllInt         = RBM_ALLINT_INIT;
    rbmIntCalleeTrash = RBM_INT_CALLEE_TRASH_INIT;
    cntCalleeTrashInt = CNT_CALLEE_TRASH_INT_INIT;
    regIntLast        = REG_R15;

    if (canUseEvexEncoding())
    {
        rbmAllFloat |= RBM_HIGHFLOAT;
        rbmFltCalleeTrash |= RBM_HIGHFLOAT;
        cntCalleeTrashFloat += CNT_CALLEE_TRASH_HIGHFLOAT;
    }

    if (canUseApxEncoding())
    {
        rbmAllInt |= RBM_HIGHINT;
        rbmIntCalleeTrash |= RBM_HIGHINT;
        cntCalleeTrashInt += CNT_CALLEE_TRASH_HIGHINT;
        regIntLast = REG_R31;
    }
#endif // TARGET_AMD64

#if defined(TARGET_XARCH)
    rbmAllMask         = RBM_ALLMASK_INIT;
    rbmMskCalleeTrash  = RBM_MSK_CALLEE_TRASH_INIT;
    cntCalleeTrashMask = CNT_CALLEE_TRASH_MASK_INIT;

    if (canUseEvexEncoding())
    {
        rbmAllMask |= RBM_ALLMASK_EVEX;
        rbmMskCalleeTrash |= RBM_MSK_CALLEE_TRASH_EVEX;
        cntCalleeTrashMask += CNT_CALLEE_TRASH_MASK_EVEX;
    }

    // Make sure we copy the register info and initialize the
    // trash regs after the underlying fields are initialized

    const regMaskTP vtCalleeTrashRegs[TYP_COUNT]{
#define DEF_TP(tn, nm, jitType, sz, sze, asze, st, al, regTyp, regFld, csr, ctr, tf) ctr,
#include "typelist.h"
#undef DEF_TP
    };
    memcpy(varTypeCalleeTrashRegs, vtCalleeTrashRegs, sizeof(regMaskTP) * TYP_COUNT);

    codeGen->CopyRegisterInfo();
#endif // TARGET_XARCH
}

#ifdef DEBUG

bool Compiler::compJitHaltMethod()
{
    // This method returns true when we use an INS_BREAKPOINT to allow us to step into the generated native code.
    // Note that these two "Jit" environment variables also work for AOT images.

    if (JitConfig.JitHalt().contains(info.compMethodHnd, info.compClassHnd, &info.compMethodInfo->args))
    {
        return true;
    }

    // Use this Hash variant when there are a lot of method with the same name and different signatures.

    unsigned fJitHashHaltVal = (unsigned)JitConfig.JitHashHalt();
    if ((fJitHashHaltVal != (unsigned)-1) && (fJitHashHaltVal == info.compMethodHash()))
    {
        return true;
    }

    return false;
}

/*****************************************************************************
 * Should we use a "stress-mode" for the given stressArea. We have different
 *   areas to allow the areas to be mixed in different combinations in
 *   different methods.
 * 'weight' indicates how often (as a percentage) the area should be stressed.
 *    It should reflect the usefulness:overhead ratio.
 */

const char* Compiler::s_compStressModeNames[STRESS_COUNT + 1] = {
#define STRESS_MODE(mode) "STRESS_" #mode,

    STRESS_MODES
#undef STRESS_MODE
};

//------------------------------------------------------------------------
// compStressCompile: determine if a stress mode should be enabled
//
// Arguments:
//   stressArea - stress mode to possibly enable
//   weight - percent of time this mode should be turned on
//     (range 0 to 100); weight 0 effectively disables
//
// Returns:
//   true if this stress mode is enabled
//
// Notes:
//   Methods may be excluded from stress via name or hash.
//
//   Particular stress modes may be disabled or forcibly enabled.
//
//   With JitStress=2, some stress modes are enabled regardless of weight;
//   these modes are the ones after COUNT_VARN in the enumeration.
//
//   For other modes or for nonzero JitStress values, stress will be
//   enabled selectively for roughly weight% of methods.
//
bool Compiler::compStressCompile(compStressArea stressArea, unsigned weight)
{
    // This can be called early, before info is fully set up.
    if ((info.compMethodName == nullptr) || (info.compFullName == nullptr))
    {
        return false;
    }

    // Inlinees defer to the root method for stress, so that we can
    // more easily isolate methods that cause stress failures.
    if (compIsForInlining())
    {
        return impInlineRoot()->compStressCompile(stressArea, weight);
    }

    const bool doStress = compStressCompileHelper(stressArea, weight);

    if (doStress && !compActiveStressModes[stressArea])
    {
        if (verbose)
        {
            printf("\n\n*** JitStress: %s ***\n\n", s_compStressModeNames[stressArea]);
        }
        compActiveStressModes[stressArea] = 1;
    }

    return doStress;
}

//------------------------------------------------------------------------
// compStressAreaHash: Get (or compute) a hash code for a stress area.
//
// Arguments:
//   stressArea - stress mode
//
// Returns:
//   A hash code for the specific stress area.
//
unsigned Compiler::compStressAreaHash(compStressArea area)
{
    static LONG s_hashCodes[STRESS_COUNT];
    assert(static_cast<unsigned>(area) < ArrLen(s_hashCodes));

    unsigned result = (unsigned)s_hashCodes[area];
    if (result == 0)
    {
        result = HashStringA(s_compStressModeNames[area]);
        if (result == 0)
        {
            result = 1;
        }

        InterlockedExchange(&s_hashCodes[area], (LONG)result);
    }

    return result;
}

//------------------------------------------------------------------------
// compStressCompileHelper: helper to determine if a stress mode should be enabled
//
// Arguments:
//   stressArea - stress mode to possibly enable
//   weight - percent of time this mode should be turned on
//     (range 0 to 100); weight 0 effectively disables
//
// Returns:
//   true if this stress mode is enabled
//
// Notes:
//   See compStressCompile
//
bool Compiler::compStressCompileHelper(compStressArea stressArea, unsigned weight)
{
    if (!compAllowStress)
    {
        return false;
    }

    // Does user explicitly prevent using this STRESS_MODE through the command line?
    const char* strStressModeNamesNot = JitConfig.JitStressModeNamesNot();
    if ((strStressModeNamesNot != nullptr) &&
        (strstr(strStressModeNamesNot, s_compStressModeNames[stressArea]) != nullptr))
    {
        return false;
    }

    // Does user allow using this STRESS_MODE through the command line?
    const char* strStressModeNamesAllow = JitConfig.JitStressModeNamesAllow();
    if ((strStressModeNamesAllow != nullptr) &&
        (strstr(strStressModeNamesAllow, s_compStressModeNames[stressArea]) == nullptr))
    {
        return false;
    }

    // Does user explicitly set this STRESS_MODE through the command line?
    const char* strStressModeNames = JitConfig.JitStressModeNames();
    if (strStressModeNames != nullptr)
    {
        if (strstr(strStressModeNames, s_compStressModeNames[stressArea]) != nullptr)
        {
            return true;
        }

        // This stress mode name did not match anything in the stress
        // mode allowlist. If user has requested only enable mode,
        // don't allow this stress mode to turn on.
        const bool onlyEnableMode = JitConfig.JitStressModeNamesOnly() != 0;

        if (onlyEnableMode)
        {
            return false;
        }
    }

    // 0:   No stress (Except when explicitly set in DOTNET_JitStressModeNames)
    // !=2: Vary stress. Performance will be slightly/moderately degraded
    // 2:   Check-all stress. Performance will be REALLY horrible
    const int stressLevel = getJitStressLevel();

    assert(weight <= MAX_STRESS_WEIGHT);

    // Check for boundary conditions
    if (stressLevel == 0 || weight == 0)
    {
        return false;
    }

    // Should we allow unlimited stress ?
    if ((stressArea > STRESS_COUNT_VARN) && (stressLevel == 2))
    {
        return true;
    }

    if (weight == MAX_STRESS_WEIGHT)
    {
        return true;
    }

    // Get a hash which can be compared with 'weight'
    assert(stressArea != 0);
    const unsigned hash = (info.compMethodHash() ^ compStressAreaHash(stressArea) ^ stressLevel) % MAX_STRESS_WEIGHT;

    assert(hash < MAX_STRESS_WEIGHT && weight <= MAX_STRESS_WEIGHT);
    return (hash < weight);
}

//------------------------------------------------------------------------
// compPromoteFewerStructs: helper to determine if the local
//   should not be promoted under a stress mode.
//
// Arguments:
//   lclNum - local number to test
//
// Returns:
//   true if this local should not be promoted.
//
// Notes:
//   Reject ~50% of the potential promotions if STRESS_PROMOTE_FEWER_STRUCTS is active.
//
bool Compiler::compPromoteFewerStructs(unsigned lclNum)
{
    bool       rejectThisPromo = false;
    const bool promoteLess     = compStressCompile(STRESS_PROMOTE_FEWER_STRUCTS, 50);
    if (promoteLess)
    {

        rejectThisPromo = (((info.compMethodHash() ^ lclNum) & 1) == 0);
    }
    return rejectThisPromo;
}

//------------------------------------------------------------------------
// dumpRegMask: display a register mask. For well-known sets of registers, display a well-known token instead of
// a potentially large number of registers.
//
// Arguments:
//   regs - The set of registers to display
//   type - The type of `regs`
//
void Compiler::dumpRegMask(SingleTypeRegSet regs, var_types type) const
{
#ifdef FEATURE_MASKED_HW_INTRINSICS
    if (varTypeIsMask(type))
    {
        dumpRegMask(regMaskTP(RBM_NONE, regs));
    }
    else
#endif
    {
        assert(varTypeUsesIntReg(type) || varTypeUsesFloatReg(type));
        dumpRegMask(regMaskTP(regs, RBM_NONE));
    }
}

//------------------------------------------------------------------------
// dumpRegMask: display a register mask. For well-known sets of registers, display a well-known token instead of
// a potentially large number of registers.
//
// Arguments:
//   regs - The set of registers to display
//
void Compiler::dumpRegMask(regMaskTP regs) const
{
    if (regs == RBM_ALLINT)
    {
        printf("[allInt]");
    }
    else if (regs == (RBM_ALLINT & ~RBM_FPBASE))
    {
        printf("[allIntButFP]");
    }
    else if (regs == RBM_ALLFLOAT)
    {
        printf("[allFloat]");
    }
    else if (regs == RBM_ALLDOUBLE)
    {
        printf("[allDouble]");
    }
#ifdef FEATURE_MASKED_HW_INTRINSICS
    else if (regs == RBM_ALLMASK)
    {
        printf("[allMask]");
    }
#endif // TARGET_XARCH
    else
    {
        dspRegMask(regs);
    }
}

#endif // DEBUG

void Compiler::compInitDebuggingInfo()
{
#ifdef DEBUG
    if (verbose)
    {
        printf("*************** In compInitDebuggingInfo() for %s\n", info.compFullName);
    }
#endif

    /*-------------------------------------------------------------------------
     *
     * Get hold of the local variable records, if there are any
     */

    info.compVarScopesCount = 0;

    if (opts.compScopeInfo)
    {
        eeGetVars();
    }

    compInitVarScopeMap();

    if (opts.compScopeInfo || opts.compDbgCode)
    {
        compInitScopeLists();
    }

    /*-------------------------------------------------------------------------
     *
     * Read the stmt-offsets table and the line-number table
     */

    info.compStmtOffsetsImplicit = ICorDebugInfo::NO_BOUNDARIES;

    // We can only report debug info for EnC at places where the stack is empty.
    // Actually, at places where there are not live temps. Else, we won't be able
    // to map between the old and the new versions correctly as we won't have
    // any info for the live temps.

    assert(!opts.compDbgEnC || !opts.compDbgInfo ||
           0 == (info.compStmtOffsetsImplicit & ~ICorDebugInfo::STACK_EMPTY_BOUNDARIES));

    info.compStmtOffsetsCount = 0;

    if (opts.compDbgInfo)
    {
        /* Get hold of the line# records, if there are any */

        eeGetStmtOffsets();

#ifdef DEBUG
        if (verbose)
        {
            printf("info.compStmtOffsetsCount    = %d\n", info.compStmtOffsetsCount);
            printf("info.compStmtOffsetsImplicit = %04Xh", info.compStmtOffsetsImplicit);

            if (info.compStmtOffsetsImplicit)
            {
                printf(" ( ");
                if (info.compStmtOffsetsImplicit & ICorDebugInfo::STACK_EMPTY_BOUNDARIES)
                {
                    printf("STACK_EMPTY ");
                }
                if (info.compStmtOffsetsImplicit & ICorDebugInfo::NOP_BOUNDARIES)
                {
                    printf("NOP ");
                }
                if (info.compStmtOffsetsImplicit & ICorDebugInfo::CALL_SITE_BOUNDARIES)
                {
                    printf("CALL_SITE ");
                }
                printf(")");
            }
            printf("\n");
            IL_OFFSET* pOffs = info.compStmtOffsets;
            for (unsigned i = 0; i < info.compStmtOffsetsCount; i++, pOffs++)
            {
                printf("%02d) IL_%04Xh\n", i, *pOffs);
            }
        }
#endif
    }
}

void Compiler::compSetOptimizationLevel()
{
    bool theMinOptsValue;
#pragma warning(suppress : 4101)
    unsigned jitMinOpts;

    if (compIsForInlining())
    {
        theMinOptsValue = impInlineInfo->InlinerCompiler->opts.MinOpts();
        goto _SetMinOpts;
    }

    theMinOptsValue = false;

    if (opts.compFlags == CLFLG_MINOPT)
    {
        JITLOG((LL_INFO100, "CLFLG_MINOPT set for method %s\n", info.compFullName));
        theMinOptsValue = true;
    }

#ifdef DEBUG
    jitMinOpts = JitConfig.JitMinOpts();

    if (!theMinOptsValue && (jitMinOpts > 0))
    {
        // jitTotalMethodCompiled does not include the method that is being compiled now, so make +1.
        unsigned methodCount     = Compiler::jitTotalMethodCompiled + 1;
        unsigned methodCountMask = methodCount & 0xFFF;
        unsigned kind            = (jitMinOpts & 0xF000000) >> 24;
        switch (kind)
        {
            default:
                if (jitMinOpts <= methodCount)
                {
                    if (verbose)
                    {
                        printf(" Optimizations disabled by JitMinOpts and methodCount\n");
                    }
                    theMinOptsValue = true;
                }
                break;
            case 0xD:
            {
                unsigned firstMinopts  = (jitMinOpts >> 12) & 0xFFF;
                unsigned secondMinopts = (jitMinOpts >> 0) & 0xFFF;

                if ((firstMinopts == methodCountMask) || (secondMinopts == methodCountMask))
                {
                    if (verbose)
                    {
                        printf("0xD: Optimizations disabled by JitMinOpts and methodCountMask\n");
                    }
                    theMinOptsValue = true;
                }
            }
            break;
            case 0xE:
            {
                unsigned startMinopts = (jitMinOpts >> 12) & 0xFFF;
                unsigned endMinopts   = (jitMinOpts >> 0) & 0xFFF;

                if ((startMinopts <= methodCountMask) && (endMinopts >= methodCountMask))
                {
                    if (verbose)
                    {
                        printf("0xE: Optimizations disabled by JitMinOpts and methodCountMask\n");
                    }
                    theMinOptsValue = true;
                }
            }
            break;
            case 0xF:
            {
                unsigned bitsZero = (jitMinOpts >> 12) & 0xFFF;
                unsigned bitsOne  = (jitMinOpts >> 0) & 0xFFF;

                if (((methodCountMask & bitsOne) == bitsOne) && ((~methodCountMask & bitsZero) == bitsZero))
                {
                    if (verbose)
                    {
                        printf("0xF: Optimizations disabled by JitMinOpts and methodCountMask\n");
                    }
                    theMinOptsValue = true;
                }
            }
            break;
        }
    }

    if (!theMinOptsValue)
    {
        if (JitConfig.JitMinOptsName().contains(info.compMethodHnd, info.compClassHnd, &info.compMethodInfo->args))
        {
            theMinOptsValue = true;
        }
    }

#ifdef DEBUG
    static ConfigMethodRange s_onlyOptimizeRange;
    s_onlyOptimizeRange.EnsureInit(JitConfig.JitOnlyOptimizeRange());

    if (!theMinOptsValue && !s_onlyOptimizeRange.IsEmpty())
    {
        unsigned methHash = info.compMethodHash();
        theMinOptsValue   = !s_onlyOptimizeRange.Contains(methHash);
    }
#endif

    if (compStressCompile(STRESS_MIN_OPTS, 5))
    {
        theMinOptsValue = true;
    }
    // For AOT we never drop down to MinOpts unless unless CLFLG_MINOPT is set
    else if (!IsAot())
    {
        if ((unsigned)JitConfig.JitMinOptsCodeSize() < info.compILCodeSize)
        {
            JITLOG((LL_INFO10, "IL Code Size exceeded, using MinOpts for method %s\n", info.compFullName));
            theMinOptsValue = true;
        }
        else if ((unsigned)JitConfig.JitMinOptsInstrCount() < opts.instrCount)
        {
            JITLOG((LL_INFO10, "IL instruction count exceeded, using MinOpts for method %s\n", info.compFullName));
            theMinOptsValue = true;
        }
        else if ((unsigned)JitConfig.JitMinOptsBbCount() < fgBBcount)
        {
            JITLOG((LL_INFO10, "Basic Block count exceeded, using MinOpts for method %s\n", info.compFullName));
            theMinOptsValue = true;
        }
        else if ((unsigned)JitConfig.JitMinOptsLvNumCount() < lvaCount)
        {
            JITLOG((LL_INFO10, "Local Variable Num count exceeded, using MinOpts for method %s\n", info.compFullName));
            theMinOptsValue = true;
        }
        else if ((unsigned)JitConfig.JitMinOptsLvRefCount() < opts.lvRefCount)
        {
            JITLOG((LL_INFO10, "Local Variable Ref count exceeded, using MinOpts for method %s\n", info.compFullName));
            theMinOptsValue = true;
        }
        if (theMinOptsValue == true)
        {
            JITLOG((LL_INFO10000,
                    "IL Code Size,Instr %4d,%4d, Basic Block count %3d, Local Variable Num,Ref count "
                    "%3d,%3d for method %s\n",
                    info.compILCodeSize, opts.instrCount, fgBBcount, lvaCount, opts.lvRefCount, info.compFullName));
            if (JitConfig.JitBreakOnMinOpts() != 0)
            {
                assert(!"MinOpts enabled");
            }
        }
    }
#else  // !DEBUG
    // Retail check if we should force Minopts due to the complexity of the method.
    // For AOT we never drop down to MinOpts unless unless CLFLG_MINOPT is set.
    if (!theMinOptsValue && !IsAot() &&
        ((DEFAULT_MIN_OPTS_CODE_SIZE < info.compILCodeSize) || (DEFAULT_MIN_OPTS_INSTR_COUNT < opts.instrCount) ||
         (DEFAULT_MIN_OPTS_BB_COUNT < fgBBcount) || (DEFAULT_MIN_OPTS_LV_NUM_COUNT < lvaCount) ||
         (DEFAULT_MIN_OPTS_LV_REF_COUNT < opts.lvRefCount)))
    {
        theMinOptsValue = true;
    }
#endif // DEBUG

    JITLOG((LL_INFO10000,
            "IL Code Size,Instr %4d,%4d, Basic Block count %3d, Local Variable Num,Ref count %3d,%3d for method %s\n",
            info.compILCodeSize, opts.instrCount, fgBBcount, lvaCount, opts.lvRefCount, info.compFullName));

_SetMinOpts:

    // Set the MinOpts value
    opts.SetMinOpts(theMinOptsValue);

    // Notify the VM if MinOpts is being used when not requested
    if (theMinOptsValue && !compIsForInlining() && !opts.jitFlags->IsSet(JitFlags::JIT_FLAG_TIER0) &&
        !opts.jitFlags->IsSet(JitFlags::JIT_FLAG_MIN_OPT) && !opts.compDbgCode)
    {
        info.compCompHnd->setMethodAttribs(info.compMethodHnd, CORINFO_FLG_SWITCHED_TO_MIN_OPT);
        opts.jitFlags->Clear(JitFlags::JIT_FLAG_TIER1);
        opts.jitFlags->Clear(JitFlags::JIT_FLAG_BBOPT);
        compSwitchedToMinOpts = true;
    }

#ifdef DEBUG
    if (verbose && !compIsForInlining())
    {
        printf("OPTIONS: opts.MinOpts() == %s\n", opts.MinOpts() ? "true" : "false");
    }
#endif

    /* Control the optimizations */

    if (opts.OptimizationDisabled())
    {
        opts.compFlags &= ~CLFLG_MAXOPT;
        opts.compFlags |= CLFLG_MINOPT;

        lvaEnregEHVars &= compEnregLocals();
        lvaEnregMultiRegVars &= compEnregLocals();

        // Scrub any profile data we might have fetched
        //
        fgRemoveProfileData("compiling with minopt");
    }

    if (!compIsForInlining())
    {
        codeGen->setFramePointerRequired(false);
        codeGen->setFrameRequired(false);

        if (opts.OptimizationDisabled())
        {
            codeGen->setFrameRequired(true);
        }

#if !defined(TARGET_AMD64)
        // The VM sets JitFlags::JIT_FLAG_FRAMED for two reasons: (1) the DOTNET_JitFramed variable is set, or
        // (2) the function is marked "noinline". The reason for #2 is that people mark functions
        // noinline to ensure the show up on in a stack walk. But for AMD64, we don't need a frame
        // pointer for the frame to show up in stack walk.
        if (opts.jitFlags->IsSet(JitFlags::JIT_FLAG_FRAMED))
            codeGen->setFrameRequired(true);
#endif

        if (opts.OptimizationDisabled() || IsReadyToRun())
        {
            // The JIT doesn't currently support loop alignment for AOT images outside NativeAOT.
            // (The JIT doesn't know the final address of the code, hence
            // it can't align code based on unknown addresses.)

            codeGen->SetAlignLoops(false); // loop alignment not supported for AOT code
        }
        else
        {
            codeGen->SetAlignLoops(JitConfig.JitAlignLoops() == 1);
        }

#ifdef DEBUG
        const char* tieringName = compGetTieringName(true);
        JitMetadata::report(this, JitMetadata::TieringName, tieringName, strlen(tieringName));
#endif
    }
}

#if defined(TARGET_ARMARCH) || defined(TARGET_RISCV64)
// Function compRsvdRegCheck:
//  given a curState to use for calculating the total frame size
//  it will return true if the REG_OPT_RSVD should be reserved so
//  that it can be use to form large offsets when accessing stack
//  based LclVar including both incoming and out going argument areas.
//
//  The method advances the frame layout state to curState by calling
//  lvaFrameSize(curState).
//
bool Compiler::compRsvdRegCheck(FrameLayoutState curState)
{
    // Always do the layout even if returning early. Callers might
    // depend on us to do the layout.
    unsigned frameSize = lvaFrameSize(curState);
    JITDUMP("\n"
            "compRsvdRegCheck\n"
            "  frame size  = %6d\n"
            "  lvaParameterStackSize = %6d\n",
            frameSize, lvaParameterStackSize);

    if (opts.MinOpts())
    {
        // Have a recovery path in case we fail to reserve REG_OPT_RSVD and go
        // over the limit of SP and FP offset ranges due to large
        // temps.
        JITDUMP(" Returning true (MinOpts)\n\n");
        return true;
    }

    unsigned calleeSavedRegMaxSz = CALLEE_SAVED_REG_MAXSZ;
    if (compFloatingPointUsed)
    {
        calleeSavedRegMaxSz += CALLEE_SAVED_FLOAT_MAXSZ;
    }
    calleeSavedRegMaxSz += REGSIZE_BYTES; // we always push LR.  See genPushCalleeSavedRegisters

    noway_assert(frameSize >= calleeSavedRegMaxSz);

#if defined(TARGET_ARM64)

    // TODO-ARM64-CQ: update this!
    JITDUMP(" Returning true (ARM64)\n\n");
    return true; // just always assume we'll need it, for now

#elif defined(TARGET_RISCV64)
    JITDUMP(" Returning true (RISCV64)\n\n");
    return true; // just always assume we'll need it, for now

#else  // TARGET_ARM

    // frame layout:
    //
    //         ... high addresses ...
    //                         frame contents       size
    //                         -------------------  ------------------------
    //                         inArgs               compArgSize (includes prespill)
    //  caller SP --->
    //                         prespill
    //                         LR                   REGSIZE_BYTES
    //  R11    --->            R11                  REGSIZE_BYTES
    //                         callee saved regs    CALLEE_SAVED_REG_MAXSZ   (32 bytes)
    //                     optional saved fp regs   CALLEE_SAVED_FLOAT_MAXSZ (64 bytes)
    //                         lclSize
    //                             incl. TEMPS      MAX_SPILL_TEMP_SIZE
    //                             incl. outArgs
    //  SP     --->
    //          ... low addresses ...
    //
    // When codeGen->isFramePointerRequired is true, R11 will be established as a frame pointer.
    // We can then use R11 to access incoming args with positive offsets, and LclVars with
    // negative offsets.
    //
    // In functions with EH, in the non-funclet (or main) region, even though we will have a
    // frame pointer, we can use SP with positive offsets to access any or all locals or arguments
    // that we can reach with SP-relative encodings. The funclet region might require the reserved
    // register, since it must use offsets from R11 to access the parent frame.

    unsigned maxR11PositiveEncodingOffset = compFloatingPointUsed ? 0x03FC : 0x0FFF;
    JITDUMP("  maxR11PositiveEncodingOffset     = %6d\n", maxR11PositiveEncodingOffset);

    // Floating point load/store instructions (VLDR/VSTR) can address up to -0x3FC from R11, but we
    // don't know if there are either no integer locals, or if we don't need large negative offsets
    // for the integer locals, so we must use the integer max negative offset, which is a
    // smaller (absolute value) number.
    unsigned maxR11NegativeEncodingOffset = 0x00FF; // This is a negative offset from R11.
    JITDUMP("  maxR11NegativeEncodingOffset     = %6d\n", maxR11NegativeEncodingOffset);

    // -1 because otherwise we are computing the address just beyond the last argument, which we don't need to do.
    unsigned maxR11PositiveOffset = lvaParameterStackSize + (2 * REGSIZE_BYTES) - 1;
    JITDUMP("  maxR11PositiveOffset             = %6d\n", maxR11PositiveOffset);

    // The value is positive, but represents a negative offset from R11.
    // frameSize includes callee-saved space for R11 and LR, which are at non-negative offsets from R11
    // (+0 and +4, respectively), so don't include those in the max possible negative offset.
    assert(frameSize >= (2 * REGSIZE_BYTES));
    unsigned maxR11NegativeOffset = frameSize - (2 * REGSIZE_BYTES);
    JITDUMP("  maxR11NegativeOffset             = %6d\n", maxR11NegativeOffset);

    if (codeGen->isFramePointerRequired())
    {
        if (maxR11NegativeOffset > maxR11NegativeEncodingOffset)
        {
            JITDUMP(" Returning true (frame required and maxR11NegativeOffset)\n\n");
            return true;
        }
        if (maxR11PositiveOffset > maxR11PositiveEncodingOffset)
        {
            JITDUMP(" Returning true (frame required and maxR11PositiveOffset)\n\n");
            return true;
        }
    }

    // Now consider the SP based frame case. Note that we will use SP based offsets to access the stack in R11 based
    // frames in the non-funclet main code area.

    unsigned maxSPPositiveEncodingOffset = compFloatingPointUsed ? 0x03FC : 0x0FFF;
    JITDUMP("  maxSPPositiveEncodingOffset      = %6d\n", maxSPPositiveEncodingOffset);

    // -1 because otherwise we are computing the address just beyond the last argument, which we don't need to do.
    assert(lvaParameterStackSize + frameSize > 0);
    unsigned maxSPPositiveOffset = lvaParameterStackSize + frameSize - 1;

    if (codeGen->isFramePointerUsed())
    {
        // We have a frame pointer, so we can use it to access part of the stack, even if SP can't reach those parts.
        // We will still generate SP-relative offsets if SP can reach.

        // First, check that the stack between R11 and SP can be fully reached, either via negative offset from FP
        // or positive offset from SP. Don't count stored R11 or LR, which are reached from positive offsets from FP.

        unsigned maxSPLocalsCombinedOffset = frameSize - (2 * REGSIZE_BYTES) - 1;
        JITDUMP("  maxSPLocalsCombinedOffset        = %6d\n", maxSPLocalsCombinedOffset);

        if (maxSPLocalsCombinedOffset > maxSPPositiveEncodingOffset)
        {
            // Can R11 help?
            unsigned maxRemainingLocalsCombinedOffset = maxSPLocalsCombinedOffset - maxSPPositiveEncodingOffset;
            JITDUMP("  maxRemainingLocalsCombinedOffset = %6d\n", maxRemainingLocalsCombinedOffset);

            if (maxRemainingLocalsCombinedOffset > maxR11NegativeEncodingOffset)
            {
                JITDUMP(" Returning true (frame pointer exists; R11 and SP can't reach entire stack between them)\n\n");
                return true;
            }

            // Otherwise, yes, we can address the remaining parts of the locals frame with negative offsets from R11.
        }

        // Check whether either R11 or SP can access the arguments.
        if ((maxR11PositiveOffset > maxR11PositiveEncodingOffset) &&
            (maxSPPositiveOffset > maxSPPositiveEncodingOffset))
        {
            JITDUMP(" Returning true (frame pointer exists; R11 and SP can't reach all arguments)\n\n");
            return true;
        }
    }
    else
    {
        if (maxSPPositiveOffset > maxSPPositiveEncodingOffset)
        {
            JITDUMP(" Returning true (no frame pointer exists; SP can't reach all of frame)\n\n");
            return true;
        }
    }

    // We won't need to reserve REG_OPT_RSVD.
    //
    JITDUMP(" Returning false\n\n");
    return false;
#endif // TARGET_ARM
}
#endif // TARGET_ARMARCH || TARGET_RISCV64

//------------------------------------------------------------------------
// FindParameterRegisterLocalMappingByRegister:
//   Try to find a mapping that maps a particular parameter register to an
//   incoming defined local.
//
// Returns:
//   The mapping, or nullptr if no mapping was found for this register.
//
const ParameterRegisterLocalMapping* Compiler::FindParameterRegisterLocalMappingByRegister(regNumber reg)
{
    if (m_paramRegLocalMappings == nullptr)
    {
        return nullptr;
    }

    for (int i = 0; i < m_paramRegLocalMappings->Height(); i++)
    {
        const ParameterRegisterLocalMapping& mapping = m_paramRegLocalMappings->BottomRef(i);
        if (mapping.RegisterSegment->GetRegister() == reg)
        {
            return &mapping;
        }
    }

    return nullptr;
}

//------------------------------------------------------------------------
// FindParameterRegisterLocalMappingByLocal:
//   Try to find a mapping that maps a particular local from an incoming
//   parameter register.
//
// Parameters:
//   lclNum - The local to find a mapping for
//   offset - The offset that the mapping maps to in the local
//
// Returns:
//   The mapping, or nullptr if no mapping was found for this local.
//
const ParameterRegisterLocalMapping* Compiler::FindParameterRegisterLocalMappingByLocal(unsigned lclNum,
                                                                                        unsigned offset)
{
    if (m_paramRegLocalMappings == nullptr)
    {
        return nullptr;
    }

    for (int i = 0; i < m_paramRegLocalMappings->Height(); i++)
    {
        const ParameterRegisterLocalMapping& mapping = m_paramRegLocalMappings->BottomRef(i);
        if ((mapping.LclNum == lclNum) && (mapping.Offset == offset))
        {
            return &mapping;
        }
    }

    return nullptr;
}

//------------------------------------------------------------------------
// compGetTieringName: get a string describing tiered compilation settings
//   for this method
//
// Arguments:
//   wantShortName - true if a short name is ok (say for using in file names)
//
// Returns:
//   String describing tiering decisions for this method, including cases
//   where the jit codegen will differ from what the runtime requested.
//
const char* Compiler::compGetTieringName(bool wantShortName) const
{
    const bool tier0         = opts.jitFlags->IsSet(JitFlags::JIT_FLAG_TIER0);
    const bool tier1         = opts.jitFlags->IsSet(JitFlags::JIT_FLAG_TIER1);
    const bool instrumenting = opts.jitFlags->IsSet(JitFlags::JIT_FLAG_BBINSTR);

    if (!opts.compMinOptsIsSet)
    {
        // If 'compMinOptsIsSet' is not set, just return here. Otherwise, if this method is called
        // by the assertAbort(), we would recursively call assert while trying to get MinOpts()
        // and eventually stackoverflow.
        return "Optimization-Level-Not-Yet-Set";
    }

    assert(!tier0 || !tier1); // We don't expect multiple TIER flags to be set at one time.

    if (tier0)
    {
        return instrumenting ? "Instrumented Tier0" : "Tier0";
    }
    else if (tier1)
    {
        if (opts.IsOSR())
        {
            return instrumenting ? "Instrumented Tier1-OSR" : "Tier1-OSR";
        }
        else
        {
            return instrumenting ? "Instrumented Tier1" : "Tier1";
        }
    }
    else if (opts.OptimizationEnabled())
    {
        if (compSwitchedToOptimized)
        {
            return wantShortName ? "Tier0-FullOpts" : "Tier-0 switched to FullOpts";
        }
        else
        {
            return "FullOpts";
        }
    }
    else if (opts.MinOpts())
    {
        if (compSwitchedToMinOpts)
        {
            if (compSwitchedToOptimized)
            {
                return wantShortName ? "Tier0-FullOpts-MinOpts" : "Tier-0 switched to FullOpts, then to MinOpts";
            }
            else
            {
                return wantShortName ? "Tier0-MinOpts" : "Tier-0 switched MinOpts";
            }
        }
        else
        {
            return "MinOpts";
        }
    }
    else if (opts.compDbgCode)
    {
        return "Debug";
    }
    else
    {
        return wantShortName ? "Unknown" : "Unknown optimization level";
    }
}

//------------------------------------------------------------------------
// compGetPgoSourceName: get a string describing PGO source
//
// Returns:
//   String describing describing PGO source (e.g. Dynamic, Static, etc)
//
const char* Compiler::compGetPgoSourceName() const
{
    switch (fgPgoSource)
    {
        case ICorJitInfo::PgoSource::Static:
            return "Static PGO";
        case ICorJitInfo::PgoSource::Dynamic:
            return "Dynamic PGO";
        case ICorJitInfo::PgoSource::Blend:
            return "Blended PGO";
        case ICorJitInfo::PgoSource::Text:
            return "Textual PGO";
        case ICorJitInfo::PgoSource::Sampling:
            return "Sample-based PGO";
        case ICorJitInfo::PgoSource::IBC:
            return "Classic IBC";
        case ICorJitInfo::PgoSource::Synthesis:
            return "Synthesized PGO";
        default:
            return "Unknown PGO";
    }
}

//------------------------------------------------------------------------
// compGetStressMessage: get a string describing jitstress capability
//   for this method
//
// Returns:
//   An empty string if stress is not enabled, else a string describing
//   if this method is subject to stress or is excluded by name or hash.
//
const char* Compiler::compGetStressMessage() const
{
    // Add note about stress where appropriate
    const char* stressMessage = "";

#ifdef DEBUG
    // Is stress enabled via mode name or level?
    if ((JitConfig.JitStressModeNames() != nullptr) || (getJitStressLevel() > 0))
    {
        // Is the method being jitted excluded from stress via range?
        if (compAllowStress)
        {
            // Not excluded -- stress can happen
            stressMessage = " JitStress";
        }
        else
        {
            stressMessage = " NoJitStress";
        }
    }
#endif // DEBUG

    return stressMessage;
}

void Compiler::compFunctionTraceStart()
{
#ifdef DEBUG
    if (compIsForInlining())
    {
        return;
    }

    if ((JitConfig.JitFunctionTrace() != 0) && !opts.disDiffable)
    {
        LONG newJitNestingLevel = InterlockedIncrement(&Compiler::jitNestingLevel);
        if (newJitNestingLevel <= 0)
        {
            printf("{ Illegal nesting level %d }\n", newJitNestingLevel);
        }

        for (LONG i = 0; i < newJitNestingLevel - 1; i++)
        {
            printf("  ");
        }
        printf("{ Start Jitting Method %4d %s (MethodHash=%08x) %s\n", Compiler::jitTotalMethodCompiled,
               info.compFullName, info.compMethodHash(),
               compGetTieringName()); /* } editor brace matching workaround for this printf */
    }
#endif // DEBUG
}

void Compiler::compFunctionTraceEnd(void* methodCodePtr, ULONG methodCodeSize, bool isNYI)
{
#ifdef DEBUG
    assert(!compIsForInlining());

    if ((JitConfig.JitFunctionTrace() != 0) && !opts.disDiffable)
    {
        LONG newJitNestingLevel = InterlockedDecrement(&Compiler::jitNestingLevel);
        if (newJitNestingLevel < 0)
        {
            printf("{ Illegal nesting level %d }\n", newJitNestingLevel);
        }

        for (LONG i = 0; i < newJitNestingLevel; i++)
        {
            printf("  ");
        }

        // Note: that is incorrect if we are compiling several methods at the same time.
        unsigned methodNumber = Compiler::jitTotalMethodCompiled - 1;

        /* { editor brace-matching workaround for following printf */
        printf("} Jitted Method %4d at" FMT_ADDR "method %s size %08x%s%s\n", methodNumber, DBG_ADDR(methodCodePtr),
               info.compFullName, methodCodeSize, isNYI ? " NYI" : "", opts.altJit ? " altjit" : "");
    }
#endif // DEBUG
}

//------------------------------------------------------------------------
// BeginPhase: begin execution of a phase
//
// Arguments:
//    phase - the phase that is about to begin
//
void Compiler::BeginPhase(Phases phase)
{
    mostRecentlyActivePhase = phase;
}

//------------------------------------------------------------------------
// EndPhase: finish execution of a phase
//
// Arguments:
//    phase - the phase that has just finished
//
void Compiler::EndPhase(Phases phase)
{
#if defined(FEATURE_JIT_METHOD_PERF)
    if (pCompJitTimer != nullptr)
    {
        pCompJitTimer->EndPhase(this, phase);
    }
#endif

    mostRecentlyActivePhase = phase;
}

//------------------------------------------------------------------------
// compCompile: run phases needed for compilation
//
// Arguments:
//   methodCodePtr [OUT] - address of generated code
//   methodCodeSize [OUT] - size of the generated code (hot + cold sections)
//   compileFlags [IN] - flags controlling jit behavior
//
// Notes:
//  This is the most interesting 'toplevel' function in the JIT.  It goes through the operations of
//  importing, morphing, optimizations and code generation.  This is called from the EE through the
//  code:CILJit::compileMethod function.
//
//  For an overview of the structure of the JIT, see:
//   https://github.com/dotnet/runtime/blob/main/docs/design/coreclr/jit/ryujit-overview.md
//
//  Also called for inlinees, though they will only be run through the first few phases.
//
void Compiler::compCompile(void** methodCodePtr, uint32_t* methodCodeSize, JitFlags* compileFlags)
{
    compFunctionTraceStart();

    // Enable flow graph checks
    activePhaseChecks |= PhaseChecks::CHECK_FG;

    // Prepare for importation
    //
    auto preImportPhase = [this]() {
        if (compIsForInlining())
        {
            // Notify root instance that an inline attempt is about to import IL
            impInlineRoot()->m_inlineStrategy->NoteImport();
        }

        hashBv::Init(this);

        VarSetOps::AssignAllowUninitRhs(this, compCurLife, VarSetOps::UninitVal());

        // The temp holding the secret stub argument is used by fgImport() when importing the intrinsic.
        if (info.compPublishStubParam)
        {
            assert(lvaStubArgumentVar == BAD_VAR_NUM);
            lvaStubArgumentVar                     = lvaGrabTempWithImplicitUse(false DEBUGARG("stub argument"));
            lvaGetDesc(lvaStubArgumentVar)->lvType = TYP_I_IMPL;
        }
    };
    DoPhase(this, PHASE_PRE_IMPORT, preImportPhase);

    // If we're going to instrument code, we may need to prepare before
    // we import. Also do this before we read in any profile data.
    //
    if (compileFlags->IsSet(JitFlags::JIT_FLAG_BBINSTR))
    {
        DoPhase(this, PHASE_IBCPREP, &Compiler::fgPrepareToInstrumentMethod);
    }

    // Incorporate profile data.
    //
    // Note: the importer is sensitive to block weights, so this has
    // to happen before importation.
    //
    activePhaseChecks |= PhaseChecks::CHECK_PROFILE | PhaseChecks::CHECK_PROFILE_FLAGS;
    DoPhase(this, PHASE_INCPROFILE, &Compiler::fgIncorporateProfileData);

    activePhaseChecks |= PhaseChecks::CHECK_FG_INIT_BLOCK;
    DoPhase(this, PHASE_CANONICALIZE_ENTRY, &Compiler::fgCanonicalizeFirstBB);

    // If we are doing OSR, update flow to initially reach the appropriate IL offset.
    //
    if (opts.IsOSR())
    {
        fgFixEntryFlowForOSR();
    }

    // Enable the post-phase checks that use internal logic to decide when checking makes sense.
    //
    activePhaseChecks |=
        PhaseChecks::CHECK_EH | PhaseChecks::CHECK_LOOPS | PhaseChecks::CHECK_UNIQUE | PhaseChecks::CHECK_LINKED_LOCALS;

    // Import: convert the instrs in each basic block to a tree based intermediate representation
    //
    DoPhase(this, PHASE_IMPORTATION, &Compiler::fgImport);

    // If this is a failed inline attempt, we're done.
    //
    if (compIsForInlining() && compInlineResult->IsFailure())
    {
#ifdef FEATURE_JIT_METHOD_PERF
        if (pCompJitTimer != nullptr)
        {
#if MEASURE_CLRAPI_CALLS
            EndPhase(PHASE_CLR_API);
#endif
            pCompJitTimer->Terminate(this, CompTimeSummaryInfo::s_compTimeSummary, false);
        }
#endif

        return;
    }

    // If instrumenting, add block and class probes.
    //
    if (compileFlags->IsSet(JitFlags::JIT_FLAG_BBINSTR))
    {
        DoPhase(this, PHASE_IBCINSTR, &Compiler::fgInstrumentMethod);
    }

    // Expand any patchpoints
    //
    DoPhase(this, PHASE_PATCHPOINTS, &Compiler::fgTransformPatchpoints);

    // Transform indirect calls that require control flow expansion.
    //
    DoPhase(this, PHASE_INDXCALL, &Compiler::fgTransformIndirectCalls);

    // Cleanup un-imported BBs, cleanup un-imported or
    // partially imported try regions, add OSR step blocks.
    //
    DoPhase(this, PHASE_POST_IMPORT, &Compiler::fgPostImportationCleanup);

    // If we're importing for inlining, we're done.
    if (compIsForInlining())
    {

#ifdef FEATURE_JIT_METHOD_PERF
        if (pCompJitTimer != nullptr)
        {
#if MEASURE_CLRAPI_CALLS
            EndPhase(PHASE_CLR_API);
#endif
            pCompJitTimer->Terminate(this, CompTimeSummaryInfo::s_compTimeSummary, false);
        }
#endif

        return;
    }

    // At this point in the phase list, all the inlinee phases have
    // been run, and inlinee compiles have exited, so we should only
    // get this far if we are jitting the root method.
    noway_assert(!compIsForInlining());

    // Prepare for the morph phases
    //
    DoPhase(this, PHASE_MORPH_INIT, &Compiler::fgMorphInit);

    // Inline callee methods into this root method
    //
    DoPhase(this, PHASE_MORPH_INLINE, &Compiler::fgInline);

    // Record "start" values for post-inlining cycles and elapsed time.
    RecordStateAtEndOfInlining();

    if (opts.OptimizationEnabled())
    {
        // Build post-order and remove dead blocks
        //
        DoPhase(this, PHASE_DFS_BLOCKS1, &Compiler::fgDfsBlocksAndRemove);
    }

    // Transform each GT_ALLOCOBJ node into either an allocation helper call or
    // local variable allocation on the stack.
    ObjectAllocator objectAllocator(this); // PHASE_ALLOCATE_OBJECTS

    if (compObjectStackAllocation() && opts.OptimizationEnabled())
    {
        objectAllocator.EnableObjectStackAllocation();
    }

    objectAllocator.Run();

    // Add any internal blocks/trees we may need
    //
    DoPhase(this, PHASE_MORPH_ADD_INTERNAL, &Compiler::fgAddInternal);

#ifdef SWIFT_SUPPORT
    // Transform GT_RETURN nodes into GT_SWIFT_ERROR_RET nodes if this method has Swift error handling
    //
    DoPhase(this, PHASE_SWIFT_ERROR_RET, &Compiler::fgAddSwiftErrorReturns);
#endif // SWIFT_SUPPORT

    // Remove empty try regions (try/finally)
    //
    DoPhase(this, PHASE_EMPTY_TRY, &Compiler::fgRemoveEmptyTry);

    // Remove empty try regions (try/catch/fault)
    //
    DoPhase(this, PHASE_EMPTY_TRY_CATCH_FAULT, &Compiler::fgRemoveEmptyTryCatchOrTryFault);

    // Remove empty finally regions
    //
    DoPhase(this, PHASE_EMPTY_FINALLY, &Compiler::fgRemoveEmptyFinally);

    // Streamline chains of finally invocations
    //
    DoPhase(this, PHASE_MERGE_FINALLY_CHAINS, &Compiler::fgMergeFinallyChains);

    // Clone code in finallys to reduce overhead for non-exceptional paths
    //
    DoPhase(this, PHASE_CLONE_FINALLY, &Compiler::fgCloneFinally);

    // Do some flow-related optimizations
    //
    if (opts.OptimizationEnabled())
    {
        // Tail merge
        //
        DoPhase(this, PHASE_HEAD_TAIL_MERGE, [this]() {
            return fgHeadTailMerge(true);
        });

        // Merge common throw blocks
        //
        DoPhase(this, PHASE_MERGE_THROWS, &Compiler::fgTailMergeThrows);

        // Run an early flow graph simplification pass
        //
        DoPhase(this, PHASE_EARLY_UPDATE_FLOW_GRAPH, &Compiler::fgUpdateFlowGraphPhase);
    }

    // Promote struct locals
    //
    DoPhase(this, PHASE_PROMOTE_STRUCTS, &Compiler::fgPromoteStructs);

    // Enable early ref counting of locals
    //
    lvaRefCountState = RCS_EARLY;

    if (opts.OptimizationEnabled())
    {
        // Build post-order and remove dead blocks
        //
        DoPhase(this, PHASE_DFS_BLOCKS2, &Compiler::fgDfsBlocksAndRemove);

        fgNodeThreading = NodeThreading::AllLocals;
    }

    // Figure out what locals are address-taken.
    //
    DoPhase(this, PHASE_STR_ADRLCL, &Compiler::fgMarkAddressExposedLocals);

    // Optimize away conversions to/from masks in local variables.
    //
    DoPhase(this, PHASE_OPTIMIZE_MASK_CONVERSIONS, &Compiler::fgOptimizeMaskConversions);

    // Do an early pass of liveness for forward sub and morph. This data is
    // valid until after morph.
    //
    DoPhase(this, PHASE_EARLY_LIVENESS, &Compiler::fgEarlyLiveness);

    // Run a simple forward substitution pass.
    //
    DoPhase(this, PHASE_FWD_SUB, &Compiler::fgForwardSub);

    // Promote struct locals based on primitive access patterns
    //
    DoPhase(this, PHASE_PHYSICAL_PROMOTION, &Compiler::PhysicalPromotion);

    // Expose candidates for implicit byref last-use copy elision.
    DoPhase(this, PHASE_IMPBYREF_COPY_OMISSION, &Compiler::fgMarkImplicitByRefCopyOmissionCandidates);

    // Locals tree list is no longer kept valid.
    fgNodeThreading = NodeThreading::None;

    // Apply the type update to implicit byref parameters; also choose (based on address-exposed
    // analysis) which implicit byref promotions to keep (requires copy to initialize) or discard.
    //
    DoPhase(this, PHASE_MORPH_IMPBYREF, &Compiler::fgRetypeImplicitByRefArgs);

#ifdef DEBUG
    // Now that locals have address-taken and implicit byref marked, we can safely apply stress.
    lvaStressLclFld();
    fgStress64RsltMul();
#endif // DEBUG

    // Morph the trees in all the blocks of the method
    //
    unsigned const preMorphBBCount = fgBBcount;
    DoPhase(this, PHASE_MORPH_GLOBAL, &Compiler::fgMorphBlocks);

    auto postMorphPhase = [this]() {
        // Fix any LclVar annotations on discarded struct promotion temps for implicit by-ref args
        fgMarkDemotedImplicitByRefArgs();
        lvaRefCountState       = RCS_INVALID;
        fgLocalVarLivenessDone = false;

        // Decide the kind of code we want to generate
        fgSetOptions();

        fgExpandQmarkNodes();

#ifdef DEBUG
        compCurBB = nullptr;
#endif // DEBUG

        // Enable IR checks
        activePhaseChecks |= PhaseChecks::CHECK_IR;
    };
    DoPhase(this, PHASE_POST_MORPH, postMorphPhase);

    // GS security checks for unsafe buffers
    //
    DoPhase(this, PHASE_GS_COOKIE, &Compiler::gsPhase);

    if (opts.OptimizationEnabled())
    {
        // Compute the block weights
        //
        DoPhase(this, PHASE_COMPUTE_BLOCK_WEIGHTS, &Compiler::fgComputeBlockWeights);

        // Try again to remove empty try finally/fault clauses
        //
        DoPhase(this, PHASE_EMPTY_FINALLY_2, &Compiler::fgRemoveEmptyFinally);

        // Remove empty try regions (try/finally)
        //
        DoPhase(this, PHASE_EMPTY_TRY_2, &Compiler::fgRemoveEmptyTry);

        // Remove empty try regions (try/catch/fault)
        //
        DoPhase(this, PHASE_EMPTY_TRY_CATCH_FAULT_2, &Compiler::fgRemoveEmptyTryCatchOrTryFault);

        // Run some flow graph optimizations (but don't reorder)
        //
        DoPhase(this, PHASE_OPTIMIZE_FLOW, &Compiler::optOptimizeFlow);

        // Second pass of tail merge
        //
        DoPhase(this, PHASE_HEAD_TAIL_MERGE2, [this]() {
            return fgHeadTailMerge(false);
        });

        // Compute DFS tree and remove all unreachable blocks.
        //
        DoPhase(this, PHASE_DFS_BLOCKS3, &Compiler::fgDfsBlocksAndRemove);

        // Discover and classify natural loops (e.g. mark iterative loops as such).
        //
        DoPhase(this, PHASE_FIND_LOOPS, &Compiler::optFindLoopsPhase);

<<<<<<< HEAD
        // Invert loops
        //
        DoPhase(this, PHASE_INVERT_LOOPS, &Compiler::optInvertLoops);
=======
        // Re-establish profile consistency, now that inlining and morph have run.
        //
        DoPhase(this, PHASE_REPAIR_PROFILE_POST_MORPH, &Compiler::fgRepairProfile);
>>>>>>> 272948a8

        // Scale block weights and mark run rarely blocks.
        //
        DoPhase(this, PHASE_SET_BLOCK_WEIGHTS, &Compiler::optSetBlockWeights);

        // Clone loops with optimization opportunities, and choose one based on dynamic condition evaluation.
        //
        DoPhase(this, PHASE_CLONE_LOOPS, &Compiler::optCloneLoops);

        // Unroll loops
        //
        DoPhase(this, PHASE_UNROLL_LOOPS, &Compiler::optUnrollLoops);

        // Compute dominators and exceptional entry blocks
        //
        DoPhase(this, PHASE_COMPUTE_DOMINATORS, &Compiler::fgComputeDominators);
    }

#ifdef DEBUG
    fgDebugCheckLinks();
#endif

    // Morph multi-dimensional array operations.
    // (Consider deferring all array operation morphing, including single-dimensional array ops,
    // from global morph to here, so cloning doesn't have to deal with morphed forms.)
    //
    DoPhase(this, PHASE_MORPH_MDARR, &Compiler::fgMorphArrayOps);

    // Create the variable table (and compute variable ref counts)
    //
    DoPhase(this, PHASE_MARK_LOCAL_VARS, &Compiler::lvaMarkLocalVars);

    // IMPORTANT, after this point, locals are ref counted.
    // However, ref counts are not kept incrementally up to date.
    assert(lvaLocalVarRefCounted());

    // Figure out the order in which operators are to be evaluated
    //
    DoPhase(this, PHASE_FIND_OPER_ORDER, &Compiler::fgFindOperOrder);

    // Weave the tree lists. Anyone who modifies the tree shapes after
    // this point is responsible for calling fgSetStmtSeq() to keep the
    // nodes properly linked.
    //
    DoPhase(this, PHASE_SET_BLOCK_ORDER, &Compiler::fgSetBlockOrder);

    fgNodeThreading = NodeThreading::AllTrees;

    // At this point we know if we are fully interruptible or not
    if (opts.OptimizationEnabled())
    {
        bool doSsa                     = true;
        bool doEarlyProp               = true;
        bool doValueNum                = true;
        bool doLoopHoisting            = true;
        bool doCopyProp                = true;
        bool doOptimizeIVs             = true;
        bool doBranchOpt               = true;
        bool doCse                     = true;
        bool doAssertionProp           = true;
        bool doVNBasedIntrinExpansion  = true;
        bool doRangeAnalysis           = true;
        bool doRangeCheckCloning       = true;
        bool doVNBasedDeadStoreRemoval = true;

#if defined(OPT_CONFIG)
        doSsa                     = (JitConfig.JitDoSsa() != 0);
        doEarlyProp               = doSsa && (JitConfig.JitDoEarlyProp() != 0);
        doValueNum                = doSsa && (JitConfig.JitDoValueNumber() != 0);
        doLoopHoisting            = doValueNum && (JitConfig.JitDoLoopHoisting() != 0);
        doCopyProp                = doValueNum && (JitConfig.JitDoCopyProp() != 0);
        doBranchOpt               = doValueNum && (JitConfig.JitDoRedundantBranchOpts() != 0);
        doCse                     = doValueNum;
        doAssertionProp           = doValueNum && (JitConfig.JitDoAssertionProp() != 0);
        doRangeAnalysis           = doAssertionProp && (JitConfig.JitDoRangeAnalysis() != 0);
        doRangeCheckCloning       = doValueNum && doRangeAnalysis;
        doOptimizeIVs             = doAssertionProp && (JitConfig.JitDoOptimizeIVs() != 0);
        doVNBasedDeadStoreRemoval = doValueNum && (JitConfig.JitDoVNBasedDeadStoreRemoval() != 0);
        doVNBasedIntrinExpansion  = doValueNum;
#endif // defined(OPT_CONFIG)

        if (opts.optRepeat)
        {
            opts.optRepeatActive = true;
        }

        while (++opts.optRepeatIteration <= opts.optRepeatCount)
        {
#ifdef DEBUG
            if (verbose && opts.optRepeat)
            {
                printf("\n*************** JitOptRepeat: iteration %d of %d\n\n", opts.optRepeatIteration,
                       opts.optRepeatCount);
            }
#endif // DEBUG

            fgModified = false;

            if (doSsa)
            {
                // Build up SSA form for the IR
                //
                DoPhase(this, PHASE_BUILD_SSA, &Compiler::fgSsaBuild);
            }
            else
            {
                // At least do local var liveness; lowering depends on this.
                fgLocalVarLiveness();
            }

            if (doEarlyProp)
            {
                // Propagate array length and rewrite getType() method call
                //
                DoPhase(this, PHASE_EARLY_PROP, &Compiler::optEarlyProp);
            }

            if (doValueNum)
            {
                // Value number the trees
                //
                DoPhase(this, PHASE_VALUE_NUMBER, &Compiler::fgValueNumber);
            }

            if (doLoopHoisting)
            {
                // Hoist invariant code out of loops
                //
                DoPhase(this, PHASE_HOIST_LOOP_CODE, &Compiler::optHoistLoopCode);
            }

            if (doCopyProp)
            {
                // Perform VN based copy propagation
                //
                DoPhase(this, PHASE_VN_COPY_PROP, &Compiler::optVnCopyProp);
            }

            if (doBranchOpt)
            {
                // Optimize redundant branches
                //
                DoPhase(this, PHASE_OPTIMIZE_BRANCHES, &Compiler::optRedundantBranches);
            }
            else
            {
                // DFS tree is always invalid after this point.
                //
                fgInvalidateDfsTree();
            }

            if (doCse)
            {
                // Remove common sub-expressions
                //
                DoPhase(this, PHASE_OPTIMIZE_VALNUM_CSES, &Compiler::optOptimizeCSEs);
            }

            if (doAssertionProp)
            {
                // Assertion propagation
                //
                DoPhase(this, PHASE_ASSERTION_PROP_MAIN, &Compiler::optAssertionPropMain);
            }

            if (doRangeAnalysis)
            {
                // Bounds check elimination via range analysis
                //
                DoPhase(this, PHASE_OPTIMIZE_INDEX_CHECKS, &Compiler::rangeCheckPhase);
            }

            if (doOptimizeIVs)
            {
                // Simplify and optimize induction variables used in natural loops
                //
                DoPhase(this, PHASE_OPTIMIZE_INDUCTION_VARIABLES, &Compiler::optInductionVariables);
            }

            fgInvalidateDfsTree();

            if (doVNBasedDeadStoreRemoval)
            {
                // Note: this invalidates SSA and value numbers on tree nodes.
                //
                DoPhase(this, PHASE_VN_BASED_DEAD_STORE_REMOVAL, &Compiler::optVNBasedDeadStoreRemoval);
            }

            if (doRangeCheckCloning)
            {
                // Clone blocks with subsequent bounds checks
                //
                DoPhase(this, PHASE_RANGE_CHECK_CLONING, &Compiler::optRangeCheckCloning);
            }

            if (doVNBasedIntrinExpansion)
            {
                // Expand some intrinsics based on VN data
                //
                DoPhase(this, PHASE_VN_BASED_INTRINSIC_EXPAND, &Compiler::fgVNBasedIntrinsicExpansion);
            }

            // Conservatively mark all VNs as stale
            vnStore = nullptr;

            if (fgModified)
            {
                // update the flowgraph if we modified it during the optimization phase
                //
                DoPhase(this, PHASE_OPT_UPDATE_FLOW_GRAPH, &Compiler::fgUpdateFlowGraphPhase);
            }

            // Iterate if requested, resetting annotations first.
            if (opts.optRepeatIteration == opts.optRepeatCount)
            {
                // If we're done optimizing, just remove the PHIs
                //
                fgResetForSsa(/* deepClean */ false);
                break;
            }

            assert(opts.optRepeat);

            ResetOptAnnotations();
            RecomputeFlowGraphAnnotations();

#ifdef DEBUG
            if (verbose)
            {
                printf("Trees before next JitOptRepeat iteration:\n");
                fgDispBasicBlocks(true);
            }
#endif // DEBUG
        }

        if (opts.optRepeat)
        {
            opts.optRepeatActive = false;
        }
    }

    optLoopsCanonical = false;

#ifdef DEBUG
    DoPhase(this, PHASE_STRESS_SPLIT_TREE, &Compiler::StressSplitTree);
#endif

    // Try again to remove empty try finally/fault clauses
    //
    DoPhase(this, PHASE_EMPTY_FINALLY_3, &Compiler::fgRemoveEmptyFinally);

    // Remove empty try regions (try/finally)
    //
    DoPhase(this, PHASE_EMPTY_TRY_3, &Compiler::fgRemoveEmptyTry);

    // Remove empty try regions (try/catch/fault)
    //
    DoPhase(this, PHASE_EMPTY_TRY_CATCH_FAULT_3, &Compiler::fgRemoveEmptyTryCatchOrTryFault);

    if (UsesFunclets())
    {
        // Create funclets from the EH handlers.
        //
        DoPhase(this, PHASE_CREATE_FUNCLETS, &Compiler::fgCreateFunclets);
    }

    // Expand casts
    DoPhase(this, PHASE_EXPAND_CASTS, &Compiler::fgLateCastExpansion);

    // Expand runtime lookups (an optimization but we'd better run it in tier0 too)
    DoPhase(this, PHASE_EXPAND_RTLOOKUPS, &Compiler::fgExpandRuntimeLookups);

    // Partially inline static initializations
    DoPhase(this, PHASE_EXPAND_STATIC_INIT, &Compiler::fgExpandStaticInit);

    // Expand thread local access
    DoPhase(this, PHASE_EXPAND_TLS, &Compiler::fgExpandThreadLocalAccess);

    // Expand stack allocated arrays
    DoPhase(this, PHASE_EXPAND_STACK_ARR, &Compiler::fgExpandStackArrayAllocations);

    // Insert GC Polls
    DoPhase(this, PHASE_INSERT_GC_POLLS, &Compiler::fgInsertGCPolls);

    // Create any throw helper blocks that might be needed
    //
    DoPhase(this, PHASE_CREATE_THROW_HELPERS, &Compiler::fgCreateThrowHelperBlocks);

    if (opts.OptimizationEnabled())
    {
        // Optimize boolean conditions
        //
        DoPhase(this, PHASE_OPTIMIZE_BOOLS, &Compiler::optOptimizeBools);

        // If conversion
        //
        DoPhase(this, PHASE_IF_CONVERSION, &Compiler::optIfConversion);

        // Conditional to switch conversion, and switch peeling
        //
        DoPhase(this, PHASE_SWITCH_RECOGNITION, &Compiler::optRecognizeAndOptimizeSwitchJumps);

        // Run flow optimizations before reordering blocks
        //
        DoPhase(this, PHASE_OPTIMIZE_PRE_LAYOUT, &Compiler::optOptimizePreLayout);

        // Ensure profile is consistent before starting backend phases
        //
        DoPhase(this, PHASE_REPAIR_PROFILE_PRE_LAYOUT, &Compiler::fgRepairProfile);
    }

#ifdef DEBUG
    // Stash the current estimate of the function's size if necessary.
    if (verbose && opts.OptimizationEnabled())
    {
        compSizeEstimate  = 0;
        compCycleEstimate = 0;
        for (BasicBlock* const block : Blocks())
        {
            for (Statement* const stmt : block->Statements())
            {
                compSizeEstimate += stmt->GetCostSz();
                compCycleEstimate += stmt->GetCostEx();
            }
        }
    }
#endif

    // rationalize trees
    Rationalizer rat(this); // PHASE_RATIONALIZE
    rat.Run();

    fgNodeThreading = NodeThreading::LIR;

    // Enable this to gather statistical data such as
    // call and register argument info, flowgraph and loop info, etc.
    compJitStats();

#ifdef TARGET_ARM
    if (compLocallocUsed)
    {
        // We reserve REG_SAVED_LOCALLOC_SP to store SP on entry for stack unwinding
        codeGen->regSet.rsMaskResvd |= RBM_SAVED_LOCALLOC_SP;
    }
#endif // TARGET_ARM

    if (compIsAsync())
    {
        DoPhase(this, PHASE_ASYNC, &Compiler::TransformAsync);
    }

    // Assign registers to variables, etc.

    // Create LinearScan before Lowering, so that Lowering can call LinearScan methods
    // for determining whether locals are register candidates and (for xarch) whether
    // a node is a containable memory op.
    m_pLinearScan = getLinearScanAllocator(this);

    // Lower
    //
    m_pLowering = new (this, CMK_LSRA) Lowering(this, m_pLinearScan); // PHASE_LOWERING
    m_pLowering->Run();

    // Set stack levels and analyze throw helper usage.
    StackLevelSetter stackLevelSetter(this);
    stackLevelSetter.Run();
    m_pLowering->FinalizeOutgoingArgSpace();

    FinalizeEH();

    // We can not add any new tracked variables after this point.
    lvaTrackedFixed = true;

    // Now that lowering is completed we can proceed to perform register allocation
    //
    auto linearScanPhase = [this] {
        m_pLinearScan->doLinearScan();
    };
    DoPhase(this, PHASE_LINEAR_SCAN, linearScanPhase);

    // Copied from rpPredictRegUse()
    SetFullPtrRegMapRequired(codeGen->GetInterruptible() || !codeGen->isFramePointerUsed());

    if (opts.OptimizationEnabled())
    {
        // We won't introduce new blocks from here on out,
        // so run the new block layout.
        //
        DoPhase(this, PHASE_OPTIMIZE_LAYOUT, &Compiler::fgSearchImprovedLayout);

        // Now that the flowgraph is finalized, run post-layout optimizations.
        //
        DoPhase(this, PHASE_OPTIMIZE_POST_LAYOUT, &Compiler::optOptimizePostLayout);

        // Determine start of cold region if we are hot/cold splitting
        //
        DoPhase(this, PHASE_DETERMINE_FIRST_COLD_BLOCK, &Compiler::fgDetermineFirstColdBlock);
    }

#if FEATURE_LOOP_ALIGN
    // Place loop alignment instructions
    DoPhase(this, PHASE_ALIGN_LOOPS, &Compiler::placeLoopAlignInstructions);
#endif

    // The common phase checks and dumps are no longer relevant past this point.
    //
    activePhaseChecks = PhaseChecks::CHECK_NONE;
    activePhaseDumps  = PhaseDumps::DUMP_NONE;

    // Generate code
    codeGen->genGenerateCode(methodCodePtr, methodCodeSize);

#if TRACK_LSRA_STATS
    if (JitConfig.DisplayLsraStats() == 2)
    {
        m_pLinearScan->dumpLsraStatsCsv(jitstdout());
    }
#endif // TRACK_LSRA_STATS

    // We're done -- set the active phase to the last phase
    // (which isn't really a phase)
    mostRecentlyActivePhase = PHASE_POST_EMIT;

#ifdef FEATURE_JIT_METHOD_PERF
    if (pCompJitTimer)
    {
#if MEASURE_CLRAPI_CALLS
        EndPhase(PHASE_CLR_API);
#else
        EndPhase(PHASE_POST_EMIT);
#endif
        pCompJitTimer->Terminate(this, CompTimeSummaryInfo::s_compTimeSummary, true);
    }
#endif

    // Generate PatchpointInfo
    generatePatchpointInfo();

    RecordStateAtEndOfCompilation();

    unsigned methodsCompiled = (unsigned)InterlockedIncrement((LONG*)&Compiler::jitTotalMethodCompiled);

    if (JitConfig.JitDisasmSummary() && !compIsForInlining())
    {
        char osrBuffer[20] = {0};
        if (opts.IsOSR())
        {
            // Tiering name already includes "OSR", we just want the IL offset
            sprintf_s(osrBuffer, 20, " @0x%x", info.compILEntry);
        }

#ifdef DEBUG
        const char* fullName = info.compFullName;
#else
        const char* fullName =
            eeGetMethodFullName(info.compMethodHnd, /* includeReturnType */ false, /* includeThisSpecifier */ false);
#endif

        char debugPart[128] = {0};
        INDEBUG(sprintf_s(debugPart, 128, ", hash=0x%08x%s", info.compMethodHash(), compGetStressMessage()));

        char metricPart[128] = {0};
#ifdef DEBUG
        if (JitConfig.JitMetrics() > 0)
        {
            sprintf_s(metricPart, 128, ", perfScore=%.2f, numCse=%u", Metrics.PerfScore, optCSEcount);
        }
#endif

        const bool hasProf = fgHaveProfileData();
        printf("%4d: JIT compiled %s [%s%s%s%s, IL size=%u, code size=%u%s%s]\n", methodsCompiled, fullName,
               compGetTieringName(), osrBuffer, hasProf ? " with " : "", hasProf ? compGetPgoSourceName() : "",
               info.compILCodeSize, *methodCodeSize, debugPart, metricPart);
    }

    compFunctionTraceEnd(*methodCodePtr, *methodCodeSize, false);
    JITDUMP("Method code size: %d\n", (unsigned)(*methodCodeSize));

#if FUNC_INFO_LOGGING
    if (compJitFuncInfoFile != nullptr)
    {
        assert(!compIsForInlining());
#ifdef DEBUG // We only have access to info.compFullName in DEBUG builds.
        fprintf(compJitFuncInfoFile, "%s\n", info.compFullName);
#elif FEATURE_SIMD
        fprintf(compJitFuncInfoFile, " %s\n", eeGetMethodFullName(info.compMethodHnd));
#endif
        fflush(compJitFuncInfoFile);
    }
#endif // FUNC_INFO_LOGGING
}

//----------------------------------------------------------------------------------------------
// FinalizeEH: Finalize EH information
//
void Compiler::FinalizeEH()
{
#if defined(FEATURE_EH_WINDOWS_X86)

    // Grab space for exception handling info on the frame
    //
    if (!UsesFunclets() && ehNeedsShadowSPslots())
    {
        // Recompute the handler nesting levels, as they may have changed.
        //
        unsigned const oldHandlerNestingCount = ehMaxHndNestingCount;
        ehMaxHndNestingCount                  = 0;

        if (compHndBBtabCount > 0)
        {
            for (int XTnum = compHndBBtabCount - 1; XTnum >= 0; XTnum--)
            {
                EHblkDsc* const HBtab             = &compHndBBtab[XTnum];
                unsigned const  enclosingHndIndex = HBtab->ebdEnclosingHndIndex;

                if (enclosingHndIndex != EHblkDsc::NO_ENCLOSING_INDEX)
                {
                    EHblkDsc* const enclosingHBtab  = &compHndBBtab[enclosingHndIndex];
                    unsigned const  newNestingLevel = enclosingHBtab->ebdHandlerNestingLevel + 1;
                    HBtab->ebdHandlerNestingLevel   = (unsigned short)newNestingLevel;

                    if (newNestingLevel > ehMaxHndNestingCount)
                    {
                        ehMaxHndNestingCount = newNestingLevel;
                    }
                }
                else
                {
                    HBtab->ebdHandlerNestingLevel = 0;
                }
            }

            // When there is EH, we need to record nesting level + 1
            //
            ehMaxHndNestingCount++;
        }

        if (oldHandlerNestingCount != ehMaxHndNestingCount)
        {
            JITDUMP("Finalize EH: max handler nesting count now %u (was %u)\n", oldHandlerNestingCount,
                    ehMaxHndNestingCount);
        }

        // The first slot is reserved for ICodeManager::FixContext(ppEndRegion)
        // ie. the offset of the end-of-last-executed-filter
        unsigned slotsNeeded = 1;

        unsigned handlerNestingLevel = ehMaxHndNestingCount;

        if (opts.compDbgEnC && (handlerNestingLevel < (unsigned)MAX_EnC_HANDLER_NESTING_LEVEL))
            handlerNestingLevel = (unsigned)MAX_EnC_HANDLER_NESTING_LEVEL;

        slotsNeeded += handlerNestingLevel;

        // For a filter (which can be active at the same time as a catch/finally handler)
        slotsNeeded++;
        // For zero-termination of the shadow-Stack-pointer chain
        slotsNeeded++;

        lvaShadowSPslotsVar = lvaGrabTempWithImplicitUse(false DEBUGARG("lvaShadowSPslotsVar"));
        lvaSetStruct(lvaShadowSPslotsVar, typGetBlkLayout(slotsNeeded * TARGET_POINTER_SIZE), false);
        lvaSetVarAddrExposed(lvaShadowSPslotsVar DEBUGARG(AddressExposedReason::EXTERNALLY_VISIBLE_IMPLICITLY));
    }

    // Build up a mapping from EH IDs to EHblkDsc*
    //
    assert(m_EHIDtoEHblkDsc == nullptr);

    if (compHndBBtabCount > 0)
    {
        m_EHIDtoEHblkDsc = new (getAllocator()) EHIDtoEHblkDscMap(getAllocator());

        for (unsigned XTnum = 0; XTnum < compHndBBtabCount; XTnum++)
        {
            EHblkDsc* const HBtab = &compHndBBtab[XTnum];
            m_EHIDtoEHblkDsc->Set(HBtab->ebdID, HBtab);
        }
    }

#endif // FEATURE_EH_WINDOWS_X86

    // We should not make any more alterations to the EH table structure.
    //
    ehTableFinalized = true;
}

#if FEATURE_LOOP_ALIGN

//------------------------------------------------------------------------
// shouldAlignLoop: Check if it is legal and profitable to align a loop.
//
// Parameters:
//   loop - The loop
//   top  - First block of the loop that appears in lexical order
//
// Returns:
//    True if it is legal and profitable to align this loop.
//
// Remarks:
//   All innermost loops whose block weight meets a threshold are candidates for alignment.
//   The top block of the loop is marked with the BBF_LOOP_ALIGN flag to indicate this.
//
//   Depends on block weights being set.
//
bool Compiler::shouldAlignLoop(FlowGraphNaturalLoop* loop, BasicBlock* top)
{
    if (loop->GetChild() != nullptr)
    {
        JITDUMP("Skipping alignment for " FMT_LP "; not an innermost loop\n", loop->GetIndex());
        return false;
    }

    if (top == fgFirstBB)
    {
        // Adding align instruction in prolog is not supported.
        // TODO: Insert an empty block before the loop, if want to align it, so we have a place to put
        // the align instruction.
        JITDUMP("Skipping alignment for " FMT_LP "; loop starts in first block\n", loop->GetIndex());
        return false;
    }

    if (top->HasFlag(BBF_COLD))
    {
        JITDUMP("Skipping alignment for cold loop " FMT_LP "\n", loop->GetIndex());
        return false;
    }

    bool hasCall = loop->VisitLoopBlocks([](BasicBlock* block) {
        for (GenTree* tree : LIR::AsRange(block))
        {
            if (tree->IsCall())
            {
                return BasicBlockVisit::Abort;
            }
        }

        return BasicBlockVisit::Continue;
    }) == BasicBlockVisit::Abort;

    if (hasCall)
    {
        // Heuristic: it is not valuable to align loops with calls.
        JITDUMP("Skipping alignment for " FMT_LP "; loop contains call\n", loop->GetIndex());
        return false;
    }

    assert(!top->IsFirst());

    if (UsesCallFinallyThunks() && top->Prev()->KindIs(BBJ_CALLFINALLY))
    {
        // It must be a retless BBJ_CALLFINALLY if we get here.
        assert(!top->Prev()->isBBCallFinallyPair());

        // If the block before the loop start is a retless BBJ_CALLFINALLY
        // with UsesCallFinallyThunks, we can't add alignment
        // because it will affect reported EH region range. For x86 (where
        // !UsesCallFinallyThunks), we can allow this.

        JITDUMP("Skipping alignment for " FMT_LP "; its top block follows a CALLFINALLY block\n", loop->GetIndex());
        return false;
    }

    if (top->Prev()->isBBCallFinallyPairTail())
    {
        // If the previous block is the BBJ_CALLFINALLYRET of a
        // BBJ_CALLFINALLY/BBJ_CALLFINALLYRET pair, then we can't add alignment
        // because we can't add instructions in that block. In the
        // UsesCallFinallyThunks case, it would affect the reported EH, as above.
        JITDUMP("Skipping alignment for " FMT_LP "; its top block follows a CALLFINALLY/ALWAYS pair\n",
                loop->GetIndex());
        return false;
    }

    // Now we have an innerloop candidate that might need alignment

    weight_t topWeight     = top->getBBWeight(this);
    weight_t compareWeight = opts.compJitAlignLoopMinBlockWeight * BB_UNITY_WEIGHT;
    if (topWeight < compareWeight)
    {
        JITDUMP("Skipping alignment for " FMT_LP " that starts at " FMT_BB ", weight=" FMT_WT " < " FMT_WT ".\n",
                loop->GetIndex(), top->bbNum, topWeight, compareWeight);
        return false;
    }

    JITDUMP("Aligning " FMT_LP " that starts at " FMT_BB ", weight=" FMT_WT " >= " FMT_WT ".\n", loop->GetIndex(),
            top->bbNum, topWeight, compareWeight);
    return true;
}

//------------------------------------------------------------------------
// placeLoopAlignInstructions: determine where to place alignment padding
//
// Returns:
//    Suitable phase status
//
// Notes:
//    Iterate over all the blocks and determine
//    the best position to place the 'align' instruction. Inserting 'align'
//    instructions after an unconditional branch is preferred over inserting
//    in the block before the loop. In case there are multiple blocks
//    having 'jmp', the one that has lower weight is preferred.
//    If the block having 'jmp' is hotter than the block before the loop,
//    the align will still be placed after 'jmp' because the processor should
//    be smart enough to not fetch extra instruction beyond jmp.
//
PhaseStatus Compiler::placeLoopAlignInstructions()
{
    JITDUMP("*************** In placeLoopAlignInstructions()\n");

    if (!codeGen->ShouldAlignLoops())
    {
        JITDUMP("Not aligning loops; ShouldAlignLoops is false\n");
        return PhaseStatus::MODIFIED_NOTHING;
    }

    if (!fgMightHaveNaturalLoops)
    {
#ifdef DEBUG
        // If false, then we expect there to be no natural loops. Phases
        // between loop finding and loop alignment that may introduce loops
        // should conservatively set fgMightHaveNaturalLoops.
        FlowGraphDfsTree*      dfsTree = fgComputeDfs();
        FlowGraphNaturalLoops* loops   = FlowGraphNaturalLoops::Find(dfsTree);
        assert(loops->NumLoops() == 0);
#endif

        JITDUMP("Not checking for any loops as fgMightHaveNaturalLoops is false\n");
        return PhaseStatus::MODIFIED_NOTHING;
    }

    FlowGraphDfsTree*      dfsTree = fgComputeDfs();
    FlowGraphNaturalLoops* loops   = FlowGraphNaturalLoops::Find(dfsTree);

    // fgMightHaveNaturalLoops being true does not necessarily mean there's still any more loops left.
    if (loops->NumLoops() == 0)
    {
        JITDUMP("No natural loops found\n");
        return PhaseStatus::MODIFIED_NOTHING;
    }

    BlockToNaturalLoopMap* blockToLoop = BlockToNaturalLoopMap::Build(loops);

    BitVecTraits loopTraits((unsigned)loops->NumLoops(), this);
    BitVec       seenLoops(BitVecOps::MakeEmpty(&loopTraits));
    BitVec       alignedLoops(BitVecOps::MakeEmpty(&loopTraits));

    bool        madeChanges   = false;
    weight_t    minBlockSoFar = BB_MAX_WEIGHT;
    BasicBlock* bbHavingAlign = nullptr;

    for (BasicBlock* const block : Blocks())
    {
        FlowGraphNaturalLoop* loop = blockToLoop->GetLoop(block);

        // If this is the first block of a loop then see if we should align it
        if ((loop != nullptr) && BitVecOps::TryAddElemD(&loopTraits, seenLoops, loop->GetIndex()) &&
            shouldAlignLoop(loop, block))
        {
            block->SetFlags(BBF_LOOP_ALIGN);
            BitVecOps::AddElemD(&loopTraits, alignedLoops, loop->GetIndex());
            Metrics.LoopAlignmentCandidates++;

            BasicBlock* prev = block->Prev();
            // shouldAlignLoop should have guaranteed these properties.
            assert((prev != nullptr) && !prev->HasFlag(BBF_COLD));

            if (bbHavingAlign == nullptr)
            {
                // If jmp was not found, then block before the loop start is where align instruction will be added.

                bbHavingAlign = prev;
                JITDUMP("Marking " FMT_BB " before the loop with BBF_HAS_ALIGN for loop at " FMT_BB "\n", prev->bbNum,
                        block->bbNum);
            }
            else
            {
                JITDUMP("Marking " FMT_BB " that ends with unconditional jump with BBF_HAS_ALIGN for loop at " FMT_BB
                        "\n",
                        bbHavingAlign->bbNum, block->bbNum);
            }

            madeChanges = true;
            bbHavingAlign->SetFlags(BBF_HAS_ALIGN);

            minBlockSoFar = BB_MAX_WEIGHT;
            bbHavingAlign = nullptr;

            continue;
        }

        // Otherwise check if this is a candidate block for placing alignment for a future loop.
        // If there is an unconditional jump that won't be removed
        if (opts.compJitHideAlignBehindJmp && block->KindIs(BBJ_ALWAYS) && !block->CanRemoveJumpToNext(this))
        {
            // Track the lower weight blocks
            if (block->bbWeight < minBlockSoFar)
            {
                if ((loop == nullptr) || !BitVecOps::IsMember(&loopTraits, alignedLoops, loop->GetIndex()))
                {
                    // Ok to insert align instruction in this block because it is not part of any aligned loop.
                    minBlockSoFar = block->bbWeight;
                    bbHavingAlign = block;
                    JITDUMP(FMT_BB ", bbWeight=" FMT_WT " ends with unconditional 'jmp' \n", block->bbNum,
                            block->bbWeight);
                }
            }
        }
    }

    JITDUMP("Found %d candidates for loop alignment\n", Metrics.LoopAlignmentCandidates);

    return madeChanges ? PhaseStatus::MODIFIED_EVERYTHING : PhaseStatus::MODIFIED_NOTHING;
}

#endif

//------------------------------------------------------------------------
// StressSplitTree: A phase that stresses the gtSplitTree function.
//
// Returns:
//    Suitable phase status
//
// Notes:
//   Stress is applied on a function-by-function basis
//
PhaseStatus Compiler::StressSplitTree()
{
    if (compStressCompile(STRESS_SPLIT_TREES_RANDOMLY, 10))
    {
        SplitTreesRandomly();
        return PhaseStatus::MODIFIED_EVERYTHING;
    }

    if (compStressCompile(STRESS_SPLIT_TREES_REMOVE_COMMAS, 10))
    {
        SplitTreesRemoveCommas();
        return PhaseStatus::MODIFIED_EVERYTHING;
    }

    return PhaseStatus::MODIFIED_NOTHING;
}

//------------------------------------------------------------------------
// SplitTreesRandomly: Split all statements at a random location.
//
void Compiler::SplitTreesRandomly()
{
#ifdef DEBUG
    CLRRandom rng;
    rng.Init(info.compMethodHash() ^ 0x077cc4d4);

    // Splitting creates a lot of new locals. Set a limit on how many we end up creating here.
    unsigned  maxLvaCount = max(lvaCount * 2, 50000u);
    int       numSplit    = 0;
    const int splitLimit  = JitConfig.JitStressSplitTreeLimit();

    for (BasicBlock* block : Blocks())
    {
        for (Statement* stmt : block->NonPhiStatements())
        {
            if ((splitLimit >= 0) && (numSplit >= splitLimit))
            {
                JITDUMP("Reached split limit (%d) -- stopping\n", splitLimit);
                return;
            }

            int numTrees = 0;
            for (GenTree* tree : stmt->TreeList())
            {
                if (tree->OperIs(GT_JTRUE)) // Due to relop invariant
                {
                    continue;
                }

                numTrees++;
            }

            int splitTree = rng.Next(numTrees);
            for (GenTree* tree : stmt->TreeList())
            {
                if (tree->OperIs(GT_JTRUE))
                    continue;

                if (splitTree == 0)
                {
                    JITDUMP("Splitting " FMT_STMT " at [%06u]\n", stmt->GetID(), dspTreeID(tree));
                    Statement* newStmt;
                    GenTree**  use;
                    if (gtSplitTree(block, stmt, tree, &newStmt, &use))
                    {
                        while ((newStmt != nullptr) && (newStmt != stmt))
                        {
                            fgMorphStmtBlockOps(block, newStmt);
                            newStmt = newStmt->GetNextStmt();
                        }

                        fgMorphStmtBlockOps(block, stmt);
                        gtUpdateStmtSideEffects(stmt);
                        numSplit++;
                    }

                    break;
                }

                splitTree--;
            }

            if (lvaCount > maxLvaCount)
            {
                JITDUMP("Created too many locals (at %u) -- stopping\n", lvaCount);
                return;
            }
        }
    }

    JITDUMP("Split %d trees\n", numSplit);

#endif
}

//------------------------------------------------------------------------
// SplitTreesRemoveCommas: Split trees to remove all commas.
//
void Compiler::SplitTreesRemoveCommas()
{
    // Splitting creates a lot of new locals. Set a limit on how many we end up creating here.
    unsigned maxLvaCount = max(lvaCount * 2, 50000u);

    for (BasicBlock* block : Blocks())
    {
        Statement* stmt = block->FirstNonPhiDef();
        while (stmt != nullptr)
        {
            Statement* nextStmt = stmt->GetNextStmt();
            for (GenTree* tree : stmt->TreeList())
            {
                if (!tree->OperIs(GT_COMMA))
                {
                    continue;
                }

                // Supporting this weird construct would require additional
                // handling, we need to sort of move the comma into to the
                // next node in execution order. We don't see this so just
                // skip it.
                assert(!tree->IsReverseOp());

                JITDUMP("Removing COMMA [%06u]\n", dspTreeID(tree));
                Statement* newStmt;
                GenTree**  use;
                gtSplitTree(block, stmt, tree, &newStmt, &use);
                GenTree* op1SideEffects = nullptr;
                gtExtractSideEffList(tree->gtGetOp1(), &op1SideEffects);

                if (op1SideEffects != nullptr)
                {
                    Statement* op1Stmt = fgNewStmtFromTree(op1SideEffects);
                    fgInsertStmtBefore(block, stmt, op1Stmt);
                    if (newStmt == nullptr)
                    {
                        newStmt = op1Stmt;
                    }
                }

                *use = tree->gtGetOp2();

                for (Statement* cur = newStmt; (cur != nullptr) && (cur != stmt); cur = cur->GetNextStmt())
                {
                    fgMorphStmtBlockOps(block, cur);
                }

                fgMorphStmtBlockOps(block, stmt);
                gtUpdateStmtSideEffects(stmt);

                if (lvaCount > maxLvaCount)
                {
                    JITDUMP("Created too many locals (at %u) -- stopping\n", lvaCount);
                    return;
                }

                // Morphing block ops can introduce commas (and the original
                // statement can also have more commas left). Proceed from the
                // earliest newly introduced statement.
                nextStmt = newStmt != nullptr ? newStmt : stmt;
                break;
            }

            stmt = nextStmt;
        }
    }

    for (BasicBlock* block : Blocks())
    {
        for (Statement* stmt : block->NonPhiStatements())
        {
            for (GenTree* tree : stmt->TreeList())
            {
                assert(!tree->OperIs(GT_COMMA));
            }
        }
    }
}

//------------------------------------------------------------------------
// generatePatchpointInfo: allocate and fill in patchpoint info data,
//    and report it to the VM
//
void Compiler::generatePatchpointInfo()
{
    if (!doesMethodHavePatchpoints() && !doesMethodHavePartialCompilationPatchpoints())
    {
        // Nothing to report
        return;
    }

    // Patchpoints are only found in Tier0 code, which is unoptimized, and so
    // should always have frame pointer.
    assert(codeGen->isFramePointerUsed());

    // Allocate patchpoint info storage from runtime, and fill in initial bits of data.
    const unsigned        patchpointInfoSize = PatchpointInfo::ComputeSize(info.compLocalsCount);
    PatchpointInfo* const patchpointInfo     = (PatchpointInfo*)info.compCompHnd->allocateArray(patchpointInfoSize);

    // Patchpoint offsets always refer to "virtual frame offsets".
    //
    // For x64 this falls out because Tier0 frames are always FP frames, and so the FP-relative
    // offset is what we want.
    //
    // For arm64, if the frame pointer is not at the top of the frame, we need to adjust the
    // offset.

#if defined(TARGET_AMD64)
    // We add +TARGET_POINTER_SIZE here is to account for the slot that Jit_Patchpoint
    // creates when it simulates calling the OSR method (the "pseudo return address" slot).
    // This is effectively a new slot at the bottom of the Tier0 frame.
    //
    const int totalFrameSize = codeGen->genTotalFrameSize() + TARGET_POINTER_SIZE;
    const int offsetAdjust   = 0;
#elif defined(TARGET_ARM64) || defined(TARGET_LOONGARCH64) || defined(TARGET_RISCV64)
    // SP is not manipulated by calls so no frame size adjustment needed.
    // Local Offsets may need adjusting, if FP is at bottom of frame.
    //
    const int totalFrameSize = codeGen->genTotalFrameSize();
    const int offsetAdjust   = codeGen->genSPtoFPdelta() - totalFrameSize;
#else
    NYI("patchpoint info generation");
    const int offsetAdjust   = 0;
    const int totalFrameSize = 0;
#endif

    patchpointInfo->Initialize(info.compLocalsCount, totalFrameSize);

    JITDUMP("--OSR--- Total Frame Size %d, local offset adjust is %d\n", patchpointInfo->TotalFrameSize(),
            offsetAdjust);

    // We record offsets for all the "locals" here. Could restrict
    // this to just the IL locals with some extra logic, and save a bit of space,
    // but would need to adjust all consumers, too.
    for (unsigned lclNum = 0; lclNum < info.compLocalsCount; lclNum++)
    {
        // If there are shadowed params, the patchpoint info should refer to the shadow copy.
        //
        unsigned varNum = lclNum;

        if (gsShadowVarInfo != nullptr)
        {
            unsigned const shadowNum = gsShadowVarInfo[lclNum].shadowCopy;
            if (shadowNum != BAD_VAR_NUM)
            {
                assert(shadowNum < lvaCount);
                assert(shadowNum >= info.compLocalsCount);

                varNum = shadowNum;
            }
        }

        LclVarDsc* const varDsc = lvaGetDesc(varNum);

        // We expect all these to have stack homes, and be FP relative
        assert(varDsc->lvOnFrame);
        assert(varDsc->lvFramePointerBased);

        // Record FramePtr relative offset (no localloc yet)
        // Note if IL stream contained an address-of that potentially leads to exposure.
        // That bit of IL might be skipped by OSR partial importation.
        const bool isExposed = varDsc->lvHasLdAddrOp;
        patchpointInfo->SetOffsetAndExposure(lclNum, varDsc->GetStackOffset() + offsetAdjust, isExposed);

        JITDUMP("--OSR-- V%02u is at virtual offset %d%s%s\n", lclNum, patchpointInfo->Offset(lclNum),
                patchpointInfo->IsExposed(lclNum) ? " (exposed)" : "", (varNum != lclNum) ? " (shadowed)" : "");
    }

    // Special offsets
    //
    if (lvaReportParamTypeArg())
    {
        const int offset = lvaCachedGenericContextArgOffset();
        patchpointInfo->SetGenericContextArgOffset(offset + offsetAdjust);
        JITDUMP("--OSR-- cached generic context virtual offset is %d\n", patchpointInfo->GenericContextArgOffset());
    }

    if (lvaKeepAliveAndReportThis())
    {
        const int offset = lvaCachedGenericContextArgOffset();
        patchpointInfo->SetKeptAliveThisOffset(offset + offsetAdjust);
        JITDUMP("--OSR-- kept-alive this virtual offset is %d\n", patchpointInfo->KeptAliveThisOffset());
    }

    if (compGSReorderStackLayout)
    {
        assert(lvaGSSecurityCookie != BAD_VAR_NUM);
        LclVarDsc* const varDsc = lvaGetDesc(lvaGSSecurityCookie);
        patchpointInfo->SetSecurityCookieOffset(varDsc->GetStackOffset() + offsetAdjust);
        JITDUMP("--OSR-- security cookie V%02u virtual offset is %d\n", lvaGSSecurityCookie,
                patchpointInfo->SecurityCookieOffset());
    }

    if (lvaMonAcquired != BAD_VAR_NUM)
    {
        LclVarDsc* const varDsc = lvaGetDesc(lvaMonAcquired);
        patchpointInfo->SetMonitorAcquiredOffset(varDsc->GetStackOffset() + offsetAdjust);
        JITDUMP("--OSR-- monitor acquired V%02u virtual offset is %d\n", lvaMonAcquired,
                patchpointInfo->MonitorAcquiredOffset());
    }

#if defined(TARGET_AMD64)
    // Record callee save registers.
    // Currently only needed for x64.
    //
    regMaskTP rsPushRegs = codeGen->regSet.rsGetModifiedCalleeSavedRegsMask();
    rsPushRegs |= RBM_FPBASE;
    patchpointInfo->SetCalleeSaveRegisters((uint64_t)rsPushRegs);
    JITDUMP("--OSR-- Tier0 callee saves: ");
    JITDUMPEXEC(dspRegMask((regMaskTP)patchpointInfo->CalleeSaveRegisters()));
    JITDUMP("\n");
#endif

    // Register this with the runtime.
    info.compCompHnd->setPatchpointInfo(patchpointInfo);
}

//------------------------------------------------------------------------
// ResetOptAnnotations: Clear annotations produced during global optimizations.
//
// Notes:
//    The intent of this method is to clear any information typically assumed
//    to be set only once; it is used between iterations when JitOptRepeat is
//    in effect.
//
void Compiler::ResetOptAnnotations()
{
    assert(opts.optRepeat);
    assert(JitConfig.JitOptRepeatCount() > 0);
    fgResetForSsa(/* deepClean */ true);
    vnStore                    = nullptr;
    m_blockToEHPreds           = nullptr;
    m_dominancePreds           = nullptr;
    fgSsaPassesCompleted       = 0;
    fgVNPassesCompleted        = 0;
    fgSsaValid                 = false;
    m_nodeToLoopMemoryBlockMap = nullptr;

    for (BasicBlock* const block : Blocks())
    {
        for (Statement* const stmt : block->Statements())
        {
            for (GenTree* const tree : stmt->TreeList())
            {
                tree->ClearVN();
                tree->ClearAssertion();
                tree->gtCSEnum = NO_CSE;
            }
        }
    }
}

//------------------------------------------------------------------------
// RecomputeLoopInfo: Recompute flow graph annotations between opt-repeat iterations.
//
// Notes:
//    The intent of this method is to update all annotations computed on the flow graph
//    these annotations may have become stale during optimization, and need to be
//    up-to-date before running another iteration of optimizations.
//
void Compiler::RecomputeFlowGraphAnnotations()
{
    assert(opts.optRepeat);
    assert(JitConfig.JitOptRepeatCount() > 0);
    // Recompute reachability sets, dominators, and loops.
    optResetLoopInfo();

    fgDfsBlocksAndRemove();
    optFindLoops();

    // Should we call this using the phase method:
    //    DoPhase(this, PHASE_SET_BLOCK_WEIGHTS, &Compiler::optSetBlockWeights);
    // ? It could be called multiple times.
    optSetBlockWeights();

    if (m_domTree == nullptr)
    {
        m_domTree = FlowGraphDominatorTree::Build(m_dfsTree);
    }
}

/*****************************************************************************/
void Compiler::ProcessShutdownWork(ICorStaticInfo* statInfo)
{
}

/*****************************************************************************/

#ifdef DEBUG
void* forceFrameJIT; // used to force to frame &useful for fastchecked debugging

bool Compiler::skipMethod()
{
    static ConfigMethodRange fJitRange;
    fJitRange.EnsureInit(JitConfig.JitRange());
    assert(!fJitRange.Error());

    // Normally JitConfig.JitRange() is null, we don't want to skip
    // jitting any methods.
    //
    // So, the logic below relies on the fact that a null range string
    // passed to ConfigMethodRange represents the set of all methods.

    if (!fJitRange.Contains(info.compMethodHash()))
    {
        return true;
    }

    if (JitConfig.JitExclude().contains(info.compMethodHnd, info.compClassHnd, &info.compMethodInfo->args))
    {
        return true;
    }

    if (!JitConfig.JitInclude().isEmpty() &&
        !JitConfig.JitInclude().contains(info.compMethodHnd, info.compClassHnd, &info.compMethodInfo->args))
    {
        return true;
    }

    return false;
}

#endif

/*****************************************************************************/

int Compiler::compCompile(CORINFO_MODULE_HANDLE classPtr,
                          void**                methodCodePtr,
                          uint32_t*             methodCodeSize,
                          JitFlags*             compileFlags)
{
    // compInit should have set these already.
    noway_assert(info.compMethodInfo != nullptr);
    noway_assert(info.compCompHnd != nullptr);
    noway_assert(info.compMethodHnd != nullptr);

#ifdef FEATURE_JIT_METHOD_PERF
    static bool checkedForJitTimeLog = false;

    if (!checkedForJitTimeLog)
    {
        InterlockedCompareExchangeT(&Compiler::compJitTimeLogFilename, JitConfig.JitTimeLogFile(), NULL);

        // At a process or module boundary clear the file and start afresh.
        JitTimer::PrintCsvHeader();

        checkedForJitTimeLog = true;
    }
    if ((Compiler::compJitTimeLogFilename != nullptr) || (JitTimeLogCsv() != nullptr))
    {
        pCompJitTimer = JitTimer::Create(this, info.compMethodInfo->ILCodeSize);
    }
#endif // FEATURE_JIT_METHOD_PERF

#ifdef DEBUG
    Compiler* me  = this;
    forceFrameJIT = (void*)&me; // let us see the this pointer in fastchecked build
#endif

#if FUNC_INFO_LOGGING
    const char* tmpJitFuncInfoFilename = JitConfig.JitFuncInfoFile();

    if (tmpJitFuncInfoFilename != nullptr)
    {
        const char* oldFuncInfoFileName =
            InterlockedCompareExchangeT(&compJitFuncInfoFilename, tmpJitFuncInfoFilename, NULL);
        if (oldFuncInfoFileName == nullptr)
        {
            assert(compJitFuncInfoFile == nullptr);
            compJitFuncInfoFile = fopen_utf8(compJitFuncInfoFilename, "a");
            if (compJitFuncInfoFile == nullptr)
            {
#if defined(DEBUG) && !defined(HOST_UNIX) // no 'perror' in the PAL
                perror("Failed to open JitFuncInfoLogFile");
#endif // defined(DEBUG) && !defined(HOST_UNIX)
            }
        }
    }
#endif // FUNC_INFO_LOGGING

    // if (s_compMethodsCount==0) setvbuf(jitstdout(), NULL, _IONBF, 0);

    if (compIsForInlining())
    {
        compileFlags->Clear(JitFlags::JIT_FLAG_OSR);
        info.compILEntry        = 0;
        info.compPatchpointInfo = nullptr;
    }
    else if (compileFlags->IsSet(JitFlags::JIT_FLAG_OSR))
    {
        // Fetch OSR info from the runtime
        info.compPatchpointInfo = info.compCompHnd->getOSRInfo(&info.compILEntry);
        assert(info.compPatchpointInfo != nullptr);
    }

    // If we are not compiling for a matched VM, then we are getting JIT flags that don't match our target
    // architecture. The two main examples here are an ARM targeting altjit hosted on x86 and an ARM64
    // targeting altjit hosted on x64. (Though with cross-bitness work, the host doesn't necessarily need
    // to be of the same bitness.) In these cases, we need to fix up the JIT flags to be appropriate for
    // the target, as the VM's expected target may overlap bit flags with different meaning to our target.
    // Note that it might be better to do this immediately when setting the JIT flags in CILJit::compileMethod()
    // (when JitFlags::SetFromFlags() is called), but this is close enough. (To move this logic to
    // CILJit::compileMethod() would require moving the info.compMatchedVM computation there as well.)
    //
    // We additionally want to do this for AltJit so that we can validate ISAs that the underlying CPU may
    // not support directly. Doing this check later, after opts.altJit has been initialized might be better
    // but it requires moving the whole set of logic down into compCompileHelper after compInitOptions has
    // run and we're going to end up exiting early if JIT_FLAG_ALT_JIT and opts.altJit don't match anyways

    bool enableAvailableIsas = !info.compMatchedVM;

#ifdef DEBUG
    if (compileFlags->IsSet(JitFlags::JIT_FLAG_ALT_JIT) && JitConfig.RunAltJitCode() == 0)
    {
        enableAvailableIsas = true;
    }
#endif // DEBUG

    if (enableAvailableIsas)
    {
        CORINFO_InstructionSetFlags currentInstructionSetFlags = compileFlags->GetInstructionSetFlags();
        CORINFO_InstructionSetFlags instructionSetFlags;

        // We need to assume, by default, that all flags coming from the VM are invalid.
        instructionSetFlags.Reset();

        // We then add each available instruction set for the target architecture provided
        // that the corresponding JitConfig switch hasn't explicitly asked for it to be
        // disabled. This allows us to default to "everything" supported for altjit scenarios
        // while also still allowing instruction set opt-out providing users with the ability
        // to, for example, see and debug ARM64 codegen for any desired CPU configuration without
        // needing to have the hardware in question.

#if defined(TARGET_ARM64)
        if (info.compMatchedVM)
        {
            // Keep the existing VectorT* ISAs.
            if (currentInstructionSetFlags.HasInstructionSet(InstructionSet_VectorT128))
            {
                instructionSetFlags.AddInstructionSet(InstructionSet_VectorT128);
            }
        }

        if (JitConfig.EnableHWIntrinsic() != 0)
        {
            instructionSetFlags.AddInstructionSet(InstructionSet_ArmBase);
        }

        if (JitConfig.EnableArm64AdvSimd() != 0)
        {
            instructionSetFlags.AddInstructionSet(InstructionSet_AdvSimd);
        }

        if (JitConfig.EnableArm64Aes() != 0)
        {
            instructionSetFlags.AddInstructionSet(InstructionSet_Aes);
        }

        if (JitConfig.EnableArm64Crc32() != 0)
        {
            instructionSetFlags.AddInstructionSet(InstructionSet_Crc32);
        }

        if (JitConfig.EnableArm64Dp() != 0)
        {
            instructionSetFlags.AddInstructionSet(InstructionSet_Dp);
        }

        if (JitConfig.EnableArm64Rdm() != 0)
        {
            instructionSetFlags.AddInstructionSet(InstructionSet_Rdm);
        }

        if (JitConfig.EnableArm64Sha1() != 0)
        {
            instructionSetFlags.AddInstructionSet(InstructionSet_Sha1);
        }

        if (JitConfig.EnableArm64Sha256() != 0)
        {
            instructionSetFlags.AddInstructionSet(InstructionSet_Sha256);
        }

        if (JitConfig.EnableArm64Atomics() != 0)
        {
            instructionSetFlags.AddInstructionSet(InstructionSet_Atomics);
        }

        if (JitConfig.EnableArm64Dczva() != 0)
        {
            instructionSetFlags.AddInstructionSet(InstructionSet_Dczva);
        }

        if (JitConfig.EnableArm64Sve() != 0)
        {
            instructionSetFlags.AddInstructionSet(InstructionSet_Sve);
        }

        if (JitConfig.EnableArm64Sve2() != 0)
        {
            instructionSetFlags.AddInstructionSet(InstructionSet_Sve2);
        }
#elif defined(TARGET_XARCH)
        if (info.compMatchedVM)
        {
            // Keep the existing VectorT* ISAs.
            if (currentInstructionSetFlags.HasInstructionSet(InstructionSet_VectorT128))
            {
                instructionSetFlags.AddInstructionSet(InstructionSet_VectorT128);
            }
            if (currentInstructionSetFlags.HasInstructionSet(InstructionSet_VectorT256))
            {
                instructionSetFlags.AddInstructionSet(InstructionSet_VectorT256);
            }
            if (currentInstructionSetFlags.HasInstructionSet(InstructionSet_VectorT512))
            {
                instructionSetFlags.AddInstructionSet(InstructionSet_VectorT512);
            }
        }

        if (JitConfig.EnableHWIntrinsic() != 0)
        {
            instructionSetFlags.AddInstructionSet(InstructionSet_X86Base);
        }

        if (JitConfig.EnableSSE() != 0)
        {
            instructionSetFlags.AddInstructionSet(InstructionSet_SSE);
        }

        if (JitConfig.EnableSSE2() != 0)
        {
            instructionSetFlags.AddInstructionSet(InstructionSet_SSE2);
        }

        if ((JitConfig.EnableSSE3() != 0) && (JitConfig.EnableSSE3_4() != 0))
        {
            instructionSetFlags.AddInstructionSet(InstructionSet_SSE3);
        }

        if (JitConfig.EnableSSSE3() != 0)
        {
            instructionSetFlags.AddInstructionSet(InstructionSet_SSSE3);
        }

        if (JitConfig.EnableSSE41() != 0)
        {
            instructionSetFlags.AddInstructionSet(InstructionSet_SSE41);
        }

        if (JitConfig.EnableSSE42() != 0)
        {
            instructionSetFlags.AddInstructionSet(InstructionSet_SSE42);
        }

        if (JitConfig.EnableAVX() != 0)
        {
            instructionSetFlags.AddInstructionSet(InstructionSet_AVX);
        }

        if (JitConfig.EnableAVX2() != 0)
        {
            instructionSetFlags.AddInstructionSet(InstructionSet_AVX2);
        }

        if (JitConfig.EnableAES() != 0)
        {
            instructionSetFlags.AddInstructionSet(InstructionSet_AES);
        }

        if (JitConfig.EnableBMI1() != 0)
        {
            instructionSetFlags.AddInstructionSet(InstructionSet_BMI1);
        }

        if (JitConfig.EnableBMI2() != 0)
        {
            instructionSetFlags.AddInstructionSet(InstructionSet_BMI2);
        }

        if (JitConfig.EnableFMA() != 0)
        {
            instructionSetFlags.AddInstructionSet(InstructionSet_FMA);
        }

        if (JitConfig.EnableGFNI() != 0)
        {
            instructionSetFlags.AddInstructionSet(InstructionSet_GFNI);
            instructionSetFlags.AddInstructionSet(InstructionSet_GFNI_V256);
            instructionSetFlags.AddInstructionSet(InstructionSet_GFNI_V512);
        }

        if (JitConfig.EnableLZCNT() != 0)
        {
            instructionSetFlags.AddInstructionSet(InstructionSet_LZCNT);
        }

        if (JitConfig.EnablePCLMULQDQ() != 0)
        {
            instructionSetFlags.AddInstructionSet(InstructionSet_PCLMULQDQ);
        }

        if (JitConfig.EnableVPCLMULQDQ() != 0)
        {
            instructionSetFlags.AddInstructionSet(InstructionSet_PCLMULQDQ_V256);
            instructionSetFlags.AddInstructionSet(InstructionSet_PCLMULQDQ_V512);
        }

        if (JitConfig.EnablePOPCNT() != 0)
        {
            instructionSetFlags.AddInstructionSet(InstructionSet_POPCNT);
        }

        if (JitConfig.EnableAVXVNNI() != 0)
        {
            instructionSetFlags.AddInstructionSet(InstructionSet_AVXVNNI);
        }

        if (JitConfig.EnableAVX512F() != 0)
        {
            instructionSetFlags.AddInstructionSet(InstructionSet_AVX512F);
            instructionSetFlags.AddInstructionSet(InstructionSet_EVEX);
        }

        if (JitConfig.EnableAVX512F_VL() != 0)
        {
            instructionSetFlags.AddInstructionSet(InstructionSet_AVX512F_VL);
        }

        if (JitConfig.EnableAVX512BW() != 0)
        {
            instructionSetFlags.AddInstructionSet(InstructionSet_AVX512BW);
        }

        if (JitConfig.EnableAVX512BW_VL() != 0)
        {
            instructionSetFlags.AddInstructionSet(InstructionSet_AVX512BW_VL);
        }

        if (JitConfig.EnableAVX512CD() != 0)
        {
            instructionSetFlags.AddInstructionSet(InstructionSet_AVX512CD);
        }

        if (JitConfig.EnableAVX512CD_VL() != 0)
        {
            instructionSetFlags.AddInstructionSet(InstructionSet_AVX512CD_VL);
        }

        if (JitConfig.EnableAVX512DQ() != 0)
        {
            instructionSetFlags.AddInstructionSet(InstructionSet_AVX512DQ);
        }

        if (JitConfig.EnableAVX512DQ_VL() != 0)
        {
            instructionSetFlags.AddInstructionSet(InstructionSet_AVX512DQ_VL);
        }

        if (JitConfig.EnableAVX512VBMI() != 0)
        {
            instructionSetFlags.AddInstructionSet(InstructionSet_AVX512VBMI);
        }

        if (JitConfig.EnableAVX512VBMI_VL() != 0)
        {
            instructionSetFlags.AddInstructionSet(InstructionSet_AVX512VBMI_VL);
        }

        if (JitConfig.EnableAVX10v1() != 0)
        {
            instructionSetFlags.AddInstructionSet(InstructionSet_AVX10v1);
            instructionSetFlags.AddInstructionSet(InstructionSet_AVX10v1_V512);
            instructionSetFlags.AddInstructionSet(InstructionSet_EVEX);
        }

        if (JitConfig.EnableAPX() != 0)
        {
            instructionSetFlags.AddInstructionSet(InstructionSet_APX);
        }
#elif defined(TARGET_RISCV64)
        if (JitConfig.EnableHWIntrinsic() != 0)
        {
            instructionSetFlags.AddInstructionSet(InstructionSet_RiscV64Base);
        }

        if (JitConfig.EnableRiscV64Zba() != 0)
        {
            instructionSetFlags.AddInstructionSet(InstructionSet_Zba);
        }

        if (JitConfig.EnableRiscV64Zbb() != 0)
        {
            instructionSetFlags.AddInstructionSet(InstructionSet_Zbb);
        }
#endif

        // These calls are important and explicitly ordered to ensure that the flags are correct in
        // the face of missing or removed instruction sets. Without them, we might end up with incorrect
        // downstream checks.

        instructionSetFlags.Set64BitInstructionSetVariants();
        instructionSetFlags = EnsureInstructionSetFlagsAreValid(instructionSetFlags);

        compileFlags->SetInstructionSetFlags(instructionSetFlags);
    }

    // Set the context for token lookup.
    if (compIsForInlining())
    {
        impTokenLookupContextHandle = impInlineInfo->tokenLookupContextHandle;

        assert(impInlineInfo->inlineCandidateInfo->clsHandle == info.compClassHnd);
        assert(impInlineInfo->inlineCandidateInfo->clsAttr == info.compCompHnd->getClassAttribs(info.compClassHnd));
        // printf("%x != %x\n", impInlineInfo->inlineCandidateInfo->clsAttr,
        // info.compCompHnd->getClassAttribs(info.compClassHnd));
        info.compClassAttr = impInlineInfo->inlineCandidateInfo->clsAttr;
    }
    else
    {
        impTokenLookupContextHandle = METHOD_BEING_COMPILED_CONTEXT();

        info.compClassAttr = info.compCompHnd->getClassAttribs(info.compClassHnd);
    }

#ifdef DEBUG
    if (JitConfig.EnableExtraSuperPmiQueries())
    {
        // Get the assembly name, to aid finding any particular SuperPMI method context function
        (void)eeGetClassAssemblyName(info.compClassHnd);

        // Fetch class names for the method's generic parameters.
        //
        CORINFO_SIG_INFO sig;
        info.compCompHnd->getMethodSig(info.compMethodHnd, &sig, nullptr);

        const unsigned classInst = sig.sigInst.classInstCount;
        if (classInst > 0)
        {
            for (unsigned i = 0; i < classInst; i++)
            {
                eeGetClassName(sig.sigInst.classInst[i]);
            }
        }

        const unsigned methodInst = sig.sigInst.methInstCount;
        if (methodInst > 0)
        {
            for (unsigned i = 0; i < methodInst; i++)
            {
                eeGetClassName(sig.sigInst.methInst[i]);
            }
        }
    }
#endif // DEBUG

#ifdef DEBUG
    if (!compIsForInlining())
    {
        JitTls::GetLogEnv()->setCompiler(this);
    }

    // Have we been told to be more selective in our Jitting?
    if (skipMethod())
    {
        if (compIsForInlining())
        {
            compInlineResult->NoteFatal(InlineObservation::CALLEE_MARKED_AS_SKIPPED);
        }
        return CORJIT_SKIPPED;
    }

#endif // DEBUG

    /* Setup an error trap */

    struct Param
    {
        Compiler* pThis;

        CORINFO_MODULE_HANDLE classPtr;
        COMP_HANDLE           compHnd;
        CORINFO_METHOD_INFO*  methodInfo;
        void**                methodCodePtr;
        uint32_t*             methodCodeSize;
        JitFlags*             compileFlags;

        int result;
    } param;
    param.pThis          = this;
    param.classPtr       = classPtr;
    param.compHnd        = info.compCompHnd;
    param.methodInfo     = info.compMethodInfo;
    param.methodCodePtr  = methodCodePtr;
    param.methodCodeSize = methodCodeSize;
    param.compileFlags   = compileFlags;
    param.result         = CORJIT_INTERNALERROR;

    setErrorTrap(info.compCompHnd, Param*, pParam, &param) // ERROR TRAP: Start normal block
    {
        pParam->result =
            pParam->pThis->compCompileHelper(pParam->classPtr, pParam->compHnd, pParam->methodInfo,
                                             pParam->methodCodePtr, pParam->methodCodeSize, pParam->compileFlags);
    }
    finallyErrorTrap() // ERROR TRAP: The following block handles errors
    {
        /* Cleanup  */

        if (compIsForInlining())
        {
            goto DoneCleanUp;
        }

        /* Tell the emitter that we're done with this function */

        GetEmitter()->emitEndCG();

    DoneCleanUp:
        compDone();
    }
    endErrorTrap() // ERROR TRAP: End

        return param.result;
}

#if defined(DEBUG)
//------------------------------------------------------------------------
// compMethodHash: get hash code for currently jitted method
//
// Returns:
//    Hash based on method's full name
//
unsigned Compiler::Info::compMethodHash() const
{
    if (compMethodHashPrivate == 0)
    {
        // compMethodHashPrivate = compCompHnd->getMethodHash(compMethodHnd);
        assert(compFullName != nullptr);
        assert(*compFullName != 0);
        COUNT_T hash = HashStringA(compFullName); // Use compFullName to generate the hash, as it contains the signature
                                                  // and return type
        compMethodHashPrivate = hash;
    }
    return compMethodHashPrivate;
}

//------------------------------------------------------------------------
// compMethodHash: get hash code for specified method
//
// Arguments:
//    methodHnd - method of interest
//
// Returns:
//    Hash based on method's full name
//
unsigned Compiler::compMethodHash(CORINFO_METHOD_HANDLE methodHnd)
{
    // If this is the root method, delegate to the caching version
    //
    if (methodHnd == info.compMethodHnd)
    {
        return info.compMethodHash();
    }

    // Else compute from scratch. Might consider caching this too.
    //
    unsigned    methodHash = 0;
    const char* calleeName = eeGetMethodFullName(methodHnd);

    if (calleeName != nullptr)
    {
        methodHash = HashStringA(calleeName);
    }
    else
    {
        methodHash = info.compCompHnd->getMethodHash(methodHnd);
    }

    return methodHash;
}

#endif // defined(DEBUG)

void Compiler::compCompileFinish()
{
#if defined(DEBUG) || MEASURE_NODE_SIZE || MEASURE_BLOCK_SIZE || DISPLAY_SIZES || CALL_ARG_STATS
    genMethodCnt++;
#endif

#if MEASURE_MEM_ALLOC
    {
        compArenaAllocator->finishMemStats();
        memAllocHist.record((unsigned)((compArenaAllocator->getTotalBytesAllocated() + 1023) / 1024));
        memUsedHist.record((unsigned)((compArenaAllocator->getTotalBytesUsed() + 1023) / 1024));

        Metrics.BytesAllocated = (int64_t)compArenaAllocator->getTotalBytesUsed();
    }

#ifdef DEBUG
    if (s_dspMemStats || verbose)
    {
        printf("\nAllocations for %s (MethodHash=%08x)\n", info.compFullName, info.compMethodHash());
        compArenaAllocator->dumpMemStats(jitstdout());
    }
#endif // DEBUG
#endif // MEASURE_MEM_ALLOC

#if LOOP_HOIST_STATS
    AddLoopHoistStats();
#endif // LOOP_HOIST_STATS

#if MEASURE_NODE_SIZE
    genTreeNcntHist.record(static_cast<unsigned>(genNodeSizeStatsPerFunc.genTreeNodeCnt));
    genTreeNsizHist.record(static_cast<unsigned>(genNodeSizeStatsPerFunc.genTreeNodeSize));
#endif

#if defined(DEBUG)
    // Small methods should fit in ArenaAllocator::getDefaultPageSize(), or else
    // we should bump up ArenaAllocator::getDefaultPageSize()

    if ((info.compILCodeSize <= 32) &&     // Is it a reasonably small method?
        (info.compNativeCodeSize < 512) && // Some trivial methods generate huge native code. eg. pushing a single huge
                                           // struct
        (impInlinedCodeSize <= 128) &&     // Is the inlining reasonably bounded?
                                           // Small methods cannot meaningfully have a big number of locals
                                           // or arguments. We always track arguments at the start of
                                           // the prolog which requires memory
        (info.compLocalsCount <= 32) && !opts.MinOpts() && // We may have too many local variables, etc
        (getJitStressLevel() == 0) &&                      // We need extra memory for stress
        !opts.optRepeat &&                                 // We need extra memory to repeat opts
        !compArenaAllocator->bypassHostAllocator() && // ArenaAllocator::getDefaultPageSize() is artificially low for
                                                      // DirectAlloc
        // Factor of 2x is because data-structures are bigger under DEBUG
        (compArenaAllocator->getTotalBytesAllocated() > (2 * ArenaAllocator::getDefaultPageSize())) &&
        // RyuJIT backend needs memory tuning! TODO-Cleanup: remove this case when memory tuning is complete.
        (compArenaAllocator->getTotalBytesAllocated() > (10 * ArenaAllocator::getDefaultPageSize())) &&
        !verbose) // We allocate lots of memory to convert sets to strings for JitDump
    {
        genSmallMethodsNeedingExtraMemoryCnt++;

        // Less than 1% of all methods should run into this.
        // We cannot be more strict as there are always degenerate cases where we
        // would need extra memory (like huge structs as locals - see lvaSetStruct()).
        assert((genMethodCnt < 500) || (genSmallMethodsNeedingExtraMemoryCnt < (genMethodCnt / 100)));
    }
#endif // DEBUG

#if defined(DEBUG)

    m_inlineStrategy->DumpData();

    if (JitConfig.JitInlineDumpXmlFile() != nullptr)
    {
        FILE* file = fopen_utf8(JitConfig.JitInlineDumpXmlFile(), "a");
        if (file != nullptr)
        {
            m_inlineStrategy->DumpXml(file);
            fclose(file);
        }
        else
        {
            m_inlineStrategy->DumpXml();
        }
    }
    else
    {
        m_inlineStrategy->DumpXml();
    }

#endif

#ifdef DEBUG
    if (opts.dspOrder)
    {
        // mdMethodDef __stdcall CEEInfo::getMethodDefFromMethod(CORINFO_METHOD_HANDLE hMethod)
        mdMethodDef currentMethodToken = info.compCompHnd->getMethodDefFromMethod(info.compMethodHnd);

        static bool headerPrinted = false;
        if (!headerPrinted)
        {
            // clang-format off
            headerPrinted = true;
            printf("         |  Profiled   | Method   |   Method has    |   calls   | Num |LclV |AProp| CSE |   Perf  |bytes | %3s codesize| \n", Target::g_tgtCPUName);
            printf(" mdToken |  CNT |  RGN |    Hash  | EH | FRM | LOOP | NRM | IND | BBs | Cnt | Cnt | Cnt |  Score  |  IL  |   HOT | CLD | method name \n");
            printf("---------+------+------+----------+----+-----+------+-----+-----+-----+-----+-----+-----+---------+------+-------+-----+\n");
            //      06001234 | 1234 |  HOT | 0f1e2d3c | EH | ebp | LOOP |  15 |   6 |  12 |  17 |  12 |   8 | 1234.56 |  145 |  1234 | 123 | System.Example(int)
            // clang-format on
        }

        printf("%08X | ", currentMethodToken);

        if (fgHaveProfileWeights())
        {
            if (fgCalledCount < 1000)
            {
                printf("%4.0f | ", fgCalledCount);
            }
            else if (fgCalledCount < 1000000)
            {
                printf("%3.0fK | ", fgCalledCount / 1000);
            }
            else
            {
                printf("%3.0fM | ", fgCalledCount / 1000000);
            }
        }
        else
        {
            printf("     | ");
        }

        CorInfoRegionKind regionKind = info.compMethodInfo->regionKind;

        if (opts.altJit)
        {
            printf("ALT | ");
        }
        else if (regionKind == CORINFO_REGION_NONE)
        {
            printf("     | ");
        }
        else if (regionKind == CORINFO_REGION_HOT)
        {
            printf(" HOT | ");
        }
        else if (regionKind == CORINFO_REGION_COLD)
        {
            printf("COLD | ");
        }
        else if (regionKind == CORINFO_REGION_JIT)
        {
            printf(" JIT | ");
        }
        else
        {
            printf("UNKN | ");
        }

        printf("%08x | ", info.compMethodHash());

        if (compHndBBtabCount > 0)
        {
            printf("EH | ");
        }
        else
        {
            printf("   | ");
        }

        if (rpFrameType == FT_EBP_FRAME)
        {
            printf("%3s | ", STR_FPBASE);
        }
        else if (rpFrameType == FT_ESP_FRAME)
        {
            printf("%3s | ", STR_SPBASE);
        }
#if DOUBLE_ALIGN
        else if (rpFrameType == FT_DOUBLE_ALIGN_FRAME)
        {
            printf("dbl | ");
        }
#endif
        else // (rpFrameType == FT_NOT_SET)
        {
            printf("??? | ");
        }

        if (fgHasLoops)
        {
            printf("LOOP |");
        }
        else
        {
            printf("     |");
        }

        printf(" %3d |", optCallCount);
        printf(" %3d |", optIndirectCallCount);
        printf(" %3d |", Metrics.BasicBlocksAtCodegen);
        printf(" %3d |", lvaCount);

        if (opts.MinOpts())
        {
            printf("  MinOpts  |");
        }
        else
        {
            printf(" %3d |", optAssertionCount);
            printf(" %3d |", optCSEcount);
        }

        if (Metrics.PerfScore < 9999.995)
        {
            printf(" %7.2f |", Metrics.PerfScore);
        }
        else
        {
            printf(" %7.0f |", Metrics.PerfScore);
        }

        printf(" %4d |", info.compMethodInfo->ILCodeSize);
        printf(" %5d |", info.compTotalHotCodeSize);
        printf(" %3d |", info.compTotalColdCodeSize);

        printf(" %s\n", eeGetMethodFullName(info.compMethodHnd));
        printf(""); // in our logic this causes a flush
    }

    JITDUMP("Final metrics:\n");
    Metrics.report(this);
    DBEXEC(verbose, Metrics.dump());

    if (verbose)
    {
        printf("\n****** DONE compiling %s\n", info.compFullName);
        printf(""); // in our logic this causes a flush
    }

#if TRACK_ENREG_STATS
    for (unsigned i = 0; i < lvaCount; ++i)
    {
        const LclVarDsc* varDsc = lvaGetDesc(i);

        if (varDsc->lvRefCnt() != 0)
        {
            s_enregisterStats.RecordLocal(varDsc);
        }
    }
#endif // TRACK_ENREG_STATS

    // Only call _DbgBreakCheck when we are jitting, not when we are generating AOT code.
    // For AOT the int3 or breakpoint instruction will be right at the
    // start of the AOT method and we will stop when we execute it.
    //
    if (!IsAot())
    {
        if (compJitHaltMethod())
        {
#if !defined(HOST_UNIX)
            // TODO-UNIX: re-enable this when we have an OS that supports a pop-up dialog

            // Don't do an assert, but just put up the dialog box so we get just-in-time debugger
            // launching.  When you hit 'retry' it will continue and naturally stop at the INT 3
            // that the JIT put in the code
            _DbgBreakCheck(__FILE__, __LINE__, "JitHalt");
#endif
        }
    }
#endif // DEBUG
}

#ifdef PSEUDORANDOM_NOP_INSERTION
// this is zlib adler32 checksum.  source came from windows base

#define BASE 65521L // largest prime smaller than 65536
#define NMAX 5552
// NMAX is the largest n such that 255n(n+1)/2 + (n+1)(BASE-1) <= 2^32-1

#define DO1(buf, i)                                                                                                    \
    {                                                                                                                  \
        s1 += buf[i];                                                                                                  \
        s2 += s1;                                                                                                      \
    }
#define DO2(buf, i)                                                                                                    \
    DO1(buf, i);                                                                                                       \
    DO1(buf, i + 1);
#define DO4(buf, i)                                                                                                    \
    DO2(buf, i);                                                                                                       \
    DO2(buf, i + 2);
#define DO8(buf, i)                                                                                                    \
    DO4(buf, i);                                                                                                       \
    DO4(buf, i + 4);
#define DO16(buf)                                                                                                      \
    DO8(buf, 0);                                                                                                       \
    DO8(buf, 8);

unsigned adler32(unsigned adler, char* buf, unsigned int len)
{
    unsigned int s1 = adler & 0xffff;
    unsigned int s2 = (adler >> 16) & 0xffff;
    int          k;

    if (buf == NULL)
        return 1L;

    while (len > 0)
    {
        k = len < NMAX ? len : NMAX;
        len -= k;
        while (k >= 16)
        {
            DO16(buf);
            buf += 16;
            k -= 16;
        }
        if (k != 0)
            do
            {
                s1 += *buf++;
                s2 += s1;
            } while (--k);
        s1 %= BASE;
        s2 %= BASE;
    }
    return (s2 << 16) | s1;
}
#endif

unsigned getMethodBodyChecksum(_In_z_ char* code, int size)
{
#ifdef PSEUDORANDOM_NOP_INSERTION
    return adler32(0, code, size);
#else
    return 0;
#endif
}

int Compiler::compCompileHelper(CORINFO_MODULE_HANDLE classPtr,
                                COMP_HANDLE           compHnd,
                                CORINFO_METHOD_INFO*  methodInfo,
                                void**                methodCodePtr,
                                uint32_t*             methodCodeSize,
                                JitFlags*             compileFlags)
{
    if (info.compILCodeSize == 0)
    {
        BADCODE("code size is zero");
    }

    if (compIsForInlining())
    {
#ifdef DEBUG
        unsigned methAttr_Old  = impInlineInfo->inlineCandidateInfo->methAttr;
        unsigned methAttr_New  = info.compCompHnd->getMethodAttribs(info.compMethodHnd);
        unsigned flagsToIgnore = CORINFO_FLG_DONT_INLINE | CORINFO_FLG_FORCEINLINE;
        assert((methAttr_Old & (~flagsToIgnore)) == (methAttr_New & (~flagsToIgnore)));
#endif

        info.compFlags    = impInlineInfo->inlineCandidateInfo->methAttr;
        compInlineContext = impInlineInfo->inlineContext;
    }
    else
    {
        info.compFlags = info.compCompHnd->getMethodAttribs(info.compMethodHnd);
#ifdef PSEUDORANDOM_NOP_INSERTION
        info.compChecksum = getMethodBodyChecksum((char*)methodInfo->ILCode, methodInfo->ILCodeSize);
#endif
        compInlineContext = m_inlineStrategy->GetRootContext();
    }

    // compInitOptions will set the correct verbose flag.

    compInitOptions(compileFlags);

    if (!compIsForInlining() && !opts.altJit && opts.jitFlags->IsSet(JitFlags::JIT_FLAG_ALT_JIT))
    {
        // We're an altjit, but the DOTNET_AltJit configuration did not say to compile this method,
        // so skip it.
        return CORJIT_SKIPPED;
    }

#ifdef DEBUG

    if (verbose)
    {
        printf("IL to import:\n");
        dumpILRange(info.compCode, info.compILCodeSize);
    }

#endif

    // Check for DOTNET_AggressiveInlining
    if (JitConfig.JitAggressiveInlining())
    {
        compDoAggressiveInlining = true;
    }

    if (compDoAggressiveInlining)
    {
        info.compFlags |= CORINFO_FLG_FORCEINLINE;
    }

#ifdef DEBUG

    // Check for ForceInline stress.
    if (compStressCompile(STRESS_FORCE_INLINE, 0))
    {
        info.compFlags |= CORINFO_FLG_FORCEINLINE;
    }

    if (compIsForInlining())
    {
        JITLOG((LL_INFO100000, "\nINLINER impTokenLookupContextHandle for %s is 0x%p.\n",
                eeGetMethodFullName(info.compMethodHnd), dspPtr(impTokenLookupContextHandle)));
    }

#endif // DEBUG

    impCanReimport = compStressCompile(STRESS_CHK_REIMPORT, 15);

    /* Initialize set a bunch of global values */

    info.compScopeHnd    = classPtr;
    info.compXcptnsCount = methodInfo->EHcount;
    info.compMaxStack    = methodInfo->maxStack;

    /* Initialize emitter */

    if (!compIsForInlining())
    {
        codeGen->GetEmitter()->emitBegCG(this, compHnd);
    }

    info.compIsStatic = (info.compFlags & CORINFO_FLG_STATIC) != 0;

    info.compPublishStubParam = opts.jitFlags->IsSet(JitFlags::JIT_FLAG_PUBLISH_SECRET_PARAM);

    if (opts.IsReversePInvoke())
    {
        bool unused;
        info.compCallConv = info.compCompHnd->getUnmanagedCallConv(methodInfo->ftn, nullptr, &unused);
        info.compArgOrder = Target::g_tgtUnmanagedArgOrder;
    }
    else
    {
        info.compCallConv = CorInfoCallConvExtension::Managed;
        info.compArgOrder = Target::g_tgtArgOrder;
    }

    switch (methodInfo->args.getCallConv())
    {
        case CORINFO_CALLCONV_NATIVEVARARG:
        case CORINFO_CALLCONV_VARARG:
            info.compIsVarArgs = true;
            break;
        default:
            break;
    }

    info.compRetType = JITtype2varType(methodInfo->args.retType);
    if (info.compRetType == TYP_STRUCT)
    {
        info.compRetType = impNormStructType(methodInfo->args.retTypeClass);
    }

    info.compInitMem = ((methodInfo->options & CORINFO_OPT_INIT_LOCALS) != 0);

    /* Allocate the local variable table */

    lvaInitTypeRef();

    compInitDebuggingInfo();

    // If are an altjit and have patchpoint info, we might need to tweak the frame size
    // so it's plausible for the altjit architecture.
    //
    if (!info.compMatchedVM && compileFlags->IsSet(JitFlags::JIT_FLAG_OSR))
    {
        assert(info.compLocalsCount == info.compPatchpointInfo->NumberOfLocals());
        const int totalFrameSize = info.compPatchpointInfo->TotalFrameSize();

        int frameSizeUpdate = 0;

#if defined(TARGET_AMD64)
        if ((totalFrameSize % 16) != 8)
        {
            frameSizeUpdate = 8;
        }
#elif defined(TARGET_ARM64) || defined(TARGET_LOONGARCH64) || defined(TARGET_RISCV64)
        if ((totalFrameSize & 0xf) != 0)
        {
            frameSizeUpdate = 8;
        }
#endif
        if (frameSizeUpdate != 0)
        {
            JITDUMP("Mismatched altjit + OSR -- updating tier0 frame size from %d to %d\n", totalFrameSize,
                    totalFrameSize + frameSizeUpdate);

            // Allocate a local copy with altered frame size.
            //
            const unsigned        patchpointInfoSize = PatchpointInfo::ComputeSize(info.compLocalsCount);
            PatchpointInfo* const newInfo =
                (PatchpointInfo*)getAllocator(CMK_Unknown).allocate<char>(patchpointInfoSize);

            newInfo->Initialize(info.compLocalsCount, totalFrameSize + frameSizeUpdate);
            newInfo->Copy(info.compPatchpointInfo);

            // Swap it in place.
            //
            info.compPatchpointInfo = newInfo;
        }
    }

    if (compIsForInlining())
    {
        compBasicBlockID = impInlineInfo->InlinerCompiler->compBasicBlockID;
    }

    const bool forceInline = !!(info.compFlags & CORINFO_FLG_FORCEINLINE);

    if (!compIsForInlining() && IsAot())
    {
        // We're AOT compiling the root method. We also will analyze it as
        // a potential inline candidate.
        InlineResult prejitResult(this, info.compMethodHnd, "prejit");

        // Profile data allows us to avoid early "too many IL bytes" outs.
        prejitResult.NoteBool(InlineObservation::CALLSITE_HAS_PROFILE_WEIGHTS, fgHaveSufficientProfileWeights());

        // Do the initial inline screen.
        impCanInlineIL(info.compMethodHnd, methodInfo, forceInline, &prejitResult);

        // Temporarily install the prejitResult as the
        // compInlineResult so it's available to fgFindJumpTargets
        // and can accumulate more observations as the IL is
        // scanned.
        //
        // We don't pass prejitResult in as a parameter to avoid
        // potential aliasing confusion -- the other call to
        // fgFindBasicBlocks may have set up compInlineResult and
        // the code in fgFindJumpTargets references that data
        // member extensively.
        assert(compInlineResult == nullptr);
        assert(impInlineInfo == nullptr);
        compInlineResult = &prejitResult;

        // Find the basic blocks. We must do this regardless of
        // inlineability, since we are prejitting this method.
        //
        // This will also update the status of this method as
        // an inline candidate.
        fgFindBasicBlocks();

        // Undo the temporary setup.
        assert(compInlineResult == &prejitResult);
        compInlineResult = nullptr;

        // If still a viable, discretionary inline, assess
        // profitability.
        if (prejitResult.IsDiscretionaryCandidate())
        {
            prejitResult.DetermineProfitability(methodInfo);
        }

        m_inlineStrategy->NotePrejitDecision(prejitResult);

        // Handle the results of the inline analysis.
        if (prejitResult.IsFailure())
        {
            // This method is a bad inlinee according to our
            // analysis.  We will let the InlineResult destructor
            // mark it as noinline in the prejit image to save the
            // jit some work.
            //
            // This decision better not be context-dependent.
            assert(prejitResult.IsNever());
        }
        else
        {
            // This looks like a viable inline candidate.  Since
            // we're not actually inlining, don't report anything.
            prejitResult.SetSuccessResult(INLINE_PREJIT_SUCCESS);
        }
    }
    else
    {
        // We are jitting the root method, or inlining.
        fgFindBasicBlocks();
    }

    // If we're inlining and the candidate is bad, bail out.
    if (compDonotInline())
    {
        goto _Next;
    }

    // We may decide to optimize this method,
    // to avoid spending a long time stuck in Tier0 code.
    //
    if (fgCanSwitchToOptimized())
    {
        // We only expect to be able to do this at Tier0.
        //
        assert(opts.jitFlags->IsSet(JitFlags::JIT_FLAG_TIER0));

        // Normal tiering should bail us out of Tier0 tail call induced loops.
        // So keep these methods in Tier0 if we're gathering PGO data.
        // If we're not gathering PGO, then switch these to optimized to
        // minimize the number of tail call helper stubs we might need.
        // Reconsider this if/when we're able to share those stubs.
        //
        // Honor the config setting that tells the jit to
        // always optimize methods with loops.
        //
        // If neither of those apply, and OSR is enabled, the jit may still
        // decide to optimize, if there's something in the method that
        // OSR currently cannot handle, or we're optionally suppressing
        // OSR by method hash.
        //
        const char* reason = nullptr;

        if (compTailPrefixSeen && !opts.jitFlags->IsSet(JitFlags::JIT_FLAG_BBINSTR))
        {
            reason = "tail.call and not BBINSTR";
        }
        else if (compHasBackwardJump && ((info.compFlags & CORINFO_FLG_DISABLE_TIER0_FOR_LOOPS) != 0))
        {
            reason = "loop";
        }

        if (compHasBackwardJump && (reason == nullptr) && (JitConfig.TC_OnStackReplacement() > 0))
        {
            bool canEscapeViaOSR = compCanHavePatchpoints(&reason);

#ifdef DEBUG
            if (canEscapeViaOSR)
            {
                // Optionally disable OSR by method hash. This will force any
                // method that might otherwise get trapped in Tier0 to be optimized.
                //
                static ConfigMethodRange JitEnableOsrRange;
                JitEnableOsrRange.EnsureInit(JitConfig.JitEnableOsrRange());
                const unsigned hash = impInlineRoot()->info.compMethodHash();
                if (!JitEnableOsrRange.Contains(hash))
                {
                    canEscapeViaOSR = false;
                    reason          = "OSR disabled by JitEnableOsrRange";
                }
            }
#endif

            if (canEscapeViaOSR)
            {
                JITDUMP("\nOSR enabled for this method\n");
                if (compHasBackwardJump && !compTailPrefixSeen &&
                    opts.jitFlags->IsSet(JitFlags::JIT_FLAG_BBINSTR_IF_LOOPS) && opts.IsTier0())
                {
                    assert((info.compFlags & CORINFO_FLG_DISABLE_TIER0_FOR_LOOPS) == 0);
                    opts.jitFlags->Set(JitFlags::JIT_FLAG_BBINSTR);
                    JITDUMP("\nEnabling instrumentation for this method so OSR'd version will have a profile.\n");
                }
            }
            else
            {
                JITDUMP("\nOSR disabled for this method: %s\n", reason);
                assert(reason != nullptr);
            }
        }

        if (reason != nullptr)
        {
            fgSwitchToOptimized(reason);
        }
    }

    compSetOptimizationLevel();

    if ((JitConfig.JitDisasmOnlyOptimized() != 0) && (!opts.OptimizationEnabled()))
    {
        // Disable JitDisasm for non-optimized code.
        opts.disAsm = false;
    }

#if COUNT_BASIC_BLOCKS
    bbCntTable.record(fgBBcount);

    if (fgBBcount == 1)
    {
        bbOneBBSizeTable.record(methodInfo->ILCodeSize);
    }
#endif // COUNT_BASIC_BLOCKS

#ifdef DEBUG
    if (verbose)
    {
        printf("Basic block list for '%s'\n", info.compFullName);
        fgDispBasicBlocks();
    }
#endif

#ifdef DEBUG
    /* Give the function a unique number */

    if (opts.disAsm || verbose)
    {
        compMethodID = ~info.compMethodHash() & 0xffff;
    }
    else
    {
        compMethodID = InterlockedIncrement(&s_compMethodsCount);
    }
#endif

    if (compIsForInlining())
    {
        compInlineResult->NoteInt(InlineObservation::CALLEE_NUMBER_OF_BASIC_BLOCKS, fgBBcount);

        if (compInlineResult->IsFailure())
        {
            goto _Next;
        }
    }

#ifdef DEBUG
    if (compIsForInlining())
    {
        compGenTreeID   = impInlineInfo->InlinerCompiler->compGenTreeID;
        compStatementID = impInlineInfo->InlinerCompiler->compStatementID;
    }
#endif

    compCompile(methodCodePtr, methodCodeSize, compileFlags);

#ifdef DEBUG
    if (compIsForInlining())
    {
        impInlineInfo->InlinerCompiler->compGenTreeID   = compGenTreeID;
        impInlineInfo->InlinerCompiler->compStatementID = compStatementID;
    }
#endif

    if (compIsForInlining())
    {
        impInlineInfo->InlinerCompiler->compBasicBlockID = compBasicBlockID;
    }

_Next:

    if (compDonotInline())
    {
        // Verify we have only one inline result in play.
        assert(impInlineInfo->inlineResult == compInlineResult);
    }

    if (!compIsForInlining())
    {
        compCompileFinish();

        // Did we just compile for a target architecture that the VM isn't expecting? If so, the VM
        // can't used the generated code (and we better be an AltJit!).

        if (!info.compMatchedVM)
        {
            return CORJIT_SKIPPED;
        }

#ifdef DEBUG
        if (opts.jitFlags->IsSet(JitFlags::JIT_FLAG_ALT_JIT) && JitConfig.RunAltJitCode() == 0)
        {
            return CORJIT_SKIPPED;
        }
#endif // DEBUG
    }

    /* Success! */
    return CORJIT_OK;
}

//------------------------------------------------------------------------
// compFindLocalVarLinear: Linear search for variable's scope containing offset.
//
// Arguments:
//     varNum    The variable number to search for in the array of scopes.
//     offs      The offset value which should occur within the life of the variable.
//
// Return Value:
//     VarScopeDsc* of a matching variable that contains the offset within its life
//     begin and life end or nullptr when there is no match found.
//
//  Description:
//     Linear search for matching variables with their life begin and end containing
//     the offset.
//     or NULL if one couldn't be found.
//
//  Note:
//     Usually called for scope count = 4. Could be called for values upto 8.
//
VarScopeDsc* Compiler::compFindLocalVarLinear(unsigned varNum, unsigned offs)
{
    for (unsigned i = 0; i < info.compVarScopesCount; i++)
    {
        VarScopeDsc* dsc = &info.compVarScopes[i];
        if ((dsc->vsdVarNum == varNum) && (dsc->vsdLifeBeg <= offs) && (dsc->vsdLifeEnd > offs))
        {
            return dsc;
        }
    }
    return nullptr;
}

//------------------------------------------------------------------------
// compFindLocalVar: Search for variable's scope containing offset.
//
// Arguments:
//    varNum    The variable number to search for in the array of scopes.
//    offs      The offset value which should occur within the life of the variable.
//
// Return Value:
//    VarScopeDsc* of a matching variable that contains the offset within its life
//    begin and life end.
//    or NULL if one couldn't be found.
//
//  Description:
//     Linear search for matching variables with their life begin and end containing
//     the offset only when the scope count is < MAX_LINEAR_FIND_LCL_SCOPELIST,
//     else use the hashtable lookup.
//
VarScopeDsc* Compiler::compFindLocalVar(unsigned varNum, unsigned offs)
{
    if (info.compVarScopesCount < MAX_LINEAR_FIND_LCL_SCOPELIST)
    {
        return compFindLocalVarLinear(varNum, offs);
    }
    else
    {
        VarScopeDsc* ret = compFindLocalVar(varNum, offs, offs);
        assert(ret == compFindLocalVarLinear(varNum, offs));
        return ret;
    }
}

//------------------------------------------------------------------------
// compFindLocalVar: Search for variable's scope containing offset.
//
// Arguments:
//    varNum    The variable number to search for in the array of scopes.
//    lifeBeg   The life begin of the variable's scope
//    lifeEnd   The life end of the variable's scope
//
// Return Value:
//    VarScopeDsc* of a matching variable that contains the offset within its life
//    begin and life end, or NULL if one couldn't be found.
//
//  Description:
//     Following are the steps used:
//     1. Index into the hashtable using varNum.
//     2. Iterate through the linked list at index varNum to find a matching
//        var scope.
//
VarScopeDsc* Compiler::compFindLocalVar(unsigned varNum, unsigned lifeBeg, unsigned lifeEnd)
{
    assert(compVarScopeMap != nullptr);

    VarScopeMapInfo* info;
    if (compVarScopeMap->Lookup(varNum, &info))
    {
        VarScopeListNode* list = info->head;
        while (list != nullptr)
        {
            if ((list->data->vsdLifeBeg <= lifeBeg) && (list->data->vsdLifeEnd > lifeEnd))
            {
                return list->data;
            }
            list = list->next;
        }
    }
    return nullptr;
}

//-------------------------------------------------------------------------
// compInitVarScopeMap: Create a scope map so it can be looked up by varNum
//
//  Description:
//     Map.K => Map.V :: varNum => List(ScopeDsc)
//
//     Create a scope map that can be indexed by varNum and can be iterated
//     on it's values to look for matching scope when given an offs or
//     lifeBeg and lifeEnd.
//
//  Notes:
//     1. Build the map only when we think linear search is slow, i.e.,
//     MAX_LINEAR_FIND_LCL_SCOPELIST is large.
//     2. Linked list preserves original array order.
//
void Compiler::compInitVarScopeMap()
{
    if (info.compVarScopesCount < MAX_LINEAR_FIND_LCL_SCOPELIST)
    {
        return;
    }

    assert(compVarScopeMap == nullptr);

    compVarScopeMap = new (getAllocator()) VarNumToScopeDscMap(getAllocator());

    // 599 prime to limit huge allocations; for ex: duplicated scopes on single var.
    compVarScopeMap->Reallocate(min(info.compVarScopesCount, 599u));

    for (unsigned i = 0; i < info.compVarScopesCount; ++i)
    {
        unsigned varNum = info.compVarScopes[i].vsdVarNum;

        VarScopeListNode* node = VarScopeListNode::Create(&info.compVarScopes[i], getAllocator());

        // Index by varNum and if the list exists append "node" to the "list".
        VarScopeMapInfo* info;
        if (compVarScopeMap->Lookup(varNum, &info))
        {
            info->tail->next = node;
            info->tail       = node;
        }
        // Create a new list.
        else
        {
            info = VarScopeMapInfo::Create(node, getAllocator());
            compVarScopeMap->Set(varNum, info);
        }
    }
}

struct genCmpLocalVarLifeBeg
{
    bool operator()(const VarScopeDsc* elem1, const VarScopeDsc* elem2)
    {
        return elem1->vsdLifeBeg < elem2->vsdLifeBeg;
    }
};

struct genCmpLocalVarLifeEnd
{
    bool operator()(const VarScopeDsc* elem1, const VarScopeDsc* elem2)
    {
        return elem1->vsdLifeEnd < elem2->vsdLifeEnd;
    }
};

inline void Compiler::compInitScopeLists()
{
    if (info.compVarScopesCount == 0)
    {
        compEnterScopeList = compExitScopeList = nullptr;
        return;
    }

    // Populate the 'compEnterScopeList' and 'compExitScopeList' lists

    compEnterScopeList = new (this, CMK_DebugInfo) VarScopeDsc*[info.compVarScopesCount];
    compExitScopeList  = new (this, CMK_DebugInfo) VarScopeDsc*[info.compVarScopesCount];

    for (unsigned i = 0; i < info.compVarScopesCount; i++)
    {
        compEnterScopeList[i] = compExitScopeList[i] = &info.compVarScopes[i];
    }

    jitstd::sort(compEnterScopeList, compEnterScopeList + info.compVarScopesCount, genCmpLocalVarLifeBeg());
    jitstd::sort(compExitScopeList, compExitScopeList + info.compVarScopesCount, genCmpLocalVarLifeEnd());
}

void Compiler::compResetScopeLists()
{
    if (info.compVarScopesCount == 0)
    {
        return;
    }

    assert(compEnterScopeList && compExitScopeList);

    compNextEnterScope = compNextExitScope = 0;
}

VarScopeDsc* Compiler::compGetNextEnterScope(unsigned offs, bool scan)
{
    assert(info.compVarScopesCount);
    assert(compEnterScopeList && compExitScopeList);

    if (compNextEnterScope < info.compVarScopesCount)
    {
        assert(compEnterScopeList[compNextEnterScope]);
        unsigned nextEnterOff = compEnterScopeList[compNextEnterScope]->vsdLifeBeg;
        assert(scan || (offs <= nextEnterOff));

        if (!scan)
        {
            if (offs == nextEnterOff)
            {
                return compEnterScopeList[compNextEnterScope++];
            }
        }
        else
        {
            if (nextEnterOff <= offs)
            {
                return compEnterScopeList[compNextEnterScope++];
            }
        }
    }

    return nullptr;
}

VarScopeDsc* Compiler::compGetNextExitScope(unsigned offs, bool scan)
{
    assert(info.compVarScopesCount);
    assert(compEnterScopeList && compExitScopeList);

    if (compNextExitScope < info.compVarScopesCount)
    {
        assert(compExitScopeList[compNextExitScope]);
        unsigned nextExitOffs = compExitScopeList[compNextExitScope]->vsdLifeEnd;
        assert(scan || (offs <= nextExitOffs));

        if (!scan)
        {
            if (offs == nextExitOffs)
            {
                return compExitScopeList[compNextExitScope++];
            }
        }
        else
        {
            if (nextExitOffs <= offs)
            {
                return compExitScopeList[compNextExitScope++];
            }
        }
    }

    return nullptr;
}

// The function will call the callback functions for scopes with boundaries
// at instrs from the current status of the scope lists to 'offset',
// ordered by instrs.

void Compiler::compProcessScopesUntil(unsigned   offset,
                                      VARSET_TP* inScope,
                                      void (Compiler::*enterScopeFn)(VARSET_TP* inScope, VarScopeDsc*),
                                      void (Compiler::*exitScopeFn)(VARSET_TP* inScope, VarScopeDsc*))
{
    assert(offset != BAD_IL_OFFSET);
    assert(inScope != nullptr);

    bool         foundExit = false, foundEnter = true;
    VarScopeDsc* scope;
    VarScopeDsc* nextExitScope  = nullptr;
    VarScopeDsc* nextEnterScope = nullptr;
    unsigned     offs = offset, curEnterOffs = 0;

    goto START_FINDING_SCOPES;

    // We need to determine the scopes which are open for the current block.
    // This loop walks over the missing blocks between the current and the
    // previous block, keeping the enter and exit offsets in lockstep.

    do
    {
        foundExit = foundEnter = false;

        if (nextExitScope)
        {
            (this->*exitScopeFn)(inScope, nextExitScope);
            nextExitScope = nullptr;
            foundExit     = true;
        }

        offs = nextEnterScope ? nextEnterScope->vsdLifeBeg : offset;

        while ((scope = compGetNextExitScope(offs, true)) != nullptr)
        {
            foundExit = true;

            if (!nextEnterScope || scope->vsdLifeEnd > nextEnterScope->vsdLifeBeg)
            {
                // We overshot the last found Enter scope. Save the scope for later
                // and find an entering scope

                nextExitScope = scope;
                break;
            }

            (this->*exitScopeFn)(inScope, scope);
        }

        if (nextEnterScope)
        {
            (this->*enterScopeFn)(inScope, nextEnterScope);
            curEnterOffs   = nextEnterScope->vsdLifeBeg;
            nextEnterScope = nullptr;
            foundEnter     = true;
        }

        offs = nextExitScope ? nextExitScope->vsdLifeEnd : offset;

    START_FINDING_SCOPES:

        while ((scope = compGetNextEnterScope(offs, true)) != nullptr)
        {
            foundEnter = true;

            if ((nextExitScope && scope->vsdLifeBeg >= nextExitScope->vsdLifeEnd) || (scope->vsdLifeBeg > curEnterOffs))
            {
                // We overshot the last found exit scope. Save the scope for later
                // and find an exiting scope

                nextEnterScope = scope;
                break;
            }

            (this->*enterScopeFn)(inScope, scope);

            if (!nextExitScope)
            {
                curEnterOffs = scope->vsdLifeBeg;
            }
        }
    } while (foundExit || foundEnter);
}

#if defined(DEBUG)

void Compiler::compDispScopeLists()
{
    unsigned i;

    printf("Local variable scopes = %d\n", info.compVarScopesCount);

    if (info.compVarScopesCount)
    {
        printf("    \tVarNum \tLVNum \t      Name \tBeg \tEnd\n");
    }

    printf("Sorted by enter scope:\n");
    for (i = 0; i < info.compVarScopesCount; i++)
    {
        VarScopeDsc* varScope = compEnterScopeList[i];
        assert(varScope);
        printf("%2d: \t%02Xh \t%02Xh \t%10s \t%03Xh   \t%03Xh", i, varScope->vsdVarNum, varScope->vsdLVnum,
               VarNameToStr(varScope->vsdName) == nullptr ? "UNKNOWN" : VarNameToStr(varScope->vsdName),
               varScope->vsdLifeBeg, varScope->vsdLifeEnd);

        if (compNextEnterScope == i)
        {
            printf(" <-- next enter scope");
        }

        printf("\n");
    }

    printf("Sorted by exit scope:\n");
    for (i = 0; i < info.compVarScopesCount; i++)
    {
        VarScopeDsc* varScope = compExitScopeList[i];
        assert(varScope);
        printf("%2d: \t%02Xh \t%02Xh \t%10s \t%03Xh   \t%03Xh", i, varScope->vsdVarNum, varScope->vsdLVnum,
               VarNameToStr(varScope->vsdName) == nullptr ? "UNKNOWN" : VarNameToStr(varScope->vsdName),
               varScope->vsdLifeBeg, varScope->vsdLifeEnd);

        if (compNextExitScope == i)
        {
            printf(" <-- next exit scope");
        }

        printf("\n");
    }
}

void Compiler::compDispLocalVars()
{
    printf("info.compVarScopesCount = %d\n", info.compVarScopesCount);

    if (info.compVarScopesCount > 0)
    {
        printf("    \tVarNum \tLVNum \t      Name \tBeg \tEnd\n");
    }

    for (unsigned i = 0; i < info.compVarScopesCount; i++)
    {
        VarScopeDsc* varScope = &info.compVarScopes[i];
        printf("%2d: \t%02Xh \t%02Xh \t%10s \t%03Xh   \t%03Xh\n", i, varScope->vsdVarNum, varScope->vsdLVnum,
               VarNameToStr(varScope->vsdName) == nullptr ? "UNKNOWN" : VarNameToStr(varScope->vsdName),
               varScope->vsdLifeBeg, varScope->vsdLifeEnd);
    }
}

#endif // DEBUG

/*****************************************************************************/

#if MEASURE_CLRAPI_CALLS

struct WrapICorJitInfo : public ICorJitInfo
{
    //------------------------------------------------------------------------
    // WrapICorJitInfo::makeOne: allocate an instance of WrapICorJitInfo
    //
    // Arguments:
    //    alloc      - the allocator to get memory from for the instance
    //    compile    - the compiler instance
    //    compHndRef - the ICorJitInfo handle from the EE; the caller's
    //                 copy may be replaced with a "wrapper" instance
    //
    // Return Value:
    //    If the config flags indicate that ICorJitInfo should be wrapped,
    //    we return the "wrapper" instance; otherwise we return "nullptr".

    static WrapICorJitInfo* makeOne(ArenaAllocator* alloc, Compiler* compiler, COMP_HANDLE& compHndRef /* INOUT */)
    {
        WrapICorJitInfo* wrap = nullptr;

        if (JitConfig.JitEECallTimingInfo() != 0)
        {
            // It's too early to use the default allocator, so we do this
            // in two steps to be safe (the constructor doesn't need to do
            // anything except fill in the vtable pointer, so we let the
            // compiler do it).
            void* inst = alloc->allocateMemory(roundUp(sizeof(WrapICorJitInfo)));
            if (inst != nullptr)
            {
                // If you get a build error here due to 'WrapICorJitInfo' being
                // an abstract class, it's very likely that the wrapper bodies
                // in ICorJitInfo_wrapper_generated.hpp are no longer in sync with
                // the EE interface; please be kind and update the header file.
                wrap = new (inst, jitstd::placement_t()) WrapICorJitInfo();

                wrap->wrapComp = compiler;

                // Save the real handle and replace it with our wrapped version.
                wrap->wrapHnd = compHndRef;
                compHndRef    = wrap;
            }
        }

        return wrap;
    }

private:
    Compiler*   wrapComp;
    COMP_HANDLE wrapHnd; // the "real thing"

public:
#include "ICorJitInfo_wrapper_generated.hpp"
};

#endif // MEASURE_CLRAPI_CALLS

/*****************************************************************************/

// Compile a single method

int jitNativeCode(CORINFO_METHOD_HANDLE methodHnd,
                  CORINFO_MODULE_HANDLE classPtr,
                  COMP_HANDLE           compHnd,
                  CORINFO_METHOD_INFO*  methodInfo,
                  void**                methodCodePtr,
                  uint32_t*             methodCodeSize,
                  JitFlags*             compileFlags,
                  void*                 inlineInfoPtr)
{
    //
    // A non-NULL inlineInfo means we are compiling the inlinee method.
    //
    InlineInfo* inlineInfo = (InlineInfo*)inlineInfoPtr;

    bool jitFallbackCompile = false;
START:
    int result = CORJIT_INTERNALERROR;

    ArenaAllocator* pAlloc = nullptr;
    ArenaAllocator  alloc;

#if MEASURE_CLRAPI_CALLS
    WrapICorJitInfo* wrapCLR = nullptr;
#endif

    if (inlineInfo)
    {
        // Use inliner's memory allocator when compiling the inlinee.
        pAlloc = inlineInfo->InlinerCompiler->compGetArenaAllocator();
    }
    else
    {
        pAlloc = &alloc;
    }

    Compiler* pComp;
    pComp = nullptr;

    struct Param
    {
        Compiler*       pComp;
        Compiler*       pPrevComp;
        ArenaAllocator* pAlloc;
        bool            jitFallbackCompile;

        CORINFO_METHOD_HANDLE methodHnd;
        CORINFO_MODULE_HANDLE classPtr;
        COMP_HANDLE           compHnd;
        CORINFO_METHOD_INFO*  methodInfo;
        void**                methodCodePtr;
        uint32_t*             methodCodeSize;
        JitFlags*             compileFlags;
        InlineInfo*           inlineInfo;
#if MEASURE_CLRAPI_CALLS
        WrapICorJitInfo* wrapCLR;
#endif

        int result;
    } param;
    param.pComp              = nullptr;
    param.pPrevComp          = nullptr;
    param.pAlloc             = pAlloc;
    param.jitFallbackCompile = jitFallbackCompile;
    param.methodHnd          = methodHnd;
    param.classPtr           = classPtr;
    param.compHnd            = compHnd;
    param.methodInfo         = methodInfo;
    param.methodCodePtr      = methodCodePtr;
    param.methodCodeSize     = methodCodeSize;
    param.compileFlags       = compileFlags;
    param.inlineInfo         = inlineInfo;
#if MEASURE_CLRAPI_CALLS
    param.wrapCLR = nullptr;
#endif
    param.result = result;

    // clang-format off
    setErrorTrap(compHnd, Param*, pParamOuter, &param)
    {
        setErrorTrap(nullptr, Param*, pParam, pParamOuter)
        {
            void* compilerMem;
            if (pParam->inlineInfo)
            {
                // Lazily create the inlinee compiler object
                if (pParam->inlineInfo->InlinerCompiler->InlineeCompiler == nullptr)
                {
                    compilerMem = pParam->pAlloc->allocateMemory(sizeof(Compiler));
                    pParam->inlineInfo->InlinerCompiler->InlineeCompiler = static_cast<Compiler*>(compilerMem);
                }
                else
                {
                    compilerMem = pParam->inlineInfo->InlinerCompiler->InlineeCompiler;
                }
            }
            else
            {
                compilerMem = pParam->pAlloc->allocateMemory(sizeof(Compiler));
            }

            pParam->pComp = new (compilerMem, jitstd::placement_t()) Compiler(pParam->pAlloc, pParam->methodHnd, pParam->compHnd, pParam->methodInfo, pParam->inlineInfo);

#if MEASURE_CLRAPI_CALLS
            pParam->wrapCLR = WrapICorJitInfo::makeOne(pParam->pAlloc, pParam->pComp, pParam->compHnd);
#endif

            // push this compiler on the stack (TLS)
            pParam->pPrevComp = JitTls::GetCompiler();
            JitTls::SetCompiler(pParam->pComp);

            assert(pParam->pComp != nullptr);

#ifdef DEBUG
            pParam->pComp->jitFallbackCompile = pParam->jitFallbackCompile;
#endif

            // Now generate the code
            pParam->result =
                pParam->pComp->compCompile(pParam->classPtr, pParam->methodCodePtr, pParam->methodCodeSize, pParam->compileFlags);
        }
        finallyErrorTrap()
        {
            Compiler* pCompiler = pParamOuter->pComp;

            // If OOM is thrown when allocating memory for a pComp, we will end up here.
            // For this case, pComp and also pCompiler will be a nullptr
            //
            if (pCompiler != nullptr)
            {
                pCompiler->info.compCode = nullptr;

                // pop the compiler off the TLS stack only if it was linked above
                assert(JitTls::GetCompiler() == pCompiler);
                JitTls::SetCompiler(pParamOuter->pPrevComp);
            }

            if (pParamOuter->inlineInfo == nullptr)
            {
                // Free up the allocator we were using
                pParamOuter->pAlloc->destroy();
            }
        }
        endErrorTrap()
    }
    impJitErrorTrap()
    {
        // If we were looking at an inlinee....
        if (inlineInfo != nullptr)
        {
            // Note that we failed to compile the inlinee, and that
            // there's no point trying to inline it again anywhere else.
            inlineInfo->inlineResult->NoteFatal(InlineObservation::CALLEE_COMPILATION_ERROR);
        }
        param.result = __errc;
    }
    endErrorTrap()
    // clang-format on

    result = param.result;

if (!inlineInfo &&
    (result == CORJIT_INTERNALERROR || result == CORJIT_RECOVERABLEERROR || result == CORJIT_IMPLLIMITATION) &&
    !jitFallbackCompile)
{
    // If we failed the JIT, reattempt with debuggable code.
    jitFallbackCompile = true;

    // Update the flags for 'safer' code generation.
    compileFlags->Set(JitFlags::JIT_FLAG_MIN_OPT);
    compileFlags->Clear(JitFlags::JIT_FLAG_SIZE_OPT);
    compileFlags->Clear(JitFlags::JIT_FLAG_SPEED_OPT);
    compileFlags->Clear(JitFlags::JIT_FLAG_BBOPT);

    goto START;
}

return result;
}

#if defined(UNIX_AMD64_ABI)

// GetTypeFromClassificationAndSizes:
//   Returns the type of the eightbyte accounting for the classification and size of the eightbyte.
//
// args:
//   classType: classification type
//   size: size of the eightbyte.
//
// static
var_types Compiler::GetTypeFromClassificationAndSizes(SystemVClassificationType classType, int size)
{
    var_types type = TYP_UNKNOWN;
    switch (classType)
    {
        case SystemVClassificationTypeInteger:
            if (size == 1)
            {
                type = TYP_BYTE;
            }
            else if (size <= 2)
            {
                type = TYP_SHORT;
            }
            else if (size <= 4)
            {
                type = TYP_INT;
            }
            else if (size <= 8)
            {
                type = TYP_LONG;
            }
            else
            {
                assert(false && "GetTypeFromClassificationAndSizes Invalid Integer classification type.");
            }
            break;
        case SystemVClassificationTypeIntegerReference:
            type = TYP_REF;
            break;
        case SystemVClassificationTypeIntegerByRef:
            type = TYP_BYREF;
            break;
        case SystemVClassificationTypeSSE:
            if (size <= 4)
            {
                type = TYP_FLOAT;
            }
            else if (size <= 8)
            {
                type = TYP_DOUBLE;
            }
            else
            {
                assert(false && "GetTypeFromClassificationAndSizes Invalid SSE classification type.");
            }
            break;

        default:
            assert(false && "GetTypeFromClassificationAndSizes Invalid classification type.");
            break;
    }

    return type;
}

//-------------------------------------------------------------------
// GetEightByteType: Returns the type of eightbyte slot of a struct
//
// Arguments:
//   structDesc  -  struct classification description.
//   slotNum     -  eightbyte slot number for the struct.
//
// Return Value:
//    type of the eightbyte slot of the struct
//
// static
var_types Compiler::GetEightByteType(const SYSTEMV_AMD64_CORINFO_STRUCT_REG_PASSING_DESCRIPTOR& structDesc,
                                     unsigned                                                   slotNum)
{
    var_types eightByteType = TYP_UNDEF;
    unsigned  len           = structDesc.eightByteSizes[slotNum];

    switch (structDesc.eightByteClassifications[slotNum])
    {
        case SystemVClassificationTypeInteger:
            // See typelist.h for jit type definition.
            // All the types of size < 4 bytes are of jit type TYP_INT.
            if (structDesc.eightByteSizes[slotNum] <= 4)
            {
                eightByteType = TYP_INT;
            }
            else if (structDesc.eightByteSizes[slotNum] <= 8)
            {
                eightByteType = TYP_LONG;
            }
            else
            {
                assert(false && "GetEightByteType Invalid Integer classification type.");
            }
            break;
        case SystemVClassificationTypeIntegerReference:
            assert(len == REGSIZE_BYTES);
            eightByteType = TYP_REF;
            break;
        case SystemVClassificationTypeIntegerByRef:
            assert(len == REGSIZE_BYTES);
            eightByteType = TYP_BYREF;
            break;
        case SystemVClassificationTypeSSE:
            if (structDesc.eightByteSizes[slotNum] <= 4)
            {
                eightByteType = TYP_FLOAT;
            }
            else if (structDesc.eightByteSizes[slotNum] <= 8)
            {
                eightByteType = TYP_DOUBLE;
            }
            else
            {
                assert(false && "GetEightByteType Invalid SSE classification type.");
            }
            break;
        default:
            assert(false && "GetEightByteType Invalid classification type.");
            break;
    }

    return eightByteType;
}

//------------------------------------------------------------------------------------------------------
// GetStructTypeOffset: Gets the type, size and offset of the eightbytes of a struct for System V systems.
//
// Arguments:
//    'structDesc' -  struct description
//    'type0'      -  out param; returns the type of the first eightbyte.
//    'type1'      -  out param; returns the type of the second eightbyte.
//    'offset0'    -  out param; returns the offset of the first eightbyte.
//    'offset1'    -  out param; returns the offset of the second eightbyte.
//
// static
void Compiler::GetStructTypeOffset(const SYSTEMV_AMD64_CORINFO_STRUCT_REG_PASSING_DESCRIPTOR& structDesc,
                                   var_types*                                                 type0,
                                   var_types*                                                 type1,
                                   uint8_t*                                                   offset0,
                                   uint8_t*                                                   offset1)
{
    *offset0 = structDesc.eightByteOffsets[0];
    *offset1 = structDesc.eightByteOffsets[1];

    *type0 = TYP_UNKNOWN;
    *type1 = TYP_UNKNOWN;

    // Set the first eightbyte data
    if (structDesc.eightByteCount >= 1)
    {
        *type0 = GetEightByteType(structDesc, 0);
    }

    // Set the second eight byte data
    if (structDesc.eightByteCount == 2)
    {
        *type1 = GetEightByteType(structDesc, 1);
    }
}

//------------------------------------------------------------------------------------------------------
// GetStructTypeOffset: Gets the type, size and offset of the eightbytes of a struct for System V systems.
//
// Arguments:
//    'typeHnd'    -  type handle
//    'type0'      -  out param; returns the type of the first eightbyte.
//    'type1'      -  out param; returns the type of the second eightbyte.
//    'offset0'    -  out param; returns the offset of the first eightbyte.
//    'offset1'    -  out param; returns the offset of the second eightbyte.
//
void Compiler::GetStructTypeOffset(
    CORINFO_CLASS_HANDLE typeHnd, var_types* type0, var_types* type1, uint8_t* offset0, uint8_t* offset1)
{
    SYSTEMV_AMD64_CORINFO_STRUCT_REG_PASSING_DESCRIPTOR structDesc;
    eeGetSystemVAmd64PassStructInRegisterDescriptor(typeHnd, &structDesc);
    assert(structDesc.passedInRegisters);
    GetStructTypeOffset(structDesc, type0, type1, offset0, offset1);
}

#elif defined(TARGET_RISCV64) || defined(TARGET_LOONGARCH64)
//------------------------------------------------------------------------
// GetFpStructLowering: Gets the information on passing of a struct according to hardware floating-point
// calling convention, i.e. the types and offsets of struct fields lowered for passing.
//
// Arguments:
//      structHandle - type handle
//
// Return value:
//      Lowering info for the struct fields
const CORINFO_FPSTRUCT_LOWERING* Compiler::GetFpStructLowering(CORINFO_CLASS_HANDLE structHandle)
{
    if (m_fpStructLoweringCache == nullptr)
        m_fpStructLoweringCache = new (this, CMK_CallArgs) FpStructLoweringMap(getAllocator(CMK_CallArgs));

    CORINFO_FPSTRUCT_LOWERING* lowering;
    if (!m_fpStructLoweringCache->Lookup(structHandle, &lowering))
    {
        lowering = new (this, CMK_CallArgs) CORINFO_FPSTRUCT_LOWERING;
        info.compCompHnd->getFpStructLowering(structHandle, lowering);
        m_fpStructLoweringCache->Set(structHandle, lowering);
#ifdef DEBUG
        if (verbose)
        {
            printf("**** getFpStructInRegistersInfo(0x%x (%s, %u bytes)) =>\n", dspPtr(structHandle),
                   eeGetClassName(structHandle), info.compCompHnd->getClassSize(structHandle));

            if (lowering->byIntegerCallConv)
            {
                printf("        pass by integer calling convention\n");
            }
            else
            {
                printf("        may be passed by floating-point calling convention (%zu fields):\n",
                       lowering->numLoweredElements);
                for (size_t i = 0; i < lowering->numLoweredElements; ++i)
                {
                    const char* type = varTypeName(JITtype2varType(lowering->loweredElements[i]));
                    printf("         * field[%zu]: type %s at offset %u\n", i, type, lowering->offsets[i]);
                }
            }
        }
#endif // DEBUG
    }
    return lowering;
}

#endif // defined(UNIX_AMD64_ABI)

/*****************************************************************************/
/*****************************************************************************/

#ifdef DEBUG
Compiler::NodeToIntMap* Compiler::FindReachableNodesInNodeTestData()
{
    NodeToIntMap* reachable = new (getAllocatorDebugOnly()) NodeToIntMap(getAllocatorDebugOnly());

    if (m_nodeTestData == nullptr)
    {
        return reachable;
    }

    // Otherwise, iterate.

    for (BasicBlock* const block : Blocks())
    {
        for (Statement* const stmt : block->NonPhiStatements())
        {
            for (GenTree* const tree : stmt->TreeList())
            {
                TestLabelAndNum tlAndN;

                // For call nodes, translate late args to what they stand for.
                if (tree->OperGet() == GT_CALL)
                {
                    GenTreeCall* call = tree->AsCall();
                    unsigned     i    = 0;
                    for (CallArg& arg : call->gtArgs.Args())
                    {
                        GenTree* argNode = arg.GetNode();
                        if (GetNodeTestData()->Lookup(argNode, &tlAndN))
                        {
                            reachable->Set(argNode, 0);
                        }
                        i++;
                    }
                }

                if (GetNodeTestData()->Lookup(tree, &tlAndN))
                {
                    reachable->Set(tree, 0);
                }
            }
        }
    }
    return reachable;
}

void Compiler::TransferTestDataToNode(GenTree* from, GenTree* to)
{
    TestLabelAndNum tlAndN;
    // We can't currently associate multiple annotations with a single node.
    // If we need to, we can fix this...

    // If the table is null, don't create it just to do the lookup, which would fail...
    if (m_nodeTestData != nullptr && GetNodeTestData()->Lookup(from, &tlAndN))
    {
        assert(!GetNodeTestData()->Lookup(to, &tlAndN));
        // We can't currently associate multiple annotations with a single node.
        // If we need to, we can fix this...
        TestLabelAndNum tlAndNTo;
        assert(!GetNodeTestData()->Lookup(to, &tlAndNTo));

        GetNodeTestData()->Remove(from);
        GetNodeTestData()->Set(to, tlAndN);
    }
}

#endif // DEBUG

/*
XXXXXXXXXXXXXXXXXXXXXXXXXXXXXXXXXXXXXXXXXXXXXXXXXXXXXXXXXXXXXXXXXXXXXXXXXXXXXXX
XXXXXXXXXXXXXXXXXXXXXXXXXXXXXXXXXXXXXXXXXXXXXXXXXXXXXXXXXXXXXXXXXXXXXXXXXXXXXXX
XX                                                                           XX
XX                          jvc                                              XX
XX                                                                           XX
XX  Functions for the stand-alone version of the JIT .                       XX
XX                                                                           XX
XXXXXXXXXXXXXXXXXXXXXXXXXXXXXXXXXXXXXXXXXXXXXXXXXXXXXXXXXXXXXXXXXXXXXXXXXXXXXXX
XXXXXXXXXXXXXXXXXXXXXXXXXXXXXXXXXXXXXXXXXXXXXXXXXXXXXXXXXXXXXXXXXXXXXXXXXXXXXXX
*/

/*****************************************************************************/
void codeGeneratorCodeSizeBeg()
{
}

/*****************************************************************************
 *
 *  Used for counting pointer assignments.
 */

/*****************************************************************************/
void codeGeneratorCodeSizeEnd()
{
}
/*****************************************************************************
 *
 *  Gather statistics - mainly used for the standalone
 *  Enable various #ifdef's to get the information you need
 */

void Compiler::compJitStats()
{
#if CALL_ARG_STATS

    /* Method types and argument statistics */
    compCallArgStats();
#endif // CALL_ARG_STATS
}

#if CALL_ARG_STATS

/*****************************************************************************
 *
 *  Gather statistics about method calls and arguments
 */

void Compiler::compCallArgStats()
{
    unsigned argNum;

    unsigned argDWordNum;
    unsigned argLngNum;
    unsigned argFltNum;
    unsigned argDblNum;

    unsigned regArgNum;
    unsigned regArgDeferred;
    unsigned regArgTemp;

    unsigned regArgLclVar;
    unsigned regArgConst;

    unsigned argTempsThisMethod = 0;

    assert(fgStmtListThreaded);

    for (BasicBlock* const block : Blocks())
    {
        for (Statement* const stmt : block->Statements())
        {
            for (GenTree* const call : stmt->TreeList())
            {
                if (call->gtOper != GT_CALL)
                    continue;

                argNum = regArgNum = regArgDeferred = regArgTemp = regArgConst = regArgLclVar = argDWordNum =
                    argLngNum = argFltNum = argDblNum = 0;

                argTotalCalls++;

                if (call->AsCall()->gtCallThisArg == nullptr)
                {
                    if (call->AsCall()->IsHelperCall())
                    {
                        argHelperCalls++;
                    }
                    else
                    {
                        argStaticCalls++;
                    }
                }
                else
                {
                    /* We have a 'this' pointer */

                    argDWordNum++;
                    argNum++;
                    regArgNum++;
                    regArgDeferred++;
                    argTotalObjPtr++;

                    if (call->AsCall()->IsVirtual())
                    {
                        /* virtual function */
                        argVirtualCalls++;
                    }
                    else
                    {
                        argNonVirtualCalls++;
                    }
                }
            }
        }
    }

    argTempsCntTable.record(argTempsThisMethod);

    if (argMaxTempsPerMethod < argTempsThisMethod)
    {
        argMaxTempsPerMethod = argTempsThisMethod;
    }
}

/* static */
void Compiler::compDispCallArgStats(FILE* fout)
{
    if (argTotalCalls == 0)
        return;

    fprintf(fout, "\n");
    fprintf(fout, "--------------------------------------------------\n");
    fprintf(fout, "Call stats\n");
    fprintf(fout, "--------------------------------------------------\n");
    fprintf(fout, "Total # of calls = %d, calls / method = %.3f\n\n", argTotalCalls,
            (float)argTotalCalls / genMethodCnt);

    fprintf(fout, "Percentage of      helper calls = %4.2f %%\n", (float)(100 * argHelperCalls) / argTotalCalls);
    fprintf(fout, "Percentage of      static calls = %4.2f %%\n", (float)(100 * argStaticCalls) / argTotalCalls);
    fprintf(fout, "Percentage of     virtual calls = %4.2f %%\n", (float)(100 * argVirtualCalls) / argTotalCalls);
    fprintf(fout, "Percentage of non-virtual calls = %4.2f %%\n\n", (float)(100 * argNonVirtualCalls) / argTotalCalls);

    fprintf(fout, "Average # of arguments per call = %.2f%%\n\n", (float)argTotalArgs / argTotalCalls);

    fprintf(fout, "Percentage of DWORD  arguments   = %.2f %%\n", (float)(100 * argTotalDWordArgs) / argTotalArgs);
    fprintf(fout, "Percentage of LONG   arguments   = %.2f %%\n", (float)(100 * argTotalLongArgs) / argTotalArgs);
    fprintf(fout, "Percentage of FLOAT  arguments   = %.2f %%\n", (float)(100 * argTotalFloatArgs) / argTotalArgs);
    fprintf(fout, "Percentage of DOUBLE arguments   = %.2f %%\n\n", (float)(100 * argTotalDoubleArgs) / argTotalArgs);

    if (argTotalRegArgs == 0)
        return;

    /*
        fprintf(fout, "Total deferred arguments     = %d \n", argTotalDeferred);

        fprintf(fout, "Total temp arguments         = %d \n\n", argTotalTemps);

        fprintf(fout, "Total 'this' arguments       = %d \n", argTotalObjPtr);
        fprintf(fout, "Total local var arguments    = %d \n", argTotalLclVar);
        fprintf(fout, "Total constant arguments     = %d \n\n", argTotalConst);
    */

    fprintf(fout, "\nRegister Arguments:\n\n");

    fprintf(fout, "Percentage of deferred arguments = %.2f %%\n", (float)(100 * argTotalDeferred) / argTotalRegArgs);
    fprintf(fout, "Percentage of temp arguments     = %.2f %%\n\n", (float)(100 * argTotalTemps) / argTotalRegArgs);

    fprintf(fout, "Maximum # of temps per method    = %d\n\n", argMaxTempsPerMethod);

    fprintf(fout, "Percentage of ObjPtr arguments   = %.2f %%\n", (float)(100 * argTotalObjPtr) / argTotalRegArgs);
    // fprintf(fout, "Percentage of global arguments   = %.2f %%\n", (float)(100 * argTotalDWordGlobEf) /
    // argTotalRegArgs);
    fprintf(fout, "Percentage of constant arguments = %.2f %%\n", (float)(100 * argTotalConst) / argTotalRegArgs);
    fprintf(fout, "Percentage of lcl var arguments  = %.2f %%\n\n", (float)(100 * argTotalLclVar) / argTotalRegArgs);

    fprintf(fout, "--------------------------------------------------\n");
    fprintf(fout, "Argument count frequency table (includes ObjPtr):\n");
    fprintf(fout, "--------------------------------------------------\n");
    argCntTable.dump(fout);
    fprintf(fout, "--------------------------------------------------\n");

    fprintf(fout, "--------------------------------------------------\n");
    fprintf(fout, "DWORD argument count frequency table (w/o LONG):\n");
    fprintf(fout, "--------------------------------------------------\n");
    argDWordCntTable.dump(fout);
    fprintf(fout, "--------------------------------------------------\n");

    fprintf(fout, "--------------------------------------------------\n");
    fprintf(fout, "Temps count frequency table (per method):\n");
    fprintf(fout, "--------------------------------------------------\n");
    argTempsCntTable.dump(fout);
    fprintf(fout, "--------------------------------------------------\n");

    /*
        fprintf(fout, "--------------------------------------------------\n");
        fprintf(fout, "DWORD argument count frequency table (w/ LONG):\n");
        fprintf(fout, "--------------------------------------------------\n");
        argDWordLngCntTable.dump(fout);
        fprintf(fout, "--------------------------------------------------\n");
    */
}

#endif // CALL_ARG_STATS

// JIT time end to end, and by phases.

#ifdef FEATURE_JIT_METHOD_PERF
// Static variables
CritSecObject       CompTimeSummaryInfo::s_compTimeSummaryLock;
CompTimeSummaryInfo CompTimeSummaryInfo::s_compTimeSummary;
#if MEASURE_CLRAPI_CALLS
double JitTimer::s_cyclesPerSec = CachedCyclesPerSecond();
#endif
#endif // FEATURE_JIT_METHOD_PERF

#if defined(FEATURE_JIT_METHOD_PERF) || DUMP_FLOWGRAPHS
const char* PhaseNames[] = {
#define CompPhaseNameMacro(enum_nm, string_nm, hasChildren, parent, measureIR) string_nm,
#include "compphases.h"
};

const char* PhaseEnums[] = {
#define CompPhaseNameMacro(enum_nm, string_nm, hasChildren, parent, measureIR) #enum_nm,
#include "compphases.h"
};

#endif // defined(FEATURE_JIT_METHOD_PERF) || DUMP_FLOWGRAPHS

#ifdef FEATURE_JIT_METHOD_PERF
bool PhaseHasChildren[] = {
#define CompPhaseNameMacro(enum_nm, string_nm, hasChildren, parent, measureIR) hasChildren,
#include "compphases.h"
};

int PhaseParent[] = {
#define CompPhaseNameMacro(enum_nm, string_nm, hasChildren, parent, measureIR) parent,
#include "compphases.h"
};

bool PhaseReportsIRSize[] = {
#define CompPhaseNameMacro(enum_nm, string_nm, hasChildren, parent, measureIR) measureIR,
#include "compphases.h"
};

CompTimeInfo::CompTimeInfo(unsigned byteCodeBytes)
    : m_byteCodeBytes(byteCodeBytes)
    , m_totalCycles(0)
    , m_parentPhaseEndSlop(0)
    , m_timerFailure(false)
#if MEASURE_CLRAPI_CALLS
    , m_allClrAPIcalls(0)
    , m_allClrAPIcycles(0)
#endif
{
    for (int i = 0; i < PHASE_NUMBER_OF; i++)
    {
        m_invokesByPhase[i] = 0;
        m_cyclesByPhase[i]  = 0;
#if MEASURE_CLRAPI_CALLS
        m_CLRinvokesByPhase[i] = 0;
        m_CLRcyclesByPhase[i]  = 0;
#endif
    }

#if MEASURE_CLRAPI_CALLS
    assert(ArrLen(m_perClrAPIcalls) == API_ICorJitInfo_Names::API_COUNT);
    assert(ArrLen(m_perClrAPIcycles) == API_ICorJitInfo_Names::API_COUNT);
    assert(ArrLen(m_maxClrAPIcycles) == API_ICorJitInfo_Names::API_COUNT);
    for (int i = 0; i < API_ICorJitInfo_Names::API_COUNT; i++)
    {
        m_perClrAPIcalls[i]  = 0;
        m_perClrAPIcycles[i] = 0;
        m_maxClrAPIcycles[i] = 0;
    }
#endif
}

bool CompTimeSummaryInfo::IncludedInFilteredData(CompTimeInfo& info)
{
    return false; // info.m_byteCodeBytes < 10;
}

//------------------------------------------------------------------------
// CompTimeSummaryInfo::AddInfo: Record timing info from one compile.
//
// Arguments:
//    info          - The timing information to record.
//    includePhases - If "true", the per-phase info in "info" is valid,
//                    which means that a "normal" compile has ended; if
//                    the value is "false" we are recording the results
//                    of a partial compile (typically an import-only run
//                    on behalf of the inliner) in which case the phase
//                    info is not valid and so we only record EE call
//                    overhead.
void CompTimeSummaryInfo::AddInfo(CompTimeInfo& info, bool includePhases)
{
    if (info.m_timerFailure)
    {
        return; // Don't update if there was a failure.
    }

    CritSecHolder timeLock(s_compTimeSummaryLock);

    if (includePhases)
    {
        bool includeInFiltered = IncludedInFilteredData(info);

        m_numMethods++;

        // Update the totals and maxima.
        m_total.m_byteCodeBytes += info.m_byteCodeBytes;
        m_maximum.m_byteCodeBytes = max(m_maximum.m_byteCodeBytes, info.m_byteCodeBytes);
        m_total.m_totalCycles += info.m_totalCycles;
        m_maximum.m_totalCycles = max(m_maximum.m_totalCycles, info.m_totalCycles);

#if MEASURE_CLRAPI_CALLS
        // Update the CLR-API values.
        m_total.m_allClrAPIcalls += info.m_allClrAPIcalls;
        m_maximum.m_allClrAPIcalls = max(m_maximum.m_allClrAPIcalls, info.m_allClrAPIcalls);
        m_total.m_allClrAPIcycles += info.m_allClrAPIcycles;
        m_maximum.m_allClrAPIcycles = max(m_maximum.m_allClrAPIcycles, info.m_allClrAPIcycles);
#endif

        if (includeInFiltered)
        {
            m_numFilteredMethods++;
            m_filtered.m_byteCodeBytes += info.m_byteCodeBytes;
            m_filtered.m_totalCycles += info.m_totalCycles;
            m_filtered.m_parentPhaseEndSlop += info.m_parentPhaseEndSlop;
        }

        for (int i = 0; i < PHASE_NUMBER_OF; i++)
        {
            m_total.m_invokesByPhase[i] += info.m_invokesByPhase[i];
            m_total.m_cyclesByPhase[i] += info.m_cyclesByPhase[i];

#if MEASURE_CLRAPI_CALLS
            m_total.m_CLRinvokesByPhase[i] += info.m_CLRinvokesByPhase[i];
            m_total.m_CLRcyclesByPhase[i] += info.m_CLRcyclesByPhase[i];
#endif

            if (includeInFiltered)
            {
                m_filtered.m_invokesByPhase[i] += info.m_invokesByPhase[i];
                m_filtered.m_cyclesByPhase[i] += info.m_cyclesByPhase[i];
#if MEASURE_CLRAPI_CALLS
                m_filtered.m_CLRinvokesByPhase[i] += info.m_CLRinvokesByPhase[i];
                m_filtered.m_CLRcyclesByPhase[i] += info.m_CLRcyclesByPhase[i];
#endif
            }
            m_maximum.m_cyclesByPhase[i] = max(m_maximum.m_cyclesByPhase[i], info.m_cyclesByPhase[i]);

#if MEASURE_CLRAPI_CALLS
            m_maximum.m_CLRcyclesByPhase[i] = max(m_maximum.m_CLRcyclesByPhase[i], info.m_CLRcyclesByPhase[i]);
#endif
        }
        m_total.m_parentPhaseEndSlop += info.m_parentPhaseEndSlop;
        m_maximum.m_parentPhaseEndSlop = max(m_maximum.m_parentPhaseEndSlop, info.m_parentPhaseEndSlop);
    }
#if MEASURE_CLRAPI_CALLS
    else
    {
        m_totMethods++;

        // Update the "global" CLR-API values.
        m_total.m_allClrAPIcalls += info.m_allClrAPIcalls;
        m_maximum.m_allClrAPIcalls = max(m_maximum.m_allClrAPIcalls, info.m_allClrAPIcalls);
        m_total.m_allClrAPIcycles += info.m_allClrAPIcycles;
        m_maximum.m_allClrAPIcycles = max(m_maximum.m_allClrAPIcycles, info.m_allClrAPIcycles);

        // Update the per-phase CLR-API values.
        m_total.m_invokesByPhase[PHASE_CLR_API] += info.m_allClrAPIcalls;
        m_maximum.m_invokesByPhase[PHASE_CLR_API] =
            max(m_maximum.m_perClrAPIcalls[PHASE_CLR_API], info.m_allClrAPIcalls);
        m_total.m_cyclesByPhase[PHASE_CLR_API] += info.m_allClrAPIcycles;
        m_maximum.m_cyclesByPhase[PHASE_CLR_API] =
            max(m_maximum.m_cyclesByPhase[PHASE_CLR_API], info.m_allClrAPIcycles);
    }

    for (int i = 0; i < API_ICorJitInfo_Names::API_COUNT; i++)
    {
        m_total.m_perClrAPIcalls[i] += info.m_perClrAPIcalls[i];
        m_maximum.m_perClrAPIcalls[i] = max(m_maximum.m_perClrAPIcalls[i], info.m_perClrAPIcalls[i]);

        m_total.m_perClrAPIcycles[i] += info.m_perClrAPIcycles[i];
        m_maximum.m_perClrAPIcycles[i] = max(m_maximum.m_perClrAPIcycles[i], info.m_perClrAPIcycles[i]);

        m_maximum.m_maxClrAPIcycles[i] = max(m_maximum.m_maxClrAPIcycles[i], info.m_maxClrAPIcycles[i]);
    }
#endif
}

// Static
const char* Compiler::compJitTimeLogFilename = nullptr;

void CompTimeSummaryInfo::Print(FILE* f)
{
    if (f == nullptr)
    {
        return;
    }
    // Otherwise...
    double countsPerSec = CachedCyclesPerSecond();
    if (countsPerSec == 0.0)
    {
        fprintf(f, "Processor does not have a high-frequency timer.\n");
        return;
    }

    double totTime_ms = 0.0;

    fprintf(f, "JIT Compilation time report:\n");
    fprintf(f, "  Compiled %d methods.\n", m_numMethods);
    if (m_numMethods != 0)
    {
        fprintf(f, "  Compiled %d bytecodes total (%d max, %8.2f avg).\n", m_total.m_byteCodeBytes,
                m_maximum.m_byteCodeBytes, (double)m_total.m_byteCodeBytes / (double)m_numMethods);
        totTime_ms = ((double)m_total.m_totalCycles / countsPerSec) * 1000.0;
        fprintf(f, "  Time: total: %10.3f Mcycles/%10.3f ms\n", ((double)m_total.m_totalCycles / 1000000.0),
                totTime_ms);
        fprintf(f, "          max: %10.3f Mcycles/%10.3f ms\n", ((double)m_maximum.m_totalCycles) / 1000000.0,
                ((double)m_maximum.m_totalCycles / countsPerSec) * 1000.0);
        fprintf(f, "          avg: %10.3f Mcycles/%10.3f ms\n",
                ((double)m_total.m_totalCycles) / 1000000.0 / (double)m_numMethods, totTime_ms / (double)m_numMethods);

        const char* extraHdr1 = "";
        const char* extraHdr2 = "";
#if MEASURE_CLRAPI_CALLS
        bool extraInfo = (JitConfig.JitEECallTimingInfo() != 0);
        if (extraInfo)
        {
            extraHdr1 = "    CLRs/meth   % in CLR";
            extraHdr2 = "-----------------------";
        }
#endif

        fprintf(f, "\n  Total time by phases:\n");
        fprintf(f, "     PHASE                          inv/meth   Mcycles    time (ms)  %% of total    max (ms)%s\n",
                extraHdr1);
        fprintf(f, "     ---------------------------------------------------------------------------------------%s\n",
                extraHdr2);

        // Ensure that at least the names array and the Phases enum have the same number of entries:
        assert(ArrLen(PhaseNames) == PHASE_NUMBER_OF);
        for (int i = 0; i < PHASE_NUMBER_OF; i++)
        {
            double phase_tot_ms = (((double)m_total.m_cyclesByPhase[i]) / countsPerSec) * 1000.0;
            double phase_max_ms = (((double)m_maximum.m_cyclesByPhase[i]) / countsPerSec) * 1000.0;

#if MEASURE_CLRAPI_CALLS
            // Skip showing CLR API call info if we didn't collect any
            if (i == PHASE_CLR_API && !extraInfo)
                continue;
#endif

            // Indent nested phases, according to depth.
            int ancPhase = PhaseParent[i];
            while (ancPhase != -1)
            {
                fprintf(f, "  ");
                ancPhase = PhaseParent[ancPhase];
            }
            fprintf(f, "     %-30s %6.2f  %10.2f   %9.3f   %8.2f%%    %8.3f", PhaseNames[i],
                    ((double)m_total.m_invokesByPhase[i]) / ((double)m_numMethods),
                    ((double)m_total.m_cyclesByPhase[i]) / 1000000.0, phase_tot_ms, (phase_tot_ms * 100.0 / totTime_ms),
                    phase_max_ms);

#if MEASURE_CLRAPI_CALLS
            if (extraInfo && i != PHASE_CLR_API)
            {
                double nest_tot_ms  = (((double)m_total.m_CLRcyclesByPhase[i]) / countsPerSec) * 1000.0;
                double nest_percent = nest_tot_ms * 100.0 / totTime_ms;
                double calls_per_fn = ((double)m_total.m_CLRinvokesByPhase[i]) / ((double)m_numMethods);

                if (nest_percent > 0.1 || calls_per_fn > 10)
                    fprintf(f, "       %5.1f   %8.2f%%", calls_per_fn, nest_percent);
            }
#endif
            fprintf(f, "\n");
        }

        // Show slop if it's over a certain percentage of the total
        double pslop_pct = 100.0 * m_total.m_parentPhaseEndSlop * 1000.0 / countsPerSec / totTime_ms;
        if (pslop_pct >= 1.0)
        {
            fprintf(f,
                    "\n  'End phase slop' should be very small (if not, there's unattributed time): %9.3f Mcycles = "
                    "%3.1f%% of total.\n\n",
                    m_total.m_parentPhaseEndSlop / 1000000.0, pslop_pct);
        }
    }
    if (m_numFilteredMethods > 0)
    {
        fprintf(f, "  Compiled %d methods that meet the filter requirement.\n", m_numFilteredMethods);
        fprintf(f, "  Compiled %d bytecodes total (%8.2f avg).\n", m_filtered.m_byteCodeBytes,
                (double)m_filtered.m_byteCodeBytes / (double)m_numFilteredMethods);
        double totTime_ms = ((double)m_filtered.m_totalCycles / countsPerSec) * 1000.0;
        fprintf(f, "  Time: total: %10.3f Mcycles/%10.3f ms\n", ((double)m_filtered.m_totalCycles / 1000000.0),
                totTime_ms);
        fprintf(f, "          avg: %10.3f Mcycles/%10.3f ms\n",
                ((double)m_filtered.m_totalCycles) / 1000000.0 / (double)m_numFilteredMethods,
                totTime_ms / (double)m_numFilteredMethods);

        fprintf(f, "  Total time by phases:\n");
        fprintf(f, "     PHASE                            inv/meth Mcycles    time (ms)  %% of total\n");
        fprintf(f, "     --------------------------------------------------------------------------------------\n");
        // Ensure that at least the names array and the Phases enum have the same number of entries:
        assert(ArrLen(PhaseNames) == PHASE_NUMBER_OF);
        for (int i = 0; i < PHASE_NUMBER_OF; i++)
        {
            double phase_tot_ms = (((double)m_filtered.m_cyclesByPhase[i]) / countsPerSec) * 1000.0;
            // Indent nested phases, according to depth.
            int ancPhase = PhaseParent[i];
            while (ancPhase != -1)
            {
                fprintf(f, "  ");
                ancPhase = PhaseParent[ancPhase];
            }
            fprintf(f, "     %-30s  %5.2f  %10.2f   %9.3f   %8.2f%%\n", PhaseNames[i],
                    ((double)m_filtered.m_invokesByPhase[i]) / ((double)m_numFilteredMethods),
                    ((double)m_filtered.m_cyclesByPhase[i]) / 1000000.0, phase_tot_ms,
                    (phase_tot_ms * 100.0 / totTime_ms));
        }

        double fslop_ms = m_filtered.m_parentPhaseEndSlop * 1000.0 / countsPerSec;
        if (fslop_ms > 1.0)
        {
            fprintf(f,
                    "\n  'End phase slop' should be very small (if not, there's unattributed time): %9.3f Mcycles = "
                    "%3.1f%% of total.\n\n",
                    m_filtered.m_parentPhaseEndSlop / 1000000.0, fslop_ms);
        }
    }

#if MEASURE_CLRAPI_CALLS
    if (m_total.m_allClrAPIcalls > 0 && m_total.m_allClrAPIcycles > 0)
    {
        fprintf(f, "\n");
        if (m_totMethods > 0)
            fprintf(f, "  Imported %u methods.\n\n", m_numMethods + m_totMethods);

        fprintf(f, "     CLR API                                   # calls   total time    max time     avg time   %% "
                   "of total\n");
        fprintf(f, "     -------------------------------------------------------------------------------");
        fprintf(f, "---------------------\n");

        static const char* APInames[] = {
#define DEF_CLR_API(name) #name,
#include "ICorJitInfo_names_generated.h"
        };

        unsigned shownCalls  = 0;
        double   shownMillis = 0.0;
#ifdef DEBUG
        unsigned checkedCalls  = 0;
        double   checkedMillis = 0.0;
#endif

        for (unsigned pass = 0; pass < 2; pass++)
        {
            for (unsigned i = 0; i < API_ICorJitInfo_Names::API_COUNT; i++)
            {
                unsigned calls = m_total.m_perClrAPIcalls[i];
                if (calls == 0)
                    continue;

                uint64_t cycles = m_total.m_perClrAPIcycles[i];
                double   millis = 1000.0 * cycles / countsPerSec;

                // Don't show the small fry to keep the results manageable
                if (millis < 0.5)
                {
                    // We always show the following API because it is always called
                    // exactly once for each method and its body is the simplest one
                    // possible (it just returns an integer constant), and therefore
                    // it can be used to measure the overhead of adding the CLR API
                    // timing code. Roughly speaking, on a 3GHz x64 box the overhead
                    // per call should be around 40 ns when using RDTSC, compared to
                    // about 140 ns when using GetThreadCycles() under Windows.
                    if (i != API_ICorJitInfo_Names::API_getExpectedTargetArchitecture)
                        continue;
                }

                // In the first pass we just compute the totals.
                if (pass == 0)
                {
                    shownCalls += m_total.m_perClrAPIcalls[i];
                    shownMillis += millis;
                    continue;
                }

                uint32_t maxcyc = m_maximum.m_maxClrAPIcycles[i];
                double   max_ms = 1000.0 * maxcyc / countsPerSec;

                fprintf(f, "     %-40s", APInames[i]);                                 // API name
                fprintf(f, " %8u %9.1f ms", calls, millis);                            // #calls, total time
                fprintf(f, " %8.1f ms  %8.1f ns", max_ms, 1000000.0 * millis / calls); // max, avg time
                fprintf(f, "     %5.1f%%\n", 100.0 * millis / shownMillis);            // % of total

#ifdef DEBUG
                checkedCalls += m_total.m_perClrAPIcalls[i];
                checkedMillis += millis;
#endif
            }
        }

#ifdef DEBUG
        assert(checkedCalls == shownCalls);
        assert(checkedMillis == shownMillis);
#endif

        if (shownCalls > 0 || shownMillis > 0)
        {
            fprintf(f, "     -------------------------");
            fprintf(f, "---------------------------------------------------------------------------\n");
            fprintf(f, "     Total for calls shown above              %8u %10.1f ms", shownCalls, shownMillis);
            if (totTime_ms > 0.0)
                fprintf(f, " (%4.1lf%% of overall JIT time)", shownMillis * 100.0 / totTime_ms);
            fprintf(f, "\n");
        }
        fprintf(f, "\n");
    }
#endif

    fprintf(f, "\n");
}

JitTimer::JitTimer(unsigned byteCodeSize)
    : m_info(byteCodeSize)
{
#if MEASURE_CLRAPI_CALLS
    m_CLRcallInvokes = 0;
    m_CLRcallCycles  = 0;
#endif

#ifdef DEBUG
    m_lastPhase = (Phases)-1;
#if MEASURE_CLRAPI_CALLS
    m_CLRcallAPInum = -1;
#endif
#endif

    uint64_t threadCurCycles;
    if (_our_GetThreadCycles(&threadCurCycles))
    {
        m_start         = threadCurCycles;
        m_curPhaseStart = threadCurCycles;
    }
}

void JitTimer::EndPhase(Compiler* compiler, Phases phase)
{
    // Otherwise...
    // We re-run some phases currently, so this following assert doesn't work.
    // assert((int)phase > (int)m_lastPhase);  // We should end phases in increasing order.

    uint64_t threadCurCycles;
    if (_our_GetThreadCycles(&threadCurCycles))
    {
        uint64_t phaseCycles = (threadCurCycles - m_curPhaseStart);

        // If this is not a leaf phase, the assumption is that the last subphase must have just recently ended.
        // Credit the duration to "slop", the total of which should be very small.
        if (PhaseHasChildren[phase])
        {
            m_info.m_parentPhaseEndSlop += phaseCycles;
        }
        else
        {
            // It is a leaf phase.  Credit duration to it.
            m_info.m_invokesByPhase[phase]++;
            m_info.m_cyclesByPhase[phase] += phaseCycles;

#if MEASURE_CLRAPI_CALLS
            // Record the CLR API timing info as well.
            m_info.m_CLRinvokesByPhase[phase] += m_CLRcallInvokes;
            m_info.m_CLRcyclesByPhase[phase] += m_CLRcallCycles;
#endif

            // Credit the phase's ancestors, if any.
            int ancPhase = PhaseParent[phase];
            while (ancPhase != -1)
            {
                m_info.m_cyclesByPhase[ancPhase] += phaseCycles;
                ancPhase = PhaseParent[ancPhase];
            }

#if MEASURE_CLRAPI_CALLS
            const Phases lastPhase = PHASE_CLR_API;
#else
            const Phases lastPhase = PHASE_NUMBER_OF;
#endif
            if (phase + 1 == lastPhase)
            {
                m_info.m_totalCycles = (threadCurCycles - m_start);
            }
            else
            {
                m_curPhaseStart = threadCurCycles;
            }
        }

        if ((JitConfig.JitMeasureIR() != 0) && PhaseReportsIRSize[phase])
        {
            m_info.m_nodeCountAfterPhase[phase] = compiler->fgMeasureIR();
        }
        else
        {
            m_info.m_nodeCountAfterPhase[phase] = 0;
        }
    }

#ifdef DEBUG
    m_lastPhase = phase;
#endif
#if MEASURE_CLRAPI_CALLS
    m_CLRcallInvokes = 0;
    m_CLRcallCycles  = 0;
#endif
}

#if MEASURE_CLRAPI_CALLS

//------------------------------------------------------------------------
// JitTimer::CLRApiCallEnter: Start the stopwatch for an EE call.
//
// Arguments:
//    apix - The API index - an "enum API_ICorJitInfo_Names" value.
//

void JitTimer::CLRApiCallEnter(unsigned apix)
{
    assert(m_CLRcallAPInum == -1); // Nested calls not allowed
    m_CLRcallAPInum = apix;

    // If we can't get the cycles, we'll just ignore this call
    if (!_our_GetThreadCycles(&m_CLRcallStart))
        m_CLRcallStart = 0;
}

//------------------------------------------------------------------------
// JitTimer::CLRApiCallLeave: compute / record time spent in an EE call.
//
// Arguments:
//    apix - The API's "enum API_ICorJitInfo_Names" value; this value
//           should match the value passed to the most recent call to
//           "CLRApiCallEnter" (i.e. these must come as matched pairs),
//           and they also may not nest.
//

void JitTimer::CLRApiCallLeave(unsigned apix)
{
    // Make sure we're actually inside a measured CLR call.
    assert(m_CLRcallAPInum != -1);
    m_CLRcallAPInum = -1;

    // Ignore this one if we don't have a valid starting counter.
    if (m_CLRcallStart != 0)
    {
        if (JitConfig.JitEECallTimingInfo() != 0)
        {
            uint64_t threadCurCycles;
            if (_our_GetThreadCycles(&threadCurCycles))
            {
                // Compute the cycles spent in the call.
                threadCurCycles -= m_CLRcallStart;

                // Add the cycles to the 'phase' and bump its use count.
                m_info.m_cyclesByPhase[PHASE_CLR_API] += threadCurCycles;
                m_info.m_invokesByPhase[PHASE_CLR_API] += 1;

                // Add the values to the "per API" info.
                m_info.m_allClrAPIcycles += threadCurCycles;
                m_info.m_allClrAPIcalls += 1;

                m_info.m_perClrAPIcalls[apix] += 1;
                m_info.m_perClrAPIcycles[apix] += threadCurCycles;
                m_info.m_maxClrAPIcycles[apix] = max(m_info.m_maxClrAPIcycles[apix], (uint32_t)threadCurCycles);

                // Subtract the cycles from the enclosing phase by bumping its start time
                m_curPhaseStart += threadCurCycles;

                // Update the running totals.
                m_CLRcallInvokes += 1;
                m_CLRcallCycles += threadCurCycles;
            }
        }

        m_CLRcallStart = 0;
    }

    assert(m_CLRcallAPInum != -1); // No longer in this API call.
    m_CLRcallAPInum = -1;
}

#endif // MEASURE_CLRAPI_CALLS

CritSecObject JitTimer::s_csvLock;

// It's expensive to constantly open and close the file, so open it once and close it
// when the process exits. This should be accessed under the s_csvLock.
FILE* JitTimer::s_csvFile = nullptr;

const char* Compiler::JitTimeLogCsv()
{
    const char* jitTimeLogCsv = JitConfig.JitTimeLogCsv();
    return jitTimeLogCsv;
}

void JitTimer::PrintCsvHeader()
{
    const char* jitTimeLogCsv = Compiler::JitTimeLogCsv();
    if (jitTimeLogCsv == nullptr)
    {
        return;
    }

    CritSecHolder csvLock(s_csvLock);

    if (s_csvFile == nullptr)
    {
        s_csvFile = fopen_utf8(jitTimeLogCsv, "a");
    }
    if (s_csvFile != nullptr)
    {
        // Seek to the end of the file s.t. `ftell` doesn't lie to us on Windows
        fseek(s_csvFile, 0, SEEK_END);

        // Write the header if the file is empty
        if (ftell(s_csvFile) == 0)
        {
            fprintf(s_csvFile, "\"Method Name\",");
            fprintf(s_csvFile, "\"Assembly or SPMI Index\",");
            fprintf(s_csvFile, "\"IL Bytes\",");
            fprintf(s_csvFile, "\"Basic Blocks\",");
            fprintf(s_csvFile, "\"Min Opts\",");
            fprintf(s_csvFile, "\"Loops\",");
            fprintf(s_csvFile, "\"Loops Cloned\",");
#if FEATURE_LOOP_ALIGN
#ifdef DEBUG
            fprintf(s_csvFile, "\"Alignment Candidates\",");
            fprintf(s_csvFile, "\"Loops Aligned\",");
#endif // DEBUG
#endif // FEATURE_LOOP_ALIGN
            for (int i = 0; i < PHASE_NUMBER_OF; i++)
            {
                fprintf(s_csvFile, "\"%s\",", PhaseNames[i]);
                if ((JitConfig.JitMeasureIR() != 0) && PhaseReportsIRSize[i])
                {
                    fprintf(s_csvFile, "\"Node Count After %s\",", PhaseNames[i]);
                }
            }

            InlineStrategy::DumpCsvHeader(s_csvFile);

            fprintf(s_csvFile, "\"Executable Code Bytes\",");
            fprintf(s_csvFile, "\"GC Info Bytes\",");
            fprintf(s_csvFile, "\"Total Bytes Allocated\",");
            fprintf(s_csvFile, "\"Total Cycles\",");
            fprintf(s_csvFile, "\"CPS\"\n");

            fflush(s_csvFile);
        }
    }
}

void JitTimer::PrintCsvMethodStats(Compiler* comp)
{
    const char* jitTimeLogCsv = Compiler::JitTimeLogCsv();
    if (jitTimeLogCsv == nullptr)
    {
        return;
    }

// eeGetMethodFullName uses locks, so don't enter crit sec before this call.
#if defined(DEBUG) || defined(LATE_DISASM)
    // If we already have computed the name because for some reason we're generating the CSV
    // for a DEBUG build (presumably not for the time info), just re-use it.
    const char* methName = comp->info.compFullName;
#else
    const char* methName = comp->eeGetMethodFullName(comp->info.compMethodHnd);
#endif

    // Try and access the SPMI index to report in the data set.
    //
    // If the jit is not hosted under SPMI this will return the
    // default value of zero.
    //
    // Query the jit host directly here instead of going via the
    // config cache, since value will change for each method.
    int index = g_jitHost->getIntConfigValue("SuperPMIMethodContextNumber", -1);

    CritSecHolder csvLock(s_csvLock);

    if (s_csvFile == nullptr)
    {
        return;
    }

    fprintf(s_csvFile, "\"%s\",", methName);
    if (index != 0)
    {
        fprintf(s_csvFile, "%d,", index);
    }
    else
    {
        const char* methodAssemblyName = comp->eeGetClassAssemblyName(comp->info.compClassHnd);
        fprintf(s_csvFile, "\"%s\",", methodAssemblyName);
    }
    fprintf(s_csvFile, "%u,", comp->info.compILCodeSize);
    fprintf(s_csvFile, "%u,", comp->fgBBcount);
    fprintf(s_csvFile, "%u,", comp->opts.MinOpts());
    fprintf(s_csvFile, "%d,", comp->Metrics.LoopsFoundDuringOpts);
    fprintf(s_csvFile, "%d,", comp->Metrics.LoopsCloned);
#if FEATURE_LOOP_ALIGN
#ifdef DEBUG
    fprintf(s_csvFile, "%d,", comp->Metrics.LoopAlignmentCandidates);
    fprintf(s_csvFile, "%d,", comp->Metrics.LoopsAligned);
#endif // DEBUG
#endif // FEATURE_LOOP_ALIGN
    uint64_t totCycles = 0;
    for (int i = 0; i < PHASE_NUMBER_OF; i++)
    {
        if (!PhaseHasChildren[i])
        {
            totCycles += m_info.m_cyclesByPhase[i];
        }
        fprintf(s_csvFile, "%llu,", (unsigned long long)m_info.m_cyclesByPhase[i]);

        if ((JitConfig.JitMeasureIR() != 0) && PhaseReportsIRSize[i])
        {
            fprintf(s_csvFile, "%u,", m_info.m_nodeCountAfterPhase[i]);
        }
    }

    comp->m_inlineStrategy->DumpCsvData(s_csvFile);

    fprintf(s_csvFile, "%u,", comp->info.compNativeCodeSize);
    fprintf(s_csvFile, "%zu,", comp->compInfoBlkSize);
    fprintf(s_csvFile, "%zu,", comp->compGetArenaAllocator()->getTotalBytesAllocated());
    fprintf(s_csvFile, "%llu,", (unsigned long long)m_info.m_totalCycles);
    fprintf(s_csvFile, "%f\n", CachedCyclesPerSecond());

    fflush(s_csvFile);
}

// Perform process shutdown actions.
//
// static
void JitTimer::Shutdown()
{
    CritSecHolder csvLock(s_csvLock);
    if (s_csvFile != nullptr)
    {
        fclose(s_csvFile);
    }
}

// Completes the timing of the current method, and adds it to "sum".
void JitTimer::Terminate(Compiler* comp, CompTimeSummaryInfo& sum, bool includePhases)
{
    if (includePhases)
    {
        PrintCsvMethodStats(comp);
    }

    sum.AddInfo(m_info, includePhases);
}
#endif // FEATURE_JIT_METHOD_PERF

#if LOOP_HOIST_STATS
// Static fields.
CritSecObject Compiler::s_loopHoistStatsLock; // Default constructor.
unsigned      Compiler::s_loopsConsidered             = 0;
unsigned      Compiler::s_loopsWithHoistedExpressions = 0;
unsigned      Compiler::s_totalHoistedExpressions     = 0;

// static
void Compiler::PrintAggregateLoopHoistStats(FILE* f)
{
    fprintf(f, "\n");
    fprintf(f, "---------------------------------------------------\n");
    fprintf(f, "Loop hoisting stats\n");
    fprintf(f, "---------------------------------------------------\n");

    double pctWithHoisted = 0.0;
    if (s_loopsConsidered > 0)
    {
        pctWithHoisted = 100.0 * (double(s_loopsWithHoistedExpressions) / double(s_loopsConsidered));
    }
    double exprsPerLoopWithExpr = 0.0;
    if (s_loopsWithHoistedExpressions > 0)
    {
        exprsPerLoopWithExpr = double(s_totalHoistedExpressions) / double(s_loopsWithHoistedExpressions);
    }
    fprintf(f, "Considered %d loops.  Of these, we hoisted expressions out of %d (%6.2f%%).\n", s_loopsConsidered,
            s_loopsWithHoistedExpressions, pctWithHoisted);
    fprintf(f, "  A total of %d expressions were hoisted, an average of %5.2f per loop-with-hoisted-expr.\n",
            s_totalHoistedExpressions, exprsPerLoopWithExpr);
}

void Compiler::AddLoopHoistStats()
{
    CritSecHolder statsLock(s_loopHoistStatsLock);

    s_loopsConsidered += m_loopsConsidered;
    s_loopsWithHoistedExpressions += m_loopsWithHoistedExpressions;
    s_totalHoistedExpressions += m_totalHoistedExpressions;
}

void Compiler::PrintPerMethodLoopHoistStats()
{
    double pctWithHoisted = 0.0;
    if (m_loopsConsidered > 0)
    {
        pctWithHoisted = 100.0 * (double(m_loopsWithHoistedExpressions) / double(m_loopsConsidered));
    }
    double exprsPerLoopWithExpr = 0.0;
    if (m_loopsWithHoistedExpressions > 0)
    {
        exprsPerLoopWithExpr = double(m_totalHoistedExpressions) / double(m_loopsWithHoistedExpressions);
    }
    printf("Considered %d loops.  Of these, we hoisted expressions out of %d (%5.2f%%).\n", m_loopsConsidered,
           m_loopsWithHoistedExpressions, pctWithHoisted);
    printf("  A total of %d expressions were hoisted, an average of %5.2f per loop-with-hoisted-expr.\n",
           m_totalHoistedExpressions, exprsPerLoopWithExpr);
}
#endif // LOOP_HOIST_STATS

//------------------------------------------------------------------------
// RecordStateAtEndOfInlining: capture timing data (if enabled) after
// inlining as completed.
//
// Note:
// Records data needed for SQM and inlining data dumps.  Should be
// called after inlining is complete.  (We do this after inlining
// because this marks the last point at which the JIT is likely to
// cause type-loading and class initialization).

void Compiler::RecordStateAtEndOfInlining()
{
#if defined(DEBUG)
    LARGE_INTEGER lpCycles;
    BOOL          result = QueryPerformanceCounter(&lpCycles);
    if (result == TRUE)
    {
        m_compCyclesAtEndOfInlining = (int64_t)lpCycles.QuadPart;
    }
#endif // defined(DEBUG)
}

//------------------------------------------------------------------------
// RecordStateAtEndOfCompilation: capture timing data (if enabled) after
// compilation is completed.

void Compiler::RecordStateAtEndOfCompilation()
{
#if defined(DEBUG)
    m_compCycles = 0;

    LARGE_INTEGER lpCycles;
    BOOL          result = QueryPerformanceCounter(&lpCycles);
    if (result == TRUE)
    {
        if ((int64_t)lpCycles.QuadPart > m_compCyclesAtEndOfInlining)
        {
            LARGE_INTEGER lpFreq;
            result = QueryPerformanceFrequency(&lpFreq);
            if (result == TRUE)
            {
                m_compCycles = (int64_t)lpCycles.QuadPart - m_compCyclesAtEndOfInlining;
                m_compCycles *= 1000000;
                m_compCycles /= (int64_t)lpFreq.QuadPart;
            }
        }
    }
#endif // defined(DEBUG)
}

#if FUNC_INFO_LOGGING
// static
const char* Compiler::compJitFuncInfoFilename = nullptr;

// static
FILE* Compiler::compJitFuncInfoFile = nullptr;
#endif // FUNC_INFO_LOGGING

#ifdef DEBUG

// dumpConvertedVarSet() dumps the varset bits that are tracked
// variable indices, and we convert them to variable numbers, sort the variable numbers, and
// print them as variable numbers. To do this, we use a temporary set indexed by
// variable number. We can't use the "all varset" type because it is still size-limited, and might
// not be big enough to handle all possible variable numbers.
void dumpConvertedVarSet(Compiler* comp, VARSET_VALARG_TP vars)
{
    BYTE* pVarNumSet; // trivial set: one byte per varNum, 0 means not in set, 1 means in set.

    size_t varNumSetBytes = comp->lvaCount * sizeof(BYTE);
    pVarNumSet            = (BYTE*)_alloca(varNumSetBytes);
    memset(pVarNumSet, 0, varNumSetBytes); // empty the set

    VarSetOps::Iter iter(comp, vars);
    unsigned        varIndex = 0;
    while (iter.NextElem(&varIndex))
    {
        unsigned varNum    = comp->lvaTrackedIndexToLclNum(varIndex);
        pVarNumSet[varNum] = 1; // This varNum is in the set
    }

    bool first = true;
    printf("{");
    for (unsigned varNum = 0; varNum < comp->lvaCount; varNum++)
    {
        if (pVarNumSet[varNum] == 1)
        {
            if (!first)
            {
                printf(" ");
            }
            printf("V%02u", varNum);
            first = false;
        }
    }
    printf("}");
}

/*XXXXXXXXXXXXXXXXXXXXXXXXXXXXXXXXXXXXXXXXXXXXXXXXXXXXXXXXXXXXXXXXXXXXXXXXXXXXX
XXXXXXXXXXXXXXXXXXXXXXXXXXXXXXXXXXXXXXXXXXXXXXXXXXXXXXXXXXXXXXXXXXXXXXXXXXXXXXX
XX                                                                           XX
XX                          Debugging helpers                                XX
XX                                                                           XX
XXXXXXXXXXXXXXXXXXXXXXXXXXXXXXXXXXXXXXXXXXXXXXXXXXXXXXXXXXXXXXXXXXXXXXXXXXXXXXX
XXXXXXXXXXXXXXXXXXXXXXXXXXXXXXXXXXXXXXXXXXXXXXXXXXXXXXXXXXXXXXXXXXXXXXXXXXXXXXX
*/

/*****************************************************************************/
/* The following functions are intended to be called from the debugger, to dump
 * various data structures.
 *
 * The versions that start with 'c' take a Compiler* as the first argument.
 * The versions that start with 'd' use the tlsCompiler, so don't require a Compiler*.
 *
 * Summary:
 *      cBlock,      dBlock         : Display a basic block (call fgTableDispBasicBlock()).
 *      cBlocks,     dBlocks        : Display all the basic blocks of a function (call fgDispBasicBlocks()).
 *      cBlocksV,    dBlocksV       : Display all the basic blocks of a function (call fgDispBasicBlocks(true)).
 *                                    "V" means "verbose", and will dump all the trees.
 *      cStmt,       dStmt          : Display a Statement (call gtDispStmt()).
 *      cTree,       dTree          : Display a tree (call gtDispTree()).
 *      cTreeLIR,    dTreeLIR       : Display a tree in LIR form (call gtDispLIRNode()).
 *      cTreeRange,  dTreeRange     : Display a range of trees in LIR form (call gtDispLIRNode()).
 *      cTrees,      dTrees         : Display all the trees in a function (call fgDumpTrees()).
 *      cEH,         dEH            : Display the EH handler table (call fgDispHandlerTab()).
 *      cVar,        dVar           : Display a local variable given its number (call lvaDumpEntry()).
 *      cVarDsc,     dVarDsc        : Display a local variable given a LclVarDsc* (call lvaDumpEntry()).
 *      cVars,       dVars          : Display the local variable table (call lvaTableDump()).
 *      cVarsFinal,  dVarsFinal     : Display the local variable table (call lvaTableDump(FINAL_FRAME_LAYOUT)).
 *      cBlockPreds, dBlockPreds    : Display a block's predecessors (call block->dspPreds()).
 *      cBlockSuccs, dBlockSuccs    : Display a block's successors (call block->dspSuccs(compiler)).
 *      cReach,      dReach         : Display all block reachability (call BlockReachabilitySets::Dump).
 *      cDoms,       dDoms          : Display all block dominators (call FlowGraphDominatorTree::Dump).
 *      cLiveness,   dLiveness      : Display per-block variable liveness (call fgDispBBLiveness()).
 *      cCVarSet,    dCVarSet       : Display a "converted" VARSET_TP: the varset is assumed to be tracked variable
 *                                    indices. These are converted to variable numbers and sorted. (Calls
 *                                    dumpConvertedVarSet()).
 *      cLoops,      dLoops         : Display the loops (call FlowGraphNaturalLoops::Dump()) with
 *                                    Compiler::m_loops.
 *      cLoopsA,     dLoopsA        : Display the loops (call FlowGraphNaturalLoops::Dump()) with a given
 *                                    loops arg.
 *      cLoop,       dLoop          : Display a single loop (call FlowGraphNaturalLoop::Dump()) with given
 *                                    loop arg.
 *      cTreeFlags,  dTreeFlags     : Display tree flags for a specified tree.
 *      cVN,         dVN            : Display a ValueNum (call vnPrint()).
 *
 * The following don't require a Compiler* to work:
 *      dRegMask                    : Display a regMaskTP (call dspRegMask(mask)).
 *      dBlockList                  : Display a BasicBlockList*.
 *      dIsa                        : Display a CORINFO_InstructionSet
 *      dIsaFlags                   : Display a CORINFO_InstructionSetFlags
 *
 * The following find an object in the IR and return it, as well as setting a global variable with the value that can
 * be used in the debugger (e.g., in the watch window, or as a way to get an address for data breakpoints).
 *      dFindTreeInTree             : Find a tree in a given tree, specifying a tree id. Sets `dbTree`.
 *      dFindTree                   : Find a tree in the IR, specifying a tree id. Sets `dbTree` and `dbTreeBlock`.
 *      dFindStmt                   : Find a Statement in the IR, specifying a statement id. Sets `dbStmt`.
 *      dFindBlock                  : Find a block in the IR, specifying a block number. Sets `dbBlock`.
 *      dFindLoop                   : Find a loop specifying a loop index. Sets `dbLoop`.
 */

// Make the debug helpers available (under #ifdef DEBUG) even though they are unreferenced. When the Microsoft
// linker is using /OPT:REF, it throws away unreferenced COMDATs (typically functions). Using "/INCLUDE:symbol"
// forces the linker to keep these anyway.
//
// Mark them `export "C"` so the names are not C++ name mangled. This makes it easier to refer to them in the
// `/INCLUDE` switch, and potentially makes them easier to find by a debugger.
//
// On x64/arm64, "C" names are not decorated (mangled). However, on x86, the names are decorated for `__stdcall`
// with a leading `_` and trailing `@N` for `N` bytes of arguments. To simplify, use __cdecl for x86. (Specifying
// it for other platforms is a no-op.)

#define JITDBGAPI extern "C"

#if defined(_MSC_VER)

#if defined(HOST_AMD64) || defined(HOST_ARM64)

// Functions which take a Compiler*
#pragma comment(linker, "/include:cBlock")
#pragma comment(linker, "/include:cBlocks")
#pragma comment(linker, "/include:cBlocksV")
#pragma comment(linker, "/include:cStmt")
#pragma comment(linker, "/include:cTree")
#pragma comment(linker, "/include:cTreeLIR")
#pragma comment(linker, "/include:cTreeRange")
#pragma comment(linker, "/include:cTrees")
#pragma comment(linker, "/include:cEH")
#pragma comment(linker, "/include:cVar")
#pragma comment(linker, "/include:cVarDsc")
#pragma comment(linker, "/include:cVars")
#pragma comment(linker, "/include:cVarsFinal")
#pragma comment(linker, "/include:cBlockPreds")
#pragma comment(linker, "/include:cBlockSuccs")
#pragma comment(linker, "/include:cReach")
#pragma comment(linker, "/include:cDoms")
#pragma comment(linker, "/include:cLiveness")
#pragma comment(linker, "/include:cCVarSet")
#pragma comment(linker, "/include:cLoops")
#pragma comment(linker, "/include:cLoopsA")
#pragma comment(linker, "/include:cLoop")
#pragma comment(linker, "/include:cScev")
#pragma comment(linker, "/include:cTreeFlags")
#pragma comment(linker, "/include:cVN")

// Functions which call the c* functions getting Compiler* using `JitTls::GetCompiler()`
#pragma comment(linker, "/include:dBlock")
#pragma comment(linker, "/include:dBlocks")
#pragma comment(linker, "/include:dBlocksV")
#pragma comment(linker, "/include:dStmt")
#pragma comment(linker, "/include:dTree")
#pragma comment(linker, "/include:dTreeLIR")
#pragma comment(linker, "/include:dTreeRange")
#pragma comment(linker, "/include:dTrees")
#pragma comment(linker, "/include:dEH")
#pragma comment(linker, "/include:dVar")
#pragma comment(linker, "/include:dVarDsc")
#pragma comment(linker, "/include:dVars")
#pragma comment(linker, "/include:dVarsFinal")
#pragma comment(linker, "/include:dBlockPreds")
#pragma comment(linker, "/include:dBlockSuccs")
#pragma comment(linker, "/include:dReach")
#pragma comment(linker, "/include:dDoms")
#pragma comment(linker, "/include:dLiveness")
#pragma comment(linker, "/include:dCVarSet")
#pragma comment(linker, "/include:dLoop")
#pragma comment(linker, "/include:dLoops")
#pragma comment(linker, "/include:dScev")
#pragma comment(linker, "/include:dTreeFlags")
#pragma comment(linker, "/include:dVN")

// Functions which don't require a Compiler*
#pragma comment(linker, "/include:dRegMask")
#pragma comment(linker, "/include:dBlockList")
#pragma comment(linker, "/include:dIsa")
#pragma comment(linker, "/include:dIsaFlags")

// Functions which search for objects in the IR
#pragma comment(linker, "/include:dFindTreeInTree")
#pragma comment(linker, "/include:dFindTree")
#pragma comment(linker, "/include:dFindStmt")
#pragma comment(linker, "/include:dFindBlock")
#pragma comment(linker, "/include:dFindLoop")

#elif defined(HOST_X86)

// Functions which take a Compiler*
#pragma comment(linker, "/include:_cBlock")
#pragma comment(linker, "/include:_cBlocks")
#pragma comment(linker, "/include:_cBlocksV")
#pragma comment(linker, "/include:_cStmt")
#pragma comment(linker, "/include:_cTree")
#pragma comment(linker, "/include:_cTreeLIR")
#pragma comment(linker, "/include:_cTreeRange")
#pragma comment(linker, "/include:_cTrees")
#pragma comment(linker, "/include:_cEH")
#pragma comment(linker, "/include:_cVar")
#pragma comment(linker, "/include:_cVarDsc")
#pragma comment(linker, "/include:_cVars")
#pragma comment(linker, "/include:_cVarsFinal")
#pragma comment(linker, "/include:_cBlockPreds")
#pragma comment(linker, "/include:_cBlockSuccs")
#pragma comment(linker, "/include:_cReach")
#pragma comment(linker, "/include:_cDoms")
#pragma comment(linker, "/include:_cLiveness")
#pragma comment(linker, "/include:_cCVarSet")
#pragma comment(linker, "/include:_cLoop")
#pragma comment(linker, "/include:_cLoops")
#pragma comment(linker, "/include:_cLoopsA")
#pragma comment(linker, "/include:_cTreeFlags")
#pragma comment(linker, "/include:_cVN")

// Functions which call the c* functions getting Compiler* using `JitTls:_:GetCompiler()`
#pragma comment(linker, "/include:_dBlock")
#pragma comment(linker, "/include:_dBlocks")
#pragma comment(linker, "/include:_dBlocksV")
#pragma comment(linker, "/include:_dStmt")
#pragma comment(linker, "/include:_dTree")
#pragma comment(linker, "/include:_dTreeLIR")
#pragma comment(linker, "/include:_dTreeRange")
#pragma comment(linker, "/include:_dTrees")
#pragma comment(linker, "/include:_dEH")
#pragma comment(linker, "/include:_dVar")
#pragma comment(linker, "/include:_dVarDsc")
#pragma comment(linker, "/include:_dVars")
#pragma comment(linker, "/include:_dVarsFinal")
#pragma comment(linker, "/include:_dBlockPreds")
#pragma comment(linker, "/include:_dBlockSuccs")
#pragma comment(linker, "/include:_dReach")
#pragma comment(linker, "/include:_dDoms")
#pragma comment(linker, "/include:_dLiveness")
#pragma comment(linker, "/include:_dCVarSet")
#pragma comment(linker, "/include:_dLoops")
#pragma comment(linker, "/include:_dLoopsA")
#pragma comment(linker, "/include:_dLoop")
#pragma comment(linker, "/include:_dTreeFlags")
#pragma comment(linker, "/include:_dVN")

// Functions which don't require a Compiler*
#pragma comment(linker, "/include:_dRegMask")
#pragma comment(linker, "/include:_dBlockList")

// Functions which search for objects in the IR
#pragma comment(linker, "/include:_dFindTreeInTree")
#pragma comment(linker, "/include:_dFindTree")
#pragma comment(linker, "/include:_dFindStmt")
#pragma comment(linker, "/include:_dFindBlock")
#pragma comment(linker, "/include:_dFindLoop")

#endif // HOST_*

#endif // _MSC_VER

JITDBGAPI void __cdecl cBlock(Compiler* comp, BasicBlock* block)
{
    static unsigned sequenceNumber = 0; // separate calls with a number to indicate this function has been called
    printf("===================================================================== *Block %u\n", sequenceNumber++);
    comp->fgTableDispBasicBlock(block);
}

JITDBGAPI void __cdecl cBlocks(Compiler* comp)
{
    static unsigned sequenceNumber = 0; // separate calls with a number to indicate this function has been called
    printf("===================================================================== *Blocks %u\n", sequenceNumber++);
    comp->fgDispBasicBlocks();
}

JITDBGAPI void __cdecl cBlocksV(Compiler* comp)
{
    static unsigned sequenceNumber = 0; // separate calls with a number to indicate this function has been called
    printf("===================================================================== *BlocksV %u\n", sequenceNumber++);
    comp->fgDispBasicBlocks(true);
}

JITDBGAPI void __cdecl cStmt(Compiler* comp, Statement* statement)
{
    static unsigned sequenceNumber = 0; // separate calls with a number to indicate this function has been called
    printf("===================================================================== *Stmt %u\n", sequenceNumber++);
    comp->gtDispStmt(statement, ">>>");
}

JITDBGAPI void __cdecl cTree(Compiler* comp, GenTree* tree)
{
    static unsigned sequenceNumber = 0; // separate calls with a number to indicate this function has been called
    printf("===================================================================== *Tree %u\n", sequenceNumber++);
    comp->gtDispTree(tree, nullptr, ">>>");
}

JITDBGAPI void __cdecl cTreeLIR(Compiler* comp, GenTree* tree)
{
    static unsigned sequenceNumber = 0; // separate calls with a number to indicate this function has been called
    printf("===================================================================== *TreeLIR %u\n", sequenceNumber++);
    comp->gtDispLIRNode(tree);
}

JITDBGAPI void __cdecl cTreeRange(Compiler* comp, GenTree* first, GenTree* last)
{
    static unsigned sequenceNumber = 0; // separate calls with a number to indicate this function has been called
    printf("===================================================================== *TreeRange %u\n", sequenceNumber++);
    GenTree* cur = first;
    while (true)
    {
        comp->gtDispLIRNode(cur);
        if (cur == last)
            break;

        cur = cur->gtNext;
    }
}

JITDBGAPI void __cdecl cTrees(Compiler* comp)
{
    static unsigned sequenceNumber = 0; // separate calls with a number to indicate this function has been called
    printf("===================================================================== *Trees %u\n", sequenceNumber++);
    comp->fgDumpTrees(comp->fgFirstBB, nullptr);
}

JITDBGAPI void __cdecl cEH(Compiler* comp)
{
    static unsigned sequenceNumber = 0; // separate calls with a number to indicate this function has been called
    printf("===================================================================== *EH %u\n", sequenceNumber++);
    comp->fgDispHandlerTab();
}

JITDBGAPI void __cdecl cVar(Compiler* comp, unsigned lclNum)
{
    static unsigned sequenceNumber = 0; // separate calls with a number to indicate this function has been called
    printf("===================================================================== *Var %u\n", sequenceNumber++);
    comp->lvaDumpEntry(lclNum, Compiler::FINAL_FRAME_LAYOUT);
}

JITDBGAPI void __cdecl cVarDsc(Compiler* comp, LclVarDsc* varDsc)
{
    static unsigned sequenceNumber = 0; // separate calls with a number to indicate this function has been called
    printf("===================================================================== *VarDsc %u\n", sequenceNumber++);
    unsigned lclNum = comp->lvaGetLclNum(varDsc);
    comp->lvaDumpEntry(lclNum, Compiler::FINAL_FRAME_LAYOUT);
}

JITDBGAPI void __cdecl cVars(Compiler* comp)
{
    static unsigned sequenceNumber = 0; // separate calls with a number to indicate this function has been called
    printf("===================================================================== *Vars %u\n", sequenceNumber++);
    comp->lvaTableDump();
}

JITDBGAPI void __cdecl cVarsFinal(Compiler* comp)
{
    static unsigned sequenceNumber = 0; // separate calls with a number to indicate this function has been called
    printf("===================================================================== *Vars %u\n", sequenceNumber++);
    comp->lvaTableDump(Compiler::FINAL_FRAME_LAYOUT);
}

JITDBGAPI void __cdecl cBlockPreds(Compiler* comp, BasicBlock* block)
{
    static unsigned sequenceNumber = 0; // separate calls with a number to indicate this function has been called
    printf("===================================================================== *BlockPreds %u\n", sequenceNumber++);
    block->dspPreds();
}

JITDBGAPI void __cdecl cBlockSuccs(Compiler* comp, BasicBlock* block)
{
    static unsigned sequenceNumber = 0; // separate calls with a number to indicate this function has been called
    printf("===================================================================== *BlockSuccs %u\n", sequenceNumber++);
    block->dspSuccs(comp);
}

JITDBGAPI void __cdecl cReach(Compiler* comp)
{
    static unsigned sequenceNumber = 0; // separate calls with a number to indicate this function has been called
    printf("===================================================================== *Reach %u\n", sequenceNumber++);
    if (comp->m_reachabilitySets != nullptr)
    {
        comp->m_reachabilitySets->Dump();
    }
    else
    {
        printf("  Not computed\n");
    }
}

JITDBGAPI void __cdecl cDoms(Compiler* comp)
{
    static unsigned sequenceNumber = 0; // separate calls with a number to indicate this function has been called
    printf("===================================================================== *Doms %u\n", sequenceNumber++);
    if (comp->m_domTree != nullptr)
    {
        comp->m_domTree->Dump();
    }
    else
    {
        printf("  Not computed\n");
    }
}

JITDBGAPI void __cdecl cLiveness(Compiler* comp)
{
    static unsigned sequenceNumber = 0; // separate calls with a number to indicate this function has been called
    printf("===================================================================== *Liveness %u\n", sequenceNumber++);
    comp->fgDispBBLiveness();
}

JITDBGAPI void __cdecl cCVarSet(Compiler* comp, VARSET_VALARG_TP vars)
{
    static unsigned sequenceNumber = 0; // separate calls with a number to indicate this function has been called
    printf("===================================================================== *CVarSet %u\n", sequenceNumber++);
    dumpConvertedVarSet(comp, vars);
    printf("\n"); // dumpConvertedVarSet() doesn't emit a trailing newline
}

JITDBGAPI void __cdecl cLoops(Compiler* comp)
{
    static unsigned sequenceNumber = 0; // separate calls with a number to indicate this function has been called
    printf("===================================================================== *Loops %u\n", sequenceNumber++);
    FlowGraphNaturalLoops::Dump(comp->m_loops);
}

JITDBGAPI void __cdecl cLoopsA(Compiler* comp, FlowGraphNaturalLoops* loops)
{
    static unsigned sequenceNumber = 0; // separate calls with a number to indicate this function has been called
    printf("===================================================================== *LoopsA %u\n", sequenceNumber++);
    FlowGraphNaturalLoops::Dump(loops);
}

JITDBGAPI void __cdecl cLoop(Compiler* comp, FlowGraphNaturalLoop* loop)
{
    static unsigned sequenceNumber = 0; // separate calls with a number to indicate this function has been called
    printf("===================================================================== *Loop %u\n", sequenceNumber++);
    FlowGraphNaturalLoop::Dump(loop);
}

JITDBGAPI void __cdecl cScev(Compiler* comp, Scev* scev)
{
    static unsigned sequenceNumber = 0; // separate calls with a number to indicate this function has been called
    printf("===================================================================== *Scev %u\n", sequenceNumber++);
    if (scev == nullptr)
    {
        printf("  NULL\n");
    }
    else
    {
        scev->Dump(comp);
        printf("\n");
    }
}

JITDBGAPI void __cdecl cTreeFlags(Compiler* comp, GenTree* tree)
{
    static unsigned sequenceNumber = 0; // separate calls with a number to indicate this function has been called
    printf("===================================================================== *TreeFlags %u\n", sequenceNumber++);

    int chars = 0;

    if (tree->gtFlags != 0)
    {
        chars += printf("flags=");

        // Node flags

#if defined(DEBUG)
        if (tree->gtDebugFlags & GTF_DEBUG_NODE_LARGE)
        {
            chars += printf("[NODE_LARGE]");
        }
        if (tree->gtDebugFlags & GTF_DEBUG_NODE_SMALL)
        {
            chars += printf("[NODE_SMALL]");
        }
        if (tree->gtDebugFlags & GTF_DEBUG_NODE_MORPHED)
        {
            chars += printf("[MORPHED]");
        }
#endif // defined(DEBUG)

        if (tree->gtFlags & GTF_COLON_COND)
        {
            chars += printf("[COLON_COND]");
        }

        // Operator flags

        genTreeOps op = tree->OperGet();
        switch (op)
        {
            case GT_LCL_VAR:
            case GT_LCL_FLD:
            case GT_LCL_ADDR:
            case GT_STORE_LCL_FLD:
            case GT_STORE_LCL_VAR:
                if (tree->gtFlags & GTF_VAR_DEF)
                {
                    chars += printf("[VAR_DEF]");
                }
                if (tree->gtFlags & GTF_VAR_USEASG)
                {
                    chars += printf("[VAR_USEASG]");
                }
                if (tree->gtFlags & GTF_VAR_MOREUSES)
                {
                    chars += printf("[VAR_MOREUSES]");
                }
                if (!comp->lvaGetDesc(tree->AsLclVarCommon())->lvPromoted)
                {
                    if (tree->gtFlags & GTF_VAR_DEATH)
                    {
                        chars += printf("[VAR_DEATH]");
                    }
                }
                else
                {
                    if (tree->gtFlags & GTF_VAR_FIELD_DEATH0)
                    {
                        chars += printf("[VAR_FIELD_DEATH0]");
                    }
                }
                if (tree->gtFlags & GTF_VAR_FIELD_DEATH1)
                {
                    chars += printf("[VAR_FIELD_DEATH1]");
                }
                if (tree->gtFlags & GTF_VAR_FIELD_DEATH2)
                {
                    chars += printf("[VAR_FIELD_DEATH2]");
                }
                if (tree->gtFlags & GTF_VAR_FIELD_DEATH3)
                {
                    chars += printf("[VAR_FIELD_DEATH3]");
                }
                if (tree->gtFlags & GTF_VAR_EXPLICIT_INIT)
                {
                    chars += printf("[VAR_EXPLICIT_INIT]");
                }
#if defined(DEBUG)
                if (tree->gtDebugFlags & GTF_DEBUG_VAR_CSE_REF)
                {
                    chars += printf("[VAR_CSE_REF]");
                }
#endif
                break;

            case GT_NO_OP:
                break;

            case GT_INDEX_ADDR:
                if (tree->gtFlags & GTF_INX_RNGCHK)
                {
                    chars += printf("[INX_RNGCHK]");
                }
                break;

            case GT_IND:
            case GT_STOREIND:

                if (tree->gtFlags & GTF_IND_VOLATILE)
                {
                    chars += printf("[IND_VOLATILE]");
                }
                if (tree->gtFlags & GTF_IND_TGT_NOT_HEAP)
                {
                    chars += printf("[IND_TGT_NOT_HEAP]");
                }
                if (tree->gtFlags & GTF_IND_TGT_HEAP)
                {
                    chars += printf("[IND_TGT_HEAP]");
                }
                if (tree->gtFlags & GTF_IND_REQ_ADDR_IN_REG)
                {
                    chars += printf("[IND_REQ_ADDR_IN_REG]");
                }
                if (tree->gtFlags & GTF_IND_UNALIGNED)
                {
                    chars += printf("[IND_UNALIGNED]");
                }
                if (tree->gtFlags & GTF_IND_INVARIANT)
                {
                    chars += printf("[IND_INVARIANT]");
                }
                if (tree->gtFlags & GTF_IND_NONNULL)
                {
                    chars += printf("[IND_NONNULL]");
                }
                if (tree->gtFlags & GTF_IND_INITCLASS)
                {
                    chars += printf("[IND_INITCLASS]");
                }
                break;

            case GT_MUL:
#if !defined(TARGET_64BIT)
            case GT_MUL_LONG:
#endif

                if (tree->gtFlags & GTF_MUL_64RSLT)
                {
                    chars += printf("[64RSLT]");
                }
                if (tree->gtFlags & GTF_ADDRMODE_NO_CSE)
                {
                    chars += printf("[ADDRMODE_NO_CSE]");
                }
                break;

            case GT_ADD:

                if (tree->gtFlags & GTF_ADDRMODE_NO_CSE)
                {
                    chars += printf("[ADDRMODE_NO_CSE]");
                }
                break;

            case GT_LSH:

                if (tree->gtFlags & GTF_ADDRMODE_NO_CSE)
                {
                    chars += printf("[ADDRMODE_NO_CSE]");
                }
                break;

            case GT_MOD:
            case GT_UMOD:
                break;

            case GT_EQ:
            case GT_NE:
            case GT_LT:
            case GT_LE:
            case GT_GT:
            case GT_GE:

                if (tree->gtFlags & GTF_RELOP_NAN_UN)
                {
                    chars += printf("[RELOP_NAN_UN]");
                }
                if (tree->gtFlags & GTF_RELOP_JMP_USED)
                {
                    chars += printf("[RELOP_JMP_USED]");
                }
                break;

            case GT_BOX:

                if (tree->gtFlags & GTF_BOX_VALUE)
                {
                    chars += printf("[BOX_VALUE]");
                }

                if (tree->gtFlags & GTF_BOX_CLONED)
                {
                    chars += printf("[BOX_CLONED]");
                }
                break;

            case GT_ARR_ADDR:
                if (tree->gtFlags & GTF_ARR_ADDR_NONNULL)
                {
                    chars += printf("[ARR_ADDR_NONNULL]");
                }
                break;

            case GT_CNS_INT:
            {
                GenTreeFlags handleKind = (tree->gtFlags & GTF_ICON_HDL_MASK);
                if (handleKind != 0)
                {
                    chars += printf("[%s]", GenTree::gtGetHandleKindString(handleKind));
                }
            }
            break;

            case GT_BLK:
            case GT_STORE_BLK:

                if (tree->gtFlags & GTF_IND_VOLATILE)
                {
                    chars += printf("[IND_VOLATILE]");
                }
                if (tree->gtFlags & GTF_IND_UNALIGNED)
                {
                    chars += printf("[IND_UNALIGNED]");
                }
                break;

            case GT_CALL:

                if (tree->gtFlags & GTF_CALL_UNMANAGED)
                {
                    chars += printf("[CALL_UNMANAGED]");
                }
                if (tree->gtFlags & GTF_CALL_INLINE_CANDIDATE)
                {
                    chars += printf("[CALL_INLINE_CANDIDATE]");
                }
                if (!tree->AsCall()->IsVirtual())
                {
                    chars += printf("[CALL_NONVIRT]");
                }
                if (tree->AsCall()->IsVirtualVtable())
                {
                    chars += printf("[CALL_VIRT_VTABLE]");
                }
                if (tree->AsCall()->IsVirtualStub())
                {
                    chars += printf("[CALL_VIRT_STUB]");
                }
                if (tree->gtFlags & GTF_CALL_NULLCHECK)
                {
                    chars += printf("[CALL_NULLCHECK]");
                }
                if (tree->gtFlags & GTF_CALL_POP_ARGS)
                {
                    chars += printf("[CALL_POP_ARGS]");
                }
                if (tree->gtFlags & GTF_CALL_HOISTABLE)
                {
                    chars += printf("[CALL_HOISTABLE]");
                }

                // More flags associated with calls.

                {
                    GenTreeCall* call = tree->AsCall();

                    if (call->gtCallMoreFlags & GTF_CALL_M_EXPLICIT_TAILCALL)
                    {
                        chars += printf("[CALL_M_EXPLICIT_TAILCALL]");
                    }
                    if (call->gtCallMoreFlags & GTF_CALL_M_TAILCALL)
                    {
                        chars += printf("[CALL_M_TAILCALL]");
                    }
                    if (call->gtCallMoreFlags & GTF_CALL_M_RETBUFFARG)
                    {
                        chars += printf("[CALL_M_RETBUFFARG]");
                    }
                    if (call->gtCallMoreFlags & GTF_CALL_M_DELEGATE_INV)
                    {
                        chars += printf("[CALL_M_DELEGATE_INV]");
                    }
                    if (call->gtCallMoreFlags & GTF_CALL_M_NOGCCHECK)
                    {
                        chars += printf("[CALL_M_NOGCCHECK]");
                    }
                    if (call->IsSpecialIntrinsic())
                    {
                        chars += printf("[CALL_M_SPECIAL_INTRINSIC]");
                    }

                    if (call->IsVirtualStub())
                    {
                        if (call->gtCallMoreFlags & GTF_CALL_M_VIRTSTUB_REL_INDIRECT)
                        {
                            chars += printf("[CALL_M_VIRTSTUB_REL_INDIRECT]");
                        }
                    }
                    else if (!call->IsVirtual())
                    {
                        if (call->gtCallMoreFlags & GTF_CALL_M_NONVIRT_SAME_THIS)
                        {
                            chars += printf("[CALL_M_NONVIRT_SAME_THIS]");
                        }
                    }

                    if (call->gtCallMoreFlags & GTF_CALL_M_FRAME_VAR_DEATH)
                    {
                        chars += printf("[CALL_M_FRAME_VAR_DEATH]");
                    }
                    if (call->gtCallMoreFlags & GTF_CALL_M_TAILCALL_VIA_JIT_HELPER)
                    {
                        chars += printf("[CALL_M_TAILCALL_VIA_JIT_HELPER]");
                    }
#if FEATURE_TAILCALL_OPT
                    if (call->gtCallMoreFlags & GTF_CALL_M_IMPLICIT_TAILCALL)
                    {
                        chars += printf("[CALL_M_IMPLICIT_TAILCALL]");
                    }
#endif
                    if (call->gtCallMoreFlags & GTF_CALL_M_PINVOKE)
                    {
                        chars += printf("[CALL_M_PINVOKE]");
                    }

                    if (call->IsFatPointerCandidate())
                    {
                        chars += printf("[CALL_FAT_POINTER_CANDIDATE]");
                    }

                    if (call->IsGuarded())
                    {
                        chars += printf("[CALL_GUARDED]");
                    }

                    if (call->gtCallDebugFlags & GTF_CALL_MD_STRESS_TAILCALL)
                    {
                        chars += printf("[CALL_MD_STRESS_TAILCALL]");
                    }

                    if (call->gtCallDebugFlags & GTF_CALL_MD_DEVIRTUALIZED)
                    {
                        chars += printf("[CALL_MD_DEVIRTUALIZED]");
                    }

                    if (call->gtCallDebugFlags & GTF_CALL_MD_GUARDED)
                    {
                        chars += printf("[CALL_MD_GUARDED]");
                    }

                    if (call->gtCallDebugFlags & GTF_CALL_MD_UNBOXED)
                    {
                        chars += printf("[CALL_MD_UNBOXED]");
                    }
                }
                break;
            default:

            {
                GenTreeFlags flags = (tree->gtFlags & (~(GTF_COMMON_MASK | GTF_OVERFLOW)));
                if (flags != 0)
                {
                    chars += printf("[%08X]", flags);
                }
            }
            break;
        }

        // Common flags.

        if (tree->gtFlags & GTF_ASG)
        {
            chars += printf("[ASG]");
        }
        if (tree->gtFlags & GTF_CALL)
        {
            chars += printf("[CALL]");
        }
        switch (op)
        {
            case GT_MUL:
            case GT_CAST:
            case GT_ADD:
            case GT_SUB:
                if (tree->gtFlags & GTF_OVERFLOW)
                {
                    chars += printf("[OVERFLOW]");
                }
                break;
            default:
                break;
        }
        if (tree->gtFlags & GTF_EXCEPT)
        {
            chars += printf("[EXCEPT]");
        }
        if (tree->gtFlags & GTF_GLOB_REF)
        {
            chars += printf("[GLOB_REF]");
        }
        if (tree->gtFlags & GTF_ORDER_SIDEEFF)
        {
            chars += printf("[ORDER_SIDEEFF]");
        }
        if (tree->gtFlags & GTF_REVERSE_OPS)
        {
            if (op != GT_LCL_VAR)
            {
                chars += printf("[REVERSE_OPS]");
            }
        }
        if (tree->gtFlags & GTF_SPILLED)
        {
            chars += printf("[SPILLED_OPER]");
        }
        if (tree->gtFlags & GTF_SET_FLAGS)
        {
            chars += printf("[SET_FLAGS]");
        }
        if (tree->gtFlags & GTF_IND_NONFAULTING)
        {
            if (tree->OperIsIndirOrArrMetaData())
            {
                chars += printf("[IND_NONFAULTING]");
            }
        }
        if (tree->gtFlags & GTF_MAKE_CSE)
        {
            chars += printf("[MAKE_CSE]");
        }
        if (tree->gtFlags & GTF_DONT_CSE)
        {
            chars += printf("[DONT_CSE]");
        }
        if (tree->gtFlags & GTF_UNSIGNED)
        {
            chars += printf("[SMALL_UNSIGNED]");
        }
        if (tree->gtFlags & GTF_SPILL)
        {
            chars += printf("[SPILL]");
        }
        if (tree->gtFlags & GTF_REUSE_REG_VAL)
        {
            if (op == GT_CNS_INT)
            {
                chars += printf("[REUSE_REG_VAL]");
            }
        }
    }
}

JITDBGAPI void __cdecl cVN(Compiler* comp, ValueNum vn)
{
    static unsigned sequenceNumber = 0; // separate calls with a number to indicate this function has been called
    printf("===================================================================== *VN %u\n", sequenceNumber++);
    comp->vnPrint(vn, 1);
    printf("\n");
}

JITDBGAPI void __cdecl dBlock(BasicBlock* block)
{
    cBlock(JitTls::GetCompiler(), block);
}

JITDBGAPI void __cdecl dBlocks()
{
    cBlocks(JitTls::GetCompiler());
}

JITDBGAPI void __cdecl dBlocksV()
{
    cBlocksV(JitTls::GetCompiler());
}

JITDBGAPI void __cdecl dStmt(Statement* statement)
{
    cStmt(JitTls::GetCompiler(), statement);
}

JITDBGAPI void __cdecl dTree(GenTree* tree)
{
    cTree(JitTls::GetCompiler(), tree);
}

JITDBGAPI void __cdecl dTreeLIR(GenTree* tree)
{
    cTreeLIR(JitTls::GetCompiler(), tree);
}

JITDBGAPI void __cdecl dTreeRange(GenTree* first, GenTree* last)
{
    cTreeRange(JitTls::GetCompiler(), first, last);
}

JITDBGAPI void __cdecl dTrees()
{
    cTrees(JitTls::GetCompiler());
}

JITDBGAPI void __cdecl dEH()
{
    cEH(JitTls::GetCompiler());
}

JITDBGAPI void __cdecl dVar(unsigned lclNum)
{
    cVar(JitTls::GetCompiler(), lclNum);
}

JITDBGAPI void __cdecl dVarDsc(LclVarDsc* varDsc)
{
    cVarDsc(JitTls::GetCompiler(), varDsc);
}

JITDBGAPI void __cdecl dVars()
{
    cVars(JitTls::GetCompiler());
}

JITDBGAPI void __cdecl dVarsFinal()
{
    cVarsFinal(JitTls::GetCompiler());
}

JITDBGAPI void __cdecl dBlockPreds(BasicBlock* block)
{
    cBlockPreds(JitTls::GetCompiler(), block);
}

JITDBGAPI void __cdecl dBlockSuccs(BasicBlock* block)
{
    cBlockSuccs(JitTls::GetCompiler(), block);
}

JITDBGAPI void __cdecl dReach()
{
    cReach(JitTls::GetCompiler());
}

JITDBGAPI void __cdecl dDoms()
{
    cDoms(JitTls::GetCompiler());
}

JITDBGAPI void __cdecl dLiveness()
{
    cLiveness(JitTls::GetCompiler());
}

JITDBGAPI void __cdecl dCVarSet(VARSET_VALARG_TP vars)
{
    cCVarSet(JitTls::GetCompiler(), vars);
}

JITDBGAPI void __cdecl dLoops()
{
    cLoops(JitTls::GetCompiler());
}

JITDBGAPI void __cdecl dLoopsA(FlowGraphNaturalLoops* loops)
{
    cLoopsA(JitTls::GetCompiler(), loops);
}

JITDBGAPI void __cdecl dLoop(FlowGraphNaturalLoop* loop)
{
    cLoop(JitTls::GetCompiler(), loop);
}

JITDBGAPI void __cdecl dScev(Scev* scev)
{
    cScev(JitTls::GetCompiler(), scev);
}

JITDBGAPI void __cdecl dTreeFlags(GenTree* tree)
{
    cTreeFlags(JitTls::GetCompiler(), tree);
}

JITDBGAPI void __cdecl dVN(ValueNum vn)
{
    cVN(JitTls::GetCompiler(), vn);
}

JITDBGAPI void __cdecl dRegMask(const regMaskTP& mask)
{
    static unsigned sequenceNumber = 0; // separate calls with a number to indicate this function has been called
    printf("===================================================================== dRegMask %u\n", sequenceNumber++);
    dspRegMask(mask);
    printf("\n"); // dspRegMask() doesn't emit a trailing newline
}

JITDBGAPI void __cdecl dBlockList(BasicBlockList* list)
{
    static unsigned sequenceNumber = 0; // separate calls with a number to indicate this function has been called
    printf("===================================================================== dBlockList %u\n", sequenceNumber++);
    while (list != nullptr)
    {
        printf(FMT_BB " ", list->block->bbNum);
        list = list->next;
    }
    printf("\n");
}

JITDBGAPI void __cdecl dIsa(const CORINFO_InstructionSet isa)
{
    static unsigned sequenceNumber = 0; // separate calls with a number to indicate this function has been called
    printf("===================================================================== dIsa %u\n", sequenceNumber++);
    printf("%s\n", InstructionSetToString(isa));
}

JITDBGAPI void __cdecl dIsaFlags(const CORINFO_InstructionSetFlags& isaFlags)
{
    static unsigned sequenceNumber = 0; // separate calls with a number to indicate this function has been called
    printf("===================================================================== dIsaFlags %u\n", sequenceNumber++);
    if (isaFlags.IsEmpty())
    {
        printf("<empty>\n");
    }
    else
    {
        bool first = true;
        // The flags start at '1'. We don't know the last flag, so compute the maximum.
        // It would be better if CORINFO_InstructionSet defined InstructionSet_FIRST and InstructionSet_LAST,
        // or even better, if CORINFO_InstructionSetFlags defined an iterator over the instruction sets in the flags.
        CORINFO_InstructionSet isaFirst = (CORINFO_InstructionSet)1;
        CORINFO_InstructionSet isaLast  = (CORINFO_InstructionSet)(sizeof(CORINFO_InstructionSetFlags) * 8 - 1);
        for (CORINFO_InstructionSet isa = isaFirst; isa <= isaLast; isa = (CORINFO_InstructionSet)((int)isa + 1))
        {
            if (isaFlags.HasInstructionSet(isa))
            {
                printf("%s%s", first ? "" : " ", InstructionSetToString(isa));
                first = false;
            }
        }
    }
    printf("\n");
}

// Global variables available in debug mode.  That are set by debug APIs for finding
// Trees, Stmts, and/or Blocks using id or bbNum.
// That can be used in watch window or as a way to get address of fields for data breakpoints.

GenTree*              dbTree;
Statement*            dbStmt;
BasicBlock*           dbTreeBlock;
BasicBlock*           dbBlock;
FlowGraphNaturalLoop* dbLoop;

// Debug APIs for finding Trees, Stmts, and/or Blocks.
// As a side effect, they set the debug variables above.

JITDBGAPI GenTree* __cdecl dFindTreeInTree(GenTree* tree, unsigned id)
{
    if (tree == nullptr)
    {
        return nullptr;
    }

    if (tree->gtTreeID == id)
    {
        dbTree = tree;
        return tree;
    }

    GenTree* child = nullptr;
    tree->VisitOperands([&child, id](GenTree* operand) -> GenTree::VisitResult {
        child = dFindTreeInTree(child, id);
        return (child != nullptr) ? GenTree::VisitResult::Abort : GenTree::VisitResult::Continue;
    });

    return child;
}

JITDBGAPI GenTree* __cdecl dFindTree(unsigned id)
{
    Compiler* comp = JitTls::GetCompiler();

    dbTreeBlock = nullptr;
    dbTree      = nullptr;

    for (BasicBlock* const block : comp->Blocks())
    {
        for (Statement* const stmt : block->Statements())
        {
            GenTree* const tree = dFindTreeInTree(stmt->GetRootNode(), id);
            if (tree != nullptr)
            {
                dbTreeBlock = block;
                dbTree      = tree;
                return tree;
            }
        }
    }

    return nullptr;
}

JITDBGAPI Statement* __cdecl dFindStmt(unsigned id)
{
    Compiler* comp = JitTls::GetCompiler();

    dbStmt = nullptr;

    unsigned stmtId = 0;
    for (BasicBlock* const block : comp->Blocks())
    {
        for (Statement* const stmt : block->Statements())
        {
            stmtId++;
            if (stmtId == id)
            {
                dbStmt = stmt;
                return stmt;
            }
        }
    }

    return nullptr;
}

JITDBGAPI BasicBlock* __cdecl dFindBlock(unsigned bbNum)
{
    Compiler* comp = JitTls::GetCompiler();

    dbBlock = nullptr;

    for (BasicBlock* const block : comp->Blocks())
    {
        if (block->bbNum == bbNum)
        {
            dbBlock = block;
            return block;
        }
    }

    return nullptr;
}

JITDBGAPI FlowGraphNaturalLoop* __cdecl dFindLoop(unsigned index)
{
    Compiler* comp = JitTls::GetCompiler();
    dbLoop         = nullptr;

    if ((comp->m_loops == nullptr) || (index >= comp->m_loops->NumLoops()))
    {
        printf("Index %u out of range\n", index);
        return nullptr;
    }

    dbLoop = comp->m_loops->GetLoopByIndex(index);
    return dbLoop;
}

#endif // DEBUG

#if VARSET_COUNTOPS
// static
BitSetSupport::BitSetOpCounter Compiler::m_varsetOpCounter("VarSetOpCounts.log");
#endif
#if ALLVARSET_COUNTOPS
// static
BitSetSupport::BitSetOpCounter Compiler::m_allvarsetOpCounter("AllVarSetOpCounts.log");
#endif

// static
HelperCallProperties Compiler::s_helperCallProperties;

/*****************************************************************************/
/*****************************************************************************/

//------------------------------------------------------------------------
// killGCRefs:
// Given some tree node return does it need all GC refs to be spilled from
// callee save registers.
//
// Arguments:
//    tree       - the tree for which we ask about gc refs.
//
// Return Value:
//    true       - tree kills GC refs on callee save registers
//    false      - tree doesn't affect GC refs on callee save registers
//
bool Compiler::killGCRefs(GenTree* tree)
{
    if (tree->IsCall())
    {
        GenTreeCall* call = tree->AsCall();
        if (call->IsUnmanaged())
        {
            return true;
        }

        if (call->gtCallMethHnd == eeFindHelper(CORINFO_HELP_JIT_PINVOKE_BEGIN))
        {
            assert(opts.ShouldUsePInvokeHelpers());
            return true;
        }
    }
    else if (tree->OperIs(GT_START_PREEMPTGC))
    {
        return true;
    }

    return false;
}

//------------------------------------------------------------------------
// lvaIsOSRLocal: check if this local var is one that requires special
//     treatment for OSR compilations.
//
// Arguments:
//    varNum     - variable of interest
//
// Return Value:
//    true       - this is an OSR compile and this local requires special treatment
//    false      - not an OSR compile, or not an interesting local for OSR

bool Compiler::lvaIsOSRLocal(unsigned varNum)
{
    LclVarDsc* const varDsc = lvaGetDesc(varNum);

#ifdef DEBUG
    if (opts.IsOSR())
    {
        if (varDsc->lvIsOSRLocal)
        {
            // Sanity check for promoted fields of OSR locals.
            //
            if (varNum >= info.compLocalsCount)
            {
                assert(varDsc->lvIsStructField);
                assert(varDsc->lvParentLcl < info.compLocalsCount);
            }
        }
    }
    else
    {
        assert(!varDsc->lvIsOSRLocal);
    }
#endif

    return varDsc->lvIsOSRLocal;
}

//------------------------------------------------------------------------------
// gtTypeForNullCheck: helper to get the most optimal and correct type for nullcheck
//
// Arguments:
//    tree - the node for nullcheck;
//
var_types Compiler::gtTypeForNullCheck(GenTree* tree)
{
    static const var_types s_typesBySize[] = {TYP_UNDEF, TYP_BYTE,  TYP_SHORT, TYP_UNDEF, TYP_INT,
                                              TYP_UNDEF, TYP_UNDEF, TYP_UNDEF, TYP_LONG};

    if (!varTypeIsStruct(tree))
    {
#if defined(TARGET_XARCH)
        // Just an optimization for XARCH - smaller mov
        if (genTypeSize(tree) == 8)
        {
            return TYP_INT;
        }
#endif

        assert((genTypeSize(tree) < ARRAY_SIZE(s_typesBySize)) && (s_typesBySize[genTypeSize(tree)] != TYP_UNDEF));
        return s_typesBySize[genTypeSize(tree)];
    }
    // for the rest: probe a single byte to avoid potential AVEs
    return TYP_BYTE;
}

//------------------------------------------------------------------------------
// gtChangeOperToNullCheck: helper to change tree oper to a NULLCHECK.
//
// Arguments:
//    tree  - the node to change;
//    block - basic block of the node.
//
// Notes:
//    the function should not be called after lowering for platforms that do not support
//    emitting NULLCHECK nodes, like arm32. Use `Lowering::TransformUnusedIndirection`
//    that handles it and calls this function when appropriate.
//
void Compiler::gtChangeOperToNullCheck(GenTree* tree, BasicBlock* block)
{
    assert(tree->OperIs(GT_IND, GT_BLK));
    tree->ChangeOper(GT_NULLCHECK);
    tree->ChangeType(gtTypeForNullCheck(tree));
    tree->SetIndirExceptionFlags(this);
    block->SetFlags(BBF_HAS_NULLCHECK);
    optMethodFlags |= OMF_HAS_NULLCHECK;
}

#if defined(DEBUG)
//------------------------------------------------------------------------------
// devirtualizationDetailToString: describe the detailed devirtualization reason
//
// Arguments:
//    detail - detail to describe
//
// Returns:
//    descriptive string
//
const char* Compiler::devirtualizationDetailToString(CORINFO_DEVIRTUALIZATION_DETAIL detail)
{
    switch (detail)
    {
        case CORINFO_DEVIRTUALIZATION_UNKNOWN:
            return "unknown";
        case CORINFO_DEVIRTUALIZATION_SUCCESS:
            return "success";
        case CORINFO_DEVIRTUALIZATION_FAILED_CANON:
            return "object class was canonical";
        case CORINFO_DEVIRTUALIZATION_FAILED_COM:
            return "object class was com";
        case CORINFO_DEVIRTUALIZATION_FAILED_CAST:
            return "object class could not be cast to interface class";
        case CORINFO_DEVIRTUALIZATION_FAILED_LOOKUP:
            return "interface method could not be found";
        case CORINFO_DEVIRTUALIZATION_FAILED_DIM:
            return "interface method was default interface method";
        case CORINFO_DEVIRTUALIZATION_FAILED_SUBCLASS:
            return "object not subclass of base class";
        case CORINFO_DEVIRTUALIZATION_FAILED_SLOT:
            return "virtual method installed via explicit override";
        case CORINFO_DEVIRTUALIZATION_FAILED_BUBBLE:
            return "devirtualization crossed version bubble";
        case CORINFO_DEVIRTUALIZATION_MULTIPLE_IMPL:
            return "object class has multiple implementations of interface";
        case CORINFO_DEVIRTUALIZATION_FAILED_BUBBLE_CLASS_DECL:
            return "decl method is defined on class and decl method not in version bubble, and decl method not in "
                   "type closest to version bubble";
        case CORINFO_DEVIRTUALIZATION_FAILED_BUBBLE_INTERFACE_DECL:
            return "decl method is defined on interface and not in version bubble, and implementation type not "
                   "entirely defined in bubble";
        case CORINFO_DEVIRTUALIZATION_FAILED_BUBBLE_IMPL:
            return "object class not defined within version bubble";
        case CORINFO_DEVIRTUALIZATION_FAILED_BUBBLE_IMPL_NOT_REFERENCEABLE:
            return "object class cannot be referenced from R2R code due to missing tokens";
        case CORINFO_DEVIRTUALIZATION_FAILED_DUPLICATE_INTERFACE:
            return "crossgen2 virtual method algorithm and runtime algorithm differ in the presence of duplicate "
                   "interface implementations";
        case CORINFO_DEVIRTUALIZATION_FAILED_DECL_NOT_REPRESENTABLE:
            return "Decl method cannot be represented in R2R image";
        case CORINFO_DEVIRTUALIZATION_FAILED_TYPE_EQUIVALENCE:
            return "Support for type equivalence in devirtualization is not yet implemented in crossgen2";
        default:
            return "undefined";
    }
}

//------------------------------------------------------------------------------
// printfAlloc: printf a string and allocate the result in CMK_DebugOnly
// memory.
//
// Arguments:
//    format - Format string
//
// Returns:
//    Allocated string.
//
const char* Compiler::printfAlloc(const char* format, ...)
{
    char    str[512];
    va_list args;
    va_start(args, format);
    int result = vsprintf_s(str, ArrLen(str), format, args);
    va_end(args);
    assert((result >= 0) && ((unsigned)result < ArrLen(str)));

    char* resultStr = new (this, CMK_DebugOnly) char[result + 1];
    memcpy(resultStr, str, (unsigned)result + 1);
    return resultStr;
}

//------------------------------------------------------------------------
// convertUtf16ToUtf8ForPrinting:
//   Convert a string from UTF16 to UTF8 to be printed to output.
//
// Arguments:
//    utf16String - The string
//
// Returns:
//    Converted string, or a marker string if conversion failed.
//
const char* Compiler::convertUtf16ToUtf8ForPrinting(const WCHAR* utf16String)
{
    const char* utf8Str = "<utf8 conversion failure>";
    int         utf8Len = WideCharToMultiByte(CP_UTF8, 0, utf16String, -1, nullptr, 0, nullptr, nullptr);
    if (utf8Len == 0)
    {
        char* allocated = new (this, CMK_DebugOnly) char[utf8Len];

        if (WideCharToMultiByte(CP_UTF8, 0, (WCHAR*)utf16String, -1, allocated, utf8Len, nullptr, nullptr) != 0)
        {
            utf8Str = allocated;
        }
    }

    return utf8Str;
}

#endif // defined(DEBUG)

#if TRACK_ENREG_STATS
Compiler::EnregisterStats Compiler::s_enregisterStats;

void Compiler::EnregisterStats::RecordLocal(const LclVarDsc* varDsc)
{
    m_totalNumberOfVars++;
    if (varDsc->TypeGet() == TYP_STRUCT)
    {
        m_totalNumberOfStructVars++;
    }
    if (!varDsc->lvDoNotEnregister)
    {
        m_totalNumberOfEnregVars++;
        if (varDsc->TypeGet() == TYP_STRUCT)
        {
            m_totalNumberOfStructEnregVars++;
        }
    }
    else
    {
        switch (varDsc->GetDoNotEnregReason())
        {
            case DoNotEnregisterReason::AddrExposed:
                m_addrExposed++;
                break;
            case DoNotEnregisterReason::HiddenBufferStructArg:
                m_hiddenStructArg++;
                break;
            case DoNotEnregisterReason::DontEnregStructs:
                m_dontEnregStructs++;
                break;
            case DoNotEnregisterReason::NotRegSizeStruct:
                m_notRegSizeStruct++;
                break;
            case DoNotEnregisterReason::LocalField:
                m_localField++;
                break;
            case DoNotEnregisterReason::VMNeedsStackAddr:
                m_VMNeedsStackAddr++;
                break;
            case DoNotEnregisterReason::LiveInOutOfHandler:
                m_liveInOutHndlr++;
                break;
            case DoNotEnregisterReason::BlockOp:
                m_blockOp++;
                break;
            case DoNotEnregisterReason::IsStructArg:
                m_structArg++;
                break;
            case DoNotEnregisterReason::DepField:
                m_depField++;
                break;
            case DoNotEnregisterReason::NoRegVars:
                m_noRegVars++;
                break;
#if !defined(TARGET_64BIT)
            case DoNotEnregisterReason::LongParamField:
                m_longParamField++;
                break;
#endif
#ifdef JIT32_GCENCODER
            case DoNotEnregisterReason::PinningRef:
                m_PinningRef++;
                break;
#endif
            case DoNotEnregisterReason::LclAddrNode:
                m_lclAddrNode++;
                break;

            case DoNotEnregisterReason::CastTakesAddr:
                m_castTakesAddr++;
                break;

            case DoNotEnregisterReason::StoreBlkSrc:
                m_storeBlkSrc++;
                break;

            case DoNotEnregisterReason::SwizzleArg:
                m_swizzleArg++;
                break;

            case DoNotEnregisterReason::BlockOpRet:
                m_blockOpRet++;
                break;

            case DoNotEnregisterReason::ReturnSpCheck:
                m_returnSpCheck++;
                break;

            case DoNotEnregisterReason::CallSpCheck:
                m_callSpCheck++;
                break;

            case DoNotEnregisterReason::SimdUserForcesDep:
                m_simdUserForcesDep++;
                break;

            default:
                unreached();
                break;
        }

        if (varDsc->GetDoNotEnregReason() == DoNotEnregisterReason::AddrExposed)
        {
            // We can't `assert(IsAddressExposed())` because `fgAdjustForAddressExposedOrWrittenThis`
            // does not clear `m_doNotEnregReason` on `this`.
            switch (varDsc->GetAddrExposedReason())
            {
                case AddressExposedReason::PARENT_EXPOSED:
                    m_parentExposed++;
                    break;

                case AddressExposedReason::TOO_CONSERVATIVE:
                    m_tooConservative++;
                    break;

                case AddressExposedReason::ESCAPE_ADDRESS:
                    m_escapeAddress++;
                    break;

                case AddressExposedReason::WIDE_INDIR:
                    m_wideIndir++;
                    break;

                case AddressExposedReason::OSR_EXPOSED:
                    m_osrExposed++;
                    break;

                case AddressExposedReason::STRESS_LCL_FLD:
                    m_stressLclFld++;
                    break;

                case AddressExposedReason::DISPATCH_RET_BUF:
                    m_dispatchRetBuf++;
                    break;

                case AddressExposedReason::STRESS_POISON_IMPLICIT_BYREFS:
                    m_stressPoisonImplicitByrefs++;
                    break;

                case AddressExposedReason::EXTERNALLY_VISIBLE_IMPLICITLY:
                    m_externallyVisibleImplicitly++;
                    break;

                default:
                    unreached();
                    break;
            }
        }
    }
}

void Compiler::EnregisterStats::Dump(FILE* fout) const
{
    const unsigned totalNumberOfNotStructVars =
        s_enregisterStats.m_totalNumberOfVars - s_enregisterStats.m_totalNumberOfStructVars;
    const unsigned totalNumberOfNotStructEnregVars =
        s_enregisterStats.m_totalNumberOfEnregVars - s_enregisterStats.m_totalNumberOfStructEnregVars;
    const unsigned notEnreg = s_enregisterStats.m_totalNumberOfVars - s_enregisterStats.m_totalNumberOfEnregVars;

    fprintf(fout, "\nLocals enregistration statistics:\n");
    if (m_totalNumberOfVars == 0)
    {
        fprintf(fout, "No locals to report.\n");
        return;
    }
    fprintf(fout, "total number of locals: %d, number of enregistered: %d, notEnreg: %d, ratio: %.2f\n",
            m_totalNumberOfVars, m_totalNumberOfEnregVars, m_totalNumberOfVars - m_totalNumberOfEnregVars,
            (float)m_totalNumberOfEnregVars / m_totalNumberOfVars);

    if (m_totalNumberOfStructVars != 0)
    {
        fprintf(fout, "total number of struct locals: %d, number of enregistered: %d, notEnreg: %d, ratio: %.2f\n",
                m_totalNumberOfStructVars, m_totalNumberOfStructEnregVars,
                m_totalNumberOfStructVars - m_totalNumberOfStructEnregVars,
                (float)m_totalNumberOfStructEnregVars / m_totalNumberOfStructVars);
    }

    const unsigned numberOfPrimitiveLocals = totalNumberOfNotStructVars - totalNumberOfNotStructEnregVars;
    if (numberOfPrimitiveLocals != 0)
    {
        fprintf(fout, "total number of primitive locals: %d, number of enregistered: %d, notEnreg: %d, ratio: %.2f\n",
                totalNumberOfNotStructVars, totalNumberOfNotStructEnregVars, numberOfPrimitiveLocals,
                (float)totalNumberOfNotStructEnregVars / totalNumberOfNotStructVars);
    }

    if (notEnreg == 0)
    {
        fprintf(fout, "All locals are enregistered.\n");
        return;
    }

#define PRINT_STATS(stat, total)                                                                                       \
    if (stat != 0)                                                                                                     \
    {                                                                                                                  \
        fprintf(fout, #stat " %d, ratio: %.2f\n", stat, (float)stat / total);                                          \
    }

    PRINT_STATS(m_addrExposed, notEnreg);
    PRINT_STATS(m_hiddenStructArg, notEnreg);
    PRINT_STATS(m_dontEnregStructs, notEnreg);
    PRINT_STATS(m_notRegSizeStruct, notEnreg);
    PRINT_STATS(m_localField, notEnreg);
    PRINT_STATS(m_VMNeedsStackAddr, notEnreg);
    PRINT_STATS(m_liveInOutHndlr, notEnreg);
    PRINT_STATS(m_blockOp, notEnreg);
    PRINT_STATS(m_structArg, notEnreg);
    PRINT_STATS(m_depField, notEnreg);
    PRINT_STATS(m_noRegVars, notEnreg);
#if !defined(TARGET_64BIT)
    PRINT_STATS(m_longParamField, notEnreg);
#endif // !TARGET_64BIT
#ifdef JIT32_GCENCODER
    PRINT_STATS(m_PinningRef, notEnreg);
#endif // JIT32_GCENCODER
    PRINT_STATS(m_lclAddrNode, notEnreg);
    PRINT_STATS(m_castTakesAddr, notEnreg);
    PRINT_STATS(m_storeBlkSrc, notEnreg);
    PRINT_STATS(m_swizzleArg, notEnreg);
    PRINT_STATS(m_blockOpRet, notEnreg);
    PRINT_STATS(m_returnSpCheck, notEnreg);
    PRINT_STATS(m_callSpCheck, notEnreg);
    PRINT_STATS(m_simdUserForcesDep, notEnreg);

    fprintf(fout, "\nAddr exposed details:\n");
    if (m_addrExposed == 0)
    {
        fprintf(fout, "\nNo address exposed locals to report.\n");
        return;
    }

    PRINT_STATS(m_parentExposed, m_addrExposed);
    PRINT_STATS(m_tooConservative, m_addrExposed);
    PRINT_STATS(m_escapeAddress, m_addrExposed);
    PRINT_STATS(m_wideIndir, m_addrExposed);
    PRINT_STATS(m_osrExposed, m_addrExposed);
    PRINT_STATS(m_stressLclFld, m_addrExposed);
    PRINT_STATS(m_dispatchRetBuf, m_addrExposed);
    PRINT_STATS(m_stressPoisonImplicitByrefs, m_addrExposed);
    PRINT_STATS(m_externallyVisibleImplicitly, m_addrExposed);
}
#endif // TRACK_ENREG_STATS<|MERGE_RESOLUTION|>--- conflicted
+++ resolved
@@ -4659,15 +4659,13 @@
         //
         DoPhase(this, PHASE_FIND_LOOPS, &Compiler::optFindLoopsPhase);
 
-<<<<<<< HEAD
+        // Re-establish profile consistency, now that inlining and morph have run.
+        //
+        DoPhase(this, PHASE_REPAIR_PROFILE_POST_MORPH, &Compiler::fgRepairProfile);
+
         // Invert loops
         //
         DoPhase(this, PHASE_INVERT_LOOPS, &Compiler::optInvertLoops);
-=======
-        // Re-establish profile consistency, now that inlining and morph have run.
-        //
-        DoPhase(this, PHASE_REPAIR_PROFILE_POST_MORPH, &Compiler::fgRepairProfile);
->>>>>>> 272948a8
 
         // Scale block weights and mark run rarely blocks.
         //
