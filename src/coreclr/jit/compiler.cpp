--- conflicted
+++ resolved
@@ -5872,40 +5872,6 @@
         // mdMethodDef __stdcall CEEInfo::getMethodDefFromMethod(CORINFO_METHOD_HANDLE hMethod)
         mdMethodDef currentMethodToken = info.compCompHnd->getMethodDefFromMethod(info.compMethodHnd);
 
-<<<<<<< HEAD
-        uint64_t profCallCount = 0;
-        if (opts.jitFlags->IsSet(JitFlags::JIT_FLAG_BBOPT) && fgHaveProfileData())
-        {
-            bool foundEntrypointBasicBlockCount = false;
-            for (UINT32 iSchema = 0; iSchema < fgPgoSchemaCount; iSchema++)
-            {
-                const ICorJitInfo::PgoInstrumentationSchema& entry = fgPgoSchema[iSchema];
-                if (entry.ILOffset != 0)
-                {
-                    continue;
-                }
-
-                if (entry.InstrumentationKind == ICorJitInfo::PgoInstrumentationKind::BasicBlockIntCount)
-                {
-                    profCallCount = *(uint32_t*)(fgPgoData + entry.Offset);
-                }
-                else if (entry.InstrumentationKind == ICorJitInfo::PgoInstrumentationKind::BasicBlockLongCount)
-                {
-                    profCallCount = *(uint64_t*)(fgPgoData + entry.Offset);
-                }
-                else
-                {
-                    continue;
-                }
-
-                foundEntrypointBasicBlockCount = true;
-                break;
-            }
-            assert(foundEntrypointBasicBlockCount);
-        }
-
-=======
->>>>>>> 94d41d70
         static bool headerPrinted = false;
         if (!headerPrinted)
         {
@@ -5924,27 +5890,15 @@
         {
             if (fgCalledCount < 1000)
             {
-<<<<<<< HEAD
-                printf("%4llu | ", profCallCount);
-=======
                 printf("%4.0f | ", fgCalledCount);
->>>>>>> 94d41d70
             }
             else if (fgCalledCount < 1000000)
             {
-<<<<<<< HEAD
-                printf("%3lluK | ", (profCallCount + 500) / 1000);
+                printf("%3.0fK | ", fgCalledCount / 1000);
             }
             else
             {
-                printf("%3lluM | ", (profCallCount + 500000) / 1000000);
-=======
-                printf("%3.0fK | ", fgCalledCount / 1000);
-            }
-            else
-            {
                 printf("%3.0fM | ", fgCalledCount / 1000000);
->>>>>>> 94d41d70
             }
         }
         else
