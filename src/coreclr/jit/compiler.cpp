// Licensed to the .NET Foundation under one or more agreements.
// The .NET Foundation licenses this file to you under the MIT license.

/*XXXXXXXXXXXXXXXXXXXXXXXXXXXXXXXXXXXXXXXXXXXXXXXXXXXXXXXXXXXXXXXXXXXXXXXXXXXXX
XXXXXXXXXXXXXXXXXXXXXXXXXXXXXXXXXXXXXXXXXXXXXXXXXXXXXXXXXXXXXXXXXXXXXXXXXXXXXXX
XX                                                                           XX
XX                          Compiler                                         XX
XX                                                                           XX
XXXXXXXXXXXXXXXXXXXXXXXXXXXXXXXXXXXXXXXXXXXXXXXXXXXXXXXXXXXXXXXXXXXXXXXXXXXXXXX
XXXXXXXXXXXXXXXXXXXXXXXXXXXXXXXXXXXXXXXXXXXXXXXXXXXXXXXXXXXXXXXXXXXXXXXXXXXXXXX
*/
#include "jitpch.h"
#ifdef _MSC_VER
#pragma hdrstop
#endif // _MSC_VER
#include "hostallocator.h"
#include "emit.h"
#include "ssabuilder.h"
#include "valuenum.h"
#include "rangecheck.h"
#include "lower.h"
#include "stacklevelsetter.h"
#include "jittelemetry.h"
#include "patchpointinfo.h"
#include "jitstd/algorithm.h"

extern ICorJitHost* g_jitHost;

#if defined(DEBUG)
// Column settings for DOTNET_JitDumpIR.  We could(should) make these programmable.
#define COLUMN_OPCODE 30
#define COLUMN_OPERANDS (COLUMN_OPCODE + 25)
#define COLUMN_KINDS 110
#define COLUMN_FLAGS (COLUMN_KINDS + 32)
#endif

unsigned Compiler::jitTotalMethodCompiled = 0;

#if defined(DEBUG)
LONG Compiler::jitNestingLevel = 0;
#endif // defined(DEBUG)

// static
bool                Compiler::s_pAltJitExcludeAssembliesListInitialized = false;
AssemblyNamesList2* Compiler::s_pAltJitExcludeAssembliesList            = nullptr;

#ifdef DEBUG
// static
bool                Compiler::s_pJitDisasmIncludeAssembliesListInitialized = false;
AssemblyNamesList2* Compiler::s_pJitDisasmIncludeAssembliesList            = nullptr;

// static
bool       Compiler::s_pJitFunctionFileInitialized = false;
MethodSet* Compiler::s_pJitMethodSet               = nullptr;
#endif // DEBUG

#ifdef CONFIGURABLE_ARM_ABI
// static
bool GlobalJitOptions::compFeatureHfa          = false;
LONG GlobalJitOptions::compUseSoftFPConfigured = 0;
#endif // CONFIGURABLE_ARM_ABI

/*****************************************************************************
 *
 *  Little helpers to grab the current cycle counter value; this is done
 *  differently based on target architecture, host toolchain, etc. The
 *  main thing is to keep the overhead absolutely minimal; in fact, on
 *  x86/x64 we use RDTSC even though it's not thread-safe; GetThreadCycles
 *  (which is monotonous) is just too expensive.
 */
#ifdef FEATURE_JIT_METHOD_PERF

#if defined(HOST_X86) || defined(HOST_AMD64)

#if defined(_MSC_VER)

#include <intrin.h>
inline bool _our_GetThreadCycles(unsigned __int64* cycleOut)
{
    *cycleOut = __rdtsc();
    return true;
}

#elif defined(__GNUC__)

inline bool _our_GetThreadCycles(unsigned __int64* cycleOut)
{
    uint32_t hi, lo;
    __asm__ __volatile__("rdtsc" : "=a"(lo), "=d"(hi));
    *cycleOut = (static_cast<unsigned __int64>(hi) << 32) | static_cast<unsigned __int64>(lo);
    return true;
}

#else // neither _MSC_VER nor __GNUC__

// The following *might* work - might as well try.
#define _our_GetThreadCycles(cp) GetThreadCycles(cp)

#endif

#elif defined(HOST_ARM) || defined(HOST_ARM64)

// If this doesn't work please see ../gc/gc.cpp for additional ARM
// info (and possible solutions).
#define _our_GetThreadCycles(cp) GetThreadCycles(cp)

#else // not x86/x64 and not ARM

// Don't know what this target is, but let's give it a try; if
// someone really wants to make this work, please add the right
// code here.
#define _our_GetThreadCycles(cp) GetThreadCycles(cp)

#endif // which host OS

const BYTE genTypeSizes[] = {
#define DEF_TP(tn, nm, jitType, verType, sz, sze, asze, st, al, regTyp, regFld, tf) sz,
#include "typelist.h"
#undef DEF_TP
};

const BYTE genTypeAlignments[] = {
#define DEF_TP(tn, nm, jitType, verType, sz, sze, asze, st, al, regTyp, regFld, tf) al,
#include "typelist.h"
#undef DEF_TP
};

const BYTE genTypeStSzs[] = {
#define DEF_TP(tn, nm, jitType, verType, sz, sze, asze, st, al, regTyp, regFld, tf) st,
#include "typelist.h"
#undef DEF_TP
};

const BYTE genActualTypes[] = {
#define DEF_TP(tn, nm, jitType, verType, sz, sze, asze, st, al, regTyp, regFld, tf) jitType,
#include "typelist.h"
#undef DEF_TP
};

#endif // FEATURE_JIT_METHOD_PERF
/*****************************************************************************/
inline unsigned getCurTime()
{
    SYSTEMTIME tim;

    GetSystemTime(&tim);

    return (((tim.wHour * 60) + tim.wMinute) * 60 + tim.wSecond) * 1000 + tim.wMilliseconds;
}

/*****************************************************************************/
#ifdef DEBUG
/*****************************************************************************/

static FILE* jitSrcFilePtr;

static unsigned jitCurSrcLine;

void Compiler::JitLogEE(unsigned level, const char* fmt, ...)
{
    va_list args;

    if (verbose)
    {
        va_start(args, fmt);
        vflogf(jitstdout, fmt, args);
        va_end(args);
    }

    va_start(args, fmt);
    vlogf(level, fmt, args);
    va_end(args);
}

#endif // DEBUG

/*****************************************************************************/
#if defined(DEBUG) || MEASURE_NODE_SIZE || MEASURE_BLOCK_SIZE || DISPLAY_SIZES || CALL_ARG_STATS

static unsigned genMethodCnt;  // total number of methods JIT'ted
unsigned        genMethodICnt; // number of interruptible methods
unsigned        genMethodNCnt; // number of non-interruptible methods
static unsigned genSmallMethodsNeedingExtraMemoryCnt = 0;

#endif

/*****************************************************************************/
#if MEASURE_NODE_SIZE
NodeSizeStats genNodeSizeStats;
NodeSizeStats genNodeSizeStatsPerFunc;

unsigned  genTreeNcntHistBuckets[] = {10, 20, 30, 40, 50, 100, 200, 300, 400, 500, 1000, 5000, 10000, 0};
Histogram genTreeNcntHist(genTreeNcntHistBuckets);

unsigned  genTreeNsizHistBuckets[] = {1000, 5000, 10000, 50000, 100000, 500000, 1000000, 0};
Histogram genTreeNsizHist(genTreeNsizHistBuckets);
#endif // MEASURE_NODE_SIZE

/*****************************************************************************/
#if MEASURE_MEM_ALLOC

unsigned  memAllocHistBuckets[] = {64, 128, 192, 256, 512, 1024, 4096, 8192, 0};
Histogram memAllocHist(memAllocHistBuckets);
unsigned  memUsedHistBuckets[] = {16, 32, 64, 128, 192, 256, 512, 1024, 4096, 8192, 0};
Histogram memUsedHist(memUsedHistBuckets);

#endif // MEASURE_MEM_ALLOC

/*****************************************************************************
 *
 *  Variables to keep track of total code amounts.
 */

#if DISPLAY_SIZES

size_t grossVMsize; // Total IL code size
size_t grossNCsize; // Native code + data size
size_t totalNCsize; // Native code + data + GC info size (TODO-Cleanup: GC info size only accurate for JIT32_GCENCODER)
size_t gcHeaderISize; // GC header      size: interruptible methods
size_t gcPtrMapISize; // GC pointer map size: interruptible methods
size_t gcHeaderNSize; // GC header      size: non-interruptible methods
size_t gcPtrMapNSize; // GC pointer map size: non-interruptible methods

#endif // DISPLAY_SIZES

/*****************************************************************************
 *
 *  Variables to keep track of argument counts.
 */

#if CALL_ARG_STATS

unsigned argTotalCalls;
unsigned argHelperCalls;
unsigned argStaticCalls;
unsigned argNonVirtualCalls;
unsigned argVirtualCalls;

unsigned argTotalArgs; // total number of args for all calls (including objectPtr)
unsigned argTotalDWordArgs;
unsigned argTotalLongArgs;
unsigned argTotalFloatArgs;
unsigned argTotalDoubleArgs;

unsigned argTotalRegArgs;
unsigned argTotalTemps;
unsigned argTotalLclVar;
unsigned argTotalDeferred;
unsigned argTotalConst;

unsigned argTotalObjPtr;
unsigned argTotalGTF_ASGinArgs;

unsigned argMaxTempsPerMethod;

unsigned  argCntBuckets[] = {0, 1, 2, 3, 4, 5, 6, 10, 0};
Histogram argCntTable(argCntBuckets);

unsigned  argDWordCntBuckets[] = {0, 1, 2, 3, 4, 5, 6, 10, 0};
Histogram argDWordCntTable(argDWordCntBuckets);

unsigned  argDWordLngCntBuckets[] = {0, 1, 2, 3, 4, 5, 6, 10, 0};
Histogram argDWordLngCntTable(argDWordLngCntBuckets);

unsigned  argTempsCntBuckets[] = {0, 1, 2, 3, 4, 5, 6, 10, 0};
Histogram argTempsCntTable(argTempsCntBuckets);

#endif // CALL_ARG_STATS

/*****************************************************************************
 *
 *  Variables to keep track of basic block counts.
 */

#if COUNT_BASIC_BLOCKS

//          --------------------------------------------------
//          Basic block count frequency table:
//          --------------------------------------------------
//              <=         1 ===>  26872 count ( 56% of total)
//               2 ..      2 ===>    669 count ( 58% of total)
//               3 ..      3 ===>   4687 count ( 68% of total)
//               4 ..      5 ===>   5101 count ( 78% of total)
//               6 ..     10 ===>   5575 count ( 90% of total)
//              11 ..     20 ===>   3028 count ( 97% of total)
//              21 ..     50 ===>   1108 count ( 99% of total)
//              51 ..    100 ===>    182 count ( 99% of total)
//             101 ..   1000 ===>     34 count (100% of total)
//            1001 ..  10000 ===>      0 count (100% of total)
//          --------------------------------------------------

unsigned  bbCntBuckets[] = {1, 2, 3, 5, 10, 20, 50, 100, 1000, 10000, 0};
Histogram bbCntTable(bbCntBuckets);

/* Histogram for the IL opcode size of methods with a single basic block */

unsigned  bbSizeBuckets[] = {1, 4, 8, 16, 32, 64, 128, 256, 512, 1024, 2048, 0};
Histogram bbOneBBSizeTable(bbSizeBuckets);

unsigned  domsChangedIterationBuckets[] = {1, 2, 3, 4, 5, 6, 7, 8, 9, 10, 0};
Histogram domsChangedIterationTable(domsChangedIterationBuckets);

unsigned  computeReachabilitySetsIterationBuckets[] = {1, 2, 3, 4, 5, 6, 7, 8, 9, 10, 0};
Histogram computeReachabilitySetsIterationTable(computeReachabilitySetsIterationBuckets);

unsigned  computeReachabilityIterationBuckets[] = {1, 2, 3, 4, 5, 6, 7, 8, 9, 10, 0};
Histogram computeReachabilityIterationTable(computeReachabilityIterationBuckets);

#endif // COUNT_BASIC_BLOCKS

/*****************************************************************************
 *
 *  Used by optFindNaturalLoops to gather statistical information such as
 *   - total number of natural loops
 *   - number of loops with 1, 2, ... exit conditions
 *   - number of loops that have an iterator (for like)
 *   - number of loops that have a constant iterator
 */

#if COUNT_LOOPS

unsigned totalLoopMethods;        // counts the total number of methods that have natural loops
unsigned maxLoopsPerMethod;       // counts the maximum number of loops a method has
unsigned totalLoopOverflows;      // # of methods that identified more loops than we can represent
unsigned totalLoopCount;          // counts the total number of natural loops
unsigned totalUnnatLoopCount;     // counts the total number of (not-necessarily natural) loops
unsigned totalUnnatLoopOverflows; // # of methods that identified more unnatural loops than we can represent
unsigned iterLoopCount;           // counts the # of loops with an iterator (for like)
unsigned constIterLoopCount;      // counts the # of loops with a constant iterator (for like)
bool     hasMethodLoops;          // flag to keep track if we already counted a method as having loops
unsigned loopsThisMethod;         // counts the number of loops in the current method
bool     loopOverflowThisMethod;  // True if we exceeded the max # of loops in the method.

/* Histogram for number of loops in a method */

unsigned  loopCountBuckets[] = {0, 1, 2, 3, 4, 5, 6, 7, 8, 9, 10, 11, 12, 0};
Histogram loopCountTable(loopCountBuckets);

/* Histogram for number of loop exits */

unsigned  loopExitCountBuckets[] = {0, 1, 2, 3, 4, 5, 6, 0};
Histogram loopExitCountTable(loopExitCountBuckets);

#endif // COUNT_LOOPS

//------------------------------------------------------------------------
// getJitGCType: Given the VM's CorInfoGCType convert it to the JIT's var_types
//
// Arguments:
//    gcType    - an enum value that originally came from an element
//                of the BYTE[] returned from getClassGClayout()
//
// Return Value:
//    The corresponding enum value from the JIT's var_types
//
// Notes:
//   The gcLayout of each field of a struct is returned from getClassGClayout()
//   as a BYTE[] but each BYTE element is actually a CorInfoGCType value
//   Note when we 'know' that there is only one element in this array
//   the JIT will often pass the address of a single BYTE, instead of a BYTE[]
//

var_types Compiler::getJitGCType(BYTE gcType)
{
    var_types     result      = TYP_UNKNOWN;
    CorInfoGCType corInfoType = (CorInfoGCType)gcType;

    if (corInfoType == TYPE_GC_NONE)
    {
        result = TYP_I_IMPL;
    }
    else if (corInfoType == TYPE_GC_REF)
    {
        result = TYP_REF;
    }
    else if (corInfoType == TYPE_GC_BYREF)
    {
        result = TYP_BYREF;
    }
    else
    {
        noway_assert(!"Bad value of 'gcType'");
    }
    return result;
}

#ifdef TARGET_X86
//---------------------------------------------------------------------------
// isTrivialPointerSizedStruct:
//    Check if the given struct type contains only one pointer-sized integer value type
//
// Arguments:
//    clsHnd - the handle for the struct type.
//
// Return Value:
//    true if the given struct type contains only one pointer-sized integer value type,
//    false otherwise.
//
bool Compiler::isTrivialPointerSizedStruct(CORINFO_CLASS_HANDLE clsHnd) const
{
    assert(info.compCompHnd->isValueClass(clsHnd));
    if (info.compCompHnd->getClassSize(clsHnd) != TARGET_POINTER_SIZE)
    {
        return false;
    }
    for (;;)
    {
        // all of class chain must be of value type and must have only one field
        if (!info.compCompHnd->isValueClass(clsHnd) || info.compCompHnd->getClassNumInstanceFields(clsHnd) != 1)
        {
            return false;
        }

        CORINFO_CLASS_HANDLE* pClsHnd   = &clsHnd;
        CORINFO_FIELD_HANDLE  fldHnd    = info.compCompHnd->getFieldInClass(clsHnd, 0);
        CorInfoType           fieldType = info.compCompHnd->getFieldType(fldHnd, pClsHnd);

        var_types vt = JITtype2varType(fieldType);

        if (fieldType == CORINFO_TYPE_VALUECLASS)
        {
            clsHnd = *pClsHnd;
        }
        else if (varTypeIsI(vt) && !varTypeIsGC(vt))
        {
            return true;
        }
        else
        {
            return false;
        }
    }
}
#endif // TARGET_X86

//---------------------------------------------------------------------------
// isNativePrimitiveStructType:
//    Check if the given struct type is an intrinsic type that should be treated as though
//    it is not a struct at the unmanaged ABI boundary.
//
// Arguments:
//    clsHnd - the handle for the struct type.
//
// Return Value:
//    true if the given struct type should be treated as a primitive for unmanaged calls,
//    false otherwise.
//
bool Compiler::isNativePrimitiveStructType(CORINFO_CLASS_HANDLE clsHnd)
{
    if (!isIntrinsicType(clsHnd))
    {
        return false;
    }
    const char* namespaceName = nullptr;
    const char* typeName      = getClassNameFromMetadata(clsHnd, &namespaceName);

    if (strcmp(namespaceName, "System.Runtime.InteropServices") != 0)
    {
        return false;
    }

    return strcmp(typeName, "CLong") == 0 || strcmp(typeName, "CULong") == 0 || strcmp(typeName, "NFloat") == 0;
}

//-----------------------------------------------------------------------------
// getPrimitiveTypeForStruct:
//     Get the "primitive" type that is used for a struct
//     of size 'structSize'.
//     We examine 'clsHnd' to check the GC layout of the struct and
//     return TYP_REF for structs that simply wrap an object.
//     If the struct is a one element HFA/HVA, we will return the
//     proper floating point or vector type.
//
// Arguments:
//    structSize - the size of the struct type, cannot be zero
//    clsHnd     - the handle for the struct type, used when may have
//                 an HFA or if we need the GC layout for an object ref.
//
// Return Value:
//    The primitive type (i.e. byte, short, int, long, ref, float, double)
//    used to pass or return structs of this size.
//    If we shouldn't use a "primitive" type then TYP_UNKNOWN is returned.
// Notes:
//    For 32-bit targets (X86/ARM32) the 64-bit TYP_LONG type is not
//    considered a primitive type by this method.
//    So a struct that wraps a 'long' is passed and returned in the
//    same way as any other 8-byte struct
//    For ARM32 if we have an HFA struct that wraps a 64-bit double
//    we will return TYP_DOUBLE.
//    For vector calling conventions, a vector is considered a "primitive"
//    type, as it is passed in a single register.
//
var_types Compiler::getPrimitiveTypeForStruct(unsigned structSize, CORINFO_CLASS_HANDLE clsHnd, bool isVarArg)
{
    assert(structSize != 0);

    var_types useType = TYP_UNKNOWN;

    // Start by determining if we have an HFA/HVA with a single element.
    if (GlobalJitOptions::compFeatureHfa)
    {
        // Arm64 Windows VarArg methods arguments will not classify HFA types, they will need to be treated
        // as if they are not HFA types.
        if (!(TargetArchitecture::IsArm64 && TargetOS::IsWindows && isVarArg))
        {
            switch (structSize)
            {
                case 4:
                case 8:
#ifdef TARGET_ARM64
                case 16:
#endif // TARGET_ARM64
                {
                    var_types hfaType = GetHfaType(clsHnd);
                    // We're only interested in the case where the struct size is equal to the size of the hfaType.
                    if (varTypeIsValidHfaType(hfaType))
                    {
                        if (genTypeSize(hfaType) == structSize)
                        {
                            useType = hfaType;
                        }
                        else
                        {
                            return TYP_UNKNOWN;
                        }
                    }
                }
            }
            if (useType != TYP_UNKNOWN)
            {
                return useType;
            }
        }
    }

    // Now deal with non-HFA/HVA structs.
    switch (structSize)
    {
        case 1:
            useType = TYP_BYTE;
            break;

        case 2:
            useType = TYP_SHORT;
            break;

#if !defined(TARGET_XARCH) || defined(UNIX_AMD64_ABI)
        case 3:
            useType = TYP_INT;
            break;

#endif // !TARGET_XARCH || UNIX_AMD64_ABI

#ifdef TARGET_64BIT
        case 4:
            // We dealt with the one-float HFA above. All other 4-byte structs are handled as INT.
            useType = TYP_INT;
            break;

#if !defined(TARGET_XARCH) || defined(UNIX_AMD64_ABI)
        case 5:
        case 6:
        case 7:
            useType = TYP_I_IMPL;
            break;

#endif // !TARGET_XARCH || UNIX_AMD64_ABI
#endif // TARGET_64BIT

        case TARGET_POINTER_SIZE:
        {
            BYTE gcPtr = 0;
            // Check if this pointer-sized struct is wrapping a GC object
            info.compCompHnd->getClassGClayout(clsHnd, &gcPtr);
            useType = getJitGCType(gcPtr);
        }
        break;

        default:
            useType = TYP_UNKNOWN;
            break;
    }

    return useType;
}

//-----------------------------------------------------------------------------
// getArgTypeForStruct:
//     Get the type that is used to pass values of the given struct type.
//     If you have already retrieved the struct size then it should be
//     passed as the optional fourth argument, as this allows us to avoid
//     an extra call to getClassSize(clsHnd)
//
// Arguments:
//    clsHnd       - the handle for the struct type
//    wbPassStruct - An "out" argument with information about how
//                   the struct is to be passed
//    isVarArg     - is vararg, used to ignore HFA types for Arm64 windows varargs
//    structSize   - the size of the struct type,
//                   or zero if we should call getClassSize(clsHnd)
//
// Return Value:
//    For wbPassStruct you can pass a 'nullptr' and nothing will be written
//     or returned for that out parameter.
//    When *wbPassStruct is SPK_PrimitiveType this method's return value
//       is the primitive type used to pass the struct.
//    When *wbPassStruct is SPK_ByReference this method's return value
//       is always TYP_UNKNOWN and the struct type is passed by reference to a copy
//    When *wbPassStruct is SPK_ByValue or SPK_ByValueAsHfa this method's return value
//       is always TYP_STRUCT and the struct type is passed by value either
//       using multiple registers or on the stack.
//
// Assumptions:
//    The size must be the size of the given type.
//    The given class handle must be for a value type (struct).
//
// Notes:
//    About HFA types:
//        When the clsHnd is a one element HFA type we return the appropriate
//         floating point primitive type and *wbPassStruct is SPK_PrimitiveType
//        If there are two or more elements in the HFA type then the this method's
//         return value is TYP_STRUCT and *wbPassStruct is SPK_ByValueAsHfa
//
var_types Compiler::getArgTypeForStruct(CORINFO_CLASS_HANDLE clsHnd,
                                        structPassingKind*   wbPassStruct,
                                        bool                 isVarArg,
                                        unsigned             structSize)
{
    var_types         useType         = TYP_UNKNOWN;
    structPassingKind howToPassStruct = SPK_Unknown; // We must change this before we return

    assert(structSize != 0);

// Determine if we can pass the struct as a primitive type.
// Note that on x86 we only pass specific pointer-sized structs that satisfy isTrivialPointerSizedStruct checks.
#ifndef TARGET_X86
#ifdef UNIX_AMD64_ABI

    // An 8-byte struct may need to be passed in a floating point register
    // So we always consult the struct "Classifier" routine
    //
    SYSTEMV_AMD64_CORINFO_STRUCT_REG_PASSING_DESCRIPTOR structDesc;
    eeGetSystemVAmd64PassStructInRegisterDescriptor(clsHnd, &structDesc);

    if (structDesc.passedInRegisters && (structDesc.eightByteCount != 1))
    {
        // We can't pass this as a primitive type.
    }
    else if (structDesc.eightByteClassifications[0] == SystemVClassificationTypeSSE)
    {
        // If this is passed as a floating type, use that.
        // Otherwise, we'll use the general case - we don't want to use the "EightByteType"
        // directly, because it returns `TYP_INT` for any integral type <= 4 bytes, and
        // we need to preserve small types.
        useType = GetEightByteType(structDesc, 0);
    }
    else
#endif // UNIX_AMD64_ABI

        // The largest arg passed in a single register is MAX_PASS_SINGLEREG_BYTES,
        // so we can skip calling getPrimitiveTypeForStruct when we
        // have a struct that is larger than that.
        //
        if (structSize <= MAX_PASS_SINGLEREG_BYTES)
    {
        // We set the "primitive" useType based upon the structSize
        // and also examine the clsHnd to see if it is an HFA of count one
        useType = getPrimitiveTypeForStruct(structSize, clsHnd, isVarArg);
    }
#else
    if (isTrivialPointerSizedStruct(clsHnd))
    {
        useType = TYP_I_IMPL;
    }
#endif // !TARGET_X86

    // Did we change this struct type into a simple "primitive" type?
    //
    if (useType != TYP_UNKNOWN)
    {
        // Yes, we should use the "primitive" type in 'useType'
        howToPassStruct = SPK_PrimitiveType;
    }
    else // We can't replace the struct with a "primitive" type
    {
        // See if we can pass this struct by value, possibly in multiple registers
        // or if we should pass it by reference to a copy
        //
        if (structSize <= MAX_PASS_MULTIREG_BYTES)
        {
            // Structs that are HFA/HVA's are passed by value in multiple registers.
            // Arm64 Windows VarArg methods arguments will not classify HFA/HVA types, they will need to be treated
            // as if they are not HFA/HVA types.
            var_types hfaType;
            if (TargetArchitecture::IsArm64 && TargetOS::IsWindows && isVarArg)
            {
                hfaType = TYP_UNDEF;
            }
            else
            {
                hfaType = GetHfaType(clsHnd);
            }
            if (varTypeIsValidHfaType(hfaType))
            {
                // HFA's of count one should have been handled by getPrimitiveTypeForStruct
                assert(GetHfaCount(clsHnd) >= 2);

                // setup wbPassType and useType indicate that this is passed by value as an HFA
                //  using multiple registers
                //  (when all of the parameters registers are used, then the stack will be used)
                howToPassStruct = SPK_ByValueAsHfa;
                useType         = TYP_STRUCT;
            }
            else // Not an HFA struct type
            {

#ifdef UNIX_AMD64_ABI
                // The case of (structDesc.eightByteCount == 1) should have already been handled
                if ((structDesc.eightByteCount > 1) || !structDesc.passedInRegisters)
                {
                    // setup wbPassType and useType indicate that this is passed by value in multiple registers
                    //  (when all of the parameters registers are used, then the stack will be used)
                    howToPassStruct = SPK_ByValue;
                    useType         = TYP_STRUCT;
                }
                else
                {
                    assert(structDesc.eightByteCount == 0);
                    // Otherwise we pass this struct by reference to a copy
                    // setup wbPassType and useType indicate that this is passed using one register
                    //  (by reference to a copy)
                    howToPassStruct = SPK_ByReference;
                    useType         = TYP_UNKNOWN;
                }

#elif defined(TARGET_ARM64)

                // Structs that are pointer sized or smaller should have been handled by getPrimitiveTypeForStruct
                assert(structSize > TARGET_POINTER_SIZE);

                // On ARM64 structs that are 9-16 bytes are passed by value in multiple registers
                //
                if (structSize <= (TARGET_POINTER_SIZE * 2))
                {
                    // setup wbPassType and useType indicate that this is passed by value in multiple registers
                    //  (when all of the parameters registers are used, then the stack will be used)
                    howToPassStruct = SPK_ByValue;
                    useType         = TYP_STRUCT;
                }
                else // a structSize that is 17-32 bytes in size
                {
                    // Otherwise we pass this struct by reference to a copy
                    // setup wbPassType and useType indicate that this is passed using one register
                    //  (by reference to a copy)
                    howToPassStruct = SPK_ByReference;
                    useType         = TYP_UNKNOWN;
                }

#elif defined(TARGET_X86) || defined(TARGET_ARM) || defined(TARGET_LOONGARCH64) || defined(TARGET_RISCV64)

                // Otherwise we pass this struct by value on the stack
                // setup wbPassType and useType indicate that this is passed by value according to the X86/ARM32 ABI
                // On LOONGARCH64 struct that is 1-16 bytes is passed by value in one/two register(s)
                howToPassStruct = SPK_ByValue;
                useType         = TYP_STRUCT;

#else //  TARGET_XXX

                noway_assert(!"Unhandled TARGET in getArgTypeForStruct (with FEATURE_MULTIREG_ARGS=1)");

#endif //  TARGET_XXX
            }
        }
        else // (structSize > MAX_PASS_MULTIREG_BYTES)
        {
            // We have a (large) struct that can't be replaced with a "primitive" type
            // and can't be passed in multiple registers
            CLANG_FORMAT_COMMENT_ANCHOR;

#if defined(TARGET_X86) || defined(TARGET_ARM) || defined(UNIX_AMD64_ABI)

            // Otherwise we pass this struct by value on the stack
            // setup wbPassType and useType indicate that this is passed by value according to the X86/ARM32 ABI
            howToPassStruct = SPK_ByValue;
            useType         = TYP_STRUCT;

#elif defined(TARGET_AMD64) || defined(TARGET_ARM64) || defined(TARGET_LOONGARCH64) || defined(TARGET_RISCV64)

            // Otherwise we pass this struct by reference to a copy
            // setup wbPassType and useType indicate that this is passed using one register (by reference to a copy)
            howToPassStruct = SPK_ByReference;
            useType         = TYP_UNKNOWN;

#else //  TARGET_XXX

            noway_assert(!"Unhandled TARGET in getArgTypeForStruct");

#endif //  TARGET_XXX
        }
    }

    // 'howToPassStruct' must be set to one of the valid values before we return
    assert(howToPassStruct != SPK_Unknown);
    if (wbPassStruct != nullptr)
    {
        *wbPassStruct = howToPassStruct;
    }

    return useType;
}

//-----------------------------------------------------------------------------
// getReturnTypeForStruct:
//     Get the type that is used to return values of the given struct type.
//     If you have already retrieved the struct size then it should be
//     passed as the optional third argument, as this allows us to avoid
//     an extra call to getClassSize(clsHnd)
//
// Arguments:
//    clsHnd         - the handle for the struct type
//    callConv       - the calling convention of the function
//                     that returns this struct.
//    wbReturnStruct - An "out" argument with information about how
//                     the struct is to be returned
//    structSize     - the size of the struct type,
//                     or zero if we should call getClassSize(clsHnd)
//
// Return Value:
//    For wbReturnStruct you can pass a 'nullptr' and nothing will be written
//     or returned for that out parameter.
//    When *wbReturnStruct is SPK_PrimitiveType this method's return value
//       is the primitive type used to return the struct.
//    When *wbReturnStruct is SPK_ByReference this method's return value
//       is always TYP_UNKNOWN and the struct type is returned using a return buffer
//    When *wbReturnStruct is SPK_ByValue or SPK_ByValueAsHfa this method's return value
//       is always TYP_STRUCT and the struct type is returned using multiple registers.
//
// Assumptions:
//    The size must be the size of the given type.
//    The given class handle must be for a value type (struct).
//
// Notes:
//    About HFA types:
//        When the clsHnd is a one element HFA type then this method's return
//          value is the appropriate floating point primitive type and
//          *wbReturnStruct is SPK_PrimitiveType.
//        If there are two or more elements in the HFA type and the target supports
//          multireg return types then the return value is TYP_STRUCT and
//          *wbReturnStruct is SPK_ByValueAsHfa.
//        Additionally if there are two or more elements in the HFA type and
//          the target doesn't support multreg return types then it is treated
//          as if it wasn't an HFA type.
//    About returning TYP_STRUCT:
//        Whenever this method's return value is TYP_STRUCT it always means
//         that multiple registers are used to return this struct.
//
var_types Compiler::getReturnTypeForStruct(CORINFO_CLASS_HANDLE     clsHnd,
                                           CorInfoCallConvExtension callConv,
                                           structPassingKind*       wbReturnStruct /* = nullptr */,
                                           unsigned                 structSize /* = 0 */)
{
    var_types         useType             = TYP_UNKNOWN;
    structPassingKind howToReturnStruct   = SPK_Unknown; // We must change this before we return
    bool              canReturnInRegister = true;

    assert(clsHnd != NO_CLASS_HANDLE);

    if (structSize == 0)
    {
        structSize = info.compCompHnd->getClassSize(clsHnd);
    }
    assert(structSize > 0);

#ifdef UNIX_AMD64_ABI
    // An 8-byte struct may need to be returned in a floating point register
    // So we always consult the struct "Classifier" routine
    //
    SYSTEMV_AMD64_CORINFO_STRUCT_REG_PASSING_DESCRIPTOR structDesc;
    eeGetSystemVAmd64PassStructInRegisterDescriptor(clsHnd, &structDesc);

    if (structDesc.eightByteCount == 1)
    {
        assert(structSize <= sizeof(double));
        assert(structDesc.passedInRegisters);

        if (structDesc.eightByteClassifications[0] == SystemVClassificationTypeSSE)
        {
            // If this is returned as a floating type, use that.
            // Otherwise, leave as TYP_UNKNOWN and we'll sort things out below.
            useType           = GetEightByteType(structDesc, 0);
            howToReturnStruct = SPK_PrimitiveType;
        }
    }
    else
    {
        // Return classification is not always size based...
        canReturnInRegister = structDesc.passedInRegisters;
        if (!canReturnInRegister)
        {
            assert(structDesc.eightByteCount == 0);
            howToReturnStruct = SPK_ByReference;
            useType           = TYP_UNKNOWN;
        }
    }
#elif UNIX_X86_ABI
    if (callConv != CorInfoCallConvExtension::Managed && !isNativePrimitiveStructType(clsHnd))
    {
        canReturnInRegister = false;
        howToReturnStruct   = SPK_ByReference;
        useType             = TYP_UNKNOWN;
    }
#elif defined(TARGET_LOONGARCH64)
    if (structSize <= (TARGET_POINTER_SIZE * 2))
    {
        uint32_t floatFieldFlags = info.compCompHnd->getLoongArch64PassStructInRegisterFlags(clsHnd);

        if ((floatFieldFlags & STRUCT_FLOAT_FIELD_ONLY_ONE) != 0)
        {
            howToReturnStruct = SPK_PrimitiveType;
            useType           = (structSize > 4) ? TYP_DOUBLE : TYP_FLOAT;
        }
        else if (floatFieldFlags & (STRUCT_HAS_FLOAT_FIELDS_MASK ^ STRUCT_FLOAT_FIELD_ONLY_ONE))
        {
            howToReturnStruct = SPK_ByValue;
            useType           = TYP_STRUCT;
        }
    }

#elif defined(TARGET_RISCV64)
    if (structSize <= (TARGET_POINTER_SIZE * 2))
    {
        uint32_t floatFieldFlags = info.compCompHnd->getRISCV64PassStructInRegisterFlags(clsHnd);

        if ((floatFieldFlags & STRUCT_FLOAT_FIELD_ONLY_ONE) != 0)
        {
            howToReturnStruct = SPK_PrimitiveType;
            useType           = (structSize > 4) ? TYP_DOUBLE : TYP_FLOAT;
        }
        else if (floatFieldFlags & (STRUCT_HAS_FLOAT_FIELDS_MASK ^ STRUCT_FLOAT_FIELD_ONLY_ONE))
        {
            howToReturnStruct = SPK_ByValue;
            useType           = TYP_STRUCT;
        }
    }

#endif
    if (TargetOS::IsWindows && !TargetArchitecture::IsArm32 && callConvIsInstanceMethodCallConv(callConv) &&
        !isNativePrimitiveStructType(clsHnd))
    {
        canReturnInRegister = false;
        howToReturnStruct   = SPK_ByReference;
        useType             = TYP_UNKNOWN;
    }

    // Check for cases where a small struct is returned in a register
    // via a primitive type.
    //
    // The largest "primitive type" is MAX_PASS_SINGLEREG_BYTES
    // so we can skip calling getPrimitiveTypeForStruct when we
    // have a struct that is larger than that.
    if (canReturnInRegister && (useType == TYP_UNKNOWN) && (structSize <= MAX_PASS_SINGLEREG_BYTES))
    {
        // We set the "primitive" useType based upon the structSize
        // and also examine the clsHnd to see if it is an HFA of count one
        //
        // The ABI for struct returns in varArg methods, is same as the normal case,
        // so pass false for isVararg
        useType = getPrimitiveTypeForStruct(structSize, clsHnd, /*isVararg=*/false);

        if (useType != TYP_UNKNOWN)
        {
            if (structSize == genTypeSize(useType))
            {
                // Currently: 1, 2, 4, or 8 byte structs
                howToReturnStruct = SPK_PrimitiveType;
            }
            else
            {
                // Currently: 3, 5, 6, or 7 byte structs
                assert(structSize < genTypeSize(useType));
                howToReturnStruct = SPK_EnclosingType;
            }
        }
    }

#ifdef TARGET_64BIT
    // Note this handles an odd case when FEATURE_MULTIREG_RET is disabled and HFAs are enabled
    //
    // getPrimitiveTypeForStruct will return TYP_UNKNOWN for a struct that is an HFA of two floats
    // because when HFA are enabled, normally we would use two FP registers to pass or return it
    //
    // But if we don't have support for multiple register return types, we have to change this.
    // Since what we have is an 8-byte struct (float + float)  we change useType to TYP_I_IMPL
    // so that the struct is returned instead using an 8-byte integer register.
    //
    if ((FEATURE_MULTIREG_RET == 0) && (useType == TYP_UNKNOWN) && (structSize == (2 * sizeof(float))) && IsHfa(clsHnd))
    {
        useType           = TYP_I_IMPL;
        howToReturnStruct = SPK_PrimitiveType;
    }
#endif

    // Did we change this struct type into a simple "primitive" type?
    if (useType != TYP_UNKNOWN)
    {
        // If so, we should have already set howToReturnStruct, too.
        assert(howToReturnStruct != SPK_Unknown);
    }
    else if (canReturnInRegister) // We can't replace the struct with a "primitive" type
    {
        // See if we can return this struct by value, possibly in multiple registers
        // or if we should return it using a return buffer register
        //
        if ((FEATURE_MULTIREG_RET == 1) && (structSize <= MAX_RET_MULTIREG_BYTES))
        {
            // Structs that are HFA's are returned in multiple registers
            if (IsHfa(clsHnd))
            {
                // HFA's of count one should have been handled by getPrimitiveTypeForStruct
                assert(GetHfaCount(clsHnd) >= 2);

                // setup wbPassType and useType indicate that this is returned by value as an HFA
                //  using multiple registers
                howToReturnStruct = SPK_ByValueAsHfa;
                useType           = TYP_STRUCT;
            }
            else // Not an HFA struct type
            {

#ifdef UNIX_AMD64_ABI

                // The cases of (structDesc.eightByteCount == 1) and (structDesc.eightByteCount == 0)
                // should have already been handled
                assert(structDesc.eightByteCount > 1);
                // setup wbPassType and useType indicate that this is returned by value in multiple registers
                howToReturnStruct = SPK_ByValue;
                useType           = TYP_STRUCT;
                assert(structDesc.passedInRegisters == true);

#elif defined(TARGET_ARM64)

                // Structs that are pointer sized or smaller should have been handled by getPrimitiveTypeForStruct
                assert(structSize > TARGET_POINTER_SIZE);

                // On ARM64 structs that are 9-16 bytes are returned by value in multiple registers
                //
                if (structSize <= (TARGET_POINTER_SIZE * 2))
                {
                    // setup wbPassType and useType indicate that this is return by value in multiple registers
                    howToReturnStruct = SPK_ByValue;
                    useType           = TYP_STRUCT;
                }
                else // a structSize that is 17-32 bytes in size
                {
                    // Otherwise we return this struct using a return buffer
                    // setup wbPassType and useType indicate that this is returned using a return buffer register
                    //  (reference to a return buffer)
                    howToReturnStruct = SPK_ByReference;
                    useType           = TYP_UNKNOWN;
                }
#elif defined(TARGET_X86)

                // Only 8-byte structs are return in multiple registers.
                // We also only support multireg struct returns on x86 to match the native calling convention.
                // So return 8-byte structs only when the calling convention is a native calling convention.
                if (structSize == MAX_RET_MULTIREG_BYTES && callConv != CorInfoCallConvExtension::Managed)
                {
                    // setup wbPassType and useType indicate that this is return by value in multiple registers
                    howToReturnStruct = SPK_ByValue;
                    useType           = TYP_STRUCT;
                }
                else
                {
                    // Otherwise we return this struct using a return buffer
                    // setup wbPassType and useType indicate that this is returned using a return buffer register
                    //  (reference to a return buffer)
                    howToReturnStruct = SPK_ByReference;
                    useType           = TYP_UNKNOWN;
                }
#elif defined(TARGET_ARM)

                // Otherwise we return this struct using a return buffer
                // setup wbPassType and useType indicate that this is returned using a return buffer register
                //  (reference to a return buffer)
                howToReturnStruct = SPK_ByReference;
                useType           = TYP_UNKNOWN;

#elif defined(TARGET_LOONGARCH64) || defined(TARGET_RISCV64)

                // On LOONGARCH64 struct that is 1-16 bytes is returned by value in one/two register(s)
                howToReturnStruct = SPK_ByValue;
                useType           = TYP_STRUCT;

#else //  TARGET_XXX

                noway_assert(!"Unhandled TARGET in getReturnTypeForStruct (with FEATURE_MULTIREG_ARGS=1)");

#endif //  TARGET_XXX
            }
        }
        else // (structSize > MAX_RET_MULTIREG_BYTES) || (FEATURE_MULTIREG_RET == 0)
        {
            // We have a (large) struct that can't be replaced with a "primitive" type
            // and can't be returned in multiple registers

            // We return this struct using a return buffer register
            // setup wbPassType and useType indicate that this is returned using a return buffer register
            //  (reference to a return buffer)
            howToReturnStruct = SPK_ByReference;
            useType           = TYP_UNKNOWN;
        }
    }

    // 'howToReturnStruct' must be set to one of the valid values before we return
    assert(howToReturnStruct != SPK_Unknown);
    if (wbReturnStruct != nullptr)
    {
        *wbReturnStruct = howToReturnStruct;
    }

    return useType;
}

///////////////////////////////////////////////////////////////////////////////
//
// MEASURE_NOWAY: code to measure and rank dynamic occurrences of noway_assert.
// (Just the appearances of noway_assert, whether the assert is true or false.)
// This might help characterize the cost of noway_assert in non-DEBUG builds,
// or determine which noway_assert should be simple DEBUG-only asserts.
//
///////////////////////////////////////////////////////////////////////////////

#if MEASURE_NOWAY

struct FileLine
{
    char*    m_file;
    unsigned m_line;
    char*    m_condStr;

    FileLine() : m_file(nullptr), m_line(0), m_condStr(nullptr)
    {
    }

    FileLine(const char* file, unsigned line, const char* condStr) : m_line(line)
    {
        size_t newSize = (strlen(file) + 1) * sizeof(char);
        m_file         = HostAllocator::getHostAllocator().allocate<char>(newSize);
        strcpy_s(m_file, newSize, file);

        newSize   = (strlen(condStr) + 1) * sizeof(char);
        m_condStr = HostAllocator::getHostAllocator().allocate<char>(newSize);
        strcpy_s(m_condStr, newSize, condStr);
    }

    FileLine(const FileLine& other)
    {
        m_file    = other.m_file;
        m_line    = other.m_line;
        m_condStr = other.m_condStr;
    }

    // GetHashCode() and Equals() are needed by JitHashTable

    static unsigned GetHashCode(FileLine fl)
    {
        assert(fl.m_file != nullptr);
        unsigned code = fl.m_line;
        for (const char* p = fl.m_file; *p != '\0'; p++)
        {
            code += *p;
        }
        // Could also add condStr.
        return code;
    }

    static bool Equals(FileLine fl1, FileLine fl2)
    {
        return (fl1.m_line == fl2.m_line) && (0 == strcmp(fl1.m_file, fl2.m_file));
    }
};

typedef JitHashTable<FileLine, FileLine, size_t, HostAllocator> FileLineToCountMap;
FileLineToCountMap* NowayAssertMap;

void Compiler::RecordNowayAssert(const char* filename, unsigned line, const char* condStr)
{
    if (NowayAssertMap == nullptr)
    {
        NowayAssertMap = new (HostAllocator::getHostAllocator()) FileLineToCountMap(HostAllocator::getHostAllocator());
    }
    FileLine fl(filename, line, condStr);
    size_t*  pCount = NowayAssertMap->LookupPointer(fl);
    if (pCount == nullptr)
    {
        NowayAssertMap->Set(fl, 1);
    }
    else
    {
        ++(*pCount);
    }
}

void RecordNowayAssertGlobal(const char* filename, unsigned line, const char* condStr)
{
    if ((JitConfig.JitMeasureNowayAssert() == 1) && (JitTls::GetCompiler() != nullptr))
    {
        JitTls::GetCompiler()->RecordNowayAssert(filename, line, condStr);
    }
}

struct NowayAssertCountMap
{
    size_t   count;
    FileLine fl;

    NowayAssertCountMap() : count(0)
    {
    }

    struct compare
    {
        bool operator()(const NowayAssertCountMap& elem1, const NowayAssertCountMap& elem2)
        {
            return (ssize_t)elem2.count < (ssize_t)elem1.count; // sort in descending order
        }
    };
};

void DisplayNowayAssertMap()
{
    if (NowayAssertMap != nullptr)
    {
        FILE* fout;

        LPCWSTR strJitMeasureNowayAssertFile = JitConfig.JitMeasureNowayAssertFile();
        if (strJitMeasureNowayAssertFile != nullptr)
        {
            fout = _wfopen(strJitMeasureNowayAssertFile, W("a"));
            if (fout == nullptr)
            {
                fprintf(jitstdout, "Failed to open JitMeasureNowayAssertFile \"%ws\"\n", strJitMeasureNowayAssertFile);
                return;
            }
        }
        else
        {
            fout = jitstdout;
        }

        // Iterate noway assert map, create sorted table by occurrence, dump it.
        unsigned             count = NowayAssertMap->GetCount();
        NowayAssertCountMap* nacp  = new NowayAssertCountMap[count];
        unsigned             i     = 0;

        for (FileLineToCountMap::Node* const iter : FileLineToCountMap::KeyValueIteration(NowayAssertMap))
        {
            nacp[i].count = iter->GetValue();
            nacp[i].fl    = iter->GetKey();
            ++i;
        }

        jitstd::sort(nacp, nacp + count, NowayAssertCountMap::compare());

        if (fout == jitstdout)
        {
            // Don't output the header if writing to a file, since we'll be appending to existing dumps in that case.
            fprintf(fout, "\nnoway_assert counts:\n");
            fprintf(fout, "count, file, line, text\n");
        }

        for (i = 0; i < count; i++)
        {
            fprintf(fout, "%u, %s, %u, \"%s\"\n", nacp[i].count, nacp[i].fl.m_file, nacp[i].fl.m_line,
                    nacp[i].fl.m_condStr);
        }

        if (fout != jitstdout)
        {
            fclose(fout);
            fout = nullptr;
        }
    }
}

#endif // MEASURE_NOWAY

#if MEASURE_BLOCK_SIZE
size_t genFlowNodeSize;
size_t genFlowNodeCnt;
#endif // MEASURE_BLOCK_SIZE

/*****************************************************************************/
// We keep track of methods we've already compiled.

/*****************************************************************************
 *  Declare the statics
 */

#ifdef DEBUG
/* static */
LONG Compiler::s_compMethodsCount = 0; // to produce unique label names
#endif

#if MEASURE_MEM_ALLOC
/* static */
bool Compiler::s_dspMemStats = false;
#endif

#ifndef PROFILING_SUPPORTED
const bool Compiler::Options::compNoPInvokeInlineCB = false;
#endif

/*****************************************************************************
 *
 *  One time initialization code
 */

/* static */
void Compiler::compStartup()
{
#if DISPLAY_SIZES
    grossVMsize = grossNCsize = totalNCsize = 0;
#endif // DISPLAY_SIZES

    /* Initialize the table of tree node sizes */

    GenTree::InitNodeSize();

#ifdef JIT32_GCENCODER
    // Initialize the GC encoder lookup table

    GCInfo::gcInitEncoderLookupTable();
#endif

    /* Initialize the emitter */

    emitter::emitInit();

    // Static vars of ValueNumStore
    ValueNumStore::InitValueNumStoreStatics();

    compDisplayStaticSizes(jitstdout);
}

/*****************************************************************************
 *
 *  One time finalization code
 */

/* static */
void Compiler::compShutdown()
{
    if (s_pAltJitExcludeAssembliesList != nullptr)
    {
        s_pAltJitExcludeAssembliesList->~AssemblyNamesList2(); // call the destructor
        s_pAltJitExcludeAssembliesList = nullptr;
    }

#ifdef DEBUG
    if (s_pJitDisasmIncludeAssembliesList != nullptr)
    {
        s_pJitDisasmIncludeAssembliesList->~AssemblyNamesList2(); // call the destructor
        s_pJitDisasmIncludeAssembliesList = nullptr;
    }
#endif // DEBUG

#if MEASURE_NOWAY
    DisplayNowayAssertMap();
#endif // MEASURE_NOWAY

    /* Shut down the emitter */

    emitter::emitDone();

#if defined(DEBUG) || defined(INLINE_DATA)
    // Finish reading and/or writing inline xml
    if (JitConfig.JitInlineDumpXmlFile() != nullptr)
    {
        FILE* file = _wfopen(JitConfig.JitInlineDumpXmlFile(), W("a"));
        if (file != nullptr)
        {
            InlineStrategy::FinalizeXml(file);
            fclose(file);
        }
        else
        {
            InlineStrategy::FinalizeXml();
        }
    }
#endif // defined(DEBUG) || defined(INLINE_DATA)

#if defined(DEBUG) || MEASURE_NODE_SIZE || MEASURE_BLOCK_SIZE || DISPLAY_SIZES || CALL_ARG_STATS
    if (genMethodCnt == 0)
    {
        return;
    }
#endif

#if NODEBASH_STATS
    GenTree::ReportOperBashing(jitstdout);
#endif

    // Where should we write our statistics output?
    FILE* fout = jitstdout;

#ifdef FEATURE_JIT_METHOD_PERF
    if (compJitTimeLogFilename != nullptr)
    {
        FILE* jitTimeLogFile = _wfopen(compJitTimeLogFilename, W("a"));
        if (jitTimeLogFile != nullptr)
        {
            CompTimeSummaryInfo::s_compTimeSummary.Print(jitTimeLogFile);
            fclose(jitTimeLogFile);
        }
    }

    JitTimer::Shutdown();
#endif // FEATURE_JIT_METHOD_PERF

#if COUNT_AST_OPERS

    // Add up all the counts so that we can show percentages of total
    unsigned totalCount = 0;
    for (unsigned op = 0; op < GT_COUNT; op++)
    {
        totalCount += GenTree::s_gtNodeCounts[op];
    }

    if (totalCount > 0)
    {
        struct OperInfo
        {
            unsigned   Count;
            unsigned   Size;
            genTreeOps Oper;
        };

        OperInfo opers[GT_COUNT];
        for (unsigned op = 0; op < GT_COUNT; op++)
        {
            opers[op] = {GenTree::s_gtNodeCounts[op], GenTree::s_gtTrueSizes[op], static_cast<genTreeOps>(op)};
        }

        jitstd::sort(opers, opers + ArrLen(opers), [](const OperInfo& l, const OperInfo& r) {
            // We'll be sorting in descending order.
            return l.Count >= r.Count;
        });

        unsigned remainingCount      = totalCount;
        unsigned remainingCountLarge = 0;
        unsigned remainingCountSmall = 0;

        unsigned countLarge = 0;
        unsigned countSmall = 0;

        fprintf(fout, "\nGenTree operator counts (approximate):\n\n");

        for (OperInfo oper : opers)
        {
            unsigned size       = oper.Size;
            unsigned count      = oper.Count;
            double   percentage = 100.0 * count / totalCount;

            if (size > TREE_NODE_SZ_SMALL)
            {
                countLarge += count;
            }
            else
            {
                countSmall += count;
            }

            // Let's not show anything below a threshold
            if (percentage >= 0.5)
            {
                fprintf(fout, "    GT_%-17s   %7u (%4.1lf%%) %3u bytes each\n", GenTree::OpName(oper.Oper), count,
                        percentage, size);
                remainingCount -= count;
            }
            else
            {
                if (size > TREE_NODE_SZ_SMALL)
                {
                    remainingCountLarge += count;
                }
                else
                {
                    remainingCountSmall += count;
                }
            }
        }

        if (remainingCount > 0)
        {
            fprintf(fout, "    All other GT_xxx ...   %7u (%4.1lf%%) ... %4.1lf%% small + %4.1lf%% large\n",
                    remainingCount, 100.0 * remainingCount / totalCount, 100.0 * remainingCountSmall / totalCount,
                    100.0 * remainingCountLarge / totalCount);
        }
        fprintf(fout, "    -----------------------------------------------------\n");
        fprintf(fout, "    Total    .......   %11u --ALL-- ... %4.1lf%% small + %4.1lf%% large\n", totalCount,
                100.0 * countSmall / totalCount, 100.0 * countLarge / totalCount);
        fprintf(fout, "\n");
    }

#endif // COUNT_AST_OPERS

#if DISPLAY_SIZES

    if (grossVMsize && grossNCsize)
    {
        fprintf(fout, "\n");
        fprintf(fout, "--------------------------------------\n");
        fprintf(fout, "Function and GC info size stats\n");
        fprintf(fout, "--------------------------------------\n");

        fprintf(fout, "[%7u VM, %8u %6s %4u%%] %s\n", grossVMsize, grossNCsize, Target::g_tgtCPUName,
                100 * grossNCsize / grossVMsize, "Total (excluding GC info)");

        fprintf(fout, "[%7u VM, %8u %6s %4u%%] %s\n", grossVMsize, totalNCsize, Target::g_tgtCPUName,
                100 * totalNCsize / grossVMsize, "Total (including GC info)");

        if (gcHeaderISize || gcHeaderNSize)
        {
            fprintf(fout, "\n");

            fprintf(fout, "GC tables   : [%7uI,%7uN] %7u byt  (%u%% of IL, %u%% of %s).\n",
                    gcHeaderISize + gcPtrMapISize, gcHeaderNSize + gcPtrMapNSize, totalNCsize - grossNCsize,
                    100 * (totalNCsize - grossNCsize) / grossVMsize, 100 * (totalNCsize - grossNCsize) / grossNCsize,
                    Target::g_tgtCPUName);

            fprintf(fout, "GC headers  : [%7uI,%7uN] %7u byt, [%4.1fI,%4.1fN] %4.1f byt/meth\n", gcHeaderISize,
                    gcHeaderNSize, gcHeaderISize + gcHeaderNSize, (float)gcHeaderISize / (genMethodICnt + 0.001),
                    (float)gcHeaderNSize / (genMethodNCnt + 0.001),
                    (float)(gcHeaderISize + gcHeaderNSize) / genMethodCnt);

            fprintf(fout, "GC ptr maps : [%7uI,%7uN] %7u byt, [%4.1fI,%4.1fN] %4.1f byt/meth\n", gcPtrMapISize,
                    gcPtrMapNSize, gcPtrMapISize + gcPtrMapNSize, (float)gcPtrMapISize / (genMethodICnt + 0.001),
                    (float)gcPtrMapNSize / (genMethodNCnt + 0.001),
                    (float)(gcPtrMapISize + gcPtrMapNSize) / genMethodCnt);
        }
        else
        {
            fprintf(fout, "\n");

            fprintf(fout, "GC tables   take up %u bytes (%u%% of instr, %u%% of %6s code).\n",
                    totalNCsize - grossNCsize, 100 * (totalNCsize - grossNCsize) / grossVMsize,
                    100 * (totalNCsize - grossNCsize) / grossNCsize, Target::g_tgtCPUName);
        }

#ifdef DEBUG
#if DOUBLE_ALIGN
        fprintf(fout, "%u out of %u methods generated with double-aligned stack\n",
                Compiler::s_lvaDoubleAlignedProcsCount, genMethodCnt);
#endif
#endif
    }

#endif // DISPLAY_SIZES

#if CALL_ARG_STATS
    compDispCallArgStats(fout);
#endif

#if COUNT_BASIC_BLOCKS
    fprintf(fout, "--------------------------------------------------\n");
    fprintf(fout, "Basic block count frequency table:\n");
    fprintf(fout, "--------------------------------------------------\n");
    bbCntTable.dump(fout);
    fprintf(fout, "--------------------------------------------------\n");

    fprintf(fout, "\n");

    fprintf(fout, "--------------------------------------------------\n");
    fprintf(fout, "IL method size frequency table for methods with a single basic block:\n");
    fprintf(fout, "--------------------------------------------------\n");
    bbOneBBSizeTable.dump(fout);
    fprintf(fout, "--------------------------------------------------\n");

    fprintf(fout, "--------------------------------------------------\n");
    fprintf(fout, "fgComputeDoms `while (change)` iterations:\n");
    fprintf(fout, "--------------------------------------------------\n");
    domsChangedIterationTable.dump(fout);
    fprintf(fout, "--------------------------------------------------\n");

    fprintf(fout, "--------------------------------------------------\n");
    fprintf(fout, "fgComputeReachabilitySets `while (change)` iterations:\n");
    fprintf(fout, "--------------------------------------------------\n");
    computeReachabilitySetsIterationTable.dump(fout);
    fprintf(fout, "--------------------------------------------------\n");

    fprintf(fout, "--------------------------------------------------\n");
    fprintf(fout, "fgComputeReachability `while (change)` iterations:\n");
    fprintf(fout, "--------------------------------------------------\n");
    computeReachabilityIterationTable.dump(fout);
    fprintf(fout, "--------------------------------------------------\n");

#endif // COUNT_BASIC_BLOCKS

#if COUNT_LOOPS

    fprintf(fout, "\n");
    fprintf(fout, "---------------------------------------------------\n");
    fprintf(fout, "Loop stats\n");
    fprintf(fout, "---------------------------------------------------\n");
    fprintf(fout, "Total number of methods with loops is %5u\n", totalLoopMethods);
    fprintf(fout, "Total number of              loops is %5u\n", totalLoopCount);
    fprintf(fout, "Maximum number of loops per method is %5u\n", maxLoopsPerMethod);
    fprintf(fout, "# of methods overflowing nat loop table is %5u\n", totalLoopOverflows);
    fprintf(fout, "Total number of 'unnatural' loops is %5u\n", totalUnnatLoopCount);
    fprintf(fout, "# of methods overflowing unnat loop limit is %5u\n", totalUnnatLoopOverflows);
    fprintf(fout, "Total number of loops with an         iterator is %5u\n", iterLoopCount);
    fprintf(fout, "Total number of loops with a constant iterator is %5u\n", constIterLoopCount);

    fprintf(fout, "--------------------------------------------------\n");
    fprintf(fout, "Loop count frequency table:\n");
    fprintf(fout, "--------------------------------------------------\n");
    loopCountTable.dump(fout);
    fprintf(fout, "--------------------------------------------------\n");
    fprintf(fout, "Loop exit count frequency table:\n");
    fprintf(fout, "--------------------------------------------------\n");
    loopExitCountTable.dump(fout);
    fprintf(fout, "--------------------------------------------------\n");

#endif // COUNT_LOOPS

#if MEASURE_NODE_SIZE

    fprintf(fout, "\n");
    fprintf(fout, "---------------------------------------------------\n");
    fprintf(fout, "GenTree node allocation stats\n");
    fprintf(fout, "---------------------------------------------------\n");

    fprintf(fout, "Allocated %6I64u tree nodes (%7I64u bytes total, avg %4I64u bytes per method)\n",
            genNodeSizeStats.genTreeNodeCnt, genNodeSizeStats.genTreeNodeSize,
            genNodeSizeStats.genTreeNodeSize / genMethodCnt);

    fprintf(fout, "Allocated %7I64u bytes of unused tree node space (%3.2f%%)\n",
            genNodeSizeStats.genTreeNodeSize - genNodeSizeStats.genTreeNodeActualSize,
            (float)(100 * (genNodeSizeStats.genTreeNodeSize - genNodeSizeStats.genTreeNodeActualSize)) /
                genNodeSizeStats.genTreeNodeSize);

    fprintf(fout, "\n");
    fprintf(fout, "---------------------------------------------------\n");
    fprintf(fout, "Distribution of per-method GenTree node counts:\n");
    genTreeNcntHist.dump(fout);

    fprintf(fout, "\n");
    fprintf(fout, "---------------------------------------------------\n");
    fprintf(fout, "Distribution of per-method GenTree node  allocations (in bytes):\n");
    genTreeNsizHist.dump(fout);

#endif // MEASURE_NODE_SIZE

#if MEASURE_BLOCK_SIZE

    fprintf(fout, "\n");
    fprintf(fout, "---------------------------------------------------\n");
    fprintf(fout, "BasicBlock and FlowEdge/BasicBlockList allocation stats\n");
    fprintf(fout, "---------------------------------------------------\n");

    fprintf(fout, "Allocated %6u basic blocks (%7u bytes total, avg %4u bytes per method)\n", BasicBlock::s_Count,
            BasicBlock::s_Size, BasicBlock::s_Size / genMethodCnt);
    fprintf(fout, "Allocated %6u flow nodes (%7u bytes total, avg %4u bytes per method)\n", genFlowNodeCnt,
            genFlowNodeSize, genFlowNodeSize / genMethodCnt);

#endif // MEASURE_BLOCK_SIZE

#if MEASURE_MEM_ALLOC

    if (s_dspMemStats)
    {
        fprintf(fout, "\nAll allocations:\n");
        ArenaAllocator::dumpAggregateMemStats(jitstdout);

        fprintf(fout, "\nLargest method:\n");
        ArenaAllocator::dumpMaxMemStats(jitstdout);

        fprintf(fout, "\n");
        fprintf(fout, "---------------------------------------------------\n");
        fprintf(fout, "Distribution of total memory allocated per method (in KB):\n");
        memAllocHist.dump(fout);

        fprintf(fout, "\n");
        fprintf(fout, "---------------------------------------------------\n");
        fprintf(fout, "Distribution of total memory used      per method (in KB):\n");
        memUsedHist.dump(fout);
    }

#endif // MEASURE_MEM_ALLOC

#if LOOP_HOIST_STATS
#ifdef DEBUG // Always display loop stats in retail
    if (JitConfig.DisplayLoopHoistStats() != 0)
#endif // DEBUG
    {
        PrintAggregateLoopHoistStats(jitstdout);
    }
#endif // LOOP_HOIST_STATS

#if TRACK_ENREG_STATS
    if (JitConfig.JitEnregStats() != 0)
    {
        s_enregisterStats.Dump(fout);
    }
#endif // TRACK_ENREG_STATS

#if MEASURE_PTRTAB_SIZE

    fprintf(fout, "\n");
    fprintf(fout, "---------------------------------------------------\n");
    fprintf(fout, "GC pointer table stats\n");
    fprintf(fout, "---------------------------------------------------\n");

    fprintf(fout, "Reg pointer descriptor size (internal): %8u (avg %4u per method)\n", GCInfo::s_gcRegPtrDscSize,
            GCInfo::s_gcRegPtrDscSize / genMethodCnt);

    fprintf(fout, "Total pointer table size: %8u (avg %4u per method)\n", GCInfo::s_gcTotalPtrTabSize,
            GCInfo::s_gcTotalPtrTabSize / genMethodCnt);

#endif // MEASURE_PTRTAB_SIZE

#if MEASURE_NODE_SIZE || MEASURE_BLOCK_SIZE || MEASURE_PTRTAB_SIZE || DISPLAY_SIZES

    if (genMethodCnt != 0)
    {
        fprintf(fout, "\n");
        fprintf(fout, "A total of %6u methods compiled", genMethodCnt);
#if DISPLAY_SIZES
        if (genMethodICnt || genMethodNCnt)
        {
            fprintf(fout, " (%u interruptible, %u non-interruptible)", genMethodICnt, genMethodNCnt);
        }
#endif // DISPLAY_SIZES
        fprintf(fout, ".\n");
    }

#endif // MEASURE_NODE_SIZE || MEASURE_BLOCK_SIZE || MEASURE_PTRTAB_SIZE || DISPLAY_SIZES

#if EMITTER_STATS
    emitterStats(fout);
#endif

#if MEASURE_FATAL
    fprintf(fout, "\n");
    fprintf(fout, "---------------------------------------------------\n");
    fprintf(fout, "Fatal errors stats\n");
    fprintf(fout, "---------------------------------------------------\n");
    fprintf(fout, "   badCode:             %u\n", fatal_badCode);
    fprintf(fout, "   noWay:               %u\n", fatal_noWay);
    fprintf(fout, "   implLimitation:      %u\n", fatal_implLimitation);
    fprintf(fout, "   NOMEM:               %u\n", fatal_NOMEM);
    fprintf(fout, "   noWayAssertBody:     %u\n", fatal_noWayAssertBody);
#ifdef DEBUG
    fprintf(fout, "   noWayAssertBodyArgs: %u\n", fatal_noWayAssertBodyArgs);
#endif // DEBUG
    fprintf(fout, "   NYI:                 %u\n", fatal_NYI);
#endif // MEASURE_FATAL
}

/*****************************************************************************
 *  Display static data structure sizes.
 */

/* static */
void Compiler::compDisplayStaticSizes(FILE* fout)
{
#if MEASURE_NODE_SIZE
    GenTree::DumpNodeSizes(fout);
#endif

#if EMITTER_STATS
    emitterStaticStats(fout);
#endif
}

/*****************************************************************************
 *
 *  Constructor
 */
void Compiler::compInit(ArenaAllocator*       pAlloc,
                        CORINFO_METHOD_HANDLE methodHnd,
                        COMP_HANDLE           compHnd,
                        CORINFO_METHOD_INFO*  methodInfo,
                        InlineInfo*           inlineInfo)
{
    assert(pAlloc);
    compArenaAllocator = pAlloc;

    // Inlinee Compile object will only be allocated when needed for the 1st time.
    InlineeCompiler = nullptr;

    // Set the inline info.
    impInlineInfo       = inlineInfo;
    info.compCompHnd    = compHnd;
    info.compMethodHnd  = methodHnd;
    info.compMethodInfo = methodInfo;
    info.compClassHnd   = compHnd->getMethodClass(methodHnd);

#ifdef DEBUG
    bRangeAllowStress = false;

    // set this early so we can use it without relying on random memory values
    verbose = compIsForInlining() ? impInlineInfo->InlinerCompiler->verbose : false;

    compNumStatementLinksTraversed = 0;
    compPoisoningAnyImplicitByrefs = false;
#endif

#if defined(DEBUG) || defined(LATE_DISASM) || DUMP_FLOWGRAPHS || DUMP_GC_TABLES
    // Initialize the method name and related info, as it is used early in determining whether to
    // apply stress modes, and which ones to apply.
    // Note that even allocating memory can invoke the stress mechanism, so ensure that both
    // 'compMethodName' and 'compFullName' are either null or valid before we allocate.
    // (The stress mode checks references these prior to checking bRangeAllowStress.)
    //
    info.compMethodName = nullptr;
    info.compClassName  = nullptr;
    info.compFullName   = nullptr;

    info.compMethodName = eeGetMethodName(methodHnd);
    info.compClassName  = eeGetClassName(info.compClassHnd);
    info.compFullName   = eeGetMethodFullName(methodHnd);
    info.compPerfScore  = 0.0;

    info.compMethodSuperPMIIndex = g_jitHost->getIntConfigValue(W("SuperPMIMethodContextNumber"), -1);
#endif // defined(DEBUG) || defined(LATE_DISASM) || DUMP_FLOWGRAPHS

#if defined(DEBUG) || defined(INLINE_DATA)
    info.compMethodHashPrivate = 0;
#endif // defined(DEBUG) || defined(INLINE_DATA)

#ifdef DEBUG
    // Opt-in to jit stress based on method hash ranges.
    //
    // Note the default (with JitStressRange not set) is that all
    // methods will be subject to stress.
    static ConfigMethodRange fJitStressRange;
    fJitStressRange.EnsureInit(JitConfig.JitStressRange());
    assert(!fJitStressRange.Error());
    bRangeAllowStress = fJitStressRange.Contains(info.compMethodHash());
#endif // DEBUG

    eeInfoInitialized = false;

    compDoAggressiveInlining = false;

    if (compIsForInlining())
    {
        m_inlineStrategy = nullptr;
        compInlineResult = inlineInfo->inlineResult;
    }
    else
    {
        m_inlineStrategy = new (this, CMK_Inlining) InlineStrategy(this);
        compInlineResult = nullptr;
    }

    // Initialize this to the first phase to run.
    mostRecentlyActivePhase = PHASE_PRE_IMPORT;

    // Initially, no phase checks are active, and all dumps are enabled.
    activePhaseChecks = PhaseChecks::CHECK_NONE;
    activePhaseDumps  = PhaseDumps::DUMP_ALL;

#ifdef FEATURE_TRACELOGGING
    // Make sure JIT telemetry is initialized as soon as allocations can be made
    // but no later than a point where noway_asserts can be thrown.
    //    1. JIT telemetry could allocate some objects internally.
    //    2. NowayAsserts are tracked through telemetry.
    //    Note: JIT telemetry could gather data when compiler is not fully initialized.
    //          So you have to initialize the compiler variables you use for telemetry.
    assert((unsigned)PHASE_PRE_IMPORT == 0);
    info.compILCodeSize = 0;
    info.compMethodHnd  = nullptr;
    compJitTelemetry.Initialize(this);
#endif

    fgInit();
    lvaInit();
    optInit();

    if (!compIsForInlining())
    {
        codeGen = getCodeGenerator(this);
        hashBv::Init(this);
        compVarScopeMap = nullptr;

        // If this method were a real constructor for Compiler, these would
        // become method initializations.
        impPendingBlockMembers    = JitExpandArray<BYTE>(getAllocator());
        impSpillCliquePredMembers = JitExpandArray<BYTE>(getAllocator());
        impSpillCliqueSuccMembers = JitExpandArray<BYTE>(getAllocator());

        new (&genIPmappings, jitstd::placement_t()) jitstd::list<IPmappingDsc>(getAllocator(CMK_DebugInfo));
        new (&genRichIPmappings, jitstd::placement_t()) jitstd::list<RichIPMapping>(getAllocator(CMK_DebugOnly));

        lvMemoryPerSsaData = SsaDefArray<SsaMemDef>();

        //
        // Initialize all the per-method statistics gathering data structures.
        //

        optLoopsCloned = 0;

#if LOOP_HOIST_STATS
        m_loopsConsidered             = 0;
        m_curLoopHasHoistedExpression = false;
        m_loopsWithHoistedExpressions = 0;
        m_totalHoistedExpressions     = 0;
#endif // LOOP_HOIST_STATS
#if MEASURE_NODE_SIZE
        genNodeSizeStatsPerFunc.Init();
#endif // MEASURE_NODE_SIZE
    }
    else
    {
        codeGen = nullptr;
    }

    compJmpOpUsed                = false;
    compLongUsed                 = false;
    compTailCallUsed             = false;
    compTailPrefixSeen           = false;
    compMayConvertTailCallToLoop = false;
    compLocallocSeen             = false;
    compLocallocUsed             = false;
    compLocallocOptimized        = false;
    compQmarkRationalized        = false;
    compQmarkUsed                = false;
    compFloatingPointUsed        = false;

    compSuppressedZeroInit = false;

    compNeedsGSSecurityCookie = false;
    compGSReorderStackLayout  = false;

    compGeneratingProlog = false;
    compGeneratingEpilog = false;

    compPostImportationCleanupDone = false;
    compLSRADone                   = false;
    compRationalIRForm             = false;

#ifdef DEBUG
    compCodeGenDone        = false;
    opts.compMinOptsIsUsed = false;
#endif
    opts.compMinOptsIsSet = false;

    // Used by fgFindJumpTargets for inlining heuristics.
    opts.instrCount = 0;

    // Used to track when we should consider running EarlyProp
    optMethodFlags       = 0;
    optNoReturnCallCount = 0;

#ifdef DEBUG
    m_nodeTestData      = nullptr;
    m_loopHoistCSEClass = FIRST_LOOP_HOIST_CSE_CLASS;
#endif
    m_switchDescMap  = nullptr;
    m_blockToEHPreds = nullptr;
    m_fieldSeqStore  = nullptr;
    m_refAnyClass    = nullptr;
    for (MemoryKind memoryKind : allMemoryKinds())
    {
        m_memorySsaMap[memoryKind] = nullptr;
    }

#ifdef DEBUG
    if (!compIsForInlining())
    {
        compDoComponentUnitTestsOnce();
    }
#endif // DEBUG

    vnStore                    = nullptr;
    m_outlinedCompositeSsaNums = nullptr;
    m_nodeToLoopMemoryBlockMap = nullptr;
    m_signatureToLookupInfoMap = nullptr;
    fgSsaPassesCompleted       = 0;
    fgSsaChecksEnabled         = false;
    fgVNPassesCompleted        = 0;

    // check that HelperCallProperties are initialized

    assert(s_helperCallProperties.IsPure(CORINFO_HELP_GETSHARED_GCSTATIC_BASE));
    assert(!s_helperCallProperties.IsPure(CORINFO_HELP_GETFIELDOBJ)); // quick sanity check

    // We start with the flow graph in tree-order
    fgOrder = FGOrderTree;

    m_classLayoutTable = nullptr;

#ifdef FEATURE_SIMD
    m_simdHandleCache = nullptr;
#endif // FEATURE_SIMD

    compUsesThrowHelper = false;

    m_preferredInitCctor = CORINFO_HELP_UNDEF;
}

/*****************************************************************************
 *
 *  Destructor
 */

void Compiler::compDone()
{
}

void* Compiler::compGetHelperFtn(CorInfoHelpFunc ftnNum,        /* IN  */
                                 void**          ppIndirection) /* OUT */
{
    void* addr;

    if (info.compMatchedVM)
    {
        addr = info.compCompHnd->getHelperFtn(ftnNum, ppIndirection);
    }
    else
    {
        // If we don't have a matched VM, we won't get valid results when asking for a helper function.
        addr = UlongToPtr(0xCA11CA11); // "callcall"
    }

    return addr;
}

unsigned Compiler::compGetTypeSize(CorInfoType cit, CORINFO_CLASS_HANDLE clsHnd)
{
    var_types sigType = genActualType(JITtype2varType(cit));
    unsigned  sigSize;
    sigSize = genTypeSize(sigType);
    if (cit == CORINFO_TYPE_VALUECLASS)
    {
        sigSize = info.compCompHnd->getClassSize(clsHnd);
    }
    else if (cit == CORINFO_TYPE_REFANY)
    {
        sigSize = 2 * TARGET_POINTER_SIZE;
    }
    return sigSize;
}

#ifdef DEBUG
static bool DidComponentUnitTests = false;

void Compiler::compDoComponentUnitTestsOnce()
{
    if (!JitConfig.RunComponentUnitTests())
    {
        return;
    }

    if (!DidComponentUnitTests)
    {
        DidComponentUnitTests = true;
        ValueNumStore::RunTests(this);
        BitSetSupport::TestSuite(getAllocatorDebugOnly());
    }
}

//------------------------------------------------------------------------
// compGetJitDefaultFill:
//
// Return Value:
//    An unsigned char value used to initizalize memory allocated by the JIT.
//    The default value is taken from DOTNET_JitDefaultFill,  if is not set
//    the value will be 0xdd.  When JitStress is active a random value based
//    on the method hash is used.
//
// Notes:
//    Note that we can't use small values like zero, because we have some
//    asserts that can fire for such values.
//
// static
unsigned char Compiler::compGetJitDefaultFill(Compiler* comp)
{
    unsigned char defaultFill = (unsigned char)JitConfig.JitDefaultFill();

    if (comp != nullptr && comp->compStressCompile(STRESS_GENERIC_VARN, 50))
    {
        unsigned temp;
        temp = comp->info.compMethodHash();
        temp = (temp >> 16) ^ temp;
        temp = (temp >> 8) ^ temp;
        temp = temp & 0xff;
        // asserts like this: assert(!IsUninitialized(stkLvl));
        // mean that small values for defaultFill are problematic
        // so we make the value larger in that case.
        if (temp < 0x20)
        {
            temp |= 0x80;
        }

        // Make a misaligned pointer value to reduce probability of getting a valid value and firing
        // assert(!IsUninitialized(pointer)).
        temp |= 0x1;

        defaultFill = (unsigned char)temp;
    }

    return defaultFill;
}

/*****************************************************************************/

VarName Compiler::compVarName(regNumber reg, bool isFloatReg)
{
    if (isFloatReg)
    {
        assert(genIsValidFloatReg(reg));
    }
    else
    {
        assert(genIsValidReg(reg));
    }

    if ((info.compVarScopesCount > 0) && compCurBB && opts.varNames)
    {
        unsigned   lclNum;
        LclVarDsc* varDsc;

        /* Look for the matching register */
        for (lclNum = 0, varDsc = lvaTable; lclNum < lvaCount; lclNum++, varDsc++)
        {
            /* If the variable is not in a register, or not in the register we're looking for, quit. */
            /* Also, if it is a compiler generated variable (i.e. slot# > info.compVarScopesCount), don't bother. */
            if ((varDsc->lvRegister != 0) && (varDsc->GetRegNum() == reg) &&
                (varDsc->lvSlotNum < info.compVarScopesCount))
            {
                /* check if variable in that register is live */
                if (VarSetOps::IsMember(this, compCurLife, varDsc->lvVarIndex))
                {
                    /* variable is live - find the corresponding slot */
                    VarScopeDsc* varScope =
                        compFindLocalVar(varDsc->lvSlotNum, compCurBB->bbCodeOffs, compCurBB->bbCodeOffsEnd);
                    if (varScope)
                    {
                        return varScope->vsdName;
                    }
                }
            }
        }
    }

    return nullptr;
}

#endif // DEBUG

const char* Compiler::compRegVarName(regNumber reg, bool displayVar, bool isFloatReg)
{
#ifdef TARGET_ARM
    isFloatReg = genIsValidFloatReg(reg);
#endif

#ifdef DEBUG
    if (displayVar && (reg != REG_NA))
    {
        VarName varName = compVarName(reg, isFloatReg);

        if (varName)
        {
            const int   NAME_VAR_REG_BUFFER_LEN = 4 + 256 + 1;
            static char nameVarReg[2][NAME_VAR_REG_BUFFER_LEN]; // to avoid overwriting the buffer when have 2
                                                                // consecutive calls before printing
            static int index = 0;                               // for circular index into the name array

            index = (index + 1) % 2; // circular reuse of index
            sprintf_s(nameVarReg[index], NAME_VAR_REG_BUFFER_LEN, "%s'%s'", getRegName(reg), VarNameToStr(varName));

            return nameVarReg[index];
        }
    }
#endif

    /* no debug info required or no variable in that register
       -> return standard name */

    return getRegName(reg);
}

const char* Compiler::compRegNameForSize(regNumber reg, size_t size)
{
    if (size == 0 || size >= 4)
    {
        return compRegVarName(reg, true);
    }

    // clang-format off
    static
    const char  *   sizeNames[][2] =
    {
        { "al", "ax" },
        { "cl", "cx" },
        { "dl", "dx" },
        { "bl", "bx" },
#ifdef TARGET_AMD64
        {  "spl",   "sp" }, // ESP
        {  "bpl",   "bp" }, // EBP
        {  "sil",   "si" }, // ESI
        {  "dil",   "di" }, // EDI
        {  "r8b",  "r8w" },
        {  "r9b",  "r9w" },
        { "r10b", "r10w" },
        { "r11b", "r11w" },
        { "r12b", "r12w" },
        { "r13b", "r13w" },
        { "r14b", "r14w" },
        { "r15b", "r15w" },
#endif // TARGET_AMD64
    };
    // clang-format on

    assert(isByteReg(reg));
    assert(genRegMask(reg) & RBM_BYTE_REGS);
    assert(size == 1 || size == 2);

    return sizeNames[reg][size - 1];
}

#ifdef DEBUG
const char* Compiler::compLocalVarName(unsigned varNum, unsigned offs)
{
    unsigned     i;
    VarScopeDsc* t;

    for (i = 0, t = info.compVarScopes; i < info.compVarScopesCount; i++, t++)
    {
        if (t->vsdVarNum != varNum)
        {
            continue;
        }

        if (offs >= t->vsdLifeBeg && offs < t->vsdLifeEnd)
        {
            return VarNameToStr(t->vsdName);
        }
    }

    return nullptr;
}
#endif

/*****************************************************************************/

void Compiler::compSetProcessor()
{
    //
    // NOTE: This function needs to be kept in sync with EEJitManager::SetCpuInfo() in vm\codeman.cpp
    //

    const JitFlags& jitFlags = *opts.jitFlags;

#if defined(TARGET_ARM)
    info.genCPU = CPU_ARM;
#elif defined(TARGET_ARM64)
    info.genCPU      = CPU_ARM64;
#elif defined(TARGET_AMD64)
    info.genCPU = CPU_X64;
#elif defined(TARGET_X86)
    if (jitFlags.IsSet(JitFlags::JIT_FLAG_TARGET_P4))
        info.genCPU = CPU_X86_PENTIUM_4;
    else
        info.genCPU = CPU_X86;
#elif defined(TARGET_LOONGARCH64)
    info.genCPU                   = CPU_LOONGARCH64;
#elif defined(TARGET_RISCV64)
    info.genCPU = CPU_RISCV64;
#endif

    //
    // Processor specific optimizations
    //
    CLANG_FORMAT_COMMENT_ANCHOR;

#ifdef TARGET_AMD64
    opts.compUseCMOV = true;
#elif defined(TARGET_X86)
    opts.compUseCMOV = jitFlags.IsSet(JitFlags::JIT_FLAG_USE_CMOV);
#ifdef DEBUG
    if (opts.compUseCMOV)
        opts.compUseCMOV = !compStressCompile(STRESS_USE_CMOV, 50);
#endif // DEBUG

#endif // TARGET_X86

    CORINFO_InstructionSetFlags instructionSetFlags = jitFlags.GetInstructionSetFlags();
    opts.compSupportsISA.Reset();
    opts.compSupportsISAReported.Reset();
    opts.compSupportsISAExactly.Reset();

// The VM will set the ISA flags depending on actual hardware support
// and any specified config switches specified by the user. The exception
// here is for certain "artificial ISAs" such as Vector64/128/256 where they
// don't actually exist. The JIT is in charge of adding those and ensuring
// the total sum of flags is still valid.
#if defined(TARGET_XARCH)
    if (instructionSetFlags.HasInstructionSet(InstructionSet_SSE))
    {
        instructionSetFlags.AddInstructionSet(InstructionSet_Vector128);
    }

    if (instructionSetFlags.HasInstructionSet(InstructionSet_AVX))
    {
        instructionSetFlags.AddInstructionSet(InstructionSet_Vector256);
    }

    // x86-64-v4 feature level supports AVX512F, AVX512BW, AVX512CD, AVX512DQ, AVX512VL
    // These have been shipped together historically and at the time of this writing
    // there exists no hardware which doesn't support the entire feature set. To simplify
    // the overall JIT implementation, we currently require the entire set of ISAs to be
    // supported and disable AVX512 support otherwise.

    if (instructionSetFlags.HasInstructionSet(InstructionSet_AVX512BW_VL) &&
        instructionSetFlags.HasInstructionSet(InstructionSet_AVX512CD_VL) &&
        instructionSetFlags.HasInstructionSet(InstructionSet_AVX512DQ_VL))
    {
        assert(instructionSetFlags.HasInstructionSet(InstructionSet_AVX512BW));
        assert(instructionSetFlags.HasInstructionSet(InstructionSet_AVX512CD));
        assert(instructionSetFlags.HasInstructionSet(InstructionSet_AVX512DQ));
        assert(instructionSetFlags.HasInstructionSet(InstructionSet_AVX512F));
        assert(instructionSetFlags.HasInstructionSet(InstructionSet_AVX512F_VL));

        instructionSetFlags.AddInstructionSet(InstructionSet_Vector512);
    }
    else
    {
        instructionSetFlags.RemoveInstructionSet(InstructionSet_AVX512F);
        instructionSetFlags.RemoveInstructionSet(InstructionSet_AVX512F_VL);
        instructionSetFlags.RemoveInstructionSet(InstructionSet_AVX512BW);
        instructionSetFlags.RemoveInstructionSet(InstructionSet_AVX512BW_VL);
        instructionSetFlags.RemoveInstructionSet(InstructionSet_AVX512DQ);
        instructionSetFlags.RemoveInstructionSet(InstructionSet_AVX512DQ_VL);
        instructionSetFlags.RemoveInstructionSet(InstructionSet_AVX512CD);
        instructionSetFlags.RemoveInstructionSet(InstructionSet_AVX512CD_VL);

#ifdef TARGET_AMD64
        instructionSetFlags.RemoveInstructionSet(InstructionSet_AVX512F_X64);
        instructionSetFlags.RemoveInstructionSet(InstructionSet_AVX512F_VL_X64);
        instructionSetFlags.RemoveInstructionSet(InstructionSet_AVX512BW_X64);
        instructionSetFlags.RemoveInstructionSet(InstructionSet_AVX512BW_VL_X64);
        instructionSetFlags.RemoveInstructionSet(InstructionSet_AVX512CD_X64);
        instructionSetFlags.RemoveInstructionSet(InstructionSet_AVX512CD_VL_X64);
        instructionSetFlags.RemoveInstructionSet(InstructionSet_AVX512DQ_X64);
        instructionSetFlags.RemoveInstructionSet(InstructionSet_AVX512DQ_VL_X64);
#endif // TARGET_AMD64
    }
#elif defined(TARGET_ARM64)
    if (instructionSetFlags.HasInstructionSet(InstructionSet_AdvSimd))
    {
        instructionSetFlags.AddInstructionSet(InstructionSet_Vector64);
        instructionSetFlags.AddInstructionSet(InstructionSet_Vector128);
    }
#endif // TARGET_ARM64

    assert(instructionSetFlags.Equals(EnsureInstructionSetFlagsAreValid(instructionSetFlags)));
    opts.setSupportedISAs(instructionSetFlags);

#ifdef TARGET_XARCH
    if (!compIsForInlining())
    {
        if (canUseVexEncoding())
        {
            codeGen->GetEmitter()->SetUseVEXEncoding(true);
            // Assume each JITted method does not contain AVX instruction at first
            codeGen->GetEmitter()->SetContainsAVX(false);
            codeGen->GetEmitter()->SetContains256bitOrMoreAVX(false);
        }
        if (canUseEvexEncoding())
        {
            codeGen->GetEmitter()->SetUseEvexEncoding(true);
            // TODO-XArch-AVX512 : Revisit other flags to be set once avx512 instructions are added.
        }
    }
#endif // TARGET_XARCH
}

bool Compiler::notifyInstructionSetUsage(CORINFO_InstructionSet isa, bool supported) const
{
    const char* isaString = InstructionSetToString(isa);
    JITDUMP("Notify VM instruction set (%s) %s be supported.\n", isaString, supported ? "must" : "must not");
    return info.compCompHnd->notifyInstructionSetUsage(isa, supported);
}

#ifdef PROFILING_SUPPORTED
// A Dummy routine to receive Enter/Leave/Tailcall profiler callbacks.
// These are used when DOTNET_JitEltHookEnabled=1
#ifdef TARGET_AMD64
void DummyProfilerELTStub(UINT_PTR ProfilerHandle, UINT_PTR callerSP)
{
    return;
}
#else  //! TARGET_AMD64
void DummyProfilerELTStub(UINT_PTR ProfilerHandle)
{
    return;
}
#endif //! TARGET_AMD64

#endif // PROFILING_SUPPORTED

bool Compiler::compShouldThrowOnNoway(
#ifdef FEATURE_TRACELOGGING
    const char* filename, unsigned line
#endif
    )
{
#ifdef FEATURE_TRACELOGGING
    compJitTelemetry.NotifyNowayAssert(filename, line);
#endif

    // In min opts, we don't want the noway assert to go through the exception
    // path. Instead we want it to just silently go through codegen for
    // compat reasons.
    return !opts.MinOpts();
}

// ConfigInteger does not offer an option for decimal flags.  Any numbers are interpreted as hex.
// I could add the decimal option to ConfigInteger or I could write a function to reinterpret this
// value as the user intended.
unsigned ReinterpretHexAsDecimal(unsigned in)
{
    // ex: in: 0x100 returns: 100
    unsigned result = 0;
    unsigned index  = 1;

    // default value
    if (in == INT_MAX)
    {
        return in;
    }

    while (in)
    {
        unsigned digit = in % 16;
        in >>= 4;
        assert(digit < 10);
        result += digit * index;
        index *= 10;
    }
    return result;
}

void Compiler::compInitOptions(JitFlags* jitFlags)
{
    opts = {};

    if (compIsForInlining())
    {
        // The following flags are lost when inlining. (They are removed in
        // Compiler::fgInvokeInlineeCompiler().)
        assert(!jitFlags->IsSet(JitFlags::JIT_FLAG_BBINSTR));
        assert(!jitFlags->IsSet(JitFlags::JIT_FLAG_BBINSTR_IF_LOOPS));
        assert(!jitFlags->IsSet(JitFlags::JIT_FLAG_PROF_ENTERLEAVE));
        assert(!jitFlags->IsSet(JitFlags::JIT_FLAG_DEBUG_EnC));
        assert(!jitFlags->IsSet(JitFlags::JIT_FLAG_REVERSE_PINVOKE));
        assert(!jitFlags->IsSet(JitFlags::JIT_FLAG_TRACK_TRANSITIONS));
    }

    opts.jitFlags  = jitFlags;
    opts.compFlags = CLFLG_MAXOPT; // Default value is for full optimization

    if (jitFlags->IsSet(JitFlags::JIT_FLAG_DEBUG_CODE) || jitFlags->IsSet(JitFlags::JIT_FLAG_MIN_OPT) ||
        jitFlags->IsSet(JitFlags::JIT_FLAG_TIER0))
    {
        opts.compFlags = CLFLG_MINOPT;
    }
    // Don't optimize .cctors (except prejit) or if we're an inlinee
    else if (!jitFlags->IsSet(JitFlags::JIT_FLAG_PREJIT) && ((info.compFlags & FLG_CCTOR) == FLG_CCTOR) &&
             !compIsForInlining())
    {
        opts.compFlags = CLFLG_MINOPT;
    }

    // Default value is to generate a blend of size and speed optimizations
    //
    opts.compCodeOpt = BLENDED_CODE;

    // If the EE sets SIZE_OPT or if we are compiling a Class constructor
    // we will optimize for code size at the expense of speed
    //
    if (jitFlags->IsSet(JitFlags::JIT_FLAG_SIZE_OPT) || ((info.compFlags & FLG_CCTOR) == FLG_CCTOR))
    {
        opts.compCodeOpt = SMALL_CODE;
    }
    //
    // If the EE sets SPEED_OPT we will optimize for speed at the expense of code size
    //
    else if (jitFlags->IsSet(JitFlags::JIT_FLAG_SPEED_OPT) ||
             (jitFlags->IsSet(JitFlags::JIT_FLAG_TIER1) && !jitFlags->IsSet(JitFlags::JIT_FLAG_MIN_OPT)))
    {
        opts.compCodeOpt = FAST_CODE;
        assert(!jitFlags->IsSet(JitFlags::JIT_FLAG_SIZE_OPT));
    }

    //-------------------------------------------------------------------------

    opts.compDbgCode = jitFlags->IsSet(JitFlags::JIT_FLAG_DEBUG_CODE);
    opts.compDbgInfo = jitFlags->IsSet(JitFlags::JIT_FLAG_DEBUG_INFO);
    opts.compDbgEnC  = jitFlags->IsSet(JitFlags::JIT_FLAG_DEBUG_EnC);

#ifdef DEBUG
    opts.compJitAlignLoopAdaptive       = JitConfig.JitAlignLoopAdaptive() == 1;
    opts.compJitAlignLoopBoundary       = (unsigned short)JitConfig.JitAlignLoopBoundary();
    opts.compJitAlignLoopMinBlockWeight = (unsigned short)JitConfig.JitAlignLoopMinBlockWeight();

    opts.compJitAlignLoopForJcc             = JitConfig.JitAlignLoopForJcc() == 1;
    opts.compJitAlignLoopMaxCodeSize        = (unsigned short)JitConfig.JitAlignLoopMaxCodeSize();
    opts.compJitHideAlignBehindJmp          = JitConfig.JitHideAlignBehindJmp() == 1;
    opts.compJitOptimizeStructHiddenBuffer  = JitConfig.JitOptimizeStructHiddenBuffer() == 1;
    opts.compJitUnrollLoopMaxIterationCount = (unsigned short)JitConfig.JitUnrollLoopMaxIterationCount();
#else
    opts.compJitAlignLoopAdaptive           = true;
    opts.compJitAlignLoopBoundary           = DEFAULT_ALIGN_LOOP_BOUNDARY;
    opts.compJitAlignLoopMinBlockWeight     = DEFAULT_ALIGN_LOOP_MIN_BLOCK_WEIGHT;
    opts.compJitAlignLoopMaxCodeSize        = DEFAULT_MAX_LOOPSIZE_FOR_ALIGN;
    opts.compJitHideAlignBehindJmp          = true;
    opts.compJitOptimizeStructHiddenBuffer  = true;
    opts.compJitUnrollLoopMaxIterationCount = DEFAULT_UNROLL_LOOP_MAX_ITERATION_COUNT;
#endif

#ifdef TARGET_XARCH
    if (opts.compJitAlignLoopAdaptive)
    {
        // For adaptive alignment, padding limit is equal to the max instruction encoding
        // size which is 15 bytes. Hence (32 >> 1) - 1 = 15 bytes.
        opts.compJitAlignPaddingLimit = (opts.compJitAlignLoopBoundary >> 1) - 1;
    }
    else
    {
        // For non-adaptive alignment, padding limit is 1 less than the alignment boundary
        // specified.
        opts.compJitAlignPaddingLimit = opts.compJitAlignLoopBoundary - 1;
    }
#elif TARGET_ARM64
    if (opts.compJitAlignLoopAdaptive)
    {
        // For adaptive alignment, padding limit is same as specified by the alignment
        // boundary because all instructions are 4 bytes long. Hence (32 >> 1) = 16 bytes.
        opts.compJitAlignPaddingLimit = (opts.compJitAlignLoopBoundary >> 1);
    }
    else
    {
        // For non-adaptive, padding limit is same as specified by the alignment.
        opts.compJitAlignPaddingLimit = opts.compJitAlignLoopBoundary;
    }
#endif

    assert(isPow2(opts.compJitAlignLoopBoundary));
#ifdef TARGET_ARM64
    // The minimum encoding size for Arm64 is 4 bytes.
    assert(opts.compJitAlignLoopBoundary >= 4);
#endif

#if REGEN_SHORTCUTS || REGEN_CALLPAT
    // We never want to have debugging enabled when regenerating GC encoding patterns
    opts.compDbgCode = false;
    opts.compDbgInfo = false;
    opts.compDbgEnC  = false;
#endif

    compSetProcessor();

#ifdef DEBUG
    opts.dspOrder = false;

    // Optionally suppress inliner compiler instance dumping.
    //
    if (compIsForInlining())
    {
        if (JitConfig.JitDumpInlinePhases() > 0)
        {
            verbose = impInlineInfo->InlinerCompiler->verbose;
        }
        else
        {
            verbose = false;
        }
    }
    else
    {
        verbose = false;
        codeGen->setVerbose(false);
    }
    verboseTrees     = verbose && shouldUseVerboseTrees();
    verboseSsa       = verbose && shouldUseVerboseSsa();
    asciiTrees       = shouldDumpASCIITrees();
    opts.dspDiffable = compIsForInlining() ? impInlineInfo->InlinerCompiler->opts.dspDiffable : false;

#endif

    opts.altJit = false;

#if defined(LATE_DISASM) && !defined(DEBUG)
    // For non-debug builds with the late disassembler built in, we currently always do late disassembly
    // (we have no way to determine when not to, since we don't have class/method names).
    // In the DEBUG case, this is initialized to false, below.
    opts.doLateDisasm = true;
#endif

#ifdef DEBUG

    const JitConfigValues::MethodSet* pfAltJit;
    if (jitFlags->IsSet(JitFlags::JIT_FLAG_PREJIT))
    {
        pfAltJit = &JitConfig.AltJitNgen();
    }
    else
    {
        pfAltJit = &JitConfig.AltJit();
    }

    if (opts.jitFlags->IsSet(JitFlags::JIT_FLAG_ALT_JIT))
    {
        if (pfAltJit->contains(info.compMethodHnd, info.compClassHnd, &info.compMethodInfo->args))
        {
            opts.altJit = true;
        }

        unsigned altJitLimit = ReinterpretHexAsDecimal(JitConfig.AltJitLimit());
        if (altJitLimit > 0 && Compiler::jitTotalMethodCompiled >= altJitLimit)
        {
            opts.altJit = false;
        }
    }

#else // !DEBUG

    const char* altJitVal;
    if (jitFlags->IsSet(JitFlags::JIT_FLAG_PREJIT))
    {
        altJitVal = JitConfig.AltJitNgen().list();
    }
    else
    {
        altJitVal = JitConfig.AltJit().list();
    }

    if (opts.jitFlags->IsSet(JitFlags::JIT_FLAG_ALT_JIT))
    {
        // In release mode, you either get all methods or no methods. You must use "*" as the parameter, or we ignore
        // it. You don't get to give a regular expression of methods to match.
        // (Partially, this is because we haven't computed and stored the method and class name except in debug, and it
        // might be expensive to do so.)
        if ((altJitVal != nullptr) && (strcmp(altJitVal, "*") == 0))
        {
            opts.altJit = true;
        }
    }

#endif // !DEBUG

    // Take care of DOTNET_AltJitExcludeAssemblies.
    if (opts.altJit)
    {
        // First, initialize the AltJitExcludeAssemblies list, but only do it once.
        if (!s_pAltJitExcludeAssembliesListInitialized)
        {
            const WCHAR* wszAltJitExcludeAssemblyList = JitConfig.AltJitExcludeAssemblies();
            if (wszAltJitExcludeAssemblyList != nullptr)
            {
                // NOTE: The Assembly name list is allocated in the process heap, not in the no-release heap, which is
                // reclaimed
                // for every compilation. This is ok because we only allocate once, due to the static.
                s_pAltJitExcludeAssembliesList = new (HostAllocator::getHostAllocator())
                    AssemblyNamesList2(wszAltJitExcludeAssemblyList, HostAllocator::getHostAllocator());
            }
            s_pAltJitExcludeAssembliesListInitialized = true;
        }

        if (s_pAltJitExcludeAssembliesList != nullptr)
        {
            // We have an exclusion list. See if this method is in an assembly that is on the list.
            // Note that we check this for every method, since we might inline across modules, and
            // if the inlinee module is on the list, we don't want to use the altjit for it.
            const char* methodAssemblyName = info.compCompHnd->getAssemblyName(
                info.compCompHnd->getModuleAssembly(info.compCompHnd->getClassModule(info.compClassHnd)));
            if (s_pAltJitExcludeAssembliesList->IsInList(methodAssemblyName))
            {
                opts.altJit = false;
            }
        }
    }

#ifdef DEBUG

    bool altJitConfig = !pfAltJit->isEmpty();

    //  If we have a non-empty AltJit config then we change all of these other
    //  config values to refer only to the AltJit. Otherwise, a lot of DOTNET_* variables
    //  would apply to both the altjit and the normal JIT, but we only care about
    //  debugging the altjit if the DOTNET_AltJit configuration is set.
    //
    if (compIsForImportOnly() && (!altJitConfig || opts.altJit))
    {
        if (JitConfig.JitImportBreak().contains(info.compMethodHnd, info.compClassHnd, &info.compMethodInfo->args))
        {
            assert(!"JitImportBreak reached");
        }
    }

    bool verboseDump = false;

    if (!altJitConfig || opts.altJit)
    {
        // We should only enable 'verboseDump' when we are actually compiling a matching method
        // and not enable it when we are just considering inlining a matching method.
        //
        if (!compIsForInlining())
        {
            if (JitConfig.JitDump().contains(info.compMethodHnd, info.compClassHnd, &info.compMethodInfo->args))
            {
                verboseDump = true;
            }
            unsigned jitHashDumpVal = (unsigned)JitConfig.JitHashDump();
            if ((jitHashDumpVal != (DWORD)-1) && (jitHashDumpVal == info.compMethodHash()))
            {
                verboseDump = true;
            }
        }
    }

    // Optionally suppress dumping Tier0 jit requests.
    //
    if (verboseDump && jitFlags->IsSet(JitFlags::JIT_FLAG_TIER0))
    {
        verboseDump = (JitConfig.JitDumpTier0() > 0);
    }

    // Optionally suppress dumping except for a specific OSR jit request.
    //
    const int dumpAtOSROffset = JitConfig.JitDumpAtOSROffset();

    if (verboseDump && (dumpAtOSROffset != -1))
    {
        if (jitFlags->IsSet(JitFlags::JIT_FLAG_OSR))
        {
            verboseDump = (((IL_OFFSET)dumpAtOSROffset) == info.compILEntry);
        }
        else
        {
            verboseDump = false;
        }
    }

    if (verboseDump)
    {
        verbose = true;
    }
#endif // DEBUG

#ifdef FEATURE_SIMD
    setUsesSIMDTypes(false);
#endif // FEATURE_SIMD

    lvaEnregEHVars       = (compEnregLocals() && JitConfig.EnableEHWriteThru());
    lvaEnregMultiRegVars = (compEnregLocals() && JitConfig.EnableMultiRegLocals());

    if (compIsForImportOnly())
    {
        return;
    }

#if FEATURE_TAILCALL_OPT
    // By default opportunistic tail call optimization is enabled.
    // Recognition is done in the importer so this must be set for
    // inlinees as well.
    opts.compTailCallOpt = true;
#endif // FEATURE_TAILCALL_OPT

#if FEATURE_FASTTAILCALL
    // By default fast tail calls are enabled.
    opts.compFastTailCalls = true;
#endif // FEATURE_FASTTAILCALL

    // Profile data
    //
    fgPgoSchema      = nullptr;
    fgPgoData        = nullptr;
    fgPgoSchemaCount = 0;
    fgPgoQueryResult = E_FAIL;
    fgPgoFailReason  = nullptr;
    fgPgoSource      = ICorJitInfo::PgoSource::Unknown;
    fgPgoHaveWeights = false;

    if (jitFlags->IsSet(JitFlags::JIT_FLAG_BBOPT))
    {
        fgPgoQueryResult = info.compCompHnd->getPgoInstrumentationResults(info.compMethodHnd, &fgPgoSchema,
                                                                          &fgPgoSchemaCount, &fgPgoData, &fgPgoSource);

        // a failed result that also has a non-NULL fgPgoSchema
        // indicates that the ILSize for the method no longer matches
        // the ILSize for the method when profile data was collected.
        //
        // We will discard the IBC data in this case
        //
        if (FAILED(fgPgoQueryResult))
        {
            fgPgoFailReason = (fgPgoSchema != nullptr) ? "No matching PGO data" : "No PGO data";
            fgPgoData       = nullptr;
            fgPgoSchema     = nullptr;
        }
        // Optionally, disable use of profile data.
        //
        else if (JitConfig.JitDisablePgo() > 0)
        {
            fgPgoFailReason  = "PGO data available, but JitDisablePgo > 0";
            fgPgoQueryResult = E_FAIL;
            fgPgoData        = nullptr;
            fgPgoSchema      = nullptr;
            fgPgoDisabled    = true;
        }
#ifdef DEBUG
        // Optionally, enable use of profile data for only some methods.
        //
        else
        {
            static ConfigMethodRange JitEnablePgoRange;
            JitEnablePgoRange.EnsureInit(JitConfig.JitEnablePgoRange());

            // Base this decision on the root method hash, so a method either sees all available
            // profile data (including that for inlinees), or none of it.
            //
            const unsigned hash = impInlineRoot()->info.compMethodHash();
            if (!JitEnablePgoRange.Contains(hash))
            {
                fgPgoFailReason  = "PGO data available, but method hash NOT within JitEnablePgoRange";
                fgPgoQueryResult = E_FAIL;
                fgPgoData        = nullptr;
                fgPgoSchema      = nullptr;
                fgPgoDisabled    = true;
            }
        }

        // A successful result implies a non-NULL fgPgoSchema
        //
        if (SUCCEEDED(fgPgoQueryResult))
        {
            assert(fgPgoSchema != nullptr);

            for (UINT32 i = 0; i < fgPgoSchemaCount; i++)
            {
                ICorJitInfo::PgoInstrumentationKind kind = fgPgoSchema[i].InstrumentationKind;
                if (kind == ICorJitInfo::PgoInstrumentationKind::BasicBlockIntCount ||
                    kind == ICorJitInfo::PgoInstrumentationKind::BasicBlockLongCount ||
                    kind == ICorJitInfo::PgoInstrumentationKind::EdgeIntCount ||
                    kind == ICorJitInfo::PgoInstrumentationKind::EdgeLongCount)
                {
                    fgPgoHaveWeights = true;
                    break;
                }
            }
        }

        // A failed result implies a NULL fgPgoSchema
        //   see implementation of Compiler::fgHaveProfileData()
        //
        if (FAILED(fgPgoQueryResult))
        {
            assert(fgPgoSchema == nullptr);
        }
#endif
    }

    if (compIsForInlining())
    {
        return;
    }

    // The rest of the opts fields that we initialize here
    // should only be used when we generate code for the method
    // They should not be used when importing or inlining
    CLANG_FORMAT_COMMENT_ANCHOR;

#if FEATURE_TAILCALL_OPT
    opts.compTailCallLoopOpt = true;
#endif // FEATURE_TAILCALL_OPT

    opts.genFPorder = true;
    opts.genFPopt   = true;

    opts.instrCount = 0;
    opts.lvRefCount = 0;

#ifdef PROFILING_SUPPORTED
    opts.compJitELTHookEnabled = false;
#endif // PROFILING_SUPPORTED

#if defined(TARGET_ARM64)
    // 0 is default: use the appropriate frame type based on the function.
    opts.compJitSaveFpLrWithCalleeSavedRegisters = 0;
#endif // defined(TARGET_ARM64)

    opts.compJitEarlyExpandMDArrays = (JitConfig.JitEarlyExpandMDArrays() != 0);

    opts.disAsm       = false;
    opts.disDiffable  = false;
    opts.dspDiffable  = false;
    opts.disAlignment = false;
#ifdef DEBUG
    opts.dspInstrs       = false;
    opts.dspLines        = false;
    opts.varNames        = false;
    opts.dmpHex          = false;
    opts.disAsmSpilled   = false;
    opts.disAddr         = false;
    opts.dspCode         = false;
    opts.dspEHTable      = false;
    opts.dspDebugInfo    = false;
    opts.dspGCtbls       = false;
    opts.disAsm2         = false;
    opts.dspUnwind       = false;
    opts.compLongAddress = false;
    opts.optRepeat       = false;

#ifdef LATE_DISASM
    opts.doLateDisasm = false;
#endif // LATE_DISASM

    compDebugBreak = false;

    //  If we have a non-empty AltJit config then we change all of these other
    //  config values to refer only to the AltJit.
    //
    if (!altJitConfig || opts.altJit)
    {
        bool disEnabled = true;

        // Setup assembly name list for disassembly, if not already set up.
        if (!s_pJitDisasmIncludeAssembliesListInitialized)
        {
            const WCHAR* assemblyNameList = JitConfig.JitDisasmAssemblies();
            if (assemblyNameList != nullptr)
            {
                s_pJitDisasmIncludeAssembliesList = new (HostAllocator::getHostAllocator())
                    AssemblyNamesList2(assemblyNameList, HostAllocator::getHostAllocator());
            }
            s_pJitDisasmIncludeAssembliesListInitialized = true;
        }

        // If we have an assembly name list for disassembly, also check this method's assembly.
        if (s_pJitDisasmIncludeAssembliesList != nullptr && !s_pJitDisasmIncludeAssembliesList->IsEmpty())
        {
            const char* assemblyName = info.compCompHnd->getAssemblyName(
                info.compCompHnd->getModuleAssembly(info.compCompHnd->getClassModule(info.compClassHnd)));

            if (!s_pJitDisasmIncludeAssembliesList->IsInList(assemblyName))
            {
                disEnabled = false;
            }
        }

        if (disEnabled)
        {
            if ((JitConfig.JitOrder() & 1) == 1)
            {
                opts.dspOrder = true;
            }

            if (JitConfig.JitGCDump().contains(info.compMethodHnd, info.compClassHnd, &info.compMethodInfo->args))
            {
                opts.dspGCtbls = true;
            }

            if (JitConfig.JitDisasm().contains(info.compMethodHnd, info.compClassHnd, &info.compMethodInfo->args))
            {
                opts.disAsm = true;
            }

            if (JitConfig.JitDisasmSpilled())
            {
                opts.disAsmSpilled = true;
            }

            if (JitConfig.JitUnwindDump().contains(info.compMethodHnd, info.compClassHnd, &info.compMethodInfo->args))
            {
                opts.dspUnwind = true;
            }

            if (JitConfig.JitEHDump().contains(info.compMethodHnd, info.compClassHnd, &info.compMethodInfo->args))
            {
                opts.dspEHTable = true;
            }

            if (JitConfig.JitDebugDump().contains(info.compMethodHnd, info.compClassHnd, &info.compMethodInfo->args))
            {
                opts.dspDebugInfo = true;
            }
        }
        if (opts.disAsm && JitConfig.JitDisasmWithGC())
        {
            opts.disasmWithGC = true;
        }

#ifdef LATE_DISASM
        if (JitConfig.JitLateDisasm().contains(info.compMethodName, info.compClassName, &info.compMethodInfo->args))
            opts.doLateDisasm = true;
#endif // LATE_DISASM

        // This one applies to both Ngen/Jit Disasm output: DOTNET_JitDasmWithAddress=1
        if (JitConfig.JitDasmWithAddress() != 0)
        {
            opts.disAddr = true;
        }
        if (JitConfig.JitLongAddress() != 0)
        {
            opts.compLongAddress = true;
        }

        if (JitConfig.JitOptRepeat().contains(info.compMethodHnd, info.compClassHnd, &info.compMethodInfo->args))
        {
            opts.optRepeat = true;
        }

        // If JitEarlyExpandMDArrays is non-zero, then early MD expansion is enabled.
        // If JitEarlyExpandMDArrays is zero, then conditionally enable it for functions specified by
        // JitEarlyExpandMDArraysFilter.
        if (JitConfig.JitEarlyExpandMDArrays() == 0)
        {
            if (JitConfig.JitEarlyExpandMDArraysFilter().contains(info.compMethodHnd, info.compClassHnd,
                                                                  &info.compMethodInfo->args))
            {
                opts.compJitEarlyExpandMDArrays = true;
            }
        }
    }

    if (verboseDump)
    {
        opts.dspCode    = true;
        opts.dspEHTable = true;
        opts.dspGCtbls  = true;
        opts.disAsm2    = true;
        opts.dspUnwind  = true;
        verbose         = true;
        verboseTrees    = shouldUseVerboseTrees();
        verboseSsa      = shouldUseVerboseSsa();
        codeGen->setVerbose(true);
    }

    treesBeforeAfterMorph = (JitConfig.TreesBeforeAfterMorph() == 1);
    morphNum              = 0; // Initialize the morphed-trees counting.

    expensiveDebugCheckLevel = JitConfig.JitExpensiveDebugCheckLevel();
    if (expensiveDebugCheckLevel == 0)
    {
        // If we're in a stress mode that modifies the flowgraph, make 1 the default.
        if (fgStressBBProf() || compStressCompile(STRESS_DO_WHILE_LOOPS, 30))
        {
            expensiveDebugCheckLevel = 1;
        }
    }

    if (verbose)
    {
        printf("****** START compiling %s (MethodHash=%08x)\n", info.compFullName, info.compMethodHash());
        printf("Generating code for %s %s\n", Target::g_tgtPlatformName(), Target::g_tgtCPUName);
        printf(""); // in our logic this causes a flush
    }

    if (JitConfig.JitBreak().contains(info.compMethodHnd, info.compClassHnd, &info.compMethodInfo->args))
    {
        assert(!"JitBreak reached");
    }

    unsigned jitHashBreakVal = (unsigned)JitConfig.JitHashBreak();
    if ((jitHashBreakVal != (DWORD)-1) && (jitHashBreakVal == info.compMethodHash()))
    {
        assert(!"JitHashBreak reached");
    }

    if (verbose ||
        JitConfig.JitDebugBreak().contains(info.compMethodHnd, info.compClassHnd, &info.compMethodInfo->args) ||
        JitConfig.JitBreak().contains(info.compMethodHnd, info.compClassHnd, &info.compMethodInfo->args))
    {
        compDebugBreak = true;
    }

    memset(compActiveStressModes, 0, sizeof(compActiveStressModes));

    // Read function list, if not already read, and there exists such a list.
    if (!s_pJitFunctionFileInitialized)
    {
        const WCHAR* functionFileName = JitConfig.JitFunctionFile();
        if (functionFileName != nullptr)
        {
            s_pJitMethodSet =
                new (HostAllocator::getHostAllocator()) MethodSet(functionFileName, HostAllocator::getHostAllocator());
        }
        s_pJitFunctionFileInitialized = true;
    }
#else  // DEBUG
    if (JitConfig.JitDisasm().contains(info.compMethodHnd, info.compClassHnd, &info.compMethodInfo->args))
    {
        opts.disAsm = true;
    }
#endif // !DEBUG

#ifndef DEBUG
    if (opts.disAsm)
#endif
    {
        if (JitConfig.JitDisasmWithAlignmentBoundaries())
        {
            opts.disAlignment = true;
        }
        if (JitConfig.JitDisasmDiffable())
        {
            opts.disDiffable = true;
            opts.dspDiffable = true;
        }
    }

// These are left for backward compatibility, to be removed
#ifdef DEBUG
    if (JitConfig.JitDasmWithAlignmentBoundaries())
    {
        opts.disAlignment = true;
    }
    if (JitConfig.JitDiffableDasm())
    {
        opts.disDiffable = true;
        opts.dspDiffable = true;
    }
#endif // DEBUG

//-------------------------------------------------------------------------

#ifdef DEBUG
    assert(!codeGen->isGCTypeFixed());
    opts.compGcChecks = (JitConfig.JitGCChecks() != 0) || compStressCompile(STRESS_GENERIC_VARN, 5);
#endif

#if defined(DEBUG) && defined(TARGET_XARCH)
    enum
    {
        STACK_CHECK_ON_RETURN = 0x1,
        STACK_CHECK_ON_CALL   = 0x2,
        STACK_CHECK_ALL       = 0x3
    };

    DWORD dwJitStackChecks = JitConfig.JitStackChecks();
    if (compStressCompile(STRESS_GENERIC_VARN, 5))
    {
        dwJitStackChecks = STACK_CHECK_ALL;
    }
    opts.compStackCheckOnRet = (dwJitStackChecks & DWORD(STACK_CHECK_ON_RETURN)) != 0;
#if defined(TARGET_X86)
    opts.compStackCheckOnCall = (dwJitStackChecks & DWORD(STACK_CHECK_ON_CALL)) != 0;
#endif // defined(TARGET_X86)
#endif // defined(DEBUG) && defined(TARGET_XARCH)

#if MEASURE_MEM_ALLOC
    s_dspMemStats = (JitConfig.DisplayMemStats() != 0);
#endif

#ifdef PROFILING_SUPPORTED
    opts.compNoPInvokeInlineCB = jitFlags->IsSet(JitFlags::JIT_FLAG_PROF_NO_PINVOKE_INLINE);

    // Cache the profiler handle
    if (jitFlags->IsSet(JitFlags::JIT_FLAG_PROF_ENTERLEAVE))
    {
        bool hookNeeded;
        bool indirected;
        info.compCompHnd->GetProfilingHandle(&hookNeeded, &compProfilerMethHnd, &indirected);
        compProfilerHookNeeded        = !!hookNeeded;
        compProfilerMethHndIndirected = !!indirected;
    }
    else
    {
        compProfilerHookNeeded        = false;
        compProfilerMethHnd           = nullptr;
        compProfilerMethHndIndirected = false;
    }

    // Honour DOTNET_JitELTHookEnabled or STRESS_PROFILER_CALLBACKS stress mode
    // only if VM has not asked us to generate profiler hooks in the first place.
    // That is, override VM only if it hasn't asked for a profiler callback for this method.
    // Don't run this stress mode when pre-JITing, as we would need to emit a relocation
    // for the call to the fake ELT hook, which wouldn't make sense, as we can't store that
    // in the pre-JIT image.
    if (!compProfilerHookNeeded)
    {
        if ((JitConfig.JitELTHookEnabled() != 0) ||
            (!jitFlags->IsSet(JitFlags::JIT_FLAG_PREJIT) && compStressCompile(STRESS_PROFILER_CALLBACKS, 5)))
        {
            opts.compJitELTHookEnabled = true;
        }
    }

    // TBD: Exclude PInvoke stubs
    if (opts.compJitELTHookEnabled)
    {
        compProfilerMethHnd           = (void*)DummyProfilerELTStub;
        compProfilerMethHndIndirected = false;
    }

#endif // PROFILING_SUPPORTED

#if FEATURE_TAILCALL_OPT
    const WCHAR* strTailCallOpt = JitConfig.TailCallOpt();
    if (strTailCallOpt != nullptr)
    {
        opts.compTailCallOpt = (UINT)_wtoi(strTailCallOpt) != 0;
    }

    if (JitConfig.TailCallLoopOpt() == 0)
    {
        opts.compTailCallLoopOpt = false;
    }
#endif

#if FEATURE_FASTTAILCALL
    if (JitConfig.FastTailCalls() == 0)
    {
        opts.compFastTailCalls = false;
    }
#endif // FEATURE_FASTTAILCALL

#ifdef CONFIGURABLE_ARM_ABI
    opts.compUseSoftFP        = jitFlags->IsSet(JitFlags::JIT_FLAG_SOFTFP_ABI);
    unsigned int softFPConfig = opts.compUseSoftFP ? 2 : 1;
    unsigned int oldSoftFPConfig =
        InterlockedCompareExchange(&GlobalJitOptions::compUseSoftFPConfigured, softFPConfig, 0);
    if (oldSoftFPConfig != softFPConfig && oldSoftFPConfig != 0)
    {
        // There are no current scenarios where the abi can change during the lifetime of a process
        // that uses the JIT. If such a change occurs, either compFeatureHfa will need to change to a TLS static
        // or we will need to have some means to reset the flag safely.
        NO_WAY("SoftFP ABI setting changed during lifetime of process");
    }

    GlobalJitOptions::compFeatureHfa = !opts.compUseSoftFP;
#elif defined(ARM_SOFTFP) && defined(TARGET_ARM)
    // Armel is unconditionally enabled in the JIT. Verify that the VM side agrees.
    assert(jitFlags->IsSet(JitFlags::JIT_FLAG_SOFTFP_ABI));
#elif defined(TARGET_ARM)
    assert(!jitFlags->IsSet(JitFlags::JIT_FLAG_SOFTFP_ABI));
#endif // CONFIGURABLE_ARM_ABI

    opts.compScopeInfo = opts.compDbgInfo;

#ifdef LATE_DISASM
    codeGen->getDisAssembler().disOpenForLateDisAsm(info.compMethodName, info.compClassName,
                                                    info.compMethodInfo->args.pSig);
#endif

    //-------------------------------------------------------------------------

    opts.compReloc = jitFlags->IsSet(JitFlags::JIT_FLAG_RELOC);

    bool enableFakeSplitting = false;

#ifdef DEBUG
    enableFakeSplitting = JitConfig.JitFakeProcedureSplitting();

#if defined(TARGET_XARCH)
    // Whether encoding of absolute addr as PC-rel offset is enabled
    opts.compEnablePCRelAddr = (JitConfig.EnablePCRelAddr() != 0);
#endif
#endif // DEBUG

    opts.compProcedureSplitting = jitFlags->IsSet(JitFlags::JIT_FLAG_PROCSPLIT) || enableFakeSplitting;

#ifdef FEATURE_CFI_SUPPORT
    // Hot/cold splitting is not being tested on NativeAOT.
    if (generateCFIUnwindCodes())
    {
        opts.compProcedureSplitting = false;
    }
#endif // FEATURE_CFI_SUPPORT

#if defined(TARGET_LOONGARCH64) || defined(TARGET_RISCV64)
    opts.compProcedureSplitting = false;
#endif // TARGET_LOONGARCH64 || TARGET_RISCV64

#ifdef DEBUG
    opts.compProcedureSplittingEH = opts.compProcedureSplitting;
#endif // DEBUG

    if (opts.compProcedureSplitting)
    {
        // Note that opts.compdbgCode is true under ngen for checked assemblies!
        opts.compProcedureSplitting = !opts.compDbgCode || enableFakeSplitting;

#ifdef DEBUG
        // JitForceProcedureSplitting is used to force procedure splitting on checked assemblies.
        // This is useful for debugging on a checked build.  Note that we still only do procedure
        // splitting in the zapper.
        if (JitConfig.JitForceProcedureSplitting().contains(info.compMethodHnd, info.compClassHnd,
                                                            &info.compMethodInfo->args))
        {
            opts.compProcedureSplitting = true;
        }

        // JitNoProcedureSplitting will always disable procedure splitting.
        if (JitConfig.JitNoProcedureSplitting().contains(info.compMethodHnd, info.compClassHnd,
                                                         &info.compMethodInfo->args))
        {
            opts.compProcedureSplitting = false;
        }
        //
        // JitNoProcedureSplittingEH will disable procedure splitting in functions with EH.
        if (JitConfig.JitNoProcedureSplittingEH().contains(info.compMethodHnd, info.compClassHnd,
                                                           &info.compMethodInfo->args))
        {
            opts.compProcedureSplittingEH = false;
        }
#endif
    }

#ifdef TARGET_64BIT
    opts.compCollect64BitCounts = JitConfig.JitCollect64BitCounts() != 0;

#ifdef DEBUG
    if (JitConfig.JitRandomlyCollect64BitCounts() != 0)
    {
        CLRRandom rng;
        rng.Init(info.compMethodHash() ^ JitConfig.JitRandomlyCollect64BitCounts() ^ 0x3485e20e);
        opts.compCollect64BitCounts = rng.Next(2) == 0;
    }
#endif
#else
    opts.compCollect64BitCounts = false;
#endif

#ifdef DEBUG

    // Now, set compMaxUncheckedOffsetForNullObject for STRESS_NULL_OBJECT_CHECK
    if (compStressCompile(STRESS_NULL_OBJECT_CHECK, 30))
    {
        compMaxUncheckedOffsetForNullObject = (size_t)JitConfig.JitMaxUncheckedOffset();
        if (verbose)
        {
            printf("STRESS_NULL_OBJECT_CHECK: compMaxUncheckedOffsetForNullObject=0x%X\n",
                   compMaxUncheckedOffsetForNullObject);
        }
    }

    if (verbose)
    {
        // If we are compiling for a specific tier, make that very obvious in the output.
        // Note that we don't expect multiple TIER flags to be set at one time, but there
        // is nothing preventing that.
        if (jitFlags->IsSet(JitFlags::JIT_FLAG_TIER0))
        {
            printf("OPTIONS: Tier-0 compilation (set DOTNET_TieredCompilation=0 to disable)\n");
        }
        if (jitFlags->IsSet(JitFlags::JIT_FLAG_TIER1))
        {
            printf("OPTIONS: Tier-1 compilation\n");
        }
        if (compSwitchedToOptimized)
        {
            printf("OPTIONS: Tier-0 compilation, switched to FullOpts\n");
        }
        if (compSwitchedToMinOpts)
        {
            printf("OPTIONS: Tier-1/FullOpts compilation, switched to MinOpts\n");
        }

        if (jitFlags->IsSet(JitFlags::JIT_FLAG_OSR))
        {
            printf("OPTIONS: OSR variant with entry point 0x%x\n", info.compILEntry);
        }

        printf("OPTIONS: compCodeOpt = %s\n",
               (opts.compCodeOpt == BLENDED_CODE)
                   ? "BLENDED_CODE"
                   : (opts.compCodeOpt == SMALL_CODE) ? "SMALL_CODE"
                                                      : (opts.compCodeOpt == FAST_CODE) ? "FAST_CODE" : "UNKNOWN_CODE");

        printf("OPTIONS: compDbgCode = %s\n", dspBool(opts.compDbgCode));
        printf("OPTIONS: compDbgInfo = %s\n", dspBool(opts.compDbgInfo));
        printf("OPTIONS: compDbgEnC  = %s\n", dspBool(opts.compDbgEnC));
        printf("OPTIONS: compProcedureSplitting   = %s\n", dspBool(opts.compProcedureSplitting));
        printf("OPTIONS: compProcedureSplittingEH = %s\n", dspBool(opts.compProcedureSplittingEH));

        if (jitFlags->IsSet(JitFlags::JIT_FLAG_BBOPT))
        {
            printf("OPTIONS: optimizer should use profile data\n");
        }

        if (jitFlags->IsSet(JitFlags::JIT_FLAG_PREJIT))
        {
            printf("OPTIONS: Jit invoked for ngen\n");
        }
    }
#endif

#ifdef PROFILING_SUPPORTED
#ifdef UNIX_AMD64_ABI
    if (compIsProfilerHookNeeded())
    {
        opts.compNeedToAlignFrame = true;
    }
#endif // UNIX_AMD64_ABI
#endif

#if defined(DEBUG) && defined(TARGET_ARM64)
    if ((s_pJitMethodSet == nullptr) || s_pJitMethodSet->IsActiveMethod(info.compFullName, info.compMethodHash()))
    {
        opts.compJitSaveFpLrWithCalleeSavedRegisters = JitConfig.JitSaveFpLrWithCalleeSavedRegisters();
    }
#endif // defined(DEBUG) && defined(TARGET_ARM64)

#if defined(TARGET_AMD64)
    rbmAllFloat         = RBM_ALLFLOAT_INIT;
    rbmFltCalleeTrash   = RBM_FLT_CALLEE_TRASH_INIT;
    cntCalleeTrashFloat = CNT_CALLEE_TRASH_FLOAT_INIT;

    if (canUseEvexEncoding())
    {
        rbmAllFloat |= RBM_HIGHFLOAT;
        rbmFltCalleeTrash |= RBM_HIGHFLOAT;
        cntCalleeTrashFloat += CNT_CALLEE_TRASH_HIGHFLOAT;
    }

    codeGen->CopyRegisterInfo();
#endif // TARGET_AMD64
}

#ifdef DEBUG

bool Compiler::compJitHaltMethod()
{
    /* This method returns true when we use an INS_BREAKPOINT to allow us to step into the generated native code */
    /* Note that this these two "Jit" environment variables also work for ngen images */

    if (JitConfig.JitHalt().contains(info.compMethodHnd, info.compClassHnd, &info.compMethodInfo->args))
    {
        return true;
    }

    /* Use this Hash variant when there are a lot of method with the same name and different signatures */

    unsigned fJitHashHaltVal = (unsigned)JitConfig.JitHashHalt();
    if ((fJitHashHaltVal != (unsigned)-1) && (fJitHashHaltVal == info.compMethodHash()))
    {
        return true;
    }

    return false;
}

/*****************************************************************************
 * Should we use a "stress-mode" for the given stressArea. We have different
 *   areas to allow the areas to be mixed in different combinations in
 *   different methods.
 * 'weight' indicates how often (as a percentage) the area should be stressed.
 *    It should reflect the usefulness:overhead ratio.
 */

const LPCWSTR Compiler::s_compStressModeNames[STRESS_COUNT + 1] = {
#define STRESS_MODE(mode) W("STRESS_") W(#mode),

    STRESS_MODES
#undef STRESS_MODE
};

//------------------------------------------------------------------------
// compStressCompile: determine if a stress mode should be enabled
//
// Arguments:
//   stressArea - stress mode to possibly enable
//   weight - percent of time this mode should be turned on
//     (range 0 to 100); weight 0 effectively disables
//
// Returns:
//   true if this stress mode is enabled
//
// Notes:
//   Methods may be excluded from stress via name or hash.
//
//   Particular stress modes may be disabled or forcibly enabled.
//
//   With JitStress=2, some stress modes are enabled regardless of weight;
//   these modes are the ones after COUNT_VARN in the enumeration.
//
//   For other modes or for nonzero JitStress values, stress will be
//   enabled selectively for roughly weight% of methods.
//
bool Compiler::compStressCompile(compStressArea stressArea, unsigned weight)
{
    // This can be called early, before info is fully set up.
    if ((info.compMethodName == nullptr) || (info.compFullName == nullptr))
    {
        return false;
    }

    // Inlinees defer to the root method for stress, so that we can
    // more easily isolate methods that cause stress failures.
    if (compIsForInlining())
    {
        return impInlineRoot()->compStressCompile(stressArea, weight);
    }

    const bool doStress = compStressCompileHelper(stressArea, weight);

    if (doStress && !compActiveStressModes[stressArea])
    {
        if (verbose)
        {
            printf("\n\n*** JitStress: %ws ***\n\n", s_compStressModeNames[stressArea]);
        }
        compActiveStressModes[stressArea] = 1;
    }

    return doStress;
}

//------------------------------------------------------------------------
// compStressCompileHelper: helper to determine if a stress mode should be enabled
//
// Arguments:
//   stressArea - stress mode to possibly enable
//   weight - percent of time this mode should be turned on
//     (range 0 to 100); weight 0 effectively disables
//
// Returns:
//   true if this stress mode is enabled
//
// Notes:
//   See compStressCompile
//
bool Compiler::compStressCompileHelper(compStressArea stressArea, unsigned weight)
{
    if (!bRangeAllowStress)
    {
        return false;
    }

    if (!JitConfig.JitStressOnly().isEmpty() &&
        !JitConfig.JitStressOnly().contains(info.compMethodHnd, info.compClassHnd, &info.compMethodInfo->args))
    {
        return false;
    }

    // Does user explicitly prevent using this STRESS_MODE through the command line?
    const WCHAR* strStressModeNamesNot = JitConfig.JitStressModeNamesNot();
    if ((strStressModeNamesNot != nullptr) &&
        (wcsstr(strStressModeNamesNot, s_compStressModeNames[stressArea]) != nullptr))
    {
        return false;
    }

    // Does user explicitly set this STRESS_MODE through the command line?
    const WCHAR* strStressModeNames = JitConfig.JitStressModeNames();
    if (strStressModeNames != nullptr)
    {
        if (wcsstr(strStressModeNames, s_compStressModeNames[stressArea]) != nullptr)
        {
            return true;
        }

        // This stress mode name did not match anything in the stress
        // mode allowlist. If user has requested only enable mode,
        // don't allow this stress mode to turn on.
        const bool onlyEnableMode = JitConfig.JitStressModeNamesOnly() != 0;

        if (onlyEnableMode)
        {
            return false;
        }
    }

    // 0:   No stress (Except when explicitly set in DOTNET_JitStressModeNames)
    // !=2: Vary stress. Performance will be slightly/moderately degraded
    // 2:   Check-all stress. Performance will be REALLY horrible
    const int stressLevel = getJitStressLevel();

    assert(weight <= MAX_STRESS_WEIGHT);

    // Check for boundary conditions
    if (stressLevel == 0 || weight == 0)
    {
        return false;
    }

    // Should we allow unlimited stress ?
    if ((stressArea > STRESS_COUNT_VARN) && (stressLevel == 2))
    {
        return true;
    }

    if (weight == MAX_STRESS_WEIGHT)
    {
        return true;
    }

    // Get a hash which can be compared with 'weight'
    assert(stressArea != 0);
    const unsigned hash = (info.compMethodHash() ^ stressArea ^ stressLevel) % MAX_STRESS_WEIGHT;

    assert(hash < MAX_STRESS_WEIGHT && weight <= MAX_STRESS_WEIGHT);
    return (hash < weight);
}

//------------------------------------------------------------------------
// compPromoteFewerStructs: helper to determine if the local
//   should not be promoted under a stress mode.
//
// Arguments:
//   lclNum - local number to test
//
// Returns:
//   true if this local should not be promoted.
//
// Notes:
//   Reject ~50% of the potential promotions if STRESS_PROMOTE_FEWER_STRUCTS is active.
//
bool Compiler::compPromoteFewerStructs(unsigned lclNum)
{
    bool       rejectThisPromo = false;
    const bool promoteLess     = compStressCompile(STRESS_PROMOTE_FEWER_STRUCTS, 50);
    if (promoteLess)
    {

        rejectThisPromo = (((info.compMethodHash() ^ lclNum) & 1) == 0);
    }
    return rejectThisPromo;
}

//------------------------------------------------------------------------
// dumpRegMask: display a register mask. For well-known sets of registers, display a well-known token instead of
// a potentially large number of registers.
//
// Arguments:
//   regs - The set of registers to display
//
void Compiler::dumpRegMask(regMaskTP regs) const
{
    if (regs == RBM_ALLINT)
    {
        printf("[allInt]");
    }
    else if (regs == (RBM_ALLINT & ~RBM_FPBASE))
    {
        printf("[allIntButFP]");
    }
    else if (regs == RBM_ALLFLOAT)
    {
        printf("[allFloat]");
    }
    else if (regs == RBM_ALLDOUBLE)
    {
        printf("[allDouble]");
    }
    else
    {
        dspRegMask(regs);
    }
}

#endif // DEBUG

void Compiler::compInitDebuggingInfo()
{
#ifdef DEBUG
    if (verbose)
    {
        printf("*************** In compInitDebuggingInfo() for %s\n", info.compFullName);
    }
#endif

    /*-------------------------------------------------------------------------
     *
     * Get hold of the local variable records, if there are any
     */

    info.compVarScopesCount = 0;

    if (opts.compScopeInfo)
    {
        eeGetVars();
    }

    compInitVarScopeMap();

    if (opts.compScopeInfo || opts.compDbgCode)
    {
        compInitScopeLists();
    }

    if (opts.compDbgCode && (info.compVarScopesCount > 0))
    {
        /* Create a new empty basic block. fgExtendDbgLifetimes() may add
           initialization of variables which are in scope right from the
           start of the (real) first BB (and therefore artificially marked
           as alive) into this block.
         */

        fgEnsureFirstBBisScratch();

        fgNewStmtAtEnd(fgFirstBB, gtNewNothingNode());

        JITDUMP("Debuggable code - Add new %s to perform initialization of variables\n", fgFirstBB->dspToString());
    }
    /*-------------------------------------------------------------------------
     *
     * Read the stmt-offsets table and the line-number table
     */

    info.compStmtOffsetsImplicit = ICorDebugInfo::NO_BOUNDARIES;

    // We can only report debug info for EnC at places where the stack is empty.
    // Actually, at places where there are not live temps. Else, we won't be able
    // to map between the old and the new versions correctly as we won't have
    // any info for the live temps.

    assert(!opts.compDbgEnC || !opts.compDbgInfo ||
           0 == (info.compStmtOffsetsImplicit & ~ICorDebugInfo::STACK_EMPTY_BOUNDARIES));

    info.compStmtOffsetsCount = 0;

    if (opts.compDbgInfo)
    {
        /* Get hold of the line# records, if there are any */

        eeGetStmtOffsets();

#ifdef DEBUG
        if (verbose)
        {
            printf("info.compStmtOffsetsCount    = %d\n", info.compStmtOffsetsCount);
            printf("info.compStmtOffsetsImplicit = %04Xh", info.compStmtOffsetsImplicit);

            if (info.compStmtOffsetsImplicit)
            {
                printf(" ( ");
                if (info.compStmtOffsetsImplicit & ICorDebugInfo::STACK_EMPTY_BOUNDARIES)
                {
                    printf("STACK_EMPTY ");
                }
                if (info.compStmtOffsetsImplicit & ICorDebugInfo::NOP_BOUNDARIES)
                {
                    printf("NOP ");
                }
                if (info.compStmtOffsetsImplicit & ICorDebugInfo::CALL_SITE_BOUNDARIES)
                {
                    printf("CALL_SITE ");
                }
                printf(")");
            }
            printf("\n");
            IL_OFFSET* pOffs = info.compStmtOffsets;
            for (unsigned i = 0; i < info.compStmtOffsetsCount; i++, pOffs++)
            {
                printf("%02d) IL_%04Xh\n", i, *pOffs);
            }
        }
#endif
    }
}

void Compiler::compSetOptimizationLevel()
{
    bool theMinOptsValue;
#pragma warning(suppress : 4101)
    unsigned jitMinOpts;

    if (compIsForInlining())
    {
        theMinOptsValue = impInlineInfo->InlinerCompiler->opts.MinOpts();
        goto _SetMinOpts;
    }

    theMinOptsValue = false;

    if (opts.compFlags == CLFLG_MINOPT)
    {
        JITLOG((LL_INFO100, "CLFLG_MINOPT set for method %s\n", info.compFullName));
        theMinOptsValue = true;
    }

#ifdef DEBUG
    jitMinOpts = JitConfig.JitMinOpts();

    if (!theMinOptsValue && (jitMinOpts > 0))
    {
        // jitTotalMethodCompiled does not include the method that is being compiled now, so make +1.
        unsigned methodCount     = Compiler::jitTotalMethodCompiled + 1;
        unsigned methodCountMask = methodCount & 0xFFF;
        unsigned kind            = (jitMinOpts & 0xF000000) >> 24;
        switch (kind)
        {
            default:
                if (jitMinOpts <= methodCount)
                {
                    if (verbose)
                    {
                        printf(" Optimizations disabled by JitMinOpts and methodCount\n");
                    }
                    theMinOptsValue = true;
                }
                break;
            case 0xD:
            {
                unsigned firstMinopts  = (jitMinOpts >> 12) & 0xFFF;
                unsigned secondMinopts = (jitMinOpts >> 0) & 0xFFF;

                if ((firstMinopts == methodCountMask) || (secondMinopts == methodCountMask))
                {
                    if (verbose)
                    {
                        printf("0xD: Optimizations disabled by JitMinOpts and methodCountMask\n");
                    }
                    theMinOptsValue = true;
                }
            }
            break;
            case 0xE:
            {
                unsigned startMinopts = (jitMinOpts >> 12) & 0xFFF;
                unsigned endMinopts   = (jitMinOpts >> 0) & 0xFFF;

                if ((startMinopts <= methodCountMask) && (endMinopts >= methodCountMask))
                {
                    if (verbose)
                    {
                        printf("0xE: Optimizations disabled by JitMinOpts and methodCountMask\n");
                    }
                    theMinOptsValue = true;
                }
            }
            break;
            case 0xF:
            {
                unsigned bitsZero = (jitMinOpts >> 12) & 0xFFF;
                unsigned bitsOne  = (jitMinOpts >> 0) & 0xFFF;

                if (((methodCountMask & bitsOne) == bitsOne) && ((~methodCountMask & bitsZero) == bitsZero))
                {
                    if (verbose)
                    {
                        printf("0xF: Optimizations disabled by JitMinOpts and methodCountMask\n");
                    }
                    theMinOptsValue = true;
                }
            }
            break;
        }
    }

    if (!theMinOptsValue)
    {
        if (JitConfig.JitMinOptsName().contains(info.compMethodHnd, info.compClassHnd, &info.compMethodInfo->args))
        {
            theMinOptsValue = true;
        }
    }

#ifdef DEBUG
    static ConfigMethodRange s_onlyOptimizeRange;
    s_onlyOptimizeRange.EnsureInit(JitConfig.JitOnlyOptimizeRange());

    if (!theMinOptsValue && !s_onlyOptimizeRange.IsEmpty())
    {
        unsigned methHash = info.compMethodHash();
        theMinOptsValue   = !s_onlyOptimizeRange.Contains(methHash);
    }
#endif

    if (compStressCompile(STRESS_MIN_OPTS, 5))
    {
        theMinOptsValue = true;
    }
    // For PREJIT we never drop down to MinOpts
    // unless unless CLFLG_MINOPT is set
    else if (!opts.jitFlags->IsSet(JitFlags::JIT_FLAG_PREJIT))
    {
        if ((unsigned)JitConfig.JitMinOptsCodeSize() < info.compILCodeSize)
        {
            JITLOG((LL_INFO10, "IL Code Size exceeded, using MinOpts for method %s\n", info.compFullName));
            theMinOptsValue = true;
        }
        else if ((unsigned)JitConfig.JitMinOptsInstrCount() < opts.instrCount)
        {
            JITLOG((LL_INFO10, "IL instruction count exceeded, using MinOpts for method %s\n", info.compFullName));
            theMinOptsValue = true;
        }
        else if ((unsigned)JitConfig.JitMinOptsBbCount() < fgBBcount)
        {
            JITLOG((LL_INFO10, "Basic Block count exceeded, using MinOpts for method %s\n", info.compFullName));
            theMinOptsValue = true;
        }
        else if ((unsigned)JitConfig.JitMinOptsLvNumCount() < lvaCount)
        {
            JITLOG((LL_INFO10, "Local Variable Num count exceeded, using MinOpts for method %s\n", info.compFullName));
            theMinOptsValue = true;
        }
        else if ((unsigned)JitConfig.JitMinOptsLvRefCount() < opts.lvRefCount)
        {
            JITLOG((LL_INFO10, "Local Variable Ref count exceeded, using MinOpts for method %s\n", info.compFullName));
            theMinOptsValue = true;
        }
        if (theMinOptsValue == true)
        {
            JITLOG((LL_INFO10000, "IL Code Size,Instr %4d,%4d, Basic Block count %3d, Local Variable Num,Ref count "
                                  "%3d,%3d for method %s\n",
                    info.compILCodeSize, opts.instrCount, fgBBcount, lvaCount, opts.lvRefCount, info.compFullName));
            if (JitConfig.JitBreakOnMinOpts() != 0)
            {
                assert(!"MinOpts enabled");
            }
        }
    }
#else  // !DEBUG
    // Retail check if we should force Minopts due to the complexity of the method
    // For PREJIT we never drop down to MinOpts
    // unless unless CLFLG_MINOPT is set
    if (!theMinOptsValue && !opts.jitFlags->IsSet(JitFlags::JIT_FLAG_PREJIT) &&
        ((DEFAULT_MIN_OPTS_CODE_SIZE < info.compILCodeSize) || (DEFAULT_MIN_OPTS_INSTR_COUNT < opts.instrCount) ||
         (DEFAULT_MIN_OPTS_BB_COUNT < fgBBcount) || (DEFAULT_MIN_OPTS_LV_NUM_COUNT < lvaCount) ||
         (DEFAULT_MIN_OPTS_LV_REF_COUNT < opts.lvRefCount)))
    {
        theMinOptsValue = true;
    }
#endif // DEBUG

    JITLOG((LL_INFO10000,
            "IL Code Size,Instr %4d,%4d, Basic Block count %3d, Local Variable Num,Ref count %3d,%3d for method %s\n",
            info.compILCodeSize, opts.instrCount, fgBBcount, lvaCount, opts.lvRefCount, info.compFullName));

#if 0
    // The code in this #if has been useful in debugging loop cloning issues, by
    // enabling selective enablement of the loop cloning optimization according to
    // method hash.
#ifdef DEBUG
    if (!theMinOptsValue)
    {
    unsigned methHash = info.compMethodHash();
    char* lostr = getenv("opthashlo");
    unsigned methHashLo = 0;
    if (lostr != NULL)
    {
        sscanf_s(lostr, "%x", &methHashLo);
        // methHashLo = (unsigned(atoi(lostr)) << 2);  // So we don't have to use negative numbers.
    }
    char* histr = getenv("opthashhi");
    unsigned methHashHi = UINT32_MAX;
    if (histr != NULL)
    {
        sscanf_s(histr, "%x", &methHashHi);
        // methHashHi = (unsigned(atoi(histr)) << 2);  // So we don't have to use negative numbers.
    }
    if (methHash < methHashLo || methHash > methHashHi)
    {
        theMinOptsValue = true;
    }
    else
    {
        printf("Doing optimization in  in %s (0x%x).\n", info.compFullName, methHash);
    }
    }
#endif
#endif

_SetMinOpts:

    // Set the MinOpts value
    opts.SetMinOpts(theMinOptsValue);

    // Notify the VM if MinOpts is being used when not requested
    if (theMinOptsValue && !compIsForInlining() && !opts.jitFlags->IsSet(JitFlags::JIT_FLAG_TIER0) &&
        !opts.jitFlags->IsSet(JitFlags::JIT_FLAG_MIN_OPT) && !opts.compDbgCode)
    {
        info.compCompHnd->setMethodAttribs(info.compMethodHnd, CORINFO_FLG_SWITCHED_TO_MIN_OPT);
        opts.jitFlags->Clear(JitFlags::JIT_FLAG_TIER1);
        compSwitchedToMinOpts = true;
    }

#ifdef DEBUG
    if (verbose && !compIsForInlining())
    {
        printf("OPTIONS: opts.MinOpts() == %s\n", opts.MinOpts() ? "true" : "false");
    }
#endif

    /* Control the optimizations */

    if (opts.OptimizationDisabled())
    {
        opts.compFlags &= ~CLFLG_MAXOPT;
        opts.compFlags |= CLFLG_MINOPT;

        lvaEnregEHVars &= compEnregLocals();
        lvaEnregMultiRegVars &= compEnregLocals();
    }

    if (!compIsForInlining())
    {
        codeGen->setFramePointerRequired(false);
        codeGen->setFrameRequired(false);

        if (opts.OptimizationDisabled())
        {
            codeGen->setFrameRequired(true);
        }

#if !defined(TARGET_AMD64)
        // The VM sets JitFlags::JIT_FLAG_FRAMED for two reasons: (1) the DOTNET_JitFramed variable is set, or
        // (2) the function is marked "noinline". The reason for #2 is that people mark functions
        // noinline to ensure the show up on in a stack walk. But for AMD64, we don't need a frame
        // pointer for the frame to show up in stack walk.
        if (opts.jitFlags->IsSet(JitFlags::JIT_FLAG_FRAMED))
            codeGen->setFrameRequired(true);
#endif

        if (opts.jitFlags->IsSet(JitFlags::JIT_FLAG_PREJIT) && !IsTargetAbi(CORINFO_NATIVEAOT_ABI))
        {
            // The JIT doesn't currently support loop alignment for prejitted images outside NativeAOT.
            // (The JIT doesn't know the final address of the code, hence
            // it can't align code based on unknown addresses.)

            codeGen->SetAlignLoops(false); // loop alignment not supported for prejitted code
        }
        else
        {
            codeGen->SetAlignLoops(JitConfig.JitAlignLoops() == 1);
        }
    }

    fgCanRelocateEHRegions = true;
}

#if defined(TARGET_ARMARCH) || defined(TARGET_LOONGARCH64) || defined(TARGET_RISCV64)
// Function compRsvdRegCheck:
//  given a curState to use for calculating the total frame size
//  it will return true if the REG_OPT_RSVD should be reserved so
//  that it can be use to form large offsets when accessing stack
//  based LclVar including both incoming and out going argument areas.
//
//  The method advances the frame layout state to curState by calling
//  lvaFrameSize(curState).
//
bool Compiler::compRsvdRegCheck(FrameLayoutState curState)
{
    // Always do the layout even if returning early. Callers might
    // depend on us to do the layout.
    unsigned frameSize = lvaFrameSize(curState);
    JITDUMP("\n"
            "compRsvdRegCheck\n"
            "  frame size  = %6d\n"
            "  compArgSize = %6d\n",
            frameSize, compArgSize);

    if (opts.MinOpts())
    {
        // Have a recovery path in case we fail to reserve REG_OPT_RSVD and go
        // over the limit of SP and FP offset ranges due to large
        // temps.
        JITDUMP(" Returning true (MinOpts)\n\n");
        return true;
    }

    unsigned calleeSavedRegMaxSz = CALLEE_SAVED_REG_MAXSZ;
    if (compFloatingPointUsed)
    {
        calleeSavedRegMaxSz += CALLEE_SAVED_FLOAT_MAXSZ;
    }
    calleeSavedRegMaxSz += REGSIZE_BYTES; // we always push LR.  See genPushCalleeSavedRegisters

    noway_assert(frameSize >= calleeSavedRegMaxSz);

#if defined(TARGET_ARM64)

    // TODO-ARM64-CQ: update this!
    JITDUMP(" Returning true (ARM64)\n\n");
    return true; // just always assume we'll need it, for now

#elif defined(TARGET_LOONGARCH64)
    JITDUMP(" Returning true (LOONGARCH64)\n\n");
    return true; // just always assume we'll need it, for now

#elif defined(TARGET_RISCV64)
    JITDUMP(" Returning true (RISCV64)\n\n");
    return true; // just always assume we'll need it, for now

#else  // TARGET_ARM

    // frame layout:
    //
    //         ... high addresses ...
    //                         frame contents       size
    //                         -------------------  ------------------------
    //                         inArgs               compArgSize (includes prespill)
    //  caller SP --->
    //                         prespill
    //                         LR                   REGSIZE_BYTES
    //  R11    --->            R11                  REGSIZE_BYTES
    //                         callee saved regs    CALLEE_SAVED_REG_MAXSZ   (32 bytes)
    //                     optional saved fp regs   CALLEE_SAVED_FLOAT_MAXSZ (64 bytes)
    //                         lclSize
    //                             incl. TEMPS      MAX_SPILL_TEMP_SIZE
    //                             incl. outArgs
    //  SP     --->
    //          ... low addresses ...
    //
    // When codeGen->isFramePointerRequired is true, R11 will be established as a frame pointer.
    // We can then use R11 to access incoming args with positive offsets, and LclVars with
    // negative offsets.
    //
    // In functions with EH, in the non-funclet (or main) region, even though we will have a
    // frame pointer, we can use SP with positive offsets to access any or all locals or arguments
    // that we can reach with SP-relative encodings. The funclet region might require the reserved
    // register, since it must use offsets from R11 to access the parent frame.

    unsigned maxR11PositiveEncodingOffset = compFloatingPointUsed ? 0x03FC : 0x0FFF;
    JITDUMP("  maxR11PositiveEncodingOffset     = %6d\n", maxR11PositiveEncodingOffset);

    // Floating point load/store instructions (VLDR/VSTR) can address up to -0x3FC from R11, but we
    // don't know if there are either no integer locals, or if we don't need large negative offsets
    // for the integer locals, so we must use the integer max negative offset, which is a
    // smaller (absolute value) number.
    unsigned maxR11NegativeEncodingOffset = 0x00FF; // This is a negative offset from R11.
    JITDUMP("  maxR11NegativeEncodingOffset     = %6d\n", maxR11NegativeEncodingOffset);

    // -1 because otherwise we are computing the address just beyond the last argument, which we don't need to do.
    unsigned maxR11PositiveOffset = compArgSize + (2 * REGSIZE_BYTES) - 1;
    JITDUMP("  maxR11PositiveOffset             = %6d\n", maxR11PositiveOffset);

    // The value is positive, but represents a negative offset from R11.
    // frameSize includes callee-saved space for R11 and LR, which are at non-negative offsets from R11
    // (+0 and +4, respectively), so don't include those in the max possible negative offset.
    assert(frameSize >= (2 * REGSIZE_BYTES));
    unsigned maxR11NegativeOffset = frameSize - (2 * REGSIZE_BYTES);
    JITDUMP("  maxR11NegativeOffset             = %6d\n", maxR11NegativeOffset);

    if (codeGen->isFramePointerRequired())
    {
        if (maxR11NegativeOffset > maxR11NegativeEncodingOffset)
        {
            JITDUMP(" Returning true (frame required and maxR11NegativeOffset)\n\n");
            return true;
        }
        if (maxR11PositiveOffset > maxR11PositiveEncodingOffset)
        {
            JITDUMP(" Returning true (frame required and maxR11PositiveOffset)\n\n");
            return true;
        }
    }

    // Now consider the SP based frame case. Note that we will use SP based offsets to access the stack in R11 based
    // frames in the non-funclet main code area.

    unsigned maxSPPositiveEncodingOffset = compFloatingPointUsed ? 0x03FC : 0x0FFF;
    JITDUMP("  maxSPPositiveEncodingOffset      = %6d\n", maxSPPositiveEncodingOffset);

    // -1 because otherwise we are computing the address just beyond the last argument, which we don't need to do.
    assert(compArgSize + frameSize > 0);
    unsigned maxSPPositiveOffset = compArgSize + frameSize - 1;

    if (codeGen->isFramePointerUsed())
    {
        // We have a frame pointer, so we can use it to access part of the stack, even if SP can't reach those parts.
        // We will still generate SP-relative offsets if SP can reach.

        // First, check that the stack between R11 and SP can be fully reached, either via negative offset from FP
        // or positive offset from SP. Don't count stored R11 or LR, which are reached from positive offsets from FP.

        unsigned maxSPLocalsCombinedOffset = frameSize - (2 * REGSIZE_BYTES) - 1;
        JITDUMP("  maxSPLocalsCombinedOffset        = %6d\n", maxSPLocalsCombinedOffset);

        if (maxSPLocalsCombinedOffset > maxSPPositiveEncodingOffset)
        {
            // Can R11 help?
            unsigned maxRemainingLocalsCombinedOffset = maxSPLocalsCombinedOffset - maxSPPositiveEncodingOffset;
            JITDUMP("  maxRemainingLocalsCombinedOffset = %6d\n", maxRemainingLocalsCombinedOffset);

            if (maxRemainingLocalsCombinedOffset > maxR11NegativeEncodingOffset)
            {
                JITDUMP(" Returning true (frame pointer exists; R11 and SP can't reach entire stack between them)\n\n");
                return true;
            }

            // Otherwise, yes, we can address the remaining parts of the locals frame with negative offsets from R11.
        }

        // Check whether either R11 or SP can access the arguments.
        if ((maxR11PositiveOffset > maxR11PositiveEncodingOffset) &&
            (maxSPPositiveOffset > maxSPPositiveEncodingOffset))
        {
            JITDUMP(" Returning true (frame pointer exists; R11 and SP can't reach all arguments)\n\n");
            return true;
        }
    }
    else
    {
        if (maxSPPositiveOffset > maxSPPositiveEncodingOffset)
        {
            JITDUMP(" Returning true (no frame pointer exists; SP can't reach all of frame)\n\n");
            return true;
        }
    }

    // We won't need to reserve REG_OPT_RSVD.
    //
    JITDUMP(" Returning false\n\n");
    return false;
#endif // TARGET_ARM
}
#endif // TARGET_ARMARCH || TARGET_LOONGARCH64 || TARGET_RISCV64

//------------------------------------------------------------------------
// compGetTieringName: get a string describing tiered compilation settings
//   for this method
//
// Arguments:
//   wantShortName - true if a short name is ok (say for using in file names)
//
// Returns:
//   String describing tiering decisions for this method, including cases
//   where the jit codegen will differ from what the runtime requested.
//
const char* Compiler::compGetTieringName(bool wantShortName) const
{
    const bool tier0         = opts.jitFlags->IsSet(JitFlags::JIT_FLAG_TIER0);
    const bool tier1         = opts.jitFlags->IsSet(JitFlags::JIT_FLAG_TIER1);
    const bool instrumenting = opts.jitFlags->IsSet(JitFlags::JIT_FLAG_BBINSTR);

    if (!opts.compMinOptsIsSet)
    {
        // If 'compMinOptsIsSet' is not set, just return here. Otherwise, if this method is called
        // by the assertAbort(), we would recursively call assert while trying to get MinOpts()
        // and eventually stackoverflow.
        return "Optimization-Level-Not-Yet-Set";
    }

    assert(!tier0 || !tier1); // We don't expect multiple TIER flags to be set at one time.

    if (tier0)
    {
        return instrumenting ? "Instrumented Tier0" : "Tier0";
    }
    else if (tier1)
    {
        if (opts.IsOSR())
        {
            return instrumenting ? "Instrumented Tier1-OSR" : "Tier1-OSR";
        }
        else
        {
            return instrumenting ? "Instrumented Tier1" : "Tier1";
        }
    }
    else if (opts.OptimizationEnabled())
    {
        if (compSwitchedToOptimized)
        {
            return wantShortName ? "Tier0-FullOpts" : "Tier-0 switched to FullOpts";
        }
        else
        {
            return "FullOpts";
        }
    }
    else if (opts.MinOpts())
    {
        if (compSwitchedToMinOpts)
        {
            if (compSwitchedToOptimized)
            {
                return wantShortName ? "Tier0-FullOpts-MinOpts" : "Tier-0 switched to FullOpts, then to MinOpts";
            }
            else
            {
                return wantShortName ? "Tier0-MinOpts" : "Tier-0 switched MinOpts";
            }
        }
        else
        {
            return "MinOpts";
        }
    }
    else if (opts.compDbgCode)
    {
        return "Debug";
    }
    else
    {
        return wantShortName ? "Unknown" : "Unknown optimization level";
    }
}

//------------------------------------------------------------------------
// compGetPgoSourceName: get a string describing PGO source
//
// Returns:
//   String describing describing PGO source (e.g. Dynamic, Static, etc)
//
const char* Compiler::compGetPgoSourceName() const
{
    switch (fgPgoSource)
    {
        case ICorJitInfo::PgoSource::Static:
            return "Static PGO";
        case ICorJitInfo::PgoSource::Dynamic:
            return "Dynamic PGO";
        case ICorJitInfo::PgoSource::Blend:
            return "Blended PGO";
        case ICorJitInfo::PgoSource::Text:
            return "Textual PGO";
        case ICorJitInfo::PgoSource::Sampling:
            return "Sample-based PGO";
        case ICorJitInfo::PgoSource::IBC:
            return "Classic IBC";
        case ICorJitInfo::PgoSource::Synthesis:
            return "Synthesized PGO";
        default:
            return "Unknown PGO";
    }
}

//------------------------------------------------------------------------
// compGetStressMessage: get a string describing jitstress capability
//   for this method
//
// Returns:
//   An empty string if stress is not enabled, else a string describing
//   if this method is subject to stress or is excluded by name or hash.
//
const char* Compiler::compGetStressMessage() const
{
    // Add note about stress where appropriate
    const char* stressMessage = "";

#ifdef DEBUG
    // Is stress enabled via mode name or level?
    if ((JitConfig.JitStressModeNames() != nullptr) || (getJitStressLevel() > 0))
    {
        // Is the method being jitted excluded from stress via range?
        if (bRangeAllowStress)
        {
            // Or is it excluded via name?
            if (!JitConfig.JitStressOnly().isEmpty() ||
                !JitConfig.JitStressOnly().contains(info.compMethodHnd, info.compClassHnd, &info.compMethodInfo->args))
            {
                // Not excluded -- stress can happen
                stressMessage = " JitStress";
            }
            else
            {
                stressMessage = " NoJitStress(Only)";
            }
        }
        else
        {
            stressMessage = " NoJitStress(Range)";
        }
    }
#endif // DEBUG

    return stressMessage;
}

void Compiler::compFunctionTraceStart()
{
#ifdef DEBUG
    if (compIsForInlining())
    {
        return;
    }

    if ((JitConfig.JitFunctionTrace() != 0) && !opts.disDiffable)
    {
        LONG newJitNestingLevel = InterlockedIncrement(&Compiler::jitNestingLevel);
        if (newJitNestingLevel <= 0)
        {
            printf("{ Illegal nesting level %d }\n", newJitNestingLevel);
        }

        for (LONG i = 0; i < newJitNestingLevel - 1; i++)
        {
            printf("  ");
        }
        printf("{ Start Jitting Method %4d %s (MethodHash=%08x) %s\n", Compiler::jitTotalMethodCompiled,
               info.compFullName, info.compMethodHash(),
               compGetTieringName()); /* } editor brace matching workaround for this printf */
    }
#endif // DEBUG
}

void Compiler::compFunctionTraceEnd(void* methodCodePtr, ULONG methodCodeSize, bool isNYI)
{
#ifdef DEBUG
    assert(!compIsForInlining());

    if ((JitConfig.JitFunctionTrace() != 0) && !opts.disDiffable)
    {
        LONG newJitNestingLevel = InterlockedDecrement(&Compiler::jitNestingLevel);
        if (newJitNestingLevel < 0)
        {
            printf("{ Illegal nesting level %d }\n", newJitNestingLevel);
        }

        for (LONG i = 0; i < newJitNestingLevel; i++)
        {
            printf("  ");
        }

        // Note: that is incorrect if we are compiling several methods at the same time.
        unsigned methodNumber = Compiler::jitTotalMethodCompiled - 1;

        /* { editor brace-matching workaround for following printf */
        printf("} Jitted Method %4d at" FMT_ADDR "method %s size %08x%s%s\n", methodNumber, DBG_ADDR(methodCodePtr),
               info.compFullName, methodCodeSize, isNYI ? " NYI" : (compIsForImportOnly() ? " import only" : ""),
               opts.altJit ? " altjit" : "");
    }
#endif // DEBUG
}

//------------------------------------------------------------------------
// BeginPhase: begin execution of a phase
//
// Arguments:
//    phase - the phase that is about to begin
//
void Compiler::BeginPhase(Phases phase)
{
    mostRecentlyActivePhase = phase;
}

//------------------------------------------------------------------------
// EndPhase: finish execution of a phase
//
// Arguments:
//    phase - the phase that has just finished
//
void Compiler::EndPhase(Phases phase)
{
#if defined(FEATURE_JIT_METHOD_PERF)
    if (pCompJitTimer != nullptr)
    {
        pCompJitTimer->EndPhase(this, phase);
    }
#endif

    mostRecentlyActivePhase = phase;
}

//------------------------------------------------------------------------
// compCompile: run phases needed for compilation
//
// Arguments:
//   methodCodePtr [OUT] - address of generated code
//   methodCodeSize [OUT] - size of the generated code (hot + cold sections)
//   compileFlags [IN] - flags controlling jit behavior
//
// Notes:
//  This is the most interesting 'toplevel' function in the JIT.  It goes through the operations of
//  importing, morphing, optimizations and code generation.  This is called from the EE through the
//  code:CILJit::compileMethod function.
//
//  For an overview of the structure of the JIT, see:
//   https://github.com/dotnet/runtime/blob/main/docs/design/coreclr/jit/ryujit-overview.md
//
//  Also called for inlinees, though they will only be run through the first few phases.
//
void Compiler::compCompile(void** methodCodePtr, uint32_t* methodCodeSize, JitFlags* compileFlags)
{
    compFunctionTraceStart();

    // Enable flow graph checks
    activePhaseChecks |= PhaseChecks::CHECK_FG;

    // Prepare for importation
    //
    auto preImportPhase = [this]() {
        if (compIsForInlining())
        {
            // Notify root instance that an inline attempt is about to import IL
            impInlineRoot()->m_inlineStrategy->NoteImport();
        }

        hashBv::Init(this);

        VarSetOps::AssignAllowUninitRhs(this, compCurLife, VarSetOps::UninitVal());

        // The temp holding the secret stub argument is used by fgImport() when importing the intrinsic.
        if (info.compPublishStubParam)
        {
            assert(lvaStubArgumentVar == BAD_VAR_NUM);
            lvaStubArgumentVar                     = lvaGrabTempWithImplicitUse(false DEBUGARG("stub argument"));
            lvaGetDesc(lvaStubArgumentVar)->lvType = TYP_I_IMPL;
            // TODO-CQ: there is no need to mark it as doNotEnreg. There are no stores for this local
            // before codegen so liveness and LSRA mark it as "liveIn" and always allocate a stack slot for it.
            // However, it would be better to process it like other argument locals and keep it in
            // a reg for the whole method without spilling to the stack when possible.
            lvaSetVarDoNotEnregister(lvaStubArgumentVar DEBUGARG(DoNotEnregisterReason::VMNeedsStackAddr));
        }
    };
    DoPhase(this, PHASE_PRE_IMPORT, preImportPhase);

    // Incorporate profile data.
    //
    // Note: the importer is sensitive to block weights, so this has
    // to happen before importation.
    //
    activePhaseChecks |= PhaseChecks::CHECK_PROFILE;
    DoPhase(this, PHASE_INCPROFILE, &Compiler::fgIncorporateProfileData);
    activePhaseChecks &= ~PhaseChecks::CHECK_PROFILE;

    // If we're going to instrument code, we may need to prepare before
    // we import.
    //
    if (compileFlags->IsSet(JitFlags::JIT_FLAG_BBINSTR))
    {
        DoPhase(this, PHASE_IBCPREP, &Compiler::fgPrepareToInstrumentMethod);
    }

    // If we are doing OSR, update flow to initially reach the appropriate IL offset.
    //
    if (opts.IsOSR())
    {
        fgFixEntryFlowForOSR();
    }

    // Enable the post-phase checks that use internal logic to decide when checking makes sense.
    //
    activePhaseChecks |=
        PhaseChecks::CHECK_EH | PhaseChecks::CHECK_LOOPS | PhaseChecks::CHECK_UNIQUE | PhaseChecks::CHECK_LINKED_LOCALS;

    // Import: convert the instrs in each basic block to a tree based intermediate representation
    //
    DoPhase(this, PHASE_IMPORTATION, &Compiler::fgImport);

    // If this is a failed inline attempt, we're done.
    //
    if (compIsForInlining() && compInlineResult->IsFailure())
    {
#ifdef FEATURE_JIT_METHOD_PERF
        if (pCompJitTimer != nullptr)
        {
#if MEASURE_CLRAPI_CALLS
            EndPhase(PHASE_CLR_API);
#endif
            pCompJitTimer->Terminate(this, CompTimeSummaryInfo::s_compTimeSummary, false);
        }
#endif

        return;
    }

    // If instrumenting, add block and class probes.
    //
    if (compileFlags->IsSet(JitFlags::JIT_FLAG_BBINSTR))
    {
        DoPhase(this, PHASE_IBCINSTR, &Compiler::fgInstrumentMethod);
    }

    // Expand any patchpoints
    //
    DoPhase(this, PHASE_PATCHPOINTS, &Compiler::fgTransformPatchpoints);

    // Transform indirect calls that require control flow expansion.
    //
    DoPhase(this, PHASE_INDXCALL, &Compiler::fgTransformIndirectCalls);

    // Cleanup un-imported BBs, cleanup un-imported or
    // partially imported try regions, add OSR step blocks.
    //
    DoPhase(this, PHASE_POST_IMPORT, &Compiler::fgPostImportationCleanup);

    // If we're importing for inlining, we're done.
    if (compIsForInlining())
    {

#ifdef FEATURE_JIT_METHOD_PERF
        if (pCompJitTimer != nullptr)
        {
#if MEASURE_CLRAPI_CALLS
            EndPhase(PHASE_CLR_API);
#endif
            pCompJitTimer->Terminate(this, CompTimeSummaryInfo::s_compTimeSummary, false);
        }
#endif

        return;
    }

    // At this point in the phase list, all the inlinee phases have
    // been run, and inlinee compiles have exited, so we should only
    // get this far if we are jitting the root method.
    noway_assert(!compIsForInlining());

    // Maybe the caller was not interested in generating code
    if (compIsForImportOnly())
    {
        compFunctionTraceEnd(nullptr, 0, false);
        return;
    }

    // Prepare for the morph phases
    //
    DoPhase(this, PHASE_MORPH_INIT, &Compiler::fgMorphInit);

    // Inline callee methods into this root method
    //
    DoPhase(this, PHASE_MORPH_INLINE, &Compiler::fgInline);

    // Record "start" values for post-inlining cycles and elapsed time.
    RecordStateAtEndOfInlining();

    // Transform each GT_ALLOCOBJ node into either an allocation helper call or
    // local variable allocation on the stack.
    ObjectAllocator objectAllocator(this); // PHASE_ALLOCATE_OBJECTS

    if (compObjectStackAllocation() && opts.OptimizationEnabled())
    {
        objectAllocator.EnableObjectStackAllocation();
    }

    objectAllocator.Run();

    // Add any internal blocks/trees we may need
    //
    DoPhase(this, PHASE_MORPH_ADD_INTERNAL, &Compiler::fgAddInternal);

    // Remove empty try regions
    //
    DoPhase(this, PHASE_EMPTY_TRY, &Compiler::fgRemoveEmptyTry);

    // Remove empty finally regions
    //
    DoPhase(this, PHASE_EMPTY_FINALLY, &Compiler::fgRemoveEmptyFinally);

    // Streamline chains of finally invocations
    //
    DoPhase(this, PHASE_MERGE_FINALLY_CHAINS, &Compiler::fgMergeFinallyChains);

    // Clone code in finallys to reduce overhead for non-exceptional paths
    //
    DoPhase(this, PHASE_CLONE_FINALLY, &Compiler::fgCloneFinally);

#if defined(FEATURE_EH_FUNCLETS) && defined(TARGET_ARM)

    // Update finally target flags after EH optimizations
    //
    DoPhase(this, PHASE_UPDATE_FINALLY_FLAGS, &Compiler::fgUpdateFinallyTargetFlags);

#endif // defined(FEATURE_EH_FUNCLETS) && defined(TARGET_ARM)

#if DEBUG
    if (lvaEnregEHVars)
    {
        unsigned methHash   = info.compMethodHash();
        char*    lostr      = getenv("JitEHWTHashLo");
        unsigned methHashLo = 0;
        bool     dump       = false;
        if (lostr != nullptr)
        {
            sscanf_s(lostr, "%x", &methHashLo);
            dump = true;
        }
        char*    histr      = getenv("JitEHWTHashHi");
        unsigned methHashHi = UINT32_MAX;
        if (histr != nullptr)
        {
            sscanf_s(histr, "%x", &methHashHi);
            dump = true;
        }
        if (methHash < methHashLo || methHash > methHashHi)
        {
            lvaEnregEHVars = false;
        }
        else if (dump)
        {
            printf("Enregistering EH Vars for method %s, hash = 0x%x.\n", info.compFullName, info.compMethodHash());
            printf(""); // flush
        }
    }
    if (lvaEnregMultiRegVars)
    {
        unsigned methHash   = info.compMethodHash();
        char*    lostr      = getenv("JitMultiRegHashLo");
        unsigned methHashLo = 0;
        bool     dump       = false;
        if (lostr != nullptr)
        {
            sscanf_s(lostr, "%x", &methHashLo);
            dump = true;
        }
        char*    histr      = getenv("JitMultiRegHashHi");
        unsigned methHashHi = UINT32_MAX;
        if (histr != nullptr)
        {
            sscanf_s(histr, "%x", &methHashHi);
            dump = true;
        }
        if (methHash < methHashLo || methHash > methHashHi)
        {
            lvaEnregMultiRegVars = false;
        }
        else if (dump)
        {
            printf("Enregistering MultiReg Vars for method %s, hash = 0x%x.\n", info.compFullName,
                   info.compMethodHash());
            printf(""); // flush
        }
    }
#endif

    // Do some flow-related optimizations
    //
    if (opts.OptimizationEnabled())
    {
        // Tail merge
        //
        DoPhase(this, PHASE_TAIL_MERGE, &Compiler::fgTailMerge);

        // Merge common throw blocks
        //
        DoPhase(this, PHASE_MERGE_THROWS, &Compiler::fgTailMergeThrows);

        // Run an early flow graph simplification pass
        //
        DoPhase(this, PHASE_EARLY_UPDATE_FLOW_GRAPH, &Compiler::fgUpdateFlowGraphPhase);
    }

    // Promote struct locals
    //
    DoPhase(this, PHASE_PROMOTE_STRUCTS, &Compiler::fgPromoteStructs);

    // Enable early ref counting of locals
    //
    lvaRefCountState = RCS_EARLY;

    if (opts.OptimizationEnabled())
    {
        fgNodeThreading = NodeThreading::AllLocals;
    }

    // Figure out what locals are address-taken.
    //
    DoPhase(this, PHASE_STR_ADRLCL, &Compiler::fgMarkAddressExposedLocals);

    // Do an early pass of liveness for forward sub and morph. This data is
    // valid until after morph.
    //
    DoPhase(this, PHASE_EARLY_LIVENESS, &Compiler::fgEarlyLiveness);

    // Run a simple forward substitution pass.
    //
    DoPhase(this, PHASE_FWD_SUB, &Compiler::fgForwardSub);

    // Locals tree list is no longer kept valid.
    fgNodeThreading = NodeThreading::None;

    // Apply the type update to implicit byref parameters; also choose (based on address-exposed
    // analysis) which implicit byref promotions to keep (requires copy to initialize) or discard.
    //
    DoPhase(this, PHASE_MORPH_IMPBYREF, &Compiler::fgRetypeImplicitByRefArgs);

#ifdef DEBUG
    // Now that locals have address-taken and implicit byref marked, we can safely apply stress.
    lvaStressLclFld();
    fgStress64RsltMul();
#endif // DEBUG

    // Morph the trees in all the blocks of the method
    //
    auto morphGlobalPhase = [this]() {
        unsigned prevBBCount = fgBBcount;
        fgMorphBlocks();

        // Fix any LclVar annotations on discarded struct promotion temps for implicit by-ref args
        fgMarkDemotedImplicitByRefArgs();
        lvaRefCountState       = RCS_INVALID;
        fgLocalVarLivenessDone = false;

        // Decide the kind of code we want to generate
        fgSetOptions();

        fgExpandQmarkNodes();

#ifdef DEBUG
        compCurBB = nullptr;
#endif // DEBUG

        // If we needed to create any new BasicBlocks then renumber the blocks
        if (fgBBcount > prevBBCount)
        {
            fgRenumberBlocks();
        }

        // Enable IR checks
        activePhaseChecks |= PhaseChecks::CHECK_IR;
    };
    DoPhase(this, PHASE_MORPH_GLOBAL, morphGlobalPhase);

    // GS security checks for unsafe buffers
    //
    DoPhase(this, PHASE_GS_COOKIE, &Compiler::gsPhase);

    // Compute the block and edge weights
    //
    DoPhase(this, PHASE_COMPUTE_EDGE_WEIGHTS, &Compiler::fgComputeBlockAndEdgeWeights);

#if defined(FEATURE_EH_FUNCLETS)

    // Create funclets from the EH handlers.
    //
    DoPhase(this, PHASE_CREATE_FUNCLETS, &Compiler::fgCreateFunclets);

#endif // FEATURE_EH_FUNCLETS

    if (opts.OptimizationEnabled())
    {
        // Invert loops
        //
        DoPhase(this, PHASE_INVERT_LOOPS, &Compiler::optInvertLoops);

        // Run some flow graph optimizations (but don't reorder)
        //
        DoPhase(this, PHASE_OPTIMIZE_FLOW, &Compiler::optOptimizeFlow);

        // Second pass of tail merge
        //
        DoPhase(this, PHASE_TAIL_MERGE2, &Compiler::fgTailMerge);

        // Compute reachability sets and dominators.
        //
        DoPhase(this, PHASE_COMPUTE_REACHABILITY, &Compiler::fgComputeReachability);

        // Scale block weights and mark run rarely blocks.
        //
        DoPhase(this, PHASE_SET_BLOCK_WEIGHTS, &Compiler::optSetBlockWeights);

        // Discover and classify natural loops (e.g. mark iterative loops as such). Also marks loop blocks
        // and sets bbWeight to the loop nesting levels.
        //
        DoPhase(this, PHASE_FIND_LOOPS, &Compiler::optFindLoopsPhase);

        // Clone loops with optimization opportunities, and choose one based on dynamic condition evaluation.
        //
        DoPhase(this, PHASE_CLONE_LOOPS, &Compiler::optCloneLoops);

        // Unroll loops
        //
        DoPhase(this, PHASE_UNROLL_LOOPS, &Compiler::optUnrollLoops);

        // Clear loop table info that is not used after this point, and might become invalid.
        //
        DoPhase(this, PHASE_CLEAR_LOOP_INFO, &Compiler::optClearLoopIterInfo);
    }

#ifdef DEBUG
    fgDebugCheckLinks();
#endif

    // Morph multi-dimensional array operations.
    // (Consider deferring all array operation morphing, including single-dimensional array ops,
    // from global morph to here, so cloning doesn't have to deal with morphed forms.)
    //
    DoPhase(this, PHASE_MORPH_MDARR, &Compiler::fgMorphArrayOps);

    // Create the variable table (and compute variable ref counts)
    //
    DoPhase(this, PHASE_MARK_LOCAL_VARS, &Compiler::lvaMarkLocalVars);

    // IMPORTANT, after this point, locals are ref counted.
    // However, ref counts are not kept incrementally up to date.
    assert(lvaLocalVarRefCounted());

    // Figure out the order in which operators are to be evaluated
    //
    DoPhase(this, PHASE_FIND_OPER_ORDER, &Compiler::fgFindOperOrder);

    // Weave the tree lists. Anyone who modifies the tree shapes after
    // this point is responsible for calling fgSetStmtSeq() to keep the
    // nodes properly linked.
    //
    DoPhase(this, PHASE_SET_BLOCK_ORDER, &Compiler::fgSetBlockOrder);

    fgNodeThreading = NodeThreading::AllTrees;

    // At this point we know if we are fully interruptible or not
    if (opts.OptimizationEnabled())
    {
        bool doSsa                     = true;
        bool doEarlyProp               = true;
        bool doValueNum                = true;
        bool doLoopHoisting            = true;
        bool doCopyProp                = true;
        bool doBranchOpt               = true;
        bool doCse                     = true;
        bool doAssertionProp           = true;
        bool doRangeAnalysis           = true;
        bool doVNBasedDeadStoreRemoval = true;
        int  iterations                = 1;

#if defined(OPT_CONFIG)
        doSsa                     = (JitConfig.JitDoSsa() != 0);
        doEarlyProp               = doSsa && (JitConfig.JitDoEarlyProp() != 0);
        doValueNum                = doSsa && (JitConfig.JitDoValueNumber() != 0);
        doLoopHoisting            = doValueNum && (JitConfig.JitDoLoopHoisting() != 0);
        doCopyProp                = doValueNum && (JitConfig.JitDoCopyProp() != 0);
        doBranchOpt               = doValueNum && (JitConfig.JitDoRedundantBranchOpts() != 0);
        doCse                     = doValueNum;
        doAssertionProp           = doValueNum && (JitConfig.JitDoAssertionProp() != 0);
        doRangeAnalysis           = doAssertionProp && (JitConfig.JitDoRangeAnalysis() != 0);
        doVNBasedDeadStoreRemoval = doValueNum && (JitConfig.JitDoVNBasedDeadStoreRemoval() != 0);

        if (opts.optRepeat)
        {
            iterations = JitConfig.JitOptRepeatCount();
        }
#endif // defined(OPT_CONFIG)

        while (iterations > 0)
        {
            if (doSsa)
            {
                // Build up SSA form for the IR
                //
                DoPhase(this, PHASE_BUILD_SSA, &Compiler::fgSsaBuild);
            }
            else
            {
                // At least do local var liveness; lowering depends on this.
                fgLocalVarLiveness();
            }

            if (doEarlyProp)
            {
                // Propagate array length and rewrite getType() method call
                //
                DoPhase(this, PHASE_EARLY_PROP, &Compiler::optEarlyProp);
            }

            if (doValueNum)
            {
                // Value number the trees
                //
                DoPhase(this, PHASE_VALUE_NUMBER, &Compiler::fgValueNumber);
            }

            if (doLoopHoisting)
            {
                // Hoist invariant code out of loops
                //
                DoPhase(this, PHASE_HOIST_LOOP_CODE, &Compiler::optHoistLoopCode);
            }

            if (doCopyProp)
            {
                // Perform VN based copy propagation
                //
                DoPhase(this, PHASE_VN_COPY_PROP, &Compiler::optVnCopyProp);
            }

            if (doBranchOpt)
            {
                // Optimize redundant branches
                //
                DoPhase(this, PHASE_OPTIMIZE_BRANCHES, &Compiler::optRedundantBranches);
            }

            if (doCse)
            {
                // Remove common sub-expressions
                //
                DoPhase(this, PHASE_OPTIMIZE_VALNUM_CSES, &Compiler::optOptimizeCSEs);
            }

            // Assertion prop can do arbitrary statement remorphing, which
            // can clone code and disrupt our simpleminded SSA accounting.
            //
            // So, disable the ssa checks.
            //
            if (fgSsaChecksEnabled)
            {
                JITDUMP("Disabling SSA checking before assertion prop\n");
                fgSsaChecksEnabled = false;
            }

            if (doAssertionProp)
            {
                // Assertion propagation
                //
                DoPhase(this, PHASE_ASSERTION_PROP_MAIN, &Compiler::optAssertionPropMain);
            }

            if (doRangeAnalysis)
            {
                // Bounds check elimination via range analysis
                //
                DoPhase(this, PHASE_OPTIMIZE_INDEX_CHECKS, &Compiler::rangeCheckPhase);
            }

            if (doVNBasedDeadStoreRemoval)
            {
                // Note: this invalidates SSA and value numbers on tree nodes.
                //
                DoPhase(this, PHASE_VN_BASED_DEAD_STORE_REMOVAL, &Compiler::optVNBasedDeadStoreRemoval);
            }

            if (fgModified)
            {
                // update the flowgraph if we modified it during the optimization phase
                //
                // Note: this invalidates loops, dominators and reachability
                //
                DoPhase(this, PHASE_OPT_UPDATE_FLOW_GRAPH, &Compiler::fgUpdateFlowGraphPhase);

                // Recompute the edge weight if we have modified the flow graph
                //
                DoPhase(this, PHASE_COMPUTE_EDGE_WEIGHTS2, &Compiler::fgComputeEdgeWeights);
            }

            // Iterate if requested, resetting annotations first.
            if (--iterations == 0)
            {
                break;
            }
            ResetOptAnnotations();
            RecomputeLoopInfo();
        }
    }

    // Dominator and reachability sets are no longer valid.
    // The loop table is no longer valid.
    fgDomsComputed            = false;
    optLoopTableValid         = false;
    optLoopsRequirePreHeaders = false;

#ifdef DEBUG
    DoPhase(this, PHASE_STRESS_SPLIT_TREE, &Compiler::StressSplitTree);
#endif

    // Expand runtime lookups (an optimization but we'd better run it in tier0 too)
    DoPhase(this, PHASE_EXPAND_RTLOOKUPS, &Compiler::fgExpandRuntimeLookups);

<<<<<<< HEAD
    if (TargetOS::IsWindows)
    {
        // Currently this is only applicable for Windows
        DoPhase(this, PHASE_EXPAND_TLS, &Compiler::fgExpandThreadLocalAccess);
    }
=======
    // Partially inline static initializations
    DoPhase(this, PHASE_EXPAND_STATIC_INIT, &Compiler::fgExpandStaticInit);
>>>>>>> 6ca0784d

    // Insert GC Polls
    DoPhase(this, PHASE_INSERT_GC_POLLS, &Compiler::fgInsertGCPolls);

    if (opts.OptimizationEnabled())
    {
        // Optimize boolean conditions
        //
        DoPhase(this, PHASE_OPTIMIZE_BOOLS, &Compiler::optOptimizeBools);

        // If conversion
        //
        DoPhase(this, PHASE_IF_CONVERSION, &Compiler::optIfConversion);

        // Optimize block order
        //
        DoPhase(this, PHASE_OPTIMIZE_LAYOUT, &Compiler::optOptimizeLayout);
    }

    // Determine start of cold region if we are hot/cold splitting
    //
    DoPhase(this, PHASE_DETERMINE_FIRST_COLD_BLOCK, &Compiler::fgDetermineFirstColdBlock);

#ifdef DEBUG
    // Stash the current estimate of the function's size if necessary.
    if (verbose)
    {
        compSizeEstimate  = 0;
        compCycleEstimate = 0;
        for (BasicBlock* const block : Blocks())
        {
            for (Statement* const stmt : block->Statements())
            {
                compSizeEstimate += stmt->GetCostSz();
                compCycleEstimate += stmt->GetCostEx();
            }
        }
    }
#endif

    // rationalize trees
    Rationalizer rat(this); // PHASE_RATIONALIZE
    rat.Run();

    fgNodeThreading = NodeThreading::LIR;

    // Here we do "simple lowering".  When the RyuJIT backend works for all
    // platforms, this will be part of the more general lowering phase.  For now, though, we do a separate
    // pass of "final lowering."  We must do this before (final) liveness analysis, because this creates
    // range check throw blocks, in which the liveness must be correct.
    //
    DoPhase(this, PHASE_SIMPLE_LOWERING, &Compiler::fgSimpleLowering);

    // Enable this to gather statistical data such as
    // call and register argument info, flowgraph and loop info, etc.
    compJitStats();

#ifdef TARGET_ARM
    if (compLocallocUsed)
    {
        // We reserve REG_SAVED_LOCALLOC_SP to store SP on entry for stack unwinding
        codeGen->regSet.rsMaskResvd |= RBM_SAVED_LOCALLOC_SP;
    }
#endif // TARGET_ARM

    // Assign registers to variables, etc.

    // Create LinearScan before Lowering, so that Lowering can call LinearScan methods
    // for determining whether locals are register candidates and (for xarch) whether
    // a node is a containable memory op.
    m_pLinearScan = getLinearScanAllocator(this);

    // Lower
    //
    m_pLowering = new (this, CMK_LSRA) Lowering(this, m_pLinearScan); // PHASE_LOWERING
    m_pLowering->Run();

    if (!compMacOsArm64Abi())
    {
        // Set stack levels; this information is necessary for x86
        // but on other platforms it is used only in asserts.
        // TODO: do not run it in release on other platforms, see https://github.com/dotnet/runtime/issues/42673.
        StackLevelSetter stackLevelSetter(this);
        stackLevelSetter.Run();
    }

    // We can not add any new tracked variables after this point.
    lvaTrackedFixed = true;

    // Now that lowering is completed we can proceed to perform register allocation
    //
    auto linearScanPhase = [this]() { m_pLinearScan->doLinearScan(); };
    DoPhase(this, PHASE_LINEAR_SCAN, linearScanPhase);

    // Copied from rpPredictRegUse()
    SetFullPtrRegMapRequired(codeGen->GetInterruptible() || !codeGen->isFramePointerUsed());

#if FEATURE_LOOP_ALIGN
    // Place loop alignment instructions
    DoPhase(this, PHASE_ALIGN_LOOPS, &Compiler::placeLoopAlignInstructions);
#endif

    // The common phase checks and dumps are no longer relevant past this point.
    //
    activePhaseChecks = PhaseChecks::CHECK_NONE;
    activePhaseDumps  = PhaseDumps::DUMP_NONE;

    // Generate code
    codeGen->genGenerateCode(methodCodePtr, methodCodeSize);

#if TRACK_LSRA_STATS
    if (JitConfig.DisplayLsraStats() == 2)
    {
        m_pLinearScan->dumpLsraStatsCsv(jitstdout);
    }
#endif // TRACK_LSRA_STATS

    // We're done -- set the active phase to the last phase
    // (which isn't really a phase)
    mostRecentlyActivePhase = PHASE_POST_EMIT;

#ifdef FEATURE_JIT_METHOD_PERF
    if (pCompJitTimer)
    {
#if MEASURE_CLRAPI_CALLS
        EndPhase(PHASE_CLR_API);
#else
        EndPhase(PHASE_POST_EMIT);
#endif
        pCompJitTimer->Terminate(this, CompTimeSummaryInfo::s_compTimeSummary, true);
    }
#endif

    // Generate PatchpointInfo
    generatePatchpointInfo();

    RecordStateAtEndOfCompilation();

#ifdef FEATURE_TRACELOGGING
    compJitTelemetry.NotifyEndOfCompilation();
#endif

    unsigned methodsCompiled = (unsigned)InterlockedIncrement((LONG*)&Compiler::jitTotalMethodCompiled);

    if (JitConfig.JitDisasmSummary() && !compIsForInlining())
    {
        char osrBuffer[20] = {0};
        if (opts.IsOSR())
        {
            // Tiering name already includes "OSR", we just want the IL offset
            sprintf_s(osrBuffer, 20, " @0x%x", info.compILEntry);
        }

#ifdef DEBUG
        const char* fullName = info.compFullName;
#else
        const char* fullName =
            eeGetMethodFullName(info.compMethodHnd, /* includeReturnType */ false, /* includeThisSpecifier */ false);
#endif

        char debugPart[128] = {0};
        INDEBUG(sprintf_s(debugPart, 128, ", hash=0x%08x%s", info.compMethodHash(), compGetStressMessage()));

        const bool hasProf = fgHaveProfileData();
        printf("%4d: JIT compiled %s [%s%s%s%s, IL size=%u, code size=%u%s]\n", methodsCompiled, fullName,
               compGetTieringName(), osrBuffer, hasProf ? " with " : "", hasProf ? compGetPgoSourceName() : "",
               info.compILCodeSize, *methodCodeSize, debugPart);
    }

    compFunctionTraceEnd(*methodCodePtr, *methodCodeSize, false);
    JITDUMP("Method code size: %d\n", (unsigned)(*methodCodeSize));

#if FUNC_INFO_LOGGING
    if (compJitFuncInfoFile != nullptr)
    {
        assert(!compIsForInlining());
#ifdef DEBUG // We only have access to info.compFullName in DEBUG builds.
        fprintf(compJitFuncInfoFile, "%s\n", info.compFullName);
#elif FEATURE_SIMD
        fprintf(compJitFuncInfoFile, " %s\n", eeGetMethodFullName(info.compMethodHnd));
#endif
        fprintf(compJitFuncInfoFile, ""); // in our logic this causes a flush
    }
#endif // FUNC_INFO_LOGGING
}

#if FEATURE_LOOP_ALIGN

//------------------------------------------------------------------------
// placeLoopAlignInstructions: determine where to place alignment padding
//
// Returns:
//    Suitable phase status
//
// Notes:
//    Iterate over all the blocks and determine
//    the best position to place the 'align' instruction. Inserting 'align'
//    instructions after an unconditional branch is preferred over inserting
//    in the block before the loop. In case there are multiple blocks
//    having 'jmp', the one that has lower weight is preferred.
//    If the block having 'jmp' is hotter than the block before the loop,
//    the align will still be placed after 'jmp' because the processor should
//    be smart enough to not fetch extra instruction beyond jmp.
//
PhaseStatus Compiler::placeLoopAlignInstructions()
{
    // Add align only if there were any loops that needed alignment
    if (loopAlignCandidates == 0)
    {
        return PhaseStatus::MODIFIED_NOTHING;
    }

    JITDUMP("Inside placeLoopAlignInstructions for %d loops.\n", loopAlignCandidates);

    bool                   madeChanges           = false;
    weight_t               minBlockSoFar         = BB_MAX_WEIGHT;
    BasicBlock*            bbHavingAlign         = nullptr;
    BasicBlock::loopNumber currentAlignedLoopNum = BasicBlock::NOT_IN_LOOP;

    if ((fgFirstBB != nullptr) && fgFirstBB->isLoopAlign())
    {
        // Adding align instruction in prolog is not supported
        // hence just remove that loop from our list.
        fgFirstBB->unmarkLoopAlign(this DEBUG_ARG("prolog block"));
        madeChanges = true;
    }

    int loopsToProcess = loopAlignCandidates;

    for (BasicBlock* const block : Blocks())
    {
        if (currentAlignedLoopNum != BasicBlock::NOT_IN_LOOP)
        {
            // We've been processing blocks within an aligned loop. Are we out of that loop now?
            if (currentAlignedLoopNum != block->bbNatLoopNum)
            {
                currentAlignedLoopNum = BasicBlock::NOT_IN_LOOP;
            }
        }

        // If there is a unconditional jump (which is not part of callf/always pair)
        if (opts.compJitHideAlignBehindJmp && (block->bbJumpKind == BBJ_ALWAYS) && !block->isBBCallAlwaysPairTail())
        {
            // Track the lower weight blocks
            if (block->bbWeight < minBlockSoFar)
            {
                if (currentAlignedLoopNum == BasicBlock::NOT_IN_LOOP)
                {
                    // Ok to insert align instruction in this block because it is not part of any aligned loop.
                    minBlockSoFar = block->bbWeight;
                    bbHavingAlign = block;
                    JITDUMP(FMT_BB ", bbWeight=" FMT_WT " ends with unconditional 'jmp' \n", block->bbNum,
                            block->bbWeight);
                }
            }
        }

        if ((block->bbNext != nullptr) && (block->bbNext->isLoopAlign()))
        {
            // Loop alignment is disabled for cold blocks
            assert((block->bbFlags & BBF_COLD) == 0);
            BasicBlock* const loopTop = block->bbNext;

            // If jmp was not found, then block before the loop start is where align instruction will be added.
            // There are two special cases:
            // 1. If the block before the loop start is a retless BBJ_CALLFINALLY with
            //    FEATURE_EH_CALLFINALLY_THUNKS, we can't add alignment because it will affect reported EH
            //    region range.
            // 2. If the previous block is the BBJ_ALWAYS of a BBJ_CALLFINALLY/BBJ_ALWAYS pair, then we
            //    can't add alignment because we can't add instructions in that block. In the
            //    FEATURE_EH_CALLFINALLY_THUNKS case, it would affect the reported EH, as above.
            //
            // Currently, we don't align loops for these cases.
            //
            if (bbHavingAlign == nullptr)
            {
                bool isSpecialCallFinally = block->isBBCallAlwaysPairTail();
#if FEATURE_EH_CALLFINALLY_THUNKS
                if (block->bbJumpKind == BBJ_CALLFINALLY)
                {
                    // It must be a retless BBJ_CALLFINALLY if we get here.
                    assert(!block->isBBCallAlwaysPair());

                    // In the case of FEATURE_EH_CALLFINALLY_THUNKS, we can't put the align instruction in a retless
                    // BBJ_CALLFINALLY either, because it alters the "cloned finally" region reported to the VM.
                    // In the x86 case (the only !FEATURE_EH_CALLFINALLY_THUNKS that supports retless
                    // BBJ_CALLFINALLY), we allow it.
                    isSpecialCallFinally = true;
                }
#endif // FEATURE_EH_CALLFINALLY_THUNKS

                if (isSpecialCallFinally)
                {
                    loopTop->unmarkLoopAlign(this DEBUG_ARG("block before loop is special callfinally/always block"));
                    madeChanges = true;
                }
                else if ((block->bbNatLoopNum != BasicBlock::NOT_IN_LOOP) &&
                         (block->bbNatLoopNum == loopTop->bbNatLoopNum))
                {
                    // In some odd cases we may see blocks within the loop before we see the
                    // top block of the loop. Just bail on aligning such loops.
                    //
                    loopTop->unmarkLoopAlign(this DEBUG_ARG("loop block appears before top of loop"));
                    madeChanges = true;
                }
                else
                {
                    bbHavingAlign = block;
                    JITDUMP("Marking " FMT_BB " before the loop with BBF_HAS_ALIGN for loop at " FMT_BB "\n",
                            block->bbNum, loopTop->bbNum);
                }
            }
            else
            {
                JITDUMP("Marking " FMT_BB " that ends with unconditional jump with BBF_HAS_ALIGN for loop at " FMT_BB
                        "\n",
                        bbHavingAlign->bbNum, loopTop->bbNum);
            }

            if (bbHavingAlign != nullptr)
            {
                madeChanges = true;
                bbHavingAlign->bbFlags |= BBF_HAS_ALIGN;
            }

            minBlockSoFar         = BB_MAX_WEIGHT;
            bbHavingAlign         = nullptr;
            currentAlignedLoopNum = loopTop->bbNatLoopNum;

            if (--loopsToProcess == 0)
            {
                break;
            }
        }
    }

    assert(loopsToProcess == 0);

    return madeChanges ? PhaseStatus::MODIFIED_EVERYTHING : PhaseStatus::MODIFIED_NOTHING;
}
#endif

//------------------------------------------------------------------------
// StressSplitTree: A phase that stresses the gtSplitTree function.
//
// Returns:
//    Suitable phase status
//
// Notes:
//   Stress is applied on a function-by-function basis
//
PhaseStatus Compiler::StressSplitTree()
{
    if (compStressCompile(STRESS_SPLIT_TREES_RANDOMLY, 10))
    {
        SplitTreesRandomly();
        return PhaseStatus::MODIFIED_EVERYTHING;
    }

    if (compStressCompile(STRESS_SPLIT_TREES_REMOVE_COMMAS, 10))
    {
        SplitTreesRemoveCommas();
        return PhaseStatus::MODIFIED_EVERYTHING;
    }

    return PhaseStatus::MODIFIED_NOTHING;
}

//------------------------------------------------------------------------
// SplitTreesRandomly: Split all statements at a random location.
//
void Compiler::SplitTreesRandomly()
{
#ifdef DEBUG
    CLRRandom rng;
    rng.Init(info.compMethodHash() ^ 0x077cc4d4);

    for (BasicBlock* block : Blocks())
    {
        for (Statement* stmt : block->NonPhiStatements())
        {
            int numTrees = 0;
            for (GenTree* tree : stmt->TreeList())
            {
                if (tree->OperIs(GT_JTRUE)) // Due to relop invariant
                {
                    continue;
                }

                numTrees++;
            }

            int splitTree = rng.Next(numTrees);
            for (GenTree* tree : stmt->TreeList())
            {
                if (tree->OperIs(GT_JTRUE))
                    continue;

                if (splitTree == 0)
                {
                    JITDUMP("Splitting " FMT_STMT " at [%06u]\n", stmt->GetID(), dspTreeID(tree));
                    Statement* newStmt;
                    GenTree**  use;
                    if (gtSplitTree(block, stmt, tree, &newStmt, &use))
                    {
                        while ((newStmt != nullptr) && (newStmt != stmt))
                        {
                            fgMorphStmtBlockOps(block, newStmt);
                            newStmt = newStmt->GetNextStmt();
                        }

                        fgMorphStmtBlockOps(block, stmt);
                        gtUpdateStmtSideEffects(stmt);
                    }

                    break;
                }

                splitTree--;
            }
        }
    }
#endif
}

//------------------------------------------------------------------------
// SplitTreesRemoveCommas: Split trees to remove all commas.
//
void Compiler::SplitTreesRemoveCommas()
{
    for (BasicBlock* block : Blocks())
    {
        Statement* stmt = block->FirstNonPhiDef();
        while (stmt != nullptr)
        {
            Statement* nextStmt = stmt->GetNextStmt();
            for (GenTree* tree : stmt->TreeList())
            {
                if (!tree->OperIs(GT_COMMA))
                {
                    continue;
                }

                // Supporting this weird construct would require additional
                // handling, we need to sort of move the comma into to the
                // next node in execution order. We don't see this so just
                // skip it.
                assert(!tree->IsReverseOp());

                JITDUMP("Removing COMMA [%06u]\n", dspTreeID(tree));
                Statement* newStmt;
                GenTree**  use;
                gtSplitTree(block, stmt, tree, &newStmt, &use);
                GenTree* op1SideEffects = nullptr;
                gtExtractSideEffList(tree->gtGetOp1(), &op1SideEffects);

                if (op1SideEffects != nullptr)
                {
                    Statement* op1Stmt = fgNewStmtFromTree(op1SideEffects);
                    fgInsertStmtBefore(block, stmt, op1Stmt);
                    if (newStmt == nullptr)
                    {
                        newStmt = op1Stmt;
                    }
                }

                *use = tree->gtGetOp2();

                for (Statement* cur = newStmt; (cur != nullptr) && (cur != stmt); cur = cur->GetNextStmt())
                {
                    fgMorphStmtBlockOps(block, cur);
                }

                fgMorphStmtBlockOps(block, stmt);
                gtUpdateStmtSideEffects(stmt);

                // Morphing block ops can introduce commas (and the original
                // statement can also have more commas left). Proceed from the
                // earliest newly introduced statement.
                nextStmt = newStmt != nullptr ? newStmt : stmt;
                break;
            }

            stmt = nextStmt;
        }
    }

    for (BasicBlock* block : Blocks())
    {
        for (Statement* stmt : block->NonPhiStatements())
        {
            for (GenTree* tree : stmt->TreeList())
            {
                assert(!tree->OperIs(GT_COMMA));
            }
        }
    }
}

//------------------------------------------------------------------------
// generatePatchpointInfo: allocate and fill in patchpoint info data,
//    and report it to the VM
//
void Compiler::generatePatchpointInfo()
{
    if (!doesMethodHavePatchpoints() && !doesMethodHavePartialCompilationPatchpoints())
    {
        // Nothing to report
        return;
    }

    // Patchpoints are only found in Tier0 code, which is unoptimized, and so
    // should always have frame pointer.
    assert(codeGen->isFramePointerUsed());

    // Allocate patchpoint info storage from runtime, and fill in initial bits of data.
    const unsigned        patchpointInfoSize = PatchpointInfo::ComputeSize(info.compLocalsCount);
    PatchpointInfo* const patchpointInfo     = (PatchpointInfo*)info.compCompHnd->allocateArray(patchpointInfoSize);

    // Patchpoint offsets always refer to "virtual frame offsets".
    //
    // For x64 this falls out because Tier0 frames are always FP frames, and so the FP-relative
    // offset is what we want.
    //
    // For arm64, if the frame pointer is not at the top of the frame, we need to adjust the
    // offset.
    CLANG_FORMAT_COMMENT_ANCHOR;

#if defined(TARGET_AMD64)
    // We add +TARGET_POINTER_SIZE here is to account for the slot that Jit_Patchpoint
    // creates when it simulates calling the OSR method (the "pseudo return address" slot).
    // This is effectively a new slot at the bottom of the Tier0 frame.
    //
    const int totalFrameSize = codeGen->genTotalFrameSize() + TARGET_POINTER_SIZE;
    const int offsetAdjust   = 0;
#elif defined(TARGET_ARM64)
    // SP is not manipulated by calls so no frame size adjustment needed.
    // Local Offsets may need adjusting, if FP is at bottom of frame.
    //
    const int totalFrameSize = codeGen->genTotalFrameSize();
    const int offsetAdjust   = codeGen->genSPtoFPdelta() - totalFrameSize;
#else
    NYI("patchpoint info generation");
    const int offsetAdjust   = 0;
    const int totalFrameSize = 0;
#endif

    patchpointInfo->Initialize(info.compLocalsCount, totalFrameSize);

    JITDUMP("--OSR--- Total Frame Size %d, local offset adjust is %d\n", patchpointInfo->TotalFrameSize(),
            offsetAdjust);

    // We record offsets for all the "locals" here. Could restrict
    // this to just the IL locals with some extra logic, and save a bit of space,
    // but would need to adjust all consumers, too.
    for (unsigned lclNum = 0; lclNum < info.compLocalsCount; lclNum++)
    {
        // If there are shadowed params, the patchpoint info should refer to the shadow copy.
        //
        unsigned varNum = lclNum;

        if (gsShadowVarInfo != nullptr)
        {
            unsigned const shadowNum = gsShadowVarInfo[lclNum].shadowCopy;
            if (shadowNum != BAD_VAR_NUM)
            {
                assert(shadowNum < lvaCount);
                assert(shadowNum >= info.compLocalsCount);

                varNum = shadowNum;
            }
        }

        LclVarDsc* const varDsc = lvaGetDesc(varNum);

        // We expect all these to have stack homes, and be FP relative
        assert(varDsc->lvOnFrame);
        assert(varDsc->lvFramePointerBased);

        // Record FramePtr relative offset (no localloc yet)
        // Note if IL stream contained an address-of that potentially leads to exposure.
        // That bit of IL might be skipped by OSR partial importation.
        const bool isExposed = varDsc->lvHasLdAddrOp;
        patchpointInfo->SetOffsetAndExposure(lclNum, varDsc->GetStackOffset() + offsetAdjust, isExposed);

        JITDUMP("--OSR-- V%02u is at virtual offset %d%s%s\n", lclNum, patchpointInfo->Offset(lclNum),
                patchpointInfo->IsExposed(lclNum) ? " (exposed)" : "", (varNum != lclNum) ? " (shadowed)" : "");
    }

    // Special offsets
    //
    if (lvaReportParamTypeArg())
    {
        const int offset = lvaCachedGenericContextArgOffset();
        patchpointInfo->SetGenericContextArgOffset(offset + offsetAdjust);
        JITDUMP("--OSR-- cached generic context virtual offset is %d\n", patchpointInfo->GenericContextArgOffset());
    }

    if (lvaKeepAliveAndReportThis())
    {
        const int offset = lvaCachedGenericContextArgOffset();
        patchpointInfo->SetKeptAliveThisOffset(offset + offsetAdjust);
        JITDUMP("--OSR-- kept-alive this virtual offset is %d\n", patchpointInfo->KeptAliveThisOffset());
    }

    if (compGSReorderStackLayout)
    {
        assert(lvaGSSecurityCookie != BAD_VAR_NUM);
        LclVarDsc* const varDsc = lvaGetDesc(lvaGSSecurityCookie);
        patchpointInfo->SetSecurityCookieOffset(varDsc->GetStackOffset() + offsetAdjust);
        JITDUMP("--OSR-- security cookie V%02u virtual offset is %d\n", lvaGSSecurityCookie,
                patchpointInfo->SecurityCookieOffset());
    }

    if (lvaMonAcquired != BAD_VAR_NUM)
    {
        LclVarDsc* const varDsc = lvaGetDesc(lvaMonAcquired);
        patchpointInfo->SetMonitorAcquiredOffset(varDsc->GetStackOffset() + offsetAdjust);
        JITDUMP("--OSR-- monitor acquired V%02u virtual offset is %d\n", lvaMonAcquired,
                patchpointInfo->MonitorAcquiredOffset());
    }

#if defined(TARGET_AMD64)
    // Record callee save registers.
    // Currently only needed for x64.
    //
    regMaskTP rsPushRegs = codeGen->regSet.rsGetModifiedRegsMask() & RBM_CALLEE_SAVED;
    rsPushRegs |= RBM_FPBASE;
    patchpointInfo->SetCalleeSaveRegisters((uint64_t)rsPushRegs);
    JITDUMP("--OSR-- Tier0 callee saves: ");
    JITDUMPEXEC(dspRegMask((regMaskTP)patchpointInfo->CalleeSaveRegisters()));
    JITDUMP("\n");
#endif

    // Register this with the runtime.
    info.compCompHnd->setPatchpointInfo(patchpointInfo);
}

//------------------------------------------------------------------------
// ResetOptAnnotations: Clear annotations produced during global optimizations.
//
// Notes:
//    The intent of this method is to clear any information typically assumed
//    to be set only once; it is used between iterations when JitOptRepeat is
//    in effect.

void Compiler::ResetOptAnnotations()
{
    assert(opts.optRepeat);
    assert(JitConfig.JitOptRepeatCount() > 0);
    fgResetForSsa();
    vnStore              = nullptr;
    m_blockToEHPreds     = nullptr;
    fgSsaPassesCompleted = 0;
    fgVNPassesCompleted  = 0;
    fgSsaChecksEnabled   = false;

    for (BasicBlock* const block : Blocks())
    {
        for (Statement* const stmt : block->Statements())
        {
            for (GenTree* const tree : stmt->TreeList())
            {
                tree->ClearVN();
                tree->ClearAssertion();
                tree->gtCSEnum = NO_CSE;
            }
        }
    }
}

//------------------------------------------------------------------------
// RecomputeLoopInfo: Recompute loop annotations between opt-repeat iterations.
//
// Notes:
//    The intent of this method is to update loop structure annotations, and those
//    they depend on; these annotations may have become stale during optimization,
//    and need to be up-to-date before running another iteration of optimizations.
//
void Compiler::RecomputeLoopInfo()
{
    assert(opts.optRepeat);
    assert(JitConfig.JitOptRepeatCount() > 0);
    // Recompute reachability sets, dominators, and loops.
    optResetLoopInfo();
    fgDomsComputed = false;
    fgComputeReachability();
    optSetBlockWeights();
    // Rebuild the loop tree annotations themselves
    optFindLoops();
}

/*****************************************************************************/
void Compiler::ProcessShutdownWork(ICorStaticInfo* statInfo)
{
}

/*****************************************************************************/

#ifdef DEBUG
void* forceFrameJIT; // used to force to frame &useful for fastchecked debugging

bool Compiler::skipMethod()
{
    static ConfigMethodRange fJitRange;
    fJitRange.EnsureInit(JitConfig.JitRange());
    assert(!fJitRange.Error());

    // Normally JitConfig.JitRange() is null, we don't want to skip
    // jitting any methods.
    //
    // So, the logic below relies on the fact that a null range string
    // passed to ConfigMethodRange represents the set of all methods.

    if (!fJitRange.Contains(info.compMethodHash()))
    {
        return true;
    }

    if (JitConfig.JitExclude().contains(info.compMethodHnd, info.compClassHnd, &info.compMethodInfo->args))
    {
        return true;
    }

    if (!JitConfig.JitInclude().isEmpty() &&
        !JitConfig.JitInclude().contains(info.compMethodHnd, info.compClassHnd, &info.compMethodInfo->args))
    {
        return true;
    }

    return false;
}

#endif

/*****************************************************************************/

int Compiler::compCompile(CORINFO_MODULE_HANDLE classPtr,
                          void**                methodCodePtr,
                          uint32_t*             methodCodeSize,
                          JitFlags*             compileFlags)
{
    // compInit should have set these already.
    noway_assert(info.compMethodInfo != nullptr);
    noway_assert(info.compCompHnd != nullptr);
    noway_assert(info.compMethodHnd != nullptr);

#ifdef FEATURE_JIT_METHOD_PERF
    static bool checkedForJitTimeLog = false;

    pCompJitTimer = nullptr;

    if (!checkedForJitTimeLog)
    {
        // Call into VM to get the config strings. FEATURE_JIT_METHOD_PERF is enabled for
        // retail builds. Do not call the regular Config helper here as it would pull
        // in a copy of the config parser into the clrjit.dll.
        InterlockedCompareExchangeT(&Compiler::compJitTimeLogFilename,
                                    (LPCWSTR)info.compCompHnd->getJitTimeLogFilename(), NULL);

        // At a process or module boundary clear the file and start afresh.
        JitTimer::PrintCsvHeader();

        checkedForJitTimeLog = true;
    }
    if ((Compiler::compJitTimeLogFilename != nullptr) || (JitTimeLogCsv() != nullptr))
    {
        pCompJitTimer = JitTimer::Create(this, info.compMethodInfo->ILCodeSize);
    }
#endif // FEATURE_JIT_METHOD_PERF

#ifdef DEBUG
    Compiler* me  = this;
    forceFrameJIT = (void*)&me; // let us see the this pointer in fastchecked build
#endif

#if FUNC_INFO_LOGGING
    LPCWSTR tmpJitFuncInfoFilename = JitConfig.JitFuncInfoFile();

    if (tmpJitFuncInfoFilename != nullptr)
    {
        LPCWSTR oldFuncInfoFileName =
            InterlockedCompareExchangeT(&compJitFuncInfoFilename, tmpJitFuncInfoFilename, NULL);
        if (oldFuncInfoFileName == nullptr)
        {
            assert(compJitFuncInfoFile == nullptr);
            compJitFuncInfoFile = _wfopen(compJitFuncInfoFilename, W("a"));
            if (compJitFuncInfoFile == nullptr)
            {
#if defined(DEBUG) && !defined(HOST_UNIX) // no 'perror' in the PAL
                perror("Failed to open JitFuncInfoLogFile");
#endif // defined(DEBUG) && !defined(HOST_UNIX)
            }
        }
    }
#endif // FUNC_INFO_LOGGING

    // if (s_compMethodsCount==0) setvbuf(jitstdout, NULL, _IONBF, 0);

    if (compIsForInlining())
    {
        compileFlags->Clear(JitFlags::JIT_FLAG_OSR);
        info.compILEntry        = 0;
        info.compPatchpointInfo = nullptr;
    }
    else if (compileFlags->IsSet(JitFlags::JIT_FLAG_OSR))
    {
        // Fetch OSR info from the runtime
        info.compPatchpointInfo = info.compCompHnd->getOSRInfo(&info.compILEntry);
        assert(info.compPatchpointInfo != nullptr);
    }

#if defined(TARGET_ARM64)
    compFrameInfo = {0};
#endif

    virtualStubParamInfo = new (this, CMK_Unknown) VirtualStubParamInfo(IsTargetAbi(CORINFO_NATIVEAOT_ABI));

    // compMatchedVM is set to true if both CPU/ABI and OS are matching the execution engine requirements
    //
    // Do we have a matched VM? Or are we "abusing" the VM to help us do JIT work (such as using an x86 native VM
    // with an ARM-targeting "altjit").
    // Match CPU/ABI for compMatchedVM
    info.compMatchedVM = IMAGE_FILE_MACHINE_TARGET == info.compCompHnd->getExpectedTargetArchitecture();

    // Match OS for compMatchedVM
    CORINFO_EE_INFO* eeInfo = eeGetEEInfo();

#ifdef TARGET_OS_RUNTIMEDETERMINED
    noway_assert(TargetOS::OSSettingConfigured);
#endif

    if (TargetOS::IsMacOS)
    {
        info.compMatchedVM = info.compMatchedVM && (eeInfo->osType == CORINFO_MACOS);
    }
    else if (TargetOS::IsUnix)
    {
        if (TargetArchitecture::IsX64)
        {
            // MacOS x64 uses the Unix jit variant in crossgen2, not a special jit
            info.compMatchedVM =
                info.compMatchedVM && ((eeInfo->osType == CORINFO_UNIX) || (eeInfo->osType == CORINFO_MACOS));
        }
        else
        {
            info.compMatchedVM = info.compMatchedVM && (eeInfo->osType == CORINFO_UNIX);
        }
    }
    else if (TargetOS::IsWindows)
    {
        info.compMatchedVM = info.compMatchedVM && (eeInfo->osType == CORINFO_WINNT);
    }

    // If we are not compiling for a matched VM, then we are getting JIT flags that don't match our target
    // architecture. The two main examples here are an ARM targeting altjit hosted on x86 and an ARM64
    // targeting altjit hosted on x64. (Though with cross-bitness work, the host doesn't necessarily need
    // to be of the same bitness.) In these cases, we need to fix up the JIT flags to be appropriate for
    // the target, as the VM's expected target may overlap bit flags with different meaning to our target.
    // Note that it might be better to do this immediately when setting the JIT flags in CILJit::compileMethod()
    // (when JitFlags::SetFromFlags() is called), but this is close enough. (To move this logic to
    // CILJit::compileMethod() would require moving the info.compMatchedVM computation there as well.)

    if (!info.compMatchedVM)
    {
        CORINFO_InstructionSetFlags instructionSetFlags;

        // We need to assume, by default, that all flags coming from the VM are invalid.
        instructionSetFlags.Reset();

// We then add each available instruction set for the target architecture provided
// that the corresponding JitConfig switch hasn't explicitly asked for it to be
// disabled. This allows us to default to "everything" supported for altjit scenarios
// while also still allowing instruction set opt-out providing users with the ability
// to, for example, see and debug ARM64 codegen for any desired CPU configuration without
// needing to have the hardware in question.

#if defined(TARGET_ARM64)
        if (JitConfig.EnableHWIntrinsic() != 0)
        {
            instructionSetFlags.AddInstructionSet(InstructionSet_ArmBase);
        }

        if (JitConfig.EnableArm64AdvSimd() != 0)
        {
            instructionSetFlags.AddInstructionSet(InstructionSet_AdvSimd);
        }

        if (JitConfig.EnableArm64Aes() != 0)
        {
            instructionSetFlags.AddInstructionSet(InstructionSet_Aes);
        }

        if (JitConfig.EnableArm64Crc32() != 0)
        {
            instructionSetFlags.AddInstructionSet(InstructionSet_Crc32);
        }

        if (JitConfig.EnableArm64Dp() != 0)
        {
            instructionSetFlags.AddInstructionSet(InstructionSet_Dp);
        }

        if (JitConfig.EnableArm64Rdm() != 0)
        {
            instructionSetFlags.AddInstructionSet(InstructionSet_Rdm);
        }

        if (JitConfig.EnableArm64Sha1() != 0)
        {
            instructionSetFlags.AddInstructionSet(InstructionSet_Sha1);
        }

        if (JitConfig.EnableArm64Sha256() != 0)
        {
            instructionSetFlags.AddInstructionSet(InstructionSet_Sha256);
        }

        if (JitConfig.EnableArm64Atomics() != 0)
        {
            instructionSetFlags.AddInstructionSet(InstructionSet_Atomics);
        }

        if (JitConfig.EnableArm64Dczva() != 0)
        {
            instructionSetFlags.AddInstructionSet(InstructionSet_Dczva);
        }
#elif defined(TARGET_XARCH)
        if (JitConfig.EnableHWIntrinsic() != 0)
        {
            instructionSetFlags.AddInstructionSet(InstructionSet_X86Base);
        }

        if (JitConfig.EnableSSE() != 0)
        {
            instructionSetFlags.AddInstructionSet(InstructionSet_SSE);
        }

        if (JitConfig.EnableSSE2() != 0)
        {
            instructionSetFlags.AddInstructionSet(InstructionSet_SSE2);
        }

        if ((JitConfig.EnableSSE3() != 0) && (JitConfig.EnableSSE3_4() != 0))
        {
            instructionSetFlags.AddInstructionSet(InstructionSet_SSE3);
        }

        if (JitConfig.EnableSSSE3() != 0)
        {
            instructionSetFlags.AddInstructionSet(InstructionSet_SSSE3);
        }

        if (JitConfig.EnableSSE41() != 0)
        {
            instructionSetFlags.AddInstructionSet(InstructionSet_SSE41);
        }

        if (JitConfig.EnableSSE42() != 0)
        {
            instructionSetFlags.AddInstructionSet(InstructionSet_SSE42);
        }

        if (JitConfig.EnableAVX() != 0)
        {
            instructionSetFlags.AddInstructionSet(InstructionSet_AVX);
        }

        if (JitConfig.EnableAVX2() != 0)
        {
            instructionSetFlags.AddInstructionSet(InstructionSet_AVX2);
        }

        if (JitConfig.EnableAES() != 0)
        {
            instructionSetFlags.AddInstructionSet(InstructionSet_AES);
        }

        if (JitConfig.EnableBMI1() != 0)
        {
            instructionSetFlags.AddInstructionSet(InstructionSet_BMI1);
        }

        if (JitConfig.EnableBMI2() != 0)
        {
            instructionSetFlags.AddInstructionSet(InstructionSet_BMI2);
        }

        if (JitConfig.EnableFMA() != 0)
        {
            instructionSetFlags.AddInstructionSet(InstructionSet_FMA);
        }

        if (JitConfig.EnableLZCNT() != 0)
        {
            instructionSetFlags.AddInstructionSet(InstructionSet_LZCNT);
        }

        if (JitConfig.EnablePCLMULQDQ() != 0)
        {
            instructionSetFlags.AddInstructionSet(InstructionSet_PCLMULQDQ);
        }

        if (JitConfig.EnablePOPCNT() != 0)
        {
            instructionSetFlags.AddInstructionSet(InstructionSet_POPCNT);
        }

        if (JitConfig.EnableAVXVNNI() != 0)
        {
            instructionSetFlags.AddInstructionSet(InstructionSet_AVXVNNI);
        }

        if (JitConfig.EnableAVX512F() != 0)
        {
            instructionSetFlags.AddInstructionSet(InstructionSet_AVX512F);
        }

        if (JitConfig.EnableAVX512F_VL() != 0)
        {
            instructionSetFlags.AddInstructionSet(InstructionSet_AVX512F_VL);
        }

        if (JitConfig.EnableAVX512BW() != 0)
        {
            instructionSetFlags.AddInstructionSet(InstructionSet_AVX512BW);
        }

        if (JitConfig.EnableAVX512BW_VL() != 0)
        {
            instructionSetFlags.AddInstructionSet(InstructionSet_AVX512BW_VL);
        }

        if (JitConfig.EnableAVX512CD() != 0)
        {
            instructionSetFlags.AddInstructionSet(InstructionSet_AVX512CD);
        }

        if (JitConfig.EnableAVX512CD_VL() != 0)
        {
            instructionSetFlags.AddInstructionSet(InstructionSet_AVX512CD_VL);
        }

        if (JitConfig.EnableAVX512DQ() != 0)
        {
            instructionSetFlags.AddInstructionSet(InstructionSet_AVX512DQ);
        }

        if (JitConfig.EnableAVX512DQ_VL() != 0)
        {
            instructionSetFlags.AddInstructionSet(InstructionSet_AVX512DQ_VL);
        }
#endif

        // These calls are important and explicitly ordered to ensure that the flags are correct in
        // the face of missing or removed instruction sets. Without them, we might end up with incorrect
        // downstream checks.

        instructionSetFlags.Set64BitInstructionSetVariants();
        instructionSetFlags = EnsureInstructionSetFlagsAreValid(instructionSetFlags);

        compileFlags->SetInstructionSetFlags(instructionSetFlags);
    }

    compMaxUncheckedOffsetForNullObject = eeGetEEInfo()->maxUncheckedOffsetForNullObject;

    // Set the context for token lookup.
    if (compIsForInlining())
    {
        impTokenLookupContextHandle = impInlineInfo->tokenLookupContextHandle;

        assert(impInlineInfo->inlineCandidateInfo->clsHandle == info.compClassHnd);
        assert(impInlineInfo->inlineCandidateInfo->clsAttr == info.compCompHnd->getClassAttribs(info.compClassHnd));
        // printf("%x != %x\n", impInlineInfo->inlineCandidateInfo->clsAttr,
        // info.compCompHnd->getClassAttribs(info.compClassHnd));
        info.compClassAttr = impInlineInfo->inlineCandidateInfo->clsAttr;
    }
    else
    {
        impTokenLookupContextHandle = METHOD_BEING_COMPILED_CONTEXT();

        info.compClassAttr = info.compCompHnd->getClassAttribs(info.compClassHnd);
    }

#ifdef DEBUG
    if (JitConfig.EnableExtraSuperPmiQueries())
    {
        // This call to getClassModule/getModuleAssembly/getAssemblyName fails in crossgen2 due to these
        // APIs being unimplemented. So disable this extra info for pre-jit mode. See
        // https://github.com/dotnet/runtime/issues/48888.
        //
        // Ditto for some of the class name queries for generic params.
        //
        if (!compileFlags->IsSet(JitFlags::JIT_FLAG_PREJIT))
        {
            // Get the assembly name, to aid finding any particular SuperPMI method context function
            (void)info.compCompHnd->getAssemblyName(
                info.compCompHnd->getModuleAssembly(info.compCompHnd->getClassModule(info.compClassHnd)));

            // Fetch class names for the method's generic parameters.
            //
            CORINFO_SIG_INFO sig;
            info.compCompHnd->getMethodSig(info.compMethodHnd, &sig, nullptr);

            const unsigned classInst = sig.sigInst.classInstCount;
            if (classInst > 0)
            {
                for (unsigned i = 0; i < classInst; i++)
                {
                    eeGetClassName(sig.sigInst.classInst[i]);
                }
            }

            const unsigned methodInst = sig.sigInst.methInstCount;
            if (methodInst > 0)
            {
                for (unsigned i = 0; i < methodInst; i++)
                {
                    eeGetClassName(sig.sigInst.methInst[i]);
                }
            }
        }
    }
#endif // DEBUG

    info.compProfilerCallback = false; // Assume false until we are told to hook this method.

#ifdef DEBUG
    if (!compIsForInlining())
    {
        JitTls::GetLogEnv()->setCompiler(this);
    }

    // Have we been told to be more selective in our Jitting?
    if (skipMethod())
    {
        if (compIsForInlining())
        {
            compInlineResult->NoteFatal(InlineObservation::CALLEE_MARKED_AS_SKIPPED);
        }
        return CORJIT_SKIPPED;
    }

#endif // DEBUG

    // Set this before the first 'BADCODE'
    // Skip verification where possible
    assert(compileFlags->IsSet(JitFlags::JIT_FLAG_SKIP_VERIFICATION));

    /* Setup an error trap */

    struct Param
    {
        Compiler* pThis;

        CORINFO_MODULE_HANDLE classPtr;
        COMP_HANDLE           compHnd;
        CORINFO_METHOD_INFO*  methodInfo;
        void**                methodCodePtr;
        uint32_t*             methodCodeSize;
        JitFlags*             compileFlags;

        int result;
    } param;
    param.pThis          = this;
    param.classPtr       = classPtr;
    param.compHnd        = info.compCompHnd;
    param.methodInfo     = info.compMethodInfo;
    param.methodCodePtr  = methodCodePtr;
    param.methodCodeSize = methodCodeSize;
    param.compileFlags   = compileFlags;
    param.result         = CORJIT_INTERNALERROR;

    setErrorTrap(info.compCompHnd, Param*, pParam, &param) // ERROR TRAP: Start normal block
    {
        pParam->result =
            pParam->pThis->compCompileHelper(pParam->classPtr, pParam->compHnd, pParam->methodInfo,
                                             pParam->methodCodePtr, pParam->methodCodeSize, pParam->compileFlags);
    }
    finallyErrorTrap() // ERROR TRAP: The following block handles errors
    {
        /* Cleanup  */

        if (compIsForInlining())
        {
            goto DoneCleanUp;
        }

        /* Tell the emitter that we're done with this function */

        GetEmitter()->emitEndCG();

    DoneCleanUp:
        compDone();
    }
    endErrorTrap() // ERROR TRAP: End

        return param.result;
}

#if defined(DEBUG) || defined(INLINE_DATA)
//------------------------------------------------------------------------
// compMethodHash: get hash code for currently jitted method
//
// Returns:
//    Hash based on method's full name
//
unsigned Compiler::Info::compMethodHash() const
{
    if (compMethodHashPrivate == 0)
    {
        // compMethodHashPrivate = compCompHnd->getMethodHash(compMethodHnd);
        assert(compFullName != nullptr);
        assert(*compFullName != 0);
        COUNT_T hash = HashStringA(compFullName); // Use compFullName to generate the hash, as it contains the signature
                                                  // and return type
        compMethodHashPrivate = hash;
    }
    return compMethodHashPrivate;
}

//------------------------------------------------------------------------
// compMethodHash: get hash code for specified method
//
// Arguments:
//    methodHnd - method of interest
//
// Returns:
//    Hash based on method's full name
//
unsigned Compiler::compMethodHash(CORINFO_METHOD_HANDLE methodHnd)
{
    // If this is the root method, delegate to the caching version
    //
    if (methodHnd == info.compMethodHnd)
    {
        return info.compMethodHash();
    }

    // Else compute from scratch. Might consider caching this too.
    //
    unsigned    methodHash = 0;
    const char* calleeName = eeGetMethodFullName(methodHnd);

    if (calleeName != nullptr)
    {
        methodHash = HashStringA(calleeName);
    }
    else
    {
        methodHash = info.compCompHnd->getMethodHash(methodHnd);
    }

    return methodHash;
}

#endif // defined(DEBUG) || defined(INLINE_DATA)

void Compiler::compCompileFinish()
{
#if defined(DEBUG) || MEASURE_NODE_SIZE || MEASURE_BLOCK_SIZE || DISPLAY_SIZES || CALL_ARG_STATS
    genMethodCnt++;
#endif

#if MEASURE_MEM_ALLOC
    {
        compArenaAllocator->finishMemStats();
        memAllocHist.record((unsigned)((compArenaAllocator->getTotalBytesAllocated() + 1023) / 1024));
        memUsedHist.record((unsigned)((compArenaAllocator->getTotalBytesUsed() + 1023) / 1024));
    }

#ifdef DEBUG
    if (s_dspMemStats || verbose)
    {
        printf("\nAllocations for %s (MethodHash=%08x)\n", info.compFullName, info.compMethodHash());
        compArenaAllocator->dumpMemStats(jitstdout);
    }
#endif // DEBUG
#endif // MEASURE_MEM_ALLOC

#if LOOP_HOIST_STATS
    AddLoopHoistStats();
#endif // LOOP_HOIST_STATS

#if MEASURE_NODE_SIZE
    genTreeNcntHist.record(static_cast<unsigned>(genNodeSizeStatsPerFunc.genTreeNodeCnt));
    genTreeNsizHist.record(static_cast<unsigned>(genNodeSizeStatsPerFunc.genTreeNodeSize));
#endif

#if defined(DEBUG)
    // Small methods should fit in ArenaAllocator::getDefaultPageSize(), or else
    // we should bump up ArenaAllocator::getDefaultPageSize()

    if ((info.compILCodeSize <= 32) &&     // Is it a reasonably small method?
        (info.compNativeCodeSize < 512) && // Some trivial methods generate huge native code. eg. pushing a single huge
                                           // struct
        (impInlinedCodeSize <= 128) &&     // Is the inlining reasonably bounded?
                                           // Small methods cannot meaningfully have a big number of locals
                                           // or arguments. We always track arguments at the start of
                                           // the prolog which requires memory
        (info.compLocalsCount <= 32) && (!opts.MinOpts()) && // We may have too many local variables, etc
        (getJitStressLevel() == 0) &&                        // We need extra memory for stress
        !opts.optRepeat &&                                   // We need extra memory to repeat opts
        !compArenaAllocator->bypassHostAllocator() && // ArenaAllocator::getDefaultPageSize() is artificially low for
                                                      // DirectAlloc
        // Factor of 2x is because data-structures are bigger under DEBUG
        (compArenaAllocator->getTotalBytesAllocated() > (2 * ArenaAllocator::getDefaultPageSize())) &&
        // RyuJIT backend needs memory tuning! TODO-Cleanup: remove this case when memory tuning is complete.
        (compArenaAllocator->getTotalBytesAllocated() > (10 * ArenaAllocator::getDefaultPageSize())) &&
        !verbose) // We allocate lots of memory to convert sets to strings for JitDump
    {
        genSmallMethodsNeedingExtraMemoryCnt++;

        // Less than 1% of all methods should run into this.
        // We cannot be more strict as there are always degenerate cases where we
        // would need extra memory (like huge structs as locals - see lvaSetStruct()).
        assert((genMethodCnt < 500) || (genSmallMethodsNeedingExtraMemoryCnt < (genMethodCnt / 100)));
    }
#endif // DEBUG

#if defined(DEBUG) || defined(INLINE_DATA)

    m_inlineStrategy->DumpData();

    if (JitConfig.JitInlineDumpXmlFile() != nullptr)
    {
        FILE* file = _wfopen(JitConfig.JitInlineDumpXmlFile(), W("a"));
        if (file != nullptr)
        {
            m_inlineStrategy->DumpXml(file);
            fclose(file);
        }
        else
        {
            m_inlineStrategy->DumpXml();
        }
    }
    else
    {
        m_inlineStrategy->DumpXml();
    }

#endif

#ifdef DEBUG
    if (opts.dspOrder)
    {
        // mdMethodDef __stdcall CEEInfo::getMethodDefFromMethod(CORINFO_METHOD_HANDLE hMethod)
        mdMethodDef currentMethodToken = info.compCompHnd->getMethodDefFromMethod(info.compMethodHnd);

        static bool headerPrinted = false;
        if (!headerPrinted)
        {
            // clang-format off
            headerPrinted = true;
            printf("         |  Profiled   | Method   |   Method has    |   calls   | Num |LclV |AProp| CSE |   Perf  |bytes | %3s codesize| \n", Target::g_tgtCPUName);
            printf(" mdToken |  CNT |  RGN |    Hash  | EH | FRM | LOOP | NRM | IND | BBs | Cnt | Cnt | Cnt |  Score  |  IL  |   HOT | CLD | method name \n");
            printf("---------+------+------+----------+----+-----+------+-----+-----+-----+-----+-----+-----+---------+------+-------+-----+\n");
            //      06001234 | 1234 |  HOT | 0f1e2d3c | EH | ebp | LOOP |  15 |   6 |  12 |  17 |  12 |   8 | 1234.56 |  145 |  1234 | 123 | System.Example(int)
            // clang-format on
        }

        printf("%08X | ", currentMethodToken);

        if (fgHaveProfileWeights())
        {
            if (fgCalledCount < 1000)
            {
                printf("%4.0f | ", fgCalledCount);
            }
            else if (fgCalledCount < 1000000)
            {
                printf("%3.0fK | ", fgCalledCount / 1000);
            }
            else
            {
                printf("%3.0fM | ", fgCalledCount / 1000000);
            }
        }
        else
        {
            printf("     | ");
        }

        CorInfoRegionKind regionKind = info.compMethodInfo->regionKind;

        if (opts.altJit)
        {
            printf("ALT | ");
        }
        else if (regionKind == CORINFO_REGION_NONE)
        {
            printf("     | ");
        }
        else if (regionKind == CORINFO_REGION_HOT)
        {
            printf(" HOT | ");
        }
        else if (regionKind == CORINFO_REGION_COLD)
        {
            printf("COLD | ");
        }
        else if (regionKind == CORINFO_REGION_JIT)
        {
            printf(" JIT | ");
        }
        else
        {
            printf("UNKN | ");
        }

        printf("%08x | ", info.compMethodHash());

        if (compHndBBtabCount > 0)
        {
            printf("EH | ");
        }
        else
        {
            printf("   | ");
        }

        if (rpFrameType == FT_EBP_FRAME)
        {
            printf("%3s | ", STR_FPBASE);
        }
        else if (rpFrameType == FT_ESP_FRAME)
        {
            printf("%3s | ", STR_SPBASE);
        }
#if DOUBLE_ALIGN
        else if (rpFrameType == FT_DOUBLE_ALIGN_FRAME)
        {
            printf("dbl | ");
        }
#endif
        else // (rpFrameType == FT_NOT_SET)
        {
            printf("??? | ");
        }

        if (fgHasLoops)
        {
            printf("LOOP |");
        }
        else
        {
            printf("     |");
        }

        printf(" %3d |", optCallCount);
        printf(" %3d |", optIndirectCallCount);
        printf(" %3d |", fgBBcountAtCodegen);
        printf(" %3d |", lvaCount);

        if (opts.MinOpts())
        {
            printf("  MinOpts  |");
        }
        else
        {
            printf(" %3d |", optAssertionCount);
            printf(" %3d |", optCSEcount);
        }

        if (info.compPerfScore < 9999.995)
        {
            printf(" %7.2f |", info.compPerfScore);
        }
        else
        {
            printf(" %7.0f |", info.compPerfScore);
        }

        printf(" %4d |", info.compMethodInfo->ILCodeSize);
        printf(" %5d |", info.compTotalHotCodeSize);
        printf(" %3d |", info.compTotalColdCodeSize);

        printf(" %s\n", eeGetMethodFullName(info.compMethodHnd));
        printf(""); // in our logic this causes a flush
    }

    if (verbose)
    {
        printf("****** DONE compiling %s\n", info.compFullName);
        printf(""); // in our logic this causes a flush
    }

#if TRACK_ENREG_STATS
    for (unsigned i = 0; i < lvaCount; ++i)
    {
        const LclVarDsc* varDsc = lvaGetDesc(i);

        if (varDsc->lvRefCnt() != 0)
        {
            s_enregisterStats.RecordLocal(varDsc);
        }
    }
#endif // TRACK_ENREG_STATS

    // Only call _DbgBreakCheck when we are jitting, not when we are ngen-ing
    // For ngen the int3 or breakpoint instruction will be right at the
    // start of the ngen method and we will stop when we execute it.
    //
    if (!opts.jitFlags->IsSet(JitFlags::JIT_FLAG_PREJIT))
    {
        if (compJitHaltMethod())
        {
#if !defined(HOST_UNIX)
            // TODO-UNIX: re-enable this when we have an OS that supports a pop-up dialog

            // Don't do an assert, but just put up the dialog box so we get just-in-time debugger
            // launching.  When you hit 'retry' it will continue and naturally stop at the INT 3
            // that the JIT put in the code
            _DbgBreakCheck(__FILE__, __LINE__, "JitHalt");
#endif
        }
    }
#endif // DEBUG
}

#ifdef PSEUDORANDOM_NOP_INSERTION
// this is zlib adler32 checksum.  source came from windows base

#define BASE 65521L // largest prime smaller than 65536
#define NMAX 5552
// NMAX is the largest n such that 255n(n+1)/2 + (n+1)(BASE-1) <= 2^32-1

#define DO1(buf, i)                                                                                                    \
    {                                                                                                                  \
        s1 += buf[i];                                                                                                  \
        s2 += s1;                                                                                                      \
    }
#define DO2(buf, i)                                                                                                    \
    DO1(buf, i);                                                                                                       \
    DO1(buf, i + 1);
#define DO4(buf, i)                                                                                                    \
    DO2(buf, i);                                                                                                       \
    DO2(buf, i + 2);
#define DO8(buf, i)                                                                                                    \
    DO4(buf, i);                                                                                                       \
    DO4(buf, i + 4);
#define DO16(buf)                                                                                                      \
    DO8(buf, 0);                                                                                                       \
    DO8(buf, 8);

unsigned adler32(unsigned adler, char* buf, unsigned int len)
{
    unsigned int s1 = adler & 0xffff;
    unsigned int s2 = (adler >> 16) & 0xffff;
    int          k;

    if (buf == NULL)
        return 1L;

    while (len > 0)
    {
        k = len < NMAX ? len : NMAX;
        len -= k;
        while (k >= 16)
        {
            DO16(buf);
            buf += 16;
            k -= 16;
        }
        if (k != 0)
            do
            {
                s1 += *buf++;
                s2 += s1;
            } while (--k);
        s1 %= BASE;
        s2 %= BASE;
    }
    return (s2 << 16) | s1;
}
#endif

unsigned getMethodBodyChecksum(_In_z_ char* code, int size)
{
#ifdef PSEUDORANDOM_NOP_INSERTION
    return adler32(0, code, size);
#else
    return 0;
#endif
}

int Compiler::compCompileHelper(CORINFO_MODULE_HANDLE classPtr,
                                COMP_HANDLE           compHnd,
                                CORINFO_METHOD_INFO*  methodInfo,
                                void**                methodCodePtr,
                                uint32_t*             methodCodeSize,
                                JitFlags*             compileFlags)
{
    CORINFO_METHOD_HANDLE methodHnd = info.compMethodHnd;

    info.compCode         = methodInfo->ILCode;
    info.compILCodeSize   = methodInfo->ILCodeSize;
    info.compILImportSize = 0;

    if (info.compILCodeSize == 0)
    {
        BADCODE("code size is zero");
    }

    if (compIsForInlining())
    {
#ifdef DEBUG
        unsigned methAttr_Old  = impInlineInfo->inlineCandidateInfo->methAttr;
        unsigned methAttr_New  = info.compCompHnd->getMethodAttribs(info.compMethodHnd);
        unsigned flagsToIgnore = CORINFO_FLG_DONT_INLINE | CORINFO_FLG_FORCEINLINE;
        assert((methAttr_Old & (~flagsToIgnore)) == (methAttr_New & (~flagsToIgnore)));
#endif

        info.compFlags    = impInlineInfo->inlineCandidateInfo->methAttr;
        compInlineContext = impInlineInfo->inlineContext;
    }
    else
    {
        info.compFlags = info.compCompHnd->getMethodAttribs(info.compMethodHnd);
#ifdef PSEUDORANDOM_NOP_INSERTION
        info.compChecksum = getMethodBodyChecksum((char*)methodInfo->ILCode, methodInfo->ILCodeSize);
#endif
        compInlineContext = m_inlineStrategy->GetRootContext();
    }

    compSwitchedToOptimized = false;
    compSwitchedToMinOpts   = false;

    // compInitOptions will set the correct verbose flag.

    compInitOptions(compileFlags);

    if (!compIsForInlining() && !opts.altJit && opts.jitFlags->IsSet(JitFlags::JIT_FLAG_ALT_JIT))
    {
        // We're an altjit, but the DOTNET_AltJit configuration did not say to compile this method,
        // so skip it.
        return CORJIT_SKIPPED;
    }

#ifdef DEBUG

    if (verbose)
    {
        printf("IL to import:\n");
        dumpILRange(info.compCode, info.compILCodeSize);
    }

#endif

    // Check for DOTNET_AggressiveInlining
    if (JitConfig.JitAggressiveInlining())
    {
        compDoAggressiveInlining = true;
    }

    if (compDoAggressiveInlining)
    {
        info.compFlags |= CORINFO_FLG_FORCEINLINE;
    }

#ifdef DEBUG

    // Check for ForceInline stress.
    if (compStressCompile(STRESS_FORCE_INLINE, 0))
    {
        info.compFlags |= CORINFO_FLG_FORCEINLINE;
    }

    if (compIsForInlining())
    {
        JITLOG((LL_INFO100000, "\nINLINER impTokenLookupContextHandle for %s is 0x%p.\n",
                eeGetMethodFullName(info.compMethodHnd), dspPtr(impTokenLookupContextHandle)));
    }

#endif // DEBUG

    impCanReimport = compStressCompile(STRESS_CHK_REIMPORT, 15);

    /* Initialize set a bunch of global values */

    info.compScopeHnd      = classPtr;
    info.compXcptnsCount   = methodInfo->EHcount;
    info.compMaxStack      = methodInfo->maxStack;
    compHndBBtab           = nullptr;
    compHndBBtabCount      = 0;
    compHndBBtabAllocCount = 0;

    info.compNativeCodeSize            = 0;
    info.compTotalHotCodeSize          = 0;
    info.compTotalColdCodeSize         = 0;
    info.compHandleHistogramProbeCount = 0;

    compHasBackwardJump          = false;
    compHasBackwardJumpInHandler = false;

#ifdef DEBUG
    compCurBB = nullptr;
    lvaTable  = nullptr;

    // Reset node and block ID counter
    compGenTreeID    = 0;
    compStatementID  = 0;
    compBasicBlockID = 0;
#endif

#ifdef TARGET_ARM64
    info.compNeedsConsecutiveRegisters = false;
#endif

    /* Initialize emitter */

    if (!compIsForInlining())
    {
        codeGen->GetEmitter()->emitBegCG(this, compHnd);
    }

    info.compIsStatic = (info.compFlags & CORINFO_FLG_STATIC) != 0;

    info.compPublishStubParam = opts.jitFlags->IsSet(JitFlags::JIT_FLAG_PUBLISH_SECRET_PARAM);

    info.compHasNextCallRetAddr = false;

    if (opts.IsReversePInvoke())
    {
        bool unused;
        info.compCallConv = info.compCompHnd->getUnmanagedCallConv(methodInfo->ftn, nullptr, &unused);
        info.compArgOrder = Target::g_tgtUnmanagedArgOrder;
    }
    else
    {
        info.compCallConv = CorInfoCallConvExtension::Managed;
        info.compArgOrder = Target::g_tgtArgOrder;
    }

    info.compIsVarArgs = false;

    switch (methodInfo->args.getCallConv())
    {
        case CORINFO_CALLCONV_NATIVEVARARG:
        case CORINFO_CALLCONV_VARARG:
            info.compIsVarArgs = true;
            break;
        default:
            break;
    }

    info.compRetType = JITtype2varType(methodInfo->args.retType);
    if (info.compRetType == TYP_STRUCT)
    {
        info.compRetType = impNormStructType(methodInfo->args.retTypeClass);
    }

    info.compUnmanagedCallCountWithGCTransition = 0;
    info.compLvFrameListRoot                    = BAD_VAR_NUM;

    info.compInitMem = ((methodInfo->options & CORINFO_OPT_INIT_LOCALS) != 0);

    /* Allocate the local variable table */

    lvaInitTypeRef();

    compInitDebuggingInfo();

    // If are an altjit and have patchpoint info, we might need to tweak the frame size
    // so it's plausible for the altjit architecture.
    //
    if (!info.compMatchedVM && compileFlags->IsSet(JitFlags::JIT_FLAG_OSR))
    {
        assert(info.compLocalsCount == info.compPatchpointInfo->NumberOfLocals());
        const int totalFrameSize = info.compPatchpointInfo->TotalFrameSize();

        int frameSizeUpdate = 0;

#if defined(TARGET_AMD64)
        if ((totalFrameSize % 16) != 8)
        {
            frameSizeUpdate = 8;
        }
#elif defined(TARGET_ARM64)
        if ((totalFrameSize % 16) != 0)
        {
            frameSizeUpdate = 8;
        }
#endif
        if (frameSizeUpdate != 0)
        {
            JITDUMP("Mismatched altjit + OSR -- updating tier0 frame size from %d to %d\n", totalFrameSize,
                    totalFrameSize + frameSizeUpdate);

            // Allocate a local copy with altered frame size.
            //
            const unsigned        patchpointInfoSize = PatchpointInfo::ComputeSize(info.compLocalsCount);
            PatchpointInfo* const newInfo =
                (PatchpointInfo*)getAllocator(CMK_Unknown).allocate<char>(patchpointInfoSize);

            newInfo->Initialize(info.compLocalsCount, totalFrameSize + frameSizeUpdate);
            newInfo->Copy(info.compPatchpointInfo);

            // Swap it in place.
            //
            info.compPatchpointInfo = newInfo;
        }
    }

#ifdef DEBUG
    if (compIsForInlining())
    {
        compBasicBlockID = impInlineInfo->InlinerCompiler->compBasicBlockID;
    }
#endif

    const bool forceInline = !!(info.compFlags & CORINFO_FLG_FORCEINLINE);

    if (!compIsForInlining() && opts.jitFlags->IsSet(JitFlags::JIT_FLAG_PREJIT))
    {
        // We're prejitting the root method. We also will analyze it as
        // a potential inline candidate.
        InlineResult prejitResult(this, methodHnd, "prejit");

        // Profile data allows us to avoid early "too many IL bytes" outs.
        prejitResult.NoteBool(InlineObservation::CALLSITE_HAS_PROFILE_WEIGHTS, fgHaveSufficientProfileWeights());

        // Do the initial inline screen.
        impCanInlineIL(methodHnd, methodInfo, forceInline, &prejitResult);

        // Temporarily install the prejitResult as the
        // compInlineResult so it's available to fgFindJumpTargets
        // and can accumulate more observations as the IL is
        // scanned.
        //
        // We don't pass prejitResult in as a parameter to avoid
        // potential aliasing confusion -- the other call to
        // fgFindBasicBlocks may have set up compInlineResult and
        // the code in fgFindJumpTargets references that data
        // member extensively.
        assert(compInlineResult == nullptr);
        assert(impInlineInfo == nullptr);
        compInlineResult = &prejitResult;

        // Find the basic blocks. We must do this regardless of
        // inlineability, since we are prejitting this method.
        //
        // This will also update the status of this method as
        // an inline candidate.
        fgFindBasicBlocks();

        // Undo the temporary setup.
        assert(compInlineResult == &prejitResult);
        compInlineResult = nullptr;

        // If still a viable, discretionary inline, assess
        // profitability.
        if (prejitResult.IsDiscretionaryCandidate())
        {
            prejitResult.DetermineProfitability(methodInfo);
        }

        m_inlineStrategy->NotePrejitDecision(prejitResult);

        // Handle the results of the inline analysis.
        if (prejitResult.IsFailure())
        {
            // This method is a bad inlinee according to our
            // analysis.  We will let the InlineResult destructor
            // mark it as noinline in the prejit image to save the
            // jit some work.
            //
            // This decision better not be context-dependent.
            assert(prejitResult.IsNever());
        }
        else
        {
            // This looks like a viable inline candidate.  Since
            // we're not actually inlining, don't report anything.
            prejitResult.SetSuccessResult(INLINE_PREJIT_SUCCESS);
        }
    }
    else
    {
        // We are jitting the root method, or inlining.
        fgFindBasicBlocks();
    }

    // If we're inlining and the candidate is bad, bail out.
    if (compDonotInline())
    {
        goto _Next;
    }

    // We may decide to optimize this method,
    // to avoid spending a long time stuck in Tier0 code.
    //
    if (fgCanSwitchToOptimized())
    {
        // We only expect to be able to do this at Tier0.
        //
        assert(opts.jitFlags->IsSet(JitFlags::JIT_FLAG_TIER0));

        // Normal tiering should bail us out of Tier0 tail call induced loops.
        // So keep these methods in Tier0 if we're gathering PGO data.
        // If we're not gathering PGO, then switch these to optimized to
        // minimize the number of tail call helper stubs we might need.
        // Reconsider this if/when we're able to share those stubs.
        //
        // Honor the config setting that tells the jit to
        // always optimize methods with loops.
        //
        // If neither of those apply, and OSR is enabled, the jit may still
        // decide to optimize, if there's something in the method that
        // OSR currently cannot handle, or we're optionally suppressing
        // OSR by method hash.
        //
        const char* reason = nullptr;

        if (compTailPrefixSeen && !opts.jitFlags->IsSet(JitFlags::JIT_FLAG_BBINSTR))
        {
            reason = "tail.call and not BBINSTR";
        }
        else if (compHasBackwardJump && ((info.compFlags & CORINFO_FLG_DISABLE_TIER0_FOR_LOOPS) != 0))
        {
            reason = "loop";
        }

        if (compHasBackwardJump && (reason == nullptr) && (JitConfig.TC_OnStackReplacement() > 0))
        {
            bool canEscapeViaOSR = compCanHavePatchpoints(&reason);

#ifdef DEBUG
            if (canEscapeViaOSR)
            {
                // Optionally disable OSR by method hash. This will force any
                // method that might otherwise get trapped in Tier0 to be optimized.
                //
                static ConfigMethodRange JitEnableOsrRange;
                JitEnableOsrRange.EnsureInit(JitConfig.JitEnableOsrRange());
                const unsigned hash = impInlineRoot()->info.compMethodHash();
                if (!JitEnableOsrRange.Contains(hash))
                {
                    canEscapeViaOSR = false;
                    reason          = "OSR disabled by JitEnableOsrRange";
                }
            }
#endif

            if (canEscapeViaOSR)
            {
                JITDUMP("\nOSR enabled for this method\n");
                if (compHasBackwardJump && !compTailPrefixSeen &&
                    opts.jitFlags->IsSet(JitFlags::JIT_FLAG_BBINSTR_IF_LOOPS) && opts.IsTier0())
                {
                    assert((info.compFlags & CORINFO_FLG_DISABLE_TIER0_FOR_LOOPS) == 0);
                    opts.jitFlags->Set(JitFlags::JIT_FLAG_BBINSTR);
                    JITDUMP("\nEnabling instrumentation for this method so OSR'd version will have a profile.\n");
                }
            }
            else
            {
                JITDUMP("\nOSR disabled for this method: %s\n", reason);
                assert(reason != nullptr);
            }
        }

        if (reason != nullptr)
        {
            fgSwitchToOptimized(reason);
        }
    }

    compSetOptimizationLevel();

#if COUNT_BASIC_BLOCKS
    bbCntTable.record(fgBBcount);

    if (fgBBcount == 1)
    {
        bbOneBBSizeTable.record(methodInfo->ILCodeSize);
    }
#endif // COUNT_BASIC_BLOCKS

#ifdef DEBUG
    if (verbose)
    {
        printf("Basic block list for '%s'\n", info.compFullName);
        fgDispBasicBlocks();
    }
#endif

    compMethodID = 0;
#ifdef DEBUG
    /* Give the function a unique number */

    if (opts.disAsm || verbose)
    {
        compMethodID = ~info.compMethodHash() & 0xffff;
    }
    else
    {
        compMethodID = InterlockedIncrement(&s_compMethodsCount);
    }
#endif

    if (compIsForInlining())
    {
        compInlineResult->NoteInt(InlineObservation::CALLEE_NUMBER_OF_BASIC_BLOCKS, fgBBcount);

        if (compInlineResult->IsFailure())
        {
            goto _Next;
        }
    }

#ifdef DEBUG
    if (compIsForInlining())
    {
        compGenTreeID   = impInlineInfo->InlinerCompiler->compGenTreeID;
        compStatementID = impInlineInfo->InlinerCompiler->compStatementID;
    }
#endif

    compCompile(methodCodePtr, methodCodeSize, compileFlags);

#ifdef DEBUG
    if (compIsForInlining())
    {
        impInlineInfo->InlinerCompiler->compGenTreeID    = compGenTreeID;
        impInlineInfo->InlinerCompiler->compStatementID  = compStatementID;
        impInlineInfo->InlinerCompiler->compBasicBlockID = compBasicBlockID;
    }
#endif

_Next:

    if (compDonotInline())
    {
        // Verify we have only one inline result in play.
        assert(impInlineInfo->inlineResult == compInlineResult);
    }

    if (!compIsForInlining())
    {
        compCompileFinish();

        // Did we just compile for a target architecture that the VM isn't expecting? If so, the VM
        // can't used the generated code (and we better be an AltJit!).

        if (!info.compMatchedVM)
        {
            return CORJIT_SKIPPED;
        }

#ifdef DEBUG
        if (opts.jitFlags->IsSet(JitFlags::JIT_FLAG_ALT_JIT) && JitConfig.RunAltJitCode() == 0)
        {
            return CORJIT_SKIPPED;
        }
#endif // DEBUG
    }

    /* Success! */
    return CORJIT_OK;
}

//------------------------------------------------------------------------
// compFindLocalVarLinear: Linear search for variable's scope containing offset.
//
// Arguments:
//     varNum    The variable number to search for in the array of scopes.
//     offs      The offset value which should occur within the life of the variable.
//
// Return Value:
//     VarScopeDsc* of a matching variable that contains the offset within its life
//     begin and life end or nullptr when there is no match found.
//
//  Description:
//     Linear search for matching variables with their life begin and end containing
//     the offset.
//     or NULL if one couldn't be found.
//
//  Note:
//     Usually called for scope count = 4. Could be called for values upto 8.
//
VarScopeDsc* Compiler::compFindLocalVarLinear(unsigned varNum, unsigned offs)
{
    for (unsigned i = 0; i < info.compVarScopesCount; i++)
    {
        VarScopeDsc* dsc = &info.compVarScopes[i];
        if ((dsc->vsdVarNum == varNum) && (dsc->vsdLifeBeg <= offs) && (dsc->vsdLifeEnd > offs))
        {
            return dsc;
        }
    }
    return nullptr;
}

//------------------------------------------------------------------------
// compFindLocalVar: Search for variable's scope containing offset.
//
// Arguments:
//    varNum    The variable number to search for in the array of scopes.
//    offs      The offset value which should occur within the life of the variable.
//
// Return Value:
//    VarScopeDsc* of a matching variable that contains the offset within its life
//    begin and life end.
//    or NULL if one couldn't be found.
//
//  Description:
//     Linear search for matching variables with their life begin and end containing
//     the offset only when the scope count is < MAX_LINEAR_FIND_LCL_SCOPELIST,
//     else use the hashtable lookup.
//
VarScopeDsc* Compiler::compFindLocalVar(unsigned varNum, unsigned offs)
{
    if (info.compVarScopesCount < MAX_LINEAR_FIND_LCL_SCOPELIST)
    {
        return compFindLocalVarLinear(varNum, offs);
    }
    else
    {
        VarScopeDsc* ret = compFindLocalVar(varNum, offs, offs);
        assert(ret == compFindLocalVarLinear(varNum, offs));
        return ret;
    }
}

//------------------------------------------------------------------------
// compFindLocalVar: Search for variable's scope containing offset.
//
// Arguments:
//    varNum    The variable number to search for in the array of scopes.
//    lifeBeg   The life begin of the variable's scope
//    lifeEnd   The life end of the variable's scope
//
// Return Value:
//    VarScopeDsc* of a matching variable that contains the offset within its life
//    begin and life end, or NULL if one couldn't be found.
//
//  Description:
//     Following are the steps used:
//     1. Index into the hashtable using varNum.
//     2. Iterate through the linked list at index varNum to find a matching
//        var scope.
//
VarScopeDsc* Compiler::compFindLocalVar(unsigned varNum, unsigned lifeBeg, unsigned lifeEnd)
{
    assert(compVarScopeMap != nullptr);

    VarScopeMapInfo* info;
    if (compVarScopeMap->Lookup(varNum, &info))
    {
        VarScopeListNode* list = info->head;
        while (list != nullptr)
        {
            if ((list->data->vsdLifeBeg <= lifeBeg) && (list->data->vsdLifeEnd > lifeEnd))
            {
                return list->data;
            }
            list = list->next;
        }
    }
    return nullptr;
}

//-------------------------------------------------------------------------
// compInitVarScopeMap: Create a scope map so it can be looked up by varNum
//
//  Description:
//     Map.K => Map.V :: varNum => List(ScopeDsc)
//
//     Create a scope map that can be indexed by varNum and can be iterated
//     on it's values to look for matching scope when given an offs or
//     lifeBeg and lifeEnd.
//
//  Notes:
//     1. Build the map only when we think linear search is slow, i.e.,
//     MAX_LINEAR_FIND_LCL_SCOPELIST is large.
//     2. Linked list preserves original array order.
//
void Compiler::compInitVarScopeMap()
{
    if (info.compVarScopesCount < MAX_LINEAR_FIND_LCL_SCOPELIST)
    {
        return;
    }

    assert(compVarScopeMap == nullptr);

    compVarScopeMap = new (getAllocator()) VarNumToScopeDscMap(getAllocator());

    // 599 prime to limit huge allocations; for ex: duplicated scopes on single var.
    compVarScopeMap->Reallocate(min(info.compVarScopesCount, 599));

    for (unsigned i = 0; i < info.compVarScopesCount; ++i)
    {
        unsigned varNum = info.compVarScopes[i].vsdVarNum;

        VarScopeListNode* node = VarScopeListNode::Create(&info.compVarScopes[i], getAllocator());

        // Index by varNum and if the list exists append "node" to the "list".
        VarScopeMapInfo* info;
        if (compVarScopeMap->Lookup(varNum, &info))
        {
            info->tail->next = node;
            info->tail       = node;
        }
        // Create a new list.
        else
        {
            info = VarScopeMapInfo::Create(node, getAllocator());
            compVarScopeMap->Set(varNum, info);
        }
    }
}

struct genCmpLocalVarLifeBeg
{
    bool operator()(const VarScopeDsc* elem1, const VarScopeDsc* elem2)
    {
        return elem1->vsdLifeBeg < elem2->vsdLifeBeg;
    }
};

struct genCmpLocalVarLifeEnd
{
    bool operator()(const VarScopeDsc* elem1, const VarScopeDsc* elem2)
    {
        return elem1->vsdLifeEnd < elem2->vsdLifeEnd;
    }
};

inline void Compiler::compInitScopeLists()
{
    if (info.compVarScopesCount == 0)
    {
        compEnterScopeList = compExitScopeList = nullptr;
        return;
    }

    // Populate the 'compEnterScopeList' and 'compExitScopeList' lists

    compEnterScopeList = new (this, CMK_DebugInfo) VarScopeDsc*[info.compVarScopesCount];
    compExitScopeList  = new (this, CMK_DebugInfo) VarScopeDsc*[info.compVarScopesCount];

    for (unsigned i = 0; i < info.compVarScopesCount; i++)
    {
        compEnterScopeList[i] = compExitScopeList[i] = &info.compVarScopes[i];
    }

    jitstd::sort(compEnterScopeList, compEnterScopeList + info.compVarScopesCount, genCmpLocalVarLifeBeg());
    jitstd::sort(compExitScopeList, compExitScopeList + info.compVarScopesCount, genCmpLocalVarLifeEnd());
}

void Compiler::compResetScopeLists()
{
    if (info.compVarScopesCount == 0)
    {
        return;
    }

    assert(compEnterScopeList && compExitScopeList);

    compNextEnterScope = compNextExitScope = 0;
}

VarScopeDsc* Compiler::compGetNextEnterScope(unsigned offs, bool scan)
{
    assert(info.compVarScopesCount);
    assert(compEnterScopeList && compExitScopeList);

    if (compNextEnterScope < info.compVarScopesCount)
    {
        assert(compEnterScopeList[compNextEnterScope]);
        unsigned nextEnterOff = compEnterScopeList[compNextEnterScope]->vsdLifeBeg;
        assert(scan || (offs <= nextEnterOff));

        if (!scan)
        {
            if (offs == nextEnterOff)
            {
                return compEnterScopeList[compNextEnterScope++];
            }
        }
        else
        {
            if (nextEnterOff <= offs)
            {
                return compEnterScopeList[compNextEnterScope++];
            }
        }
    }

    return nullptr;
}

VarScopeDsc* Compiler::compGetNextExitScope(unsigned offs, bool scan)
{
    assert(info.compVarScopesCount);
    assert(compEnterScopeList && compExitScopeList);

    if (compNextExitScope < info.compVarScopesCount)
    {
        assert(compExitScopeList[compNextExitScope]);
        unsigned nextExitOffs = compExitScopeList[compNextExitScope]->vsdLifeEnd;
        assert(scan || (offs <= nextExitOffs));

        if (!scan)
        {
            if (offs == nextExitOffs)
            {
                return compExitScopeList[compNextExitScope++];
            }
        }
        else
        {
            if (nextExitOffs <= offs)
            {
                return compExitScopeList[compNextExitScope++];
            }
        }
    }

    return nullptr;
}

// The function will call the callback functions for scopes with boundaries
// at instrs from the current status of the scope lists to 'offset',
// ordered by instrs.

void Compiler::compProcessScopesUntil(unsigned   offset,
                                      VARSET_TP* inScope,
                                      void (Compiler::*enterScopeFn)(VARSET_TP* inScope, VarScopeDsc*),
                                      void (Compiler::*exitScopeFn)(VARSET_TP* inScope, VarScopeDsc*))
{
    assert(offset != BAD_IL_OFFSET);
    assert(inScope != nullptr);

    bool         foundExit = false, foundEnter = true;
    VarScopeDsc* scope;
    VarScopeDsc* nextExitScope  = nullptr;
    VarScopeDsc* nextEnterScope = nullptr;
    unsigned     offs = offset, curEnterOffs = 0;

    goto START_FINDING_SCOPES;

    // We need to determine the scopes which are open for the current block.
    // This loop walks over the missing blocks between the current and the
    // previous block, keeping the enter and exit offsets in lockstep.

    do
    {
        foundExit = foundEnter = false;

        if (nextExitScope)
        {
            (this->*exitScopeFn)(inScope, nextExitScope);
            nextExitScope = nullptr;
            foundExit     = true;
        }

        offs = nextEnterScope ? nextEnterScope->vsdLifeBeg : offset;

        while ((scope = compGetNextExitScope(offs, true)) != nullptr)
        {
            foundExit = true;

            if (!nextEnterScope || scope->vsdLifeEnd > nextEnterScope->vsdLifeBeg)
            {
                // We overshot the last found Enter scope. Save the scope for later
                // and find an entering scope

                nextExitScope = scope;
                break;
            }

            (this->*exitScopeFn)(inScope, scope);
        }

        if (nextEnterScope)
        {
            (this->*enterScopeFn)(inScope, nextEnterScope);
            curEnterOffs   = nextEnterScope->vsdLifeBeg;
            nextEnterScope = nullptr;
            foundEnter     = true;
        }

        offs = nextExitScope ? nextExitScope->vsdLifeEnd : offset;

    START_FINDING_SCOPES:

        while ((scope = compGetNextEnterScope(offs, true)) != nullptr)
        {
            foundEnter = true;

            if ((nextExitScope && scope->vsdLifeBeg >= nextExitScope->vsdLifeEnd) || (scope->vsdLifeBeg > curEnterOffs))
            {
                // We overshot the last found exit scope. Save the scope for later
                // and find an exiting scope

                nextEnterScope = scope;
                break;
            }

            (this->*enterScopeFn)(inScope, scope);

            if (!nextExitScope)
            {
                curEnterOffs = scope->vsdLifeBeg;
            }
        }
    } while (foundExit || foundEnter);
}

#if defined(DEBUG)

void Compiler::compDispScopeLists()
{
    unsigned i;

    printf("Local variable scopes = %d\n", info.compVarScopesCount);

    if (info.compVarScopesCount)
    {
        printf("    \tVarNum \tLVNum \t      Name \tBeg \tEnd\n");
    }

    printf("Sorted by enter scope:\n");
    for (i = 0; i < info.compVarScopesCount; i++)
    {
        VarScopeDsc* varScope = compEnterScopeList[i];
        assert(varScope);
        printf("%2d: \t%02Xh \t%02Xh \t%10s \t%03Xh   \t%03Xh", i, varScope->vsdVarNum, varScope->vsdLVnum,
               VarNameToStr(varScope->vsdName) == nullptr ? "UNKNOWN" : VarNameToStr(varScope->vsdName),
               varScope->vsdLifeBeg, varScope->vsdLifeEnd);

        if (compNextEnterScope == i)
        {
            printf(" <-- next enter scope");
        }

        printf("\n");
    }

    printf("Sorted by exit scope:\n");
    for (i = 0; i < info.compVarScopesCount; i++)
    {
        VarScopeDsc* varScope = compExitScopeList[i];
        assert(varScope);
        printf("%2d: \t%02Xh \t%02Xh \t%10s \t%03Xh   \t%03Xh", i, varScope->vsdVarNum, varScope->vsdLVnum,
               VarNameToStr(varScope->vsdName) == nullptr ? "UNKNOWN" : VarNameToStr(varScope->vsdName),
               varScope->vsdLifeBeg, varScope->vsdLifeEnd);

        if (compNextExitScope == i)
        {
            printf(" <-- next exit scope");
        }

        printf("\n");
    }
}

void Compiler::compDispLocalVars()
{
    printf("info.compVarScopesCount = %d\n", info.compVarScopesCount);

    if (info.compVarScopesCount > 0)
    {
        printf("    \tVarNum \tLVNum \t      Name \tBeg \tEnd\n");
    }

    for (unsigned i = 0; i < info.compVarScopesCount; i++)
    {
        VarScopeDsc* varScope = &info.compVarScopes[i];
        printf("%2d: \t%02Xh \t%02Xh \t%10s \t%03Xh   \t%03Xh\n", i, varScope->vsdVarNum, varScope->vsdLVnum,
               VarNameToStr(varScope->vsdName) == nullptr ? "UNKNOWN" : VarNameToStr(varScope->vsdName),
               varScope->vsdLifeBeg, varScope->vsdLifeEnd);
    }
}

#endif // DEBUG

/*****************************************************************************/

#if MEASURE_CLRAPI_CALLS

struct WrapICorJitInfo : public ICorJitInfo
{
    //------------------------------------------------------------------------
    // WrapICorJitInfo::makeOne: allocate an instance of WrapICorJitInfo
    //
    // Arguments:
    //    alloc      - the allocator to get memory from for the instance
    //    compile    - the compiler instance
    //    compHndRef - the ICorJitInfo handle from the EE; the caller's
    //                 copy may be replaced with a "wrapper" instance
    //
    // Return Value:
    //    If the config flags indicate that ICorJitInfo should be wrapped,
    //    we return the "wrapper" instance; otherwise we return "nullptr".

    static WrapICorJitInfo* makeOne(ArenaAllocator* alloc, Compiler* compiler, COMP_HANDLE& compHndRef /* INOUT */)
    {
        WrapICorJitInfo* wrap = nullptr;

        if (JitConfig.JitEECallTimingInfo() != 0)
        {
            // It's too early to use the default allocator, so we do this
            // in two steps to be safe (the constructor doesn't need to do
            // anything except fill in the vtable pointer, so we let the
            // compiler do it).
            void* inst = alloc->allocateMemory(roundUp(sizeof(WrapICorJitInfo)));
            if (inst != nullptr)
            {
                // If you get a build error here due to 'WrapICorJitInfo' being
                // an abstract class, it's very likely that the wrapper bodies
                // in ICorJitInfo_wrapper_generated.hpp are no longer in sync with
                // the EE interface; please be kind and update the header file.
                wrap = new (inst, jitstd::placement_t()) WrapICorJitInfo();

                wrap->wrapComp = compiler;

                // Save the real handle and replace it with our wrapped version.
                wrap->wrapHnd = compHndRef;
                compHndRef    = wrap;
            }
        }

        return wrap;
    }

private:
    Compiler*   wrapComp;
    COMP_HANDLE wrapHnd; // the "real thing"

public:
#include "ICorJitInfo_wrapper_generated.hpp"
};

#endif // MEASURE_CLRAPI_CALLS

/*****************************************************************************/

// Compile a single method

int jitNativeCode(CORINFO_METHOD_HANDLE methodHnd,
                  CORINFO_MODULE_HANDLE classPtr,
                  COMP_HANDLE           compHnd,
                  CORINFO_METHOD_INFO*  methodInfo,
                  void**                methodCodePtr,
                  uint32_t*             methodCodeSize,
                  JitFlags*             compileFlags,
                  void*                 inlineInfoPtr)
{
    //
    // A non-NULL inlineInfo means we are compiling the inlinee method.
    //
    InlineInfo* inlineInfo = (InlineInfo*)inlineInfoPtr;

    bool jitFallbackCompile = false;
START:
    int result = CORJIT_INTERNALERROR;

    ArenaAllocator* pAlloc = nullptr;
    ArenaAllocator  alloc;

#if MEASURE_CLRAPI_CALLS
    WrapICorJitInfo* wrapCLR = nullptr;
#endif

    if (inlineInfo)
    {
        // Use inliner's memory allocator when compiling the inlinee.
        pAlloc = inlineInfo->InlinerCompiler->compGetArenaAllocator();
    }
    else
    {
        pAlloc = &alloc;
    }

    Compiler* pComp;
    pComp = nullptr;

    struct Param
    {
        Compiler*       pComp;
        ArenaAllocator* pAlloc;
        bool            jitFallbackCompile;

        CORINFO_METHOD_HANDLE methodHnd;
        CORINFO_MODULE_HANDLE classPtr;
        COMP_HANDLE           compHnd;
        CORINFO_METHOD_INFO*  methodInfo;
        void**                methodCodePtr;
        uint32_t*             methodCodeSize;
        JitFlags*             compileFlags;
        InlineInfo*           inlineInfo;
#if MEASURE_CLRAPI_CALLS
        WrapICorJitInfo* wrapCLR;
#endif

        int result;
    } param;
    param.pComp              = nullptr;
    param.pAlloc             = pAlloc;
    param.jitFallbackCompile = jitFallbackCompile;
    param.methodHnd          = methodHnd;
    param.classPtr           = classPtr;
    param.compHnd            = compHnd;
    param.methodInfo         = methodInfo;
    param.methodCodePtr      = methodCodePtr;
    param.methodCodeSize     = methodCodeSize;
    param.compileFlags       = compileFlags;
    param.inlineInfo         = inlineInfo;
#if MEASURE_CLRAPI_CALLS
    param.wrapCLR = nullptr;
#endif
    param.result = result;

    setErrorTrap(compHnd, Param*, pParamOuter, &param)
    {
        setErrorTrap(nullptr, Param*, pParam, pParamOuter)
        {
            if (pParam->inlineInfo)
            {
                // Lazily create the inlinee compiler object
                if (pParam->inlineInfo->InlinerCompiler->InlineeCompiler == nullptr)
                {
                    pParam->inlineInfo->InlinerCompiler->InlineeCompiler =
                        (Compiler*)pParam->pAlloc->allocateMemory(roundUp(sizeof(*pParam->pComp)));
                }

                // Use the inlinee compiler object
                pParam->pComp = pParam->inlineInfo->InlinerCompiler->InlineeCompiler;
#ifdef DEBUG
// memset(pParam->pComp, 0xEE, sizeof(Compiler));
#endif
            }
            else
            {
                // Allocate create the inliner compiler object
                pParam->pComp = (Compiler*)pParam->pAlloc->allocateMemory(roundUp(sizeof(*pParam->pComp)));
            }

#if MEASURE_CLRAPI_CALLS
            pParam->wrapCLR = WrapICorJitInfo::makeOne(pParam->pAlloc, pParam->pComp, pParam->compHnd);
#endif

            // push this compiler on the stack (TLS)
            pParam->pComp->prevCompiler = JitTls::GetCompiler();
            JitTls::SetCompiler(pParam->pComp);

// PREFIX_ASSUME gets turned into ASSERT_CHECK and we cannot have it here
#if defined(_PREFAST_) || defined(_PREFIX_)
            PREFIX_ASSUME(pParam->pComp != NULL);
#else
            assert(pParam->pComp != nullptr);
#endif

            pParam->pComp->compInit(pParam->pAlloc, pParam->methodHnd, pParam->compHnd, pParam->methodInfo,
                                    pParam->inlineInfo);

#ifdef DEBUG
            pParam->pComp->jitFallbackCompile = pParam->jitFallbackCompile;
#endif

            // Now generate the code
            pParam->result = pParam->pComp->compCompile(pParam->classPtr, pParam->methodCodePtr, pParam->methodCodeSize,
                                                        pParam->compileFlags);
        }
        finallyErrorTrap()
        {
            Compiler* pCompiler = pParamOuter->pComp;

            // If OOM is thrown when allocating memory for a pComp, we will end up here.
            // For this case, pComp and also pCompiler will be a nullptr
            //
            if (pCompiler != nullptr)
            {
                pCompiler->info.compCode = nullptr;

                // pop the compiler off the TLS stack only if it was linked above
                assert(JitTls::GetCompiler() == pCompiler);
                JitTls::SetCompiler(pCompiler->prevCompiler);
            }

            if (pParamOuter->inlineInfo == nullptr)
            {
                // Free up the allocator we were using
                pParamOuter->pAlloc->destroy();
            }
        }
        endErrorTrap()
    }
    impJitErrorTrap()
    {
        // If we were looking at an inlinee....
        if (inlineInfo != nullptr)
        {
            // Note that we failed to compile the inlinee, and that
            // there's no point trying to inline it again anywhere else.
            inlineInfo->inlineResult->NoteFatal(InlineObservation::CALLEE_COMPILATION_ERROR);
        }
        param.result = __errc;
    }
    endErrorTrap()

        result = param.result;

    if (!inlineInfo &&
        (result == CORJIT_INTERNALERROR || result == CORJIT_RECOVERABLEERROR || result == CORJIT_IMPLLIMITATION) &&
        !jitFallbackCompile)
    {
        // If we failed the JIT, reattempt with debuggable code.
        jitFallbackCompile = true;

        // Update the flags for 'safer' code generation.
        compileFlags->Set(JitFlags::JIT_FLAG_MIN_OPT);
        compileFlags->Clear(JitFlags::JIT_FLAG_SIZE_OPT);
        compileFlags->Clear(JitFlags::JIT_FLAG_SPEED_OPT);

        goto START;
    }

    return result;
}

#if defined(UNIX_AMD64_ABI)

// GetTypeFromClassificationAndSizes:
//   Returns the type of the eightbyte accounting for the classification and size of the eightbyte.
//
// args:
//   classType: classification type
//   size: size of the eightbyte.
//
// static
var_types Compiler::GetTypeFromClassificationAndSizes(SystemVClassificationType classType, int size)
{
    var_types type = TYP_UNKNOWN;
    switch (classType)
    {
        case SystemVClassificationTypeInteger:
            if (size == 1)
            {
                type = TYP_BYTE;
            }
            else if (size <= 2)
            {
                type = TYP_SHORT;
            }
            else if (size <= 4)
            {
                type = TYP_INT;
            }
            else if (size <= 8)
            {
                type = TYP_LONG;
            }
            else
            {
                assert(false && "GetTypeFromClassificationAndSizes Invalid Integer classification type.");
            }
            break;
        case SystemVClassificationTypeIntegerReference:
            type = TYP_REF;
            break;
        case SystemVClassificationTypeIntegerByRef:
            type = TYP_BYREF;
            break;
        case SystemVClassificationTypeSSE:
            if (size <= 4)
            {
                type = TYP_FLOAT;
            }
            else if (size <= 8)
            {
                type = TYP_DOUBLE;
            }
            else
            {
                assert(false && "GetTypeFromClassificationAndSizes Invalid SSE classification type.");
            }
            break;

        default:
            assert(false && "GetTypeFromClassificationAndSizes Invalid classification type.");
            break;
    }

    return type;
}

//-------------------------------------------------------------------
// GetEightByteType: Returns the type of eightbyte slot of a struct
//
// Arguments:
//   structDesc  -  struct classification description.
//   slotNum     -  eightbyte slot number for the struct.
//
// Return Value:
//    type of the eightbyte slot of the struct
//
// static
var_types Compiler::GetEightByteType(const SYSTEMV_AMD64_CORINFO_STRUCT_REG_PASSING_DESCRIPTOR& structDesc,
                                     unsigned                                                   slotNum)
{
    var_types eightByteType = TYP_UNDEF;
    unsigned  len           = structDesc.eightByteSizes[slotNum];

    switch (structDesc.eightByteClassifications[slotNum])
    {
        case SystemVClassificationTypeInteger:
            // See typelist.h for jit type definition.
            // All the types of size < 4 bytes are of jit type TYP_INT.
            if (structDesc.eightByteSizes[slotNum] <= 4)
            {
                eightByteType = TYP_INT;
            }
            else if (structDesc.eightByteSizes[slotNum] <= 8)
            {
                eightByteType = TYP_LONG;
            }
            else
            {
                assert(false && "GetEightByteType Invalid Integer classification type.");
            }
            break;
        case SystemVClassificationTypeIntegerReference:
            assert(len == REGSIZE_BYTES);
            eightByteType = TYP_REF;
            break;
        case SystemVClassificationTypeIntegerByRef:
            assert(len == REGSIZE_BYTES);
            eightByteType = TYP_BYREF;
            break;
        case SystemVClassificationTypeSSE:
            if (structDesc.eightByteSizes[slotNum] <= 4)
            {
                eightByteType = TYP_FLOAT;
            }
            else if (structDesc.eightByteSizes[slotNum] <= 8)
            {
                eightByteType = TYP_DOUBLE;
            }
            else
            {
                assert(false && "GetEightByteType Invalid SSE classification type.");
            }
            break;
        default:
            assert(false && "GetEightByteType Invalid classification type.");
            break;
    }

    return eightByteType;
}

//------------------------------------------------------------------------------------------------------
// GetStructTypeOffset: Gets the type, size and offset of the eightbytes of a struct for System V systems.
//
// Arguments:
//    'structDesc' -  struct description
//    'type0'      -  out param; returns the type of the first eightbyte.
//    'type1'      -  out param; returns the type of the second eightbyte.
//    'offset0'    -  out param; returns the offset of the first eightbyte.
//    'offset1'    -  out param; returns the offset of the second eightbyte.
//
// static
void Compiler::GetStructTypeOffset(const SYSTEMV_AMD64_CORINFO_STRUCT_REG_PASSING_DESCRIPTOR& structDesc,
                                   var_types*                                                 type0,
                                   var_types*                                                 type1,
                                   unsigned __int8*                                           offset0,
                                   unsigned __int8*                                           offset1)
{
    *offset0 = structDesc.eightByteOffsets[0];
    *offset1 = structDesc.eightByteOffsets[1];

    *type0 = TYP_UNKNOWN;
    *type1 = TYP_UNKNOWN;

    // Set the first eightbyte data
    if (structDesc.eightByteCount >= 1)
    {
        *type0 = GetEightByteType(structDesc, 0);
    }

    // Set the second eight byte data
    if (structDesc.eightByteCount == 2)
    {
        *type1 = GetEightByteType(structDesc, 1);
    }
}

//------------------------------------------------------------------------------------------------------
// GetStructTypeOffset: Gets the type, size and offset of the eightbytes of a struct for System V systems.
//
// Arguments:
//    'typeHnd'    -  type handle
//    'type0'      -  out param; returns the type of the first eightbyte.
//    'type1'      -  out param; returns the type of the second eightbyte.
//    'offset0'    -  out param; returns the offset of the first eightbyte.
//    'offset1'    -  out param; returns the offset of the second eightbyte.
//
void Compiler::GetStructTypeOffset(CORINFO_CLASS_HANDLE typeHnd,
                                   var_types*           type0,
                                   var_types*           type1,
                                   unsigned __int8*     offset0,
                                   unsigned __int8*     offset1)
{
    SYSTEMV_AMD64_CORINFO_STRUCT_REG_PASSING_DESCRIPTOR structDesc;
    eeGetSystemVAmd64PassStructInRegisterDescriptor(typeHnd, &structDesc);
    assert(structDesc.passedInRegisters);
    GetStructTypeOffset(structDesc, type0, type1, offset0, offset1);
}

#endif // defined(UNIX_AMD64_ABI)

/*****************************************************************************/
/*****************************************************************************/

#ifdef DEBUG
Compiler::NodeToIntMap* Compiler::FindReachableNodesInNodeTestData()
{
    NodeToIntMap* reachable = new (getAllocatorDebugOnly()) NodeToIntMap(getAllocatorDebugOnly());

    if (m_nodeTestData == nullptr)
    {
        return reachable;
    }

    // Otherwise, iterate.

    for (BasicBlock* const block : Blocks())
    {
        for (Statement* const stmt : block->NonPhiStatements())
        {
            for (GenTree* const tree : stmt->TreeList())
            {
                TestLabelAndNum tlAndN;

                // For call nodes, translate late args to what they stand for.
                if (tree->OperGet() == GT_CALL)
                {
                    GenTreeCall* call = tree->AsCall();
                    unsigned     i    = 0;
                    for (CallArg& arg : call->gtArgs.Args())
                    {
                        GenTree* argNode = arg.GetNode();
                        if (GetNodeTestData()->Lookup(argNode, &tlAndN))
                        {
                            reachable->Set(argNode, 0);
                        }
                        i++;
                    }
                }

                if (GetNodeTestData()->Lookup(tree, &tlAndN))
                {
                    reachable->Set(tree, 0);
                }
            }
        }
    }
    return reachable;
}

void Compiler::TransferTestDataToNode(GenTree* from, GenTree* to)
{
    TestLabelAndNum tlAndN;
    // We can't currently associate multiple annotations with a single node.
    // If we need to, we can fix this...

    // If the table is null, don't create it just to do the lookup, which would fail...
    if (m_nodeTestData != nullptr && GetNodeTestData()->Lookup(from, &tlAndN))
    {
        assert(!GetNodeTestData()->Lookup(to, &tlAndN));
        // We can't currently associate multiple annotations with a single node.
        // If we need to, we can fix this...
        TestLabelAndNum tlAndNTo;
        assert(!GetNodeTestData()->Lookup(to, &tlAndNTo));

        GetNodeTestData()->Remove(from);
        GetNodeTestData()->Set(to, tlAndN);
    }
}

#endif // DEBUG

/*
XXXXXXXXXXXXXXXXXXXXXXXXXXXXXXXXXXXXXXXXXXXXXXXXXXXXXXXXXXXXXXXXXXXXXXXXXXXXXXX
XXXXXXXXXXXXXXXXXXXXXXXXXXXXXXXXXXXXXXXXXXXXXXXXXXXXXXXXXXXXXXXXXXXXXXXXXXXXXXX
XX                                                                           XX
XX                          jvc                                              XX
XX                                                                           XX
XX  Functions for the stand-alone version of the JIT .                       XX
XX                                                                           XX
XXXXXXXXXXXXXXXXXXXXXXXXXXXXXXXXXXXXXXXXXXXXXXXXXXXXXXXXXXXXXXXXXXXXXXXXXXXXXXX
XXXXXXXXXXXXXXXXXXXXXXXXXXXXXXXXXXXXXXXXXXXXXXXXXXXXXXXXXXXXXXXXXXXXXXXXXXXXXXX
*/

/*****************************************************************************/
void codeGeneratorCodeSizeBeg()
{
}

/*****************************************************************************
 *
 *  Used for counting pointer assignments.
 */

/*****************************************************************************/
void codeGeneratorCodeSizeEnd()
{
}
/*****************************************************************************
 *
 *  Gather statistics - mainly used for the standalone
 *  Enable various #ifdef's to get the information you need
 */

void Compiler::compJitStats()
{
#if CALL_ARG_STATS

    /* Method types and argument statistics */
    compCallArgStats();
#endif // CALL_ARG_STATS
}

#if CALL_ARG_STATS

/*****************************************************************************
 *
 *  Gather statistics about method calls and arguments
 */

void Compiler::compCallArgStats()
{
    unsigned argNum;

    unsigned argDWordNum;
    unsigned argLngNum;
    unsigned argFltNum;
    unsigned argDblNum;

    unsigned regArgNum;
    unsigned regArgDeferred;
    unsigned regArgTemp;

    unsigned regArgLclVar;
    unsigned regArgConst;

    unsigned argTempsThisMethod = 0;

    assert(fgStmtListThreaded);

    for (BasicBlock* const block : Blocks())
    {
        for (Statement* const stmt : block->Statements())
        {
            for (GenTree* const call : stmt->TreeList())
            {
                if (call->gtOper != GT_CALL)
                    continue;

                argNum = regArgNum = regArgDeferred = regArgTemp = regArgConst = regArgLclVar = argDWordNum =
                    argLngNum = argFltNum = argDblNum = 0;

                argTotalCalls++;

                if (call->AsCall()->gtCallThisArg == nullptr)
                {
                    if (call->AsCall()->gtCallType == CT_HELPER)
                    {
                        argHelperCalls++;
                    }
                    else
                    {
                        argStaticCalls++;
                    }
                }
                else
                {
                    /* We have a 'this' pointer */

                    argDWordNum++;
                    argNum++;
                    regArgNum++;
                    regArgDeferred++;
                    argTotalObjPtr++;

                    if (call->AsCall()->IsVirtual())
                    {
                        /* virtual function */
                        argVirtualCalls++;
                    }
                    else
                    {
                        argNonVirtualCalls++;
                    }
                }
            }
        }
    }

    argTempsCntTable.record(argTempsThisMethod);

    if (argMaxTempsPerMethod < argTempsThisMethod)
    {
        argMaxTempsPerMethod = argTempsThisMethod;
    }
}

/* static */
void Compiler::compDispCallArgStats(FILE* fout)
{
    if (argTotalCalls == 0)
        return;

    fprintf(fout, "\n");
    fprintf(fout, "--------------------------------------------------\n");
    fprintf(fout, "Call stats\n");
    fprintf(fout, "--------------------------------------------------\n");
    fprintf(fout, "Total # of calls = %d, calls / method = %.3f\n\n", argTotalCalls,
            (float)argTotalCalls / genMethodCnt);

    fprintf(fout, "Percentage of      helper calls = %4.2f %%\n", (float)(100 * argHelperCalls) / argTotalCalls);
    fprintf(fout, "Percentage of      static calls = %4.2f %%\n", (float)(100 * argStaticCalls) / argTotalCalls);
    fprintf(fout, "Percentage of     virtual calls = %4.2f %%\n", (float)(100 * argVirtualCalls) / argTotalCalls);
    fprintf(fout, "Percentage of non-virtual calls = %4.2f %%\n\n", (float)(100 * argNonVirtualCalls) / argTotalCalls);

    fprintf(fout, "Average # of arguments per call = %.2f%%\n\n", (float)argTotalArgs / argTotalCalls);

    fprintf(fout, "Percentage of DWORD  arguments   = %.2f %%\n", (float)(100 * argTotalDWordArgs) / argTotalArgs);
    fprintf(fout, "Percentage of LONG   arguments   = %.2f %%\n", (float)(100 * argTotalLongArgs) / argTotalArgs);
    fprintf(fout, "Percentage of FLOAT  arguments   = %.2f %%\n", (float)(100 * argTotalFloatArgs) / argTotalArgs);
    fprintf(fout, "Percentage of DOUBLE arguments   = %.2f %%\n\n", (float)(100 * argTotalDoubleArgs) / argTotalArgs);

    if (argTotalRegArgs == 0)
        return;

    /*
        fprintf(fout, "Total deferred arguments     = %d \n", argTotalDeferred);

        fprintf(fout, "Total temp arguments         = %d \n\n", argTotalTemps);

        fprintf(fout, "Total 'this' arguments       = %d \n", argTotalObjPtr);
        fprintf(fout, "Total local var arguments    = %d \n", argTotalLclVar);
        fprintf(fout, "Total constant arguments     = %d \n\n", argTotalConst);
    */

    fprintf(fout, "\nRegister Arguments:\n\n");

    fprintf(fout, "Percentage of deferred arguments = %.2f %%\n", (float)(100 * argTotalDeferred) / argTotalRegArgs);
    fprintf(fout, "Percentage of temp arguments     = %.2f %%\n\n", (float)(100 * argTotalTemps) / argTotalRegArgs);

    fprintf(fout, "Maximum # of temps per method    = %d\n\n", argMaxTempsPerMethod);

    fprintf(fout, "Percentage of ObjPtr arguments   = %.2f %%\n", (float)(100 * argTotalObjPtr) / argTotalRegArgs);
    // fprintf(fout, "Percentage of global arguments   = %.2f %%\n", (float)(100 * argTotalDWordGlobEf) /
    // argTotalRegArgs);
    fprintf(fout, "Percentage of constant arguments = %.2f %%\n", (float)(100 * argTotalConst) / argTotalRegArgs);
    fprintf(fout, "Percentage of lcl var arguments  = %.2f %%\n\n", (float)(100 * argTotalLclVar) / argTotalRegArgs);

    fprintf(fout, "--------------------------------------------------\n");
    fprintf(fout, "Argument count frequency table (includes ObjPtr):\n");
    fprintf(fout, "--------------------------------------------------\n");
    argCntTable.dump(fout);
    fprintf(fout, "--------------------------------------------------\n");

    fprintf(fout, "--------------------------------------------------\n");
    fprintf(fout, "DWORD argument count frequency table (w/o LONG):\n");
    fprintf(fout, "--------------------------------------------------\n");
    argDWordCntTable.dump(fout);
    fprintf(fout, "--------------------------------------------------\n");

    fprintf(fout, "--------------------------------------------------\n");
    fprintf(fout, "Temps count frequency table (per method):\n");
    fprintf(fout, "--------------------------------------------------\n");
    argTempsCntTable.dump(fout);
    fprintf(fout, "--------------------------------------------------\n");

    /*
        fprintf(fout, "--------------------------------------------------\n");
        fprintf(fout, "DWORD argument count frequency table (w/ LONG):\n");
        fprintf(fout, "--------------------------------------------------\n");
        argDWordLngCntTable.dump(fout);
        fprintf(fout, "--------------------------------------------------\n");
    */
}

#endif // CALL_ARG_STATS

// JIT time end to end, and by phases.

#ifdef FEATURE_JIT_METHOD_PERF
// Static variables
CritSecObject       CompTimeSummaryInfo::s_compTimeSummaryLock;
CompTimeSummaryInfo CompTimeSummaryInfo::s_compTimeSummary;
#if MEASURE_CLRAPI_CALLS
double JitTimer::s_cyclesPerSec = CachedCyclesPerSecond();
#endif
#endif // FEATURE_JIT_METHOD_PERF

#if defined(FEATURE_JIT_METHOD_PERF) || DUMP_FLOWGRAPHS || defined(FEATURE_TRACELOGGING)
const char* PhaseNames[] = {
#define CompPhaseNameMacro(enum_nm, string_nm, hasChildren, parent, measureIR) string_nm,
#include "compphases.h"
};

const char* PhaseEnums[] = {
#define CompPhaseNameMacro(enum_nm, string_nm, hasChildren, parent, measureIR) #enum_nm,
#include "compphases.h"
};

#endif // defined(FEATURE_JIT_METHOD_PERF) || DUMP_FLOWGRAPHS

#ifdef FEATURE_JIT_METHOD_PERF
bool PhaseHasChildren[] = {
#define CompPhaseNameMacro(enum_nm, string_nm, hasChildren, parent, measureIR) hasChildren,
#include "compphases.h"
};

int PhaseParent[] = {
#define CompPhaseNameMacro(enum_nm, string_nm, hasChildren, parent, measureIR) parent,
#include "compphases.h"
};

bool PhaseReportsIRSize[] = {
#define CompPhaseNameMacro(enum_nm, string_nm, hasChildren, parent, measureIR) measureIR,
#include "compphases.h"
};

CompTimeInfo::CompTimeInfo(unsigned byteCodeBytes)
    : m_byteCodeBytes(byteCodeBytes)
    , m_totalCycles(0)
    , m_parentPhaseEndSlop(0)
    , m_timerFailure(false)
#if MEASURE_CLRAPI_CALLS
    , m_allClrAPIcalls(0)
    , m_allClrAPIcycles(0)
#endif
{
    for (int i = 0; i < PHASE_NUMBER_OF; i++)
    {
        m_invokesByPhase[i] = 0;
        m_cyclesByPhase[i]  = 0;
#if MEASURE_CLRAPI_CALLS
        m_CLRinvokesByPhase[i] = 0;
        m_CLRcyclesByPhase[i]  = 0;
#endif
    }

#if MEASURE_CLRAPI_CALLS
    assert(ArrLen(m_perClrAPIcalls) == API_ICorJitInfo_Names::API_COUNT);
    assert(ArrLen(m_perClrAPIcycles) == API_ICorJitInfo_Names::API_COUNT);
    assert(ArrLen(m_maxClrAPIcycles) == API_ICorJitInfo_Names::API_COUNT);
    for (int i = 0; i < API_ICorJitInfo_Names::API_COUNT; i++)
    {
        m_perClrAPIcalls[i]  = 0;
        m_perClrAPIcycles[i] = 0;
        m_maxClrAPIcycles[i] = 0;
    }
#endif
}

bool CompTimeSummaryInfo::IncludedInFilteredData(CompTimeInfo& info)
{
    return false; // info.m_byteCodeBytes < 10;
}

//------------------------------------------------------------------------
// CompTimeSummaryInfo::AddInfo: Record timing info from one compile.
//
// Arguments:
//    info          - The timing information to record.
//    includePhases - If "true", the per-phase info in "info" is valid,
//                    which means that a "normal" compile has ended; if
//                    the value is "false" we are recording the results
//                    of a partial compile (typically an import-only run
//                    on behalf of the inliner) in which case the phase
//                    info is not valid and so we only record EE call
//                    overhead.
void CompTimeSummaryInfo::AddInfo(CompTimeInfo& info, bool includePhases)
{
    if (info.m_timerFailure)
    {
        return; // Don't update if there was a failure.
    }

    CritSecHolder timeLock(s_compTimeSummaryLock);

    if (includePhases)
    {
        bool includeInFiltered = IncludedInFilteredData(info);

        m_numMethods++;

        // Update the totals and maxima.
        m_total.m_byteCodeBytes += info.m_byteCodeBytes;
        m_maximum.m_byteCodeBytes = max(m_maximum.m_byteCodeBytes, info.m_byteCodeBytes);
        m_total.m_totalCycles += info.m_totalCycles;
        m_maximum.m_totalCycles = max(m_maximum.m_totalCycles, info.m_totalCycles);

#if MEASURE_CLRAPI_CALLS
        // Update the CLR-API values.
        m_total.m_allClrAPIcalls += info.m_allClrAPIcalls;
        m_maximum.m_allClrAPIcalls = max(m_maximum.m_allClrAPIcalls, info.m_allClrAPIcalls);
        m_total.m_allClrAPIcycles += info.m_allClrAPIcycles;
        m_maximum.m_allClrAPIcycles = max(m_maximum.m_allClrAPIcycles, info.m_allClrAPIcycles);
#endif

        if (includeInFiltered)
        {
            m_numFilteredMethods++;
            m_filtered.m_byteCodeBytes += info.m_byteCodeBytes;
            m_filtered.m_totalCycles += info.m_totalCycles;
            m_filtered.m_parentPhaseEndSlop += info.m_parentPhaseEndSlop;
        }

        for (int i = 0; i < PHASE_NUMBER_OF; i++)
        {
            m_total.m_invokesByPhase[i] += info.m_invokesByPhase[i];
            m_total.m_cyclesByPhase[i] += info.m_cyclesByPhase[i];

#if MEASURE_CLRAPI_CALLS
            m_total.m_CLRinvokesByPhase[i] += info.m_CLRinvokesByPhase[i];
            m_total.m_CLRcyclesByPhase[i] += info.m_CLRcyclesByPhase[i];
#endif

            if (includeInFiltered)
            {
                m_filtered.m_invokesByPhase[i] += info.m_invokesByPhase[i];
                m_filtered.m_cyclesByPhase[i] += info.m_cyclesByPhase[i];
#if MEASURE_CLRAPI_CALLS
                m_filtered.m_CLRinvokesByPhase[i] += info.m_CLRinvokesByPhase[i];
                m_filtered.m_CLRcyclesByPhase[i] += info.m_CLRcyclesByPhase[i];
#endif
            }
            m_maximum.m_cyclesByPhase[i] = max(m_maximum.m_cyclesByPhase[i], info.m_cyclesByPhase[i]);

#if MEASURE_CLRAPI_CALLS
            m_maximum.m_CLRcyclesByPhase[i] = max(m_maximum.m_CLRcyclesByPhase[i], info.m_CLRcyclesByPhase[i]);
#endif
        }
        m_total.m_parentPhaseEndSlop += info.m_parentPhaseEndSlop;
        m_maximum.m_parentPhaseEndSlop = max(m_maximum.m_parentPhaseEndSlop, info.m_parentPhaseEndSlop);
    }
#if MEASURE_CLRAPI_CALLS
    else
    {
        m_totMethods++;

        // Update the "global" CLR-API values.
        m_total.m_allClrAPIcalls += info.m_allClrAPIcalls;
        m_maximum.m_allClrAPIcalls = max(m_maximum.m_allClrAPIcalls, info.m_allClrAPIcalls);
        m_total.m_allClrAPIcycles += info.m_allClrAPIcycles;
        m_maximum.m_allClrAPIcycles = max(m_maximum.m_allClrAPIcycles, info.m_allClrAPIcycles);

        // Update the per-phase CLR-API values.
        m_total.m_invokesByPhase[PHASE_CLR_API] += info.m_allClrAPIcalls;
        m_maximum.m_invokesByPhase[PHASE_CLR_API] =
            max(m_maximum.m_perClrAPIcalls[PHASE_CLR_API], info.m_allClrAPIcalls);
        m_total.m_cyclesByPhase[PHASE_CLR_API] += info.m_allClrAPIcycles;
        m_maximum.m_cyclesByPhase[PHASE_CLR_API] =
            max(m_maximum.m_cyclesByPhase[PHASE_CLR_API], info.m_allClrAPIcycles);
    }

    for (int i = 0; i < API_ICorJitInfo_Names::API_COUNT; i++)
    {
        m_total.m_perClrAPIcalls[i] += info.m_perClrAPIcalls[i];
        m_maximum.m_perClrAPIcalls[i] = max(m_maximum.m_perClrAPIcalls[i], info.m_perClrAPIcalls[i]);

        m_total.m_perClrAPIcycles[i] += info.m_perClrAPIcycles[i];
        m_maximum.m_perClrAPIcycles[i] = max(m_maximum.m_perClrAPIcycles[i], info.m_perClrAPIcycles[i]);

        m_maximum.m_maxClrAPIcycles[i] = max(m_maximum.m_maxClrAPIcycles[i], info.m_maxClrAPIcycles[i]);
    }
#endif
}

// Static
LPCWSTR Compiler::compJitTimeLogFilename = nullptr;

void CompTimeSummaryInfo::Print(FILE* f)
{
    if (f == nullptr)
    {
        return;
    }
    // Otherwise...
    double countsPerSec = CachedCyclesPerSecond();
    if (countsPerSec == 0.0)
    {
        fprintf(f, "Processor does not have a high-frequency timer.\n");
        return;
    }

    double totTime_ms = 0.0;

    fprintf(f, "JIT Compilation time report:\n");
    fprintf(f, "  Compiled %d methods.\n", m_numMethods);
    if (m_numMethods != 0)
    {
        fprintf(f, "  Compiled %d bytecodes total (%d max, %8.2f avg).\n", m_total.m_byteCodeBytes,
                m_maximum.m_byteCodeBytes, (double)m_total.m_byteCodeBytes / (double)m_numMethods);
        totTime_ms = ((double)m_total.m_totalCycles / countsPerSec) * 1000.0;
        fprintf(f, "  Time: total: %10.3f Mcycles/%10.3f ms\n", ((double)m_total.m_totalCycles / 1000000.0),
                totTime_ms);
        fprintf(f, "          max: %10.3f Mcycles/%10.3f ms\n", ((double)m_maximum.m_totalCycles) / 1000000.0,
                ((double)m_maximum.m_totalCycles / countsPerSec) * 1000.0);
        fprintf(f, "          avg: %10.3f Mcycles/%10.3f ms\n",
                ((double)m_total.m_totalCycles) / 1000000.0 / (double)m_numMethods, totTime_ms / (double)m_numMethods);

        const char* extraHdr1 = "";
        const char* extraHdr2 = "";
#if MEASURE_CLRAPI_CALLS
        bool extraInfo = (JitConfig.JitEECallTimingInfo() != 0);
        if (extraInfo)
        {
            extraHdr1 = "    CLRs/meth   % in CLR";
            extraHdr2 = "-----------------------";
        }
#endif

        fprintf(f, "\n  Total time by phases:\n");
        fprintf(f, "     PHASE                          inv/meth   Mcycles    time (ms)  %% of total    max (ms)%s\n",
                extraHdr1);
        fprintf(f, "     ---------------------------------------------------------------------------------------%s\n",
                extraHdr2);

        // Ensure that at least the names array and the Phases enum have the same number of entries:
        assert(ArrLen(PhaseNames) == PHASE_NUMBER_OF);
        for (int i = 0; i < PHASE_NUMBER_OF; i++)
        {
            double phase_tot_ms = (((double)m_total.m_cyclesByPhase[i]) / countsPerSec) * 1000.0;
            double phase_max_ms = (((double)m_maximum.m_cyclesByPhase[i]) / countsPerSec) * 1000.0;

#if MEASURE_CLRAPI_CALLS
            // Skip showing CLR API call info if we didn't collect any
            if (i == PHASE_CLR_API && !extraInfo)
                continue;
#endif

            // Indent nested phases, according to depth.
            int ancPhase = PhaseParent[i];
            while (ancPhase != -1)
            {
                fprintf(f, "  ");
                ancPhase = PhaseParent[ancPhase];
            }
            fprintf(f, "     %-30s %6.2f  %10.2f   %9.3f   %8.2f%%    %8.3f", PhaseNames[i],
                    ((double)m_total.m_invokesByPhase[i]) / ((double)m_numMethods),
                    ((double)m_total.m_cyclesByPhase[i]) / 1000000.0, phase_tot_ms, (phase_tot_ms * 100.0 / totTime_ms),
                    phase_max_ms);

#if MEASURE_CLRAPI_CALLS
            if (extraInfo && i != PHASE_CLR_API)
            {
                double nest_tot_ms  = (((double)m_total.m_CLRcyclesByPhase[i]) / countsPerSec) * 1000.0;
                double nest_percent = nest_tot_ms * 100.0 / totTime_ms;
                double calls_per_fn = ((double)m_total.m_CLRinvokesByPhase[i]) / ((double)m_numMethods);

                if (nest_percent > 0.1 || calls_per_fn > 10)
                    fprintf(f, "       %5.1f   %8.2f%%", calls_per_fn, nest_percent);
            }
#endif
            fprintf(f, "\n");
        }

        // Show slop if it's over a certain percentage of the total
        double pslop_pct = 100.0 * m_total.m_parentPhaseEndSlop * 1000.0 / countsPerSec / totTime_ms;
        if (pslop_pct >= 1.0)
        {
            fprintf(f, "\n  'End phase slop' should be very small (if not, there's unattributed time): %9.3f Mcycles = "
                       "%3.1f%% of total.\n\n",
                    m_total.m_parentPhaseEndSlop / 1000000.0, pslop_pct);
        }
    }
    if (m_numFilteredMethods > 0)
    {
        fprintf(f, "  Compiled %d methods that meet the filter requirement.\n", m_numFilteredMethods);
        fprintf(f, "  Compiled %d bytecodes total (%8.2f avg).\n", m_filtered.m_byteCodeBytes,
                (double)m_filtered.m_byteCodeBytes / (double)m_numFilteredMethods);
        double totTime_ms = ((double)m_filtered.m_totalCycles / countsPerSec) * 1000.0;
        fprintf(f, "  Time: total: %10.3f Mcycles/%10.3f ms\n", ((double)m_filtered.m_totalCycles / 1000000.0),
                totTime_ms);
        fprintf(f, "          avg: %10.3f Mcycles/%10.3f ms\n",
                ((double)m_filtered.m_totalCycles) / 1000000.0 / (double)m_numFilteredMethods,
                totTime_ms / (double)m_numFilteredMethods);

        fprintf(f, "  Total time by phases:\n");
        fprintf(f, "     PHASE                            inv/meth Mcycles    time (ms)  %% of total\n");
        fprintf(f, "     --------------------------------------------------------------------------------------\n");
        // Ensure that at least the names array and the Phases enum have the same number of entries:
        assert(ArrLen(PhaseNames) == PHASE_NUMBER_OF);
        for (int i = 0; i < PHASE_NUMBER_OF; i++)
        {
            double phase_tot_ms = (((double)m_filtered.m_cyclesByPhase[i]) / countsPerSec) * 1000.0;
            // Indent nested phases, according to depth.
            int ancPhase = PhaseParent[i];
            while (ancPhase != -1)
            {
                fprintf(f, "  ");
                ancPhase = PhaseParent[ancPhase];
            }
            fprintf(f, "     %-30s  %5.2f  %10.2f   %9.3f   %8.2f%%\n", PhaseNames[i],
                    ((double)m_filtered.m_invokesByPhase[i]) / ((double)m_numFilteredMethods),
                    ((double)m_filtered.m_cyclesByPhase[i]) / 1000000.0, phase_tot_ms,
                    (phase_tot_ms * 100.0 / totTime_ms));
        }

        double fslop_ms = m_filtered.m_parentPhaseEndSlop * 1000.0 / countsPerSec;
        if (fslop_ms > 1.0)
        {
            fprintf(f, "\n  'End phase slop' should be very small (if not, there's unattributed time): %9.3f Mcycles = "
                       "%3.1f%% of total.\n\n",
                    m_filtered.m_parentPhaseEndSlop / 1000000.0, fslop_ms);
        }
    }

#if MEASURE_CLRAPI_CALLS
    if (m_total.m_allClrAPIcalls > 0 && m_total.m_allClrAPIcycles > 0)
    {
        fprintf(f, "\n");
        if (m_totMethods > 0)
            fprintf(f, "  Imported %u methods.\n\n", m_numMethods + m_totMethods);

        fprintf(f, "     CLR API                                   # calls   total time    max time     avg time   %% "
                   "of total\n");
        fprintf(f, "     -------------------------------------------------------------------------------");
        fprintf(f, "---------------------\n");

        static const char* APInames[] = {
#define DEF_CLR_API(name) #name,
#include "ICorJitInfo_names_generated.h"
        };

        unsigned shownCalls  = 0;
        double   shownMillis = 0.0;
#ifdef DEBUG
        unsigned checkedCalls  = 0;
        double   checkedMillis = 0.0;
#endif

        for (unsigned pass = 0; pass < 2; pass++)
        {
            for (unsigned i = 0; i < API_ICorJitInfo_Names::API_COUNT; i++)
            {
                unsigned calls = m_total.m_perClrAPIcalls[i];
                if (calls == 0)
                    continue;

                unsigned __int64 cycles = m_total.m_perClrAPIcycles[i];
                double           millis = 1000.0 * cycles / countsPerSec;

                // Don't show the small fry to keep the results manageable
                if (millis < 0.5)
                {
                    // We always show the following API because it is always called
                    // exactly once for each method and its body is the simplest one
                    // possible (it just returns an integer constant), and therefore
                    // it can be used to measure the overhead of adding the CLR API
                    // timing code. Roughly speaking, on a 3GHz x64 box the overhead
                    // per call should be around 40 ns when using RDTSC, compared to
                    // about 140 ns when using GetThreadCycles() under Windows.
                    if (i != API_ICorJitInfo_Names::API_getExpectedTargetArchitecture)
                        continue;
                }

                // In the first pass we just compute the totals.
                if (pass == 0)
                {
                    shownCalls += m_total.m_perClrAPIcalls[i];
                    shownMillis += millis;
                    continue;
                }

                unsigned __int32 maxcyc = m_maximum.m_maxClrAPIcycles[i];
                double           max_ms = 1000.0 * maxcyc / countsPerSec;

                fprintf(f, "     %-40s", APInames[i]);                                 // API name
                fprintf(f, " %8u %9.1f ms", calls, millis);                            // #calls, total time
                fprintf(f, " %8.1f ms  %8.1f ns", max_ms, 1000000.0 * millis / calls); // max, avg time
                fprintf(f, "     %5.1f%%\n", 100.0 * millis / shownMillis);            // % of total

#ifdef DEBUG
                checkedCalls += m_total.m_perClrAPIcalls[i];
                checkedMillis += millis;
#endif
            }
        }

#ifdef DEBUG
        assert(checkedCalls == shownCalls);
        assert(checkedMillis == shownMillis);
#endif

        if (shownCalls > 0 || shownMillis > 0)
        {
            fprintf(f, "     -------------------------");
            fprintf(f, "---------------------------------------------------------------------------\n");
            fprintf(f, "     Total for calls shown above              %8u %10.1f ms", shownCalls, shownMillis);
            if (totTime_ms > 0.0)
                fprintf(f, " (%4.1lf%% of overall JIT time)", shownMillis * 100.0 / totTime_ms);
            fprintf(f, "\n");
        }
        fprintf(f, "\n");
    }
#endif

    fprintf(f, "\n");
}

JitTimer::JitTimer(unsigned byteCodeSize) : m_info(byteCodeSize)
{
#if MEASURE_CLRAPI_CALLS
    m_CLRcallInvokes = 0;
    m_CLRcallCycles  = 0;
#endif

#ifdef DEBUG
    m_lastPhase = (Phases)-1;
#if MEASURE_CLRAPI_CALLS
    m_CLRcallAPInum = -1;
#endif
#endif

    unsigned __int64 threadCurCycles;
    if (_our_GetThreadCycles(&threadCurCycles))
    {
        m_start         = threadCurCycles;
        m_curPhaseStart = threadCurCycles;
    }
}

void JitTimer::EndPhase(Compiler* compiler, Phases phase)
{
    // Otherwise...
    // We re-run some phases currently, so this following assert doesn't work.
    // assert((int)phase > (int)m_lastPhase);  // We should end phases in increasing order.

    unsigned __int64 threadCurCycles;
    if (_our_GetThreadCycles(&threadCurCycles))
    {
        unsigned __int64 phaseCycles = (threadCurCycles - m_curPhaseStart);

        // If this is not a leaf phase, the assumption is that the last subphase must have just recently ended.
        // Credit the duration to "slop", the total of which should be very small.
        if (PhaseHasChildren[phase])
        {
            m_info.m_parentPhaseEndSlop += phaseCycles;
        }
        else
        {
            // It is a leaf phase.  Credit duration to it.
            m_info.m_invokesByPhase[phase]++;
            m_info.m_cyclesByPhase[phase] += phaseCycles;

#if MEASURE_CLRAPI_CALLS
            // Record the CLR API timing info as well.
            m_info.m_CLRinvokesByPhase[phase] += m_CLRcallInvokes;
            m_info.m_CLRcyclesByPhase[phase] += m_CLRcallCycles;
#endif

            // Credit the phase's ancestors, if any.
            int ancPhase = PhaseParent[phase];
            while (ancPhase != -1)
            {
                m_info.m_cyclesByPhase[ancPhase] += phaseCycles;
                ancPhase = PhaseParent[ancPhase];
            }

#if MEASURE_CLRAPI_CALLS
            const Phases lastPhase = PHASE_CLR_API;
#else
            const Phases lastPhase = PHASE_NUMBER_OF;
#endif
            if (phase + 1 == lastPhase)
            {
                m_info.m_totalCycles = (threadCurCycles - m_start);
            }
            else
            {
                m_curPhaseStart = threadCurCycles;
            }
        }

        if ((JitConfig.JitMeasureIR() != 0) && PhaseReportsIRSize[phase])
        {
            m_info.m_nodeCountAfterPhase[phase] = compiler->fgMeasureIR();
        }
        else
        {
            m_info.m_nodeCountAfterPhase[phase] = 0;
        }
    }

#ifdef DEBUG
    m_lastPhase = phase;
#endif
#if MEASURE_CLRAPI_CALLS
    m_CLRcallInvokes = 0;
    m_CLRcallCycles  = 0;
#endif
}

#if MEASURE_CLRAPI_CALLS

//------------------------------------------------------------------------
// JitTimer::CLRApiCallEnter: Start the stopwatch for an EE call.
//
// Arguments:
//    apix - The API index - an "enum API_ICorJitInfo_Names" value.
//

void JitTimer::CLRApiCallEnter(unsigned apix)
{
    assert(m_CLRcallAPInum == -1); // Nested calls not allowed
    m_CLRcallAPInum = apix;

    // If we can't get the cycles, we'll just ignore this call
    if (!_our_GetThreadCycles(&m_CLRcallStart))
        m_CLRcallStart = 0;
}

//------------------------------------------------------------------------
// JitTimer::CLRApiCallLeave: compute / record time spent in an EE call.
//
// Arguments:
//    apix - The API's "enum API_ICorJitInfo_Names" value; this value
//           should match the value passed to the most recent call to
//           "CLRApiCallEnter" (i.e. these must come as matched pairs),
//           and they also may not nest.
//

void JitTimer::CLRApiCallLeave(unsigned apix)
{
    // Make sure we're actually inside a measured CLR call.
    assert(m_CLRcallAPInum != -1);
    m_CLRcallAPInum = -1;

    // Ignore this one if we don't have a valid starting counter.
    if (m_CLRcallStart != 0)
    {
        if (JitConfig.JitEECallTimingInfo() != 0)
        {
            unsigned __int64 threadCurCycles;
            if (_our_GetThreadCycles(&threadCurCycles))
            {
                // Compute the cycles spent in the call.
                threadCurCycles -= m_CLRcallStart;

                // Add the cycles to the 'phase' and bump its use count.
                m_info.m_cyclesByPhase[PHASE_CLR_API] += threadCurCycles;
                m_info.m_invokesByPhase[PHASE_CLR_API] += 1;

                // Add the values to the "per API" info.
                m_info.m_allClrAPIcycles += threadCurCycles;
                m_info.m_allClrAPIcalls += 1;

                m_info.m_perClrAPIcalls[apix] += 1;
                m_info.m_perClrAPIcycles[apix] += threadCurCycles;
                m_info.m_maxClrAPIcycles[apix] = max(m_info.m_maxClrAPIcycles[apix], (unsigned __int32)threadCurCycles);

                // Subtract the cycles from the enclosing phase by bumping its start time
                m_curPhaseStart += threadCurCycles;

                // Update the running totals.
                m_CLRcallInvokes += 1;
                m_CLRcallCycles += threadCurCycles;
            }
        }

        m_CLRcallStart = 0;
    }

    assert(m_CLRcallAPInum != -1); // No longer in this API call.
    m_CLRcallAPInum = -1;
}

#endif // MEASURE_CLRAPI_CALLS

CritSecObject JitTimer::s_csvLock;

// It's expensive to constantly open and close the file, so open it once and close it
// when the process exits. This should be accessed under the s_csvLock.
FILE* JitTimer::s_csvFile = nullptr;

LPCWSTR Compiler::JitTimeLogCsv()
{
    LPCWSTR jitTimeLogCsv = JitConfig.JitTimeLogCsv();
    return jitTimeLogCsv;
}

void JitTimer::PrintCsvHeader()
{
    LPCWSTR jitTimeLogCsv = Compiler::JitTimeLogCsv();
    if (jitTimeLogCsv == nullptr)
    {
        return;
    }

    CritSecHolder csvLock(s_csvLock);

    if (s_csvFile == nullptr)
    {
        s_csvFile = _wfopen(jitTimeLogCsv, W("a"));
    }
    if (s_csvFile != nullptr)
    {
        // Seek to the end of the file s.t. `ftell` doesn't lie to us on Windows
        fseek(s_csvFile, 0, SEEK_END);

        // Write the header if the file is empty
        if (ftell(s_csvFile) == 0)
        {
            fprintf(s_csvFile, "\"Method Name\",");
            fprintf(s_csvFile, "\"Assembly or SPMI Index\",");
            fprintf(s_csvFile, "\"IL Bytes\",");
            fprintf(s_csvFile, "\"Basic Blocks\",");
            fprintf(s_csvFile, "\"Min Opts\",");
            fprintf(s_csvFile, "\"Loops\",");
            fprintf(s_csvFile, "\"Loops Cloned\",");
#if FEATURE_LOOP_ALIGN
#ifdef DEBUG
            fprintf(s_csvFile, "\"Alignment Candidates\",");
            fprintf(s_csvFile, "\"Loops Aligned\",");
#endif // DEBUG
#endif // FEATURE_LOOP_ALIGN
            for (int i = 0; i < PHASE_NUMBER_OF; i++)
            {
                fprintf(s_csvFile, "\"%s\",", PhaseNames[i]);
                if ((JitConfig.JitMeasureIR() != 0) && PhaseReportsIRSize[i])
                {
                    fprintf(s_csvFile, "\"Node Count After %s\",", PhaseNames[i]);
                }
            }

            InlineStrategy::DumpCsvHeader(s_csvFile);

            fprintf(s_csvFile, "\"Executable Code Bytes\",");
            fprintf(s_csvFile, "\"GC Info Bytes\",");
            fprintf(s_csvFile, "\"Total Bytes Allocated\",");
            fprintf(s_csvFile, "\"Total Cycles\",");
            fprintf(s_csvFile, "\"CPS\"\n");

            fflush(s_csvFile);
        }
    }
}

void JitTimer::PrintCsvMethodStats(Compiler* comp)
{
    LPCWSTR jitTimeLogCsv = Compiler::JitTimeLogCsv();
    if (jitTimeLogCsv == nullptr)
    {
        return;
    }

// eeGetMethodFullName uses locks, so don't enter crit sec before this call.
#if defined(DEBUG) || defined(LATE_DISASM)
    // If we already have computed the name because for some reason we're generating the CSV
    // for a DEBUG build (presumably not for the time info), just re-use it.
    const char* methName = comp->info.compFullName;
#else
    const char*          methName  = comp->eeGetMethodFullName(comp->info.compMethodHnd);
#endif

    // Try and access the SPMI index to report in the data set.
    //
    // If the jit is not hosted under SPMI this will return the
    // default value of zero.
    //
    // Query the jit host directly here instead of going via the
    // config cache, since value will change for each method.
    int index = g_jitHost->getIntConfigValue(W("SuperPMIMethodContextNumber"), -1);

    CritSecHolder csvLock(s_csvLock);

    if (s_csvFile == nullptr)
    {
        return;
    }

    fprintf(s_csvFile, "\"%s\",", methName);
    if (index != 0)
    {
        fprintf(s_csvFile, "%d,", index);
    }
    else
    {
        const char* methodAssemblyName = comp->info.compCompHnd->getAssemblyName(
            comp->info.compCompHnd->getModuleAssembly(comp->info.compCompHnd->getClassModule(comp->info.compClassHnd)));
        fprintf(s_csvFile, "\"%s\",", methodAssemblyName);
    }
    fprintf(s_csvFile, "%u,", comp->info.compILCodeSize);
    fprintf(s_csvFile, "%u,", comp->fgBBcount);
    fprintf(s_csvFile, "%u,", comp->opts.MinOpts());
    fprintf(s_csvFile, "%u,", comp->optLoopCount);
    fprintf(s_csvFile, "%u,", comp->optLoopsCloned);
#if FEATURE_LOOP_ALIGN
#ifdef DEBUG
    fprintf(s_csvFile, "%u,", comp->loopAlignCandidates);
    fprintf(s_csvFile, "%u,", comp->loopsAligned);
#endif // DEBUG
#endif // FEATURE_LOOP_ALIGN
    unsigned __int64 totCycles = 0;
    for (int i = 0; i < PHASE_NUMBER_OF; i++)
    {
        if (!PhaseHasChildren[i])
        {
            totCycles += m_info.m_cyclesByPhase[i];
        }
        fprintf(s_csvFile, "%llu,", m_info.m_cyclesByPhase[i]);

        if ((JitConfig.JitMeasureIR() != 0) && PhaseReportsIRSize[i])
        {
            fprintf(s_csvFile, "%u,", m_info.m_nodeCountAfterPhase[i]);
        }
    }

    comp->m_inlineStrategy->DumpCsvData(s_csvFile);

    fprintf(s_csvFile, "%u,", comp->info.compNativeCodeSize);
    fprintf(s_csvFile, "%zu,", comp->compInfoBlkSize);
    fprintf(s_csvFile, "%zu,", comp->compGetArenaAllocator()->getTotalBytesAllocated());
    fprintf(s_csvFile, "%llu,", m_info.m_totalCycles);
    fprintf(s_csvFile, "%f\n", CachedCyclesPerSecond());

    fflush(s_csvFile);
}

// Perform process shutdown actions.
//
// static
void JitTimer::Shutdown()
{
    CritSecHolder csvLock(s_csvLock);
    if (s_csvFile != nullptr)
    {
        fclose(s_csvFile);
    }
}

// Completes the timing of the current method, and adds it to "sum".
void JitTimer::Terminate(Compiler* comp, CompTimeSummaryInfo& sum, bool includePhases)
{
    if (includePhases)
    {
        PrintCsvMethodStats(comp);
    }

    sum.AddInfo(m_info, includePhases);
}
#endif // FEATURE_JIT_METHOD_PERF

#if LOOP_HOIST_STATS
// Static fields.
CritSecObject Compiler::s_loopHoistStatsLock; // Default constructor.
unsigned      Compiler::s_loopsConsidered             = 0;
unsigned      Compiler::s_loopsWithHoistedExpressions = 0;
unsigned      Compiler::s_totalHoistedExpressions     = 0;

// static
void Compiler::PrintAggregateLoopHoistStats(FILE* f)
{
    fprintf(f, "\n");
    fprintf(f, "---------------------------------------------------\n");
    fprintf(f, "Loop hoisting stats\n");
    fprintf(f, "---------------------------------------------------\n");

    double pctWithHoisted = 0.0;
    if (s_loopsConsidered > 0)
    {
        pctWithHoisted = 100.0 * (double(s_loopsWithHoistedExpressions) / double(s_loopsConsidered));
    }
    double exprsPerLoopWithExpr = 0.0;
    if (s_loopsWithHoistedExpressions > 0)
    {
        exprsPerLoopWithExpr = double(s_totalHoistedExpressions) / double(s_loopsWithHoistedExpressions);
    }
    fprintf(f, "Considered %d loops.  Of these, we hoisted expressions out of %d (%6.2f%%).\n", s_loopsConsidered,
            s_loopsWithHoistedExpressions, pctWithHoisted);
    fprintf(f, "  A total of %d expressions were hoisted, an average of %5.2f per loop-with-hoisted-expr.\n",
            s_totalHoistedExpressions, exprsPerLoopWithExpr);
}

void Compiler::AddLoopHoistStats()
{
    CritSecHolder statsLock(s_loopHoistStatsLock);

    s_loopsConsidered += m_loopsConsidered;
    s_loopsWithHoistedExpressions += m_loopsWithHoistedExpressions;
    s_totalHoistedExpressions += m_totalHoistedExpressions;
}

void Compiler::PrintPerMethodLoopHoistStats()
{
    double pctWithHoisted = 0.0;
    if (m_loopsConsidered > 0)
    {
        pctWithHoisted = 100.0 * (double(m_loopsWithHoistedExpressions) / double(m_loopsConsidered));
    }
    double exprsPerLoopWithExpr = 0.0;
    if (m_loopsWithHoistedExpressions > 0)
    {
        exprsPerLoopWithExpr = double(m_totalHoistedExpressions) / double(m_loopsWithHoistedExpressions);
    }
    printf("Considered %d loops.  Of these, we hoisted expressions out of %d (%5.2f%%).\n", m_loopsConsidered,
           m_loopsWithHoistedExpressions, pctWithHoisted);
    printf("  A total of %d expressions were hoisted, an average of %5.2f per loop-with-hoisted-expr.\n",
           m_totalHoistedExpressions, exprsPerLoopWithExpr);
}
#endif // LOOP_HOIST_STATS

//------------------------------------------------------------------------
// RecordStateAtEndOfInlining: capture timing data (if enabled) after
// inlining as completed.
//
// Note:
// Records data needed for SQM and inlining data dumps.  Should be
// called after inlining is complete.  (We do this after inlining
// because this marks the last point at which the JIT is likely to
// cause type-loading and class initialization).

void Compiler::RecordStateAtEndOfInlining()
{
#if defined(DEBUG) || defined(INLINE_DATA)

    m_compCyclesAtEndOfInlining    = 0;
    m_compTickCountAtEndOfInlining = 0;
    bool b                         = CycleTimer::GetThreadCyclesS(&m_compCyclesAtEndOfInlining);
    if (!b)
    {
        return; // We don't have a thread cycle counter.
    }
    m_compTickCountAtEndOfInlining = GetTickCount();

#endif // defined(DEBUG) || defined(INLINE_DATA)
}

//------------------------------------------------------------------------
// RecordStateAtEndOfCompilation: capture timing data (if enabled) after
// compilation is completed.

void Compiler::RecordStateAtEndOfCompilation()
{
#if defined(DEBUG) || defined(INLINE_DATA)

    // Common portion
    m_compCycles = 0;
    unsigned __int64 compCyclesAtEnd;
    bool             b = CycleTimer::GetThreadCyclesS(&compCyclesAtEnd);
    if (!b)
    {
        return; // We don't have a thread cycle counter.
    }
    assert(compCyclesAtEnd >= m_compCyclesAtEndOfInlining);

    m_compCycles = compCyclesAtEnd - m_compCyclesAtEndOfInlining;

#endif // defined(DEBUG) || defined(INLINE_DATA)
}

#if FUNC_INFO_LOGGING
// static
LPCWSTR Compiler::compJitFuncInfoFilename = nullptr;

// static
FILE* Compiler::compJitFuncInfoFile = nullptr;
#endif // FUNC_INFO_LOGGING

#ifdef DEBUG

// dumpConvertedVarSet() dumps the varset bits that are tracked
// variable indices, and we convert them to variable numbers, sort the variable numbers, and
// print them as variable numbers. To do this, we use a temporary set indexed by
// variable number. We can't use the "all varset" type because it is still size-limited, and might
// not be big enough to handle all possible variable numbers.
void dumpConvertedVarSet(Compiler* comp, VARSET_VALARG_TP vars)
{
    BYTE* pVarNumSet; // trivial set: one byte per varNum, 0 means not in set, 1 means in set.

    size_t varNumSetBytes = comp->lvaCount * sizeof(BYTE);
    pVarNumSet            = (BYTE*)_alloca(varNumSetBytes);
    memset(pVarNumSet, 0, varNumSetBytes); // empty the set

    VarSetOps::Iter iter(comp, vars);
    unsigned        varIndex = 0;
    while (iter.NextElem(&varIndex))
    {
        unsigned varNum    = comp->lvaTrackedIndexToLclNum(varIndex);
        pVarNumSet[varNum] = 1; // This varNum is in the set
    }

    bool first = true;
    printf("{");
    for (size_t varNum = 0; varNum < comp->lvaCount; varNum++)
    {
        if (pVarNumSet[varNum] == 1)
        {
            if (!first)
            {
                printf(" ");
            }
            printf("V%02u", varNum);
            first = false;
        }
    }
    printf("}");
}

/*XXXXXXXXXXXXXXXXXXXXXXXXXXXXXXXXXXXXXXXXXXXXXXXXXXXXXXXXXXXXXXXXXXXXXXXXXXXXX
XXXXXXXXXXXXXXXXXXXXXXXXXXXXXXXXXXXXXXXXXXXXXXXXXXXXXXXXXXXXXXXXXXXXXXXXXXXXXXX
XX                                                                           XX
XX                          Debugging helpers                                XX
XX                                                                           XX
XXXXXXXXXXXXXXXXXXXXXXXXXXXXXXXXXXXXXXXXXXXXXXXXXXXXXXXXXXXXXXXXXXXXXXXXXXXXXXX
XXXXXXXXXXXXXXXXXXXXXXXXXXXXXXXXXXXXXXXXXXXXXXXXXXXXXXXXXXXXXXXXXXXXXXXXXXXXXXX
*/

/*****************************************************************************/
/* The following functions are intended to be called from the debugger, to dump
 * various data structures.
 *
 * The versions that start with 'c' take a Compiler* as the first argument.
 * The versions that start with 'd' use the tlsCompiler, so don't require a Compiler*.
 *
 * Summary:
 *      cBlock,      dBlock         : Display a basic block (call fgTableDispBasicBlock()).
 *      cBlocks,     dBlocks        : Display all the basic blocks of a function (call fgDispBasicBlocks()).
 *      cBlocksV,    dBlocksV       : Display all the basic blocks of a function (call fgDispBasicBlocks(true)).
 *                                    "V" means "verbose", and will dump all the trees.
 *      cStmt,       dStmt          : Display a Statement (call gtDispStmt()).
 *      cTree,       dTree          : Display a tree (call gtDispTree()).
 *      cTreeLIR,    dTreeLIR       : Display a tree in LIR form (call gtDispLIRNode()).
 *      cTrees,      dTrees         : Display all the trees in a function (call fgDumpTrees()).
 *      cEH,         dEH            : Display the EH handler table (call fgDispHandlerTab()).
 *      cVar,        dVar           : Display a local variable given its number (call lvaDumpEntry()).
 *      cVarDsc,     dVarDsc        : Display a local variable given a LclVarDsc* (call lvaDumpEntry()).
 *      cVars,       dVars          : Display the local variable table (call lvaTableDump()).
 *      cVarsFinal,  dVarsFinal     : Display the local variable table (call lvaTableDump(FINAL_FRAME_LAYOUT)).
 *      cBlockPreds, dBlockPreds    : Display a block's predecessors (call block->dspPreds()).
 *      cBlockSuccs, dBlockSuccs    : Display a block's successors (call block->dspSuccs(compiler)).
 *      cReach,      dReach         : Display all block reachability (call fgDispReach()).
 *      cDoms,       dDoms          : Display all block dominators (call fgDispDoms()).
 *      cLiveness,   dLiveness      : Display per-block variable liveness (call fgDispBBLiveness()).
 *      cCVarSet,    dCVarSet       : Display a "converted" VARSET_TP: the varset is assumed to be tracked variable
 *                                    indices. These are converted to variable numbers and sorted. (Calls
 *                                    dumpConvertedVarSet()).
 *      cLoop,       dLoop          : Display the blocks of a loop, including the trees.
 *      cTreeFlags,  dTreeFlags     : Display tree flags
 *
 * The following don't require a Compiler* to work:
 *      dRegMask                    : Display a regMaskTP (call dspRegMask(mask)).
 *      dBlockList                  : Display a BasicBlockList*.
 */

void cBlock(Compiler* comp, BasicBlock* block)
{
    static unsigned sequenceNumber = 0; // separate calls with a number to indicate this function has been called
    printf("===================================================================== *Block %u\n", sequenceNumber++);
    comp->fgTableDispBasicBlock(block);
}

void cBlocks(Compiler* comp)
{
    static unsigned sequenceNumber = 0; // separate calls with a number to indicate this function has been called
    printf("===================================================================== *Blocks %u\n", sequenceNumber++);
    comp->fgDispBasicBlocks();
}

void cBlocksV(Compiler* comp)
{
    static unsigned sequenceNumber = 0; // separate calls with a number to indicate this function has been called
    printf("===================================================================== *BlocksV %u\n", sequenceNumber++);
    comp->fgDispBasicBlocks(true);
}

void cStmt(Compiler* comp, Statement* statement)
{
    static unsigned sequenceNumber = 0; // separate calls with a number to indicate this function has been called
    printf("===================================================================== *Stmt %u\n", sequenceNumber++);
    comp->gtDispStmt(statement, ">>>");
}

void cTree(Compiler* comp, GenTree* tree)
{
    static unsigned sequenceNumber = 0; // separate calls with a number to indicate this function has been called
    printf("===================================================================== *Tree %u\n", sequenceNumber++);
    comp->gtDispTree(tree, nullptr, ">>>");
}

void cTreeLIR(Compiler* comp, GenTree* tree)
{
    static unsigned sequenceNumber = 0; // separate calls with a number to indicate this function has been called
    printf("===================================================================== *TreeLIR %u\n", sequenceNumber++);
    comp->gtDispLIRNode(tree);
}

void cTrees(Compiler* comp)
{
    static unsigned sequenceNumber = 0; // separate calls with a number to indicate this function has been called
    printf("===================================================================== *Trees %u\n", sequenceNumber++);
    comp->fgDumpTrees(comp->fgFirstBB, nullptr);
}

void cEH(Compiler* comp)
{
    static unsigned sequenceNumber = 0; // separate calls with a number to indicate this function has been called
    printf("===================================================================== *EH %u\n", sequenceNumber++);
    comp->fgDispHandlerTab();
}

void cVar(Compiler* comp, unsigned lclNum)
{
    static unsigned sequenceNumber = 0; // separate calls with a number to indicate this function has been called
    printf("===================================================================== *Var %u\n", sequenceNumber++);
    comp->lvaDumpEntry(lclNum, Compiler::FINAL_FRAME_LAYOUT);
}

void cVarDsc(Compiler* comp, LclVarDsc* varDsc)
{
    static unsigned sequenceNumber = 0; // separate calls with a number to indicate this function has been called
    printf("===================================================================== *VarDsc %u\n", sequenceNumber++);
    unsigned lclNum = comp->lvaGetLclNum(varDsc);
    comp->lvaDumpEntry(lclNum, Compiler::FINAL_FRAME_LAYOUT);
}

void cVars(Compiler* comp)
{
    static unsigned sequenceNumber = 0; // separate calls with a number to indicate this function has been called
    printf("===================================================================== *Vars %u\n", sequenceNumber++);
    comp->lvaTableDump();
}

void cVarsFinal(Compiler* comp)
{
    static unsigned sequenceNumber = 0; // separate calls with a number to indicate this function has been called
    printf("===================================================================== *Vars %u\n", sequenceNumber++);
    comp->lvaTableDump(Compiler::FINAL_FRAME_LAYOUT);
}

void cBlockPreds(Compiler* comp, BasicBlock* block)
{
    static unsigned sequenceNumber = 0; // separate calls with a number to indicate this function has been called
    printf("===================================================================== *BlockPreds %u\n", sequenceNumber++);
    block->dspPreds();
}

void cBlockSuccs(Compiler* comp, BasicBlock* block)
{
    static unsigned sequenceNumber = 0; // separate calls with a number to indicate this function has been called
    printf("===================================================================== *BlockSuccs %u\n", sequenceNumber++);
    block->dspSuccs(comp);
}

void cReach(Compiler* comp)
{
    static unsigned sequenceNumber = 0; // separate calls with a number to indicate this function has been called
    printf("===================================================================== *Reach %u\n", sequenceNumber++);
    comp->fgDispReach();
}

void cDoms(Compiler* comp)
{
    static unsigned sequenceNumber = 0; // separate calls with a number to indicate this function has been called
    printf("===================================================================== *Doms %u\n", sequenceNumber++);
    comp->fgDispDoms();
}

void cLiveness(Compiler* comp)
{
    static unsigned sequenceNumber = 0; // separate calls with a number to indicate this function has been called
    printf("===================================================================== *Liveness %u\n", sequenceNumber++);
    comp->fgDispBBLiveness();
}

void cCVarSet(Compiler* comp, VARSET_VALARG_TP vars)
{
    static unsigned sequenceNumber = 0; // separate calls with a number to indicate this function has been called
    printf("===================================================================== *CVarSet %u\n", sequenceNumber++);
    dumpConvertedVarSet(comp, vars);
    printf("\n"); // dumpConvertedVarSet() doesn't emit a trailing newline
}

void cLoop(Compiler* comp, unsigned loopNum)
{
    static unsigned sequenceNumber = 0; // separate calls with a number to indicate this function has been called
    printf("===================================================================== *Loop %u\n", sequenceNumber++);
    comp->optPrintLoopInfo(loopNum, /* verbose */ true);
    printf("\n");
}

void cLoopPtr(Compiler* comp, const Compiler::LoopDsc* loop)
{
    static unsigned sequenceNumber = 0; // separate calls with a number to indicate this function has been called
    printf("===================================================================== *LoopPtr %u\n", sequenceNumber++);
    comp->optPrintLoopInfo(loop, /* verbose */ true);
    printf("\n");
}

void cLoops(Compiler* comp)
{
    static unsigned sequenceNumber = 0; // separate calls with a number to indicate this function has been called
    printf("===================================================================== *Loops %u\n", sequenceNumber++);
    comp->optPrintLoopTable();
}

void dBlock(BasicBlock* block)
{
    cBlock(JitTls::GetCompiler(), block);
}

void dBlocks()
{
    cBlocks(JitTls::GetCompiler());
}

void dBlocksV()
{
    cBlocksV(JitTls::GetCompiler());
}

void dStmt(Statement* statement)
{
    cStmt(JitTls::GetCompiler(), statement);
}

void dTree(GenTree* tree)
{
    cTree(JitTls::GetCompiler(), tree);
}

void dTreeLIR(GenTree* tree)
{
    cTreeLIR(JitTls::GetCompiler(), tree);
}

void dTreeRange(GenTree* first, GenTree* last)
{
    Compiler* comp = JitTls::GetCompiler();
    GenTree*  cur  = first;
    while (true)
    {
        cTreeLIR(comp, cur);
        if (cur == last)
            break;

        cur = cur->gtNext;
    }
}

void dTrees()
{
    cTrees(JitTls::GetCompiler());
}

void dEH()
{
    cEH(JitTls::GetCompiler());
}

void dVar(unsigned lclNum)
{
    cVar(JitTls::GetCompiler(), lclNum);
}

void dVarDsc(LclVarDsc* varDsc)
{
    cVarDsc(JitTls::GetCompiler(), varDsc);
}

void dVars()
{
    cVars(JitTls::GetCompiler());
}

void dVarsFinal()
{
    cVarsFinal(JitTls::GetCompiler());
}

void dBlockPreds(BasicBlock* block)
{
    cBlockPreds(JitTls::GetCompiler(), block);
}

void dBlockSuccs(BasicBlock* block)
{
    cBlockSuccs(JitTls::GetCompiler(), block);
}

void dReach()
{
    cReach(JitTls::GetCompiler());
}

void dDoms()
{
    cDoms(JitTls::GetCompiler());
}

void dLiveness()
{
    cLiveness(JitTls::GetCompiler());
}

void dCVarSet(VARSET_VALARG_TP vars)
{
    cCVarSet(JitTls::GetCompiler(), vars);
}

void dLoop(unsigned loopNum)
{
    cLoop(JitTls::GetCompiler(), loopNum);
}

void dLoopPtr(const Compiler::LoopDsc* loop)
{
    cLoopPtr(JitTls::GetCompiler(), loop);
}

void dLoops()
{
    cLoops(JitTls::GetCompiler());
}

void dRegMask(regMaskTP mask)
{
    static unsigned sequenceNumber = 0; // separate calls with a number to indicate this function has been called
    printf("===================================================================== dRegMask %u\n", sequenceNumber++);
    dspRegMask(mask);
    printf("\n"); // dspRegMask() doesn't emit a trailing newline
}

void dBlockList(BasicBlockList* list)
{
    printf("WorkList: ");
    while (list != nullptr)
    {
        printf(FMT_BB " ", list->block->bbNum);
        list = list->next;
    }
    printf("\n");
}

// Global variables available in debug mode.  That are set by debug APIs for finding
// Trees, Stmts, and/or Blocks using id or bbNum.
// That can be used in watch window or as a way to get address of fields for data break points.

GenTree*    dbTree;
Statement*  dbStmt;
BasicBlock* dbTreeBlock;
BasicBlock* dbBlock;

// Debug APIs for finding Trees, Stmts, and/or Blocks.
// As a side effect, they set the debug variables above.

GenTree* dFindTree(GenTree* tree, unsigned id)
{
    if (tree == nullptr)
    {
        return nullptr;
    }

    if (tree->gtTreeID == id)
    {
        dbTree = tree;
        return tree;
    }

    GenTree* child = nullptr;
    tree->VisitOperands([&child, id](GenTree* operand) -> GenTree::VisitResult {
        child = dFindTree(child, id);
        return (child != nullptr) ? GenTree::VisitResult::Abort : GenTree::VisitResult::Continue;
    });

    return child;
}

GenTree* dFindTree(unsigned id)
{
    Compiler* comp = JitTls::GetCompiler();
    GenTree*  tree;

    dbTreeBlock = nullptr;
    dbTree      = nullptr;

    for (BasicBlock* const block : comp->Blocks())
    {
        for (Statement* const stmt : block->Statements())
        {
            tree = dFindTree(stmt->GetRootNode(), id);
            if (tree != nullptr)
            {
                dbTreeBlock = block;
                return tree;
            }
        }
    }

    return nullptr;
}

Statement* dFindStmt(unsigned id)
{
    Compiler* comp = JitTls::GetCompiler();

    dbStmt = nullptr;

    unsigned stmtId = 0;
    for (BasicBlock* const block : comp->Blocks())
    {
        for (Statement* const stmt : block->Statements())
        {
            stmtId++;
            if (stmtId == id)
            {
                dbStmt = stmt;
                return stmt;
            }
        }
    }

    return nullptr;
}

BasicBlock* dFindBlock(unsigned bbNum)
{
    Compiler*   comp  = JitTls::GetCompiler();
    BasicBlock* block = nullptr;

    dbBlock = nullptr;
    for (block = comp->fgFirstBB; block != nullptr; block = block->bbNext)
    {
        if (block->bbNum == bbNum)
        {
            dbBlock = block;
            break;
        }
    }

    return block;
}

Compiler::LoopDsc* dFindLoop(unsigned loopNum)
{
    Compiler* comp = JitTls::GetCompiler();

    if (loopNum >= comp->optLoopCount)
    {
        printf("loopNum %u out of range\n", loopNum);
        return nullptr;
    }

    return &comp->optLoopTable[loopNum];
}

void cTreeFlags(Compiler* comp, GenTree* tree)
{
    int chars = 0;

    if (tree->gtFlags != 0)
    {
        chars += printf("flags=");

        // Node flags
        CLANG_FORMAT_COMMENT_ANCHOR;

#if defined(DEBUG)
        if (tree->gtDebugFlags & GTF_DEBUG_NODE_LARGE)
        {
            chars += printf("[NODE_LARGE]");
        }
        if (tree->gtDebugFlags & GTF_DEBUG_NODE_SMALL)
        {
            chars += printf("[NODE_SMALL]");
        }
        if (tree->gtDebugFlags & GTF_DEBUG_NODE_MORPHED)
        {
            chars += printf("[MORPHED]");
        }
#endif // defined(DEBUG)

        if (tree->gtFlags & GTF_COLON_COND)
        {
            chars += printf("[COLON_COND]");
        }

        // Operator flags

        genTreeOps op = tree->OperGet();
        switch (op)
        {
            case GT_LCL_VAR:
            case GT_LCL_FLD:
            case GT_LCL_ADDR:
            case GT_STORE_LCL_FLD:
            case GT_STORE_LCL_VAR:
                if (tree->gtFlags & GTF_VAR_DEF)
                {
                    chars += printf("[VAR_DEF]");
                }
                if (tree->gtFlags & GTF_VAR_USEASG)
                {
                    chars += printf("[VAR_USEASG]");
                }
                if (tree->gtFlags & GTF_VAR_ITERATOR)
                {
                    chars += printf("[VAR_ITERATOR]");
                }
                if (tree->gtFlags & GTF_VAR_CLONED)
                {
                    chars += printf("[VAR_CLONED]");
                }
                if (!comp->lvaGetDesc(tree->AsLclVarCommon())->lvPromoted)
                {
                    if (tree->gtFlags & GTF_VAR_DEATH)
                    {
                        chars += printf("[VAR_DEATH]");
                    }
                }
                else
                {
                    if (tree->gtFlags & GTF_VAR_FIELD_DEATH0)
                    {
                        chars += printf("[VAR_FIELD_DEATH0]");
                    }
                }
                if (tree->gtFlags & GTF_VAR_FIELD_DEATH1)
                {
                    chars += printf("[VAR_FIELD_DEATH1]");
                }
                if (tree->gtFlags & GTF_VAR_FIELD_DEATH2)
                {
                    chars += printf("[VAR_FIELD_DEATH2]");
                }
                if (tree->gtFlags & GTF_VAR_FIELD_DEATH3)
                {
                    chars += printf("[VAR_FIELD_DEATH3]");
                }
                if (tree->gtFlags & GTF_VAR_EXPLICIT_INIT)
                {
                    chars += printf("[VAR_EXPLICIT_INIT]");
                }
#if defined(DEBUG)
                if (tree->gtDebugFlags & GTF_DEBUG_VAR_CSE_REF)
                {
                    chars += printf("[VAR_CSE_REF]");
                }
#endif
                break;

            case GT_NO_OP:
                break;

            case GT_FIELD:
                if (tree->gtFlags & GTF_FLD_VOLATILE)
                {
                    chars += printf("[FLD_VOLATILE]");
                }
                if (tree->gtFlags & GTF_FLD_TGT_HEAP)
                {
                    chars += printf("[FLD_TGT_HEAP]");
                }
                break;

            case GT_INDEX_ADDR:
                if (tree->gtFlags & GTF_INX_RNGCHK)
                {
                    chars += printf("[INX_RNGCHK]");
                }
                break;

            case GT_IND:
            case GT_STOREIND:

                if (tree->gtFlags & GTF_IND_VOLATILE)
                {
                    chars += printf("[IND_VOLATILE]");
                }
                if (tree->gtFlags & GTF_IND_TGT_NOT_HEAP)
                {
                    chars += printf("[IND_TGT_NOT_HEAP]");
                }
                if (tree->gtFlags & GTF_IND_TGT_HEAP)
                {
                    chars += printf("[IND_TGT_HEAP]");
                }
                if (tree->gtFlags & GTF_IND_REQ_ADDR_IN_REG)
                {
                    chars += printf("[IND_REQ_ADDR_IN_REG]");
                }
                if (tree->gtFlags & GTF_IND_ASG_LHS)
                {
                    chars += printf("[IND_ASG_LHS]");
                }
                if (tree->gtFlags & GTF_IND_UNALIGNED)
                {
                    chars += printf("[IND_UNALIGNED]");
                }
                if (tree->gtFlags & GTF_IND_INVARIANT)
                {
                    chars += printf("[IND_INVARIANT]");
                }
                if (tree->gtFlags & GTF_IND_NONNULL)
                {
                    chars += printf("[IND_NONNULL]");
                }
                break;

            case GT_MUL:
#if !defined(TARGET_64BIT)
            case GT_MUL_LONG:
#endif

                if (tree->gtFlags & GTF_MUL_64RSLT)
                {
                    chars += printf("[64RSLT]");
                }
                if (tree->gtFlags & GTF_ADDRMODE_NO_CSE)
                {
                    chars += printf("[ADDRMODE_NO_CSE]");
                }
                break;

            case GT_ADD:

                if (tree->gtFlags & GTF_ADDRMODE_NO_CSE)
                {
                    chars += printf("[ADDRMODE_NO_CSE]");
                }
                break;

            case GT_LSH:

                if (tree->gtFlags & GTF_ADDRMODE_NO_CSE)
                {
                    chars += printf("[ADDRMODE_NO_CSE]");
                }
                break;

            case GT_MOD:
            case GT_UMOD:
                break;

            case GT_EQ:
            case GT_NE:
            case GT_LT:
            case GT_LE:
            case GT_GT:
            case GT_GE:

                if (tree->gtFlags & GTF_RELOP_NAN_UN)
                {
                    chars += printf("[RELOP_NAN_UN]");
                }
                if (tree->gtFlags & GTF_RELOP_JMP_USED)
                {
                    chars += printf("[RELOP_JMP_USED]");
                }
                break;

            case GT_QMARK:

                if (tree->gtFlags & GTF_QMARK_CAST_INSTOF)
                {
                    chars += printf("[QMARK_CAST_INSTOF]");
                }
                break;

            case GT_BOX:

                if (tree->gtFlags & GTF_BOX_VALUE)
                {
                    chars += printf("[BOX_VALUE]");
                }

                if (tree->gtFlags & GTF_BOX_CLONED)
                {
                    chars += printf("[BOX_CLONED]");
                }
                break;

            case GT_ARR_ADDR:
                if (tree->gtFlags & GTF_ARR_ADDR_NONNULL)
                {
                    chars += printf("[ARR_ADDR_NONNULL]");
                }
                break;

            case GT_CNS_INT:
            {
                GenTreeFlags handleKind = (tree->gtFlags & GTF_ICON_HDL_MASK);

                switch (handleKind)
                {

                    case GTF_ICON_SCOPE_HDL:

                        chars += printf("[ICON_SCOPE_HDL]");
                        break;

                    case GTF_ICON_CLASS_HDL:

                        chars += printf("[ICON_CLASS_HDL]");
                        break;

                    case GTF_ICON_METHOD_HDL:

                        chars += printf("[ICON_METHOD_HDL]");
                        break;

                    case GTF_ICON_FIELD_HDL:

                        chars += printf("[ICON_FIELD_HDL]");
                        break;

                    case GTF_ICON_STATIC_HDL:

                        chars += printf("[ICON_STATIC_HDL]");
                        break;

                    case GTF_ICON_STR_HDL:

                        chars += printf("[ICON_STR_HDL]");
                        break;

                    case GTF_ICON_OBJ_HDL:

                        chars += printf("[ICON_OBJ_HDL]");
                        break;

                    case GTF_ICON_CONST_PTR:

                        chars += printf("[ICON_CONST_PTR]");
                        break;

                    case GTF_ICON_GLOBAL_PTR:

                        chars += printf("[ICON_GLOBAL_PTR]");
                        break;

                    case GTF_ICON_VARG_HDL:

                        chars += printf("[ICON_VARG_HDL]");
                        break;

                    case GTF_ICON_PINVKI_HDL:

                        chars += printf("[ICON_PINVKI_HDL]");
                        break;

                    case GTF_ICON_TOKEN_HDL:

                        chars += printf("[ICON_TOKEN_HDL]");
                        break;

                    case GTF_ICON_TLS_HDL:

                        chars += printf("[ICON_TLD_HDL]");
                        break;

                    case GTF_ICON_FTN_ADDR:

                        chars += printf("[ICON_FTN_ADDR]");
                        break;

                    case GTF_ICON_CIDMID_HDL:

                        chars += printf("[ICON_CIDMID_HDL]");
                        break;

                    case GTF_ICON_BBC_PTR:

                        chars += printf("[ICON_BBC_PTR]");
                        break;

                    case GTF_ICON_STATIC_BOX_PTR:

                        chars += printf("[GTF_ICON_STATIC_BOX_PTR]");
                        break;

                    case GTF_ICON_STATIC_ADDR_PTR:

                        chars += printf("[GTF_ICON_STATIC_ADDR_PTR]");
                        break;

                    default:
                        assert(!"a forgotten handle flag");
                        break;
                }
            }
            break;

            case GT_OBJ:
            case GT_STORE_OBJ:
                if (tree->AsObj()->GetLayout()->HasGCPtr())
                {
                    chars += printf("[BLK_HASGCPTR]");
                }
                FALLTHROUGH;

            case GT_BLK:
            case GT_STORE_BLK:
            case GT_STORE_DYN_BLK:

                if (tree->gtFlags & GTF_IND_VOLATILE)
                {
                    chars += printf("[IND_VOLATILE]");
                }
                if (tree->gtFlags & GTF_IND_UNALIGNED)
                {
                    chars += printf("[IND_UNALIGNED]");
                }
                break;

            case GT_CALL:

                if (tree->gtFlags & GTF_CALL_UNMANAGED)
                {
                    chars += printf("[CALL_UNMANAGED]");
                }
                if (tree->gtFlags & GTF_CALL_INLINE_CANDIDATE)
                {
                    chars += printf("[CALL_INLINE_CANDIDATE]");
                }
                if (!tree->AsCall()->IsVirtual())
                {
                    chars += printf("[CALL_NONVIRT]");
                }
                if (tree->AsCall()->IsVirtualVtable())
                {
                    chars += printf("[CALL_VIRT_VTABLE]");
                }
                if (tree->AsCall()->IsVirtualStub())
                {
                    chars += printf("[CALL_VIRT_STUB]");
                }
                if (tree->gtFlags & GTF_CALL_NULLCHECK)
                {
                    chars += printf("[CALL_NULLCHECK]");
                }
                if (tree->gtFlags & GTF_CALL_POP_ARGS)
                {
                    chars += printf("[CALL_POP_ARGS]");
                }
                if (tree->gtFlags & GTF_CALL_HOISTABLE)
                {
                    chars += printf("[CALL_HOISTABLE]");
                }

                // More flags associated with calls.

                {
                    GenTreeCall* call = tree->AsCall();

                    if (call->gtCallMoreFlags & GTF_CALL_M_EXPLICIT_TAILCALL)
                    {
                        chars += printf("[CALL_M_EXPLICIT_TAILCALL]");
                    }
                    if (call->gtCallMoreFlags & GTF_CALL_M_TAILCALL)
                    {
                        chars += printf("[CALL_M_TAILCALL]");
                    }
                    if (call->gtCallMoreFlags & GTF_CALL_M_RETBUFFARG)
                    {
                        chars += printf("[CALL_M_RETBUFFARG]");
                    }
                    if (call->gtCallMoreFlags & GTF_CALL_M_DELEGATE_INV)
                    {
                        chars += printf("[CALL_M_DELEGATE_INV]");
                    }
                    if (call->gtCallMoreFlags & GTF_CALL_M_NOGCCHECK)
                    {
                        chars += printf("[CALL_M_NOGCCHECK]");
                    }
                    if (call->gtCallMoreFlags & GTF_CALL_M_SPECIAL_INTRINSIC)
                    {
                        chars += printf("[CALL_M_SPECIAL_INTRINSIC]");
                    }

                    if (call->IsVirtualStub())
                    {
                        if (call->gtCallMoreFlags & GTF_CALL_M_VIRTSTUB_REL_INDIRECT)
                        {
                            chars += printf("[CALL_M_VIRTSTUB_REL_INDIRECT]");
                        }
                    }
                    else if (!call->IsVirtual())
                    {
                        if (call->gtCallMoreFlags & GTF_CALL_M_NONVIRT_SAME_THIS)
                        {
                            chars += printf("[CALL_M_NONVIRT_SAME_THIS]");
                        }
                    }

                    if (call->gtCallMoreFlags & GTF_CALL_M_FRAME_VAR_DEATH)
                    {
                        chars += printf("[CALL_M_FRAME_VAR_DEATH]");
                    }
                    if (call->gtCallMoreFlags & GTF_CALL_M_TAILCALL_VIA_JIT_HELPER)
                    {
                        chars += printf("[CALL_M_TAILCALL_VIA_JIT_HELPER]");
                    }
#if FEATURE_TAILCALL_OPT
                    if (call->gtCallMoreFlags & GTF_CALL_M_IMPLICIT_TAILCALL)
                    {
                        chars += printf("[CALL_M_IMPLICIT_TAILCALL]");
                    }
#endif
                    if (call->gtCallMoreFlags & GTF_CALL_M_PINVOKE)
                    {
                        chars += printf("[CALL_M_PINVOKE]");
                    }

                    if (call->IsFatPointerCandidate())
                    {
                        chars += printf("[CALL_FAT_POINTER_CANDIDATE]");
                    }

                    if (call->IsGuarded())
                    {
                        chars += printf("[CALL_GUARDED]");
                    }

                    if (call->IsExpRuntimeLookup())
                    {
                        chars += printf("[CALL_EXP_RUNTIME_LOOKUP]");
                    }
                }
                break;
            default:

            {
                GenTreeFlags flags = (tree->gtFlags & (~(GTF_COMMON_MASK | GTF_OVERFLOW)));
                if (flags != 0)
                {
                    chars += printf("[%08X]", flags);
                }
            }
            break;
        }

        // Common flags.

        if (tree->gtFlags & GTF_ASG)
        {
            chars += printf("[ASG]");
        }
        if (tree->gtFlags & GTF_CALL)
        {
            chars += printf("[CALL]");
        }
        switch (op)
        {
            case GT_MUL:
            case GT_CAST:
            case GT_ADD:
            case GT_SUB:
                if (tree->gtFlags & GTF_OVERFLOW)
                {
                    chars += printf("[OVERFLOW]");
                }
                break;
            default:
                break;
        }
        if (tree->gtFlags & GTF_EXCEPT)
        {
            chars += printf("[EXCEPT]");
        }
        if (tree->gtFlags & GTF_GLOB_REF)
        {
            chars += printf("[GLOB_REF]");
        }
        if (tree->gtFlags & GTF_ORDER_SIDEEFF)
        {
            chars += printf("[ORDER_SIDEEFF]");
        }
        if (tree->gtFlags & GTF_REVERSE_OPS)
        {
            if (op != GT_LCL_VAR)
            {
                chars += printf("[REVERSE_OPS]");
            }
        }
        if (tree->gtFlags & GTF_SPILLED)
        {
            chars += printf("[SPILLED_OPER]");
        }
#if FEATURE_SET_FLAGS
        if (tree->gtFlags & GTF_SET_FLAGS)
        {
            if ((op != GT_IND) && (op != GT_STOREIND))
            {
                chars += printf("[ZSF_SET_FLAGS]");
            }
        }
#endif
        if (tree->gtFlags & GTF_IND_NONFAULTING)
        {
            if (tree->OperIsIndirOrArrMetaData())
            {
                chars += printf("[IND_NONFAULTING]");
            }
        }
        if (tree->gtFlags & GTF_MAKE_CSE)
        {
            chars += printf("[MAKE_CSE]");
        }
        if (tree->gtFlags & GTF_DONT_CSE)
        {
            chars += printf("[DONT_CSE]");
        }
        if (tree->gtFlags & GTF_BOOLEAN)
        {
            chars += printf("[BOOLEAN]");
        }
        if (tree->gtFlags & GTF_UNSIGNED)
        {
            chars += printf("[SMALL_UNSIGNED]");
        }
        if (tree->gtFlags & GTF_SPILL)
        {
            chars += printf("[SPILL]");
        }
        if (tree->gtFlags & GTF_REUSE_REG_VAL)
        {
            if (op == GT_CNS_INT)
            {
                chars += printf("[REUSE_REG_VAL]");
            }
        }
    }
}

void dTreeFlags(GenTree* tree)
{
    cTreeFlags(JitTls::GetCompiler(), tree);
}

#endif // DEBUG

#if VARSET_COUNTOPS
// static
BitSetSupport::BitSetOpCounter Compiler::m_varsetOpCounter("VarSetOpCounts.log");
#endif
#if ALLVARSET_COUNTOPS
// static
BitSetSupport::BitSetOpCounter Compiler::m_allvarsetOpCounter("AllVarSetOpCounts.log");
#endif

// static
HelperCallProperties Compiler::s_helperCallProperties;

/*****************************************************************************/
/*****************************************************************************/

//------------------------------------------------------------------------
// killGCRefs:
// Given some tree node return does it need all GC refs to be spilled from
// callee save registers.
//
// Arguments:
//    tree       - the tree for which we ask about gc refs.
//
// Return Value:
//    true       - tree kills GC refs on callee save registers
//    false      - tree doesn't affect GC refs on callee save registers
bool Compiler::killGCRefs(GenTree* tree)
{
    if (tree->IsCall())
    {
        GenTreeCall* call = tree->AsCall();
        if (call->IsUnmanaged())
        {
            return true;
        }

        if (call->gtCallMethHnd == eeFindHelper(CORINFO_HELP_JIT_PINVOKE_BEGIN))
        {
            assert(opts.ShouldUsePInvokeHelpers());
            return true;
        }
    }
    else if (tree->OperIs(GT_START_PREEMPTGC))
    {
        return true;
    }

    return false;
}

//------------------------------------------------------------------------
// lvaIsOSRLocal: check if this local var is one that requires special
//     treatment for OSR compilations.
//
// Arguments:
//    varNum     - variable of interest
//
// Return Value:
//    true       - this is an OSR compile and this local requires special treatment
//    false      - not an OSR compile, or not an interesting local for OSR

bool Compiler::lvaIsOSRLocal(unsigned varNum)
{
    LclVarDsc* const varDsc = lvaGetDesc(varNum);

#ifdef DEBUG
    if (opts.IsOSR())
    {
        if (varDsc->lvIsOSRLocal)
        {
            // Sanity check for promoted fields of OSR locals.
            //
            if (varNum >= info.compLocalsCount)
            {
                assert(varDsc->lvIsStructField);
                assert(varDsc->lvParentLcl < info.compLocalsCount);
            }
        }
    }
    else
    {
        assert(!varDsc->lvIsOSRLocal);
    }
#endif

    return varDsc->lvIsOSRLocal;
}

//------------------------------------------------------------------------------
// gtTypeForNullCheck: helper to get the most optimal and correct type for nullcheck
//
// Arguments:
//    tree - the node for nullcheck;
//
var_types Compiler::gtTypeForNullCheck(GenTree* tree)
{
    static const var_types s_typesBySize[] = {TYP_UNDEF, TYP_BYTE,  TYP_SHORT, TYP_UNDEF, TYP_INT,
                                              TYP_UNDEF, TYP_UNDEF, TYP_UNDEF, TYP_LONG};

    if (!varTypeIsStruct(tree))
    {
#if defined(TARGET_XARCH)
        // Just an optimization for XARCH - smaller mov
        if (genTypeSize(tree) == 8)
        {
            return TYP_INT;
        }
#endif

        assert((genTypeSize(tree) < ARRAY_SIZE(s_typesBySize)) && (s_typesBySize[genTypeSize(tree)] != TYP_UNDEF));
        return s_typesBySize[genTypeSize(tree)];
    }
    // for the rest: probe a single byte to avoid potential AVEs
    return TYP_BYTE;
}

//------------------------------------------------------------------------------
// gtChangeOperToNullCheck: helper to change tree oper to a NULLCHECK.
//
// Arguments:
//    tree  - the node to change;
//    block - basic block of the node.
//
// Notes:
//    the function should not be called after lowering for platforms that do not support
//    emitting NULLCHECK nodes, like arm32. Use `Lowering::TransformUnusedIndirection`
//    that handles it and calls this function when appropriate.
//
void Compiler::gtChangeOperToNullCheck(GenTree* tree, BasicBlock* block)
{
    assert(tree->OperIs(GT_FIELD, GT_IND, GT_OBJ, GT_BLK));
    tree->ChangeOper(GT_NULLCHECK);
    tree->ChangeType(gtTypeForNullCheck(tree));
    assert(fgAddrCouldBeNull(tree->gtGetOp1()));
    tree->gtFlags |= GTF_EXCEPT;
    block->bbFlags |= BBF_HAS_NULLCHECK;
    optMethodFlags |= OMF_HAS_NULLCHECK;
}

#if defined(DEBUG)
//------------------------------------------------------------------------------
// devirtualizationDetailToString: describe the detailed devirtualization reason
//
// Arguments:
//    detail - detail to describe
//
// Returns:
//    descriptive string
//
const char* Compiler::devirtualizationDetailToString(CORINFO_DEVIRTUALIZATION_DETAIL detail)
{
    switch (detail)
    {
        case CORINFO_DEVIRTUALIZATION_UNKNOWN:
            return "unknown";
        case CORINFO_DEVIRTUALIZATION_SUCCESS:
            return "success";
        case CORINFO_DEVIRTUALIZATION_FAILED_CANON:
            return "object class was canonical";
        case CORINFO_DEVIRTUALIZATION_FAILED_COM:
            return "object class was com";
        case CORINFO_DEVIRTUALIZATION_FAILED_CAST:
            return "object class could not be cast to interface class";
        case CORINFO_DEVIRTUALIZATION_FAILED_LOOKUP:
            return "interface method could not be found";
        case CORINFO_DEVIRTUALIZATION_FAILED_DIM:
            return "interface method was default interface method";
        case CORINFO_DEVIRTUALIZATION_FAILED_SUBCLASS:
            return "object not subclass of base class";
        case CORINFO_DEVIRTUALIZATION_FAILED_SLOT:
            return "virtual method installed via explicit override";
        case CORINFO_DEVIRTUALIZATION_FAILED_BUBBLE:
            return "devirtualization crossed version bubble";
        case CORINFO_DEVIRTUALIZATION_MULTIPLE_IMPL:
            return "object class has multiple implementations of interface";
        case CORINFO_DEVIRTUALIZATION_FAILED_BUBBLE_CLASS_DECL:
            return "decl method is defined on class and decl method not in version bubble, and decl method not in "
                   "type closest to version bubble";
        case CORINFO_DEVIRTUALIZATION_FAILED_BUBBLE_INTERFACE_DECL:
            return "decl method is defined on interface and not in version bubble, and implementation type not "
                   "entirely defined in bubble";
        case CORINFO_DEVIRTUALIZATION_FAILED_BUBBLE_IMPL:
            return "object class not defined within version bubble";
        case CORINFO_DEVIRTUALIZATION_FAILED_BUBBLE_IMPL_NOT_REFERENCEABLE:
            return "object class cannot be referenced from R2R code due to missing tokens";
        case CORINFO_DEVIRTUALIZATION_FAILED_DUPLICATE_INTERFACE:
            return "crossgen2 virtual method algorithm and runtime algorithm differ in the presence of duplicate "
                   "interface implementations";
        case CORINFO_DEVIRTUALIZATION_FAILED_DECL_NOT_REPRESENTABLE:
            return "Decl method cannot be represented in R2R image";
        default:
            return "undefined";
    }
}
#endif // defined(DEBUG)

#if TRACK_ENREG_STATS
Compiler::EnregisterStats Compiler::s_enregisterStats;

void Compiler::EnregisterStats::RecordLocal(const LclVarDsc* varDsc)
{
    m_totalNumberOfVars++;
    if (varDsc->TypeGet() == TYP_STRUCT)
    {
        m_totalNumberOfStructVars++;
    }
    if (!varDsc->lvDoNotEnregister)
    {
        m_totalNumberOfEnregVars++;
        if (varDsc->TypeGet() == TYP_STRUCT)
        {
            m_totalNumberOfStructEnregVars++;
        }
    }
    else
    {
        switch (varDsc->GetDoNotEnregReason())
        {
            case DoNotEnregisterReason::AddrExposed:
                m_addrExposed++;
                break;
            case DoNotEnregisterReason::HiddenBufferStructArg:
                m_hiddenStructArg++;
                break;
            case DoNotEnregisterReason::DontEnregStructs:
                m_dontEnregStructs++;
                break;
            case DoNotEnregisterReason::NotRegSizeStruct:
                m_notRegSizeStruct++;
                break;
            case DoNotEnregisterReason::LocalField:
                m_localField++;
                break;
            case DoNotEnregisterReason::VMNeedsStackAddr:
                m_VMNeedsStackAddr++;
                break;
            case DoNotEnregisterReason::LiveInOutOfHandler:
                m_liveInOutHndlr++;
                break;
            case DoNotEnregisterReason::BlockOp:
                m_blockOp++;
                break;
            case DoNotEnregisterReason::IsStructArg:
                m_structArg++;
                break;
            case DoNotEnregisterReason::DepField:
                m_depField++;
                break;
            case DoNotEnregisterReason::NoRegVars:
                m_noRegVars++;
                break;
            case DoNotEnregisterReason::MinOptsGC:
                m_minOptsGC++;
                break;
#if !defined(TARGET_64BIT)
            case DoNotEnregisterReason::LongParamField:
                m_longParamField++;
                break;
#endif
#ifdef JIT32_GCENCODER
            case DoNotEnregisterReason::PinningRef:
                m_PinningRef++;
                break;
#endif
            case DoNotEnregisterReason::LclAddrNode:
                m_lclAddrNode++;
                break;

            case DoNotEnregisterReason::CastTakesAddr:
                m_castTakesAddr++;
                break;

            case DoNotEnregisterReason::StoreBlkSrc:
                m_storeBlkSrc++;
                break;

            case DoNotEnregisterReason::SwizzleArg:
                m_swizzleArg++;
                break;

            case DoNotEnregisterReason::BlockOpRet:
                m_blockOpRet++;
                break;

            case DoNotEnregisterReason::ReturnSpCheck:
                m_returnSpCheck++;
                break;

            case DoNotEnregisterReason::CallSpCheck:
                m_callSpCheck++;
                break;

            case DoNotEnregisterReason::SimdUserForcesDep:
                m_simdUserForcesDep++;
                break;

            default:
                unreached();
                break;
        }

        if (varDsc->GetDoNotEnregReason() == DoNotEnregisterReason::AddrExposed)
        {
            // We can't `assert(IsAddressExposed())` because `fgAdjustForAddressExposedOrWrittenThis`
            // does not clear `m_doNotEnregReason` on `this`.
            switch (varDsc->GetAddrExposedReason())
            {
                case AddressExposedReason::PARENT_EXPOSED:
                    m_parentExposed++;
                    break;

                case AddressExposedReason::TOO_CONSERVATIVE:
                    m_tooConservative++;
                    break;

                case AddressExposedReason::ESCAPE_ADDRESS:
                    m_escapeAddress++;
                    break;

                case AddressExposedReason::WIDE_INDIR:
                    m_wideIndir++;
                    break;

                case AddressExposedReason::OSR_EXPOSED:
                    m_osrExposed++;
                    break;

                case AddressExposedReason::STRESS_LCL_FLD:
                    m_stressLclFld++;
                    break;

                case AddressExposedReason::DISPATCH_RET_BUF:
                    m_dispatchRetBuf++;
                    break;

                case AddressExposedReason::STRESS_POISON_IMPLICIT_BYREFS:
                    m_stressPoisonImplicitByrefs++;
                    break;

                case AddressExposedReason::EXTERNALLY_VISIBLE_IMPLICITLY:
                    m_externallyVisibleImplicitly++;
                    break;

                default:
                    unreached();
                    break;
            }
        }
    }
}

void Compiler::EnregisterStats::Dump(FILE* fout) const
{
    const unsigned totalNumberOfNotStructVars =
        s_enregisterStats.m_totalNumberOfVars - s_enregisterStats.m_totalNumberOfStructVars;
    const unsigned totalNumberOfNotStructEnregVars =
        s_enregisterStats.m_totalNumberOfEnregVars - s_enregisterStats.m_totalNumberOfStructEnregVars;
    const unsigned notEnreg = s_enregisterStats.m_totalNumberOfVars - s_enregisterStats.m_totalNumberOfEnregVars;

    fprintf(fout, "\nLocals enregistration statistics:\n");
    if (m_totalNumberOfVars == 0)
    {
        fprintf(fout, "No locals to report.\n");
        return;
    }
    fprintf(fout, "total number of locals: %d, number of enregistered: %d, notEnreg: %d, ratio: %.2f\n",
            m_totalNumberOfVars, m_totalNumberOfEnregVars, m_totalNumberOfVars - m_totalNumberOfEnregVars,
            (float)m_totalNumberOfEnregVars / m_totalNumberOfVars);

    if (m_totalNumberOfStructVars != 0)
    {
        fprintf(fout, "total number of struct locals: %d, number of enregistered: %d, notEnreg: %d, ratio: %.2f\n",
                m_totalNumberOfStructVars, m_totalNumberOfStructEnregVars,
                m_totalNumberOfStructVars - m_totalNumberOfStructEnregVars,
                (float)m_totalNumberOfStructEnregVars / m_totalNumberOfStructVars);
    }

    const unsigned numberOfPrimitiveLocals = totalNumberOfNotStructVars - totalNumberOfNotStructEnregVars;
    if (numberOfPrimitiveLocals != 0)
    {
        fprintf(fout, "total number of primitive locals: %d, number of enregistered: %d, notEnreg: %d, ratio: %.2f\n",
                totalNumberOfNotStructVars, totalNumberOfNotStructEnregVars, numberOfPrimitiveLocals,
                (float)totalNumberOfNotStructEnregVars / totalNumberOfNotStructVars);
    }

    if (notEnreg == 0)
    {
        fprintf(fout, "All locals are enregistered.\n");
        return;
    }

#define PRINT_STATS(stat, total)                                                                                       \
    if (stat != 0)                                                                                                     \
    {                                                                                                                  \
        fprintf(fout, #stat " %d, ratio: %.2f\n", stat, (float)stat / total);                                          \
    }

    PRINT_STATS(m_addrExposed, notEnreg);
    PRINT_STATS(m_hiddenStructArg, notEnreg);
    PRINT_STATS(m_dontEnregStructs, notEnreg);
    PRINT_STATS(m_notRegSizeStruct, notEnreg);
    PRINT_STATS(m_localField, notEnreg);
    PRINT_STATS(m_VMNeedsStackAddr, notEnreg);
    PRINT_STATS(m_liveInOutHndlr, notEnreg);
    PRINT_STATS(m_blockOp, notEnreg);
    PRINT_STATS(m_structArg, notEnreg);
    PRINT_STATS(m_depField, notEnreg);
    PRINT_STATS(m_noRegVars, notEnreg);
    PRINT_STATS(m_minOptsGC, notEnreg);
#if !defined(TARGET_64BIT)
    PRINT_STATS(m_longParamField, notEnreg);
#endif // !TARGET_64BIT
#ifdef JIT32_GCENCODER
    PRINT_STATS(m_PinningRef, notEnreg);
#endif // JIT32_GCENCODER
    PRINT_STATS(m_lclAddrNode, notEnreg);
    PRINT_STATS(m_castTakesAddr, notEnreg);
    PRINT_STATS(m_storeBlkSrc, notEnreg);
    PRINT_STATS(m_swizzleArg, notEnreg);
    PRINT_STATS(m_blockOpRet, notEnreg);
    PRINT_STATS(m_returnSpCheck, notEnreg);
    PRINT_STATS(m_callSpCheck, notEnreg);
    PRINT_STATS(m_simdUserForcesDep, notEnreg);

    fprintf(fout, "\nAddr exposed details:\n");
    if (m_addrExposed == 0)
    {
        fprintf(fout, "\nNo address exposed locals to report.\n");
        return;
    }

    PRINT_STATS(m_parentExposed, m_addrExposed);
    PRINT_STATS(m_tooConservative, m_addrExposed);
    PRINT_STATS(m_escapeAddress, m_addrExposed);
    PRINT_STATS(m_wideIndir, m_addrExposed);
    PRINT_STATS(m_osrExposed, m_addrExposed);
    PRINT_STATS(m_stressLclFld, m_addrExposed);
    PRINT_STATS(m_dispatchRetBuf, m_addrExposed);
    PRINT_STATS(m_stressPoisonImplicitByrefs, m_addrExposed);
    PRINT_STATS(m_externallyVisibleImplicitly, m_addrExposed);
}
#endif // TRACK_ENREG_STATS<|MERGE_RESOLUTION|>--- conflicted
+++ resolved
@@ -5037,16 +5037,14 @@
     // Expand runtime lookups (an optimization but we'd better run it in tier0 too)
     DoPhase(this, PHASE_EXPAND_RTLOOKUPS, &Compiler::fgExpandRuntimeLookups);
 
-<<<<<<< HEAD
+    // Partially inline static initializations
+    DoPhase(this, PHASE_EXPAND_STATIC_INIT, &Compiler::fgExpandStaticInit);
+
     if (TargetOS::IsWindows)
     {
         // Currently this is only applicable for Windows
         DoPhase(this, PHASE_EXPAND_TLS, &Compiler::fgExpandThreadLocalAccess);
     }
-=======
-    // Partially inline static initializations
-    DoPhase(this, PHASE_EXPAND_STATIC_INIT, &Compiler::fgExpandStaticInit);
->>>>>>> 6ca0784d
 
     // Insert GC Polls
     DoPhase(this, PHASE_INSERT_GC_POLLS, &Compiler::fgInsertGCPolls);
