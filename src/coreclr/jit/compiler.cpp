--- conflicted
+++ resolved
@@ -2283,12 +2283,6 @@
 
     if (instructionSetFlags.HasInstructionSet(InstructionSet_AVX512F))
     {
-        // x86-64-v4 feature level supports AVX512F, AVX512BW, AVX512CD, AVX512DQ, AVX512VL
-        // These have been shipped together historically and at the time of this writing
-        // there exists no hardware which doesn't support the entire feature set. To simplify
-        // the overall JIT implementation, we currently require the entire set of ISAs to be
-        // supported and disable AVX512 support otherwise.
-
         assert(instructionSetFlags.HasInstructionSet(InstructionSet_AVX512F));
         assert(instructionSetFlags.HasInstructionSet(InstructionSet_AVX512F_VL));
         assert(instructionSetFlags.HasInstructionSet(InstructionSet_AVX512BW));
@@ -2299,8 +2293,6 @@
         assert(instructionSetFlags.HasInstructionSet(InstructionSet_AVX512DQ_VL));
 
         instructionSetFlags.AddInstructionSet(InstructionSet_Vector512);
-<<<<<<< HEAD
-=======
 
         if ((preferredVectorByteLength == 0) && jitFlags.IsSet(JitFlags::JIT_FLAG_VECTOR512_THROTTLING))
         {
@@ -2308,31 +2300,6 @@
             // executing 512-bit width instructions. To account for this we set the
             // default preferred vector width to 256-bits in some scenarios. Power
             // users can override this with `DOTNET_PreferredVectorBitWidth=512` to
-            // allow using such instructions where hardware support is available.
-
-            preferredVectorByteLength = 256;
-        }
-    }
-    else
-    {
-        instructionSetFlags.RemoveInstructionSet(InstructionSet_AVX512F);
-        instructionSetFlags.RemoveInstructionSet(InstructionSet_AVX512F_VL);
-        instructionSetFlags.RemoveInstructionSet(InstructionSet_AVX512BW);
-        instructionSetFlags.RemoveInstructionSet(InstructionSet_AVX512BW_VL);
-        instructionSetFlags.RemoveInstructionSet(InstructionSet_AVX512CD);
-        instructionSetFlags.RemoveInstructionSet(InstructionSet_AVX512CD_VL);
-        instructionSetFlags.RemoveInstructionSet(InstructionSet_AVX512DQ);
-        instructionSetFlags.RemoveInstructionSet(InstructionSet_AVX512DQ_VL);
-        instructionSetFlags.RemoveInstructionSet(InstructionSet_AVX512VBMI);
-        instructionSetFlags.RemoveInstructionSet(InstructionSet_AVX512VBMI_VL);
->>>>>>> e5c3811c
-
-        if ((preferredVectorByteLength == 0) && jitFlags.IsSet(JitFlags::JIT_FLAG_VECTOR512_THROTTLING))
-        {
-            // Some architectures can experience frequency throttling when executing
-            // executing 512-bit width instructions. To account for this we set the
-            // default preferred vector width to 256-bits in some scenarios. Power
-            // users can override this with `DOTNET_PreferredVectorBitWith=512` to
             // allow using such instructions where hardware support is available.
 
             preferredVectorByteLength = 256;
