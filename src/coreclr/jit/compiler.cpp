// Licensed to the .NET Foundation under one or more agreements.
// The .NET Foundation licenses this file to you under the MIT license.

/*XXXXXXXXXXXXXXXXXXXXXXXXXXXXXXXXXXXXXXXXXXXXXXXXXXXXXXXXXXXXXXXXXXXXXXXXXXXXX
XXXXXXXXXXXXXXXXXXXXXXXXXXXXXXXXXXXXXXXXXXXXXXXXXXXXXXXXXXXXXXXXXXXXXXXXXXXXXXX
XX                                                                           XX
XX                          Compiler                                         XX
XX                                                                           XX
XXXXXXXXXXXXXXXXXXXXXXXXXXXXXXXXXXXXXXXXXXXXXXXXXXXXXXXXXXXXXXXXXXXXXXXXXXXXXXX
XXXXXXXXXXXXXXXXXXXXXXXXXXXXXXXXXXXXXXXXXXXXXXXXXXXXXXXXXXXXXXXXXXXXXXXXXXXXXXX
*/
#include "jitpch.h"
#ifdef _MSC_VER
#pragma hdrstop
#endif // _MSC_VER
#include "hostallocator.h"
#include "emit.h"
#include "ssabuilder.h"
#include "valuenum.h"
#include "rangecheck.h"
#include "lower.h"
#include "stacklevelsetter.h"
#include "jittelemetry.h"
#include "patchpointinfo.h"
#include "jitstd/algorithm.h"

extern ICorJitHost* g_jitHost;

#if defined(DEBUG)
// Column settings for DOTNET_JitDumpIR.  We could(should) make these programmable.
#define COLUMN_OPCODE 30
#define COLUMN_OPERANDS (COLUMN_OPCODE + 25)
#define COLUMN_KINDS 110
#define COLUMN_FLAGS (COLUMN_KINDS + 32)
#endif

unsigned Compiler::jitTotalMethodCompiled = 0;

#if defined(DEBUG)
LONG Compiler::jitNestingLevel = 0;
#endif // defined(DEBUG)

// static
bool                Compiler::s_pAltJitExcludeAssembliesListInitialized = false;
AssemblyNamesList2* Compiler::s_pAltJitExcludeAssembliesList            = nullptr;

#ifdef DEBUG
// static
bool                Compiler::s_pJitDisasmIncludeAssembliesListInitialized = false;
AssemblyNamesList2* Compiler::s_pJitDisasmIncludeAssembliesList            = nullptr;

// static
bool       Compiler::s_pJitFunctionFileInitialized = false;
MethodSet* Compiler::s_pJitMethodSet               = nullptr;
#endif // DEBUG

#ifdef CONFIGURABLE_ARM_ABI
// static
bool GlobalJitOptions::compFeatureHfa          = false;
LONG GlobalJitOptions::compUseSoftFPConfigured = 0;
#endif // CONFIGURABLE_ARM_ABI

/*****************************************************************************
 *
 *  Little helpers to grab the current cycle counter value; this is done
 *  differently based on target architecture, host toolchain, etc. The
 *  main thing is to keep the overhead absolutely minimal; in fact, on
 *  x86/x64 we use RDTSC even though it's not thread-safe; GetThreadCycles
 *  (which is monotonous) is just too expensive.
 */
#ifdef FEATURE_JIT_METHOD_PERF

#if defined(HOST_X86) || defined(HOST_AMD64)

#if defined(_MSC_VER)

#include <intrin.h>
inline bool _our_GetThreadCycles(unsigned __int64* cycleOut)
{
    *cycleOut = __rdtsc();
    return true;
}

#elif defined(__GNUC__)

inline bool _our_GetThreadCycles(unsigned __int64* cycleOut)
{
    uint32_t hi, lo;
    __asm__ __volatile__("rdtsc" : "=a"(lo), "=d"(hi));
    *cycleOut = (static_cast<unsigned __int64>(hi) << 32) | static_cast<unsigned __int64>(lo);
    return true;
}

#else // neither _MSC_VER nor __GNUC__

// The following *might* work - might as well try.
#define _our_GetThreadCycles(cp) GetThreadCycles(cp)

#endif

#elif defined(HOST_ARM) || defined(HOST_ARM64)

// If this doesn't work please see ../gc/gc.cpp for additional ARM
// info (and possible solutions).
#define _our_GetThreadCycles(cp) GetThreadCycles(cp)

#else // not x86/x64 and not ARM

// Don't know what this target is, but let's give it a try; if
// someone really wants to make this work, please add the right
// code here.
#define _our_GetThreadCycles(cp) GetThreadCycles(cp)

#endif // which host OS

const BYTE genTypeSizes[] = {
#define DEF_TP(tn, nm, jitType, verType, sz, sze, asze, st, al, tf) sz,
#include "typelist.h"
#undef DEF_TP
};

const BYTE genTypeAlignments[] = {
#define DEF_TP(tn, nm, jitType, verType, sz, sze, asze, st, al, tf) al,
#include "typelist.h"
#undef DEF_TP
};

const BYTE genTypeStSzs[] = {
#define DEF_TP(tn, nm, jitType, verType, sz, sze, asze, st, al, tf) st,
#include "typelist.h"
#undef DEF_TP
};

const BYTE genActualTypes[] = {
#define DEF_TP(tn, nm, jitType, verType, sz, sze, asze, st, al, tf) jitType,
#include "typelist.h"
#undef DEF_TP
};

#endif // FEATURE_JIT_METHOD_PERF
/*****************************************************************************/
inline unsigned getCurTime()
{
    SYSTEMTIME tim;

    GetSystemTime(&tim);

    return (((tim.wHour * 60) + tim.wMinute) * 60 + tim.wSecond) * 1000 + tim.wMilliseconds;
}

/*****************************************************************************/
#ifdef DEBUG
/*****************************************************************************/

static FILE* jitSrcFilePtr;

static unsigned jitCurSrcLine;

void Compiler::JitLogEE(unsigned level, const char* fmt, ...)
{
    va_list args;

    if (verbose)
    {
        va_start(args, fmt);
        vflogf(jitstdout, fmt, args);
        va_end(args);
    }

    va_start(args, fmt);
    vlogf(level, fmt, args);
    va_end(args);
}

#endif // DEBUG

/*****************************************************************************/
#if defined(DEBUG) || MEASURE_NODE_SIZE || MEASURE_BLOCK_SIZE || DISPLAY_SIZES || CALL_ARG_STATS

static unsigned genMethodCnt;  // total number of methods JIT'ted
unsigned        genMethodICnt; // number of interruptible methods
unsigned        genMethodNCnt; // number of non-interruptible methods
static unsigned genSmallMethodsNeedingExtraMemoryCnt = 0;

#endif

/*****************************************************************************/
#if MEASURE_NODE_SIZE
NodeSizeStats genNodeSizeStats;
NodeSizeStats genNodeSizeStatsPerFunc;

unsigned  genTreeNcntHistBuckets[] = {10, 20, 30, 40, 50, 100, 200, 300, 400, 500, 1000, 5000, 10000, 0};
Histogram genTreeNcntHist(genTreeNcntHistBuckets);

unsigned  genTreeNsizHistBuckets[] = {1000, 5000, 10000, 50000, 100000, 500000, 1000000, 0};
Histogram genTreeNsizHist(genTreeNsizHistBuckets);
#endif // MEASURE_NODE_SIZE

/*****************************************************************************/
#if MEASURE_MEM_ALLOC

unsigned  memAllocHistBuckets[] = {64, 128, 192, 256, 512, 1024, 4096, 8192, 0};
Histogram memAllocHist(memAllocHistBuckets);
unsigned  memUsedHistBuckets[] = {16, 32, 64, 128, 192, 256, 512, 1024, 4096, 8192, 0};
Histogram memUsedHist(memUsedHistBuckets);

#endif // MEASURE_MEM_ALLOC

/*****************************************************************************
 *
 *  Variables to keep track of total code amounts.
 */

#if DISPLAY_SIZES

size_t grossVMsize; // Total IL code size
size_t grossNCsize; // Native code + data size
size_t totalNCsize; // Native code + data + GC info size (TODO-Cleanup: GC info size only accurate for JIT32_GCENCODER)
size_t gcHeaderISize; // GC header      size: interruptible methods
size_t gcPtrMapISize; // GC pointer map size: interruptible methods
size_t gcHeaderNSize; // GC header      size: non-interruptible methods
size_t gcPtrMapNSize; // GC pointer map size: non-interruptible methods

#endif // DISPLAY_SIZES

/*****************************************************************************
 *
 *  Variables to keep track of argument counts.
 */

#if CALL_ARG_STATS

unsigned argTotalCalls;
unsigned argHelperCalls;
unsigned argStaticCalls;
unsigned argNonVirtualCalls;
unsigned argVirtualCalls;

unsigned argTotalArgs; // total number of args for all calls (including objectPtr)
unsigned argTotalDWordArgs;
unsigned argTotalLongArgs;
unsigned argTotalFloatArgs;
unsigned argTotalDoubleArgs;

unsigned argTotalRegArgs;
unsigned argTotalTemps;
unsigned argTotalLclVar;
unsigned argTotalDeferred;
unsigned argTotalConst;

unsigned argTotalObjPtr;
unsigned argTotalGTF_ASGinArgs;

unsigned argMaxTempsPerMethod;

unsigned  argCntBuckets[] = {0, 1, 2, 3, 4, 5, 6, 10, 0};
Histogram argCntTable(argCntBuckets);

unsigned  argDWordCntBuckets[] = {0, 1, 2, 3, 4, 5, 6, 10, 0};
Histogram argDWordCntTable(argDWordCntBuckets);

unsigned  argDWordLngCntBuckets[] = {0, 1, 2, 3, 4, 5, 6, 10, 0};
Histogram argDWordLngCntTable(argDWordLngCntBuckets);

unsigned  argTempsCntBuckets[] = {0, 1, 2, 3, 4, 5, 6, 10, 0};
Histogram argTempsCntTable(argTempsCntBuckets);

#endif // CALL_ARG_STATS

/*****************************************************************************
 *
 *  Variables to keep track of basic block counts.
 */

#if COUNT_BASIC_BLOCKS

//          --------------------------------------------------
//          Basic block count frequency table:
//          --------------------------------------------------
//              <=         1 ===>  26872 count ( 56% of total)
//               2 ..      2 ===>    669 count ( 58% of total)
//               3 ..      3 ===>   4687 count ( 68% of total)
//               4 ..      5 ===>   5101 count ( 78% of total)
//               6 ..     10 ===>   5575 count ( 90% of total)
//              11 ..     20 ===>   3028 count ( 97% of total)
//              21 ..     50 ===>   1108 count ( 99% of total)
//              51 ..    100 ===>    182 count ( 99% of total)
//             101 ..   1000 ===>     34 count (100% of total)
//            1001 ..  10000 ===>      0 count (100% of total)
//          --------------------------------------------------

unsigned  bbCntBuckets[] = {1, 2, 3, 5, 10, 20, 50, 100, 1000, 10000, 0};
Histogram bbCntTable(bbCntBuckets);

/* Histogram for the IL opcode size of methods with a single basic block */

unsigned  bbSizeBuckets[] = {1, 4, 8, 16, 32, 64, 128, 256, 512, 1024, 2048, 0};
Histogram bbOneBBSizeTable(bbSizeBuckets);

#endif // COUNT_BASIC_BLOCKS

/*****************************************************************************
 *
 *  Used by optFindNaturalLoops to gather statistical information such as
 *   - total number of natural loops
 *   - number of loops with 1, 2, ... exit conditions
 *   - number of loops that have an iterator (for like)
 *   - number of loops that have a constant iterator
 */

#if COUNT_LOOPS

unsigned totalLoopMethods;        // counts the total number of methods that have natural loops
unsigned maxLoopsPerMethod;       // counts the maximum number of loops a method has
unsigned totalLoopOverflows;      // # of methods that identified more loops than we can represent
unsigned totalLoopCount;          // counts the total number of natural loops
unsigned totalUnnatLoopCount;     // counts the total number of (not-necessarily natural) loops
unsigned totalUnnatLoopOverflows; // # of methods that identified more unnatural loops than we can represent
unsigned iterLoopCount;           // counts the # of loops with an iterator (for like)
unsigned constIterLoopCount;      // counts the # of loops with a constant iterator (for like)
bool     hasMethodLoops;          // flag to keep track if we already counted a method as having loops
unsigned loopsThisMethod;         // counts the number of loops in the current method
bool     loopOverflowThisMethod;  // True if we exceeded the max # of loops in the method.

/* Histogram for number of loops in a method */

unsigned  loopCountBuckets[] = {0, 1, 2, 3, 4, 5, 6, 7, 8, 9, 10, 11, 12, 0};
Histogram loopCountTable(loopCountBuckets);

/* Histogram for number of loop exits */

unsigned  loopExitCountBuckets[] = {0, 1, 2, 3, 4, 5, 6, 0};
Histogram loopExitCountTable(loopExitCountBuckets);

#endif // COUNT_LOOPS

//------------------------------------------------------------------------
// getJitGCType: Given the VM's CorInfoGCType convert it to the JIT's var_types
//
// Arguments:
//    gcType    - an enum value that originally came from an element
//                of the BYTE[] returned from getClassGClayout()
//
// Return Value:
//    The corresponding enum value from the JIT's var_types
//
// Notes:
//   The gcLayout of each field of a struct is returned from getClassGClayout()
//   as a BYTE[] but each BYTE element is actually a CorInfoGCType value
//   Note when we 'know' that there is only one element in this array
//   the JIT will often pass the address of a single BYTE, instead of a BYTE[]
//

var_types Compiler::getJitGCType(BYTE gcType)
{
    var_types     result      = TYP_UNKNOWN;
    CorInfoGCType corInfoType = (CorInfoGCType)gcType;

    if (corInfoType == TYPE_GC_NONE)
    {
        result = TYP_I_IMPL;
    }
    else if (corInfoType == TYPE_GC_REF)
    {
        result = TYP_REF;
    }
    else if (corInfoType == TYPE_GC_BYREF)
    {
        result = TYP_BYREF;
    }
    else
    {
        noway_assert(!"Bad value of 'gcType'");
    }
    return result;
}

#ifdef TARGET_X86
//---------------------------------------------------------------------------
// isTrivialPointerSizedStruct:
//    Check if the given struct type contains only one pointer-sized integer value type
//
// Arguments:
//    clsHnd - the handle for the struct type.
//
// Return Value:
//    true if the given struct type contains only one pointer-sized integer value type,
//    false otherwise.
//
bool Compiler::isTrivialPointerSizedStruct(CORINFO_CLASS_HANDLE clsHnd) const
{
    assert(info.compCompHnd->isValueClass(clsHnd));
    if (info.compCompHnd->getClassSize(clsHnd) != TARGET_POINTER_SIZE)
    {
        return false;
    }
    for (;;)
    {
        // all of class chain must be of value type and must have only one field
        if (!info.compCompHnd->isValueClass(clsHnd) || info.compCompHnd->getClassNumInstanceFields(clsHnd) != 1)
        {
            return false;
        }

        CORINFO_CLASS_HANDLE* pClsHnd   = &clsHnd;
        CORINFO_FIELD_HANDLE  fldHnd    = info.compCompHnd->getFieldInClass(clsHnd, 0);
        CorInfoType           fieldType = info.compCompHnd->getFieldType(fldHnd, pClsHnd);

        var_types vt = JITtype2varType(fieldType);

        if (fieldType == CORINFO_TYPE_VALUECLASS)
        {
            clsHnd = *pClsHnd;
        }
        else if (varTypeIsI(vt) && !varTypeIsGC(vt))
        {
            return true;
        }
        else
        {
            return false;
        }
    }
}
#endif // TARGET_X86

//---------------------------------------------------------------------------
// isNativePrimitiveStructType:
//    Check if the given struct type is an intrinsic type that should be treated as though
//    it is not a struct at the unmanaged ABI boundary.
//
// Arguments:
//    clsHnd - the handle for the struct type.
//
// Return Value:
//    true if the given struct type should be treated as a primitive for unmanaged calls,
//    false otherwise.
//
bool Compiler::isNativePrimitiveStructType(CORINFO_CLASS_HANDLE clsHnd)
{
    if (!isIntrinsicType(clsHnd))
    {
        return false;
    }
    const char* namespaceName = nullptr;
    const char* typeName      = getClassNameFromMetadata(clsHnd, &namespaceName);

    if (strcmp(namespaceName, "System.Runtime.InteropServices") != 0)
    {
        return false;
    }

    return strcmp(typeName, "CLong") == 0 || strcmp(typeName, "CULong") == 0 || strcmp(typeName, "NFloat") == 0;
}

//-----------------------------------------------------------------------------
// getPrimitiveTypeForStruct:
//     Get the "primitive" type that is used for a struct
//     of size 'structSize'.
//     We examine 'clsHnd' to check the GC layout of the struct and
//     return TYP_REF for structs that simply wrap an object.
//     If the struct is a one element HFA/HVA, we will return the
//     proper floating point or vector type.
//
// Arguments:
//    structSize - the size of the struct type, cannot be zero
//    clsHnd     - the handle for the struct type, used when may have
//                 an HFA or if we need the GC layout for an object ref.
//
// Return Value:
//    The primitive type (i.e. byte, short, int, long, ref, float, double)
//    used to pass or return structs of this size.
//    If we shouldn't use a "primitive" type then TYP_UNKNOWN is returned.
// Notes:
//    For 32-bit targets (X86/ARM32) the 64-bit TYP_LONG type is not
//    considered a primitive type by this method.
//    So a struct that wraps a 'long' is passed and returned in the
//    same way as any other 8-byte struct
//    For ARM32 if we have an HFA struct that wraps a 64-bit double
//    we will return TYP_DOUBLE.
//    For vector calling conventions, a vector is considered a "primitive"
//    type, as it is passed in a single register.
//
var_types Compiler::getPrimitiveTypeForStruct(unsigned structSize, CORINFO_CLASS_HANDLE clsHnd, bool isVarArg)
{
    assert(structSize != 0);

    var_types useType = TYP_UNKNOWN;

    // Start by determining if we have an HFA/HVA with a single element.
    if (GlobalJitOptions::compFeatureHfa)
    {
        // Arm64 Windows VarArg methods arguments will not classify HFA types, they will need to be treated
        // as if they are not HFA types.
        if (!(TargetArchitecture::IsArm64 && TargetOS::IsWindows && isVarArg))
        {
            switch (structSize)
            {
                case 4:
                case 8:
#ifdef TARGET_ARM64
                case 16:
#endif // TARGET_ARM64
                {
                    var_types hfaType = GetHfaType(clsHnd);
                    // We're only interested in the case where the struct size is equal to the size of the hfaType.
                    if (varTypeIsValidHfaType(hfaType))
                    {
                        if (genTypeSize(hfaType) == structSize)
                        {
                            useType = hfaType;
                        }
                        else
                        {
                            return TYP_UNKNOWN;
                        }
                    }
                }
            }
            if (useType != TYP_UNKNOWN)
            {
                return useType;
            }
        }
    }

    // Now deal with non-HFA/HVA structs.
    switch (structSize)
    {
        case 1:
            useType = TYP_BYTE;
            break;

        case 2:
            useType = TYP_SHORT;
            break;

#if !defined(TARGET_XARCH) || defined(UNIX_AMD64_ABI) || defined(TARGET_LOONGARCH64)
        case 3:
            useType = TYP_INT;
            break;

#endif // !TARGET_XARCH || UNIX_AMD64_ABI || TARGET_LOONGARCH64

#ifdef TARGET_64BIT
        case 4:
            // We dealt with the one-float HFA above. All other 4-byte structs are handled as INT.
            useType = TYP_INT;
            break;

#if !defined(TARGET_XARCH) || defined(UNIX_AMD64_ABI) || defined(TARGET_LOONGARCH64)
        case 5:
        case 6:
        case 7:
            useType = TYP_I_IMPL;
            break;

#endif // !TARGET_XARCH || UNIX_AMD64_ABI || TARGET_LOONGARCH64
#endif // TARGET_64BIT

        case TARGET_POINTER_SIZE:
        {
            BYTE gcPtr = 0;
            // Check if this pointer-sized struct is wrapping a GC object
            info.compCompHnd->getClassGClayout(clsHnd, &gcPtr);
            useType = getJitGCType(gcPtr);
        }
        break;

        default:
            useType = TYP_UNKNOWN;
            break;
    }

    return useType;
}

//-----------------------------------------------------------------------------
// getArgTypeForStruct:
//     Get the type that is used to pass values of the given struct type.
//     If you have already retrieved the struct size then it should be
//     passed as the optional fourth argument, as this allows us to avoid
//     an extra call to getClassSize(clsHnd)
//
// Arguments:
//    clsHnd       - the handle for the struct type
//    wbPassStruct - An "out" argument with information about how
//                   the struct is to be passed
//    isVarArg     - is vararg, used to ignore HFA types for Arm64 windows varargs
//    structSize   - the size of the struct type,
//                   or zero if we should call getClassSize(clsHnd)
//
// Return Value:
//    For wbPassStruct you can pass a 'nullptr' and nothing will be written
//     or returned for that out parameter.
//    When *wbPassStruct is SPK_PrimitiveType this method's return value
//       is the primitive type used to pass the struct.
//    When *wbPassStruct is SPK_ByReference this method's return value
//       is always TYP_UNKNOWN and the struct type is passed by reference to a copy
//    When *wbPassStruct is SPK_ByValue or SPK_ByValueAsHfa this method's return value
//       is always TYP_STRUCT and the struct type is passed by value either
//       using multiple registers or on the stack.
//
// Assumptions:
//    The size must be the size of the given type.
//    The given class handle must be for a value type (struct).
//
// Notes:
//    About HFA types:
//        When the clsHnd is a one element HFA type we return the appropriate
//         floating point primitive type and *wbPassStruct is SPK_PrimitiveType
//        If there are two or more elements in the HFA type then the this method's
//         return value is TYP_STRUCT and *wbPassStruct is SPK_ByValueAsHfa
//
var_types Compiler::getArgTypeForStruct(CORINFO_CLASS_HANDLE clsHnd,
                                        structPassingKind*   wbPassStruct,
                                        bool                 isVarArg,
                                        unsigned             structSize)
{
    var_types         useType         = TYP_UNKNOWN;
    structPassingKind howToPassStruct = SPK_Unknown; // We must change this before we return

    assert(structSize != 0);

// Determine if we can pass the struct as a primitive type.
// Note that on x86 we only pass specific pointer-sized structs that satisfy isTrivialPointerSizedStruct checks.
#ifndef TARGET_X86
#ifdef UNIX_AMD64_ABI

    // An 8-byte struct may need to be passed in a floating point register
    // So we always consult the struct "Classifier" routine
    //
    SYSTEMV_AMD64_CORINFO_STRUCT_REG_PASSING_DESCRIPTOR structDesc;
    eeGetSystemVAmd64PassStructInRegisterDescriptor(clsHnd, &structDesc);

    if (structDesc.passedInRegisters && (structDesc.eightByteCount != 1))
    {
        // We can't pass this as a primitive type.
    }
    else if (structDesc.eightByteClassifications[0] == SystemVClassificationTypeSSE)
    {
        // If this is passed as a floating type, use that.
        // Otherwise, we'll use the general case - we don't want to use the "EightByteType"
        // directly, because it returns `TYP_INT` for any integral type <= 4 bytes, and
        // we need to preserve small types.
        useType = GetEightByteType(structDesc, 0);
    }
    else
#endif // UNIX_AMD64_ABI

        // The largest arg passed in a single register is MAX_PASS_SINGLEREG_BYTES,
        // so we can skip calling getPrimitiveTypeForStruct when we
        // have a struct that is larger than that.
        //
        if (structSize <= MAX_PASS_SINGLEREG_BYTES)
    {
        // We set the "primitive" useType based upon the structSize
        // and also examine the clsHnd to see if it is an HFA of count one
        useType = getPrimitiveTypeForStruct(structSize, clsHnd, isVarArg);
    }
#else
    if (isTrivialPointerSizedStruct(clsHnd))
    {
        useType = TYP_I_IMPL;
    }
#endif // !TARGET_X86

    // Did we change this struct type into a simple "primitive" type?
    //
    if (useType != TYP_UNKNOWN)
    {
        // Yes, we should use the "primitive" type in 'useType'
        howToPassStruct = SPK_PrimitiveType;
    }
    else // We can't replace the struct with a "primitive" type
    {
        // See if we can pass this struct by value, possibly in multiple registers
        // or if we should pass it by reference to a copy
        //
        if (structSize <= MAX_PASS_MULTIREG_BYTES)
        {
            // Structs that are HFA/HVA's are passed by value in multiple registers.
            // Arm64 Windows VarArg methods arguments will not classify HFA/HVA types, they will need to be treated
            // as if they are not HFA/HVA types.
            var_types hfaType;
            if (TargetArchitecture::IsArm64 && TargetOS::IsWindows && isVarArg)
            {
                hfaType = TYP_UNDEF;
            }
            else
            {
                hfaType = GetHfaType(clsHnd);
            }
            if (varTypeIsValidHfaType(hfaType))
            {
                // HFA's of count one should have been handled by getPrimitiveTypeForStruct
                assert(GetHfaCount(clsHnd) >= 2);

                // setup wbPassType and useType indicate that this is passed by value as an HFA
                //  using multiple registers
                //  (when all of the parameters registers are used, then the stack will be used)
                howToPassStruct = SPK_ByValueAsHfa;
                useType         = TYP_STRUCT;
            }
            else // Not an HFA struct type
            {

#ifdef UNIX_AMD64_ABI
                // The case of (structDesc.eightByteCount == 1) should have already been handled
                if ((structDesc.eightByteCount > 1) || !structDesc.passedInRegisters)
                {
                    // setup wbPassType and useType indicate that this is passed by value in multiple registers
                    //  (when all of the parameters registers are used, then the stack will be used)
                    howToPassStruct = SPK_ByValue;
                    useType         = TYP_STRUCT;
                }
                else
                {
                    assert(structDesc.eightByteCount == 0);
                    // Otherwise we pass this struct by reference to a copy
                    // setup wbPassType and useType indicate that this is passed using one register
                    //  (by reference to a copy)
                    howToPassStruct = SPK_ByReference;
                    useType         = TYP_UNKNOWN;
                }

#elif defined(TARGET_ARM64)

                // Structs that are pointer sized or smaller should have been handled by getPrimitiveTypeForStruct
                assert(structSize > TARGET_POINTER_SIZE);

                // On ARM64 structs that are 9-16 bytes are passed by value in multiple registers
                //
                if (structSize <= (TARGET_POINTER_SIZE * 2))
                {
                    // setup wbPassType and useType indicate that this is passed by value in multiple registers
                    //  (when all of the parameters registers are used, then the stack will be used)
                    howToPassStruct = SPK_ByValue;
                    useType         = TYP_STRUCT;
                }
                else // a structSize that is 17-32 bytes in size
                {
                    // Otherwise we pass this struct by reference to a copy
                    // setup wbPassType and useType indicate that this is passed using one register
                    //  (by reference to a copy)
                    howToPassStruct = SPK_ByReference;
                    useType         = TYP_UNKNOWN;
                }

#elif defined(TARGET_X86) || defined(TARGET_ARM) || defined(TARGET_LOONGARCH64)

                // Otherwise we pass this struct by value on the stack
                // setup wbPassType and useType indicate that this is passed by value according to the X86/ARM32 ABI
                // On LOONGARCH64 struct that is 1-16 bytes is passed by value in one/two register(s)
                howToPassStruct = SPK_ByValue;
                useType         = TYP_STRUCT;

#else //  TARGET_XXX

                noway_assert(!"Unhandled TARGET in getArgTypeForStruct (with FEATURE_MULTIREG_ARGS=1)");

#endif //  TARGET_XXX
            }
        }
        else // (structSize > MAX_PASS_MULTIREG_BYTES)
        {
            // We have a (large) struct that can't be replaced with a "primitive" type
            // and can't be passed in multiple registers
            CLANG_FORMAT_COMMENT_ANCHOR;

#if defined(TARGET_X86) || defined(TARGET_ARM) || defined(UNIX_AMD64_ABI)

            // Otherwise we pass this struct by value on the stack
            // setup wbPassType and useType indicate that this is passed by value according to the X86/ARM32 ABI
            howToPassStruct = SPK_ByValue;
            useType         = TYP_STRUCT;

#elif defined(TARGET_AMD64) || defined(TARGET_ARM64) || defined(TARGET_LOONGARCH64)

            // Otherwise we pass this struct by reference to a copy
            // setup wbPassType and useType indicate that this is passed using one register (by reference to a copy)
            howToPassStruct = SPK_ByReference;
            useType         = TYP_UNKNOWN;

#else //  TARGET_XXX

            noway_assert(!"Unhandled TARGET in getArgTypeForStruct");

#endif //  TARGET_XXX
        }
    }

    // 'howToPassStruct' must be set to one of the valid values before we return
    assert(howToPassStruct != SPK_Unknown);
    if (wbPassStruct != nullptr)
    {
        *wbPassStruct = howToPassStruct;
    }

    return useType;
}

//-----------------------------------------------------------------------------
// getReturnTypeForStruct:
//     Get the type that is used to return values of the given struct type.
//     If you have already retrieved the struct size then it should be
//     passed as the optional third argument, as this allows us to avoid
//     an extra call to getClassSize(clsHnd)
//
// Arguments:
//    clsHnd         - the handle for the struct type
//    callConv       - the calling convention of the function
//                     that returns this struct.
//    wbReturnStruct - An "out" argument with information about how
//                     the struct is to be returned
//    structSize     - the size of the struct type,
//                     or zero if we should call getClassSize(clsHnd)
//
// Return Value:
//    For wbReturnStruct you can pass a 'nullptr' and nothing will be written
//     or returned for that out parameter.
//    When *wbReturnStruct is SPK_PrimitiveType this method's return value
//       is the primitive type used to return the struct.
//    When *wbReturnStruct is SPK_ByReference this method's return value
//       is always TYP_UNKNOWN and the struct type is returned using a return buffer
//    When *wbReturnStruct is SPK_ByValue or SPK_ByValueAsHfa this method's return value
//       is always TYP_STRUCT and the struct type is returned using multiple registers.
//
// Assumptions:
//    The size must be the size of the given type.
//    The given class handle must be for a value type (struct).
//
// Notes:
//    About HFA types:
//        When the clsHnd is a one element HFA type then this method's return
//          value is the appropriate floating point primitive type and
//          *wbReturnStruct is SPK_PrimitiveType.
//        If there are two or more elements in the HFA type and the target supports
//          multireg return types then the return value is TYP_STRUCT and
//          *wbReturnStruct is SPK_ByValueAsHfa.
//        Additionally if there are two or more elements in the HFA type and
//          the target doesn't support multreg return types then it is treated
//          as if it wasn't an HFA type.
//    About returning TYP_STRUCT:
//        Whenever this method's return value is TYP_STRUCT it always means
//         that multiple registers are used to return this struct.
//
var_types Compiler::getReturnTypeForStruct(CORINFO_CLASS_HANDLE     clsHnd,
                                           CorInfoCallConvExtension callConv,
                                           structPassingKind*       wbReturnStruct /* = nullptr */,
                                           unsigned                 structSize /* = 0 */)
{
    var_types         useType             = TYP_UNKNOWN;
    structPassingKind howToReturnStruct   = SPK_Unknown; // We must change this before we return
    bool              canReturnInRegister = true;

    assert(clsHnd != NO_CLASS_HANDLE);

    if (structSize == 0)
    {
        structSize = info.compCompHnd->getClassSize(clsHnd);
    }
    assert(structSize > 0);

#ifdef UNIX_AMD64_ABI
    // An 8-byte struct may need to be returned in a floating point register
    // So we always consult the struct "Classifier" routine
    //
    SYSTEMV_AMD64_CORINFO_STRUCT_REG_PASSING_DESCRIPTOR structDesc;
    eeGetSystemVAmd64PassStructInRegisterDescriptor(clsHnd, &structDesc);

    if (structDesc.eightByteCount == 1)
    {
        assert(structSize <= sizeof(double));
        assert(structDesc.passedInRegisters);

        if (structDesc.eightByteClassifications[0] == SystemVClassificationTypeSSE)
        {
            // If this is returned as a floating type, use that.
            // Otherwise, leave as TYP_UNKNOWN and we'll sort things out below.
            useType           = GetEightByteType(structDesc, 0);
            howToReturnStruct = SPK_PrimitiveType;
        }
    }
    else
    {
        // Return classification is not always size based...
        canReturnInRegister = structDesc.passedInRegisters;
        if (!canReturnInRegister)
        {
            assert(structDesc.eightByteCount == 0);
            howToReturnStruct = SPK_ByReference;
            useType           = TYP_UNKNOWN;
        }
    }
#elif UNIX_X86_ABI
    if (callConv != CorInfoCallConvExtension::Managed && !isNativePrimitiveStructType(clsHnd))
    {
        canReturnInRegister = false;
        howToReturnStruct   = SPK_ByReference;
        useType             = TYP_UNKNOWN;
    }
#elif TARGET_LOONGARCH64
    if (structSize <= (TARGET_POINTER_SIZE * 2))
    {
        uint32_t floatFieldFlags = info.compCompHnd->getLoongArch64PassStructInRegisterFlags(clsHnd);

        if ((floatFieldFlags & STRUCT_FLOAT_FIELD_ONLY_ONE) != 0)
        {
            howToReturnStruct = SPK_PrimitiveType;
            useType           = (structSize > 4) ? TYP_DOUBLE : TYP_FLOAT;
        }
        else if (floatFieldFlags & (STRUCT_HAS_FLOAT_FIELDS_MASK ^ STRUCT_FLOAT_FIELD_ONLY_ONE))
        {
            howToReturnStruct = SPK_ByValue;
            useType           = TYP_STRUCT;
        }
    }
#endif
    if (TargetOS::IsWindows && !TargetArchitecture::IsArm32 && callConvIsInstanceMethodCallConv(callConv) &&
        !isNativePrimitiveStructType(clsHnd))
    {
        canReturnInRegister = false;
        howToReturnStruct   = SPK_ByReference;
        useType             = TYP_UNKNOWN;
    }

    // Check for cases where a small struct is returned in a register
    // via a primitive type.
    //
    // The largest "primitive type" is MAX_PASS_SINGLEREG_BYTES
    // so we can skip calling getPrimitiveTypeForStruct when we
    // have a struct that is larger than that.
    if (canReturnInRegister && (useType == TYP_UNKNOWN) && (structSize <= MAX_PASS_SINGLEREG_BYTES))
    {
        // We set the "primitive" useType based upon the structSize
        // and also examine the clsHnd to see if it is an HFA of count one
        //
        // The ABI for struct returns in varArg methods, is same as the normal case,
        // so pass false for isVararg
        useType = getPrimitiveTypeForStruct(structSize, clsHnd, /*isVararg=*/false);

        if (useType != TYP_UNKNOWN)
        {
            if (structSize == genTypeSize(useType))
            {
                // Currently: 1, 2, 4, or 8 byte structs
                howToReturnStruct = SPK_PrimitiveType;
            }
            else
            {
                // Currently: 3, 5, 6, or 7 byte structs
                assert(structSize < genTypeSize(useType));
                howToReturnStruct = SPK_EnclosingType;
            }
        }
    }

#ifdef TARGET_64BIT
    // Note this handles an odd case when FEATURE_MULTIREG_RET is disabled and HFAs are enabled
    //
    // getPrimitiveTypeForStruct will return TYP_UNKNOWN for a struct that is an HFA of two floats
    // because when HFA are enabled, normally we would use two FP registers to pass or return it
    //
    // But if we don't have support for multiple register return types, we have to change this.
    // Since what we have is an 8-byte struct (float + float)  we change useType to TYP_I_IMPL
    // so that the struct is returned instead using an 8-byte integer register.
    //
    if ((FEATURE_MULTIREG_RET == 0) && (useType == TYP_UNKNOWN) && (structSize == (2 * sizeof(float))) && IsHfa(clsHnd))
    {
        useType           = TYP_I_IMPL;
        howToReturnStruct = SPK_PrimitiveType;
    }
#endif

    // Did we change this struct type into a simple "primitive" type?
    if (useType != TYP_UNKNOWN)
    {
        // If so, we should have already set howToReturnStruct, too.
        assert(howToReturnStruct != SPK_Unknown);
    }
    else if (canReturnInRegister) // We can't replace the struct with a "primitive" type
    {
        // See if we can return this struct by value, possibly in multiple registers
        // or if we should return it using a return buffer register
        //
        if ((FEATURE_MULTIREG_RET == 1) && (structSize <= MAX_RET_MULTIREG_BYTES))
        {
            // Structs that are HFA's are returned in multiple registers
            if (IsHfa(clsHnd))
            {
                // HFA's of count one should have been handled by getPrimitiveTypeForStruct
                assert(GetHfaCount(clsHnd) >= 2);

                // setup wbPassType and useType indicate that this is returned by value as an HFA
                //  using multiple registers
                howToReturnStruct = SPK_ByValueAsHfa;
                useType           = TYP_STRUCT;
            }
            else // Not an HFA struct type
            {

#ifdef UNIX_AMD64_ABI

                // The cases of (structDesc.eightByteCount == 1) and (structDesc.eightByteCount == 0)
                // should have already been handled
                assert(structDesc.eightByteCount > 1);
                // setup wbPassType and useType indicate that this is returned by value in multiple registers
                howToReturnStruct = SPK_ByValue;
                useType           = TYP_STRUCT;
                assert(structDesc.passedInRegisters == true);

#elif defined(TARGET_ARM64)

                // Structs that are pointer sized or smaller should have been handled by getPrimitiveTypeForStruct
                assert(structSize > TARGET_POINTER_SIZE);

                // On ARM64 structs that are 9-16 bytes are returned by value in multiple registers
                //
                if (structSize <= (TARGET_POINTER_SIZE * 2))
                {
                    // setup wbPassType and useType indicate that this is return by value in multiple registers
                    howToReturnStruct = SPK_ByValue;
                    useType           = TYP_STRUCT;
                }
                else // a structSize that is 17-32 bytes in size
                {
                    // Otherwise we return this struct using a return buffer
                    // setup wbPassType and useType indicate that this is returned using a return buffer register
                    //  (reference to a return buffer)
                    howToReturnStruct = SPK_ByReference;
                    useType           = TYP_UNKNOWN;
                }
#elif defined(TARGET_X86)

                // Only 8-byte structs are return in multiple registers.
                // We also only support multireg struct returns on x86 to match the native calling convention.
                // So return 8-byte structs only when the calling convention is a native calling convention.
                if (structSize == MAX_RET_MULTIREG_BYTES && callConv != CorInfoCallConvExtension::Managed)
                {
                    // setup wbPassType and useType indicate that this is return by value in multiple registers
                    howToReturnStruct = SPK_ByValue;
                    useType           = TYP_STRUCT;
                }
                else
                {
                    // Otherwise we return this struct using a return buffer
                    // setup wbPassType and useType indicate that this is returned using a return buffer register
                    //  (reference to a return buffer)
                    howToReturnStruct = SPK_ByReference;
                    useType           = TYP_UNKNOWN;
                }
#elif defined(TARGET_ARM)

                // Otherwise we return this struct using a return buffer
                // setup wbPassType and useType indicate that this is returned using a return buffer register
                //  (reference to a return buffer)
                howToReturnStruct = SPK_ByReference;
                useType           = TYP_UNKNOWN;

#elif defined(TARGET_LOONGARCH64)

                // On LOONGARCH64 struct that is 1-16 bytes is returned by value in one/two register(s)
                howToReturnStruct = SPK_ByValue;
                useType           = TYP_STRUCT;

#else //  TARGET_XXX

                noway_assert(!"Unhandled TARGET in getReturnTypeForStruct (with FEATURE_MULTIREG_ARGS=1)");

#endif //  TARGET_XXX
            }
        }
        else // (structSize > MAX_RET_MULTIREG_BYTES) || (FEATURE_MULTIREG_RET == 0)
        {
            // We have a (large) struct that can't be replaced with a "primitive" type
            // and can't be returned in multiple registers

            // We return this struct using a return buffer register
            // setup wbPassType and useType indicate that this is returned using a return buffer register
            //  (reference to a return buffer)
            howToReturnStruct = SPK_ByReference;
            useType           = TYP_UNKNOWN;
        }
    }

    // 'howToReturnStruct' must be set to one of the valid values before we return
    assert(howToReturnStruct != SPK_Unknown);
    if (wbReturnStruct != nullptr)
    {
        *wbReturnStruct = howToReturnStruct;
    }

    return useType;
}

///////////////////////////////////////////////////////////////////////////////
//
// MEASURE_NOWAY: code to measure and rank dynamic occurrences of noway_assert.
// (Just the appearances of noway_assert, whether the assert is true or false.)
// This might help characterize the cost of noway_assert in non-DEBUG builds,
// or determine which noway_assert should be simple DEBUG-only asserts.
//
///////////////////////////////////////////////////////////////////////////////

#if MEASURE_NOWAY

struct FileLine
{
    char*    m_file;
    unsigned m_line;
    char*    m_condStr;

    FileLine() : m_file(nullptr), m_line(0), m_condStr(nullptr)
    {
    }

    FileLine(const char* file, unsigned line, const char* condStr) : m_line(line)
    {
        size_t newSize = (strlen(file) + 1) * sizeof(char);
        m_file         = HostAllocator::getHostAllocator().allocate<char>(newSize);
        strcpy_s(m_file, newSize, file);

        newSize   = (strlen(condStr) + 1) * sizeof(char);
        m_condStr = HostAllocator::getHostAllocator().allocate<char>(newSize);
        strcpy_s(m_condStr, newSize, condStr);
    }

    FileLine(const FileLine& other)
    {
        m_file    = other.m_file;
        m_line    = other.m_line;
        m_condStr = other.m_condStr;
    }

    // GetHashCode() and Equals() are needed by JitHashTable

    static unsigned GetHashCode(FileLine fl)
    {
        assert(fl.m_file != nullptr);
        unsigned code = fl.m_line;
        for (const char* p = fl.m_file; *p != '\0'; p++)
        {
            code += *p;
        }
        // Could also add condStr.
        return code;
    }

    static bool Equals(FileLine fl1, FileLine fl2)
    {
        return (fl1.m_line == fl2.m_line) && (0 == strcmp(fl1.m_file, fl2.m_file));
    }
};

typedef JitHashTable<FileLine, FileLine, size_t, HostAllocator> FileLineToCountMap;
FileLineToCountMap* NowayAssertMap;

void Compiler::RecordNowayAssert(const char* filename, unsigned line, const char* condStr)
{
    if (NowayAssertMap == nullptr)
    {
        NowayAssertMap = new (HostAllocator::getHostAllocator()) FileLineToCountMap(HostAllocator::getHostAllocator());
    }
    FileLine fl(filename, line, condStr);
    size_t*  pCount = NowayAssertMap->LookupPointer(fl);
    if (pCount == nullptr)
    {
        NowayAssertMap->Set(fl, 1);
    }
    else
    {
        ++(*pCount);
    }
}

void RecordNowayAssertGlobal(const char* filename, unsigned line, const char* condStr)
{
    if ((JitConfig.JitMeasureNowayAssert() == 1) && (JitTls::GetCompiler() != nullptr))
    {
        JitTls::GetCompiler()->RecordNowayAssert(filename, line, condStr);
    }
}

struct NowayAssertCountMap
{
    size_t   count;
    FileLine fl;

    NowayAssertCountMap() : count(0)
    {
    }

    struct compare
    {
        bool operator()(const NowayAssertCountMap& elem1, const NowayAssertCountMap& elem2)
        {
            return (ssize_t)elem2.count < (ssize_t)elem1.count; // sort in descending order
        }
    };
};

void DisplayNowayAssertMap()
{
    if (NowayAssertMap != nullptr)
    {
        FILE* fout;

        LPCWSTR strJitMeasureNowayAssertFile = JitConfig.JitMeasureNowayAssertFile();
        if (strJitMeasureNowayAssertFile != nullptr)
        {
            fout = _wfopen(strJitMeasureNowayAssertFile, W("a"));
            if (fout == nullptr)
            {
                fprintf(jitstdout, "Failed to open JitMeasureNowayAssertFile \"%ws\"\n", strJitMeasureNowayAssertFile);
                return;
            }
        }
        else
        {
            fout = jitstdout;
        }

        // Iterate noway assert map, create sorted table by occurrence, dump it.
        unsigned             count = NowayAssertMap->GetCount();
        NowayAssertCountMap* nacp  = new NowayAssertCountMap[count];
        unsigned             i     = 0;

        for (FileLineToCountMap::Node* const iter : FileLineToCountMap::KeyValueIteration(NowayAssertMap))
        {
            nacp[i].count = iter->GetValue();
            nacp[i].fl    = iter->GetKey();
            ++i;
        }

        jitstd::sort(nacp, nacp + count, NowayAssertCountMap::compare());

        if (fout == jitstdout)
        {
            // Don't output the header if writing to a file, since we'll be appending to existing dumps in that case.
            fprintf(fout, "\nnoway_assert counts:\n");
            fprintf(fout, "count, file, line, text\n");
        }

        for (i = 0; i < count; i++)
        {
            fprintf(fout, "%u, %s, %u, \"%s\"\n", nacp[i].count, nacp[i].fl.m_file, nacp[i].fl.m_line,
                    nacp[i].fl.m_condStr);
        }

        if (fout != jitstdout)
        {
            fclose(fout);
            fout = nullptr;
        }
    }
}

#endif // MEASURE_NOWAY

/*****************************************************************************
 * variables to keep track of how many iterations we go in a dataflow pass
 */

#if DATAFLOW_ITER

unsigned CSEiterCount; // counts the # of iteration for the CSE dataflow
unsigned CFiterCount;  // counts the # of iteration for the Const Folding dataflow

#endif // DATAFLOW_ITER

#if MEASURE_BLOCK_SIZE
size_t genFlowNodeSize;
size_t genFlowNodeCnt;
#endif // MEASURE_BLOCK_SIZE

/*****************************************************************************/
// We keep track of methods we've already compiled.

/*****************************************************************************
 *  Declare the statics
 */

#ifdef DEBUG
/* static */
LONG Compiler::s_compMethodsCount = 0; // to produce unique label names
#endif

#if MEASURE_MEM_ALLOC
/* static */
bool Compiler::s_dspMemStats = false;
#endif

#ifndef PROFILING_SUPPORTED
const bool Compiler::Options::compNoPInvokeInlineCB = false;
#endif

/*****************************************************************************
 *
 *  One time initialization code
 */

/* static */
void Compiler::compStartup()
{
#if DISPLAY_SIZES
    grossVMsize = grossNCsize = totalNCsize = 0;
#endif // DISPLAY_SIZES

    /* Initialize the table of tree node sizes */

    GenTree::InitNodeSize();

#ifdef JIT32_GCENCODER
    // Initialize the GC encoder lookup table

    GCInfo::gcInitEncoderLookupTable();
#endif

    /* Initialize the emitter */

    emitter::emitInit();

    // Static vars of ValueNumStore
    ValueNumStore::InitValueNumStoreStatics();

    compDisplayStaticSizes(jitstdout);
}

/*****************************************************************************
 *
 *  One time finalization code
 */

/* static */
void Compiler::compShutdown()
{
    if (s_pAltJitExcludeAssembliesList != nullptr)
    {
        s_pAltJitExcludeAssembliesList->~AssemblyNamesList2(); // call the destructor
        s_pAltJitExcludeAssembliesList = nullptr;
    }

#ifdef DEBUG
    if (s_pJitDisasmIncludeAssembliesList != nullptr)
    {
        s_pJitDisasmIncludeAssembliesList->~AssemblyNamesList2(); // call the destructor
        s_pJitDisasmIncludeAssembliesList = nullptr;
    }
#endif // DEBUG

#if MEASURE_NOWAY
    DisplayNowayAssertMap();
#endif // MEASURE_NOWAY

    /* Shut down the emitter */

    emitter::emitDone();

#if defined(DEBUG) || defined(INLINE_DATA)
    // Finish reading and/or writing inline xml
    if (JitConfig.JitInlineDumpXmlFile() != nullptr)
    {
        FILE* file = _wfopen(JitConfig.JitInlineDumpXmlFile(), W("a"));
        if (file != nullptr)
        {
            InlineStrategy::FinalizeXml(file);
            fclose(file);
        }
        else
        {
            InlineStrategy::FinalizeXml();
        }
    }
#endif // defined(DEBUG) || defined(INLINE_DATA)

#if defined(DEBUG) || MEASURE_NODE_SIZE || MEASURE_BLOCK_SIZE || DISPLAY_SIZES || CALL_ARG_STATS
    if (genMethodCnt == 0)
    {
        return;
    }
#endif

#if NODEBASH_STATS
    GenTree::ReportOperBashing(jitstdout);
#endif

    // Where should we write our statistics output?
    FILE* fout = jitstdout;

#ifdef FEATURE_JIT_METHOD_PERF
    if (compJitTimeLogFilename != nullptr)
    {
        FILE* jitTimeLogFile = _wfopen(compJitTimeLogFilename, W("a"));
        if (jitTimeLogFile != nullptr)
        {
            CompTimeSummaryInfo::s_compTimeSummary.Print(jitTimeLogFile);
            fclose(jitTimeLogFile);
        }
    }

    JitTimer::Shutdown();
#endif // FEATURE_JIT_METHOD_PERF

#if COUNT_AST_OPERS

    // Add up all the counts so that we can show percentages of total
    unsigned totalCount = 0;
    for (unsigned op = 0; op < GT_COUNT; op++)
    {
        totalCount += GenTree::s_gtNodeCounts[op];
    }

    if (totalCount > 0)
    {
        struct OperInfo
        {
            unsigned   Count;
            unsigned   Size;
            genTreeOps Oper;
        };

        OperInfo opers[GT_COUNT];
        for (unsigned op = 0; op < GT_COUNT; op++)
        {
            opers[op] = {GenTree::s_gtNodeCounts[op], GenTree::s_gtTrueSizes[op], static_cast<genTreeOps>(op)};
        }

        jitstd::sort(opers, opers + ArrLen(opers), [](const OperInfo& l, const OperInfo& r) {
            // We'll be sorting in descending order.
            return l.Count >= r.Count;
        });

        unsigned remainingCount      = totalCount;
        unsigned remainingCountLarge = 0;
        unsigned remainingCountSmall = 0;

        unsigned countLarge = 0;
        unsigned countSmall = 0;

        fprintf(fout, "\nGenTree operator counts (approximate):\n\n");

        for (OperInfo oper : opers)
        {
            unsigned size       = oper.Size;
            unsigned count      = oper.Count;
            double   percentage = 100.0 * count / totalCount;

            if (size > TREE_NODE_SZ_SMALL)
            {
                countLarge += count;
            }
            else
            {
                countSmall += count;
            }

            // Let's not show anything below a threshold
            if (percentage >= 0.5)
            {
                fprintf(fout, "    GT_%-17s   %7u (%4.1lf%%) %3u bytes each\n", GenTree::OpName(oper.Oper), count,
                        percentage, size);
                remainingCount -= count;
            }
            else
            {
                if (size > TREE_NODE_SZ_SMALL)
                {
                    remainingCountLarge += count;
                }
                else
                {
                    remainingCountSmall += count;
                }
            }
        }

        if (remainingCount > 0)
        {
            fprintf(fout, "    All other GT_xxx ...   %7u (%4.1lf%%) ... %4.1lf%% small + %4.1lf%% large\n",
                    remainingCount, 100.0 * remainingCount / totalCount, 100.0 * remainingCountSmall / totalCount,
                    100.0 * remainingCountLarge / totalCount);
        }
        fprintf(fout, "    -----------------------------------------------------\n");
        fprintf(fout, "    Total    .......   %11u --ALL-- ... %4.1lf%% small + %4.1lf%% large\n", totalCount,
                100.0 * countSmall / totalCount, 100.0 * countLarge / totalCount);
        fprintf(fout, "\n");
    }

#endif // COUNT_AST_OPERS

#if DISPLAY_SIZES

    if (grossVMsize && grossNCsize)
    {
        fprintf(fout, "\n");
        fprintf(fout, "--------------------------------------\n");
        fprintf(fout, "Function and GC info size stats\n");
        fprintf(fout, "--------------------------------------\n");

        fprintf(fout, "[%7u VM, %8u %6s %4u%%] %s\n", grossVMsize, grossNCsize, Target::g_tgtCPUName,
                100 * grossNCsize / grossVMsize, "Total (excluding GC info)");

        fprintf(fout, "[%7u VM, %8u %6s %4u%%] %s\n", grossVMsize, totalNCsize, Target::g_tgtCPUName,
                100 * totalNCsize / grossVMsize, "Total (including GC info)");

        if (gcHeaderISize || gcHeaderNSize)
        {
            fprintf(fout, "\n");

            fprintf(fout, "GC tables   : [%7uI,%7uN] %7u byt  (%u%% of IL, %u%% of %s).\n",
                    gcHeaderISize + gcPtrMapISize, gcHeaderNSize + gcPtrMapNSize, totalNCsize - grossNCsize,
                    100 * (totalNCsize - grossNCsize) / grossVMsize, 100 * (totalNCsize - grossNCsize) / grossNCsize,
                    Target::g_tgtCPUName);

            fprintf(fout, "GC headers  : [%7uI,%7uN] %7u byt, [%4.1fI,%4.1fN] %4.1f byt/meth\n", gcHeaderISize,
                    gcHeaderNSize, gcHeaderISize + gcHeaderNSize, (float)gcHeaderISize / (genMethodICnt + 0.001),
                    (float)gcHeaderNSize / (genMethodNCnt + 0.001),
                    (float)(gcHeaderISize + gcHeaderNSize) / genMethodCnt);

            fprintf(fout, "GC ptr maps : [%7uI,%7uN] %7u byt, [%4.1fI,%4.1fN] %4.1f byt/meth\n", gcPtrMapISize,
                    gcPtrMapNSize, gcPtrMapISize + gcPtrMapNSize, (float)gcPtrMapISize / (genMethodICnt + 0.001),
                    (float)gcPtrMapNSize / (genMethodNCnt + 0.001),
                    (float)(gcPtrMapISize + gcPtrMapNSize) / genMethodCnt);
        }
        else
        {
            fprintf(fout, "\n");

            fprintf(fout, "GC tables   take up %u bytes (%u%% of instr, %u%% of %6s code).\n",
                    totalNCsize - grossNCsize, 100 * (totalNCsize - grossNCsize) / grossVMsize,
                    100 * (totalNCsize - grossNCsize) / grossNCsize, Target::g_tgtCPUName);
        }

#ifdef DEBUG
#if DOUBLE_ALIGN
        fprintf(fout, "%u out of %u methods generated with double-aligned stack\n",
                Compiler::s_lvaDoubleAlignedProcsCount, genMethodCnt);
#endif
#endif
    }

#endif // DISPLAY_SIZES

#if CALL_ARG_STATS
    compDispCallArgStats(fout);
#endif

#if COUNT_BASIC_BLOCKS
    fprintf(fout, "--------------------------------------------------\n");
    fprintf(fout, "Basic block count frequency table:\n");
    fprintf(fout, "--------------------------------------------------\n");
    bbCntTable.dump(fout);
    fprintf(fout, "--------------------------------------------------\n");

    fprintf(fout, "\n");

    fprintf(fout, "--------------------------------------------------\n");
    fprintf(fout, "IL method size frequency table for methods with a single basic block:\n");
    fprintf(fout, "--------------------------------------------------\n");
    bbOneBBSizeTable.dump(fout);
    fprintf(fout, "--------------------------------------------------\n");
#endif // COUNT_BASIC_BLOCKS

#if COUNT_LOOPS

    fprintf(fout, "\n");
    fprintf(fout, "---------------------------------------------------\n");
    fprintf(fout, "Loop stats\n");
    fprintf(fout, "---------------------------------------------------\n");
    fprintf(fout, "Total number of methods with loops is %5u\n", totalLoopMethods);
    fprintf(fout, "Total number of              loops is %5u\n", totalLoopCount);
    fprintf(fout, "Maximum number of loops per method is %5u\n", maxLoopsPerMethod);
    fprintf(fout, "# of methods overflowing nat loop table is %5u\n", totalLoopOverflows);
    fprintf(fout, "Total number of 'unnatural' loops is %5u\n", totalUnnatLoopCount);
    fprintf(fout, "# of methods overflowing unnat loop limit is %5u\n", totalUnnatLoopOverflows);
    fprintf(fout, "Total number of loops with an         iterator is %5u\n", iterLoopCount);
    fprintf(fout, "Total number of loops with a constant iterator is %5u\n", constIterLoopCount);

    fprintf(fout, "--------------------------------------------------\n");
    fprintf(fout, "Loop count frequency table:\n");
    fprintf(fout, "--------------------------------------------------\n");
    loopCountTable.dump(fout);
    fprintf(fout, "--------------------------------------------------\n");
    fprintf(fout, "Loop exit count frequency table:\n");
    fprintf(fout, "--------------------------------------------------\n");
    loopExitCountTable.dump(fout);
    fprintf(fout, "--------------------------------------------------\n");

#endif // COUNT_LOOPS

#if DATAFLOW_ITER

    fprintf(fout, "---------------------------------------------------\n");
    fprintf(fout, "Total number of iterations in the CSE dataflow loop is %5u\n", CSEiterCount);
    fprintf(fout, "Total number of iterations in the  CF dataflow loop is %5u\n", CFiterCount);

#endif // DATAFLOW_ITER

#if MEASURE_NODE_SIZE

    fprintf(fout, "\n");
    fprintf(fout, "---------------------------------------------------\n");
    fprintf(fout, "GenTree node allocation stats\n");
    fprintf(fout, "---------------------------------------------------\n");

    fprintf(fout, "Allocated %6I64u tree nodes (%7I64u bytes total, avg %4I64u bytes per method)\n",
            genNodeSizeStats.genTreeNodeCnt, genNodeSizeStats.genTreeNodeSize,
            genNodeSizeStats.genTreeNodeSize / genMethodCnt);

    fprintf(fout, "Allocated %7I64u bytes of unused tree node space (%3.2f%%)\n",
            genNodeSizeStats.genTreeNodeSize - genNodeSizeStats.genTreeNodeActualSize,
            (float)(100 * (genNodeSizeStats.genTreeNodeSize - genNodeSizeStats.genTreeNodeActualSize)) /
                genNodeSizeStats.genTreeNodeSize);

    fprintf(fout, "\n");
    fprintf(fout, "---------------------------------------------------\n");
    fprintf(fout, "Distribution of per-method GenTree node counts:\n");
    genTreeNcntHist.dump(fout);

    fprintf(fout, "\n");
    fprintf(fout, "---------------------------------------------------\n");
    fprintf(fout, "Distribution of per-method GenTree node  allocations (in bytes):\n");
    genTreeNsizHist.dump(fout);

#endif // MEASURE_NODE_SIZE

#if MEASURE_BLOCK_SIZE

    fprintf(fout, "\n");
    fprintf(fout, "---------------------------------------------------\n");
    fprintf(fout, "BasicBlock and FlowEdge/BasicBlockList allocation stats\n");
    fprintf(fout, "---------------------------------------------------\n");

    fprintf(fout, "Allocated %6u basic blocks (%7u bytes total, avg %4u bytes per method)\n", BasicBlock::s_Count,
            BasicBlock::s_Size, BasicBlock::s_Size / genMethodCnt);
    fprintf(fout, "Allocated %6u flow nodes (%7u bytes total, avg %4u bytes per method)\n", genFlowNodeCnt,
            genFlowNodeSize, genFlowNodeSize / genMethodCnt);

#endif // MEASURE_BLOCK_SIZE

#if MEASURE_MEM_ALLOC

    if (s_dspMemStats)
    {
        fprintf(fout, "\nAll allocations:\n");
        ArenaAllocator::dumpAggregateMemStats(jitstdout);

        fprintf(fout, "\nLargest method:\n");
        ArenaAllocator::dumpMaxMemStats(jitstdout);

        fprintf(fout, "\n");
        fprintf(fout, "---------------------------------------------------\n");
        fprintf(fout, "Distribution of total memory allocated per method (in KB):\n");
        memAllocHist.dump(fout);

        fprintf(fout, "\n");
        fprintf(fout, "---------------------------------------------------\n");
        fprintf(fout, "Distribution of total memory used      per method (in KB):\n");
        memUsedHist.dump(fout);
    }

#endif // MEASURE_MEM_ALLOC

#if LOOP_HOIST_STATS
#ifdef DEBUG // Always display loop stats in retail
    if (JitConfig.DisplayLoopHoistStats() != 0)
#endif // DEBUG
    {
        PrintAggregateLoopHoistStats(jitstdout);
    }
#endif // LOOP_HOIST_STATS

#if TRACK_ENREG_STATS
    if (JitConfig.JitEnregStats() != 0)
    {
        s_enregisterStats.Dump(fout);
    }
#endif // TRACK_ENREG_STATS

#if MEASURE_PTRTAB_SIZE

    fprintf(fout, "\n");
    fprintf(fout, "---------------------------------------------------\n");
    fprintf(fout, "GC pointer table stats\n");
    fprintf(fout, "---------------------------------------------------\n");

    fprintf(fout, "Reg pointer descriptor size (internal): %8u (avg %4u per method)\n", GCInfo::s_gcRegPtrDscSize,
            GCInfo::s_gcRegPtrDscSize / genMethodCnt);

    fprintf(fout, "Total pointer table size: %8u (avg %4u per method)\n", GCInfo::s_gcTotalPtrTabSize,
            GCInfo::s_gcTotalPtrTabSize / genMethodCnt);

#endif // MEASURE_PTRTAB_SIZE

#if MEASURE_NODE_SIZE || MEASURE_BLOCK_SIZE || MEASURE_PTRTAB_SIZE || DISPLAY_SIZES

    if (genMethodCnt != 0)
    {
        fprintf(fout, "\n");
        fprintf(fout, "A total of %6u methods compiled", genMethodCnt);
#if DISPLAY_SIZES
        if (genMethodICnt || genMethodNCnt)
        {
            fprintf(fout, " (%u interruptible, %u non-interruptible)", genMethodICnt, genMethodNCnt);
        }
#endif // DISPLAY_SIZES
        fprintf(fout, ".\n");
    }

#endif // MEASURE_NODE_SIZE || MEASURE_BLOCK_SIZE || MEASURE_PTRTAB_SIZE || DISPLAY_SIZES

#if EMITTER_STATS
    emitterStats(fout);
#endif

#if MEASURE_FATAL
    fprintf(fout, "\n");
    fprintf(fout, "---------------------------------------------------\n");
    fprintf(fout, "Fatal errors stats\n");
    fprintf(fout, "---------------------------------------------------\n");
    fprintf(fout, "   badCode:             %u\n", fatal_badCode);
    fprintf(fout, "   noWay:               %u\n", fatal_noWay);
    fprintf(fout, "   implLimitation:      %u\n", fatal_implLimitation);
    fprintf(fout, "   NOMEM:               %u\n", fatal_NOMEM);
    fprintf(fout, "   noWayAssertBody:     %u\n", fatal_noWayAssertBody);
#ifdef DEBUG
    fprintf(fout, "   noWayAssertBodyArgs: %u\n", fatal_noWayAssertBodyArgs);
#endif // DEBUG
    fprintf(fout, "   NYI:                 %u\n", fatal_NYI);
#endif // MEASURE_FATAL
}

/*****************************************************************************
 *  Display static data structure sizes.
 */

/* static */
void Compiler::compDisplayStaticSizes(FILE* fout)
{
#if MEASURE_NODE_SIZE
    GenTree::DumpNodeSizes(fout);
#endif

#if EMITTER_STATS
    emitterStaticStats(fout);
#endif
}

/*****************************************************************************
 *
 *  Constructor
 */
void Compiler::compInit(ArenaAllocator*       pAlloc,
                        CORINFO_METHOD_HANDLE methodHnd,
                        COMP_HANDLE           compHnd,
                        CORINFO_METHOD_INFO*  methodInfo,
                        InlineInfo*           inlineInfo)
{
    assert(pAlloc);
    compArenaAllocator = pAlloc;

    // Inlinee Compile object will only be allocated when needed for the 1st time.
    InlineeCompiler = nullptr;

    // Set the inline info.
    impInlineInfo       = inlineInfo;
    info.compCompHnd    = compHnd;
    info.compMethodHnd  = methodHnd;
    info.compMethodInfo = methodInfo;
    info.compClassHnd   = compHnd->getMethodClass(methodHnd);

#ifdef DEBUG
    bRangeAllowStress = false;

    // set this early so we can use it without relying on random memory values
    verbose = compIsForInlining() ? impInlineInfo->InlinerCompiler->verbose : false;

    compNumStatementLinksTraversed = 0;
    compPoisoningAnyImplicitByrefs = false;
#endif

#if defined(DEBUG) || defined(LATE_DISASM) || DUMP_FLOWGRAPHS || DUMP_GC_TABLES
    // Initialize the method name and related info, as it is used early in determining whether to
    // apply stress modes, and which ones to apply.
    // Note that even allocating memory can invoke the stress mechanism, so ensure that both
    // 'compMethodName' and 'compFullName' are either null or valid before we allocate.
    // (The stress mode checks references these prior to checking bRangeAllowStress.)
    //
    info.compMethodName = nullptr;
    info.compClassName  = nullptr;
    info.compFullName   = nullptr;

    info.compMethodName = eeGetMethodName(methodHnd);
    info.compClassName  = eeGetClassName(info.compClassHnd);
    info.compFullName   = eeGetMethodFullName(methodHnd);
    info.compPerfScore  = 0.0;

    info.compMethodSuperPMIIndex = g_jitHost->getIntConfigValue(W("SuperPMIMethodContextNumber"), -1);
#endif // defined(DEBUG) || defined(LATE_DISASM) || DUMP_FLOWGRAPHS

#if defined(DEBUG) || defined(INLINE_DATA)
    info.compMethodHashPrivate = 0;
#endif // defined(DEBUG) || defined(INLINE_DATA)

#ifdef DEBUG
    // Opt-in to jit stress based on method hash ranges.
    //
    // Note the default (with JitStressRange not set) is that all
    // methods will be subject to stress.
    static ConfigMethodRange fJitStressRange;
    fJitStressRange.EnsureInit(JitConfig.JitStressRange());
    assert(!fJitStressRange.Error());
    bRangeAllowStress = fJitStressRange.Contains(info.compMethodHash());
#endif // DEBUG

    eeInfoInitialized = false;

    compDoAggressiveInlining = false;

    if (compIsForInlining())
    {
        m_inlineStrategy = nullptr;
        compInlineResult = inlineInfo->inlineResult;
    }
    else
    {
        m_inlineStrategy = new (this, CMK_Inlining) InlineStrategy(this);
        compInlineResult = nullptr;
    }

    // Initialize this to the first phase to run.
    mostRecentlyActivePhase = PHASE_PRE_IMPORT;

    // Initially, no phase checks are active, and all dumps are enabled.
    activePhaseChecks = PhaseChecks::CHECK_NONE;
    activePhaseDumps  = PhaseDumps::DUMP_ALL;

#ifdef FEATURE_TRACELOGGING
    // Make sure JIT telemetry is initialized as soon as allocations can be made
    // but no later than a point where noway_asserts can be thrown.
    //    1. JIT telemetry could allocate some objects internally.
    //    2. NowayAsserts are tracked through telemetry.
    //    Note: JIT telemetry could gather data when compiler is not fully initialized.
    //          So you have to initialize the compiler variables you use for telemetry.
    assert((unsigned)PHASE_PRE_IMPORT == 0);
    info.compILCodeSize = 0;
    info.compMethodHnd  = nullptr;
    compJitTelemetry.Initialize(this);
#endif

    fgInit();
    lvaInit();
    optInit();

    if (!compIsForInlining())
    {
        codeGen = getCodeGenerator(this);
        hashBv::Init(this);
        compVarScopeMap = nullptr;

        // If this method were a real constructor for Compiler, these would
        // become method initializations.
        impPendingBlockMembers    = JitExpandArray<BYTE>(getAllocator());
        impSpillCliquePredMembers = JitExpandArray<BYTE>(getAllocator());
        impSpillCliqueSuccMembers = JitExpandArray<BYTE>(getAllocator());

        new (&genIPmappings, jitstd::placement_t()) jitstd::list<IPmappingDsc>(getAllocator(CMK_DebugInfo));
        new (&genRichIPmappings, jitstd::placement_t()) jitstd::list<RichIPMapping>(getAllocator(CMK_DebugOnly));

        lvMemoryPerSsaData = SsaDefArray<SsaMemDef>();

        //
        // Initialize all the per-method statistics gathering data structures.
        //

        optLoopsCloned = 0;

#if LOOP_HOIST_STATS
        m_loopsConsidered             = 0;
        m_curLoopHasHoistedExpression = false;
        m_loopsWithHoistedExpressions = 0;
        m_totalHoistedExpressions     = 0;
#endif // LOOP_HOIST_STATS
#if MEASURE_NODE_SIZE
        genNodeSizeStatsPerFunc.Init();
#endif // MEASURE_NODE_SIZE
    }
    else
    {
        codeGen = nullptr;
    }

    compJmpOpUsed                = false;
    compLongUsed                 = false;
    compTailCallUsed             = false;
    compTailPrefixSeen           = false;
    compMayConvertTailCallToLoop = false;
    compLocallocSeen             = false;
    compLocallocUsed             = false;
    compLocallocOptimized        = false;
    compQmarkRationalized        = false;
    compQmarkUsed                = false;
    compFloatingPointUsed        = false;

    compSuppressedZeroInit = false;

    compNeedsGSSecurityCookie = false;
    compGSReorderStackLayout  = false;

    compGeneratingProlog = false;
    compGeneratingEpilog = false;

    compPostImportationCleanupDone = false;
    compLSRADone                   = false;
    compRationalIRForm             = false;

#ifdef DEBUG
    compCodeGenDone        = false;
    opts.compMinOptsIsUsed = false;
#endif
    opts.compMinOptsIsSet = false;

    // Used by fgFindJumpTargets for inlining heuristics.
    opts.instrCount = 0;

    // Used to track when we should consider running EarlyProp
    optMethodFlags       = 0;
    optNoReturnCallCount = 0;

#ifdef DEBUG
    m_nodeTestData      = nullptr;
    m_loopHoistCSEClass = FIRST_LOOP_HOIST_CSE_CLASS;
#endif
    m_switchDescMap  = nullptr;
    m_blockToEHPreds = nullptr;
    m_fieldSeqStore  = nullptr;
    m_refAnyClass    = nullptr;
    for (MemoryKind memoryKind : allMemoryKinds())
    {
        m_memorySsaMap[memoryKind] = nullptr;
    }

#ifdef DEBUG
    if (!compIsForInlining())
    {
        compDoComponentUnitTestsOnce();
    }
#endif // DEBUG

    vnStore                    = nullptr;
    m_outlinedCompositeSsaNums = nullptr;
    m_nodeToLoopMemoryBlockMap = nullptr;
    m_signatureToLookupInfoMap = nullptr;
    fgSsaPassesCompleted       = 0;
    fgSsaChecksEnabled         = false;
    fgVNPassesCompleted        = 0;

    // check that HelperCallProperties are initialized

    assert(s_helperCallProperties.IsPure(CORINFO_HELP_GETSHARED_GCSTATIC_BASE));
    assert(!s_helperCallProperties.IsPure(CORINFO_HELP_GETFIELDOBJ)); // quick sanity check

    // We start with the flow graph in tree-order
    fgOrder = FGOrderTree;

    m_classLayoutTable = nullptr;

#ifdef FEATURE_SIMD
    m_simdHandleCache = nullptr;
#endif // FEATURE_SIMD

    compUsesThrowHelper = false;

    m_preferredInitCctor = CORINFO_HELP_UNDEF;
}

/*****************************************************************************
 *
 *  Destructor
 */

void Compiler::compDone()
{
}

void* Compiler::compGetHelperFtn(CorInfoHelpFunc ftnNum,        /* IN  */
                                 void**          ppIndirection) /* OUT */
{
    void* addr;

    if (info.compMatchedVM)
    {
        addr = info.compCompHnd->getHelperFtn(ftnNum, ppIndirection);
    }
    else
    {
        // If we don't have a matched VM, we won't get valid results when asking for a helper function.
        addr = UlongToPtr(0xCA11CA11); // "callcall"
    }

    return addr;
}

unsigned Compiler::compGetTypeSize(CorInfoType cit, CORINFO_CLASS_HANDLE clsHnd)
{
    var_types sigType = genActualType(JITtype2varType(cit));
    unsigned  sigSize;
    sigSize = genTypeSize(sigType);
    if (cit == CORINFO_TYPE_VALUECLASS)
    {
        sigSize = info.compCompHnd->getClassSize(clsHnd);
    }
    else if (cit == CORINFO_TYPE_REFANY)
    {
        sigSize = 2 * TARGET_POINTER_SIZE;
    }
    return sigSize;
}

#ifdef DEBUG
static bool DidComponentUnitTests = false;

void Compiler::compDoComponentUnitTestsOnce()
{
    if (!JitConfig.RunComponentUnitTests())
    {
        return;
    }

    if (!DidComponentUnitTests)
    {
        DidComponentUnitTests = true;
        ValueNumStore::RunTests(this);
        BitSetSupport::TestSuite(getAllocatorDebugOnly());
    }
}

//------------------------------------------------------------------------
// compGetJitDefaultFill:
//
// Return Value:
//    An unsigned char value used to initizalize memory allocated by the JIT.
//    The default value is taken from DOTNET_JitDefaultFill,  if is not set
//    the value will be 0xdd.  When JitStress is active a random value based
//    on the method hash is used.
//
// Notes:
//    Note that we can't use small values like zero, because we have some
//    asserts that can fire for such values.
//
// static
unsigned char Compiler::compGetJitDefaultFill(Compiler* comp)
{
    unsigned char defaultFill = (unsigned char)JitConfig.JitDefaultFill();

    if (comp != nullptr && comp->compStressCompile(STRESS_GENERIC_VARN, 50))
    {
        unsigned temp;
        temp = comp->info.compMethodHash();
        temp = (temp >> 16) ^ temp;
        temp = (temp >> 8) ^ temp;
        temp = temp & 0xff;
        // asserts like this: assert(!IsUninitialized(stkLvl));
        // mean that small values for defaultFill are problematic
        // so we make the value larger in that case.
        if (temp < 0x20)
        {
            temp |= 0x80;
        }

        // Make a misaligned pointer value to reduce probability of getting a valid value and firing
        // assert(!IsUninitialized(pointer)).
        temp |= 0x1;

        defaultFill = (unsigned char)temp;
    }

    return defaultFill;
}

/*****************************************************************************/

VarName Compiler::compVarName(regNumber reg, bool isFloatReg)
{
    if (isFloatReg)
    {
        assert(genIsValidFloatReg(reg));
    }
    else
    {
        assert(genIsValidReg(reg));
    }

    if ((info.compVarScopesCount > 0) && compCurBB && opts.varNames)
    {
        unsigned   lclNum;
        LclVarDsc* varDsc;

        /* Look for the matching register */
        for (lclNum = 0, varDsc = lvaTable; lclNum < lvaCount; lclNum++, varDsc++)
        {
            /* If the variable is not in a register, or not in the register we're looking for, quit. */
            /* Also, if it is a compiler generated variable (i.e. slot# > info.compVarScopesCount), don't bother. */
            if ((varDsc->lvRegister != 0) && (varDsc->GetRegNum() == reg) &&
                (varDsc->lvSlotNum < info.compVarScopesCount))
            {
                /* check if variable in that register is live */
                if (VarSetOps::IsMember(this, compCurLife, varDsc->lvVarIndex))
                {
                    /* variable is live - find the corresponding slot */
                    VarScopeDsc* varScope =
                        compFindLocalVar(varDsc->lvSlotNum, compCurBB->bbCodeOffs, compCurBB->bbCodeOffsEnd);
                    if (varScope)
                    {
                        return varScope->vsdName;
                    }
                }
            }
        }
    }

    return nullptr;
}

#endif // DEBUG

const char* Compiler::compRegVarName(regNumber reg, bool displayVar, bool isFloatReg)
{
#ifdef TARGET_ARM
    isFloatReg = genIsValidFloatReg(reg);
#endif

#ifdef DEBUG
    if (displayVar && (reg != REG_NA))
    {
        VarName varName = compVarName(reg, isFloatReg);

        if (varName)
        {
            const int   NAME_VAR_REG_BUFFER_LEN = 4 + 256 + 1;
            static char nameVarReg[2][NAME_VAR_REG_BUFFER_LEN]; // to avoid overwriting the buffer when have 2
                                                                // consecutive calls before printing
            static int index = 0;                               // for circular index into the name array

            index = (index + 1) % 2; // circular reuse of index
            sprintf_s(nameVarReg[index], NAME_VAR_REG_BUFFER_LEN, "%s'%s'", getRegName(reg), VarNameToStr(varName));

            return nameVarReg[index];
        }
    }
#endif

    /* no debug info required or no variable in that register
       -> return standard name */

    return getRegName(reg);
}

const char* Compiler::compRegNameForSize(regNumber reg, size_t size)
{
    if (size == 0 || size >= 4)
    {
        return compRegVarName(reg, true);
    }

    // clang-format off
    static
    const char  *   sizeNames[][2] =
    {
        { "al", "ax" },
        { "cl", "cx" },
        { "dl", "dx" },
        { "bl", "bx" },
#ifdef TARGET_AMD64
        {  "spl",   "sp" }, // ESP
        {  "bpl",   "bp" }, // EBP
        {  "sil",   "si" }, // ESI
        {  "dil",   "di" }, // EDI
        {  "r8b",  "r8w" },
        {  "r9b",  "r9w" },
        { "r10b", "r10w" },
        { "r11b", "r11w" },
        { "r12b", "r12w" },
        { "r13b", "r13w" },
        { "r14b", "r14w" },
        { "r15b", "r15w" },
#endif // TARGET_AMD64
    };
    // clang-format on

    assert(isByteReg(reg));
    assert(genRegMask(reg) & RBM_BYTE_REGS);
    assert(size == 1 || size == 2);

    return sizeNames[reg][size - 1];
}

#ifdef DEBUG
const char* Compiler::compLocalVarName(unsigned varNum, unsigned offs)
{
    unsigned     i;
    VarScopeDsc* t;

    for (i = 0, t = info.compVarScopes; i < info.compVarScopesCount; i++, t++)
    {
        if (t->vsdVarNum != varNum)
        {
            continue;
        }

        if (offs >= t->vsdLifeBeg && offs < t->vsdLifeEnd)
        {
            return VarNameToStr(t->vsdName);
        }
    }

    return nullptr;
}
#endif

/*****************************************************************************/

void Compiler::compSetProcessor()
{
    //
    // NOTE: This function needs to be kept in sync with EEJitManager::SetCpuInfo() in vm\codeman.cpp
    //

    const JitFlags& jitFlags = *opts.jitFlags;

#if defined(TARGET_ARM)
    info.genCPU = CPU_ARM;
#elif defined(TARGET_ARM64)
    info.genCPU      = CPU_ARM64;
#elif defined(TARGET_AMD64)
    info.genCPU = CPU_X64;
#elif defined(TARGET_X86)
    if (jitFlags.IsSet(JitFlags::JIT_FLAG_TARGET_P4))
        info.genCPU = CPU_X86_PENTIUM_4;
    else
        info.genCPU = CPU_X86;
#elif defined(TARGET_LOONGARCH64)
    info.genCPU                   = CPU_LOONGARCH64;
#endif

    //
    // Processor specific optimizations
    //
    CLANG_FORMAT_COMMENT_ANCHOR;

#ifdef TARGET_AMD64
    opts.compUseCMOV = true;
#elif defined(TARGET_X86)
    opts.compUseCMOV = jitFlags.IsSet(JitFlags::JIT_FLAG_USE_CMOV);
#ifdef DEBUG
    if (opts.compUseCMOV)
        opts.compUseCMOV = !compStressCompile(STRESS_USE_CMOV, 50);
#endif // DEBUG

#endif // TARGET_X86

    CORINFO_InstructionSetFlags instructionSetFlags = jitFlags.GetInstructionSetFlags();
    opts.compSupportsISA.Reset();
    opts.compSupportsISAReported.Reset();
    opts.compSupportsISAExactly.Reset();

// The VM will set the ISA flags depending on actual hardware support
// and any specified config switches specified by the user. The exception
// here is for certain "artificial ISAs" such as Vector64/128/256 where they
// don't actually exist. The JIT is in charge of adding those and ensuring
// the total sum of flags is still valid.
#if defined(TARGET_XARCH)
    if (instructionSetFlags.HasInstructionSet(InstructionSet_SSE))
    {
        instructionSetFlags.AddInstructionSet(InstructionSet_Vector128);
    }
    if (instructionSetFlags.HasInstructionSet(InstructionSet_AVX))
    {
        instructionSetFlags.AddInstructionSet(InstructionSet_Vector256);
    }
    // x86-64-v4 feature level supports AVX512F, AVX512BW, AVX512CD, AVX512DQ, AVX512VL and
    // AVX512F/AVX512BW/AVX512CD/AVX512DQ/VX512VL have been shipped together historically.
    // It is therefore unlikely that future CPUs only support "just one" and
    // not worth the additional complexity in the JIT to support.
    if (instructionSetFlags.HasInstructionSet(InstructionSet_AVX512F) &&
        instructionSetFlags.HasInstructionSet(InstructionSet_AVX512BW) &&
        instructionSetFlags.HasInstructionSet(InstructionSet_AVX512DQ))
    {
        if (!DoJitStressEvexEncoding())
        {
            instructionSetFlags.RemoveInstructionSet(InstructionSet_AVX512F);
            instructionSetFlags.RemoveInstructionSet(InstructionSet_AVX512F_VL);
            instructionSetFlags.RemoveInstructionSet(InstructionSet_AVX512BW);
            instructionSetFlags.RemoveInstructionSet(InstructionSet_AVX512BW_VL);
            instructionSetFlags.RemoveInstructionSet(InstructionSet_AVX512DQ);
            instructionSetFlags.RemoveInstructionSet(InstructionSet_AVX512DQ_VL);
            instructionSetFlags.RemoveInstructionSet(InstructionSet_AVX512CD);
            instructionSetFlags.RemoveInstructionSet(InstructionSet_AVX512CD_VL);
#ifdef TARGET_AMD64
            instructionSetFlags.RemoveInstructionSet(InstructionSet_AVX512F_X64);
            instructionSetFlags.RemoveInstructionSet(InstructionSet_AVX512F_VL_X64);
            instructionSetFlags.RemoveInstructionSet(InstructionSet_AVX512BW_X64);
            instructionSetFlags.RemoveInstructionSet(InstructionSet_AVX512BW_VL_X64);
            instructionSetFlags.RemoveInstructionSet(InstructionSet_AVX512CD_X64);
            instructionSetFlags.RemoveInstructionSet(InstructionSet_AVX512CD_VL_X64);
            instructionSetFlags.RemoveInstructionSet(InstructionSet_AVX512DQ_X64);
            instructionSetFlags.RemoveInstructionSet(InstructionSet_AVX512DQ_VL_X64);
#endif // TARGET_AMD64
        }
        else
        {
            instructionSetFlags.AddInstructionSet(InstructionSet_Vector512);
        }
    }
#elif defined(TARGET_ARM64)
    if (instructionSetFlags.HasInstructionSet(InstructionSet_AdvSimd))
    {
        instructionSetFlags.AddInstructionSet(InstructionSet_Vector64);
        instructionSetFlags.AddInstructionSet(InstructionSet_Vector128);
    }
#endif // TARGET_ARM64

    assert(instructionSetFlags.Equals(EnsureInstructionSetFlagsAreValid(instructionSetFlags)));
    opts.setSupportedISAs(instructionSetFlags);

#ifdef TARGET_XARCH
    if (!compIsForInlining())
    {
        if (canUseEvexEncoding())
        {
            codeGen->GetEmitter()->SetUseEvexEncoding(true);
            // TODO-XArch-AVX512 : Revisit other flags to be set once avx512 instructions are added.
        }
        if (canUseVexEncoding())
        {
            codeGen->GetEmitter()->SetUseVEXEncoding(true);
            // Assume each JITted method does not contain AVX instruction at first
            codeGen->GetEmitter()->SetContainsAVX(false);
            codeGen->GetEmitter()->SetContains256bitOrMoreAVX(false);
        }
    }
#endif // TARGET_XARCH
}

bool Compiler::notifyInstructionSetUsage(CORINFO_InstructionSet isa, bool supported) const
{
    const char* isaString = InstructionSetToString(isa);
    JITDUMP("Notify VM instruction set (%s) %s be supported.\n", isaString, supported ? "must" : "must not");
    return info.compCompHnd->notifyInstructionSetUsage(isa, supported);
}

#ifdef PROFILING_SUPPORTED
// A Dummy routine to receive Enter/Leave/Tailcall profiler callbacks.
// These are used when DOTNET_JitEltHookEnabled=1
#ifdef TARGET_AMD64
void DummyProfilerELTStub(UINT_PTR ProfilerHandle, UINT_PTR callerSP)
{
    return;
}
#else  //! TARGET_AMD64
void DummyProfilerELTStub(UINT_PTR ProfilerHandle)
{
    return;
}
#endif //! TARGET_AMD64

#endif // PROFILING_SUPPORTED

bool Compiler::compShouldThrowOnNoway(
#ifdef FEATURE_TRACELOGGING
    const char* filename, unsigned line
#endif
    )
{
#ifdef FEATURE_TRACELOGGING
    compJitTelemetry.NotifyNowayAssert(filename, line);
#endif

    // In min opts, we don't want the noway assert to go through the exception
    // path. Instead we want it to just silently go through codegen for
    // compat reasons.
    return !opts.MinOpts();
}

// ConfigInteger does not offer an option for decimal flags.  Any numbers are interpreted as hex.
// I could add the decimal option to ConfigInteger or I could write a function to reinterpret this
// value as the user intended.
unsigned ReinterpretHexAsDecimal(unsigned in)
{
    // ex: in: 0x100 returns: 100
    unsigned result = 0;
    unsigned index  = 1;

    // default value
    if (in == INT_MAX)
    {
        return in;
    }

    while (in)
    {
        unsigned digit = in % 16;
        in >>= 4;
        assert(digit < 10);
        result += digit * index;
        index *= 10;
    }
    return result;
}

void Compiler::compInitOptions(JitFlags* jitFlags)
{
    opts = {};

    if (compIsForInlining())
    {
        // The following flags are lost when inlining. (They are removed in
        // Compiler::fgInvokeInlineeCompiler().)
        assert(!jitFlags->IsSet(JitFlags::JIT_FLAG_BBINSTR));
        assert(!jitFlags->IsSet(JitFlags::JIT_FLAG_BBINSTR_IF_LOOPS));
        assert(!jitFlags->IsSet(JitFlags::JIT_FLAG_PROF_ENTERLEAVE));
        assert(!jitFlags->IsSet(JitFlags::JIT_FLAG_DEBUG_EnC));
        assert(!jitFlags->IsSet(JitFlags::JIT_FLAG_REVERSE_PINVOKE));
        assert(!jitFlags->IsSet(JitFlags::JIT_FLAG_TRACK_TRANSITIONS));
    }

    opts.jitFlags  = jitFlags;
    opts.compFlags = CLFLG_MAXOPT; // Default value is for full optimization

    if (jitFlags->IsSet(JitFlags::JIT_FLAG_DEBUG_CODE) || jitFlags->IsSet(JitFlags::JIT_FLAG_MIN_OPT) ||
        jitFlags->IsSet(JitFlags::JIT_FLAG_TIER0))
    {
        opts.compFlags = CLFLG_MINOPT;
    }
    // Don't optimize .cctors (except prejit) or if we're an inlinee
    else if (!jitFlags->IsSet(JitFlags::JIT_FLAG_PREJIT) && ((info.compFlags & FLG_CCTOR) == FLG_CCTOR) &&
             !compIsForInlining())
    {
        opts.compFlags = CLFLG_MINOPT;
    }

    // Default value is to generate a blend of size and speed optimizations
    //
    opts.compCodeOpt = BLENDED_CODE;

    // If the EE sets SIZE_OPT or if we are compiling a Class constructor
    // we will optimize for code size at the expense of speed
    //
    if (jitFlags->IsSet(JitFlags::JIT_FLAG_SIZE_OPT) || ((info.compFlags & FLG_CCTOR) == FLG_CCTOR))
    {
        opts.compCodeOpt = SMALL_CODE;
    }
    //
    // If the EE sets SPEED_OPT we will optimize for speed at the expense of code size
    //
    else if (jitFlags->IsSet(JitFlags::JIT_FLAG_SPEED_OPT) ||
             (jitFlags->IsSet(JitFlags::JIT_FLAG_TIER1) && !jitFlags->IsSet(JitFlags::JIT_FLAG_MIN_OPT)))
    {
        opts.compCodeOpt = FAST_CODE;
        assert(!jitFlags->IsSet(JitFlags::JIT_FLAG_SIZE_OPT));
    }

    //-------------------------------------------------------------------------

    opts.compDbgCode = jitFlags->IsSet(JitFlags::JIT_FLAG_DEBUG_CODE);
    opts.compDbgInfo = jitFlags->IsSet(JitFlags::JIT_FLAG_DEBUG_INFO);
    opts.compDbgEnC  = jitFlags->IsSet(JitFlags::JIT_FLAG_DEBUG_EnC);

#ifdef DEBUG
    opts.compJitAlignLoopAdaptive       = JitConfig.JitAlignLoopAdaptive() == 1;
    opts.compJitAlignLoopBoundary       = (unsigned short)JitConfig.JitAlignLoopBoundary();
    opts.compJitAlignLoopMinBlockWeight = (unsigned short)JitConfig.JitAlignLoopMinBlockWeight();

    opts.compJitAlignLoopForJcc             = JitConfig.JitAlignLoopForJcc() == 1;
    opts.compJitAlignLoopMaxCodeSize        = (unsigned short)JitConfig.JitAlignLoopMaxCodeSize();
    opts.compJitHideAlignBehindJmp          = JitConfig.JitHideAlignBehindJmp() == 1;
    opts.compJitOptimizeStructHiddenBuffer  = JitConfig.JitOptimizeStructHiddenBuffer() == 1;
    opts.compJitUnrollLoopMaxIterationCount = (unsigned short)JitConfig.JitUnrollLoopMaxIterationCount();
#else
    opts.compJitAlignLoopAdaptive           = true;
    opts.compJitAlignLoopBoundary           = DEFAULT_ALIGN_LOOP_BOUNDARY;
    opts.compJitAlignLoopMinBlockWeight     = DEFAULT_ALIGN_LOOP_MIN_BLOCK_WEIGHT;
    opts.compJitAlignLoopMaxCodeSize        = DEFAULT_MAX_LOOPSIZE_FOR_ALIGN;
    opts.compJitHideAlignBehindJmp          = true;
    opts.compJitOptimizeStructHiddenBuffer  = true;
    opts.compJitUnrollLoopMaxIterationCount = DEFAULT_UNROLL_LOOP_MAX_ITERATION_COUNT;
#endif

#ifdef TARGET_XARCH
    if (opts.compJitAlignLoopAdaptive)
    {
        // For adaptive alignment, padding limit is equal to the max instruction encoding
        // size which is 15 bytes. Hence (32 >> 1) - 1 = 15 bytes.
        opts.compJitAlignPaddingLimit = (opts.compJitAlignLoopBoundary >> 1) - 1;
    }
    else
    {
        // For non-adaptive alignment, padding limit is 1 less than the alignment boundary
        // specified.
        opts.compJitAlignPaddingLimit = opts.compJitAlignLoopBoundary - 1;
    }
#elif TARGET_ARM64
    if (opts.compJitAlignLoopAdaptive)
    {
        // For adaptive alignment, padding limit is same as specified by the alignment
        // boundary because all instructions are 4 bytes long. Hence (32 >> 1) = 16 bytes.
        opts.compJitAlignPaddingLimit = (opts.compJitAlignLoopBoundary >> 1);
    }
    else
    {
        // For non-adaptive, padding limit is same as specified by the alignment.
        opts.compJitAlignPaddingLimit = opts.compJitAlignLoopBoundary;
    }
#endif

    assert(isPow2(opts.compJitAlignLoopBoundary));
#ifdef TARGET_ARM64
    // The minimum encoding size for Arm64 is 4 bytes.
    assert(opts.compJitAlignLoopBoundary >= 4);
#endif

#if REGEN_SHORTCUTS || REGEN_CALLPAT
    // We never want to have debugging enabled when regenerating GC encoding patterns
    opts.compDbgCode = false;
    opts.compDbgInfo = false;
    opts.compDbgEnC  = false;
#endif

    compSetProcessor();

#ifdef DEBUG
    opts.dspOrder = false;

    // Optionally suppress inliner compiler instance dumping.
    //
    if (compIsForInlining())
    {
        if (JitConfig.JitDumpInlinePhases() > 0)
        {
            verbose = impInlineInfo->InlinerCompiler->verbose;
        }
        else
        {
            verbose = false;
        }
    }
    else
    {
        verbose = false;
        codeGen->setVerbose(false);
    }
    verboseTrees     = verbose && shouldUseVerboseTrees();
    verboseSsa       = verbose && shouldUseVerboseSsa();
    asciiTrees       = shouldDumpASCIITrees();
    opts.dspDiffable = compIsForInlining() ? impInlineInfo->InlinerCompiler->opts.dspDiffable : false;

#endif

    opts.altJit = false;

#if defined(LATE_DISASM) && !defined(DEBUG)
    // For non-debug builds with the late disassembler built in, we currently always do late disassembly
    // (we have no way to determine when not to, since we don't have class/method names).
    // In the DEBUG case, this is initialized to false, below.
    opts.doLateDisasm = true;
#endif

#ifdef DEBUG

    const JitConfigValues::MethodSet* pfAltJit;
    if (jitFlags->IsSet(JitFlags::JIT_FLAG_PREJIT))
    {
        pfAltJit = &JitConfig.AltJitNgen();
    }
    else
    {
        pfAltJit = &JitConfig.AltJit();
    }

    if (opts.jitFlags->IsSet(JitFlags::JIT_FLAG_ALT_JIT))
    {
        if (pfAltJit->contains(info.compMethodHnd, info.compClassHnd, &info.compMethodInfo->args))
        {
            opts.altJit = true;
        }

        unsigned altJitLimit = ReinterpretHexAsDecimal(JitConfig.AltJitLimit());
        if (altJitLimit > 0 && Compiler::jitTotalMethodCompiled >= altJitLimit)
        {
            opts.altJit = false;
        }
    }

#else // !DEBUG

    const char* altJitVal;
    if (jitFlags->IsSet(JitFlags::JIT_FLAG_PREJIT))
    {
        altJitVal = JitConfig.AltJitNgen().list();
    }
    else
    {
        altJitVal = JitConfig.AltJit().list();
    }

    if (opts.jitFlags->IsSet(JitFlags::JIT_FLAG_ALT_JIT))
    {
        // In release mode, you either get all methods or no methods. You must use "*" as the parameter, or we ignore
        // it. You don't get to give a regular expression of methods to match.
        // (Partially, this is because we haven't computed and stored the method and class name except in debug, and it
        // might be expensive to do so.)
        if ((altJitVal != nullptr) && (strcmp(altJitVal, "*") == 0))
        {
            opts.altJit = true;
        }
    }

#endif // !DEBUG

    // Take care of DOTNET_AltJitExcludeAssemblies.
    if (opts.altJit)
    {
        // First, initialize the AltJitExcludeAssemblies list, but only do it once.
        if (!s_pAltJitExcludeAssembliesListInitialized)
        {
            const WCHAR* wszAltJitExcludeAssemblyList = JitConfig.AltJitExcludeAssemblies();
            if (wszAltJitExcludeAssemblyList != nullptr)
            {
                // NOTE: The Assembly name list is allocated in the process heap, not in the no-release heap, which is
                // reclaimed
                // for every compilation. This is ok because we only allocate once, due to the static.
                s_pAltJitExcludeAssembliesList = new (HostAllocator::getHostAllocator())
                    AssemblyNamesList2(wszAltJitExcludeAssemblyList, HostAllocator::getHostAllocator());
            }
            s_pAltJitExcludeAssembliesListInitialized = true;
        }

        if (s_pAltJitExcludeAssembliesList != nullptr)
        {
            // We have an exclusion list. See if this method is in an assembly that is on the list.
            // Note that we check this for every method, since we might inline across modules, and
            // if the inlinee module is on the list, we don't want to use the altjit for it.
            const char* methodAssemblyName = info.compCompHnd->getAssemblyName(
                info.compCompHnd->getModuleAssembly(info.compCompHnd->getClassModule(info.compClassHnd)));
            if (s_pAltJitExcludeAssembliesList->IsInList(methodAssemblyName))
            {
                opts.altJit = false;
            }
        }
    }

#ifdef DEBUG

    bool altJitConfig = !pfAltJit->isEmpty();

    //  If we have a non-empty AltJit config then we change all of these other
    //  config values to refer only to the AltJit. Otherwise, a lot of DOTNET_* variables
    //  would apply to both the altjit and the normal JIT, but we only care about
    //  debugging the altjit if the DOTNET_AltJit configuration is set.
    //
    if (compIsForImportOnly() && (!altJitConfig || opts.altJit))
    {
        if (JitConfig.JitImportBreak().contains(info.compMethodHnd, info.compClassHnd, &info.compMethodInfo->args))
        {
            assert(!"JitImportBreak reached");
        }
    }

    bool verboseDump = false;

    if (!altJitConfig || opts.altJit)
    {
        // We should only enable 'verboseDump' when we are actually compiling a matching method
        // and not enable it when we are just considering inlining a matching method.
        //
        if (!compIsForInlining())
        {
            if (JitConfig.JitDump().contains(info.compMethodHnd, info.compClassHnd, &info.compMethodInfo->args))
            {
                verboseDump = true;
            }
            unsigned jitHashDumpVal = (unsigned)JitConfig.JitHashDump();
            if ((jitHashDumpVal != (DWORD)-1) && (jitHashDumpVal == info.compMethodHash()))
            {
                verboseDump = true;
            }
        }
    }

    // Optionally suppress dumping Tier0 jit requests.
    //
    if (verboseDump && jitFlags->IsSet(JitFlags::JIT_FLAG_TIER0))
    {
        verboseDump = (JitConfig.JitDumpTier0() > 0);
    }

    // Optionally suppress dumping except for a specific OSR jit request.
    //
    const int dumpAtOSROffset = JitConfig.JitDumpAtOSROffset();

    if (verboseDump && (dumpAtOSROffset != -1))
    {
        if (jitFlags->IsSet(JitFlags::JIT_FLAG_OSR))
        {
            verboseDump = (((IL_OFFSET)dumpAtOSROffset) == info.compILEntry);
        }
        else
        {
            verboseDump = false;
        }
    }

    if (verboseDump)
    {
        verbose = true;
    }
#endif // DEBUG

#ifdef FEATURE_SIMD
    setUsesSIMDTypes(false);
#endif // FEATURE_SIMD

    lvaEnregEHVars       = (compEnregLocals() && JitConfig.EnableEHWriteThru());
    lvaEnregMultiRegVars = (compEnregLocals() && JitConfig.EnableMultiRegLocals());

    if (compIsForImportOnly())
    {
        return;
    }

#if FEATURE_TAILCALL_OPT
    // By default opportunistic tail call optimization is enabled.
    // Recognition is done in the importer so this must be set for
    // inlinees as well.
    opts.compTailCallOpt = true;
#endif // FEATURE_TAILCALL_OPT

#if FEATURE_FASTTAILCALL
    // By default fast tail calls are enabled.
    opts.compFastTailCalls = true;
#endif // FEATURE_FASTTAILCALL

    // Profile data
    //
    fgPgoSchema      = nullptr;
    fgPgoData        = nullptr;
    fgPgoSchemaCount = 0;
    fgPgoQueryResult = E_FAIL;
    fgPgoFailReason  = nullptr;
    fgPgoSource      = ICorJitInfo::PgoSource::Unknown;
    fgPgoHaveWeights = false;

    if (jitFlags->IsSet(JitFlags::JIT_FLAG_BBOPT))
    {
        fgPgoQueryResult = info.compCompHnd->getPgoInstrumentationResults(info.compMethodHnd, &fgPgoSchema,
                                                                          &fgPgoSchemaCount, &fgPgoData, &fgPgoSource);

        // a failed result that also has a non-NULL fgPgoSchema
        // indicates that the ILSize for the method no longer matches
        // the ILSize for the method when profile data was collected.
        //
        // We will discard the IBC data in this case
        //
        if (FAILED(fgPgoQueryResult))
        {
            fgPgoFailReason = (fgPgoSchema != nullptr) ? "No matching PGO data" : "No PGO data";
            fgPgoData       = nullptr;
            fgPgoSchema     = nullptr;
        }
        // Optionally, disable use of profile data.
        //
        else if (JitConfig.JitDisablePgo() > 0)
        {
            fgPgoFailReason  = "PGO data available, but JitDisablePgo > 0";
            fgPgoQueryResult = E_FAIL;
            fgPgoData        = nullptr;
            fgPgoSchema      = nullptr;
            fgPgoDisabled    = true;
        }
#ifdef DEBUG
        // Optionally, enable use of profile data for only some methods.
        //
        else
        {
            static ConfigMethodRange JitEnablePgoRange;
            JitEnablePgoRange.EnsureInit(JitConfig.JitEnablePgoRange());

            // Base this decision on the root method hash, so a method either sees all available
            // profile data (including that for inlinees), or none of it.
            //
            const unsigned hash = impInlineRoot()->info.compMethodHash();
            if (!JitEnablePgoRange.Contains(hash))
            {
                fgPgoFailReason  = "PGO data available, but method hash NOT within JitEnablePgoRange";
                fgPgoQueryResult = E_FAIL;
                fgPgoData        = nullptr;
                fgPgoSchema      = nullptr;
                fgPgoDisabled    = true;
            }
        }

        // A successful result implies a non-NULL fgPgoSchema
        //
        if (SUCCEEDED(fgPgoQueryResult))
        {
            assert(fgPgoSchema != nullptr);

            for (UINT32 i = 0; i < fgPgoSchemaCount; i++)
            {
                ICorJitInfo::PgoInstrumentationKind kind = fgPgoSchema[i].InstrumentationKind;
                if (kind == ICorJitInfo::PgoInstrumentationKind::BasicBlockIntCount ||
                    kind == ICorJitInfo::PgoInstrumentationKind::BasicBlockLongCount ||
                    kind == ICorJitInfo::PgoInstrumentationKind::EdgeIntCount ||
                    kind == ICorJitInfo::PgoInstrumentationKind::EdgeLongCount)
                {
                    fgPgoHaveWeights = true;
                    break;
                }
            }
        }

        // A failed result implies a NULL fgPgoSchema
        //   see implementation of Compiler::fgHaveProfileData()
        //
        if (FAILED(fgPgoQueryResult))
        {
            assert(fgPgoSchema == nullptr);
        }
#endif
    }

    if (compIsForInlining())
    {
        return;
    }

    // The rest of the opts fields that we initialize here
    // should only be used when we generate code for the method
    // They should not be used when importing or inlining
    CLANG_FORMAT_COMMENT_ANCHOR;

#if FEATURE_TAILCALL_OPT
    opts.compTailCallLoopOpt = true;
#endif // FEATURE_TAILCALL_OPT

    opts.genFPorder = true;
    opts.genFPopt   = true;

    opts.instrCount = 0;
    opts.lvRefCount = 0;

#ifdef PROFILING_SUPPORTED
    opts.compJitELTHookEnabled = false;
#endif // PROFILING_SUPPORTED

#if defined(TARGET_ARM64)
    // 0 is default: use the appropriate frame type based on the function.
    opts.compJitSaveFpLrWithCalleeSavedRegisters = 0;
#endif // defined(TARGET_ARM64)

    opts.compJitEarlyExpandMDArrays = (JitConfig.JitEarlyExpandMDArrays() != 0);

    opts.disAsm       = false;
    opts.disDiffable  = false;
    opts.dspDiffable  = false;
    opts.disAlignment = false;
#ifdef DEBUG
    opts.dspInstrs       = false;
    opts.dspLines        = false;
    opts.varNames        = false;
    opts.dmpHex          = false;
    opts.disAsmSpilled   = false;
    opts.disAddr         = false;
    opts.dspCode         = false;
    opts.dspEHTable      = false;
    opts.dspDebugInfo    = false;
    opts.dspGCtbls       = false;
    opts.disAsm2         = false;
    opts.dspUnwind       = false;
    opts.compLongAddress = false;
    opts.optRepeat       = false;

#ifdef LATE_DISASM
    opts.doLateDisasm = false;
#endif // LATE_DISASM

    compDebugBreak = false;

    //  If we have a non-empty AltJit config then we change all of these other
    //  config values to refer only to the AltJit.
    //
    if (!altJitConfig || opts.altJit)
    {
        bool disEnabled = true;

        // Setup assembly name list for disassembly, if not already set up.
        if (!s_pJitDisasmIncludeAssembliesListInitialized)
        {
            const WCHAR* assemblyNameList = JitConfig.JitDisasmAssemblies();
            if (assemblyNameList != nullptr)
            {
                s_pJitDisasmIncludeAssembliesList = new (HostAllocator::getHostAllocator())
                    AssemblyNamesList2(assemblyNameList, HostAllocator::getHostAllocator());
            }
            s_pJitDisasmIncludeAssembliesListInitialized = true;
        }

        // If we have an assembly name list for disassembly, also check this method's assembly.
        if (s_pJitDisasmIncludeAssembliesList != nullptr && !s_pJitDisasmIncludeAssembliesList->IsEmpty())
        {
            const char* assemblyName = info.compCompHnd->getAssemblyName(
                info.compCompHnd->getModuleAssembly(info.compCompHnd->getClassModule(info.compClassHnd)));

            if (!s_pJitDisasmIncludeAssembliesList->IsInList(assemblyName))
            {
                disEnabled = false;
            }
        }

        if (disEnabled)
        {
            if ((JitConfig.JitOrder() & 1) == 1)
            {
                opts.dspOrder = true;
            }

            if (JitConfig.JitGCDump().contains(info.compMethodHnd, info.compClassHnd, &info.compMethodInfo->args))
            {
                opts.dspGCtbls = true;
            }

            if (JitConfig.JitDisasm().contains(info.compMethodHnd, info.compClassHnd, &info.compMethodInfo->args))
            {
                opts.disAsm = true;
            }

            if (JitConfig.JitDisasmSpilled())
            {
                opts.disAsmSpilled = true;
            }

            if (JitConfig.JitUnwindDump().contains(info.compMethodHnd, info.compClassHnd, &info.compMethodInfo->args))
            {
                opts.dspUnwind = true;
            }

            if (JitConfig.JitEHDump().contains(info.compMethodHnd, info.compClassHnd, &info.compMethodInfo->args))
            {
                opts.dspEHTable = true;
            }

            if (JitConfig.JitDebugDump().contains(info.compMethodHnd, info.compClassHnd, &info.compMethodInfo->args))
            {
                opts.dspDebugInfo = true;
            }
        }
        if (opts.disAsm && JitConfig.JitDisasmWithGC())
        {
            opts.disasmWithGC = true;
        }

#ifdef LATE_DISASM
        if (JitConfig.JitLateDisasm().contains(info.compMethodName, info.compClassName, &info.compMethodInfo->args))
            opts.doLateDisasm = true;
#endif // LATE_DISASM

        // This one applies to both Ngen/Jit Disasm output: DOTNET_JitDasmWithAddress=1
        if (JitConfig.JitDasmWithAddress() != 0)
        {
            opts.disAddr = true;
        }
        if (JitConfig.JitLongAddress() != 0)
        {
            opts.compLongAddress = true;
        }

        if (JitConfig.JitOptRepeat().contains(info.compMethodHnd, info.compClassHnd, &info.compMethodInfo->args))
        {
            opts.optRepeat = true;
        }

        // If JitEarlyExpandMDArrays is non-zero, then early MD expansion is enabled.
        // If JitEarlyExpandMDArrays is zero, then conditionally enable it for functions specified by
        // JitEarlyExpandMDArraysFilter.
        if (JitConfig.JitEarlyExpandMDArrays() == 0)
        {
            if (JitConfig.JitEarlyExpandMDArraysFilter().contains(info.compMethodHnd, info.compClassHnd,
                                                                  &info.compMethodInfo->args))
            {
                opts.compJitEarlyExpandMDArrays = true;
            }
        }
    }

    if (verboseDump)
    {
        opts.dspCode    = true;
        opts.dspEHTable = true;
        opts.dspGCtbls  = true;
        opts.disAsm2    = true;
        opts.dspUnwind  = true;
        verbose         = true;
        verboseTrees    = shouldUseVerboseTrees();
        verboseSsa      = shouldUseVerboseSsa();
        codeGen->setVerbose(true);
    }

    treesBeforeAfterMorph = (JitConfig.TreesBeforeAfterMorph() == 1);
    morphNum              = 0; // Initialize the morphed-trees counting.

    expensiveDebugCheckLevel = JitConfig.JitExpensiveDebugCheckLevel();
    if (expensiveDebugCheckLevel == 0)
    {
        // If we're in a stress mode that modifies the flowgraph, make 1 the default.
        if (fgStressBBProf() || compStressCompile(STRESS_DO_WHILE_LOOPS, 30))
        {
            expensiveDebugCheckLevel = 1;
        }
    }

    if (verbose)
    {
        printf("****** START compiling %s (MethodHash=%08x)\n", info.compFullName, info.compMethodHash());
        printf("Generating code for %s %s\n", Target::g_tgtPlatformName(), Target::g_tgtCPUName);
        printf(""); // in our logic this causes a flush
    }

    if (JitConfig.JitBreak().contains(info.compMethodHnd, info.compClassHnd, &info.compMethodInfo->args))
    {
        assert(!"JitBreak reached");
    }

    unsigned jitHashBreakVal = (unsigned)JitConfig.JitHashBreak();
    if ((jitHashBreakVal != (DWORD)-1) && (jitHashBreakVal == info.compMethodHash()))
    {
        assert(!"JitHashBreak reached");
    }

    if (verbose ||
        JitConfig.JitDebugBreak().contains(info.compMethodHnd, info.compClassHnd, &info.compMethodInfo->args) ||
        JitConfig.JitBreak().contains(info.compMethodHnd, info.compClassHnd, &info.compMethodInfo->args))
    {
        compDebugBreak = true;
    }

    memset(compActiveStressModes, 0, sizeof(compActiveStressModes));

    // Read function list, if not already read, and there exists such a list.
    if (!s_pJitFunctionFileInitialized)
    {
        const WCHAR* functionFileName = JitConfig.JitFunctionFile();
        if (functionFileName != nullptr)
        {
            s_pJitMethodSet =
                new (HostAllocator::getHostAllocator()) MethodSet(functionFileName, HostAllocator::getHostAllocator());
        }
        s_pJitFunctionFileInitialized = true;
    }
#else  // DEBUG
    if (JitConfig.JitDisasm().contains(info.compMethodHnd, info.compClassHnd, &info.compMethodInfo->args))
    {
        opts.disAsm = true;
    }
#endif // !DEBUG

#ifndef DEBUG
    if (opts.disAsm)
#endif
    {
        if (JitConfig.JitDisasmWithAlignmentBoundaries())
        {
            opts.disAlignment = true;
        }
        if (JitConfig.JitDisasmDiffable())
        {
            opts.disDiffable = true;
            opts.dspDiffable = true;
        }
    }

// These are left for backward compatibility, to be removed
#ifdef DEBUG
    if (JitConfig.JitDasmWithAlignmentBoundaries())
    {
        opts.disAlignment = true;
    }
    if (JitConfig.JitDiffableDasm())
    {
        opts.disDiffable = true;
        opts.dspDiffable = true;
    }
#endif // DEBUG

//-------------------------------------------------------------------------

#ifdef DEBUG
    assert(!codeGen->isGCTypeFixed());
    opts.compGcChecks = (JitConfig.JitGCChecks() != 0) || compStressCompile(STRESS_GENERIC_VARN, 5);
#endif

#if defined(DEBUG) && defined(TARGET_XARCH)
    enum
    {
        STACK_CHECK_ON_RETURN = 0x1,
        STACK_CHECK_ON_CALL   = 0x2,
        STACK_CHECK_ALL       = 0x3
    };

    DWORD dwJitStackChecks = JitConfig.JitStackChecks();
    if (compStressCompile(STRESS_GENERIC_VARN, 5))
    {
        dwJitStackChecks = STACK_CHECK_ALL;
    }
    opts.compStackCheckOnRet = (dwJitStackChecks & DWORD(STACK_CHECK_ON_RETURN)) != 0;
#if defined(TARGET_X86)
    opts.compStackCheckOnCall = (dwJitStackChecks & DWORD(STACK_CHECK_ON_CALL)) != 0;
#endif // defined(TARGET_X86)
#endif // defined(DEBUG) && defined(TARGET_XARCH)

#if MEASURE_MEM_ALLOC
    s_dspMemStats = (JitConfig.DisplayMemStats() != 0);
#endif

#ifdef PROFILING_SUPPORTED
    opts.compNoPInvokeInlineCB = jitFlags->IsSet(JitFlags::JIT_FLAG_PROF_NO_PINVOKE_INLINE);

    // Cache the profiler handle
    if (jitFlags->IsSet(JitFlags::JIT_FLAG_PROF_ENTERLEAVE))
    {
        bool hookNeeded;
        bool indirected;
        info.compCompHnd->GetProfilingHandle(&hookNeeded, &compProfilerMethHnd, &indirected);
        compProfilerHookNeeded        = !!hookNeeded;
        compProfilerMethHndIndirected = !!indirected;
    }
    else
    {
        compProfilerHookNeeded        = false;
        compProfilerMethHnd           = nullptr;
        compProfilerMethHndIndirected = false;
    }

    // Honour DOTNET_JitELTHookEnabled or STRESS_PROFILER_CALLBACKS stress mode
    // only if VM has not asked us to generate profiler hooks in the first place.
    // That is, override VM only if it hasn't asked for a profiler callback for this method.
    // Don't run this stress mode when pre-JITing, as we would need to emit a relocation
    // for the call to the fake ELT hook, which wouldn't make sense, as we can't store that
    // in the pre-JIT image.
    if (!compProfilerHookNeeded)
    {
        if ((JitConfig.JitELTHookEnabled() != 0) ||
            (!jitFlags->IsSet(JitFlags::JIT_FLAG_PREJIT) && compStressCompile(STRESS_PROFILER_CALLBACKS, 5)))
        {
            opts.compJitELTHookEnabled = true;
        }
    }

    // TBD: Exclude PInvoke stubs
    if (opts.compJitELTHookEnabled)
    {
        compProfilerMethHnd           = (void*)DummyProfilerELTStub;
        compProfilerMethHndIndirected = false;
    }

#endif // PROFILING_SUPPORTED

#if FEATURE_TAILCALL_OPT
    const WCHAR* strTailCallOpt = JitConfig.TailCallOpt();
    if (strTailCallOpt != nullptr)
    {
        opts.compTailCallOpt = (UINT)_wtoi(strTailCallOpt) != 0;
    }

    if (JitConfig.TailCallLoopOpt() == 0)
    {
        opts.compTailCallLoopOpt = false;
    }
#endif

#if FEATURE_FASTTAILCALL
    if (JitConfig.FastTailCalls() == 0)
    {
        opts.compFastTailCalls = false;
    }
#endif // FEATURE_FASTTAILCALL

#ifdef CONFIGURABLE_ARM_ABI
    opts.compUseSoftFP        = jitFlags->IsSet(JitFlags::JIT_FLAG_SOFTFP_ABI);
    unsigned int softFPConfig = opts.compUseSoftFP ? 2 : 1;
    unsigned int oldSoftFPConfig =
        InterlockedCompareExchange(&GlobalJitOptions::compUseSoftFPConfigured, softFPConfig, 0);
    if (oldSoftFPConfig != softFPConfig && oldSoftFPConfig != 0)
    {
        // There are no current scenarios where the abi can change during the lifetime of a process
        // that uses the JIT. If such a change occurs, either compFeatureHfa will need to change to a TLS static
        // or we will need to have some means to reset the flag safely.
        NO_WAY("SoftFP ABI setting changed during lifetime of process");
    }

    GlobalJitOptions::compFeatureHfa = !opts.compUseSoftFP;
#elif defined(ARM_SOFTFP) && defined(TARGET_ARM)
    // Armel is unconditionally enabled in the JIT. Verify that the VM side agrees.
    assert(jitFlags->IsSet(JitFlags::JIT_FLAG_SOFTFP_ABI));
#elif defined(TARGET_ARM)
    assert(!jitFlags->IsSet(JitFlags::JIT_FLAG_SOFTFP_ABI));
#endif // CONFIGURABLE_ARM_ABI

    opts.compScopeInfo = opts.compDbgInfo;

#ifdef LATE_DISASM
    codeGen->getDisAssembler().disOpenForLateDisAsm(info.compMethodName, info.compClassName,
                                                    info.compMethodInfo->args.pSig);
#endif

    //-------------------------------------------------------------------------

    opts.compReloc = jitFlags->IsSet(JitFlags::JIT_FLAG_RELOC);

    bool enableFakeSplitting = false;

#ifdef DEBUG
    enableFakeSplitting = JitConfig.JitFakeProcedureSplitting();

#if defined(TARGET_XARCH)
    // Whether encoding of absolute addr as PC-rel offset is enabled
    opts.compEnablePCRelAddr = (JitConfig.EnablePCRelAddr() != 0);
#endif
#endif // DEBUG

    opts.compProcedureSplitting = jitFlags->IsSet(JitFlags::JIT_FLAG_PROCSPLIT) || enableFakeSplitting;

#ifdef FEATURE_CFI_SUPPORT
    // Hot/cold splitting is not being tested on NativeAOT.
    if (generateCFIUnwindCodes())
    {
        opts.compProcedureSplitting = false;
    }
#endif // FEATURE_CFI_SUPPORT

#ifdef TARGET_LOONGARCH64
    // Hot/cold splitting is not being tested on LoongArch64.
    opts.compProcedureSplitting = false;
#endif // TARGET_LOONGARCH64

#ifdef DEBUG
    opts.compProcedureSplittingEH = opts.compProcedureSplitting;
#endif // DEBUG

    if (opts.compProcedureSplitting)
    {
        // Note that opts.compdbgCode is true under ngen for checked assemblies!
        opts.compProcedureSplitting = !opts.compDbgCode || enableFakeSplitting;

#ifdef DEBUG
        // JitForceProcedureSplitting is used to force procedure splitting on checked assemblies.
        // This is useful for debugging on a checked build.  Note that we still only do procedure
        // splitting in the zapper.
        if (JitConfig.JitForceProcedureSplitting().contains(info.compMethodHnd, info.compClassHnd,
                                                            &info.compMethodInfo->args))
        {
            opts.compProcedureSplitting = true;
        }

        // JitNoProcedureSplitting will always disable procedure splitting.
        if (JitConfig.JitNoProcedureSplitting().contains(info.compMethodHnd, info.compClassHnd,
                                                         &info.compMethodInfo->args))
        {
            opts.compProcedureSplitting = false;
        }
        //
        // JitNoProcedureSplittingEH will disable procedure splitting in functions with EH.
        if (JitConfig.JitNoProcedureSplittingEH().contains(info.compMethodHnd, info.compClassHnd,
                                                           &info.compMethodInfo->args))
        {
            opts.compProcedureSplittingEH = false;
        }
#endif
    }

#ifdef TARGET_64BIT
    opts.compCollect64BitCounts = JitConfig.JitCollect64BitCounts() != 0;

#ifdef DEBUG
    if (JitConfig.JitRandomlyCollect64BitCounts() != 0)
    {
        CLRRandom rng;
        rng.Init(info.compMethodHash() ^ JitConfig.JitRandomlyCollect64BitCounts() ^ 0x3485e20e);
        opts.compCollect64BitCounts = rng.Next(2) == 0;
    }
#endif
#else
    opts.compCollect64BitCounts = false;
#endif

#ifdef DEBUG

    // Now, set compMaxUncheckedOffsetForNullObject for STRESS_NULL_OBJECT_CHECK
    if (compStressCompile(STRESS_NULL_OBJECT_CHECK, 30))
    {
        compMaxUncheckedOffsetForNullObject = (size_t)JitConfig.JitMaxUncheckedOffset();
        if (verbose)
        {
            printf("STRESS_NULL_OBJECT_CHECK: compMaxUncheckedOffsetForNullObject=0x%X\n",
                   compMaxUncheckedOffsetForNullObject);
        }
    }

    if (verbose)
    {
        // If we are compiling for a specific tier, make that very obvious in the output.
        // Note that we don't expect multiple TIER flags to be set at one time, but there
        // is nothing preventing that.
        if (jitFlags->IsSet(JitFlags::JIT_FLAG_TIER0))
        {
            printf("OPTIONS: Tier-0 compilation (set DOTNET_TieredCompilation=0 to disable)\n");
        }
        if (jitFlags->IsSet(JitFlags::JIT_FLAG_TIER1))
        {
            printf("OPTIONS: Tier-1 compilation\n");
        }
        if (compSwitchedToOptimized)
        {
            printf("OPTIONS: Tier-0 compilation, switched to FullOpts\n");
        }
        if (compSwitchedToMinOpts)
        {
            printf("OPTIONS: Tier-1/FullOpts compilation, switched to MinOpts\n");
        }

        if (jitFlags->IsSet(JitFlags::JIT_FLAG_OSR))
        {
            printf("OPTIONS: OSR variant with entry point 0x%x\n", info.compILEntry);
        }

        printf("OPTIONS: compCodeOpt = %s\n",
               (opts.compCodeOpt == BLENDED_CODE)
                   ? "BLENDED_CODE"
                   : (opts.compCodeOpt == SMALL_CODE) ? "SMALL_CODE"
                                                      : (opts.compCodeOpt == FAST_CODE) ? "FAST_CODE" : "UNKNOWN_CODE");

        printf("OPTIONS: compDbgCode = %s\n", dspBool(opts.compDbgCode));
        printf("OPTIONS: compDbgInfo = %s\n", dspBool(opts.compDbgInfo));
        printf("OPTIONS: compDbgEnC  = %s\n", dspBool(opts.compDbgEnC));
        printf("OPTIONS: compProcedureSplitting   = %s\n", dspBool(opts.compProcedureSplitting));
        printf("OPTIONS: compProcedureSplittingEH = %s\n", dspBool(opts.compProcedureSplittingEH));

        if (jitFlags->IsSet(JitFlags::JIT_FLAG_BBOPT))
        {
            printf("OPTIONS: optimizer should use profile data\n");
        }

        if (jitFlags->IsSet(JitFlags::JIT_FLAG_PREJIT))
        {
            printf("OPTIONS: Jit invoked for ngen\n");
        }
    }
#endif

#ifdef PROFILING_SUPPORTED
#ifdef UNIX_AMD64_ABI
    if (compIsProfilerHookNeeded())
    {
        opts.compNeedToAlignFrame = true;
    }
#endif // UNIX_AMD64_ABI
#endif

#if defined(DEBUG) && defined(TARGET_ARM64)
    if ((s_pJitMethodSet == nullptr) || s_pJitMethodSet->IsActiveMethod(info.compFullName, info.compMethodHash()))
    {
        opts.compJitSaveFpLrWithCalleeSavedRegisters = JitConfig.JitSaveFpLrWithCalleeSavedRegisters();
    }
#endif // defined(DEBUG) && defined(TARGET_ARM64)

#if defined(TARGET_AMD64)
    rbmAllFloat         = RBM_ALLFLOAT_INIT;
    rbmFltCalleeTrash   = RBM_FLT_CALLEE_TRASH_INIT;
    cntCalleeTrashFloat = CNT_CALLEE_TRASH_FLOAT_INIT;

    if (DoJitStressEvexEncoding())
    {
        rbmAllFloat |= RBM_HIGHFLOAT;
        rbmFltCalleeTrash |= RBM_HIGHFLOAT;
        cntCalleeTrashFloat += CNT_CALLEE_TRASH_HIGHFLOAT;
    }

    codeGen->CopyRegisterInfo();
#endif // TARGET_AMD64
}

#ifdef DEBUG

bool Compiler::compJitHaltMethod()
{
    /* This method returns true when we use an INS_BREAKPOINT to allow us to step into the generated native code */
    /* Note that this these two "Jit" environment variables also work for ngen images */

    if (JitConfig.JitHalt().contains(info.compMethodHnd, info.compClassHnd, &info.compMethodInfo->args))
    {
        return true;
    }

    /* Use this Hash variant when there are a lot of method with the same name and different signatures */

    unsigned fJitHashHaltVal = (unsigned)JitConfig.JitHashHalt();
    if ((fJitHashHaltVal != (unsigned)-1) && (fJitHashHaltVal == info.compMethodHash()))
    {
        return true;
    }

    return false;
}

/*****************************************************************************
 * Should we use a "stress-mode" for the given stressArea. We have different
 *   areas to allow the areas to be mixed in different combinations in
 *   different methods.
 * 'weight' indicates how often (as a percentage) the area should be stressed.
 *    It should reflect the usefulness:overhead ratio.
 */

const LPCWSTR Compiler::s_compStressModeNames[STRESS_COUNT + 1] = {
#define STRESS_MODE(mode) W("STRESS_") W(#mode),

    STRESS_MODES
#undef STRESS_MODE
};

//------------------------------------------------------------------------
// compStressCompile: determine if a stress mode should be enabled
//
// Arguments:
//   stressArea - stress mode to possibly enable
//   weight - percent of time this mode should be turned on
//     (range 0 to 100); weight 0 effectively disables
//
// Returns:
//   true if this stress mode is enabled
//
// Notes:
//   Methods may be excluded from stress via name or hash.
//
//   Particular stress modes may be disabled or forcibly enabled.
//
//   With JitStress=2, some stress modes are enabled regardless of weight;
//   these modes are the ones after COUNT_VARN in the enumeration.
//
//   For other modes or for nonzero JitStress values, stress will be
//   enabled selectively for roughly weight% of methods.
//
bool Compiler::compStressCompile(compStressArea stressArea, unsigned weight)
{
    // This can be called early, before info is fully set up.
    if ((info.compMethodName == nullptr) || (info.compFullName == nullptr))
    {
        return false;
    }

    // Inlinees defer to the root method for stress, so that we can
    // more easily isolate methods that cause stress failures.
    if (compIsForInlining())
    {
        return impInlineRoot()->compStressCompile(stressArea, weight);
    }

    const bool doStress = compStressCompileHelper(stressArea, weight);

    if (doStress && !compActiveStressModes[stressArea])
    {
        if (verbose)
        {
            printf("\n\n*** JitStress: %ws ***\n\n", s_compStressModeNames[stressArea]);
        }
        compActiveStressModes[stressArea] = 1;
    }

    return doStress;
}

//------------------------------------------------------------------------
// compStressCompileHelper: helper to determine if a stress mode should be enabled
//
// Arguments:
//   stressArea - stress mode to possibly enable
//   weight - percent of time this mode should be turned on
//     (range 0 to 100); weight 0 effectively disables
//
// Returns:
//   true if this stress mode is enabled
//
// Notes:
//   See compStressCompile
//
bool Compiler::compStressCompileHelper(compStressArea stressArea, unsigned weight)
{
    if (!bRangeAllowStress)
    {
        return false;
    }

    if (!JitConfig.JitStressOnly().isEmpty() &&
        !JitConfig.JitStressOnly().contains(info.compMethodHnd, info.compClassHnd, &info.compMethodInfo->args))
    {
        return false;
    }

    // Does user explicitly prevent using this STRESS_MODE through the command line?
    const WCHAR* strStressModeNamesNot = JitConfig.JitStressModeNamesNot();
    if ((strStressModeNamesNot != nullptr) &&
        (wcsstr(strStressModeNamesNot, s_compStressModeNames[stressArea]) != nullptr))
    {
        return false;
    }

    // Does user explicitly set this STRESS_MODE through the command line?
    const WCHAR* strStressModeNames = JitConfig.JitStressModeNames();
    if (strStressModeNames != nullptr)
    {
        if (wcsstr(strStressModeNames, s_compStressModeNames[stressArea]) != nullptr)
        {
            return true;
        }

        // This stress mode name did not match anything in the stress
        // mode allowlist. If user has requested only enable mode,
        // don't allow this stress mode to turn on.
        const bool onlyEnableMode = JitConfig.JitStressModeNamesOnly() != 0;

        if (onlyEnableMode)
        {
            return false;
        }
    }

    // 0:   No stress (Except when explicitly set in DOTNET_JitStressModeNames)
    // !=2: Vary stress. Performance will be slightly/moderately degraded
    // 2:   Check-all stress. Performance will be REALLY horrible
    const int stressLevel = getJitStressLevel();

    assert(weight <= MAX_STRESS_WEIGHT);

    // Check for boundary conditions
    if (stressLevel == 0 || weight == 0)
    {
        return false;
    }

    // Should we allow unlimited stress ?
    if ((stressArea > STRESS_COUNT_VARN) && (stressLevel == 2))
    {
        return true;
    }

    if (weight == MAX_STRESS_WEIGHT)
    {
        return true;
    }

    // Get a hash which can be compared with 'weight'
    assert(stressArea != 0);
    const unsigned hash = (info.compMethodHash() ^ stressArea ^ stressLevel) % MAX_STRESS_WEIGHT;

    assert(hash < MAX_STRESS_WEIGHT && weight <= MAX_STRESS_WEIGHT);
    return (hash < weight);
}

//------------------------------------------------------------------------
// compPromoteFewerStructs: helper to determine if the local
//   should not be promoted under a stress mode.
//
// Arguments:
//   lclNum - local number to test
//
// Returns:
//   true if this local should not be promoted.
//
// Notes:
//   Reject ~50% of the potential promotions if STRESS_PROMOTE_FEWER_STRUCTS is active.
//
bool Compiler::compPromoteFewerStructs(unsigned lclNum)
{
    bool       rejectThisPromo = false;
    const bool promoteLess     = compStressCompile(STRESS_PROMOTE_FEWER_STRUCTS, 50);
    if (promoteLess)
    {

        rejectThisPromo = (((info.compMethodHash() ^ lclNum) & 1) == 0);
    }
    return rejectThisPromo;
}

//------------------------------------------------------------------------
// dumpRegMask: display a register mask. For well-known sets of registers, display a well-known token instead of
// a potentially large number of registers.
//
// Arguments:
//   regs - The set of registers to display
//
void Compiler::dumpRegMask(regMaskTP regs) const
{
    if (regs == RBM_ALLINT)
    {
        printf("[allInt]");
    }
    else if (regs == (RBM_ALLINT & ~RBM_FPBASE))
    {
        printf("[allIntButFP]");
    }
    else if (regs == RBM_ALLFLOAT)
    {
        printf("[allFloat]");
    }
    else if (regs == RBM_ALLDOUBLE)
    {
        printf("[allDouble]");
    }
    else
    {
        dspRegMask(regs);
    }
}

#endif // DEBUG

void Compiler::compInitDebuggingInfo()
{
#ifdef DEBUG
    if (verbose)
    {
        printf("*************** In compInitDebuggingInfo() for %s\n", info.compFullName);
    }
#endif

    /*-------------------------------------------------------------------------
     *
     * Get hold of the local variable records, if there are any
     */

    info.compVarScopesCount = 0;

    if (opts.compScopeInfo)
    {
        eeGetVars();
    }

    compInitVarScopeMap();

    if (opts.compScopeInfo || opts.compDbgCode)
    {
        compInitScopeLists();
    }

    if (opts.compDbgCode && (info.compVarScopesCount > 0))
    {
        /* Create a new empty basic block. fgExtendDbgLifetimes() may add
           initialization of variables which are in scope right from the
           start of the (real) first BB (and therefore artificially marked
           as alive) into this block.
         */

        fgEnsureFirstBBisScratch();

        fgNewStmtAtEnd(fgFirstBB, gtNewNothingNode());

        JITDUMP("Debuggable code - Add new %s to perform initialization of variables\n", fgFirstBB->dspToString());
    }
    /*-------------------------------------------------------------------------
     *
     * Read the stmt-offsets table and the line-number table
     */

    info.compStmtOffsetsImplicit = ICorDebugInfo::NO_BOUNDARIES;

    // We can only report debug info for EnC at places where the stack is empty.
    // Actually, at places where there are not live temps. Else, we won't be able
    // to map between the old and the new versions correctly as we won't have
    // any info for the live temps.

    assert(!opts.compDbgEnC || !opts.compDbgInfo ||
           0 == (info.compStmtOffsetsImplicit & ~ICorDebugInfo::STACK_EMPTY_BOUNDARIES));

    info.compStmtOffsetsCount = 0;

    if (opts.compDbgInfo)
    {
        /* Get hold of the line# records, if there are any */

        eeGetStmtOffsets();

#ifdef DEBUG
        if (verbose)
        {
            printf("info.compStmtOffsetsCount    = %d\n", info.compStmtOffsetsCount);
            printf("info.compStmtOffsetsImplicit = %04Xh", info.compStmtOffsetsImplicit);

            if (info.compStmtOffsetsImplicit)
            {
                printf(" ( ");
                if (info.compStmtOffsetsImplicit & ICorDebugInfo::STACK_EMPTY_BOUNDARIES)
                {
                    printf("STACK_EMPTY ");
                }
                if (info.compStmtOffsetsImplicit & ICorDebugInfo::NOP_BOUNDARIES)
                {
                    printf("NOP ");
                }
                if (info.compStmtOffsetsImplicit & ICorDebugInfo::CALL_SITE_BOUNDARIES)
                {
                    printf("CALL_SITE ");
                }
                printf(")");
            }
            printf("\n");
            IL_OFFSET* pOffs = info.compStmtOffsets;
            for (unsigned i = 0; i < info.compStmtOffsetsCount; i++, pOffs++)
            {
                printf("%02d) IL_%04Xh\n", i, *pOffs);
            }
        }
#endif
    }
}

void Compiler::compSetOptimizationLevel()
{
    bool theMinOptsValue;
#pragma warning(suppress : 4101)
    unsigned jitMinOpts;

    if (compIsForInlining())
    {
        theMinOptsValue = impInlineInfo->InlinerCompiler->opts.MinOpts();
        goto _SetMinOpts;
    }

    theMinOptsValue = false;

    if (opts.compFlags == CLFLG_MINOPT)
    {
        JITLOG((LL_INFO100, "CLFLG_MINOPT set for method %s\n", info.compFullName));
        theMinOptsValue = true;
    }

#ifdef DEBUG
    jitMinOpts = JitConfig.JitMinOpts();

    if (!theMinOptsValue && (jitMinOpts > 0))
    {
        // jitTotalMethodCompiled does not include the method that is being compiled now, so make +1.
        unsigned methodCount     = Compiler::jitTotalMethodCompiled + 1;
        unsigned methodCountMask = methodCount & 0xFFF;
        unsigned kind            = (jitMinOpts & 0xF000000) >> 24;
        switch (kind)
        {
            default:
                if (jitMinOpts <= methodCount)
                {
                    if (verbose)
                    {
                        printf(" Optimizations disabled by JitMinOpts and methodCount\n");
                    }
                    theMinOptsValue = true;
                }
                break;
            case 0xD:
            {
                unsigned firstMinopts  = (jitMinOpts >> 12) & 0xFFF;
                unsigned secondMinopts = (jitMinOpts >> 0) & 0xFFF;

                if ((firstMinopts == methodCountMask) || (secondMinopts == methodCountMask))
                {
                    if (verbose)
                    {
                        printf("0xD: Optimizations disabled by JitMinOpts and methodCountMask\n");
                    }
                    theMinOptsValue = true;
                }
            }
            break;
            case 0xE:
            {
                unsigned startMinopts = (jitMinOpts >> 12) & 0xFFF;
                unsigned endMinopts   = (jitMinOpts >> 0) & 0xFFF;

                if ((startMinopts <= methodCountMask) && (endMinopts >= methodCountMask))
                {
                    if (verbose)
                    {
                        printf("0xE: Optimizations disabled by JitMinOpts and methodCountMask\n");
                    }
                    theMinOptsValue = true;
                }
            }
            break;
            case 0xF:
            {
                unsigned bitsZero = (jitMinOpts >> 12) & 0xFFF;
                unsigned bitsOne  = (jitMinOpts >> 0) & 0xFFF;

                if (((methodCountMask & bitsOne) == bitsOne) && ((~methodCountMask & bitsZero) == bitsZero))
                {
                    if (verbose)
                    {
                        printf("0xF: Optimizations disabled by JitMinOpts and methodCountMask\n");
                    }
                    theMinOptsValue = true;
                }
            }
            break;
        }
    }

    if (!theMinOptsValue)
    {
        if (JitConfig.JitMinOptsName().contains(info.compMethodHnd, info.compClassHnd, &info.compMethodInfo->args))
        {
            theMinOptsValue = true;
        }
    }

#ifdef DEBUG
    static ConfigMethodRange s_onlyOptimizeRange;
    s_onlyOptimizeRange.EnsureInit(JitConfig.JitOnlyOptimizeRange());

    if (!theMinOptsValue && !s_onlyOptimizeRange.IsEmpty())
    {
        unsigned methHash = info.compMethodHash();
        theMinOptsValue   = !s_onlyOptimizeRange.Contains(methHash);
    }
#endif

    if (compStressCompile(STRESS_MIN_OPTS, 5))
    {
        theMinOptsValue = true;
    }
    // For PREJIT we never drop down to MinOpts
    // unless unless CLFLG_MINOPT is set
    else if (!opts.jitFlags->IsSet(JitFlags::JIT_FLAG_PREJIT))
    {
        if ((unsigned)JitConfig.JitMinOptsCodeSize() < info.compILCodeSize)
        {
            JITLOG((LL_INFO10, "IL Code Size exceeded, using MinOpts for method %s\n", info.compFullName));
            theMinOptsValue = true;
        }
        else if ((unsigned)JitConfig.JitMinOptsInstrCount() < opts.instrCount)
        {
            JITLOG((LL_INFO10, "IL instruction count exceeded, using MinOpts for method %s\n", info.compFullName));
            theMinOptsValue = true;
        }
        else if ((unsigned)JitConfig.JitMinOptsBbCount() < fgBBcount)
        {
            JITLOG((LL_INFO10, "Basic Block count exceeded, using MinOpts for method %s\n", info.compFullName));
            theMinOptsValue = true;
        }
        else if ((unsigned)JitConfig.JitMinOptsLvNumCount() < lvaCount)
        {
            JITLOG((LL_INFO10, "Local Variable Num count exceeded, using MinOpts for method %s\n", info.compFullName));
            theMinOptsValue = true;
        }
        else if ((unsigned)JitConfig.JitMinOptsLvRefCount() < opts.lvRefCount)
        {
            JITLOG((LL_INFO10, "Local Variable Ref count exceeded, using MinOpts for method %s\n", info.compFullName));
            theMinOptsValue = true;
        }
        if (theMinOptsValue == true)
        {
            JITLOG((LL_INFO10000, "IL Code Size,Instr %4d,%4d, Basic Block count %3d, Local Variable Num,Ref count "
                                  "%3d,%3d for method %s\n",
                    info.compILCodeSize, opts.instrCount, fgBBcount, lvaCount, opts.lvRefCount, info.compFullName));
            if (JitConfig.JitBreakOnMinOpts() != 0)
            {
                assert(!"MinOpts enabled");
            }
        }
    }
#else  // !DEBUG
    // Retail check if we should force Minopts due to the complexity of the method
    // For PREJIT we never drop down to MinOpts
    // unless unless CLFLG_MINOPT is set
    if (!theMinOptsValue && !opts.jitFlags->IsSet(JitFlags::JIT_FLAG_PREJIT) &&
        ((DEFAULT_MIN_OPTS_CODE_SIZE < info.compILCodeSize) || (DEFAULT_MIN_OPTS_INSTR_COUNT < opts.instrCount) ||
         (DEFAULT_MIN_OPTS_BB_COUNT < fgBBcount) || (DEFAULT_MIN_OPTS_LV_NUM_COUNT < lvaCount) ||
         (DEFAULT_MIN_OPTS_LV_REF_COUNT < opts.lvRefCount)))
    {
        theMinOptsValue = true;
    }
#endif // DEBUG

    JITLOG((LL_INFO10000,
            "IL Code Size,Instr %4d,%4d, Basic Block count %3d, Local Variable Num,Ref count %3d,%3d for method %s\n",
            info.compILCodeSize, opts.instrCount, fgBBcount, lvaCount, opts.lvRefCount, info.compFullName));

#if 0
    // The code in this #if has been useful in debugging loop cloning issues, by
    // enabling selective enablement of the loop cloning optimization according to
    // method hash.
#ifdef DEBUG
    if (!theMinOptsValue)
    {
    unsigned methHash = info.compMethodHash();
    char* lostr = getenv("opthashlo");
    unsigned methHashLo = 0;
    if (lostr != NULL)
    {
        sscanf_s(lostr, "%x", &methHashLo);
        // methHashLo = (unsigned(atoi(lostr)) << 2);  // So we don't have to use negative numbers.
    }
    char* histr = getenv("opthashhi");
    unsigned methHashHi = UINT32_MAX;
    if (histr != NULL)
    {
        sscanf_s(histr, "%x", &methHashHi);
        // methHashHi = (unsigned(atoi(histr)) << 2);  // So we don't have to use negative numbers.
    }
    if (methHash < methHashLo || methHash > methHashHi)
    {
        theMinOptsValue = true;
    }
    else
    {
        printf("Doing optimization in  in %s (0x%x).\n", info.compFullName, methHash);
    }
    }
#endif
#endif

_SetMinOpts:

    // Set the MinOpts value
    opts.SetMinOpts(theMinOptsValue);

    // Notify the VM if MinOpts is being used when not requested
    if (theMinOptsValue && !compIsForInlining() && !opts.jitFlags->IsSet(JitFlags::JIT_FLAG_TIER0) &&
        !opts.jitFlags->IsSet(JitFlags::JIT_FLAG_MIN_OPT) && !opts.compDbgCode)
    {
        info.compCompHnd->setMethodAttribs(info.compMethodHnd, CORINFO_FLG_SWITCHED_TO_MIN_OPT);
        opts.jitFlags->Clear(JitFlags::JIT_FLAG_TIER1);
        compSwitchedToMinOpts = true;
    }

#ifdef DEBUG
    if (verbose && !compIsForInlining())
    {
        printf("OPTIONS: opts.MinOpts() == %s\n", opts.MinOpts() ? "true" : "false");
    }
#endif

    /* Control the optimizations */

    if (opts.OptimizationDisabled())
    {
        opts.compFlags &= ~CLFLG_MAXOPT;
        opts.compFlags |= CLFLG_MINOPT;

        lvaEnregEHVars &= compEnregLocals();
        lvaEnregMultiRegVars &= compEnregLocals();
    }

    if (!compIsForInlining())
    {
        codeGen->setFramePointerRequired(false);
        codeGen->setFrameRequired(false);

        if (opts.OptimizationDisabled())
        {
            codeGen->setFrameRequired(true);
        }

#if !defined(TARGET_AMD64)
        // The VM sets JitFlags::JIT_FLAG_FRAMED for two reasons: (1) the DOTNET_JitFramed variable is set, or
        // (2) the function is marked "noinline". The reason for #2 is that people mark functions
        // noinline to ensure the show up on in a stack walk. But for AMD64, we don't need a frame
        // pointer for the frame to show up in stack walk.
        if (opts.jitFlags->IsSet(JitFlags::JIT_FLAG_FRAMED))
            codeGen->setFrameRequired(true);
#endif

        if (opts.jitFlags->IsSet(JitFlags::JIT_FLAG_PREJIT) && !IsTargetAbi(CORINFO_NATIVEAOT_ABI))
        {
            // The JIT doesn't currently support loop alignment for prejitted images outside NativeAOT.
            // (The JIT doesn't know the final address of the code, hence
            // it can't align code based on unknown addresses.)

            codeGen->SetAlignLoops(false); // loop alignment not supported for prejitted code
        }
        else
        {
            codeGen->SetAlignLoops(JitConfig.JitAlignLoops() == 1);
        }
    }

    fgCanRelocateEHRegions = true;
}

#if defined(TARGET_ARMARCH) || defined(TARGET_LOONGARCH64)
// Function compRsvdRegCheck:
//  given a curState to use for calculating the total frame size
//  it will return true if the REG_OPT_RSVD should be reserved so
//  that it can be use to form large offsets when accessing stack
//  based LclVar including both incoming and out going argument areas.
//
//  The method advances the frame layout state to curState by calling
//  lvaFrameSize(curState).
//
bool Compiler::compRsvdRegCheck(FrameLayoutState curState)
{
    // Always do the layout even if returning early. Callers might
    // depend on us to do the layout.
    unsigned frameSize = lvaFrameSize(curState);
    JITDUMP("\n"
            "compRsvdRegCheck\n"
            "  frame size  = %6d\n"
            "  compArgSize = %6d\n",
            frameSize, compArgSize);

    if (opts.MinOpts())
    {
        // Have a recovery path in case we fail to reserve REG_OPT_RSVD and go
        // over the limit of SP and FP offset ranges due to large
        // temps.
        JITDUMP(" Returning true (MinOpts)\n\n");
        return true;
    }

    unsigned calleeSavedRegMaxSz = CALLEE_SAVED_REG_MAXSZ;
    if (compFloatingPointUsed)
    {
        calleeSavedRegMaxSz += CALLEE_SAVED_FLOAT_MAXSZ;
    }
    calleeSavedRegMaxSz += REGSIZE_BYTES; // we always push LR.  See genPushCalleeSavedRegisters

    noway_assert(frameSize >= calleeSavedRegMaxSz);

#if defined(TARGET_ARM64)

    // TODO-ARM64-CQ: update this!
    JITDUMP(" Returning true (ARM64)\n\n");
    return true; // just always assume we'll need it, for now

#elif defined(TARGET_LOONGARCH64)
    JITDUMP(" Returning true (LOONGARCH64)\n\n");
    return true; // just always assume we'll need it, for now

#else  // TARGET_ARM

    // frame layout:
    //
    //         ... high addresses ...
    //                         frame contents       size
    //                         -------------------  ------------------------
    //                         inArgs               compArgSize (includes prespill)
    //  caller SP --->
    //                         prespill
    //                         LR                   REGSIZE_BYTES
    //  R11    --->            R11                  REGSIZE_BYTES
    //                         callee saved regs    CALLEE_SAVED_REG_MAXSZ   (32 bytes)
    //                     optional saved fp regs   CALLEE_SAVED_FLOAT_MAXSZ (64 bytes)
    //                         lclSize
    //                             incl. TEMPS      MAX_SPILL_TEMP_SIZE
    //                             incl. outArgs
    //  SP     --->
    //          ... low addresses ...
    //
    // When codeGen->isFramePointerRequired is true, R11 will be established as a frame pointer.
    // We can then use R11 to access incoming args with positive offsets, and LclVars with
    // negative offsets.
    //
    // In functions with EH, in the non-funclet (or main) region, even though we will have a
    // frame pointer, we can use SP with positive offsets to access any or all locals or arguments
    // that we can reach with SP-relative encodings. The funclet region might require the reserved
    // register, since it must use offsets from R11 to access the parent frame.

    unsigned maxR11PositiveEncodingOffset = compFloatingPointUsed ? 0x03FC : 0x0FFF;
    JITDUMP("  maxR11PositiveEncodingOffset     = %6d\n", maxR11PositiveEncodingOffset);

    // Floating point load/store instructions (VLDR/VSTR) can address up to -0x3FC from R11, but we
    // don't know if there are either no integer locals, or if we don't need large negative offsets
    // for the integer locals, so we must use the integer max negative offset, which is a
    // smaller (absolute value) number.
    unsigned maxR11NegativeEncodingOffset = 0x00FF; // This is a negative offset from R11.
    JITDUMP("  maxR11NegativeEncodingOffset     = %6d\n", maxR11NegativeEncodingOffset);

    // -1 because otherwise we are computing the address just beyond the last argument, which we don't need to do.
    unsigned maxR11PositiveOffset = compArgSize + (2 * REGSIZE_BYTES) - 1;
    JITDUMP("  maxR11PositiveOffset             = %6d\n", maxR11PositiveOffset);

    // The value is positive, but represents a negative offset from R11.
    // frameSize includes callee-saved space for R11 and LR, which are at non-negative offsets from R11
    // (+0 and +4, respectively), so don't include those in the max possible negative offset.
    assert(frameSize >= (2 * REGSIZE_BYTES));
    unsigned maxR11NegativeOffset = frameSize - (2 * REGSIZE_BYTES);
    JITDUMP("  maxR11NegativeOffset             = %6d\n", maxR11NegativeOffset);

    if (codeGen->isFramePointerRequired())
    {
        if (maxR11NegativeOffset > maxR11NegativeEncodingOffset)
        {
            JITDUMP(" Returning true (frame required and maxR11NegativeOffset)\n\n");
            return true;
        }
        if (maxR11PositiveOffset > maxR11PositiveEncodingOffset)
        {
            JITDUMP(" Returning true (frame required and maxR11PositiveOffset)\n\n");
            return true;
        }
    }

    // Now consider the SP based frame case. Note that we will use SP based offsets to access the stack in R11 based
    // frames in the non-funclet main code area.

    unsigned maxSPPositiveEncodingOffset = compFloatingPointUsed ? 0x03FC : 0x0FFF;
    JITDUMP("  maxSPPositiveEncodingOffset      = %6d\n", maxSPPositiveEncodingOffset);

    // -1 because otherwise we are computing the address just beyond the last argument, which we don't need to do.
    assert(compArgSize + frameSize > 0);
    unsigned maxSPPositiveOffset = compArgSize + frameSize - 1;

    if (codeGen->isFramePointerUsed())
    {
        // We have a frame pointer, so we can use it to access part of the stack, even if SP can't reach those parts.
        // We will still generate SP-relative offsets if SP can reach.

        // First, check that the stack between R11 and SP can be fully reached, either via negative offset from FP
        // or positive offset from SP. Don't count stored R11 or LR, which are reached from positive offsets from FP.

        unsigned maxSPLocalsCombinedOffset = frameSize - (2 * REGSIZE_BYTES) - 1;
        JITDUMP("  maxSPLocalsCombinedOffset        = %6d\n", maxSPLocalsCombinedOffset);

        if (maxSPLocalsCombinedOffset > maxSPPositiveEncodingOffset)
        {
            // Can R11 help?
            unsigned maxRemainingLocalsCombinedOffset = maxSPLocalsCombinedOffset - maxSPPositiveEncodingOffset;
            JITDUMP("  maxRemainingLocalsCombinedOffset = %6d\n", maxRemainingLocalsCombinedOffset);

            if (maxRemainingLocalsCombinedOffset > maxR11NegativeEncodingOffset)
            {
                JITDUMP(" Returning true (frame pointer exists; R11 and SP can't reach entire stack between them)\n\n");
                return true;
            }

            // Otherwise, yes, we can address the remaining parts of the locals frame with negative offsets from R11.
        }

        // Check whether either R11 or SP can access the arguments.
        if ((maxR11PositiveOffset > maxR11PositiveEncodingOffset) &&
            (maxSPPositiveOffset > maxSPPositiveEncodingOffset))
        {
            JITDUMP(" Returning true (frame pointer exists; R11 and SP can't reach all arguments)\n\n");
            return true;
        }
    }
    else
    {
        if (maxSPPositiveOffset > maxSPPositiveEncodingOffset)
        {
            JITDUMP(" Returning true (no frame pointer exists; SP can't reach all of frame)\n\n");
            return true;
        }
    }

    // We won't need to reserve REG_OPT_RSVD.
    //
    JITDUMP(" Returning false\n\n");
    return false;
#endif // TARGET_ARM
}
#endif // TARGET_ARMARCH || TARGET_LOONGARCH64

//------------------------------------------------------------------------
// compGetTieringName: get a string describing tiered compilation settings
//   for this method
//
// Arguments:
//   wantShortName - true if a short name is ok (say for using in file names)
//
// Returns:
//   String describing tiering decisions for this method, including cases
//   where the jit codegen will differ from what the runtime requested.
//
const char* Compiler::compGetTieringName(bool wantShortName) const
{
    const bool tier0         = opts.jitFlags->IsSet(JitFlags::JIT_FLAG_TIER0);
    const bool tier1         = opts.jitFlags->IsSet(JitFlags::JIT_FLAG_TIER1);
    const bool instrumenting = opts.jitFlags->IsSet(JitFlags::JIT_FLAG_BBINSTR);

    if (!opts.compMinOptsIsSet)
    {
        // If 'compMinOptsIsSet' is not set, just return here. Otherwise, if this method is called
        // by the assertAbort(), we would recursively call assert while trying to get MinOpts()
        // and eventually stackoverflow.
        return "Optimization-Level-Not-Yet-Set";
    }

    assert(!tier0 || !tier1); // We don't expect multiple TIER flags to be set at one time.

    if (tier0)
    {
        return instrumenting ? "Instrumented Tier0" : "Tier0";
    }
    else if (tier1)
    {
        if (opts.IsOSR())
        {
            return instrumenting ? "Instrumented Tier1-OSR" : "Tier1-OSR";
        }
        else
        {
            return instrumenting ? "Instrumented Tier1" : "Tier1";
        }
    }
    else if (opts.OptimizationEnabled())
    {
        if (compSwitchedToOptimized)
        {
            return wantShortName ? "Tier0-FullOpts" : "Tier-0 switched to FullOpts";
        }
        else
        {
            return "FullOpts";
        }
    }
    else if (opts.MinOpts())
    {
        if (compSwitchedToMinOpts)
        {
            if (compSwitchedToOptimized)
            {
                return wantShortName ? "Tier0-FullOpts-MinOpts" : "Tier-0 switched to FullOpts, then to MinOpts";
            }
            else
            {
                return wantShortName ? "Tier0-MinOpts" : "Tier-0 switched MinOpts";
            }
        }
        else
        {
            return "MinOpts";
        }
    }
    else if (opts.compDbgCode)
    {
        return "Debug";
    }
    else
    {
        return wantShortName ? "Unknown" : "Unknown optimization level";
    }
}

//------------------------------------------------------------------------
// compGetPgoSourceName: get a string describing PGO source
//
// Returns:
//   String describing describing PGO source (e.g. Dynamic, Static, etc)
//
const char* Compiler::compGetPgoSourceName() const
{
    switch (fgPgoSource)
    {
        case ICorJitInfo::PgoSource::Static:
            return "Static PGO";
        case ICorJitInfo::PgoSource::Dynamic:
            return "Dynamic PGO";
        case ICorJitInfo::PgoSource::Blend:
            return "Blended PGO";
        case ICorJitInfo::PgoSource::Text:
            return "Textual PGO";
        case ICorJitInfo::PgoSource::Sampling:
            return "Sample-based PGO";
        case ICorJitInfo::PgoSource::IBC:
            return "Classic IBC";
        case ICorJitInfo::PgoSource::Synthesis:
            return "Synthesized PGO";
        default:
            return "Unknown PGO";
    }
}

//------------------------------------------------------------------------
// compGetStressMessage: get a string describing jitstress capability
//   for this method
//
// Returns:
//   An empty string if stress is not enabled, else a string describing
//   if this method is subject to stress or is excluded by name or hash.
//
const char* Compiler::compGetStressMessage() const
{
    // Add note about stress where appropriate
    const char* stressMessage = "";

#ifdef DEBUG
    // Is stress enabled via mode name or level?
    if ((JitConfig.JitStressModeNames() != nullptr) || (getJitStressLevel() > 0))
    {
        // Is the method being jitted excluded from stress via range?
        if (bRangeAllowStress)
        {
            // Or is it excluded via name?
            if (!JitConfig.JitStressOnly().isEmpty() ||
                !JitConfig.JitStressOnly().contains(info.compMethodHnd, info.compClassHnd, &info.compMethodInfo->args))
            {
                // Not excluded -- stress can happen
                stressMessage = " JitStress";
            }
            else
            {
                stressMessage = " NoJitStress(Only)";
            }
        }
        else
        {
            stressMessage = " NoJitStress(Range)";
        }
    }
#endif // DEBUG

    return stressMessage;
}

void Compiler::compFunctionTraceStart()
{
#ifdef DEBUG
    if (compIsForInlining())
    {
        return;
    }

    if ((JitConfig.JitFunctionTrace() != 0) && !opts.disDiffable)
    {
        LONG newJitNestingLevel = InterlockedIncrement(&Compiler::jitNestingLevel);
        if (newJitNestingLevel <= 0)
        {
            printf("{ Illegal nesting level %d }\n", newJitNestingLevel);
        }

        for (LONG i = 0; i < newJitNestingLevel - 1; i++)
        {
            printf("  ");
        }
        printf("{ Start Jitting Method %4d %s (MethodHash=%08x) %s\n", Compiler::jitTotalMethodCompiled,
               info.compFullName, info.compMethodHash(),
               compGetTieringName()); /* } editor brace matching workaround for this printf */
    }
#endif // DEBUG
}

void Compiler::compFunctionTraceEnd(void* methodCodePtr, ULONG methodCodeSize, bool isNYI)
{
#ifdef DEBUG
    assert(!compIsForInlining());

    if ((JitConfig.JitFunctionTrace() != 0) && !opts.disDiffable)
    {
        LONG newJitNestingLevel = InterlockedDecrement(&Compiler::jitNestingLevel);
        if (newJitNestingLevel < 0)
        {
            printf("{ Illegal nesting level %d }\n", newJitNestingLevel);
        }

        for (LONG i = 0; i < newJitNestingLevel; i++)
        {
            printf("  ");
        }

        // Note: that is incorrect if we are compiling several methods at the same time.
        unsigned methodNumber = Compiler::jitTotalMethodCompiled - 1;

        /* { editor brace-matching workaround for following printf */
        printf("} Jitted Method %4d at" FMT_ADDR "method %s size %08x%s%s\n", methodNumber, DBG_ADDR(methodCodePtr),
               info.compFullName, methodCodeSize, isNYI ? " NYI" : (compIsForImportOnly() ? " import only" : ""),
               opts.altJit ? " altjit" : "");
    }
#endif // DEBUG
}

//------------------------------------------------------------------------
// BeginPhase: begin execution of a phase
//
// Arguments:
//    phase - the phase that is about to begin
//
void Compiler::BeginPhase(Phases phase)
{
    mostRecentlyActivePhase = phase;
}

//------------------------------------------------------------------------
// EndPhase: finish execution of a phase
//
// Arguments:
//    phase - the phase that has just finished
//
void Compiler::EndPhase(Phases phase)
{
#if defined(FEATURE_JIT_METHOD_PERF)
    if (pCompJitTimer != nullptr)
    {
        pCompJitTimer->EndPhase(this, phase);
    }
#endif

    mostRecentlyActivePhase = phase;
}

//------------------------------------------------------------------------
// compCompile: run phases needed for compilation
//
// Arguments:
//   methodCodePtr [OUT] - address of generated code
//   methodCodeSize [OUT] - size of the generated code (hot + cold sections)
//   compileFlags [IN] - flags controlling jit behavior
//
// Notes:
//  This is the most interesting 'toplevel' function in the JIT.  It goes through the operations of
//  importing, morphing, optimizations and code generation.  This is called from the EE through the
//  code:CILJit::compileMethod function.
//
//  For an overview of the structure of the JIT, see:
//   https://github.com/dotnet/runtime/blob/main/docs/design/coreclr/jit/ryujit-overview.md
//
//  Also called for inlinees, though they will only be run through the first few phases.
//
void Compiler::compCompile(void** methodCodePtr, uint32_t* methodCodeSize, JitFlags* compileFlags)
{
    compFunctionTraceStart();

    // Enable flow graph checks
    activePhaseChecks |= PhaseChecks::CHECK_FG;

    // Prepare for importation
    //
    auto preImportPhase = [this]() {
        if (compIsForInlining())
        {
            // Notify root instance that an inline attempt is about to import IL
            impInlineRoot()->m_inlineStrategy->NoteImport();
        }

        hashBv::Init(this);

        VarSetOps::AssignAllowUninitRhs(this, compCurLife, VarSetOps::UninitVal());

        // The temp holding the secret stub argument is used by fgImport() when importing the intrinsic.
        if (info.compPublishStubParam)
        {
            assert(lvaStubArgumentVar == BAD_VAR_NUM);
            lvaStubArgumentVar                     = lvaGrabTempWithImplicitUse(false DEBUGARG("stub argument"));
            lvaGetDesc(lvaStubArgumentVar)->lvType = TYP_I_IMPL;
            // TODO-CQ: there is no need to mark it as doNotEnreg. There are no stores for this local
            // before codegen so liveness and LSRA mark it as "liveIn" and always allocate a stack slot for it.
            // However, it would be better to process it like other argument locals and keep it in
            // a reg for the whole method without spilling to the stack when possible.
            lvaSetVarDoNotEnregister(lvaStubArgumentVar DEBUGARG(DoNotEnregisterReason::VMNeedsStackAddr));
        }
    };
    DoPhase(this, PHASE_PRE_IMPORT, preImportPhase);

    // Incorporate profile data.
    //
    // Note: the importer is sensitive to block weights, so this has
    // to happen before importation.
    //
    activePhaseChecks |= PhaseChecks::CHECK_PROFILE;
    DoPhase(this, PHASE_INCPROFILE, &Compiler::fgIncorporateProfileData);
    activePhaseChecks &= ~PhaseChecks::CHECK_PROFILE;

    // If we're going to instrument code, we may need to prepare before
    // we import.
    //
    if (compileFlags->IsSet(JitFlags::JIT_FLAG_BBINSTR))
    {
        DoPhase(this, PHASE_IBCPREP, &Compiler::fgPrepareToInstrumentMethod);
    }

    // If we are doing OSR, update flow to initially reach the appropriate IL offset.
    //
    if (opts.IsOSR())
    {
        fgFixEntryFlowForOSR();
    }

    // Enable the post-phase checks that use internal logic to decide when checking makes sense.
    //
    activePhaseChecks |=
        PhaseChecks::CHECK_EH | PhaseChecks::CHECK_LOOPS | PhaseChecks::CHECK_UNIQUE | PhaseChecks::CHECK_LINKED_LOCALS;

    // Import: convert the instrs in each basic block to a tree based intermediate representation
    //
    DoPhase(this, PHASE_IMPORTATION, &Compiler::fgImport);

    // If this is a failed inline attempt, we're done.
    //
    if (compIsForInlining() && compInlineResult->IsFailure())
    {
#ifdef FEATURE_JIT_METHOD_PERF
        if (pCompJitTimer != nullptr)
        {
#if MEASURE_CLRAPI_CALLS
            EndPhase(PHASE_CLR_API);
#endif
            pCompJitTimer->Terminate(this, CompTimeSummaryInfo::s_compTimeSummary, false);
        }
#endif

        return;
    }

    // If instrumenting, add block and class probes.
    //
    if (compileFlags->IsSet(JitFlags::JIT_FLAG_BBINSTR))
    {
        DoPhase(this, PHASE_IBCINSTR, &Compiler::fgInstrumentMethod);
    }

    // Expand any patchpoints
    //
    DoPhase(this, PHASE_PATCHPOINTS, &Compiler::fgTransformPatchpoints);

    // Transform indirect calls that require control flow expansion.
    //
    DoPhase(this, PHASE_INDXCALL, &Compiler::fgTransformIndirectCalls);

    // Cleanup un-imported BBs, cleanup un-imported or
    // partially imported try regions, add OSR step blocks.
    //
    DoPhase(this, PHASE_POST_IMPORT, &Compiler::fgPostImportationCleanup);

    // If we're importing for inlining, we're done.
    if (compIsForInlining())
    {

#ifdef FEATURE_JIT_METHOD_PERF
        if (pCompJitTimer != nullptr)
        {
#if MEASURE_CLRAPI_CALLS
            EndPhase(PHASE_CLR_API);
#endif
            pCompJitTimer->Terminate(this, CompTimeSummaryInfo::s_compTimeSummary, false);
        }
#endif

        return;
    }

    // At this point in the phase list, all the inlinee phases have
    // been run, and inlinee compiles have exited, so we should only
    // get this far if we are jitting the root method.
    noway_assert(!compIsForInlining());

    // Maybe the caller was not interested in generating code
    if (compIsForImportOnly())
    {
        compFunctionTraceEnd(nullptr, 0, false);
        return;
    }

    // Prepare for the morph phases
    //
    DoPhase(this, PHASE_MORPH_INIT, &Compiler::fgMorphInit);

    // Inline callee methods into this root method
    //
    DoPhase(this, PHASE_MORPH_INLINE, &Compiler::fgInline);

    // Record "start" values for post-inlining cycles and elapsed time.
    RecordStateAtEndOfInlining();

    // Transform each GT_ALLOCOBJ node into either an allocation helper call or
    // local variable allocation on the stack.
    ObjectAllocator objectAllocator(this); // PHASE_ALLOCATE_OBJECTS

    if (compObjectStackAllocation() && opts.OptimizationEnabled())
    {
        objectAllocator.EnableObjectStackAllocation();
    }

    objectAllocator.Run();

    // Add any internal blocks/trees we may need
    //
    DoPhase(this, PHASE_MORPH_ADD_INTERNAL, &Compiler::fgAddInternal);

    // Remove empty try regions
    //
    DoPhase(this, PHASE_EMPTY_TRY, &Compiler::fgRemoveEmptyTry);

    // Remove empty finally regions
    //
    DoPhase(this, PHASE_EMPTY_FINALLY, &Compiler::fgRemoveEmptyFinally);

    // Streamline chains of finally invocations
    //
    DoPhase(this, PHASE_MERGE_FINALLY_CHAINS, &Compiler::fgMergeFinallyChains);

    // Clone code in finallys to reduce overhead for non-exceptional paths
    //
    DoPhase(this, PHASE_CLONE_FINALLY, &Compiler::fgCloneFinally);

#if defined(FEATURE_EH_FUNCLETS) && defined(TARGET_ARM)

    // Update finally target flags after EH optimizations
    //
    DoPhase(this, PHASE_UPDATE_FINALLY_FLAGS, &Compiler::fgUpdateFinallyTargetFlags);

#endif // defined(FEATURE_EH_FUNCLETS) && defined(TARGET_ARM)

#if DEBUG
    if (lvaEnregEHVars)
    {
        unsigned methHash   = info.compMethodHash();
        char*    lostr      = getenv("JitEHWTHashLo");
        unsigned methHashLo = 0;
        bool     dump       = false;
        if (lostr != nullptr)
        {
            sscanf_s(lostr, "%x", &methHashLo);
            dump = true;
        }
        char*    histr      = getenv("JitEHWTHashHi");
        unsigned methHashHi = UINT32_MAX;
        if (histr != nullptr)
        {
            sscanf_s(histr, "%x", &methHashHi);
            dump = true;
        }
        if (methHash < methHashLo || methHash > methHashHi)
        {
            lvaEnregEHVars = false;
        }
        else if (dump)
        {
            printf("Enregistering EH Vars for method %s, hash = 0x%x.\n", info.compFullName, info.compMethodHash());
            printf(""); // flush
        }
    }
    if (lvaEnregMultiRegVars)
    {
        unsigned methHash   = info.compMethodHash();
        char*    lostr      = getenv("JitMultiRegHashLo");
        unsigned methHashLo = 0;
        bool     dump       = false;
        if (lostr != nullptr)
        {
            sscanf_s(lostr, "%x", &methHashLo);
            dump = true;
        }
        char*    histr      = getenv("JitMultiRegHashHi");
        unsigned methHashHi = UINT32_MAX;
        if (histr != nullptr)
        {
            sscanf_s(histr, "%x", &methHashHi);
            dump = true;
        }
        if (methHash < methHashLo || methHash > methHashHi)
        {
            lvaEnregMultiRegVars = false;
        }
        else if (dump)
        {
            printf("Enregistering MultiReg Vars for method %s, hash = 0x%x.\n", info.compFullName,
                   info.compMethodHash());
            printf(""); // flush
        }
    }
#endif

    // Do some flow-related optimizations
    //
    if (opts.OptimizationEnabled())
    {
        // Tail merge
        //
        DoPhase(this, PHASE_TAIL_MERGE, &Compiler::fgTailMerge);

        // Merge common throw blocks
        //
        DoPhase(this, PHASE_MERGE_THROWS, &Compiler::fgTailMergeThrows);

        // Run an early flow graph simplification pass
        //
        DoPhase(this, PHASE_EARLY_UPDATE_FLOW_GRAPH, &Compiler::fgUpdateFlowGraphPhase);
    }

    // Promote struct locals
    //
    DoPhase(this, PHASE_PROMOTE_STRUCTS, &Compiler::fgPromoteStructs);

    // Enable early ref counting of locals
    //
    lvaRefCountState = RCS_EARLY;

    if (opts.OptimizationEnabled())
    {
        fgNodeThreading = NodeThreading::AllLocals;
    }

    // Figure out what locals are address-taken.
    //
    DoPhase(this, PHASE_STR_ADRLCL, &Compiler::fgMarkAddressExposedLocals);

    // Do an early pass of liveness for forward sub and morph. This data is
    // valid until after morph.
    //
    DoPhase(this, PHASE_EARLY_LIVENESS, &Compiler::fgEarlyLiveness);

    // Run a simple forward substitution pass.
    //
    DoPhase(this, PHASE_FWD_SUB, &Compiler::fgForwardSub);

    // Locals tree list is no longer kept valid.
    fgNodeThreading = NodeThreading::None;

    // Apply the type update to implicit byref parameters; also choose (based on address-exposed
    // analysis) which implicit byref promotions to keep (requires copy to initialize) or discard.
    //
    DoPhase(this, PHASE_MORPH_IMPBYREF, &Compiler::fgRetypeImplicitByRefArgs);

#ifdef DEBUG
    // Now that locals have address-taken and implicit byref marked, we can safely apply stress.
    lvaStressLclFld();
    fgStress64RsltMul();
#endif // DEBUG

    // Morph the trees in all the blocks of the method
    //
    auto morphGlobalPhase = [this]() {
        unsigned prevBBCount = fgBBcount;
        fgMorphBlocks();

        // Fix any LclVar annotations on discarded struct promotion temps for implicit by-ref args
        fgMarkDemotedImplicitByRefArgs();
        lvaRefCountState       = RCS_INVALID;
        fgLocalVarLivenessDone = false;

        // Decide the kind of code we want to generate
        fgSetOptions();

        fgExpandQmarkNodes();

#ifdef DEBUG
        compCurBB = nullptr;
#endif // DEBUG

        // If we needed to create any new BasicBlocks then renumber the blocks
        if (fgBBcount > prevBBCount)
        {
            fgRenumberBlocks();
        }

        // Enable IR checks
        activePhaseChecks |= PhaseChecks::CHECK_IR;
    };
    DoPhase(this, PHASE_MORPH_GLOBAL, morphGlobalPhase);

    // GS security checks for unsafe buffers
    //
    DoPhase(this, PHASE_GS_COOKIE, &Compiler::gsPhase);

    // Compute the block and edge weights
    //
    DoPhase(this, PHASE_COMPUTE_EDGE_WEIGHTS, &Compiler::fgComputeBlockAndEdgeWeights);

#if defined(FEATURE_EH_FUNCLETS)

    // Create funclets from the EH handlers.
    //
    DoPhase(this, PHASE_CREATE_FUNCLETS, &Compiler::fgCreateFunclets);

#endif // FEATURE_EH_FUNCLETS

    if (opts.OptimizationEnabled())
    {
        // Invert loops
        //
        DoPhase(this, PHASE_INVERT_LOOPS, &Compiler::optInvertLoops);

        // Run some flow graph optimizations (but don't reorder)
        //
        DoPhase(this, PHASE_OPTIMIZE_FLOW, &Compiler::optOptimizeFlow);

        // Second pass of tail merge
        //
        DoPhase(this, PHASE_TAIL_MERGE2, &Compiler::fgTailMerge);

        // Compute reachability sets and dominators.
        //
        DoPhase(this, PHASE_COMPUTE_REACHABILITY, &Compiler::fgComputeReachability);

        // Scale block weights and mark run rarely blocks.
        //
        DoPhase(this, PHASE_SET_BLOCK_WEIGHTS, &Compiler::optSetBlockWeights);

        // Discover and classify natural loops (e.g. mark iterative loops as such). Also marks loop blocks
        // and sets bbWeight to the loop nesting levels.
        //
        DoPhase(this, PHASE_FIND_LOOPS, &Compiler::optFindLoopsPhase);

        // Clone loops with optimization opportunities, and choose one based on dynamic condition evaluation.
        //
        DoPhase(this, PHASE_CLONE_LOOPS, &Compiler::optCloneLoops);

        // Unroll loops
        //
        DoPhase(this, PHASE_UNROLL_LOOPS, &Compiler::optUnrollLoops);

        // Clear loop table info that is not used after this point, and might become invalid.
        //
        DoPhase(this, PHASE_CLEAR_LOOP_INFO, &Compiler::optClearLoopIterInfo);
    }

#ifdef DEBUG
    fgDebugCheckLinks();
#endif

    // Morph multi-dimensional array operations.
    // (Consider deferring all array operation morphing, including single-dimensional array ops,
    // from global morph to here, so cloning doesn't have to deal with morphed forms.)
    //
    DoPhase(this, PHASE_MORPH_MDARR, &Compiler::fgMorphArrayOps);

    // Create the variable table (and compute variable ref counts)
    //
    DoPhase(this, PHASE_MARK_LOCAL_VARS, &Compiler::lvaMarkLocalVars);

    // IMPORTANT, after this point, locals are ref counted.
    // However, ref counts are not kept incrementally up to date.
    assert(lvaLocalVarRefCounted());

    if (opts.OptimizationEnabled())
    {
        // Introduce copies for some single-def locals to make them more
        // amenable to optimization
        //
        DoPhase(this, PHASE_OPTIMIZE_ADD_COPIES, &Compiler::optAddCopies);
    }

    // Figure out the order in which operators are to be evaluated
    //
    DoPhase(this, PHASE_FIND_OPER_ORDER, &Compiler::fgFindOperOrder);

    // Weave the tree lists. Anyone who modifies the tree shapes after
    // this point is responsible for calling fgSetStmtSeq() to keep the
    // nodes properly linked.
    //
    DoPhase(this, PHASE_SET_BLOCK_ORDER, &Compiler::fgSetBlockOrder);

    fgNodeThreading = NodeThreading::AllTrees;

    // At this point we know if we are fully interruptible or not
    if (opts.OptimizationEnabled())
    {
        bool doSsa                     = true;
        bool doEarlyProp               = true;
        bool doValueNum                = true;
        bool doLoopHoisting            = true;
        bool doCopyProp                = true;
        bool doBranchOpt               = true;
        bool doCse                     = true;
        bool doAssertionProp           = true;
        bool doRangeAnalysis           = true;
        bool doVNBasedDeadStoreRemoval = true;
        int  iterations                = 1;

#if defined(OPT_CONFIG)
        doSsa                     = (JitConfig.JitDoSsa() != 0);
        doEarlyProp               = doSsa && (JitConfig.JitDoEarlyProp() != 0);
        doValueNum                = doSsa && (JitConfig.JitDoValueNumber() != 0);
        doLoopHoisting            = doValueNum && (JitConfig.JitDoLoopHoisting() != 0);
        doCopyProp                = doValueNum && (JitConfig.JitDoCopyProp() != 0);
        doBranchOpt               = doValueNum && (JitConfig.JitDoRedundantBranchOpts() != 0);
        doCse                     = doValueNum;
        doAssertionProp           = doValueNum && (JitConfig.JitDoAssertionProp() != 0);
        doRangeAnalysis           = doAssertionProp && (JitConfig.JitDoRangeAnalysis() != 0);
        doVNBasedDeadStoreRemoval = doValueNum && (JitConfig.JitDoVNBasedDeadStoreRemoval() != 0);

        if (opts.optRepeat)
        {
            iterations = JitConfig.JitOptRepeatCount();
        }
#endif // defined(OPT_CONFIG)

        while (iterations > 0)
        {
            if (doSsa)
            {
                // Build up SSA form for the IR
                //
                DoPhase(this, PHASE_BUILD_SSA, &Compiler::fgSsaBuild);
            }
            else
            {
                // At least do local var liveness; lowering depends on this.
                fgLocalVarLiveness();
            }

            if (doEarlyProp)
            {
                // Propagate array length and rewrite getType() method call
                //
                DoPhase(this, PHASE_EARLY_PROP, &Compiler::optEarlyProp);
            }

            if (doValueNum)
            {
                // Value number the trees
                //
                DoPhase(this, PHASE_VALUE_NUMBER, &Compiler::fgValueNumber);
            }

            if (doLoopHoisting)
            {
                // Hoist invariant code out of loops
                //
                DoPhase(this, PHASE_HOIST_LOOP_CODE, &Compiler::optHoistLoopCode);
            }

            if (doCopyProp)
            {
                // Perform VN based copy propagation
                //
                DoPhase(this, PHASE_VN_COPY_PROP, &Compiler::optVnCopyProp);
            }

            if (doBranchOpt)
            {
                // Optimize redundant branches
                //
                DoPhase(this, PHASE_OPTIMIZE_BRANCHES, &Compiler::optRedundantBranches);
            }

            if (doCse)
            {
                // Remove common sub-expressions
                //
                DoPhase(this, PHASE_OPTIMIZE_VALNUM_CSES, &Compiler::optOptimizeCSEs);
            }

            // Assertion prop can do arbitrary statement remorphing, which
            // can clone code and disrupt our simpleminded SSA accounting.
            //
            // So, disable the ssa checks.
            //
            if (fgSsaChecksEnabled)
            {
                JITDUMP("Disabling SSA checking before assertion prop\n");
                fgSsaChecksEnabled = false;
            }

            if (doAssertionProp)
            {
                // Assertion propagation
                //
                DoPhase(this, PHASE_ASSERTION_PROP_MAIN, &Compiler::optAssertionPropMain);
            }

            if (doRangeAnalysis)
            {
                // Bounds check elimination via range analysis
                //
                DoPhase(this, PHASE_OPTIMIZE_INDEX_CHECKS, &Compiler::rangeCheckPhase);
            }

            if (doVNBasedDeadStoreRemoval)
            {
                // Note: this invalidates SSA and value numbers on tree nodes.
                //
                DoPhase(this, PHASE_VN_BASED_DEAD_STORE_REMOVAL, &Compiler::optVNBasedDeadStoreRemoval);
            }

            if (fgModified)
            {
                // update the flowgraph if we modified it during the optimization phase
                //
                // Note: this invalidates loops, dominators and reachability
                //
                DoPhase(this, PHASE_OPT_UPDATE_FLOW_GRAPH, &Compiler::fgUpdateFlowGraphPhase);

                // Recompute the edge weight if we have modified the flow graph
                //
                DoPhase(this, PHASE_COMPUTE_EDGE_WEIGHTS2, &Compiler::fgComputeEdgeWeights);
            }

            // Iterate if requested, resetting annotations first.
            if (--iterations == 0)
            {
                break;
            }
            ResetOptAnnotations();
            RecomputeLoopInfo();
        }
    }

    // Dominator and reachability sets are no longer valid.
    // The loop table is no longer valid.
    fgDomsComputed    = false;
    optLoopTableValid = false;

<<<<<<< HEAD
    // Expand runtime lookups (an optimization but we'd better run it in tier0 too)
    DoPhase(this, PHASE_EXPAND_RTLOOKUPS, &Compiler::fgExpandRuntimeLookups);
=======
#ifdef DEBUG
    DoPhase(this, PHASE_STRESS_SPLIT_TREE, &Compiler::StressSplitTree);
#endif
>>>>>>> 52652185

    // Insert GC Polls
    DoPhase(this, PHASE_INSERT_GC_POLLS, &Compiler::fgInsertGCPolls);

    if (opts.OptimizationEnabled())
    {
        // Optimize boolean conditions
        //
        DoPhase(this, PHASE_OPTIMIZE_BOOLS, &Compiler::optOptimizeBools);

        // If conversion
        //
        DoPhase(this, PHASE_IF_CONVERSION, &Compiler::optIfConversion);

        // Optimize block order
        //
        DoPhase(this, PHASE_OPTIMIZE_LAYOUT, &Compiler::optOptimizeLayout);
    }

    // Determine start of cold region if we are hot/cold splitting
    //
    DoPhase(this, PHASE_DETERMINE_FIRST_COLD_BLOCK, &Compiler::fgDetermineFirstColdBlock);

#ifdef DEBUG
    // Stash the current estimate of the function's size if necessary.
    if (verbose)
    {
        compSizeEstimate  = 0;
        compCycleEstimate = 0;
        for (BasicBlock* const block : Blocks())
        {
            for (Statement* const stmt : block->Statements())
            {
                compSizeEstimate += stmt->GetCostSz();
                compCycleEstimate += stmt->GetCostEx();
            }
        }
    }
#endif

    // rationalize trees
    Rationalizer rat(this); // PHASE_RATIONALIZE
    rat.Run();

    fgNodeThreading = NodeThreading::LIR;

    // Here we do "simple lowering".  When the RyuJIT backend works for all
    // platforms, this will be part of the more general lowering phase.  For now, though, we do a separate
    // pass of "final lowering."  We must do this before (final) liveness analysis, because this creates
    // range check throw blocks, in which the liveness must be correct.
    //
    DoPhase(this, PHASE_SIMPLE_LOWERING, &Compiler::fgSimpleLowering);

    // Enable this to gather statistical data such as
    // call and register argument info, flowgraph and loop info, etc.
    compJitStats();

#ifdef TARGET_ARM
    if (compLocallocUsed)
    {
        // We reserve REG_SAVED_LOCALLOC_SP to store SP on entry for stack unwinding
        codeGen->regSet.rsMaskResvd |= RBM_SAVED_LOCALLOC_SP;
    }
#endif // TARGET_ARM

    // Assign registers to variables, etc.

    // Create LinearScan before Lowering, so that Lowering can call LinearScan methods
    // for determining whether locals are register candidates and (for xarch) whether
    // a node is a containable memory op.
    m_pLinearScan = getLinearScanAllocator(this);

    // Lower
    //
    m_pLowering = new (this, CMK_LSRA) Lowering(this, m_pLinearScan); // PHASE_LOWERING
    m_pLowering->Run();

    if (!compMacOsArm64Abi())
    {
        // Set stack levels; this information is necessary for x86
        // but on other platforms it is used only in asserts.
        // TODO: do not run it in release on other platforms, see https://github.com/dotnet/runtime/issues/42673.
        StackLevelSetter stackLevelSetter(this);
        stackLevelSetter.Run();
    }

    // We can not add any new tracked variables after this point.
    lvaTrackedFixed = true;

    // Now that lowering is completed we can proceed to perform register allocation
    //
    auto linearScanPhase = [this]() { m_pLinearScan->doLinearScan(); };
    DoPhase(this, PHASE_LINEAR_SCAN, linearScanPhase);

    // Copied from rpPredictRegUse()
    SetFullPtrRegMapRequired(codeGen->GetInterruptible() || !codeGen->isFramePointerUsed());

#if FEATURE_LOOP_ALIGN
    // Place loop alignment instructions
    DoPhase(this, PHASE_ALIGN_LOOPS, &Compiler::placeLoopAlignInstructions);
#endif

    // The common phase checks and dumps are no longer relevant past this point.
    //
    activePhaseChecks = PhaseChecks::CHECK_NONE;
    activePhaseDumps  = PhaseDumps::DUMP_NONE;

    // Generate code
    codeGen->genGenerateCode(methodCodePtr, methodCodeSize);

#if TRACK_LSRA_STATS
    if (JitConfig.DisplayLsraStats() == 2)
    {
        m_pLinearScan->dumpLsraStatsCsv(jitstdout);
    }
#endif // TRACK_LSRA_STATS

    // We're done -- set the active phase to the last phase
    // (which isn't really a phase)
    mostRecentlyActivePhase = PHASE_POST_EMIT;

#ifdef FEATURE_JIT_METHOD_PERF
    if (pCompJitTimer)
    {
#if MEASURE_CLRAPI_CALLS
        EndPhase(PHASE_CLR_API);
#else
        EndPhase(PHASE_POST_EMIT);
#endif
        pCompJitTimer->Terminate(this, CompTimeSummaryInfo::s_compTimeSummary, true);
    }
#endif

    // Generate PatchpointInfo
    generatePatchpointInfo();

    RecordStateAtEndOfCompilation();

#ifdef FEATURE_TRACELOGGING
    compJitTelemetry.NotifyEndOfCompilation();
#endif

    unsigned methodsCompiled = (unsigned)InterlockedIncrement((LONG*)&Compiler::jitTotalMethodCompiled);

    if (JitConfig.JitDisasmSummary() && !compIsForInlining())
    {
        char osrBuffer[20] = {0};
        if (opts.IsOSR())
        {
            // Tiering name already includes "OSR", we just want the IL offset
            sprintf_s(osrBuffer, 20, " @0x%x", info.compILEntry);
        }

#ifdef DEBUG
        const char* fullName = info.compFullName;
#else
        const char* fullName =
            eeGetMethodFullName(info.compMethodHnd, /* includeReturnType */ false, /* includeThisSpecifier */ false);
#endif

        char debugPart[128] = {0};
        INDEBUG(sprintf_s(debugPart, 128, ", hash=0x%08x%s", info.compMethodHash(), compGetStressMessage()));

        const bool hasProf = fgHaveProfileData();
        printf("%4d: JIT compiled %s [%s%s%s%s, IL size=%u, code size=%u%s]\n", methodsCompiled, fullName,
               compGetTieringName(), osrBuffer, hasProf ? " with " : "", hasProf ? compGetPgoSourceName() : "",
               info.compILCodeSize, *methodCodeSize, debugPart);
    }

    compFunctionTraceEnd(*methodCodePtr, *methodCodeSize, false);
    JITDUMP("Method code size: %d\n", (unsigned)(*methodCodeSize));

#if FUNC_INFO_LOGGING
    if (compJitFuncInfoFile != nullptr)
    {
        assert(!compIsForInlining());
#ifdef DEBUG // We only have access to info.compFullName in DEBUG builds.
        fprintf(compJitFuncInfoFile, "%s\n", info.compFullName);
#elif FEATURE_SIMD
        fprintf(compJitFuncInfoFile, " %s\n", eeGetMethodFullName(info.compMethodHnd));
#endif
        fprintf(compJitFuncInfoFile, ""); // in our logic this causes a flush
    }
#endif // FUNC_INFO_LOGGING
}

#if FEATURE_LOOP_ALIGN

//------------------------------------------------------------------------
// placeLoopAlignInstructions: determine where to place alignment padding
//
// Returns:
//    Suitable phase status
//
// Notes:
//    Iterate over all the blocks and determine
//    the best position to place the 'align' instruction. Inserting 'align'
//    instructions after an unconditional branch is preferred over inserting
//    in the block before the loop. In case there are multiple blocks
//    having 'jmp', the one that has lower weight is preferred.
//    If the block having 'jmp' is hotter than the block before the loop,
//    the align will still be placed after 'jmp' because the processor should
//    be smart enough to not fetch extra instruction beyond jmp.
//
PhaseStatus Compiler::placeLoopAlignInstructions()
{
    if (loopAlignCandidates == 0)
    {
        return PhaseStatus::MODIFIED_NOTHING;
    }

    JITDUMP("Inside placeLoopAlignInstructions for %d loops.\n", loopAlignCandidates);

    // Add align only if there were any loops that needed alignment
    bool                   madeChanges           = false;
    weight_t               minBlockSoFar         = BB_MAX_WEIGHT;
    BasicBlock*            bbHavingAlign         = nullptr;
    BasicBlock::loopNumber currentAlignedLoopNum = BasicBlock::NOT_IN_LOOP;

    if ((fgFirstBB != nullptr) && fgFirstBB->isLoopAlign())
    {
        // Adding align instruction in prolog is not supported
        // hence just remove that loop from our list.
        fgFirstBB->unmarkLoopAlign(this DEBUG_ARG("prolog block"));
        madeChanges = true;
    }

    int loopsToProcess = loopAlignCandidates;

    for (BasicBlock* const block : Blocks())
    {
        if (currentAlignedLoopNum != BasicBlock::NOT_IN_LOOP)
        {
            // We've been processing blocks within an aligned loop. Are we out of that loop now?
            if (currentAlignedLoopNum != block->bbNatLoopNum)
            {
                currentAlignedLoopNum = BasicBlock::NOT_IN_LOOP;
            }
        }

        // If there is a unconditional jump (which is not part of callf/always pair)
        if (opts.compJitHideAlignBehindJmp && (block->bbJumpKind == BBJ_ALWAYS) && !block->isBBCallAlwaysPairTail())
        {
            // Track the lower weight blocks
            if (block->bbWeight < minBlockSoFar)
            {
                if (currentAlignedLoopNum == BasicBlock::NOT_IN_LOOP)
                {
                    // Ok to insert align instruction in this block because it is not part of any aligned loop.
                    minBlockSoFar = block->bbWeight;
                    bbHavingAlign = block;
                    JITDUMP(FMT_BB ", bbWeight=" FMT_WT " ends with unconditional 'jmp' \n", block->bbNum,
                            block->bbWeight);
                }
            }
        }

        if ((block->bbNext != nullptr) && (block->bbNext->isLoopAlign()))
        {
            // Loop alignment is disabled for cold blocks
            assert((block->bbFlags & BBF_COLD) == 0);
            BasicBlock* const loopTop = block->bbNext;

            // If jmp was not found, then block before the loop start is where align instruction will be added.
            // There are two special cases:
            // 1. If the block before the loop start is a retless BBJ_CALLFINALLY with
            //    FEATURE_EH_CALLFINALLY_THUNKS, we can't add alignment because it will affect reported EH
            //    region range.
            // 2. If the previous block is the BBJ_ALWAYS of a BBJ_CALLFINALLY/BBJ_ALWAYS pair, then we
            //    can't add alignment because we can't add instructions in that block. In the
            //    FEATURE_EH_CALLFINALLY_THUNKS case, it would affect the reported EH, as above.
            //
            // Currently, we don't align loops for these cases.
            //
            if (bbHavingAlign == nullptr)
            {
                bool isSpecialCallFinally = block->isBBCallAlwaysPairTail();
#if FEATURE_EH_CALLFINALLY_THUNKS
                if (block->bbJumpKind == BBJ_CALLFINALLY)
                {
                    // It must be a retless BBJ_CALLFINALLY if we get here.
                    assert(!block->isBBCallAlwaysPair());

                    // In the case of FEATURE_EH_CALLFINALLY_THUNKS, we can't put the align instruction in a retless
                    // BBJ_CALLFINALLY either, because it alters the "cloned finally" region reported to the VM.
                    // In the x86 case (the only !FEATURE_EH_CALLFINALLY_THUNKS that supports retless
                    // BBJ_CALLFINALLY), we allow it.
                    isSpecialCallFinally = true;
                }
#endif // FEATURE_EH_CALLFINALLY_THUNKS

                if (isSpecialCallFinally)
                {
                    loopTop->unmarkLoopAlign(this DEBUG_ARG("block before loop is special callfinally/always block"));
                    madeChanges = true;
                }
                else if ((block->bbNatLoopNum != BasicBlock::NOT_IN_LOOP) &&
                         (block->bbNatLoopNum == loopTop->bbNatLoopNum))
                {
                    // In some odd cases we may see blocks within the loop before we see the
                    // top block of the loop. Just bail on aligning such loops.
                    //
                    loopTop->unmarkLoopAlign(this DEBUG_ARG("loop block appears before top of loop"));
                    madeChanges = true;
                }
                else
                {
                    bbHavingAlign = block;
                    JITDUMP("Marking " FMT_BB " before the loop with BBF_HAS_ALIGN for loop at " FMT_BB "\n",
                            block->bbNum, loopTop->bbNum);
                }
            }
            else
            {
                JITDUMP("Marking " FMT_BB " that ends with unconditional jump with BBF_HAS_ALIGN for loop at " FMT_BB
                        "\n",
                        bbHavingAlign->bbNum, loopTop->bbNum);
            }

            if (bbHavingAlign != nullptr)
            {
                madeChanges = true;
                bbHavingAlign->bbFlags |= BBF_HAS_ALIGN;
            }

            minBlockSoFar         = BB_MAX_WEIGHT;
            bbHavingAlign         = nullptr;
            currentAlignedLoopNum = loopTop->bbNatLoopNum;

            if (--loopsToProcess == 0)
            {
                break;
            }
        }
    }

    assert(loopsToProcess == 0);

    return madeChanges ? PhaseStatus::MODIFIED_EVERYTHING : PhaseStatus::MODIFIED_NOTHING;
}
#endif

//------------------------------------------------------------------------
// StressSplitTree: A phase that stresses the gtSplitTree function.
//
// Returns:
//    Suitable phase status
//
// Notes:
//   Stress is applied on a function-by-function basis
//
PhaseStatus Compiler::StressSplitTree()
{
    if (compStressCompile(STRESS_SPLIT_TREES_RANDOMLY, 10))
    {
        SplitTreesRandomly();
        return PhaseStatus::MODIFIED_EVERYTHING;
    }

    if (compStressCompile(STRESS_SPLIT_TREES_REMOVE_COMMAS, 10))
    {
        SplitTreesRemoveCommas();
        return PhaseStatus::MODIFIED_EVERYTHING;
    }

    return PhaseStatus::MODIFIED_NOTHING;
}

//------------------------------------------------------------------------
// SplitTreesRandomly: Split all statements at a random location.
//
void Compiler::SplitTreesRandomly()
{
#ifdef DEBUG
    CLRRandom rng;
    rng.Init(info.compMethodHash() ^ 0x077cc4d4);

    for (BasicBlock* block : Blocks())
    {
        for (Statement* stmt : block->NonPhiStatements())
        {
            int numTrees = 0;
            for (GenTree* tree : stmt->TreeList())
            {
                if (tree->OperIs(GT_JTRUE)) // Due to relop invariant
                {
                    continue;
                }

                numTrees++;
            }

            int splitTree = rng.Next(numTrees);
            for (GenTree* tree : stmt->TreeList())
            {
                if (tree->OperIs(GT_JTRUE))
                    continue;

                if (splitTree == 0)
                {
                    JITDUMP("Splitting " FMT_STMT " at [%06u]\n", stmt->GetID(), dspTreeID(tree));
                    Statement* newStmt;
                    GenTree**  use;
                    if (gtSplitTree(block, stmt, tree, &newStmt, &use))
                    {
                        while ((newStmt != nullptr) && (newStmt != stmt))
                        {
                            fgMorphStmtBlockOps(block, newStmt);
                            newStmt = newStmt->GetNextStmt();
                        }

                        fgMorphStmtBlockOps(block, stmt);
                        gtUpdateStmtSideEffects(stmt);
                    }

                    break;
                }

                splitTree--;
            }
        }
    }
#endif
}

//------------------------------------------------------------------------
// SplitTreesRemoveCommas: Split trees to remove all commas.
//
void Compiler::SplitTreesRemoveCommas()
{
    for (BasicBlock* block : Blocks())
    {
        Statement* stmt = block->FirstNonPhiDef();
        while (stmt != nullptr)
        {
            Statement* nextStmt = stmt->GetNextStmt();
            for (GenTree* tree : stmt->TreeList())
            {
                if (!tree->OperIs(GT_COMMA))
                {
                    continue;
                }

                // Supporting this weird construct would require additional
                // handling, we need to sort of move the comma into to the
                // next node in execution order. We don't see this so just
                // skip it.
                assert(!tree->IsReverseOp());

                JITDUMP("Removing COMMA [%06u]\n", dspTreeID(tree));
                Statement* newStmt;
                GenTree**  use;
                gtSplitTree(block, stmt, tree, &newStmt, &use);
                GenTree* op1SideEffects = nullptr;
                gtExtractSideEffList(tree->gtGetOp1(), &op1SideEffects);

                if (op1SideEffects != nullptr)
                {
                    Statement* op1Stmt = fgNewStmtFromTree(op1SideEffects);
                    fgInsertStmtBefore(block, stmt, op1Stmt);
                    if (newStmt == nullptr)
                    {
                        newStmt = op1Stmt;
                    }
                }

                *use = tree->gtGetOp2();

                for (Statement* cur = newStmt; (cur != nullptr) && (cur != stmt); cur = cur->GetNextStmt())
                {
                    fgMorphStmtBlockOps(block, cur);
                }

                fgMorphStmtBlockOps(block, stmt);
                gtUpdateStmtSideEffects(stmt);

                // Morphing block ops can introduce commas (and the original
                // statement can also have more commas left). Proceed from the
                // earliest newly introduced statement.
                nextStmt = newStmt != nullptr ? newStmt : stmt;
                break;
            }

            stmt = nextStmt;
        }
    }

    for (BasicBlock* block : Blocks())
    {
        for (Statement* stmt : block->NonPhiStatements())
        {
            for (GenTree* tree : stmt->TreeList())
            {
                assert(!tree->OperIs(GT_COMMA));
            }
        }
    }
}

//------------------------------------------------------------------------
// generatePatchpointInfo: allocate and fill in patchpoint info data,
//    and report it to the VM
//
void Compiler::generatePatchpointInfo()
{
    if (!doesMethodHavePatchpoints() && !doesMethodHavePartialCompilationPatchpoints())
    {
        // Nothing to report
        return;
    }

    // Patchpoints are only found in Tier0 code, which is unoptimized, and so
    // should always have frame pointer.
    assert(codeGen->isFramePointerUsed());

    // Allocate patchpoint info storage from runtime, and fill in initial bits of data.
    const unsigned        patchpointInfoSize = PatchpointInfo::ComputeSize(info.compLocalsCount);
    PatchpointInfo* const patchpointInfo     = (PatchpointInfo*)info.compCompHnd->allocateArray(patchpointInfoSize);

    // Patchpoint offsets always refer to "virtual frame offsets".
    //
    // For x64 this falls out because Tier0 frames are always FP frames, and so the FP-relative
    // offset is what we want.
    //
    // For arm64, if the frame pointer is not at the top of the frame, we need to adjust the
    // offset.
    CLANG_FORMAT_COMMENT_ANCHOR;

#if defined(TARGET_AMD64)
    // We add +TARGET_POINTER_SIZE here is to account for the slot that Jit_Patchpoint
    // creates when it simulates calling the OSR method (the "pseudo return address" slot).
    // This is effectively a new slot at the bottom of the Tier0 frame.
    //
    const int totalFrameSize = codeGen->genTotalFrameSize() + TARGET_POINTER_SIZE;
    const int offsetAdjust   = 0;
#elif defined(TARGET_ARM64)
    // SP is not manipulated by calls so no frame size adjustment needed.
    // Local Offsets may need adjusting, if FP is at bottom of frame.
    //
    const int totalFrameSize = codeGen->genTotalFrameSize();
    const int offsetAdjust   = codeGen->genSPtoFPdelta() - totalFrameSize;
#else
    NYI("patchpoint info generation");
    const int offsetAdjust   = 0;
    const int totalFrameSize = 0;
#endif

    patchpointInfo->Initialize(info.compLocalsCount, totalFrameSize);

    JITDUMP("--OSR--- Total Frame Size %d, local offset adjust is %d\n", patchpointInfo->TotalFrameSize(),
            offsetAdjust);

    // We record offsets for all the "locals" here. Could restrict
    // this to just the IL locals with some extra logic, and save a bit of space,
    // but would need to adjust all consumers, too.
    for (unsigned lclNum = 0; lclNum < info.compLocalsCount; lclNum++)
    {
        // If there are shadowed params, the patchpoint info should refer to the shadow copy.
        //
        unsigned varNum = lclNum;

        if (gsShadowVarInfo != nullptr)
        {
            unsigned const shadowNum = gsShadowVarInfo[lclNum].shadowCopy;
            if (shadowNum != BAD_VAR_NUM)
            {
                assert(shadowNum < lvaCount);
                assert(shadowNum >= info.compLocalsCount);

                varNum = shadowNum;
            }
        }

        LclVarDsc* const varDsc = lvaGetDesc(varNum);

        // We expect all these to have stack homes, and be FP relative
        assert(varDsc->lvOnFrame);
        assert(varDsc->lvFramePointerBased);

        // Record FramePtr relative offset (no localloc yet)
        // Note if IL stream contained an address-of that potentially leads to exposure.
        // That bit of IL might be skipped by OSR partial importation.
        const bool isExposed = varDsc->lvHasLdAddrOp;
        patchpointInfo->SetOffsetAndExposure(lclNum, varDsc->GetStackOffset() + offsetAdjust, isExposed);

        JITDUMP("--OSR-- V%02u is at virtual offset %d%s%s\n", lclNum, patchpointInfo->Offset(lclNum),
                patchpointInfo->IsExposed(lclNum) ? " (exposed)" : "", (varNum != lclNum) ? " (shadowed)" : "");
    }

    // Special offsets
    //
    if (lvaReportParamTypeArg())
    {
        const int offset = lvaCachedGenericContextArgOffset();
        patchpointInfo->SetGenericContextArgOffset(offset + offsetAdjust);
        JITDUMP("--OSR-- cached generic context virtual offset is %d\n", patchpointInfo->GenericContextArgOffset());
    }

    if (lvaKeepAliveAndReportThis())
    {
        const int offset = lvaCachedGenericContextArgOffset();
        patchpointInfo->SetKeptAliveThisOffset(offset + offsetAdjust);
        JITDUMP("--OSR-- kept-alive this virtual offset is %d\n", patchpointInfo->KeptAliveThisOffset());
    }

    if (compGSReorderStackLayout)
    {
        assert(lvaGSSecurityCookie != BAD_VAR_NUM);
        LclVarDsc* const varDsc = lvaGetDesc(lvaGSSecurityCookie);
        patchpointInfo->SetSecurityCookieOffset(varDsc->GetStackOffset() + offsetAdjust);
        JITDUMP("--OSR-- security cookie V%02u virtual offset is %d\n", lvaGSSecurityCookie,
                patchpointInfo->SecurityCookieOffset());
    }

    if (lvaMonAcquired != BAD_VAR_NUM)
    {
        LclVarDsc* const varDsc = lvaGetDesc(lvaMonAcquired);
        patchpointInfo->SetMonitorAcquiredOffset(varDsc->GetStackOffset() + offsetAdjust);
        JITDUMP("--OSR-- monitor acquired V%02u virtual offset is %d\n", lvaMonAcquired,
                patchpointInfo->MonitorAcquiredOffset());
    }

#if defined(TARGET_AMD64)
    // Record callee save registers.
    // Currently only needed for x64.
    //
    regMaskTP rsPushRegs = codeGen->regSet.rsGetModifiedRegsMask() & RBM_CALLEE_SAVED;
    rsPushRegs |= RBM_FPBASE;
    patchpointInfo->SetCalleeSaveRegisters((uint64_t)rsPushRegs);
    JITDUMP("--OSR-- Tier0 callee saves: ");
    JITDUMPEXEC(dspRegMask((regMaskTP)patchpointInfo->CalleeSaveRegisters()));
    JITDUMP("\n");
#endif

    // Register this with the runtime.
    info.compCompHnd->setPatchpointInfo(patchpointInfo);
}

//------------------------------------------------------------------------
// ResetOptAnnotations: Clear annotations produced during global optimizations.
//
// Notes:
//    The intent of this method is to clear any information typically assumed
//    to be set only once; it is used between iterations when JitOptRepeat is
//    in effect.

void Compiler::ResetOptAnnotations()
{
    assert(opts.optRepeat);
    assert(JitConfig.JitOptRepeatCount() > 0);
    fgResetForSsa();
    vnStore              = nullptr;
    m_blockToEHPreds     = nullptr;
    fgSsaPassesCompleted = 0;
    fgVNPassesCompleted  = 0;
    fgSsaChecksEnabled   = false;

    for (BasicBlock* const block : Blocks())
    {
        for (Statement* const stmt : block->Statements())
        {
            for (GenTree* const tree : stmt->TreeList())
            {
                tree->ClearVN();
                tree->ClearAssertion();
                tree->gtCSEnum = NO_CSE;
            }
        }
    }
}

//------------------------------------------------------------------------
// RecomputeLoopInfo: Recompute loop annotations between opt-repeat iterations.
//
// Notes:
//    The intent of this method is to update loop structure annotations, and those
//    they depend on; these annotations may have become stale during optimization,
//    and need to be up-to-date before running another iteration of optimizations.
//
void Compiler::RecomputeLoopInfo()
{
    assert(opts.optRepeat);
    assert(JitConfig.JitOptRepeatCount() > 0);
    // Recompute reachability sets, dominators, and loops.
    optResetLoopInfo();
    fgDomsComputed = false;
    fgComputeReachability();
    optSetBlockWeights();
    // Rebuild the loop tree annotations themselves
    optFindLoops();
}

/*****************************************************************************/
void Compiler::ProcessShutdownWork(ICorStaticInfo* statInfo)
{
}

/*****************************************************************************/

#ifdef DEBUG
void* forceFrameJIT; // used to force to frame &useful for fastchecked debugging

bool Compiler::skipMethod()
{
    static ConfigMethodRange fJitRange;
    fJitRange.EnsureInit(JitConfig.JitRange());
    assert(!fJitRange.Error());

    // Normally JitConfig.JitRange() is null, we don't want to skip
    // jitting any methods.
    //
    // So, the logic below relies on the fact that a null range string
    // passed to ConfigMethodRange represents the set of all methods.

    if (!fJitRange.Contains(info.compMethodHash()))
    {
        return true;
    }

    if (JitConfig.JitExclude().contains(info.compMethodHnd, info.compClassHnd, &info.compMethodInfo->args))
    {
        return true;
    }

    if (!JitConfig.JitInclude().isEmpty() &&
        !JitConfig.JitInclude().contains(info.compMethodHnd, info.compClassHnd, &info.compMethodInfo->args))
    {
        return true;
    }

    return false;
}

#endif

/*****************************************************************************/

int Compiler::compCompile(CORINFO_MODULE_HANDLE classPtr,
                          void**                methodCodePtr,
                          uint32_t*             methodCodeSize,
                          JitFlags*             compileFlags)
{
    // compInit should have set these already.
    noway_assert(info.compMethodInfo != nullptr);
    noway_assert(info.compCompHnd != nullptr);
    noway_assert(info.compMethodHnd != nullptr);

#ifdef FEATURE_JIT_METHOD_PERF
    static bool checkedForJitTimeLog = false;

    pCompJitTimer = nullptr;

    if (!checkedForJitTimeLog)
    {
        // Call into VM to get the config strings. FEATURE_JIT_METHOD_PERF is enabled for
        // retail builds. Do not call the regular Config helper here as it would pull
        // in a copy of the config parser into the clrjit.dll.
        InterlockedCompareExchangeT(&Compiler::compJitTimeLogFilename,
                                    (LPCWSTR)info.compCompHnd->getJitTimeLogFilename(), NULL);

        // At a process or module boundary clear the file and start afresh.
        JitTimer::PrintCsvHeader();

        checkedForJitTimeLog = true;
    }
    if ((Compiler::compJitTimeLogFilename != nullptr) || (JitTimeLogCsv() != nullptr))
    {
        pCompJitTimer = JitTimer::Create(this, info.compMethodInfo->ILCodeSize);
    }
#endif // FEATURE_JIT_METHOD_PERF

#ifdef DEBUG
    Compiler* me  = this;
    forceFrameJIT = (void*)&me; // let us see the this pointer in fastchecked build
#endif

#if FUNC_INFO_LOGGING
    LPCWSTR tmpJitFuncInfoFilename = JitConfig.JitFuncInfoFile();

    if (tmpJitFuncInfoFilename != nullptr)
    {
        LPCWSTR oldFuncInfoFileName =
            InterlockedCompareExchangeT(&compJitFuncInfoFilename, tmpJitFuncInfoFilename, NULL);
        if (oldFuncInfoFileName == nullptr)
        {
            assert(compJitFuncInfoFile == nullptr);
            compJitFuncInfoFile = _wfopen(compJitFuncInfoFilename, W("a"));
            if (compJitFuncInfoFile == nullptr)
            {
#if defined(DEBUG) && !defined(HOST_UNIX) // no 'perror' in the PAL
                perror("Failed to open JitFuncInfoLogFile");
#endif // defined(DEBUG) && !defined(HOST_UNIX)
            }
        }
    }
#endif // FUNC_INFO_LOGGING

    // if (s_compMethodsCount==0) setvbuf(jitstdout, NULL, _IONBF, 0);

    if (compIsForInlining())
    {
        compileFlags->Clear(JitFlags::JIT_FLAG_OSR);
        info.compILEntry        = 0;
        info.compPatchpointInfo = nullptr;
    }
    else if (compileFlags->IsSet(JitFlags::JIT_FLAG_OSR))
    {
        // Fetch OSR info from the runtime
        info.compPatchpointInfo = info.compCompHnd->getOSRInfo(&info.compILEntry);
        assert(info.compPatchpointInfo != nullptr);
    }

#if defined(TARGET_ARM64)
    compFrameInfo = {0};
#endif

    virtualStubParamInfo = new (this, CMK_Unknown) VirtualStubParamInfo(IsTargetAbi(CORINFO_NATIVEAOT_ABI));

    // compMatchedVM is set to true if both CPU/ABI and OS are matching the execution engine requirements
    //
    // Do we have a matched VM? Or are we "abusing" the VM to help us do JIT work (such as using an x86 native VM
    // with an ARM-targeting "altjit").
    // Match CPU/ABI for compMatchedVM
    info.compMatchedVM = IMAGE_FILE_MACHINE_TARGET == info.compCompHnd->getExpectedTargetArchitecture();

    // Match OS for compMatchedVM
    CORINFO_EE_INFO* eeInfo = eeGetEEInfo();

#ifdef TARGET_OS_RUNTIMEDETERMINED
    noway_assert(TargetOS::OSSettingConfigured);
#endif

    if (TargetOS::IsMacOS)
    {
        info.compMatchedVM = info.compMatchedVM && (eeInfo->osType == CORINFO_MACOS);
    }
    else if (TargetOS::IsUnix)
    {
        if (TargetArchitecture::IsX64)
        {
            // MacOS x64 uses the Unix jit variant in crossgen2, not a special jit
            info.compMatchedVM =
                info.compMatchedVM && ((eeInfo->osType == CORINFO_UNIX) || (eeInfo->osType == CORINFO_MACOS));
        }
        else
        {
            info.compMatchedVM = info.compMatchedVM && (eeInfo->osType == CORINFO_UNIX);
        }
    }
    else if (TargetOS::IsWindows)
    {
        info.compMatchedVM = info.compMatchedVM && (eeInfo->osType == CORINFO_WINNT);
    }

    // If we are not compiling for a matched VM, then we are getting JIT flags that don't match our target
    // architecture. The two main examples here are an ARM targeting altjit hosted on x86 and an ARM64
    // targeting altjit hosted on x64. (Though with cross-bitness work, the host doesn't necessarily need
    // to be of the same bitness.) In these cases, we need to fix up the JIT flags to be appropriate for
    // the target, as the VM's expected target may overlap bit flags with different meaning to our target.
    // Note that it might be better to do this immediately when setting the JIT flags in CILJit::compileMethod()
    // (when JitFlags::SetFromFlags() is called), but this is close enough. (To move this logic to
    // CILJit::compileMethod() would require moving the info.compMatchedVM computation there as well.)

    if (!info.compMatchedVM)
    {
        CORINFO_InstructionSetFlags instructionSetFlags;

        // We need to assume, by default, that all flags coming from the VM are invalid.
        instructionSetFlags.Reset();

// We then add each available instruction set for the target architecture provided
// that the corresponding JitConfig switch hasn't explicitly asked for it to be
// disabled. This allows us to default to "everything" supported for altjit scenarios
// while also still allowing instruction set opt-out providing users with the ability
// to, for example, see and debug ARM64 codegen for any desired CPU configuration without
// needing to have the hardware in question.

#if defined(TARGET_ARM64)
        if (JitConfig.EnableHWIntrinsic() != 0)
        {
            instructionSetFlags.AddInstructionSet(InstructionSet_ArmBase);
        }

        if (JitConfig.EnableArm64AdvSimd() != 0)
        {
            instructionSetFlags.AddInstructionSet(InstructionSet_AdvSimd);
        }

        if (JitConfig.EnableArm64Aes() != 0)
        {
            instructionSetFlags.AddInstructionSet(InstructionSet_Aes);
        }

        if (JitConfig.EnableArm64Crc32() != 0)
        {
            instructionSetFlags.AddInstructionSet(InstructionSet_Crc32);
        }

        if (JitConfig.EnableArm64Dp() != 0)
        {
            instructionSetFlags.AddInstructionSet(InstructionSet_Dp);
        }

        if (JitConfig.EnableArm64Rdm() != 0)
        {
            instructionSetFlags.AddInstructionSet(InstructionSet_Rdm);
        }

        if (JitConfig.EnableArm64Sha1() != 0)
        {
            instructionSetFlags.AddInstructionSet(InstructionSet_Sha1);
        }

        if (JitConfig.EnableArm64Sha256() != 0)
        {
            instructionSetFlags.AddInstructionSet(InstructionSet_Sha256);
        }

        if (JitConfig.EnableArm64Atomics() != 0)
        {
            instructionSetFlags.AddInstructionSet(InstructionSet_Atomics);
        }

        if (JitConfig.EnableArm64Dczva() != 0)
        {
            instructionSetFlags.AddInstructionSet(InstructionSet_Dczva);
        }
#elif defined(TARGET_XARCH)
        if (JitConfig.EnableHWIntrinsic() != 0)
        {
            instructionSetFlags.AddInstructionSet(InstructionSet_X86Base);
        }

        if (JitConfig.EnableSSE() != 0)
        {
            instructionSetFlags.AddInstructionSet(InstructionSet_SSE);
        }

        if (JitConfig.EnableSSE2() != 0)
        {
            instructionSetFlags.AddInstructionSet(InstructionSet_SSE2);
        }

        if ((JitConfig.EnableSSE3() != 0) && (JitConfig.EnableSSE3_4() != 0))
        {
            instructionSetFlags.AddInstructionSet(InstructionSet_SSE3);
        }

        if (JitConfig.EnableSSSE3() != 0)
        {
            instructionSetFlags.AddInstructionSet(InstructionSet_SSSE3);
        }

        if (JitConfig.EnableSSE41() != 0)
        {
            instructionSetFlags.AddInstructionSet(InstructionSet_SSE41);
        }

        if (JitConfig.EnableSSE42() != 0)
        {
            instructionSetFlags.AddInstructionSet(InstructionSet_SSE42);
        }

        if (JitConfig.EnableAVX() != 0)
        {
            instructionSetFlags.AddInstructionSet(InstructionSet_AVX);
        }

        if (JitConfig.EnableAVX2() != 0)
        {
            instructionSetFlags.AddInstructionSet(InstructionSet_AVX2);
        }

        if (JitConfig.EnableAES() != 0)
        {
            instructionSetFlags.AddInstructionSet(InstructionSet_AES);
        }

        if (JitConfig.EnableBMI1() != 0)
        {
            instructionSetFlags.AddInstructionSet(InstructionSet_BMI1);
        }

        if (JitConfig.EnableBMI2() != 0)
        {
            instructionSetFlags.AddInstructionSet(InstructionSet_BMI2);
        }

        if (JitConfig.EnableFMA() != 0)
        {
            instructionSetFlags.AddInstructionSet(InstructionSet_FMA);
        }

        if (JitConfig.EnableLZCNT() != 0)
        {
            instructionSetFlags.AddInstructionSet(InstructionSet_LZCNT);
        }

        if (JitConfig.EnablePCLMULQDQ() != 0)
        {
            instructionSetFlags.AddInstructionSet(InstructionSet_PCLMULQDQ);
        }

        if (JitConfig.EnablePOPCNT() != 0)
        {
            instructionSetFlags.AddInstructionSet(InstructionSet_POPCNT);
        }

        if (JitConfig.EnableAVXVNNI() != 0)
        {
            instructionSetFlags.AddInstructionSet(InstructionSet_AVXVNNI);
        }
#endif

        // These calls are important and explicitly ordered to ensure that the flags are correct in
        // the face of missing or removed instruction sets. Without them, we might end up with incorrect
        // downstream checks.

        instructionSetFlags.Set64BitInstructionSetVariants();
        instructionSetFlags = EnsureInstructionSetFlagsAreValid(instructionSetFlags);

        compileFlags->SetInstructionSetFlags(instructionSetFlags);
    }

    compMaxUncheckedOffsetForNullObject = eeGetEEInfo()->maxUncheckedOffsetForNullObject;

    // Set the context for token lookup.
    if (compIsForInlining())
    {
        impTokenLookupContextHandle = impInlineInfo->tokenLookupContextHandle;

        assert(impInlineInfo->inlineCandidateInfo->clsHandle == info.compClassHnd);
        assert(impInlineInfo->inlineCandidateInfo->clsAttr == info.compCompHnd->getClassAttribs(info.compClassHnd));
        // printf("%x != %x\n", impInlineInfo->inlineCandidateInfo->clsAttr,
        // info.compCompHnd->getClassAttribs(info.compClassHnd));
        info.compClassAttr = impInlineInfo->inlineCandidateInfo->clsAttr;
    }
    else
    {
        impTokenLookupContextHandle = METHOD_BEING_COMPILED_CONTEXT();

        info.compClassAttr = info.compCompHnd->getClassAttribs(info.compClassHnd);
    }

#ifdef DEBUG
    if (JitConfig.EnableExtraSuperPmiQueries())
    {
        // This call to getClassModule/getModuleAssembly/getAssemblyName fails in crossgen2 due to these
        // APIs being unimplemented. So disable this extra info for pre-jit mode. See
        // https://github.com/dotnet/runtime/issues/48888.
        //
        // Ditto for some of the class name queries for generic params.
        //
        if (!compileFlags->IsSet(JitFlags::JIT_FLAG_PREJIT))
        {
            // Get the assembly name, to aid finding any particular SuperPMI method context function
            (void)info.compCompHnd->getAssemblyName(
                info.compCompHnd->getModuleAssembly(info.compCompHnd->getClassModule(info.compClassHnd)));

            // Fetch class names for the method's generic parameters.
            //
            CORINFO_SIG_INFO sig;
            info.compCompHnd->getMethodSig(info.compMethodHnd, &sig, nullptr);

            const unsigned classInst = sig.sigInst.classInstCount;
            if (classInst > 0)
            {
                for (unsigned i = 0; i < classInst; i++)
                {
                    eeGetClassName(sig.sigInst.classInst[i]);
                }
            }

            const unsigned methodInst = sig.sigInst.methInstCount;
            if (methodInst > 0)
            {
                for (unsigned i = 0; i < methodInst; i++)
                {
                    eeGetClassName(sig.sigInst.methInst[i]);
                }
            }
        }
    }
#endif // DEBUG

    info.compProfilerCallback = false; // Assume false until we are told to hook this method.

#ifdef DEBUG
    if (!compIsForInlining())
    {
        JitTls::GetLogEnv()->setCompiler(this);
    }

    // Have we been told to be more selective in our Jitting?
    if (skipMethod())
    {
        if (compIsForInlining())
        {
            compInlineResult->NoteFatal(InlineObservation::CALLEE_MARKED_AS_SKIPPED);
        }
        return CORJIT_SKIPPED;
    }

#endif // DEBUG

    // Set this before the first 'BADCODE'
    // Skip verification where possible
    assert(compileFlags->IsSet(JitFlags::JIT_FLAG_SKIP_VERIFICATION));

    /* Setup an error trap */

    struct Param
    {
        Compiler* pThis;

        CORINFO_MODULE_HANDLE classPtr;
        COMP_HANDLE           compHnd;
        CORINFO_METHOD_INFO*  methodInfo;
        void**                methodCodePtr;
        uint32_t*             methodCodeSize;
        JitFlags*             compileFlags;

        int result;
    } param;
    param.pThis          = this;
    param.classPtr       = classPtr;
    param.compHnd        = info.compCompHnd;
    param.methodInfo     = info.compMethodInfo;
    param.methodCodePtr  = methodCodePtr;
    param.methodCodeSize = methodCodeSize;
    param.compileFlags   = compileFlags;
    param.result         = CORJIT_INTERNALERROR;

    setErrorTrap(info.compCompHnd, Param*, pParam, &param) // ERROR TRAP: Start normal block
    {
        pParam->result =
            pParam->pThis->compCompileHelper(pParam->classPtr, pParam->compHnd, pParam->methodInfo,
                                             pParam->methodCodePtr, pParam->methodCodeSize, pParam->compileFlags);
    }
    finallyErrorTrap() // ERROR TRAP: The following block handles errors
    {
        /* Cleanup  */

        if (compIsForInlining())
        {
            goto DoneCleanUp;
        }

        /* Tell the emitter that we're done with this function */

        GetEmitter()->emitEndCG();

    DoneCleanUp:
        compDone();
    }
    endErrorTrap() // ERROR TRAP: End

        return param.result;
}

#if defined(DEBUG) || defined(INLINE_DATA)
//------------------------------------------------------------------------
// compMethodHash: get hash code for currently jitted method
//
// Returns:
//    Hash based on method's full name
//
unsigned Compiler::Info::compMethodHash() const
{
    if (compMethodHashPrivate == 0)
    {
        // compMethodHashPrivate = compCompHnd->getMethodHash(compMethodHnd);
        assert(compFullName != nullptr);
        assert(*compFullName != 0);
        COUNT_T hash = HashStringA(compFullName); // Use compFullName to generate the hash, as it contains the signature
                                                  // and return type
        compMethodHashPrivate = hash;
    }
    return compMethodHashPrivate;
}

//------------------------------------------------------------------------
// compMethodHash: get hash code for specified method
//
// Arguments:
//    methodHnd - method of interest
//
// Returns:
//    Hash based on method's full name
//
unsigned Compiler::compMethodHash(CORINFO_METHOD_HANDLE methodHnd)
{
    // If this is the root method, delegate to the caching version
    //
    if (methodHnd == info.compMethodHnd)
    {
        return info.compMethodHash();
    }

    // Else compute from scratch. Might consider caching this too.
    //
    unsigned    methodHash = 0;
    const char* calleeName = eeGetMethodFullName(methodHnd);

    if (calleeName != nullptr)
    {
        methodHash = HashStringA(calleeName);
    }
    else
    {
        methodHash = info.compCompHnd->getMethodHash(methodHnd);
    }

    return methodHash;
}

#endif // defined(DEBUG) || defined(INLINE_DATA)

void Compiler::compCompileFinish()
{
#if defined(DEBUG) || MEASURE_NODE_SIZE || MEASURE_BLOCK_SIZE || DISPLAY_SIZES || CALL_ARG_STATS
    genMethodCnt++;
#endif

#if MEASURE_MEM_ALLOC
    {
        compArenaAllocator->finishMemStats();
        memAllocHist.record((unsigned)((compArenaAllocator->getTotalBytesAllocated() + 1023) / 1024));
        memUsedHist.record((unsigned)((compArenaAllocator->getTotalBytesUsed() + 1023) / 1024));
    }

#ifdef DEBUG
    if (s_dspMemStats || verbose)
    {
        printf("\nAllocations for %s (MethodHash=%08x)\n", info.compFullName, info.compMethodHash());
        compArenaAllocator->dumpMemStats(jitstdout);
    }
#endif // DEBUG
#endif // MEASURE_MEM_ALLOC

#if LOOP_HOIST_STATS
    AddLoopHoistStats();
#endif // LOOP_HOIST_STATS

#if MEASURE_NODE_SIZE
    genTreeNcntHist.record(static_cast<unsigned>(genNodeSizeStatsPerFunc.genTreeNodeCnt));
    genTreeNsizHist.record(static_cast<unsigned>(genNodeSizeStatsPerFunc.genTreeNodeSize));
#endif

#if defined(DEBUG)
    // Small methods should fit in ArenaAllocator::getDefaultPageSize(), or else
    // we should bump up ArenaAllocator::getDefaultPageSize()

    if ((info.compILCodeSize <= 32) &&     // Is it a reasonably small method?
        (info.compNativeCodeSize < 512) && // Some trivial methods generate huge native code. eg. pushing a single huge
                                           // struct
        (impInlinedCodeSize <= 128) &&     // Is the inlining reasonably bounded?
                                           // Small methods cannot meaningfully have a big number of locals
                                           // or arguments. We always track arguments at the start of
                                           // the prolog which requires memory
        (info.compLocalsCount <= 32) && (!opts.MinOpts()) && // We may have too many local variables, etc
        (getJitStressLevel() == 0) &&                        // We need extra memory for stress
        !opts.optRepeat &&                                   // We need extra memory to repeat opts
        !compArenaAllocator->bypassHostAllocator() && // ArenaAllocator::getDefaultPageSize() is artificially low for
                                                      // DirectAlloc
        // Factor of 2x is because data-structures are bigger under DEBUG
        (compArenaAllocator->getTotalBytesAllocated() > (2 * ArenaAllocator::getDefaultPageSize())) &&
        // RyuJIT backend needs memory tuning! TODO-Cleanup: remove this case when memory tuning is complete.
        (compArenaAllocator->getTotalBytesAllocated() > (10 * ArenaAllocator::getDefaultPageSize())) &&
        !verbose) // We allocate lots of memory to convert sets to strings for JitDump
    {
        genSmallMethodsNeedingExtraMemoryCnt++;

        // Less than 1% of all methods should run into this.
        // We cannot be more strict as there are always degenerate cases where we
        // would need extra memory (like huge structs as locals - see lvaSetStruct()).
        assert((genMethodCnt < 500) || (genSmallMethodsNeedingExtraMemoryCnt < (genMethodCnt / 100)));
    }
#endif // DEBUG

#if defined(DEBUG) || defined(INLINE_DATA)

    m_inlineStrategy->DumpData();

    if (JitConfig.JitInlineDumpXmlFile() != nullptr)
    {
        FILE* file = _wfopen(JitConfig.JitInlineDumpXmlFile(), W("a"));
        if (file != nullptr)
        {
            m_inlineStrategy->DumpXml(file);
            fclose(file);
        }
        else
        {
            m_inlineStrategy->DumpXml();
        }
    }
    else
    {
        m_inlineStrategy->DumpXml();
    }

#endif

#ifdef DEBUG
    if (opts.dspOrder)
    {
        // mdMethodDef __stdcall CEEInfo::getMethodDefFromMethod(CORINFO_METHOD_HANDLE hMethod)
        mdMethodDef currentMethodToken = info.compCompHnd->getMethodDefFromMethod(info.compMethodHnd);

        static bool headerPrinted = false;
        if (!headerPrinted)
        {
            // clang-format off
            headerPrinted = true;
            printf("         |  Profiled   | Method   |   Method has    |   calls   | Num |LclV |AProp| CSE |   Perf  |bytes | %3s codesize| \n", Target::g_tgtCPUName);
            printf(" mdToken |  CNT |  RGN |    Hash  | EH | FRM | LOOP | NRM | IND | BBs | Cnt | Cnt | Cnt |  Score  |  IL  |   HOT | CLD | method name \n");
            printf("---------+------+------+----------+----+-----+------+-----+-----+-----+-----+-----+-----+---------+------+-------+-----+\n");
            //      06001234 | 1234 |  HOT | 0f1e2d3c | EH | ebp | LOOP |  15 |   6 |  12 |  17 |  12 |   8 | 1234.56 |  145 |  1234 | 123 | System.Example(int)
            // clang-format on
        }

        printf("%08X | ", currentMethodToken);

        if (fgHaveProfileWeights())
        {
            if (fgCalledCount < 1000)
            {
                printf("%4.0f | ", fgCalledCount);
            }
            else if (fgCalledCount < 1000000)
            {
                printf("%3.0fK | ", fgCalledCount / 1000);
            }
            else
            {
                printf("%3.0fM | ", fgCalledCount / 1000000);
            }
        }
        else
        {
            printf("     | ");
        }

        CorInfoRegionKind regionKind = info.compMethodInfo->regionKind;

        if (opts.altJit)
        {
            printf("ALT | ");
        }
        else if (regionKind == CORINFO_REGION_NONE)
        {
            printf("     | ");
        }
        else if (regionKind == CORINFO_REGION_HOT)
        {
            printf(" HOT | ");
        }
        else if (regionKind == CORINFO_REGION_COLD)
        {
            printf("COLD | ");
        }
        else if (regionKind == CORINFO_REGION_JIT)
        {
            printf(" JIT | ");
        }
        else
        {
            printf("UNKN | ");
        }

        printf("%08x | ", info.compMethodHash());

        if (compHndBBtabCount > 0)
        {
            printf("EH | ");
        }
        else
        {
            printf("   | ");
        }

        if (rpFrameType == FT_EBP_FRAME)
        {
            printf("%3s | ", STR_FPBASE);
        }
        else if (rpFrameType == FT_ESP_FRAME)
        {
            printf("%3s | ", STR_SPBASE);
        }
#if DOUBLE_ALIGN
        else if (rpFrameType == FT_DOUBLE_ALIGN_FRAME)
        {
            printf("dbl | ");
        }
#endif
        else // (rpFrameType == FT_NOT_SET)
        {
            printf("??? | ");
        }

        if (fgHasLoops)
        {
            printf("LOOP |");
        }
        else
        {
            printf("     |");
        }

        printf(" %3d |", optCallCount);
        printf(" %3d |", optIndirectCallCount);
        printf(" %3d |", fgBBcountAtCodegen);
        printf(" %3d |", lvaCount);

        if (opts.MinOpts())
        {
            printf("  MinOpts  |");
        }
        else
        {
            printf(" %3d |", optAssertionCount);
            printf(" %3d |", optCSEcount);
        }

        if (info.compPerfScore < 9999.995)
        {
            printf(" %7.2f |", info.compPerfScore);
        }
        else
        {
            printf(" %7.0f |", info.compPerfScore);
        }

        printf(" %4d |", info.compMethodInfo->ILCodeSize);
        printf(" %5d |", info.compTotalHotCodeSize);
        printf(" %3d |", info.compTotalColdCodeSize);

        printf(" %s\n", eeGetMethodFullName(info.compMethodHnd));
        printf(""); // in our logic this causes a flush
    }

    if (verbose)
    {
        printf("****** DONE compiling %s\n", info.compFullName);
        printf(""); // in our logic this causes a flush
    }

#if TRACK_ENREG_STATS
    for (unsigned i = 0; i < lvaCount; ++i)
    {
        const LclVarDsc* varDsc = lvaGetDesc(i);

        if (varDsc->lvRefCnt() != 0)
        {
            s_enregisterStats.RecordLocal(varDsc);
        }
    }
#endif // TRACK_ENREG_STATS

    // Only call _DbgBreakCheck when we are jitting, not when we are ngen-ing
    // For ngen the int3 or breakpoint instruction will be right at the
    // start of the ngen method and we will stop when we execute it.
    //
    if (!opts.jitFlags->IsSet(JitFlags::JIT_FLAG_PREJIT))
    {
        if (compJitHaltMethod())
        {
#if !defined(HOST_UNIX)
            // TODO-UNIX: re-enable this when we have an OS that supports a pop-up dialog

            // Don't do an assert, but just put up the dialog box so we get just-in-time debugger
            // launching.  When you hit 'retry' it will continue and naturally stop at the INT 3
            // that the JIT put in the code
            _DbgBreakCheck(__FILE__, __LINE__, "JitHalt");
#endif
        }
    }
#endif // DEBUG
}

#ifdef PSEUDORANDOM_NOP_INSERTION
// this is zlib adler32 checksum.  source came from windows base

#define BASE 65521L // largest prime smaller than 65536
#define NMAX 5552
// NMAX is the largest n such that 255n(n+1)/2 + (n+1)(BASE-1) <= 2^32-1

#define DO1(buf, i)                                                                                                    \
    {                                                                                                                  \
        s1 += buf[i];                                                                                                  \
        s2 += s1;                                                                                                      \
    }
#define DO2(buf, i)                                                                                                    \
    DO1(buf, i);                                                                                                       \
    DO1(buf, i + 1);
#define DO4(buf, i)                                                                                                    \
    DO2(buf, i);                                                                                                       \
    DO2(buf, i + 2);
#define DO8(buf, i)                                                                                                    \
    DO4(buf, i);                                                                                                       \
    DO4(buf, i + 4);
#define DO16(buf)                                                                                                      \
    DO8(buf, 0);                                                                                                       \
    DO8(buf, 8);

unsigned adler32(unsigned adler, char* buf, unsigned int len)
{
    unsigned int s1 = adler & 0xffff;
    unsigned int s2 = (adler >> 16) & 0xffff;
    int          k;

    if (buf == NULL)
        return 1L;

    while (len > 0)
    {
        k = len < NMAX ? len : NMAX;
        len -= k;
        while (k >= 16)
        {
            DO16(buf);
            buf += 16;
            k -= 16;
        }
        if (k != 0)
            do
            {
                s1 += *buf++;
                s2 += s1;
            } while (--k);
        s1 %= BASE;
        s2 %= BASE;
    }
    return (s2 << 16) | s1;
}
#endif

unsigned getMethodBodyChecksum(_In_z_ char* code, int size)
{
#ifdef PSEUDORANDOM_NOP_INSERTION
    return adler32(0, code, size);
#else
    return 0;
#endif
}

int Compiler::compCompileHelper(CORINFO_MODULE_HANDLE classPtr,
                                COMP_HANDLE           compHnd,
                                CORINFO_METHOD_INFO*  methodInfo,
                                void**                methodCodePtr,
                                uint32_t*             methodCodeSize,
                                JitFlags*             compileFlags)
{
    CORINFO_METHOD_HANDLE methodHnd = info.compMethodHnd;

    info.compCode         = methodInfo->ILCode;
    info.compILCodeSize   = methodInfo->ILCodeSize;
    info.compILImportSize = 0;

    if (info.compILCodeSize == 0)
    {
        BADCODE("code size is zero");
    }

    if (compIsForInlining())
    {
#ifdef DEBUG
        unsigned methAttr_Old  = impInlineInfo->inlineCandidateInfo->methAttr;
        unsigned methAttr_New  = info.compCompHnd->getMethodAttribs(info.compMethodHnd);
        unsigned flagsToIgnore = CORINFO_FLG_DONT_INLINE | CORINFO_FLG_FORCEINLINE;
        assert((methAttr_Old & (~flagsToIgnore)) == (methAttr_New & (~flagsToIgnore)));
#endif

        info.compFlags    = impInlineInfo->inlineCandidateInfo->methAttr;
        compInlineContext = impInlineInfo->inlineContext;
    }
    else
    {
        info.compFlags = info.compCompHnd->getMethodAttribs(info.compMethodHnd);
#ifdef PSEUDORANDOM_NOP_INSERTION
        info.compChecksum = getMethodBodyChecksum((char*)methodInfo->ILCode, methodInfo->ILCodeSize);
#endif
        compInlineContext = m_inlineStrategy->GetRootContext();
    }

    compSwitchedToOptimized = false;
    compSwitchedToMinOpts   = false;

    // compInitOptions will set the correct verbose flag.

    compInitOptions(compileFlags);

    if (!compIsForInlining() && !opts.altJit && opts.jitFlags->IsSet(JitFlags::JIT_FLAG_ALT_JIT))
    {
        // We're an altjit, but the DOTNET_AltJit configuration did not say to compile this method,
        // so skip it.
        return CORJIT_SKIPPED;
    }

#ifdef DEBUG

    if (verbose)
    {
        printf("IL to import:\n");
        dumpILRange(info.compCode, info.compILCodeSize);
    }

#endif

    // Check for DOTNET_AggressiveInlining
    if (JitConfig.JitAggressiveInlining())
    {
        compDoAggressiveInlining = true;
    }

    if (compDoAggressiveInlining)
    {
        info.compFlags |= CORINFO_FLG_FORCEINLINE;
    }

#ifdef DEBUG

    // Check for ForceInline stress.
    if (compStressCompile(STRESS_FORCE_INLINE, 0))
    {
        info.compFlags |= CORINFO_FLG_FORCEINLINE;
    }

    if (compIsForInlining())
    {
        JITLOG((LL_INFO100000, "\nINLINER impTokenLookupContextHandle for %s is 0x%p.\n",
                eeGetMethodFullName(info.compMethodHnd), dspPtr(impTokenLookupContextHandle)));
    }

#endif // DEBUG

    impCanReimport = compStressCompile(STRESS_CHK_REIMPORT, 15);

    /* Initialize set a bunch of global values */

    info.compScopeHnd      = classPtr;
    info.compXcptnsCount   = methodInfo->EHcount;
    info.compMaxStack      = methodInfo->maxStack;
    compHndBBtab           = nullptr;
    compHndBBtabCount      = 0;
    compHndBBtabAllocCount = 0;

    info.compNativeCodeSize            = 0;
    info.compTotalHotCodeSize          = 0;
    info.compTotalColdCodeSize         = 0;
    info.compHandleHistogramProbeCount = 0;

    compHasBackwardJump          = false;
    compHasBackwardJumpInHandler = false;

#ifdef DEBUG
    compCurBB = nullptr;
    lvaTable  = nullptr;

    // Reset node and block ID counter
    compGenTreeID    = 0;
    compStatementID  = 0;
    compBasicBlockID = 0;
#endif

    /* Initialize emitter */

    if (!compIsForInlining())
    {
        codeGen->GetEmitter()->emitBegCG(this, compHnd);
    }

    info.compIsStatic = (info.compFlags & CORINFO_FLG_STATIC) != 0;

    info.compPublishStubParam = opts.jitFlags->IsSet(JitFlags::JIT_FLAG_PUBLISH_SECRET_PARAM);

    info.compHasNextCallRetAddr = false;

    if (opts.IsReversePInvoke())
    {
        bool unused;
        info.compCallConv = info.compCompHnd->getUnmanagedCallConv(methodInfo->ftn, nullptr, &unused);
        info.compArgOrder = Target::g_tgtUnmanagedArgOrder;
    }
    else
    {
        info.compCallConv = CorInfoCallConvExtension::Managed;
        info.compArgOrder = Target::g_tgtArgOrder;
    }

    info.compIsVarArgs = false;

    switch (methodInfo->args.getCallConv())
    {
        case CORINFO_CALLCONV_NATIVEVARARG:
        case CORINFO_CALLCONV_VARARG:
            info.compIsVarArgs = true;
            break;
        default:
            break;
    }

    info.compRetType = JITtype2varType(methodInfo->args.retType);
    if (info.compRetType == TYP_STRUCT)
    {
        info.compRetType = impNormStructType(methodInfo->args.retTypeClass);
    }

    info.compUnmanagedCallCountWithGCTransition = 0;
    info.compLvFrameListRoot                    = BAD_VAR_NUM;

    info.compInitMem = ((methodInfo->options & CORINFO_OPT_INIT_LOCALS) != 0);

    /* Allocate the local variable table */

    lvaInitTypeRef();

    compInitDebuggingInfo();

    // If are an altjit and have patchpoint info, we might need to tweak the frame size
    // so it's plausible for the altjit architecture.
    //
    if (!info.compMatchedVM && compileFlags->IsSet(JitFlags::JIT_FLAG_OSR))
    {
        assert(info.compLocalsCount == info.compPatchpointInfo->NumberOfLocals());
        const int totalFrameSize = info.compPatchpointInfo->TotalFrameSize();

        int frameSizeUpdate = 0;

#if defined(TARGET_AMD64)
        if ((totalFrameSize % 16) != 8)
        {
            frameSizeUpdate = 8;
        }
#elif defined(TARGET_ARM64)
        if ((totalFrameSize % 16) != 0)
        {
            frameSizeUpdate = 8;
        }
#endif
        if (frameSizeUpdate != 0)
        {
            JITDUMP("Mismatched altjit + OSR -- updating tier0 frame size from %d to %d\n", totalFrameSize,
                    totalFrameSize + frameSizeUpdate);

            // Allocate a local copy with altered frame size.
            //
            const unsigned        patchpointInfoSize = PatchpointInfo::ComputeSize(info.compLocalsCount);
            PatchpointInfo* const newInfo =
                (PatchpointInfo*)getAllocator(CMK_Unknown).allocate<char>(patchpointInfoSize);

            newInfo->Initialize(info.compLocalsCount, totalFrameSize + frameSizeUpdate);
            newInfo->Copy(info.compPatchpointInfo);

            // Swap it in place.
            //
            info.compPatchpointInfo = newInfo;
        }
    }

#ifdef DEBUG
    if (compIsForInlining())
    {
        compBasicBlockID = impInlineInfo->InlinerCompiler->compBasicBlockID;
    }
#endif

    const bool forceInline = !!(info.compFlags & CORINFO_FLG_FORCEINLINE);

    if (!compIsForInlining() && opts.jitFlags->IsSet(JitFlags::JIT_FLAG_PREJIT))
    {
        // We're prejitting the root method. We also will analyze it as
        // a potential inline candidate.
        InlineResult prejitResult(this, methodHnd, "prejit");

        // Profile data allows us to avoid early "too many IL bytes" outs.
        prejitResult.NoteBool(InlineObservation::CALLSITE_HAS_PROFILE_WEIGHTS, fgHaveSufficientProfileWeights());

        // Do the initial inline screen.
        impCanInlineIL(methodHnd, methodInfo, forceInline, &prejitResult);

        // Temporarily install the prejitResult as the
        // compInlineResult so it's available to fgFindJumpTargets
        // and can accumulate more observations as the IL is
        // scanned.
        //
        // We don't pass prejitResult in as a parameter to avoid
        // potential aliasing confusion -- the other call to
        // fgFindBasicBlocks may have set up compInlineResult and
        // the code in fgFindJumpTargets references that data
        // member extensively.
        assert(compInlineResult == nullptr);
        assert(impInlineInfo == nullptr);
        compInlineResult = &prejitResult;

        // Find the basic blocks. We must do this regardless of
        // inlineability, since we are prejitting this method.
        //
        // This will also update the status of this method as
        // an inline candidate.
        fgFindBasicBlocks();

        // Undo the temporary setup.
        assert(compInlineResult == &prejitResult);
        compInlineResult = nullptr;

        // If still a viable, discretionary inline, assess
        // profitability.
        if (prejitResult.IsDiscretionaryCandidate())
        {
            prejitResult.DetermineProfitability(methodInfo);
        }

        m_inlineStrategy->NotePrejitDecision(prejitResult);

        // Handle the results of the inline analysis.
        if (prejitResult.IsFailure())
        {
            // This method is a bad inlinee according to our
            // analysis.  We will let the InlineResult destructor
            // mark it as noinline in the prejit image to save the
            // jit some work.
            //
            // This decision better not be context-dependent.
            assert(prejitResult.IsNever());
        }
        else
        {
            // This looks like a viable inline candidate.  Since
            // we're not actually inlining, don't report anything.
            prejitResult.SetSuccessResult(INLINE_PREJIT_SUCCESS);
        }
    }
    else
    {
        // We are jitting the root method, or inlining.
        fgFindBasicBlocks();
    }

    // If we're inlining and the candidate is bad, bail out.
    if (compDonotInline())
    {
        goto _Next;
    }

    // We may decide to optimize this method,
    // to avoid spending a long time stuck in Tier0 code.
    //
    if (fgCanSwitchToOptimized())
    {
        // We only expect to be able to do this at Tier0.
        //
        assert(opts.jitFlags->IsSet(JitFlags::JIT_FLAG_TIER0));

        // Normal tiering should bail us out of Tier0 tail call induced loops.
        // So keep these methods in Tier0 if we're gathering PGO data.
        // If we're not gathering PGO, then switch these to optimized to
        // minimize the number of tail call helper stubs we might need.
        // Reconsider this if/when we're able to share those stubs.
        //
        // Honor the config setting that tells the jit to
        // always optimize methods with loops.
        //
        // If neither of those apply, and OSR is enabled, the jit may still
        // decide to optimize, if there's something in the method that
        // OSR currently cannot handle, or we're optionally suppressing
        // OSR by method hash.
        //
        const char* reason = nullptr;

        if (compTailPrefixSeen && !opts.jitFlags->IsSet(JitFlags::JIT_FLAG_BBINSTR))
        {
            reason = "tail.call and not BBINSTR";
        }
        else if (compHasBackwardJump && ((info.compFlags & CORINFO_FLG_DISABLE_TIER0_FOR_LOOPS) != 0))
        {
            reason = "loop";
        }

        if (compHasBackwardJump && (reason == nullptr) && (JitConfig.TC_OnStackReplacement() > 0))
        {
            bool canEscapeViaOSR = compCanHavePatchpoints(&reason);

#ifdef DEBUG
            if (canEscapeViaOSR)
            {
                // Optionally disable OSR by method hash. This will force any
                // method that might otherwise get trapped in Tier0 to be optimized.
                //
                static ConfigMethodRange JitEnableOsrRange;
                JitEnableOsrRange.EnsureInit(JitConfig.JitEnableOsrRange());
                const unsigned hash = impInlineRoot()->info.compMethodHash();
                if (!JitEnableOsrRange.Contains(hash))
                {
                    canEscapeViaOSR = false;
                    reason          = "OSR disabled by JitEnableOsrRange";
                }
            }
#endif

            if (canEscapeViaOSR)
            {
                JITDUMP("\nOSR enabled for this method\n");
                if (compHasBackwardJump && !compTailPrefixSeen &&
                    opts.jitFlags->IsSet(JitFlags::JIT_FLAG_BBINSTR_IF_LOOPS) && opts.IsTier0())
                {
                    assert((info.compFlags & CORINFO_FLG_DISABLE_TIER0_FOR_LOOPS) == 0);
                    opts.jitFlags->Set(JitFlags::JIT_FLAG_BBINSTR);
                    JITDUMP("\nEnabling instrumentation for this method so OSR'd version will have a profile.\n");
                }
            }
            else
            {
                JITDUMP("\nOSR disabled for this method: %s\n", reason);
                assert(reason != nullptr);
            }
        }

        if (reason != nullptr)
        {
            fgSwitchToOptimized(reason);
        }
    }

    compSetOptimizationLevel();

#if COUNT_BASIC_BLOCKS
    bbCntTable.record(fgBBcount);

    if (fgBBcount == 1)
    {
        bbOneBBSizeTable.record(methodInfo->ILCodeSize);
    }
#endif // COUNT_BASIC_BLOCKS

#ifdef DEBUG
    if (verbose)
    {
        printf("Basic block list for '%s'\n", info.compFullName);
        fgDispBasicBlocks();
    }
#endif

    compMethodID = 0;
#ifdef DEBUG
    /* Give the function a unique number */

    if (opts.disAsm || verbose)
    {
        compMethodID = ~info.compMethodHash() & 0xffff;
    }
    else
    {
        compMethodID = InterlockedIncrement(&s_compMethodsCount);
    }
#endif

    if (compIsForInlining())
    {
        compInlineResult->NoteInt(InlineObservation::CALLEE_NUMBER_OF_BASIC_BLOCKS, fgBBcount);

        if (compInlineResult->IsFailure())
        {
            goto _Next;
        }
    }

#ifdef DEBUG
    if (compIsForInlining())
    {
        compGenTreeID   = impInlineInfo->InlinerCompiler->compGenTreeID;
        compStatementID = impInlineInfo->InlinerCompiler->compStatementID;
    }
#endif

    compCompile(methodCodePtr, methodCodeSize, compileFlags);

#ifdef DEBUG
    if (compIsForInlining())
    {
        impInlineInfo->InlinerCompiler->compGenTreeID    = compGenTreeID;
        impInlineInfo->InlinerCompiler->compStatementID  = compStatementID;
        impInlineInfo->InlinerCompiler->compBasicBlockID = compBasicBlockID;
    }
#endif

_Next:

    if (compDonotInline())
    {
        // Verify we have only one inline result in play.
        assert(impInlineInfo->inlineResult == compInlineResult);
    }

    if (!compIsForInlining())
    {
        compCompileFinish();

        // Did we just compile for a target architecture that the VM isn't expecting? If so, the VM
        // can't used the generated code (and we better be an AltJit!).

        if (!info.compMatchedVM)
        {
            return CORJIT_SKIPPED;
        }

#ifdef DEBUG
        if (opts.jitFlags->IsSet(JitFlags::JIT_FLAG_ALT_JIT) && JitConfig.RunAltJitCode() == 0)
        {
            return CORJIT_SKIPPED;
        }
#endif // DEBUG
    }

    /* Success! */
    return CORJIT_OK;
}

//------------------------------------------------------------------------
// compFindLocalVarLinear: Linear search for variable's scope containing offset.
//
// Arguments:
//     varNum    The variable number to search for in the array of scopes.
//     offs      The offset value which should occur within the life of the variable.
//
// Return Value:
//     VarScopeDsc* of a matching variable that contains the offset within its life
//     begin and life end or nullptr when there is no match found.
//
//  Description:
//     Linear search for matching variables with their life begin and end containing
//     the offset.
//     or NULL if one couldn't be found.
//
//  Note:
//     Usually called for scope count = 4. Could be called for values upto 8.
//
VarScopeDsc* Compiler::compFindLocalVarLinear(unsigned varNum, unsigned offs)
{
    for (unsigned i = 0; i < info.compVarScopesCount; i++)
    {
        VarScopeDsc* dsc = &info.compVarScopes[i];
        if ((dsc->vsdVarNum == varNum) && (dsc->vsdLifeBeg <= offs) && (dsc->vsdLifeEnd > offs))
        {
            return dsc;
        }
    }
    return nullptr;
}

//------------------------------------------------------------------------
// compFindLocalVar: Search for variable's scope containing offset.
//
// Arguments:
//    varNum    The variable number to search for in the array of scopes.
//    offs      The offset value which should occur within the life of the variable.
//
// Return Value:
//    VarScopeDsc* of a matching variable that contains the offset within its life
//    begin and life end.
//    or NULL if one couldn't be found.
//
//  Description:
//     Linear search for matching variables with their life begin and end containing
//     the offset only when the scope count is < MAX_LINEAR_FIND_LCL_SCOPELIST,
//     else use the hashtable lookup.
//
VarScopeDsc* Compiler::compFindLocalVar(unsigned varNum, unsigned offs)
{
    if (info.compVarScopesCount < MAX_LINEAR_FIND_LCL_SCOPELIST)
    {
        return compFindLocalVarLinear(varNum, offs);
    }
    else
    {
        VarScopeDsc* ret = compFindLocalVar(varNum, offs, offs);
        assert(ret == compFindLocalVarLinear(varNum, offs));
        return ret;
    }
}

//------------------------------------------------------------------------
// compFindLocalVar: Search for variable's scope containing offset.
//
// Arguments:
//    varNum    The variable number to search for in the array of scopes.
//    lifeBeg   The life begin of the variable's scope
//    lifeEnd   The life end of the variable's scope
//
// Return Value:
//    VarScopeDsc* of a matching variable that contains the offset within its life
//    begin and life end, or NULL if one couldn't be found.
//
//  Description:
//     Following are the steps used:
//     1. Index into the hashtable using varNum.
//     2. Iterate through the linked list at index varNum to find a matching
//        var scope.
//
VarScopeDsc* Compiler::compFindLocalVar(unsigned varNum, unsigned lifeBeg, unsigned lifeEnd)
{
    assert(compVarScopeMap != nullptr);

    VarScopeMapInfo* info;
    if (compVarScopeMap->Lookup(varNum, &info))
    {
        VarScopeListNode* list = info->head;
        while (list != nullptr)
        {
            if ((list->data->vsdLifeBeg <= lifeBeg) && (list->data->vsdLifeEnd > lifeEnd))
            {
                return list->data;
            }
            list = list->next;
        }
    }
    return nullptr;
}

//-------------------------------------------------------------------------
// compInitVarScopeMap: Create a scope map so it can be looked up by varNum
//
//  Description:
//     Map.K => Map.V :: varNum => List(ScopeDsc)
//
//     Create a scope map that can be indexed by varNum and can be iterated
//     on it's values to look for matching scope when given an offs or
//     lifeBeg and lifeEnd.
//
//  Notes:
//     1. Build the map only when we think linear search is slow, i.e.,
//     MAX_LINEAR_FIND_LCL_SCOPELIST is large.
//     2. Linked list preserves original array order.
//
void Compiler::compInitVarScopeMap()
{
    if (info.compVarScopesCount < MAX_LINEAR_FIND_LCL_SCOPELIST)
    {
        return;
    }

    assert(compVarScopeMap == nullptr);

    compVarScopeMap = new (getAllocator()) VarNumToScopeDscMap(getAllocator());

    // 599 prime to limit huge allocations; for ex: duplicated scopes on single var.
    compVarScopeMap->Reallocate(min(info.compVarScopesCount, 599));

    for (unsigned i = 0; i < info.compVarScopesCount; ++i)
    {
        unsigned varNum = info.compVarScopes[i].vsdVarNum;

        VarScopeListNode* node = VarScopeListNode::Create(&info.compVarScopes[i], getAllocator());

        // Index by varNum and if the list exists append "node" to the "list".
        VarScopeMapInfo* info;
        if (compVarScopeMap->Lookup(varNum, &info))
        {
            info->tail->next = node;
            info->tail       = node;
        }
        // Create a new list.
        else
        {
            info = VarScopeMapInfo::Create(node, getAllocator());
            compVarScopeMap->Set(varNum, info);
        }
    }
}

struct genCmpLocalVarLifeBeg
{
    bool operator()(const VarScopeDsc* elem1, const VarScopeDsc* elem2)
    {
        return elem1->vsdLifeBeg < elem2->vsdLifeBeg;
    }
};

struct genCmpLocalVarLifeEnd
{
    bool operator()(const VarScopeDsc* elem1, const VarScopeDsc* elem2)
    {
        return elem1->vsdLifeEnd < elem2->vsdLifeEnd;
    }
};

inline void Compiler::compInitScopeLists()
{
    if (info.compVarScopesCount == 0)
    {
        compEnterScopeList = compExitScopeList = nullptr;
        return;
    }

    // Populate the 'compEnterScopeList' and 'compExitScopeList' lists

    compEnterScopeList = new (this, CMK_DebugInfo) VarScopeDsc*[info.compVarScopesCount];
    compExitScopeList  = new (this, CMK_DebugInfo) VarScopeDsc*[info.compVarScopesCount];

    for (unsigned i = 0; i < info.compVarScopesCount; i++)
    {
        compEnterScopeList[i] = compExitScopeList[i] = &info.compVarScopes[i];
    }

    jitstd::sort(compEnterScopeList, compEnterScopeList + info.compVarScopesCount, genCmpLocalVarLifeBeg());
    jitstd::sort(compExitScopeList, compExitScopeList + info.compVarScopesCount, genCmpLocalVarLifeEnd());
}

void Compiler::compResetScopeLists()
{
    if (info.compVarScopesCount == 0)
    {
        return;
    }

    assert(compEnterScopeList && compExitScopeList);

    compNextEnterScope = compNextExitScope = 0;
}

VarScopeDsc* Compiler::compGetNextEnterScope(unsigned offs, bool scan)
{
    assert(info.compVarScopesCount);
    assert(compEnterScopeList && compExitScopeList);

    if (compNextEnterScope < info.compVarScopesCount)
    {
        assert(compEnterScopeList[compNextEnterScope]);
        unsigned nextEnterOff = compEnterScopeList[compNextEnterScope]->vsdLifeBeg;
        assert(scan || (offs <= nextEnterOff));

        if (!scan)
        {
            if (offs == nextEnterOff)
            {
                return compEnterScopeList[compNextEnterScope++];
            }
        }
        else
        {
            if (nextEnterOff <= offs)
            {
                return compEnterScopeList[compNextEnterScope++];
            }
        }
    }

    return nullptr;
}

VarScopeDsc* Compiler::compGetNextExitScope(unsigned offs, bool scan)
{
    assert(info.compVarScopesCount);
    assert(compEnterScopeList && compExitScopeList);

    if (compNextExitScope < info.compVarScopesCount)
    {
        assert(compExitScopeList[compNextExitScope]);
        unsigned nextExitOffs = compExitScopeList[compNextExitScope]->vsdLifeEnd;
        assert(scan || (offs <= nextExitOffs));

        if (!scan)
        {
            if (offs == nextExitOffs)
            {
                return compExitScopeList[compNextExitScope++];
            }
        }
        else
        {
            if (nextExitOffs <= offs)
            {
                return compExitScopeList[compNextExitScope++];
            }
        }
    }

    return nullptr;
}

// The function will call the callback functions for scopes with boundaries
// at instrs from the current status of the scope lists to 'offset',
// ordered by instrs.

void Compiler::compProcessScopesUntil(unsigned   offset,
                                      VARSET_TP* inScope,
                                      void (Compiler::*enterScopeFn)(VARSET_TP* inScope, VarScopeDsc*),
                                      void (Compiler::*exitScopeFn)(VARSET_TP* inScope, VarScopeDsc*))
{
    assert(offset != BAD_IL_OFFSET);
    assert(inScope != nullptr);

    bool         foundExit = false, foundEnter = true;
    VarScopeDsc* scope;
    VarScopeDsc* nextExitScope  = nullptr;
    VarScopeDsc* nextEnterScope = nullptr;
    unsigned     offs = offset, curEnterOffs = 0;

    goto START_FINDING_SCOPES;

    // We need to determine the scopes which are open for the current block.
    // This loop walks over the missing blocks between the current and the
    // previous block, keeping the enter and exit offsets in lockstep.

    do
    {
        foundExit = foundEnter = false;

        if (nextExitScope)
        {
            (this->*exitScopeFn)(inScope, nextExitScope);
            nextExitScope = nullptr;
            foundExit     = true;
        }

        offs = nextEnterScope ? nextEnterScope->vsdLifeBeg : offset;

        while ((scope = compGetNextExitScope(offs, true)) != nullptr)
        {
            foundExit = true;

            if (!nextEnterScope || scope->vsdLifeEnd > nextEnterScope->vsdLifeBeg)
            {
                // We overshot the last found Enter scope. Save the scope for later
                // and find an entering scope

                nextExitScope = scope;
                break;
            }

            (this->*exitScopeFn)(inScope, scope);
        }

        if (nextEnterScope)
        {
            (this->*enterScopeFn)(inScope, nextEnterScope);
            curEnterOffs   = nextEnterScope->vsdLifeBeg;
            nextEnterScope = nullptr;
            foundEnter     = true;
        }

        offs = nextExitScope ? nextExitScope->vsdLifeEnd : offset;

    START_FINDING_SCOPES:

        while ((scope = compGetNextEnterScope(offs, true)) != nullptr)
        {
            foundEnter = true;

            if ((nextExitScope && scope->vsdLifeBeg >= nextExitScope->vsdLifeEnd) || (scope->vsdLifeBeg > curEnterOffs))
            {
                // We overshot the last found exit scope. Save the scope for later
                // and find an exiting scope

                nextEnterScope = scope;
                break;
            }

            (this->*enterScopeFn)(inScope, scope);

            if (!nextExitScope)
            {
                curEnterOffs = scope->vsdLifeBeg;
            }
        }
    } while (foundExit || foundEnter);
}

#if defined(DEBUG)

void Compiler::compDispScopeLists()
{
    unsigned i;

    printf("Local variable scopes = %d\n", info.compVarScopesCount);

    if (info.compVarScopesCount)
    {
        printf("    \tVarNum \tLVNum \t      Name \tBeg \tEnd\n");
    }

    printf("Sorted by enter scope:\n");
    for (i = 0; i < info.compVarScopesCount; i++)
    {
        VarScopeDsc* varScope = compEnterScopeList[i];
        assert(varScope);
        printf("%2d: \t%02Xh \t%02Xh \t%10s \t%03Xh   \t%03Xh", i, varScope->vsdVarNum, varScope->vsdLVnum,
               VarNameToStr(varScope->vsdName) == nullptr ? "UNKNOWN" : VarNameToStr(varScope->vsdName),
               varScope->vsdLifeBeg, varScope->vsdLifeEnd);

        if (compNextEnterScope == i)
        {
            printf(" <-- next enter scope");
        }

        printf("\n");
    }

    printf("Sorted by exit scope:\n");
    for (i = 0; i < info.compVarScopesCount; i++)
    {
        VarScopeDsc* varScope = compExitScopeList[i];
        assert(varScope);
        printf("%2d: \t%02Xh \t%02Xh \t%10s \t%03Xh   \t%03Xh", i, varScope->vsdVarNum, varScope->vsdLVnum,
               VarNameToStr(varScope->vsdName) == nullptr ? "UNKNOWN" : VarNameToStr(varScope->vsdName),
               varScope->vsdLifeBeg, varScope->vsdLifeEnd);

        if (compNextExitScope == i)
        {
            printf(" <-- next exit scope");
        }

        printf("\n");
    }
}

void Compiler::compDispLocalVars()
{
    printf("info.compVarScopesCount = %d\n", info.compVarScopesCount);

    if (info.compVarScopesCount > 0)
    {
        printf("    \tVarNum \tLVNum \t      Name \tBeg \tEnd\n");
    }

    for (unsigned i = 0; i < info.compVarScopesCount; i++)
    {
        VarScopeDsc* varScope = &info.compVarScopes[i];
        printf("%2d: \t%02Xh \t%02Xh \t%10s \t%03Xh   \t%03Xh\n", i, varScope->vsdVarNum, varScope->vsdLVnum,
               VarNameToStr(varScope->vsdName) == nullptr ? "UNKNOWN" : VarNameToStr(varScope->vsdName),
               varScope->vsdLifeBeg, varScope->vsdLifeEnd);
    }
}

#endif // DEBUG

/*****************************************************************************/

#if MEASURE_CLRAPI_CALLS

struct WrapICorJitInfo : public ICorJitInfo
{
    //------------------------------------------------------------------------
    // WrapICorJitInfo::makeOne: allocate an instance of WrapICorJitInfo
    //
    // Arguments:
    //    alloc      - the allocator to get memory from for the instance
    //    compile    - the compiler instance
    //    compHndRef - the ICorJitInfo handle from the EE; the caller's
    //                 copy may be replaced with a "wrapper" instance
    //
    // Return Value:
    //    If the config flags indicate that ICorJitInfo should be wrapped,
    //    we return the "wrapper" instance; otherwise we return "nullptr".

    static WrapICorJitInfo* makeOne(ArenaAllocator* alloc, Compiler* compiler, COMP_HANDLE& compHndRef /* INOUT */)
    {
        WrapICorJitInfo* wrap = nullptr;

        if (JitConfig.JitEECallTimingInfo() != 0)
        {
            // It's too early to use the default allocator, so we do this
            // in two steps to be safe (the constructor doesn't need to do
            // anything except fill in the vtable pointer, so we let the
            // compiler do it).
            void* inst = alloc->allocateMemory(roundUp(sizeof(WrapICorJitInfo)));
            if (inst != nullptr)
            {
                // If you get a build error here due to 'WrapICorJitInfo' being
                // an abstract class, it's very likely that the wrapper bodies
                // in ICorJitInfo_wrapper_generated.hpp are no longer in sync with
                // the EE interface; please be kind and update the header file.
                wrap = new (inst, jitstd::placement_t()) WrapICorJitInfo();

                wrap->wrapComp = compiler;

                // Save the real handle and replace it with our wrapped version.
                wrap->wrapHnd = compHndRef;
                compHndRef    = wrap;
            }
        }

        return wrap;
    }

private:
    Compiler*   wrapComp;
    COMP_HANDLE wrapHnd; // the "real thing"

public:
#include "ICorJitInfo_wrapper_generated.hpp"
};

#endif // MEASURE_CLRAPI_CALLS

/*****************************************************************************/

// Compile a single method

int jitNativeCode(CORINFO_METHOD_HANDLE methodHnd,
                  CORINFO_MODULE_HANDLE classPtr,
                  COMP_HANDLE           compHnd,
                  CORINFO_METHOD_INFO*  methodInfo,
                  void**                methodCodePtr,
                  uint32_t*             methodCodeSize,
                  JitFlags*             compileFlags,
                  void*                 inlineInfoPtr)
{
    //
    // A non-NULL inlineInfo means we are compiling the inlinee method.
    //
    InlineInfo* inlineInfo = (InlineInfo*)inlineInfoPtr;

    bool jitFallbackCompile = false;
START:
    int result = CORJIT_INTERNALERROR;

    ArenaAllocator* pAlloc = nullptr;
    ArenaAllocator  alloc;

#if MEASURE_CLRAPI_CALLS
    WrapICorJitInfo* wrapCLR = nullptr;
#endif

    if (inlineInfo)
    {
        // Use inliner's memory allocator when compiling the inlinee.
        pAlloc = inlineInfo->InlinerCompiler->compGetArenaAllocator();
    }
    else
    {
        pAlloc = &alloc;
    }

    Compiler* pComp;
    pComp = nullptr;

    struct Param
    {
        Compiler*       pComp;
        ArenaAllocator* pAlloc;
        bool            jitFallbackCompile;

        CORINFO_METHOD_HANDLE methodHnd;
        CORINFO_MODULE_HANDLE classPtr;
        COMP_HANDLE           compHnd;
        CORINFO_METHOD_INFO*  methodInfo;
        void**                methodCodePtr;
        uint32_t*             methodCodeSize;
        JitFlags*             compileFlags;
        InlineInfo*           inlineInfo;
#if MEASURE_CLRAPI_CALLS
        WrapICorJitInfo* wrapCLR;
#endif

        int result;
    } param;
    param.pComp              = nullptr;
    param.pAlloc             = pAlloc;
    param.jitFallbackCompile = jitFallbackCompile;
    param.methodHnd          = methodHnd;
    param.classPtr           = classPtr;
    param.compHnd            = compHnd;
    param.methodInfo         = methodInfo;
    param.methodCodePtr      = methodCodePtr;
    param.methodCodeSize     = methodCodeSize;
    param.compileFlags       = compileFlags;
    param.inlineInfo         = inlineInfo;
#if MEASURE_CLRAPI_CALLS
    param.wrapCLR = nullptr;
#endif
    param.result = result;

    setErrorTrap(compHnd, Param*, pParamOuter, &param)
    {
        setErrorTrap(nullptr, Param*, pParam, pParamOuter)
        {
            if (pParam->inlineInfo)
            {
                // Lazily create the inlinee compiler object
                if (pParam->inlineInfo->InlinerCompiler->InlineeCompiler == nullptr)
                {
                    pParam->inlineInfo->InlinerCompiler->InlineeCompiler =
                        (Compiler*)pParam->pAlloc->allocateMemory(roundUp(sizeof(*pParam->pComp)));
                }

                // Use the inlinee compiler object
                pParam->pComp = pParam->inlineInfo->InlinerCompiler->InlineeCompiler;
#ifdef DEBUG
// memset(pParam->pComp, 0xEE, sizeof(Compiler));
#endif
            }
            else
            {
                // Allocate create the inliner compiler object
                pParam->pComp = (Compiler*)pParam->pAlloc->allocateMemory(roundUp(sizeof(*pParam->pComp)));
            }

#if MEASURE_CLRAPI_CALLS
            pParam->wrapCLR = WrapICorJitInfo::makeOne(pParam->pAlloc, pParam->pComp, pParam->compHnd);
#endif

            // push this compiler on the stack (TLS)
            pParam->pComp->prevCompiler = JitTls::GetCompiler();
            JitTls::SetCompiler(pParam->pComp);

// PREFIX_ASSUME gets turned into ASSERT_CHECK and we cannot have it here
#if defined(_PREFAST_) || defined(_PREFIX_)
            PREFIX_ASSUME(pParam->pComp != NULL);
#else
            assert(pParam->pComp != nullptr);
#endif

            pParam->pComp->compInit(pParam->pAlloc, pParam->methodHnd, pParam->compHnd, pParam->methodInfo,
                                    pParam->inlineInfo);

#ifdef DEBUG
            pParam->pComp->jitFallbackCompile = pParam->jitFallbackCompile;
#endif

            // Now generate the code
            pParam->result = pParam->pComp->compCompile(pParam->classPtr, pParam->methodCodePtr, pParam->methodCodeSize,
                                                        pParam->compileFlags);
        }
        finallyErrorTrap()
        {
            Compiler* pCompiler = pParamOuter->pComp;

            // If OOM is thrown when allocating memory for a pComp, we will end up here.
            // For this case, pComp and also pCompiler will be a nullptr
            //
            if (pCompiler != nullptr)
            {
                pCompiler->info.compCode = nullptr;

                // pop the compiler off the TLS stack only if it was linked above
                assert(JitTls::GetCompiler() == pCompiler);
                JitTls::SetCompiler(pCompiler->prevCompiler);
            }

            if (pParamOuter->inlineInfo == nullptr)
            {
                // Free up the allocator we were using
                pParamOuter->pAlloc->destroy();
            }
        }
        endErrorTrap()
    }
    impJitErrorTrap()
    {
        // If we were looking at an inlinee....
        if (inlineInfo != nullptr)
        {
            // Note that we failed to compile the inlinee, and that
            // there's no point trying to inline it again anywhere else.
            inlineInfo->inlineResult->NoteFatal(InlineObservation::CALLEE_COMPILATION_ERROR);
        }
        param.result = __errc;
    }
    endErrorTrap()

        result = param.result;

    if (!inlineInfo &&
        (result == CORJIT_INTERNALERROR || result == CORJIT_RECOVERABLEERROR || result == CORJIT_IMPLLIMITATION) &&
        !jitFallbackCompile)
    {
        // If we failed the JIT, reattempt with debuggable code.
        jitFallbackCompile = true;

        // Update the flags for 'safer' code generation.
        compileFlags->Set(JitFlags::JIT_FLAG_MIN_OPT);
        compileFlags->Clear(JitFlags::JIT_FLAG_SIZE_OPT);
        compileFlags->Clear(JitFlags::JIT_FLAG_SPEED_OPT);

        goto START;
    }

    return result;
}

#if defined(UNIX_AMD64_ABI)

// GetTypeFromClassificationAndSizes:
//   Returns the type of the eightbyte accounting for the classification and size of the eightbyte.
//
// args:
//   classType: classification type
//   size: size of the eightbyte.
//
// static
var_types Compiler::GetTypeFromClassificationAndSizes(SystemVClassificationType classType, int size)
{
    var_types type = TYP_UNKNOWN;
    switch (classType)
    {
        case SystemVClassificationTypeInteger:
            if (size == 1)
            {
                type = TYP_BYTE;
            }
            else if (size <= 2)
            {
                type = TYP_SHORT;
            }
            else if (size <= 4)
            {
                type = TYP_INT;
            }
            else if (size <= 8)
            {
                type = TYP_LONG;
            }
            else
            {
                assert(false && "GetTypeFromClassificationAndSizes Invalid Integer classification type.");
            }
            break;
        case SystemVClassificationTypeIntegerReference:
            type = TYP_REF;
            break;
        case SystemVClassificationTypeIntegerByRef:
            type = TYP_BYREF;
            break;
        case SystemVClassificationTypeSSE:
            if (size <= 4)
            {
                type = TYP_FLOAT;
            }
            else if (size <= 8)
            {
                type = TYP_DOUBLE;
            }
            else
            {
                assert(false && "GetTypeFromClassificationAndSizes Invalid SSE classification type.");
            }
            break;

        default:
            assert(false && "GetTypeFromClassificationAndSizes Invalid classification type.");
            break;
    }

    return type;
}

//-------------------------------------------------------------------
// GetEightByteType: Returns the type of eightbyte slot of a struct
//
// Arguments:
//   structDesc  -  struct classification description.
//   slotNum     -  eightbyte slot number for the struct.
//
// Return Value:
//    type of the eightbyte slot of the struct
//
// static
var_types Compiler::GetEightByteType(const SYSTEMV_AMD64_CORINFO_STRUCT_REG_PASSING_DESCRIPTOR& structDesc,
                                     unsigned                                                   slotNum)
{
    var_types eightByteType = TYP_UNDEF;
    unsigned  len           = structDesc.eightByteSizes[slotNum];

    switch (structDesc.eightByteClassifications[slotNum])
    {
        case SystemVClassificationTypeInteger:
            // See typelist.h for jit type definition.
            // All the types of size < 4 bytes are of jit type TYP_INT.
            if (structDesc.eightByteSizes[slotNum] <= 4)
            {
                eightByteType = TYP_INT;
            }
            else if (structDesc.eightByteSizes[slotNum] <= 8)
            {
                eightByteType = TYP_LONG;
            }
            else
            {
                assert(false && "GetEightByteType Invalid Integer classification type.");
            }
            break;
        case SystemVClassificationTypeIntegerReference:
            assert(len == REGSIZE_BYTES);
            eightByteType = TYP_REF;
            break;
        case SystemVClassificationTypeIntegerByRef:
            assert(len == REGSIZE_BYTES);
            eightByteType = TYP_BYREF;
            break;
        case SystemVClassificationTypeSSE:
            if (structDesc.eightByteSizes[slotNum] <= 4)
            {
                eightByteType = TYP_FLOAT;
            }
            else if (structDesc.eightByteSizes[slotNum] <= 8)
            {
                eightByteType = TYP_DOUBLE;
            }
            else
            {
                assert(false && "GetEightByteType Invalid SSE classification type.");
            }
            break;
        default:
            assert(false && "GetEightByteType Invalid classification type.");
            break;
    }

    return eightByteType;
}

//------------------------------------------------------------------------------------------------------
// GetStructTypeOffset: Gets the type, size and offset of the eightbytes of a struct for System V systems.
//
// Arguments:
//    'structDesc' -  struct description
//    'type0'      -  out param; returns the type of the first eightbyte.
//    'type1'      -  out param; returns the type of the second eightbyte.
//    'offset0'    -  out param; returns the offset of the first eightbyte.
//    'offset1'    -  out param; returns the offset of the second eightbyte.
//
// static
void Compiler::GetStructTypeOffset(const SYSTEMV_AMD64_CORINFO_STRUCT_REG_PASSING_DESCRIPTOR& structDesc,
                                   var_types*                                                 type0,
                                   var_types*                                                 type1,
                                   unsigned __int8*                                           offset0,
                                   unsigned __int8*                                           offset1)
{
    *offset0 = structDesc.eightByteOffsets[0];
    *offset1 = structDesc.eightByteOffsets[1];

    *type0 = TYP_UNKNOWN;
    *type1 = TYP_UNKNOWN;

    // Set the first eightbyte data
    if (structDesc.eightByteCount >= 1)
    {
        *type0 = GetEightByteType(structDesc, 0);
    }

    // Set the second eight byte data
    if (structDesc.eightByteCount == 2)
    {
        *type1 = GetEightByteType(structDesc, 1);
    }
}

//------------------------------------------------------------------------------------------------------
// GetStructTypeOffset: Gets the type, size and offset of the eightbytes of a struct for System V systems.
//
// Arguments:
//    'typeHnd'    -  type handle
//    'type0'      -  out param; returns the type of the first eightbyte.
//    'type1'      -  out param; returns the type of the second eightbyte.
//    'offset0'    -  out param; returns the offset of the first eightbyte.
//    'offset1'    -  out param; returns the offset of the second eightbyte.
//
void Compiler::GetStructTypeOffset(CORINFO_CLASS_HANDLE typeHnd,
                                   var_types*           type0,
                                   var_types*           type1,
                                   unsigned __int8*     offset0,
                                   unsigned __int8*     offset1)
{
    SYSTEMV_AMD64_CORINFO_STRUCT_REG_PASSING_DESCRIPTOR structDesc;
    eeGetSystemVAmd64PassStructInRegisterDescriptor(typeHnd, &structDesc);
    assert(structDesc.passedInRegisters);
    GetStructTypeOffset(structDesc, type0, type1, offset0, offset1);
}

#endif // defined(UNIX_AMD64_ABI)

/*****************************************************************************/
/*****************************************************************************/

#ifdef DEBUG
Compiler::NodeToIntMap* Compiler::FindReachableNodesInNodeTestData()
{
    NodeToIntMap* reachable = new (getAllocatorDebugOnly()) NodeToIntMap(getAllocatorDebugOnly());

    if (m_nodeTestData == nullptr)
    {
        return reachable;
    }

    // Otherwise, iterate.

    for (BasicBlock* const block : Blocks())
    {
        for (Statement* const stmt : block->NonPhiStatements())
        {
            for (GenTree* const tree : stmt->TreeList())
            {
                TestLabelAndNum tlAndN;

                // For call nodes, translate late args to what they stand for.
                if (tree->OperGet() == GT_CALL)
                {
                    GenTreeCall* call = tree->AsCall();
                    unsigned     i    = 0;
                    for (CallArg& arg : call->gtArgs.Args())
                    {
                        GenTree* argNode = arg.GetNode();
                        if (GetNodeTestData()->Lookup(argNode, &tlAndN))
                        {
                            reachable->Set(argNode, 0);
                        }
                        i++;
                    }
                }

                if (GetNodeTestData()->Lookup(tree, &tlAndN))
                {
                    reachable->Set(tree, 0);
                }
            }
        }
    }
    return reachable;
}

void Compiler::TransferTestDataToNode(GenTree* from, GenTree* to)
{
    TestLabelAndNum tlAndN;
    // We can't currently associate multiple annotations with a single node.
    // If we need to, we can fix this...

    // If the table is null, don't create it just to do the lookup, which would fail...
    if (m_nodeTestData != nullptr && GetNodeTestData()->Lookup(from, &tlAndN))
    {
        assert(!GetNodeTestData()->Lookup(to, &tlAndN));
        // We can't currently associate multiple annotations with a single node.
        // If we need to, we can fix this...
        TestLabelAndNum tlAndNTo;
        assert(!GetNodeTestData()->Lookup(to, &tlAndNTo));

        GetNodeTestData()->Remove(from);
        GetNodeTestData()->Set(to, tlAndN);
    }
}

#endif // DEBUG

/*
XXXXXXXXXXXXXXXXXXXXXXXXXXXXXXXXXXXXXXXXXXXXXXXXXXXXXXXXXXXXXXXXXXXXXXXXXXXXXXX
XXXXXXXXXXXXXXXXXXXXXXXXXXXXXXXXXXXXXXXXXXXXXXXXXXXXXXXXXXXXXXXXXXXXXXXXXXXXXXX
XX                                                                           XX
XX                          jvc                                              XX
XX                                                                           XX
XX  Functions for the stand-alone version of the JIT .                       XX
XX                                                                           XX
XXXXXXXXXXXXXXXXXXXXXXXXXXXXXXXXXXXXXXXXXXXXXXXXXXXXXXXXXXXXXXXXXXXXXXXXXXXXXXX
XXXXXXXXXXXXXXXXXXXXXXXXXXXXXXXXXXXXXXXXXXXXXXXXXXXXXXXXXXXXXXXXXXXXXXXXXXXXXXX
*/

/*****************************************************************************/
void codeGeneratorCodeSizeBeg()
{
}

/*****************************************************************************
 *
 *  Used for counting pointer assignments.
 */

/*****************************************************************************/
void codeGeneratorCodeSizeEnd()
{
}
/*****************************************************************************
 *
 *  Gather statistics - mainly used for the standalone
 *  Enable various #ifdef's to get the information you need
 */

void Compiler::compJitStats()
{
#if CALL_ARG_STATS

    /* Method types and argument statistics */
    compCallArgStats();
#endif // CALL_ARG_STATS
}

#if CALL_ARG_STATS

/*****************************************************************************
 *
 *  Gather statistics about method calls and arguments
 */

void Compiler::compCallArgStats()
{
    unsigned argNum;

    unsigned argDWordNum;
    unsigned argLngNum;
    unsigned argFltNum;
    unsigned argDblNum;

    unsigned regArgNum;
    unsigned regArgDeferred;
    unsigned regArgTemp;

    unsigned regArgLclVar;
    unsigned regArgConst;

    unsigned argTempsThisMethod = 0;

    assert(fgStmtListThreaded);

    for (BasicBlock* const block : Blocks())
    {
        for (Statement* const stmt : block->Statements())
        {
            for (GenTree* const call : stmt->TreeList())
            {
                if (call->gtOper != GT_CALL)
                    continue;

                argNum = regArgNum = regArgDeferred = regArgTemp = regArgConst = regArgLclVar = argDWordNum =
                    argLngNum = argFltNum = argDblNum = 0;

                argTotalCalls++;

                if (call->AsCall()->gtCallThisArg == nullptr)
                {
                    if (call->AsCall()->gtCallType == CT_HELPER)
                    {
                        argHelperCalls++;
                    }
                    else
                    {
                        argStaticCalls++;
                    }
                }
                else
                {
                    /* We have a 'this' pointer */

                    argDWordNum++;
                    argNum++;
                    regArgNum++;
                    regArgDeferred++;
                    argTotalObjPtr++;

                    if (call->AsCall()->IsVirtual())
                    {
                        /* virtual function */
                        argVirtualCalls++;
                    }
                    else
                    {
                        argNonVirtualCalls++;
                    }
                }
            }
        }
    }

    argTempsCntTable.record(argTempsThisMethod);

    if (argMaxTempsPerMethod < argTempsThisMethod)
    {
        argMaxTempsPerMethod = argTempsThisMethod;
    }
}

/* static */
void Compiler::compDispCallArgStats(FILE* fout)
{
    if (argTotalCalls == 0)
        return;

    fprintf(fout, "\n");
    fprintf(fout, "--------------------------------------------------\n");
    fprintf(fout, "Call stats\n");
    fprintf(fout, "--------------------------------------------------\n");
    fprintf(fout, "Total # of calls = %d, calls / method = %.3f\n\n", argTotalCalls,
            (float)argTotalCalls / genMethodCnt);

    fprintf(fout, "Percentage of      helper calls = %4.2f %%\n", (float)(100 * argHelperCalls) / argTotalCalls);
    fprintf(fout, "Percentage of      static calls = %4.2f %%\n", (float)(100 * argStaticCalls) / argTotalCalls);
    fprintf(fout, "Percentage of     virtual calls = %4.2f %%\n", (float)(100 * argVirtualCalls) / argTotalCalls);
    fprintf(fout, "Percentage of non-virtual calls = %4.2f %%\n\n", (float)(100 * argNonVirtualCalls) / argTotalCalls);

    fprintf(fout, "Average # of arguments per call = %.2f%%\n\n", (float)argTotalArgs / argTotalCalls);

    fprintf(fout, "Percentage of DWORD  arguments   = %.2f %%\n", (float)(100 * argTotalDWordArgs) / argTotalArgs);
    fprintf(fout, "Percentage of LONG   arguments   = %.2f %%\n", (float)(100 * argTotalLongArgs) / argTotalArgs);
    fprintf(fout, "Percentage of FLOAT  arguments   = %.2f %%\n", (float)(100 * argTotalFloatArgs) / argTotalArgs);
    fprintf(fout, "Percentage of DOUBLE arguments   = %.2f %%\n\n", (float)(100 * argTotalDoubleArgs) / argTotalArgs);

    if (argTotalRegArgs == 0)
        return;

    /*
        fprintf(fout, "Total deferred arguments     = %d \n", argTotalDeferred);

        fprintf(fout, "Total temp arguments         = %d \n\n", argTotalTemps);

        fprintf(fout, "Total 'this' arguments       = %d \n", argTotalObjPtr);
        fprintf(fout, "Total local var arguments    = %d \n", argTotalLclVar);
        fprintf(fout, "Total constant arguments     = %d \n\n", argTotalConst);
    */

    fprintf(fout, "\nRegister Arguments:\n\n");

    fprintf(fout, "Percentage of deferred arguments = %.2f %%\n", (float)(100 * argTotalDeferred) / argTotalRegArgs);
    fprintf(fout, "Percentage of temp arguments     = %.2f %%\n\n", (float)(100 * argTotalTemps) / argTotalRegArgs);

    fprintf(fout, "Maximum # of temps per method    = %d\n\n", argMaxTempsPerMethod);

    fprintf(fout, "Percentage of ObjPtr arguments   = %.2f %%\n", (float)(100 * argTotalObjPtr) / argTotalRegArgs);
    // fprintf(fout, "Percentage of global arguments   = %.2f %%\n", (float)(100 * argTotalDWordGlobEf) /
    // argTotalRegArgs);
    fprintf(fout, "Percentage of constant arguments = %.2f %%\n", (float)(100 * argTotalConst) / argTotalRegArgs);
    fprintf(fout, "Percentage of lcl var arguments  = %.2f %%\n\n", (float)(100 * argTotalLclVar) / argTotalRegArgs);

    fprintf(fout, "--------------------------------------------------\n");
    fprintf(fout, "Argument count frequency table (includes ObjPtr):\n");
    fprintf(fout, "--------------------------------------------------\n");
    argCntTable.dump(fout);
    fprintf(fout, "--------------------------------------------------\n");

    fprintf(fout, "--------------------------------------------------\n");
    fprintf(fout, "DWORD argument count frequency table (w/o LONG):\n");
    fprintf(fout, "--------------------------------------------------\n");
    argDWordCntTable.dump(fout);
    fprintf(fout, "--------------------------------------------------\n");

    fprintf(fout, "--------------------------------------------------\n");
    fprintf(fout, "Temps count frequency table (per method):\n");
    fprintf(fout, "--------------------------------------------------\n");
    argTempsCntTable.dump(fout);
    fprintf(fout, "--------------------------------------------------\n");

    /*
        fprintf(fout, "--------------------------------------------------\n");
        fprintf(fout, "DWORD argument count frequency table (w/ LONG):\n");
        fprintf(fout, "--------------------------------------------------\n");
        argDWordLngCntTable.dump(fout);
        fprintf(fout, "--------------------------------------------------\n");
    */
}

#endif // CALL_ARG_STATS

// JIT time end to end, and by phases.

#ifdef FEATURE_JIT_METHOD_PERF
// Static variables
CritSecObject       CompTimeSummaryInfo::s_compTimeSummaryLock;
CompTimeSummaryInfo CompTimeSummaryInfo::s_compTimeSummary;
#if MEASURE_CLRAPI_CALLS
double JitTimer::s_cyclesPerSec = CachedCyclesPerSecond();
#endif
#endif // FEATURE_JIT_METHOD_PERF

#if defined(FEATURE_JIT_METHOD_PERF) || DUMP_FLOWGRAPHS || defined(FEATURE_TRACELOGGING)
const char* PhaseNames[] = {
#define CompPhaseNameMacro(enum_nm, string_nm, hasChildren, parent, measureIR) string_nm,
#include "compphases.h"
};

const char* PhaseEnums[] = {
#define CompPhaseNameMacro(enum_nm, string_nm, hasChildren, parent, measureIR) #enum_nm,
#include "compphases.h"
};

#endif // defined(FEATURE_JIT_METHOD_PERF) || DUMP_FLOWGRAPHS

#ifdef FEATURE_JIT_METHOD_PERF
bool PhaseHasChildren[] = {
#define CompPhaseNameMacro(enum_nm, string_nm, hasChildren, parent, measureIR) hasChildren,
#include "compphases.h"
};

int PhaseParent[] = {
#define CompPhaseNameMacro(enum_nm, string_nm, hasChildren, parent, measureIR) parent,
#include "compphases.h"
};

bool PhaseReportsIRSize[] = {
#define CompPhaseNameMacro(enum_nm, string_nm, hasChildren, parent, measureIR) measureIR,
#include "compphases.h"
};

CompTimeInfo::CompTimeInfo(unsigned byteCodeBytes)
    : m_byteCodeBytes(byteCodeBytes)
    , m_totalCycles(0)
    , m_parentPhaseEndSlop(0)
    , m_timerFailure(false)
#if MEASURE_CLRAPI_CALLS
    , m_allClrAPIcalls(0)
    , m_allClrAPIcycles(0)
#endif
{
    for (int i = 0; i < PHASE_NUMBER_OF; i++)
    {
        m_invokesByPhase[i] = 0;
        m_cyclesByPhase[i]  = 0;
#if MEASURE_CLRAPI_CALLS
        m_CLRinvokesByPhase[i] = 0;
        m_CLRcyclesByPhase[i]  = 0;
#endif
    }

#if MEASURE_CLRAPI_CALLS
    assert(ArrLen(m_perClrAPIcalls) == API_ICorJitInfo_Names::API_COUNT);
    assert(ArrLen(m_perClrAPIcycles) == API_ICorJitInfo_Names::API_COUNT);
    assert(ArrLen(m_maxClrAPIcycles) == API_ICorJitInfo_Names::API_COUNT);
    for (int i = 0; i < API_ICorJitInfo_Names::API_COUNT; i++)
    {
        m_perClrAPIcalls[i]  = 0;
        m_perClrAPIcycles[i] = 0;
        m_maxClrAPIcycles[i] = 0;
    }
#endif
}

bool CompTimeSummaryInfo::IncludedInFilteredData(CompTimeInfo& info)
{
    return false; // info.m_byteCodeBytes < 10;
}

//------------------------------------------------------------------------
// CompTimeSummaryInfo::AddInfo: Record timing info from one compile.
//
// Arguments:
//    info          - The timing information to record.
//    includePhases - If "true", the per-phase info in "info" is valid,
//                    which means that a "normal" compile has ended; if
//                    the value is "false" we are recording the results
//                    of a partial compile (typically an import-only run
//                    on behalf of the inliner) in which case the phase
//                    info is not valid and so we only record EE call
//                    overhead.
void CompTimeSummaryInfo::AddInfo(CompTimeInfo& info, bool includePhases)
{
    if (info.m_timerFailure)
    {
        return; // Don't update if there was a failure.
    }

    CritSecHolder timeLock(s_compTimeSummaryLock);

    if (includePhases)
    {
        bool includeInFiltered = IncludedInFilteredData(info);

        m_numMethods++;

        // Update the totals and maxima.
        m_total.m_byteCodeBytes += info.m_byteCodeBytes;
        m_maximum.m_byteCodeBytes = max(m_maximum.m_byteCodeBytes, info.m_byteCodeBytes);
        m_total.m_totalCycles += info.m_totalCycles;
        m_maximum.m_totalCycles = max(m_maximum.m_totalCycles, info.m_totalCycles);

#if MEASURE_CLRAPI_CALLS
        // Update the CLR-API values.
        m_total.m_allClrAPIcalls += info.m_allClrAPIcalls;
        m_maximum.m_allClrAPIcalls = max(m_maximum.m_allClrAPIcalls, info.m_allClrAPIcalls);
        m_total.m_allClrAPIcycles += info.m_allClrAPIcycles;
        m_maximum.m_allClrAPIcycles = max(m_maximum.m_allClrAPIcycles, info.m_allClrAPIcycles);
#endif

        if (includeInFiltered)
        {
            m_numFilteredMethods++;
            m_filtered.m_byteCodeBytes += info.m_byteCodeBytes;
            m_filtered.m_totalCycles += info.m_totalCycles;
            m_filtered.m_parentPhaseEndSlop += info.m_parentPhaseEndSlop;
        }

        for (int i = 0; i < PHASE_NUMBER_OF; i++)
        {
            m_total.m_invokesByPhase[i] += info.m_invokesByPhase[i];
            m_total.m_cyclesByPhase[i] += info.m_cyclesByPhase[i];

#if MEASURE_CLRAPI_CALLS
            m_total.m_CLRinvokesByPhase[i] += info.m_CLRinvokesByPhase[i];
            m_total.m_CLRcyclesByPhase[i] += info.m_CLRcyclesByPhase[i];
#endif

            if (includeInFiltered)
            {
                m_filtered.m_invokesByPhase[i] += info.m_invokesByPhase[i];
                m_filtered.m_cyclesByPhase[i] += info.m_cyclesByPhase[i];
#if MEASURE_CLRAPI_CALLS
                m_filtered.m_CLRinvokesByPhase[i] += info.m_CLRinvokesByPhase[i];
                m_filtered.m_CLRcyclesByPhase[i] += info.m_CLRcyclesByPhase[i];
#endif
            }
            m_maximum.m_cyclesByPhase[i] = max(m_maximum.m_cyclesByPhase[i], info.m_cyclesByPhase[i]);

#if MEASURE_CLRAPI_CALLS
            m_maximum.m_CLRcyclesByPhase[i] = max(m_maximum.m_CLRcyclesByPhase[i], info.m_CLRcyclesByPhase[i]);
#endif
        }
        m_total.m_parentPhaseEndSlop += info.m_parentPhaseEndSlop;
        m_maximum.m_parentPhaseEndSlop = max(m_maximum.m_parentPhaseEndSlop, info.m_parentPhaseEndSlop);
    }
#if MEASURE_CLRAPI_CALLS
    else
    {
        m_totMethods++;

        // Update the "global" CLR-API values.
        m_total.m_allClrAPIcalls += info.m_allClrAPIcalls;
        m_maximum.m_allClrAPIcalls = max(m_maximum.m_allClrAPIcalls, info.m_allClrAPIcalls);
        m_total.m_allClrAPIcycles += info.m_allClrAPIcycles;
        m_maximum.m_allClrAPIcycles = max(m_maximum.m_allClrAPIcycles, info.m_allClrAPIcycles);

        // Update the per-phase CLR-API values.
        m_total.m_invokesByPhase[PHASE_CLR_API] += info.m_allClrAPIcalls;
        m_maximum.m_invokesByPhase[PHASE_CLR_API] =
            max(m_maximum.m_perClrAPIcalls[PHASE_CLR_API], info.m_allClrAPIcalls);
        m_total.m_cyclesByPhase[PHASE_CLR_API] += info.m_allClrAPIcycles;
        m_maximum.m_cyclesByPhase[PHASE_CLR_API] =
            max(m_maximum.m_cyclesByPhase[PHASE_CLR_API], info.m_allClrAPIcycles);
    }

    for (int i = 0; i < API_ICorJitInfo_Names::API_COUNT; i++)
    {
        m_total.m_perClrAPIcalls[i] += info.m_perClrAPIcalls[i];
        m_maximum.m_perClrAPIcalls[i] = max(m_maximum.m_perClrAPIcalls[i], info.m_perClrAPIcalls[i]);

        m_total.m_perClrAPIcycles[i] += info.m_perClrAPIcycles[i];
        m_maximum.m_perClrAPIcycles[i] = max(m_maximum.m_perClrAPIcycles[i], info.m_perClrAPIcycles[i]);

        m_maximum.m_maxClrAPIcycles[i] = max(m_maximum.m_maxClrAPIcycles[i], info.m_maxClrAPIcycles[i]);
    }
#endif
}

// Static
LPCWSTR Compiler::compJitTimeLogFilename = nullptr;

void CompTimeSummaryInfo::Print(FILE* f)
{
    if (f == nullptr)
    {
        return;
    }
    // Otherwise...
    double countsPerSec = CachedCyclesPerSecond();
    if (countsPerSec == 0.0)
    {
        fprintf(f, "Processor does not have a high-frequency timer.\n");
        return;
    }

    double totTime_ms = 0.0;

    fprintf(f, "JIT Compilation time report:\n");
    fprintf(f, "  Compiled %d methods.\n", m_numMethods);
    if (m_numMethods != 0)
    {
        fprintf(f, "  Compiled %d bytecodes total (%d max, %8.2f avg).\n", m_total.m_byteCodeBytes,
                m_maximum.m_byteCodeBytes, (double)m_total.m_byteCodeBytes / (double)m_numMethods);
        totTime_ms = ((double)m_total.m_totalCycles / countsPerSec) * 1000.0;
        fprintf(f, "  Time: total: %10.3f Mcycles/%10.3f ms\n", ((double)m_total.m_totalCycles / 1000000.0),
                totTime_ms);
        fprintf(f, "          max: %10.3f Mcycles/%10.3f ms\n", ((double)m_maximum.m_totalCycles) / 1000000.0,
                ((double)m_maximum.m_totalCycles / countsPerSec) * 1000.0);
        fprintf(f, "          avg: %10.3f Mcycles/%10.3f ms\n",
                ((double)m_total.m_totalCycles) / 1000000.0 / (double)m_numMethods, totTime_ms / (double)m_numMethods);

        const char* extraHdr1 = "";
        const char* extraHdr2 = "";
#if MEASURE_CLRAPI_CALLS
        bool extraInfo = (JitConfig.JitEECallTimingInfo() != 0);
        if (extraInfo)
        {
            extraHdr1 = "    CLRs/meth   % in CLR";
            extraHdr2 = "-----------------------";
        }
#endif

        fprintf(f, "\n  Total time by phases:\n");
        fprintf(f, "     PHASE                          inv/meth   Mcycles    time (ms)  %% of total    max (ms)%s\n",
                extraHdr1);
        fprintf(f, "     ---------------------------------------------------------------------------------------%s\n",
                extraHdr2);

        // Ensure that at least the names array and the Phases enum have the same number of entries:
        assert(ArrLen(PhaseNames) == PHASE_NUMBER_OF);
        for (int i = 0; i < PHASE_NUMBER_OF; i++)
        {
            double phase_tot_ms = (((double)m_total.m_cyclesByPhase[i]) / countsPerSec) * 1000.0;
            double phase_max_ms = (((double)m_maximum.m_cyclesByPhase[i]) / countsPerSec) * 1000.0;

#if MEASURE_CLRAPI_CALLS
            // Skip showing CLR API call info if we didn't collect any
            if (i == PHASE_CLR_API && !extraInfo)
                continue;
#endif

            // Indent nested phases, according to depth.
            int ancPhase = PhaseParent[i];
            while (ancPhase != -1)
            {
                fprintf(f, "  ");
                ancPhase = PhaseParent[ancPhase];
            }
            fprintf(f, "     %-30s %6.2f  %10.2f   %9.3f   %8.2f%%    %8.3f", PhaseNames[i],
                    ((double)m_total.m_invokesByPhase[i]) / ((double)m_numMethods),
                    ((double)m_total.m_cyclesByPhase[i]) / 1000000.0, phase_tot_ms, (phase_tot_ms * 100.0 / totTime_ms),
                    phase_max_ms);

#if MEASURE_CLRAPI_CALLS
            if (extraInfo && i != PHASE_CLR_API)
            {
                double nest_tot_ms  = (((double)m_total.m_CLRcyclesByPhase[i]) / countsPerSec) * 1000.0;
                double nest_percent = nest_tot_ms * 100.0 / totTime_ms;
                double calls_per_fn = ((double)m_total.m_CLRinvokesByPhase[i]) / ((double)m_numMethods);

                if (nest_percent > 0.1 || calls_per_fn > 10)
                    fprintf(f, "       %5.1f   %8.2f%%", calls_per_fn, nest_percent);
            }
#endif
            fprintf(f, "\n");
        }

        // Show slop if it's over a certain percentage of the total
        double pslop_pct = 100.0 * m_total.m_parentPhaseEndSlop * 1000.0 / countsPerSec / totTime_ms;
        if (pslop_pct >= 1.0)
        {
            fprintf(f, "\n  'End phase slop' should be very small (if not, there's unattributed time): %9.3f Mcycles = "
                       "%3.1f%% of total.\n\n",
                    m_total.m_parentPhaseEndSlop / 1000000.0, pslop_pct);
        }
    }
    if (m_numFilteredMethods > 0)
    {
        fprintf(f, "  Compiled %d methods that meet the filter requirement.\n", m_numFilteredMethods);
        fprintf(f, "  Compiled %d bytecodes total (%8.2f avg).\n", m_filtered.m_byteCodeBytes,
                (double)m_filtered.m_byteCodeBytes / (double)m_numFilteredMethods);
        double totTime_ms = ((double)m_filtered.m_totalCycles / countsPerSec) * 1000.0;
        fprintf(f, "  Time: total: %10.3f Mcycles/%10.3f ms\n", ((double)m_filtered.m_totalCycles / 1000000.0),
                totTime_ms);
        fprintf(f, "          avg: %10.3f Mcycles/%10.3f ms\n",
                ((double)m_filtered.m_totalCycles) / 1000000.0 / (double)m_numFilteredMethods,
                totTime_ms / (double)m_numFilteredMethods);

        fprintf(f, "  Total time by phases:\n");
        fprintf(f, "     PHASE                            inv/meth Mcycles    time (ms)  %% of total\n");
        fprintf(f, "     --------------------------------------------------------------------------------------\n");
        // Ensure that at least the names array and the Phases enum have the same number of entries:
        assert(ArrLen(PhaseNames) == PHASE_NUMBER_OF);
        for (int i = 0; i < PHASE_NUMBER_OF; i++)
        {
            double phase_tot_ms = (((double)m_filtered.m_cyclesByPhase[i]) / countsPerSec) * 1000.0;
            // Indent nested phases, according to depth.
            int ancPhase = PhaseParent[i];
            while (ancPhase != -1)
            {
                fprintf(f, "  ");
                ancPhase = PhaseParent[ancPhase];
            }
            fprintf(f, "     %-30s  %5.2f  %10.2f   %9.3f   %8.2f%%\n", PhaseNames[i],
                    ((double)m_filtered.m_invokesByPhase[i]) / ((double)m_numFilteredMethods),
                    ((double)m_filtered.m_cyclesByPhase[i]) / 1000000.0, phase_tot_ms,
                    (phase_tot_ms * 100.0 / totTime_ms));
        }

        double fslop_ms = m_filtered.m_parentPhaseEndSlop * 1000.0 / countsPerSec;
        if (fslop_ms > 1.0)
        {
            fprintf(f, "\n  'End phase slop' should be very small (if not, there's unattributed time): %9.3f Mcycles = "
                       "%3.1f%% of total.\n\n",
                    m_filtered.m_parentPhaseEndSlop / 1000000.0, fslop_ms);
        }
    }

#if MEASURE_CLRAPI_CALLS
    if (m_total.m_allClrAPIcalls > 0 && m_total.m_allClrAPIcycles > 0)
    {
        fprintf(f, "\n");
        if (m_totMethods > 0)
            fprintf(f, "  Imported %u methods.\n\n", m_numMethods + m_totMethods);

        fprintf(f, "     CLR API                                   # calls   total time    max time     avg time   %% "
                   "of total\n");
        fprintf(f, "     -------------------------------------------------------------------------------");
        fprintf(f, "---------------------\n");

        static const char* APInames[] = {
#define DEF_CLR_API(name) #name,
#include "ICorJitInfo_names_generated.h"
        };

        unsigned shownCalls  = 0;
        double   shownMillis = 0.0;
#ifdef DEBUG
        unsigned checkedCalls  = 0;
        double   checkedMillis = 0.0;
#endif

        for (unsigned pass = 0; pass < 2; pass++)
        {
            for (unsigned i = 0; i < API_ICorJitInfo_Names::API_COUNT; i++)
            {
                unsigned calls = m_total.m_perClrAPIcalls[i];
                if (calls == 0)
                    continue;

                unsigned __int64 cycles = m_total.m_perClrAPIcycles[i];
                double           millis = 1000.0 * cycles / countsPerSec;

                // Don't show the small fry to keep the results manageable
                if (millis < 0.5)
                {
                    // We always show the following API because it is always called
                    // exactly once for each method and its body is the simplest one
                    // possible (it just returns an integer constant), and therefore
                    // it can be used to measure the overhead of adding the CLR API
                    // timing code. Roughly speaking, on a 3GHz x64 box the overhead
                    // per call should be around 40 ns when using RDTSC, compared to
                    // about 140 ns when using GetThreadCycles() under Windows.
                    if (i != API_ICorJitInfo_Names::API_getExpectedTargetArchitecture)
                        continue;
                }

                // In the first pass we just compute the totals.
                if (pass == 0)
                {
                    shownCalls += m_total.m_perClrAPIcalls[i];
                    shownMillis += millis;
                    continue;
                }

                unsigned __int32 maxcyc = m_maximum.m_maxClrAPIcycles[i];
                double           max_ms = 1000.0 * maxcyc / countsPerSec;

                fprintf(f, "     %-40s", APInames[i]);                                 // API name
                fprintf(f, " %8u %9.1f ms", calls, millis);                            // #calls, total time
                fprintf(f, " %8.1f ms  %8.1f ns", max_ms, 1000000.0 * millis / calls); // max, avg time
                fprintf(f, "     %5.1f%%\n", 100.0 * millis / shownMillis);            // % of total

#ifdef DEBUG
                checkedCalls += m_total.m_perClrAPIcalls[i];
                checkedMillis += millis;
#endif
            }
        }

#ifdef DEBUG
        assert(checkedCalls == shownCalls);
        assert(checkedMillis == shownMillis);
#endif

        if (shownCalls > 0 || shownMillis > 0)
        {
            fprintf(f, "     -------------------------");
            fprintf(f, "---------------------------------------------------------------------------\n");
            fprintf(f, "     Total for calls shown above              %8u %10.1f ms", shownCalls, shownMillis);
            if (totTime_ms > 0.0)
                fprintf(f, " (%4.1lf%% of overall JIT time)", shownMillis * 100.0 / totTime_ms);
            fprintf(f, "\n");
        }
        fprintf(f, "\n");
    }
#endif

    fprintf(f, "\n");
}

JitTimer::JitTimer(unsigned byteCodeSize) : m_info(byteCodeSize)
{
#if MEASURE_CLRAPI_CALLS
    m_CLRcallInvokes = 0;
    m_CLRcallCycles  = 0;
#endif

#ifdef DEBUG
    m_lastPhase = (Phases)-1;
#if MEASURE_CLRAPI_CALLS
    m_CLRcallAPInum = -1;
#endif
#endif

    unsigned __int64 threadCurCycles;
    if (_our_GetThreadCycles(&threadCurCycles))
    {
        m_start         = threadCurCycles;
        m_curPhaseStart = threadCurCycles;
    }
}

void JitTimer::EndPhase(Compiler* compiler, Phases phase)
{
    // Otherwise...
    // We re-run some phases currently, so this following assert doesn't work.
    // assert((int)phase > (int)m_lastPhase);  // We should end phases in increasing order.

    unsigned __int64 threadCurCycles;
    if (_our_GetThreadCycles(&threadCurCycles))
    {
        unsigned __int64 phaseCycles = (threadCurCycles - m_curPhaseStart);

        // If this is not a leaf phase, the assumption is that the last subphase must have just recently ended.
        // Credit the duration to "slop", the total of which should be very small.
        if (PhaseHasChildren[phase])
        {
            m_info.m_parentPhaseEndSlop += phaseCycles;
        }
        else
        {
            // It is a leaf phase.  Credit duration to it.
            m_info.m_invokesByPhase[phase]++;
            m_info.m_cyclesByPhase[phase] += phaseCycles;

#if MEASURE_CLRAPI_CALLS
            // Record the CLR API timing info as well.
            m_info.m_CLRinvokesByPhase[phase] += m_CLRcallInvokes;
            m_info.m_CLRcyclesByPhase[phase] += m_CLRcallCycles;
#endif

            // Credit the phase's ancestors, if any.
            int ancPhase = PhaseParent[phase];
            while (ancPhase != -1)
            {
                m_info.m_cyclesByPhase[ancPhase] += phaseCycles;
                ancPhase = PhaseParent[ancPhase];
            }

#if MEASURE_CLRAPI_CALLS
            const Phases lastPhase = PHASE_CLR_API;
#else
            const Phases lastPhase = PHASE_NUMBER_OF;
#endif
            if (phase + 1 == lastPhase)
            {
                m_info.m_totalCycles = (threadCurCycles - m_start);
            }
            else
            {
                m_curPhaseStart = threadCurCycles;
            }
        }

        if ((JitConfig.JitMeasureIR() != 0) && PhaseReportsIRSize[phase])
        {
            m_info.m_nodeCountAfterPhase[phase] = compiler->fgMeasureIR();
        }
        else
        {
            m_info.m_nodeCountAfterPhase[phase] = 0;
        }
    }

#ifdef DEBUG
    m_lastPhase = phase;
#endif
#if MEASURE_CLRAPI_CALLS
    m_CLRcallInvokes = 0;
    m_CLRcallCycles  = 0;
#endif
}

#if MEASURE_CLRAPI_CALLS

//------------------------------------------------------------------------
// JitTimer::CLRApiCallEnter: Start the stopwatch for an EE call.
//
// Arguments:
//    apix - The API index - an "enum API_ICorJitInfo_Names" value.
//

void JitTimer::CLRApiCallEnter(unsigned apix)
{
    assert(m_CLRcallAPInum == -1); // Nested calls not allowed
    m_CLRcallAPInum = apix;

    // If we can't get the cycles, we'll just ignore this call
    if (!_our_GetThreadCycles(&m_CLRcallStart))
        m_CLRcallStart = 0;
}

//------------------------------------------------------------------------
// JitTimer::CLRApiCallLeave: compute / record time spent in an EE call.
//
// Arguments:
//    apix - The API's "enum API_ICorJitInfo_Names" value; this value
//           should match the value passed to the most recent call to
//           "CLRApiCallEnter" (i.e. these must come as matched pairs),
//           and they also may not nest.
//

void JitTimer::CLRApiCallLeave(unsigned apix)
{
    // Make sure we're actually inside a measured CLR call.
    assert(m_CLRcallAPInum != -1);
    m_CLRcallAPInum = -1;

    // Ignore this one if we don't have a valid starting counter.
    if (m_CLRcallStart != 0)
    {
        if (JitConfig.JitEECallTimingInfo() != 0)
        {
            unsigned __int64 threadCurCycles;
            if (_our_GetThreadCycles(&threadCurCycles))
            {
                // Compute the cycles spent in the call.
                threadCurCycles -= m_CLRcallStart;

                // Add the cycles to the 'phase' and bump its use count.
                m_info.m_cyclesByPhase[PHASE_CLR_API] += threadCurCycles;
                m_info.m_invokesByPhase[PHASE_CLR_API] += 1;

                // Add the values to the "per API" info.
                m_info.m_allClrAPIcycles += threadCurCycles;
                m_info.m_allClrAPIcalls += 1;

                m_info.m_perClrAPIcalls[apix] += 1;
                m_info.m_perClrAPIcycles[apix] += threadCurCycles;
                m_info.m_maxClrAPIcycles[apix] = max(m_info.m_maxClrAPIcycles[apix], (unsigned __int32)threadCurCycles);

                // Subtract the cycles from the enclosing phase by bumping its start time
                m_curPhaseStart += threadCurCycles;

                // Update the running totals.
                m_CLRcallInvokes += 1;
                m_CLRcallCycles += threadCurCycles;
            }
        }

        m_CLRcallStart = 0;
    }

    assert(m_CLRcallAPInum != -1); // No longer in this API call.
    m_CLRcallAPInum = -1;
}

#endif // MEASURE_CLRAPI_CALLS

CritSecObject JitTimer::s_csvLock;

// It's expensive to constantly open and close the file, so open it once and close it
// when the process exits. This should be accessed under the s_csvLock.
FILE* JitTimer::s_csvFile = nullptr;

LPCWSTR Compiler::JitTimeLogCsv()
{
    LPCWSTR jitTimeLogCsv = JitConfig.JitTimeLogCsv();
    return jitTimeLogCsv;
}

void JitTimer::PrintCsvHeader()
{
    LPCWSTR jitTimeLogCsv = Compiler::JitTimeLogCsv();
    if (jitTimeLogCsv == nullptr)
    {
        return;
    }

    CritSecHolder csvLock(s_csvLock);

    if (s_csvFile == nullptr)
    {
        s_csvFile = _wfopen(jitTimeLogCsv, W("a"));
    }
    if (s_csvFile != nullptr)
    {
        // Seek to the end of the file s.t. `ftell` doesn't lie to us on Windows
        fseek(s_csvFile, 0, SEEK_END);

        // Write the header if the file is empty
        if (ftell(s_csvFile) == 0)
        {
            fprintf(s_csvFile, "\"Method Name\",");
            fprintf(s_csvFile, "\"Assembly or SPMI Index\",");
            fprintf(s_csvFile, "\"IL Bytes\",");
            fprintf(s_csvFile, "\"Basic Blocks\",");
            fprintf(s_csvFile, "\"Min Opts\",");
            fprintf(s_csvFile, "\"Loops\",");
            fprintf(s_csvFile, "\"Loops Cloned\",");
#if FEATURE_LOOP_ALIGN
#ifdef DEBUG
            fprintf(s_csvFile, "\"Alignment Candidates\",");
            fprintf(s_csvFile, "\"Loops Aligned\",");
#endif // DEBUG
#endif // FEATURE_LOOP_ALIGN
            for (int i = 0; i < PHASE_NUMBER_OF; i++)
            {
                fprintf(s_csvFile, "\"%s\",", PhaseNames[i]);
                if ((JitConfig.JitMeasureIR() != 0) && PhaseReportsIRSize[i])
                {
                    fprintf(s_csvFile, "\"Node Count After %s\",", PhaseNames[i]);
                }
            }

            InlineStrategy::DumpCsvHeader(s_csvFile);

            fprintf(s_csvFile, "\"Executable Code Bytes\",");
            fprintf(s_csvFile, "\"GC Info Bytes\",");
            fprintf(s_csvFile, "\"Total Bytes Allocated\",");
            fprintf(s_csvFile, "\"Total Cycles\",");
            fprintf(s_csvFile, "\"CPS\"\n");

            fflush(s_csvFile);
        }
    }
}

void JitTimer::PrintCsvMethodStats(Compiler* comp)
{
    LPCWSTR jitTimeLogCsv = Compiler::JitTimeLogCsv();
    if (jitTimeLogCsv == nullptr)
    {
        return;
    }

// eeGetMethodFullName uses locks, so don't enter crit sec before this call.
#if defined(DEBUG) || defined(LATE_DISASM)
    // If we already have computed the name because for some reason we're generating the CSV
    // for a DEBUG build (presumably not for the time info), just re-use it.
    const char* methName = comp->info.compFullName;
#else
    const char*          methName  = comp->eeGetMethodFullName(comp->info.compMethodHnd);
#endif

    // Try and access the SPMI index to report in the data set.
    //
    // If the jit is not hosted under SPMI this will return the
    // default value of zero.
    //
    // Query the jit host directly here instead of going via the
    // config cache, since value will change for each method.
    int index = g_jitHost->getIntConfigValue(W("SuperPMIMethodContextNumber"), -1);

    CritSecHolder csvLock(s_csvLock);

    if (s_csvFile == nullptr)
    {
        return;
    }

    fprintf(s_csvFile, "\"%s\",", methName);
    if (index != 0)
    {
        fprintf(s_csvFile, "%d,", index);
    }
    else
    {
        const char* methodAssemblyName = comp->info.compCompHnd->getAssemblyName(
            comp->info.compCompHnd->getModuleAssembly(comp->info.compCompHnd->getClassModule(comp->info.compClassHnd)));
        fprintf(s_csvFile, "\"%s\",", methodAssemblyName);
    }
    fprintf(s_csvFile, "%u,", comp->info.compILCodeSize);
    fprintf(s_csvFile, "%u,", comp->fgBBcount);
    fprintf(s_csvFile, "%u,", comp->opts.MinOpts());
    fprintf(s_csvFile, "%u,", comp->optLoopCount);
    fprintf(s_csvFile, "%u,", comp->optLoopsCloned);
#if FEATURE_LOOP_ALIGN
#ifdef DEBUG
    fprintf(s_csvFile, "%u,", comp->loopAlignCandidates);
    fprintf(s_csvFile, "%u,", comp->loopsAligned);
#endif // DEBUG
#endif // FEATURE_LOOP_ALIGN
    unsigned __int64 totCycles = 0;
    for (int i = 0; i < PHASE_NUMBER_OF; i++)
    {
        if (!PhaseHasChildren[i])
        {
            totCycles += m_info.m_cyclesByPhase[i];
        }
        fprintf(s_csvFile, "%llu,", m_info.m_cyclesByPhase[i]);

        if ((JitConfig.JitMeasureIR() != 0) && PhaseReportsIRSize[i])
        {
            fprintf(s_csvFile, "%u,", m_info.m_nodeCountAfterPhase[i]);
        }
    }

    comp->m_inlineStrategy->DumpCsvData(s_csvFile);

    fprintf(s_csvFile, "%u,", comp->info.compNativeCodeSize);
    fprintf(s_csvFile, "%zu,", comp->compInfoBlkSize);
    fprintf(s_csvFile, "%zu,", comp->compGetArenaAllocator()->getTotalBytesAllocated());
    fprintf(s_csvFile, "%llu,", m_info.m_totalCycles);
    fprintf(s_csvFile, "%f\n", CachedCyclesPerSecond());

    fflush(s_csvFile);
}

// Perform process shutdown actions.
//
// static
void JitTimer::Shutdown()
{
    CritSecHolder csvLock(s_csvLock);
    if (s_csvFile != nullptr)
    {
        fclose(s_csvFile);
    }
}

// Completes the timing of the current method, and adds it to "sum".
void JitTimer::Terminate(Compiler* comp, CompTimeSummaryInfo& sum, bool includePhases)
{
    if (includePhases)
    {
        PrintCsvMethodStats(comp);
    }

    sum.AddInfo(m_info, includePhases);
}
#endif // FEATURE_JIT_METHOD_PERF

#if LOOP_HOIST_STATS
// Static fields.
CritSecObject Compiler::s_loopHoistStatsLock; // Default constructor.
unsigned      Compiler::s_loopsConsidered             = 0;
unsigned      Compiler::s_loopsWithHoistedExpressions = 0;
unsigned      Compiler::s_totalHoistedExpressions     = 0;

// static
void Compiler::PrintAggregateLoopHoistStats(FILE* f)
{
    fprintf(f, "\n");
    fprintf(f, "---------------------------------------------------\n");
    fprintf(f, "Loop hoisting stats\n");
    fprintf(f, "---------------------------------------------------\n");

    double pctWithHoisted = 0.0;
    if (s_loopsConsidered > 0)
    {
        pctWithHoisted = 100.0 * (double(s_loopsWithHoistedExpressions) / double(s_loopsConsidered));
    }
    double exprsPerLoopWithExpr = 0.0;
    if (s_loopsWithHoistedExpressions > 0)
    {
        exprsPerLoopWithExpr = double(s_totalHoistedExpressions) / double(s_loopsWithHoistedExpressions);
    }
    fprintf(f, "Considered %d loops.  Of these, we hoisted expressions out of %d (%6.2f%%).\n", s_loopsConsidered,
            s_loopsWithHoistedExpressions, pctWithHoisted);
    fprintf(f, "  A total of %d expressions were hoisted, an average of %5.2f per loop-with-hoisted-expr.\n",
            s_totalHoistedExpressions, exprsPerLoopWithExpr);
}

void Compiler::AddLoopHoistStats()
{
    CritSecHolder statsLock(s_loopHoistStatsLock);

    s_loopsConsidered += m_loopsConsidered;
    s_loopsWithHoistedExpressions += m_loopsWithHoistedExpressions;
    s_totalHoistedExpressions += m_totalHoistedExpressions;
}

void Compiler::PrintPerMethodLoopHoistStats()
{
    double pctWithHoisted = 0.0;
    if (m_loopsConsidered > 0)
    {
        pctWithHoisted = 100.0 * (double(m_loopsWithHoistedExpressions) / double(m_loopsConsidered));
    }
    double exprsPerLoopWithExpr = 0.0;
    if (m_loopsWithHoistedExpressions > 0)
    {
        exprsPerLoopWithExpr = double(m_totalHoistedExpressions) / double(m_loopsWithHoistedExpressions);
    }
    printf("Considered %d loops.  Of these, we hoisted expressions out of %d (%5.2f%%).\n", m_loopsConsidered,
           m_loopsWithHoistedExpressions, pctWithHoisted);
    printf("  A total of %d expressions were hoisted, an average of %5.2f per loop-with-hoisted-expr.\n",
           m_totalHoistedExpressions, exprsPerLoopWithExpr);
}
#endif // LOOP_HOIST_STATS

//------------------------------------------------------------------------
// RecordStateAtEndOfInlining: capture timing data (if enabled) after
// inlining as completed.
//
// Note:
// Records data needed for SQM and inlining data dumps.  Should be
// called after inlining is complete.  (We do this after inlining
// because this marks the last point at which the JIT is likely to
// cause type-loading and class initialization).

void Compiler::RecordStateAtEndOfInlining()
{
#if defined(DEBUG) || defined(INLINE_DATA)

    m_compCyclesAtEndOfInlining    = 0;
    m_compTickCountAtEndOfInlining = 0;
    bool b                         = CycleTimer::GetThreadCyclesS(&m_compCyclesAtEndOfInlining);
    if (!b)
    {
        return; // We don't have a thread cycle counter.
    }
    m_compTickCountAtEndOfInlining = GetTickCount();

#endif // defined(DEBUG) || defined(INLINE_DATA)
}

//------------------------------------------------------------------------
// RecordStateAtEndOfCompilation: capture timing data (if enabled) after
// compilation is completed.

void Compiler::RecordStateAtEndOfCompilation()
{
#if defined(DEBUG) || defined(INLINE_DATA)

    // Common portion
    m_compCycles = 0;
    unsigned __int64 compCyclesAtEnd;
    bool             b = CycleTimer::GetThreadCyclesS(&compCyclesAtEnd);
    if (!b)
    {
        return; // We don't have a thread cycle counter.
    }
    assert(compCyclesAtEnd >= m_compCyclesAtEndOfInlining);

    m_compCycles = compCyclesAtEnd - m_compCyclesAtEndOfInlining;

#endif // defined(DEBUG) || defined(INLINE_DATA)
}

#if FUNC_INFO_LOGGING
// static
LPCWSTR Compiler::compJitFuncInfoFilename = nullptr;

// static
FILE* Compiler::compJitFuncInfoFile = nullptr;
#endif // FUNC_INFO_LOGGING

#ifdef DEBUG

// dumpConvertedVarSet() dumps the varset bits that are tracked
// variable indices, and we convert them to variable numbers, sort the variable numbers, and
// print them as variable numbers. To do this, we use a temporary set indexed by
// variable number. We can't use the "all varset" type because it is still size-limited, and might
// not be big enough to handle all possible variable numbers.
void dumpConvertedVarSet(Compiler* comp, VARSET_VALARG_TP vars)
{
    BYTE* pVarNumSet; // trivial set: one byte per varNum, 0 means not in set, 1 means in set.

    size_t varNumSetBytes = comp->lvaCount * sizeof(BYTE);
    pVarNumSet            = (BYTE*)_alloca(varNumSetBytes);
    memset(pVarNumSet, 0, varNumSetBytes); // empty the set

    VarSetOps::Iter iter(comp, vars);
    unsigned        varIndex = 0;
    while (iter.NextElem(&varIndex))
    {
        unsigned varNum    = comp->lvaTrackedIndexToLclNum(varIndex);
        pVarNumSet[varNum] = 1; // This varNum is in the set
    }

    bool first = true;
    printf("{");
    for (size_t varNum = 0; varNum < comp->lvaCount; varNum++)
    {
        if (pVarNumSet[varNum] == 1)
        {
            if (!first)
            {
                printf(" ");
            }
            printf("V%02u", varNum);
            first = false;
        }
    }
    printf("}");
}

/*XXXXXXXXXXXXXXXXXXXXXXXXXXXXXXXXXXXXXXXXXXXXXXXXXXXXXXXXXXXXXXXXXXXXXXXXXXXXX
XXXXXXXXXXXXXXXXXXXXXXXXXXXXXXXXXXXXXXXXXXXXXXXXXXXXXXXXXXXXXXXXXXXXXXXXXXXXXXX
XX                                                                           XX
XX                          Debugging helpers                                XX
XX                                                                           XX
XXXXXXXXXXXXXXXXXXXXXXXXXXXXXXXXXXXXXXXXXXXXXXXXXXXXXXXXXXXXXXXXXXXXXXXXXXXXXXX
XXXXXXXXXXXXXXXXXXXXXXXXXXXXXXXXXXXXXXXXXXXXXXXXXXXXXXXXXXXXXXXXXXXXXXXXXXXXXXX
*/

/*****************************************************************************/
/* The following functions are intended to be called from the debugger, to dump
 * various data structures.
 *
 * The versions that start with 'c' take a Compiler* as the first argument.
 * The versions that start with 'd' use the tlsCompiler, so don't require a Compiler*.
 *
 * Summary:
 *      cBlock,      dBlock         : Display a basic block (call fgTableDispBasicBlock()).
 *      cBlocks,     dBlocks        : Display all the basic blocks of a function (call fgDispBasicBlocks()).
 *      cBlocksV,    dBlocksV       : Display all the basic blocks of a function (call fgDispBasicBlocks(true)).
 *                                    "V" means "verbose", and will dump all the trees.
 *      cStmt,       dStmt          : Display a Statement (call gtDispStmt()).
 *      cTree,       dTree          : Display a tree (call gtDispTree()).
 *      cTreeLIR,    dTreeLIR       : Display a tree in LIR form (call gtDispLIRNode()).
 *      cTrees,      dTrees         : Display all the trees in a function (call fgDumpTrees()).
 *      cEH,         dEH            : Display the EH handler table (call fgDispHandlerTab()).
 *      cVar,        dVar           : Display a local variable given its number (call lvaDumpEntry()).
 *      cVarDsc,     dVarDsc        : Display a local variable given a LclVarDsc* (call lvaDumpEntry()).
 *      cVars,       dVars          : Display the local variable table (call lvaTableDump()).
 *      cVarsFinal,  dVarsFinal     : Display the local variable table (call lvaTableDump(FINAL_FRAME_LAYOUT)).
 *      cBlockPreds, dBlockPreds    : Display a block's predecessors (call block->dspPreds()).
 *      cBlockSuccs, dBlockSuccs    : Display a block's successors (call block->dspSuccs(compiler)).
 *      cReach,      dReach         : Display all block reachability (call fgDispReach()).
 *      cDoms,       dDoms          : Display all block dominators (call fgDispDoms()).
 *      cLiveness,   dLiveness      : Display per-block variable liveness (call fgDispBBLiveness()).
 *      cCVarSet,    dCVarSet       : Display a "converted" VARSET_TP: the varset is assumed to be tracked variable
 *                                    indices. These are converted to variable numbers and sorted. (Calls
 *                                    dumpConvertedVarSet()).
 *      cLoop,       dLoop          : Display the blocks of a loop, including the trees.
 *      cTreeFlags,  dTreeFlags     : Display tree flags
 *
 * The following don't require a Compiler* to work:
 *      dRegMask                    : Display a regMaskTP (call dspRegMask(mask)).
 *      dBlockList                  : Display a BasicBlockList*.
 */

void cBlock(Compiler* comp, BasicBlock* block)
{
    static unsigned sequenceNumber = 0; // separate calls with a number to indicate this function has been called
    printf("===================================================================== *Block %u\n", sequenceNumber++);
    comp->fgTableDispBasicBlock(block);
}

void cBlocks(Compiler* comp)
{
    static unsigned sequenceNumber = 0; // separate calls with a number to indicate this function has been called
    printf("===================================================================== *Blocks %u\n", sequenceNumber++);
    comp->fgDispBasicBlocks();
}

void cBlocksV(Compiler* comp)
{
    static unsigned sequenceNumber = 0; // separate calls with a number to indicate this function has been called
    printf("===================================================================== *BlocksV %u\n", sequenceNumber++);
    comp->fgDispBasicBlocks(true);
}

void cStmt(Compiler* comp, Statement* statement)
{
    static unsigned sequenceNumber = 0; // separate calls with a number to indicate this function has been called
    printf("===================================================================== *Stmt %u\n", sequenceNumber++);
    comp->gtDispStmt(statement, ">>>");
}

void cTree(Compiler* comp, GenTree* tree)
{
    static unsigned sequenceNumber = 0; // separate calls with a number to indicate this function has been called
    printf("===================================================================== *Tree %u\n", sequenceNumber++);
    comp->gtDispTree(tree, nullptr, ">>>");
}

void cTreeLIR(Compiler* comp, GenTree* tree)
{
    static unsigned sequenceNumber = 0; // separate calls with a number to indicate this function has been called
    printf("===================================================================== *TreeLIR %u\n", sequenceNumber++);
    comp->gtDispLIRNode(tree);
}

void cTrees(Compiler* comp)
{
    static unsigned sequenceNumber = 0; // separate calls with a number to indicate this function has been called
    printf("===================================================================== *Trees %u\n", sequenceNumber++);
    comp->fgDumpTrees(comp->fgFirstBB, nullptr);
}

void cEH(Compiler* comp)
{
    static unsigned sequenceNumber = 0; // separate calls with a number to indicate this function has been called
    printf("===================================================================== *EH %u\n", sequenceNumber++);
    comp->fgDispHandlerTab();
}

void cVar(Compiler* comp, unsigned lclNum)
{
    static unsigned sequenceNumber = 0; // separate calls with a number to indicate this function has been called
    printf("===================================================================== *Var %u\n", sequenceNumber++);
    comp->lvaDumpEntry(lclNum, Compiler::FINAL_FRAME_LAYOUT);
}

void cVarDsc(Compiler* comp, LclVarDsc* varDsc)
{
    static unsigned sequenceNumber = 0; // separate calls with a number to indicate this function has been called
    printf("===================================================================== *VarDsc %u\n", sequenceNumber++);
    unsigned lclNum = comp->lvaGetLclNum(varDsc);
    comp->lvaDumpEntry(lclNum, Compiler::FINAL_FRAME_LAYOUT);
}

void cVars(Compiler* comp)
{
    static unsigned sequenceNumber = 0; // separate calls with a number to indicate this function has been called
    printf("===================================================================== *Vars %u\n", sequenceNumber++);
    comp->lvaTableDump();
}

void cVarsFinal(Compiler* comp)
{
    static unsigned sequenceNumber = 0; // separate calls with a number to indicate this function has been called
    printf("===================================================================== *Vars %u\n", sequenceNumber++);
    comp->lvaTableDump(Compiler::FINAL_FRAME_LAYOUT);
}

void cBlockPreds(Compiler* comp, BasicBlock* block)
{
    static unsigned sequenceNumber = 0; // separate calls with a number to indicate this function has been called
    printf("===================================================================== *BlockPreds %u\n", sequenceNumber++);
    block->dspPreds();
}

void cBlockSuccs(Compiler* comp, BasicBlock* block)
{
    static unsigned sequenceNumber = 0; // separate calls with a number to indicate this function has been called
    printf("===================================================================== *BlockSuccs %u\n", sequenceNumber++);
    block->dspSuccs(comp);
}

void cReach(Compiler* comp)
{
    static unsigned sequenceNumber = 0; // separate calls with a number to indicate this function has been called
    printf("===================================================================== *Reach %u\n", sequenceNumber++);
    comp->fgDispReach();
}

void cDoms(Compiler* comp)
{
    static unsigned sequenceNumber = 0; // separate calls with a number to indicate this function has been called
    printf("===================================================================== *Doms %u\n", sequenceNumber++);
    comp->fgDispDoms();
}

void cLiveness(Compiler* comp)
{
    static unsigned sequenceNumber = 0; // separate calls with a number to indicate this function has been called
    printf("===================================================================== *Liveness %u\n", sequenceNumber++);
    comp->fgDispBBLiveness();
}

void cCVarSet(Compiler* comp, VARSET_VALARG_TP vars)
{
    static unsigned sequenceNumber = 0; // separate calls with a number to indicate this function has been called
    printf("===================================================================== *CVarSet %u\n", sequenceNumber++);
    dumpConvertedVarSet(comp, vars);
    printf("\n"); // dumpConvertedVarSet() doesn't emit a trailing newline
}

void cLoop(Compiler* comp, unsigned loopNum)
{
    static unsigned sequenceNumber = 0; // separate calls with a number to indicate this function has been called
    printf("===================================================================== *Loop %u\n", sequenceNumber++);
    comp->optPrintLoopInfo(loopNum, /* verbose */ true);
    printf("\n");
}

void cLoopPtr(Compiler* comp, const Compiler::LoopDsc* loop)
{
    static unsigned sequenceNumber = 0; // separate calls with a number to indicate this function has been called
    printf("===================================================================== *LoopPtr %u\n", sequenceNumber++);
    comp->optPrintLoopInfo(loop, /* verbose */ true);
    printf("\n");
}

void cLoops(Compiler* comp)
{
    static unsigned sequenceNumber = 0; // separate calls with a number to indicate this function has been called
    printf("===================================================================== *Loops %u\n", sequenceNumber++);
    comp->optPrintLoopTable();
}

void dBlock(BasicBlock* block)
{
    cBlock(JitTls::GetCompiler(), block);
}

void dBlocks()
{
    cBlocks(JitTls::GetCompiler());
}

void dBlocksV()
{
    cBlocksV(JitTls::GetCompiler());
}

void dStmt(Statement* statement)
{
    cStmt(JitTls::GetCompiler(), statement);
}

void dTree(GenTree* tree)
{
    cTree(JitTls::GetCompiler(), tree);
}

void dTreeLIR(GenTree* tree)
{
    cTreeLIR(JitTls::GetCompiler(), tree);
}

void dTreeRange(GenTree* first, GenTree* last)
{
    Compiler* comp = JitTls::GetCompiler();
    GenTree*  cur  = first;
    while (true)
    {
        cTreeLIR(comp, cur);
        if (cur == last)
            break;

        cur = cur->gtNext;
    }
}

void dTrees()
{
    cTrees(JitTls::GetCompiler());
}

void dEH()
{
    cEH(JitTls::GetCompiler());
}

void dVar(unsigned lclNum)
{
    cVar(JitTls::GetCompiler(), lclNum);
}

void dVarDsc(LclVarDsc* varDsc)
{
    cVarDsc(JitTls::GetCompiler(), varDsc);
}

void dVars()
{
    cVars(JitTls::GetCompiler());
}

void dVarsFinal()
{
    cVarsFinal(JitTls::GetCompiler());
}

void dBlockPreds(BasicBlock* block)
{
    cBlockPreds(JitTls::GetCompiler(), block);
}

void dBlockSuccs(BasicBlock* block)
{
    cBlockSuccs(JitTls::GetCompiler(), block);
}

void dReach()
{
    cReach(JitTls::GetCompiler());
}

void dDoms()
{
    cDoms(JitTls::GetCompiler());
}

void dLiveness()
{
    cLiveness(JitTls::GetCompiler());
}

void dCVarSet(VARSET_VALARG_TP vars)
{
    cCVarSet(JitTls::GetCompiler(), vars);
}

void dLoop(unsigned loopNum)
{
    cLoop(JitTls::GetCompiler(), loopNum);
}

void dLoopPtr(const Compiler::LoopDsc* loop)
{
    cLoopPtr(JitTls::GetCompiler(), loop);
}

void dLoops()
{
    cLoops(JitTls::GetCompiler());
}

void dRegMask(regMaskTP mask)
{
    static unsigned sequenceNumber = 0; // separate calls with a number to indicate this function has been called
    printf("===================================================================== dRegMask %u\n", sequenceNumber++);
    dspRegMask(mask);
    printf("\n"); // dspRegMask() doesn't emit a trailing newline
}

void dBlockList(BasicBlockList* list)
{
    printf("WorkList: ");
    while (list != nullptr)
    {
        printf(FMT_BB " ", list->block->bbNum);
        list = list->next;
    }
    printf("\n");
}

// Global variables available in debug mode.  That are set by debug APIs for finding
// Trees, Stmts, and/or Blocks using id or bbNum.
// That can be used in watch window or as a way to get address of fields for data break points.

GenTree*    dbTree;
Statement*  dbStmt;
BasicBlock* dbTreeBlock;
BasicBlock* dbBlock;

// Debug APIs for finding Trees, Stmts, and/or Blocks.
// As a side effect, they set the debug variables above.

GenTree* dFindTree(GenTree* tree, unsigned id)
{
    if (tree == nullptr)
    {
        return nullptr;
    }

    if (tree->gtTreeID == id)
    {
        dbTree = tree;
        return tree;
    }

    GenTree* child = nullptr;
    tree->VisitOperands([&child, id](GenTree* operand) -> GenTree::VisitResult {
        child = dFindTree(child, id);
        return (child != nullptr) ? GenTree::VisitResult::Abort : GenTree::VisitResult::Continue;
    });

    return child;
}

GenTree* dFindTree(unsigned id)
{
    Compiler* comp = JitTls::GetCompiler();
    GenTree*  tree;

    dbTreeBlock = nullptr;
    dbTree      = nullptr;

    for (BasicBlock* const block : comp->Blocks())
    {
        for (Statement* const stmt : block->Statements())
        {
            tree = dFindTree(stmt->GetRootNode(), id);
            if (tree != nullptr)
            {
                dbTreeBlock = block;
                return tree;
            }
        }
    }

    return nullptr;
}

Statement* dFindStmt(unsigned id)
{
    Compiler* comp = JitTls::GetCompiler();

    dbStmt = nullptr;

    unsigned stmtId = 0;
    for (BasicBlock* const block : comp->Blocks())
    {
        for (Statement* const stmt : block->Statements())
        {
            stmtId++;
            if (stmtId == id)
            {
                dbStmt = stmt;
                return stmt;
            }
        }
    }

    return nullptr;
}

BasicBlock* dFindBlock(unsigned bbNum)
{
    Compiler*   comp  = JitTls::GetCompiler();
    BasicBlock* block = nullptr;

    dbBlock = nullptr;
    for (block = comp->fgFirstBB; block != nullptr; block = block->bbNext)
    {
        if (block->bbNum == bbNum)
        {
            dbBlock = block;
            break;
        }
    }

    return block;
}

Compiler::LoopDsc* dFindLoop(unsigned loopNum)
{
    Compiler* comp = JitTls::GetCompiler();

    if (loopNum >= comp->optLoopCount)
    {
        printf("loopNum %u out of range\n", loopNum);
        return nullptr;
    }

    return &comp->optLoopTable[loopNum];
}

void cTreeFlags(Compiler* comp, GenTree* tree)
{
    int chars = 0;

    if (tree->gtFlags != 0)
    {
        chars += printf("flags=");

        // Node flags
        CLANG_FORMAT_COMMENT_ANCHOR;

#if defined(DEBUG)
        if (tree->gtDebugFlags & GTF_DEBUG_NODE_LARGE)
        {
            chars += printf("[NODE_LARGE]");
        }
        if (tree->gtDebugFlags & GTF_DEBUG_NODE_SMALL)
        {
            chars += printf("[NODE_SMALL]");
        }
        if (tree->gtDebugFlags & GTF_DEBUG_NODE_MORPHED)
        {
            chars += printf("[MORPHED]");
        }
#endif // defined(DEBUG)

        if (tree->gtFlags & GTF_COLON_COND)
        {
            chars += printf("[COLON_COND]");
        }

        // Operator flags

        genTreeOps op = tree->OperGet();
        switch (op)
        {
            case GT_LCL_VAR:
            case GT_LCL_VAR_ADDR:
            case GT_LCL_FLD:
            case GT_LCL_FLD_ADDR:
            case GT_STORE_LCL_FLD:
            case GT_STORE_LCL_VAR:
                if (tree->gtFlags & GTF_VAR_DEF)
                {
                    chars += printf("[VAR_DEF]");
                }
                if (tree->gtFlags & GTF_VAR_USEASG)
                {
                    chars += printf("[VAR_USEASG]");
                }
                if (tree->gtFlags & GTF_VAR_ITERATOR)
                {
                    chars += printf("[VAR_ITERATOR]");
                }
                if (tree->gtFlags & GTF_VAR_CLONED)
                {
                    chars += printf("[VAR_CLONED]");
                }
                if (!comp->lvaGetDesc(tree->AsLclVarCommon())->lvPromoted)
                {
                    if (tree->gtFlags & GTF_VAR_DEATH)
                    {
                        chars += printf("[VAR_DEATH]");
                    }
                }
                else
                {
                    if (tree->gtFlags & GTF_VAR_FIELD_DEATH0)
                    {
                        chars += printf("[VAR_FIELD_DEATH0]");
                    }
                }
                if (tree->gtFlags & GTF_VAR_FIELD_DEATH1)
                {
                    chars += printf("[VAR_FIELD_DEATH1]");
                }
                if (tree->gtFlags & GTF_VAR_FIELD_DEATH2)
                {
                    chars += printf("[VAR_FIELD_DEATH2]");
                }
                if (tree->gtFlags & GTF_VAR_FIELD_DEATH3)
                {
                    chars += printf("[VAR_FIELD_DEATH3]");
                }
                if (tree->gtFlags & GTF_VAR_EXPLICIT_INIT)
                {
                    chars += printf("[VAR_EXPLICIT_INIT]");
                }
#if defined(DEBUG)
                if (tree->gtDebugFlags & GTF_DEBUG_VAR_CSE_REF)
                {
                    chars += printf("[VAR_CSE_REF]");
                }
#endif
                break;

            case GT_NO_OP:
                break;

            case GT_FIELD:
                if (tree->gtFlags & GTF_FLD_VOLATILE)
                {
                    chars += printf("[FLD_VOLATILE]");
                }
                if (tree->gtFlags & GTF_FLD_TGT_HEAP)
                {
                    chars += printf("[FLD_TGT_HEAP]");
                }
                break;

            case GT_INDEX_ADDR:
                if (tree->gtFlags & GTF_INX_RNGCHK)
                {
                    chars += printf("[INX_RNGCHK]");
                }
                break;

            case GT_IND:
            case GT_STOREIND:

                if (tree->gtFlags & GTF_IND_VOLATILE)
                {
                    chars += printf("[IND_VOLATILE]");
                }
                if (tree->gtFlags & GTF_IND_TGT_NOT_HEAP)
                {
                    chars += printf("[IND_TGT_NOT_HEAP]");
                }
                if (tree->gtFlags & GTF_IND_TGT_HEAP)
                {
                    chars += printf("[IND_TGT_HEAP]");
                }
                if (tree->gtFlags & GTF_IND_REQ_ADDR_IN_REG)
                {
                    chars += printf("[IND_REQ_ADDR_IN_REG]");
                }
                if (tree->gtFlags & GTF_IND_ASG_LHS)
                {
                    chars += printf("[IND_ASG_LHS]");
                }
                if (tree->gtFlags & GTF_IND_UNALIGNED)
                {
                    chars += printf("[IND_UNALIGNED]");
                }
                if (tree->gtFlags & GTF_IND_INVARIANT)
                {
                    chars += printf("[IND_INVARIANT]");
                }
                if (tree->gtFlags & GTF_IND_NONNULL)
                {
                    chars += printf("[IND_NONNULL]");
                }
                break;

            case GT_MUL:
#if !defined(TARGET_64BIT)
            case GT_MUL_LONG:
#endif

                if (tree->gtFlags & GTF_MUL_64RSLT)
                {
                    chars += printf("[64RSLT]");
                }
                if (tree->gtFlags & GTF_ADDRMODE_NO_CSE)
                {
                    chars += printf("[ADDRMODE_NO_CSE]");
                }
                break;

            case GT_ADD:

                if (tree->gtFlags & GTF_ADDRMODE_NO_CSE)
                {
                    chars += printf("[ADDRMODE_NO_CSE]");
                }
                break;

            case GT_LSH:

                if (tree->gtFlags & GTF_ADDRMODE_NO_CSE)
                {
                    chars += printf("[ADDRMODE_NO_CSE]");
                }
                break;

            case GT_MOD:
            case GT_UMOD:
                break;

            case GT_EQ:
            case GT_NE:
            case GT_LT:
            case GT_LE:
            case GT_GT:
            case GT_GE:

                if (tree->gtFlags & GTF_RELOP_NAN_UN)
                {
                    chars += printf("[RELOP_NAN_UN]");
                }
                if (tree->gtFlags & GTF_RELOP_JMP_USED)
                {
                    chars += printf("[RELOP_JMP_USED]");
                }
                break;

            case GT_QMARK:

                if (tree->gtFlags & GTF_QMARK_CAST_INSTOF)
                {
                    chars += printf("[QMARK_CAST_INSTOF]");
                }
                break;

            case GT_BOX:

                if (tree->gtFlags & GTF_BOX_VALUE)
                {
                    chars += printf("[BOX_VALUE]");
                }

                if (tree->gtFlags & GTF_BOX_CLONED)
                {
                    chars += printf("[BOX_CLONED]");
                }
                break;

            case GT_ARR_ADDR:
                if (tree->gtFlags & GTF_ARR_ADDR_NONNULL)
                {
                    chars += printf("[ARR_ADDR_NONNULL]");
                }
                break;

            case GT_CNS_INT:
            {
                GenTreeFlags handleKind = (tree->gtFlags & GTF_ICON_HDL_MASK);

                switch (handleKind)
                {

                    case GTF_ICON_SCOPE_HDL:

                        chars += printf("[ICON_SCOPE_HDL]");
                        break;

                    case GTF_ICON_CLASS_HDL:

                        chars += printf("[ICON_CLASS_HDL]");
                        break;

                    case GTF_ICON_METHOD_HDL:

                        chars += printf("[ICON_METHOD_HDL]");
                        break;

                    case GTF_ICON_FIELD_HDL:

                        chars += printf("[ICON_FIELD_HDL]");
                        break;

                    case GTF_ICON_STATIC_HDL:

                        chars += printf("[ICON_STATIC_HDL]");
                        break;

                    case GTF_ICON_STR_HDL:

                        chars += printf("[ICON_STR_HDL]");
                        break;

                    case GTF_ICON_OBJ_HDL:

                        chars += printf("[ICON_OBJ_HDL]");
                        break;

                    case GTF_ICON_CONST_PTR:

                        chars += printf("[ICON_CONST_PTR]");
                        break;

                    case GTF_ICON_GLOBAL_PTR:

                        chars += printf("[ICON_GLOBAL_PTR]");
                        break;

                    case GTF_ICON_VARG_HDL:

                        chars += printf("[ICON_VARG_HDL]");
                        break;

                    case GTF_ICON_PINVKI_HDL:

                        chars += printf("[ICON_PINVKI_HDL]");
                        break;

                    case GTF_ICON_TOKEN_HDL:

                        chars += printf("[ICON_TOKEN_HDL]");
                        break;

                    case GTF_ICON_TLS_HDL:

                        chars += printf("[ICON_TLD_HDL]");
                        break;

                    case GTF_ICON_FTN_ADDR:

                        chars += printf("[ICON_FTN_ADDR]");
                        break;

                    case GTF_ICON_CIDMID_HDL:

                        chars += printf("[ICON_CIDMID_HDL]");
                        break;

                    case GTF_ICON_BBC_PTR:

                        chars += printf("[ICON_BBC_PTR]");
                        break;

                    case GTF_ICON_STATIC_BOX_PTR:

                        chars += printf("[GTF_ICON_STATIC_BOX_PTR]");
                        break;

                    case GTF_ICON_STATIC_ADDR_PTR:

                        chars += printf("[GTF_ICON_STATIC_ADDR_PTR]");
                        break;

                    default:
                        assert(!"a forgotten handle flag");
                        break;
                }
            }
            break;

            case GT_OBJ:
            case GT_STORE_OBJ:
                if (tree->AsObj()->GetLayout()->HasGCPtr())
                {
                    chars += printf("[BLK_HASGCPTR]");
                }
                FALLTHROUGH;

            case GT_BLK:
            case GT_STORE_BLK:
            case GT_STORE_DYN_BLK:

                if (tree->gtFlags & GTF_BLK_VOLATILE)
                {
                    chars += printf("[BLK_VOLATILE]");
                }
                if (tree->AsBlk()->IsUnaligned())
                {
                    chars += printf("[BLK_UNALIGNED]");
                }
                break;

            case GT_CALL:

                if (tree->gtFlags & GTF_CALL_UNMANAGED)
                {
                    chars += printf("[CALL_UNMANAGED]");
                }
                if (tree->gtFlags & GTF_CALL_INLINE_CANDIDATE)
                {
                    chars += printf("[CALL_INLINE_CANDIDATE]");
                }
                if (!tree->AsCall()->IsVirtual())
                {
                    chars += printf("[CALL_NONVIRT]");
                }
                if (tree->AsCall()->IsVirtualVtable())
                {
                    chars += printf("[CALL_VIRT_VTABLE]");
                }
                if (tree->AsCall()->IsVirtualStub())
                {
                    chars += printf("[CALL_VIRT_STUB]");
                }
                if (tree->gtFlags & GTF_CALL_NULLCHECK)
                {
                    chars += printf("[CALL_NULLCHECK]");
                }
                if (tree->gtFlags & GTF_CALL_POP_ARGS)
                {
                    chars += printf("[CALL_POP_ARGS]");
                }
                if (tree->gtFlags & GTF_CALL_HOISTABLE)
                {
                    chars += printf("[CALL_HOISTABLE]");
                }

                // More flags associated with calls.

                {
                    GenTreeCall* call = tree->AsCall();

                    if (call->gtCallMoreFlags & GTF_CALL_M_EXPLICIT_TAILCALL)
                    {
                        chars += printf("[CALL_M_EXPLICIT_TAILCALL]");
                    }
                    if (call->gtCallMoreFlags & GTF_CALL_M_TAILCALL)
                    {
                        chars += printf("[CALL_M_TAILCALL]");
                    }
                    if (call->gtCallMoreFlags & GTF_CALL_M_RETBUFFARG)
                    {
                        chars += printf("[CALL_M_RETBUFFARG]");
                    }
                    if (call->gtCallMoreFlags & GTF_CALL_M_DELEGATE_INV)
                    {
                        chars += printf("[CALL_M_DELEGATE_INV]");
                    }
                    if (call->gtCallMoreFlags & GTF_CALL_M_NOGCCHECK)
                    {
                        chars += printf("[CALL_M_NOGCCHECK]");
                    }
                    if (call->gtCallMoreFlags & GTF_CALL_M_SPECIAL_INTRINSIC)
                    {
                        chars += printf("[CALL_M_SPECIAL_INTRINSIC]");
                    }

                    if (call->IsVirtualStub())
                    {
                        if (call->gtCallMoreFlags & GTF_CALL_M_VIRTSTUB_REL_INDIRECT)
                        {
                            chars += printf("[CALL_M_VIRTSTUB_REL_INDIRECT]");
                        }
                    }
                    else if (!call->IsVirtual())
                    {
                        if (call->gtCallMoreFlags & GTF_CALL_M_NONVIRT_SAME_THIS)
                        {
                            chars += printf("[CALL_M_NONVIRT_SAME_THIS]");
                        }
                    }

                    if (call->gtCallMoreFlags & GTF_CALL_M_FRAME_VAR_DEATH)
                    {
                        chars += printf("[CALL_M_FRAME_VAR_DEATH]");
                    }
                    if (call->gtCallMoreFlags & GTF_CALL_M_TAILCALL_VIA_JIT_HELPER)
                    {
                        chars += printf("[CALL_M_TAILCALL_VIA_JIT_HELPER]");
                    }
#if FEATURE_TAILCALL_OPT
                    if (call->gtCallMoreFlags & GTF_CALL_M_IMPLICIT_TAILCALL)
                    {
                        chars += printf("[CALL_M_IMPLICIT_TAILCALL]");
                    }
#endif
                    if (call->gtCallMoreFlags & GTF_CALL_M_PINVOKE)
                    {
                        chars += printf("[CALL_M_PINVOKE]");
                    }

                    if (call->IsFatPointerCandidate())
                    {
                        chars += printf("[CALL_FAT_POINTER_CANDIDATE]");
                    }

                    if (call->IsGuarded())
                    {
                        chars += printf("[CALL_GUARDED]");
                    }

                    if (call->IsExpRuntimeLookup())
                    {
                        chars += printf("[CALL_EXP_RUNTIME_LOOKUP]");
                    }
                }
                break;
            default:

            {
                GenTreeFlags flags = (tree->gtFlags & (~(GTF_COMMON_MASK | GTF_OVERFLOW)));
                if (flags != 0)
                {
                    chars += printf("[%08X]", flags);
                }
            }
            break;
        }

        // Common flags.

        if (tree->gtFlags & GTF_ASG)
        {
            chars += printf("[ASG]");
        }
        if (tree->gtFlags & GTF_CALL)
        {
            chars += printf("[CALL]");
        }
        switch (op)
        {
            case GT_MUL:
            case GT_CAST:
            case GT_ADD:
            case GT_SUB:
                if (tree->gtFlags & GTF_OVERFLOW)
                {
                    chars += printf("[OVERFLOW]");
                }
                break;
            default:
                break;
        }
        if (tree->gtFlags & GTF_EXCEPT)
        {
            chars += printf("[EXCEPT]");
        }
        if (tree->gtFlags & GTF_GLOB_REF)
        {
            chars += printf("[GLOB_REF]");
        }
        if (tree->gtFlags & GTF_ORDER_SIDEEFF)
        {
            chars += printf("[ORDER_SIDEEFF]");
        }
        if (tree->gtFlags & GTF_REVERSE_OPS)
        {
            if (op != GT_LCL_VAR)
            {
                chars += printf("[REVERSE_OPS]");
            }
        }
        if (tree->gtFlags & GTF_SPILLED)
        {
            chars += printf("[SPILLED_OPER]");
        }
#if FEATURE_SET_FLAGS
        if (tree->gtFlags & GTF_SET_FLAGS)
        {
            if ((op != GT_IND) && (op != GT_STOREIND))
            {
                chars += printf("[ZSF_SET_FLAGS]");
            }
        }
#endif
        if (tree->gtFlags & GTF_IND_NONFAULTING)
        {
            if (tree->OperIsIndirOrArrMetaData())
            {
                chars += printf("[IND_NONFAULTING]");
            }
        }
        if (tree->gtFlags & GTF_MAKE_CSE)
        {
            chars += printf("[MAKE_CSE]");
        }
        if (tree->gtFlags & GTF_DONT_CSE)
        {
            chars += printf("[DONT_CSE]");
        }
        if (tree->gtFlags & GTF_BOOLEAN)
        {
            chars += printf("[BOOLEAN]");
        }
        if (tree->gtFlags & GTF_UNSIGNED)
        {
            chars += printf("[SMALL_UNSIGNED]");
        }
        if (tree->gtFlags & GTF_SPILL)
        {
            chars += printf("[SPILL]");
        }
        if (tree->gtFlags & GTF_REUSE_REG_VAL)
        {
            if (op == GT_CNS_INT)
            {
                chars += printf("[REUSE_REG_VAL]");
            }
        }
    }
}

void dTreeFlags(GenTree* tree)
{
    cTreeFlags(JitTls::GetCompiler(), tree);
}

#endif // DEBUG

#if VARSET_COUNTOPS
// static
BitSetSupport::BitSetOpCounter Compiler::m_varsetOpCounter("VarSetOpCounts.log");
#endif
#if ALLVARSET_COUNTOPS
// static
BitSetSupport::BitSetOpCounter Compiler::m_allvarsetOpCounter("AllVarSetOpCounts.log");
#endif

// static
HelperCallProperties Compiler::s_helperCallProperties;

/*****************************************************************************/
/*****************************************************************************/

//------------------------------------------------------------------------
// killGCRefs:
// Given some tree node return does it need all GC refs to be spilled from
// callee save registers.
//
// Arguments:
//    tree       - the tree for which we ask about gc refs.
//
// Return Value:
//    true       - tree kills GC refs on callee save registers
//    false      - tree doesn't affect GC refs on callee save registers
bool Compiler::killGCRefs(GenTree* tree)
{
    if (tree->IsCall())
    {
        GenTreeCall* call = tree->AsCall();
        if (call->IsUnmanaged())
        {
            return true;
        }

        if (call->gtCallMethHnd == eeFindHelper(CORINFO_HELP_JIT_PINVOKE_BEGIN))
        {
            assert(opts.ShouldUsePInvokeHelpers());
            return true;
        }
    }
    else if (tree->OperIs(GT_START_PREEMPTGC))
    {
        return true;
    }

    return false;
}

//------------------------------------------------------------------------
// lvaIsOSRLocal: check if this local var is one that requires special
//     treatment for OSR compilations.
//
// Arguments:
//    varNum     - variable of interest
//
// Return Value:
//    true       - this is an OSR compile and this local requires special treatment
//    false      - not an OSR compile, or not an interesting local for OSR

bool Compiler::lvaIsOSRLocal(unsigned varNum)
{
    LclVarDsc* const varDsc = lvaGetDesc(varNum);

#ifdef DEBUG
    if (opts.IsOSR())
    {
        if (varDsc->lvIsOSRLocal)
        {
            // Sanity check for promoted fields of OSR locals.
            //
            if (varNum >= info.compLocalsCount)
            {
                assert(varDsc->lvIsStructField);
                assert(varDsc->lvParentLcl < info.compLocalsCount);
            }
        }
    }
    else
    {
        assert(!varDsc->lvIsOSRLocal);
    }
#endif

    return varDsc->lvIsOSRLocal;
}

//------------------------------------------------------------------------------
// gtTypeForNullCheck: helper to get the most optimal and correct type for nullcheck
//
// Arguments:
//    tree - the node for nullcheck;
//
var_types Compiler::gtTypeForNullCheck(GenTree* tree)
{
    static const var_types s_typesBySize[] = {TYP_UNDEF, TYP_BYTE,  TYP_SHORT, TYP_UNDEF, TYP_INT,
                                              TYP_UNDEF, TYP_UNDEF, TYP_UNDEF, TYP_LONG};

    if (!varTypeIsStruct(tree))
    {
#if defined(TARGET_XARCH)
        // Just an optimization for XARCH - smaller mov
        if (genTypeSize(tree) == 8)
        {
            return TYP_INT;
        }
#endif

        assert((genTypeSize(tree) < ARRAY_SIZE(s_typesBySize)) && (s_typesBySize[genTypeSize(tree)] != TYP_UNDEF));
        return s_typesBySize[genTypeSize(tree)];
    }
    // for the rest: probe a single byte to avoid potential AVEs
    return TYP_BYTE;
}

//------------------------------------------------------------------------------
// gtChangeOperToNullCheck: helper to change tree oper to a NULLCHECK.
//
// Arguments:
//    tree  - the node to change;
//    block - basic block of the node.
//
// Notes:
//    the function should not be called after lowering for platforms that do not support
//    emitting NULLCHECK nodes, like arm32. Use `Lowering::TransformUnusedIndirection`
//    that handles it and calls this function when appropriate.
//
void Compiler::gtChangeOperToNullCheck(GenTree* tree, BasicBlock* block)
{
    assert(tree->OperIs(GT_FIELD, GT_IND, GT_OBJ, GT_BLK));
    tree->ChangeOper(GT_NULLCHECK);
    tree->ChangeType(gtTypeForNullCheck(tree));
    assert(fgAddrCouldBeNull(tree->gtGetOp1()));
    tree->gtFlags |= GTF_EXCEPT;
    block->bbFlags |= BBF_HAS_NULLCHECK;
    optMethodFlags |= OMF_HAS_NULLCHECK;
}

#if defined(DEBUG)
//------------------------------------------------------------------------------
// devirtualizationDetailToString: describe the detailed devirtualization reason
//
// Arguments:
//    detail - detail to describe
//
// Returns:
//    descriptive string
//
const char* Compiler::devirtualizationDetailToString(CORINFO_DEVIRTUALIZATION_DETAIL detail)
{
    switch (detail)
    {
        case CORINFO_DEVIRTUALIZATION_UNKNOWN:
            return "unknown";
        case CORINFO_DEVIRTUALIZATION_SUCCESS:
            return "success";
        case CORINFO_DEVIRTUALIZATION_FAILED_CANON:
            return "object class was canonical";
        case CORINFO_DEVIRTUALIZATION_FAILED_COM:
            return "object class was com";
        case CORINFO_DEVIRTUALIZATION_FAILED_CAST:
            return "object class could not be cast to interface class";
        case CORINFO_DEVIRTUALIZATION_FAILED_LOOKUP:
            return "interface method could not be found";
        case CORINFO_DEVIRTUALIZATION_FAILED_DIM:
            return "interface method was default interface method";
        case CORINFO_DEVIRTUALIZATION_FAILED_SUBCLASS:
            return "object not subclass of base class";
        case CORINFO_DEVIRTUALIZATION_FAILED_SLOT:
            return "virtual method installed via explicit override";
        case CORINFO_DEVIRTUALIZATION_FAILED_BUBBLE:
            return "devirtualization crossed version bubble";
        case CORINFO_DEVIRTUALIZATION_MULTIPLE_IMPL:
            return "object class has multiple implementations of interface";
        case CORINFO_DEVIRTUALIZATION_FAILED_BUBBLE_CLASS_DECL:
            return "decl method is defined on class and decl method not in version bubble, and decl method not in "
                   "type closest to version bubble";
        case CORINFO_DEVIRTUALIZATION_FAILED_BUBBLE_INTERFACE_DECL:
            return "decl method is defined on interface and not in version bubble, and implementation type not "
                   "entirely defined in bubble";
        case CORINFO_DEVIRTUALIZATION_FAILED_BUBBLE_IMPL:
            return "object class not defined within version bubble";
        case CORINFO_DEVIRTUALIZATION_FAILED_BUBBLE_IMPL_NOT_REFERENCEABLE:
            return "object class cannot be referenced from R2R code due to missing tokens";
        case CORINFO_DEVIRTUALIZATION_FAILED_DUPLICATE_INTERFACE:
            return "crossgen2 virtual method algorithm and runtime algorithm differ in the presence of duplicate "
                   "interface implementations";
        case CORINFO_DEVIRTUALIZATION_FAILED_DECL_NOT_REPRESENTABLE:
            return "Decl method cannot be represented in R2R image";
        default:
            return "undefined";
    }
}
#endif // defined(DEBUG)

#if TRACK_ENREG_STATS
Compiler::EnregisterStats Compiler::s_enregisterStats;

void Compiler::EnregisterStats::RecordLocal(const LclVarDsc* varDsc)
{
    m_totalNumberOfVars++;
    if (varDsc->TypeGet() == TYP_STRUCT)
    {
        m_totalNumberOfStructVars++;
    }
    if (!varDsc->lvDoNotEnregister)
    {
        m_totalNumberOfEnregVars++;
        if (varDsc->TypeGet() == TYP_STRUCT)
        {
            m_totalNumberOfStructEnregVars++;
        }
    }
    else
    {
        switch (varDsc->GetDoNotEnregReason())
        {
            case DoNotEnregisterReason::AddrExposed:
                m_addrExposed++;
                break;
            case DoNotEnregisterReason::HiddenBufferStructArg:
                m_hiddenStructArg++;
                break;
            case DoNotEnregisterReason::DontEnregStructs:
                m_dontEnregStructs++;
                break;
            case DoNotEnregisterReason::NotRegSizeStruct:
                m_notRegSizeStruct++;
                break;
            case DoNotEnregisterReason::LocalField:
                m_localField++;
                break;
            case DoNotEnregisterReason::VMNeedsStackAddr:
                m_VMNeedsStackAddr++;
                break;
            case DoNotEnregisterReason::LiveInOutOfHandler:
                m_liveInOutHndlr++;
                break;
            case DoNotEnregisterReason::BlockOp:
                m_blockOp++;
                break;
            case DoNotEnregisterReason::IsStructArg:
                m_structArg++;
                break;
            case DoNotEnregisterReason::DepField:
                m_depField++;
                break;
            case DoNotEnregisterReason::NoRegVars:
                m_noRegVars++;
                break;
            case DoNotEnregisterReason::MinOptsGC:
                m_minOptsGC++;
                break;
#if !defined(TARGET_64BIT)
            case DoNotEnregisterReason::LongParamField:
                m_longParamField++;
                break;
#endif
#ifdef JIT32_GCENCODER
            case DoNotEnregisterReason::PinningRef:
                m_PinningRef++;
                break;
#endif
            case DoNotEnregisterReason::LclAddrNode:
                m_lclAddrNode++;
                break;

            case DoNotEnregisterReason::CastTakesAddr:
                m_castTakesAddr++;
                break;

            case DoNotEnregisterReason::StoreBlkSrc:
                m_storeBlkSrc++;
                break;

            case DoNotEnregisterReason::SwizzleArg:
                m_swizzleArg++;
                break;

            case DoNotEnregisterReason::BlockOpRet:
                m_blockOpRet++;
                break;

            case DoNotEnregisterReason::ReturnSpCheck:
                m_returnSpCheck++;
                break;

            case DoNotEnregisterReason::CallSpCheck:
                m_callSpCheck++;
                break;

            case DoNotEnregisterReason::SimdUserForcesDep:
                m_simdUserForcesDep++;
                break;

            default:
                unreached();
                break;
        }

        if (varDsc->GetDoNotEnregReason() == DoNotEnregisterReason::AddrExposed)
        {
            // We can't `assert(IsAddressExposed())` because `fgAdjustForAddressExposedOrWrittenThis`
            // does not clear `m_doNotEnregReason` on `this`.
            switch (varDsc->GetAddrExposedReason())
            {
                case AddressExposedReason::PARENT_EXPOSED:
                    m_parentExposed++;
                    break;

                case AddressExposedReason::TOO_CONSERVATIVE:
                    m_tooConservative++;
                    break;

                case AddressExposedReason::ESCAPE_ADDRESS:
                    m_escapeAddress++;
                    break;

                case AddressExposedReason::WIDE_INDIR:
                    m_wideIndir++;
                    break;

                case AddressExposedReason::OSR_EXPOSED:
                    m_osrExposed++;
                    break;

                case AddressExposedReason::STRESS_LCL_FLD:
                    m_stressLclFld++;
                    break;

                case AddressExposedReason::DISPATCH_RET_BUF:
                    m_dispatchRetBuf++;
                    break;

                case AddressExposedReason::STRESS_POISON_IMPLICIT_BYREFS:
                    m_stressPoisonImplicitByrefs++;
                    break;

                case AddressExposedReason::EXTERNALLY_VISIBLE_IMPLICITLY:
                    m_externallyVisibleImplicitly++;
                    break;

                default:
                    unreached();
                    break;
            }
        }
    }
}

void Compiler::EnregisterStats::Dump(FILE* fout) const
{
    const unsigned totalNumberOfNotStructVars =
        s_enregisterStats.m_totalNumberOfVars - s_enregisterStats.m_totalNumberOfStructVars;
    const unsigned totalNumberOfNotStructEnregVars =
        s_enregisterStats.m_totalNumberOfEnregVars - s_enregisterStats.m_totalNumberOfStructEnregVars;
    const unsigned notEnreg = s_enregisterStats.m_totalNumberOfVars - s_enregisterStats.m_totalNumberOfEnregVars;

    fprintf(fout, "\nLocals enregistration statistics:\n");
    if (m_totalNumberOfVars == 0)
    {
        fprintf(fout, "No locals to report.\n");
        return;
    }
    fprintf(fout, "total number of locals: %d, number of enregistered: %d, notEnreg: %d, ratio: %.2f\n",
            m_totalNumberOfVars, m_totalNumberOfEnregVars, m_totalNumberOfVars - m_totalNumberOfEnregVars,
            (float)m_totalNumberOfEnregVars / m_totalNumberOfVars);

    if (m_totalNumberOfStructVars != 0)
    {
        fprintf(fout, "total number of struct locals: %d, number of enregistered: %d, notEnreg: %d, ratio: %.2f\n",
                m_totalNumberOfStructVars, m_totalNumberOfStructEnregVars,
                m_totalNumberOfStructVars - m_totalNumberOfStructEnregVars,
                (float)m_totalNumberOfStructEnregVars / m_totalNumberOfStructVars);
    }

    const unsigned numberOfPrimitiveLocals = totalNumberOfNotStructVars - totalNumberOfNotStructEnregVars;
    if (numberOfPrimitiveLocals != 0)
    {
        fprintf(fout, "total number of primitive locals: %d, number of enregistered: %d, notEnreg: %d, ratio: %.2f\n",
                totalNumberOfNotStructVars, totalNumberOfNotStructEnregVars, numberOfPrimitiveLocals,
                (float)totalNumberOfNotStructEnregVars / totalNumberOfNotStructVars);
    }

    if (notEnreg == 0)
    {
        fprintf(fout, "All locals are enregistered.\n");
        return;
    }

#define PRINT_STATS(stat, total)                                                                                       \
    if (stat != 0)                                                                                                     \
    {                                                                                                                  \
        fprintf(fout, #stat " %d, ratio: %.2f\n", stat, (float)stat / total);                                          \
    }

    PRINT_STATS(m_addrExposed, notEnreg);
    PRINT_STATS(m_hiddenStructArg, notEnreg);
    PRINT_STATS(m_dontEnregStructs, notEnreg);
    PRINT_STATS(m_notRegSizeStruct, notEnreg);
    PRINT_STATS(m_localField, notEnreg);
    PRINT_STATS(m_VMNeedsStackAddr, notEnreg);
    PRINT_STATS(m_liveInOutHndlr, notEnreg);
    PRINT_STATS(m_blockOp, notEnreg);
    PRINT_STATS(m_structArg, notEnreg);
    PRINT_STATS(m_depField, notEnreg);
    PRINT_STATS(m_noRegVars, notEnreg);
    PRINT_STATS(m_minOptsGC, notEnreg);
#if !defined(TARGET_64BIT)
    PRINT_STATS(m_longParamField, notEnreg);
#endif // !TARGET_64BIT
#ifdef JIT32_GCENCODER
    PRINT_STATS(m_PinningRef, notEnreg);
#endif // JIT32_GCENCODER
    PRINT_STATS(m_lclAddrNode, notEnreg);
    PRINT_STATS(m_castTakesAddr, notEnreg);
    PRINT_STATS(m_storeBlkSrc, notEnreg);
    PRINT_STATS(m_swizzleArg, notEnreg);
    PRINT_STATS(m_blockOpRet, notEnreg);
    PRINT_STATS(m_returnSpCheck, notEnreg);
    PRINT_STATS(m_callSpCheck, notEnreg);
    PRINT_STATS(m_simdUserForcesDep, notEnreg);

    fprintf(fout, "\nAddr exposed details:\n");
    if (m_addrExposed == 0)
    {
        fprintf(fout, "\nNo address exposed locals to report.\n");
        return;
    }

    PRINT_STATS(m_parentExposed, m_addrExposed);
    PRINT_STATS(m_tooConservative, m_addrExposed);
    PRINT_STATS(m_escapeAddress, m_addrExposed);
    PRINT_STATS(m_wideIndir, m_addrExposed);
    PRINT_STATS(m_osrExposed, m_addrExposed);
    PRINT_STATS(m_stressLclFld, m_addrExposed);
    PRINT_STATS(m_dispatchRetBuf, m_addrExposed);
    PRINT_STATS(m_stressPoisonImplicitByrefs, m_addrExposed);
    PRINT_STATS(m_externallyVisibleImplicitly, m_addrExposed);
}
#endif // TRACK_ENREG_STATS<|MERGE_RESOLUTION|>--- conflicted
+++ resolved
@@ -4997,14 +4997,12 @@
     fgDomsComputed    = false;
     optLoopTableValid = false;
 
-<<<<<<< HEAD
+#ifdef DEBUG
+    DoPhase(this, PHASE_STRESS_SPLIT_TREE, &Compiler::StressSplitTree);
+#endif
+
     // Expand runtime lookups (an optimization but we'd better run it in tier0 too)
     DoPhase(this, PHASE_EXPAND_RTLOOKUPS, &Compiler::fgExpandRuntimeLookups);
-=======
-#ifdef DEBUG
-    DoPhase(this, PHASE_STRESS_SPLIT_TREE, &Compiler::StressSplitTree);
-#endif
->>>>>>> 52652185
 
     // Insert GC Polls
     DoPhase(this, PHASE_INSERT_GC_POLLS, &Compiler::fgInsertGCPolls);
