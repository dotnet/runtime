// Licensed to the .NET Foundation under one or more agreements.
// The .NET Foundation licenses this file to you under the MIT license.

/*XXXXXXXXXXXXXXXXXXXXXXXXXXXXXXXXXXXXXXXXXXXXXXXXXXXXXXXXXXXXXXXXXXXXXXXXXXXXX
XXXXXXXXXXXXXXXXXXXXXXXXXXXXXXXXXXXXXXXXXXXXXXXXXXXXXXXXXXXXXXXXXXXXXXXXXXXXXXX
XX                                                                           XX
XX                          Compiler                                         XX
XX                                                                           XX
XXXXXXXXXXXXXXXXXXXXXXXXXXXXXXXXXXXXXXXXXXXXXXXXXXXXXXXXXXXXXXXXXXXXXXXXXXXXXXX
XXXXXXXXXXXXXXXXXXXXXXXXXXXXXXXXXXXXXXXXXXXXXXXXXXXXXXXXXXXXXXXXXXXXXXXXXXXXXXX
*/
#include "jitpch.h"
#ifdef _MSC_VER
#pragma hdrstop
#endif // _MSC_VER
#include "hostallocator.h"
#include "emit.h"
#include "ssabuilder.h"
#include "valuenum.h"
#include "rangecheck.h"
#include "lower.h"
#include "stacklevelsetter.h"
#include "patchpointinfo.h"
#include "jitstd/algorithm.h"

extern ICorJitHost* g_jitHost;

unsigned Compiler::jitTotalMethodCompiled = 0;

#if defined(DEBUG)
LONG Compiler::jitNestingLevel = 0;
#endif // defined(DEBUG)

// static
bool                Compiler::s_pAltJitExcludeAssembliesListInitialized = false;
AssemblyNamesList2* Compiler::s_pAltJitExcludeAssembliesList            = nullptr;

#ifdef DEBUG
// static
bool                Compiler::s_pJitDisasmIncludeAssembliesListInitialized = false;
AssemblyNamesList2* Compiler::s_pJitDisasmIncludeAssembliesList            = nullptr;

// static
bool       Compiler::s_pJitFunctionFileInitialized = false;
MethodSet* Compiler::s_pJitMethodSet               = nullptr;
#endif // DEBUG

#ifdef CONFIGURABLE_ARM_ABI
// static
bool GlobalJitOptions::compFeatureHfa          = false;
LONG GlobalJitOptions::compUseSoftFPConfigured = 0;
#endif // CONFIGURABLE_ARM_ABI

/*****************************************************************************
 *
 *  Little helpers to grab the current cycle counter value; this is done
 *  differently based on target architecture, host toolchain, etc. The
 *  main thing is to keep the overhead absolutely minimal; in fact, on
 *  x86/x64 we use RDTSC even though it's not thread-safe; GetThreadCycles
 *  (which is monotonous) is just too expensive.
 */
#ifdef FEATURE_JIT_METHOD_PERF

#if defined(HOST_X86) || defined(HOST_AMD64)

#if defined(_MSC_VER)

#include <intrin.h>
inline bool _our_GetThreadCycles(unsigned __int64* cycleOut)
{
    *cycleOut = __rdtsc();
    return true;
}

#elif defined(__GNUC__)

inline bool _our_GetThreadCycles(unsigned __int64* cycleOut)
{
    uint32_t hi, lo;
    __asm__ __volatile__("rdtsc" : "=a"(lo), "=d"(hi));
    *cycleOut = (static_cast<unsigned __int64>(hi) << 32) | static_cast<unsigned __int64>(lo);
    return true;
}

#else // neither _MSC_VER nor __GNUC__

// The following *might* work - might as well try.
#define _our_GetThreadCycles(cp) GetThreadCycles(cp)

#endif

#elif defined(HOST_ARM) || defined(HOST_ARM64)

// If this doesn't work please see ../gc/gc.cpp for additional ARM
// info (and possible solutions).
#define _our_GetThreadCycles(cp) GetThreadCycles(cp)

#else // not x86/x64 and not ARM

// Don't know what this target is, but let's give it a try; if
// someone really wants to make this work, please add the right
// code here.
#define _our_GetThreadCycles(cp) GetThreadCycles(cp)

#endif // which host OS

const BYTE genTypeSizes[] = {
#define DEF_TP(tn, nm, jitType, sz, sze, asze, st, al, regTyp, regFld, csr, ctr, tf) sz,
#include "typelist.h"
#undef DEF_TP
};

const BYTE genTypeAlignments[] = {
#define DEF_TP(tn, nm, jitType, sz, sze, asze, st, al, regTyp, regFld, csr, ctr, tf) al,
#include "typelist.h"
#undef DEF_TP
};

const BYTE genTypeStSzs[] = {
#define DEF_TP(tn, nm, jitType, sz, sze, asze, st, al, regTyp, regFld, csr, ctr, tf) st,
#include "typelist.h"
#undef DEF_TP
};

const BYTE genActualTypes[] = {
#define DEF_TP(tn, nm, jitType, sz, sze, asze, st, al, regTyp, regFld, csr, ctr, tf) jitType,
#include "typelist.h"
#undef DEF_TP
};

#endif // FEATURE_JIT_METHOD_PERF
/*****************************************************************************/
inline unsigned getCurTime()
{
    SYSTEMTIME tim;

    GetSystemTime(&tim);

    return (((tim.wHour * 60) + tim.wMinute) * 60 + tim.wSecond) * 1000 + tim.wMilliseconds;
}

/*****************************************************************************/
#ifdef DEBUG
/*****************************************************************************/

static FILE* jitSrcFilePtr;

static unsigned jitCurSrcLine;

void Compiler::JitLogEE(unsigned level, const char* fmt, ...)
{
    va_list args;

    if (verbose)
    {
        va_start(args, fmt);
        vflogf(jitstdout(), fmt, args);
        va_end(args);
    }

    va_start(args, fmt);
    vlogf(level, fmt, args);
    va_end(args);
}

#endif // DEBUG

/*****************************************************************************/
#if defined(DEBUG) || MEASURE_NODE_SIZE || MEASURE_BLOCK_SIZE || DISPLAY_SIZES || CALL_ARG_STATS

static unsigned genMethodCnt;  // total number of methods JIT'ted
unsigned        genMethodICnt; // number of interruptible methods
unsigned        genMethodNCnt; // number of non-interruptible methods
static unsigned genSmallMethodsNeedingExtraMemoryCnt = 0;

#endif

/*****************************************************************************/
#if MEASURE_NODE_SIZE
NodeSizeStats genNodeSizeStats;
NodeSizeStats genNodeSizeStatsPerFunc;

unsigned  genTreeNcntHistBuckets[] = {10, 20, 30, 40, 50, 100, 200, 300, 400, 500, 1000, 5000, 10000, 0};
Histogram genTreeNcntHist(genTreeNcntHistBuckets);

unsigned  genTreeNsizHistBuckets[] = {1000, 5000, 10000, 50000, 100000, 500000, 1000000, 0};
Histogram genTreeNsizHist(genTreeNsizHistBuckets);
#endif // MEASURE_NODE_SIZE

/*****************************************************************************/
#if MEASURE_MEM_ALLOC

unsigned  memAllocHistBuckets[] = {64, 128, 192, 256, 512, 1024, 4096, 8192, 0};
Histogram memAllocHist(memAllocHistBuckets);
unsigned  memUsedHistBuckets[] = {16, 32, 64, 128, 192, 256, 512, 1024, 4096, 8192, 0};
Histogram memUsedHist(memUsedHistBuckets);

#endif // MEASURE_MEM_ALLOC

/*****************************************************************************
 *
 *  Variables to keep track of total code amounts.
 */

#if DISPLAY_SIZES

size_t grossVMsize; // Total IL code size
size_t grossNCsize; // Native code + data size
size_t totalNCsize; // Native code + data + GC info size (TODO-Cleanup: GC info size only accurate for JIT32_GCENCODER)
size_t gcHeaderISize; // GC header      size: interruptible methods
size_t gcPtrMapISize; // GC pointer map size: interruptible methods
size_t gcHeaderNSize; // GC header      size: non-interruptible methods
size_t gcPtrMapNSize; // GC pointer map size: non-interruptible methods

#endif // DISPLAY_SIZES

/*****************************************************************************
 *
 *  Variables to keep track of argument counts.
 */

#if CALL_ARG_STATS

unsigned argTotalCalls;
unsigned argHelperCalls;
unsigned argStaticCalls;
unsigned argNonVirtualCalls;
unsigned argVirtualCalls;

unsigned argTotalArgs; // total number of args for all calls (including objectPtr)
unsigned argTotalDWordArgs;
unsigned argTotalLongArgs;
unsigned argTotalFloatArgs;
unsigned argTotalDoubleArgs;

unsigned argTotalRegArgs;
unsigned argTotalTemps;
unsigned argTotalLclVar;
unsigned argTotalDeferred;
unsigned argTotalConst;

unsigned argTotalObjPtr;

unsigned argMaxTempsPerMethod;

unsigned  argCntBuckets[] = {0, 1, 2, 3, 4, 5, 6, 10, 0};
Histogram argCntTable(argCntBuckets);

unsigned  argDWordCntBuckets[] = {0, 1, 2, 3, 4, 5, 6, 10, 0};
Histogram argDWordCntTable(argDWordCntBuckets);

unsigned  argDWordLngCntBuckets[] = {0, 1, 2, 3, 4, 5, 6, 10, 0};
Histogram argDWordLngCntTable(argDWordLngCntBuckets);

unsigned  argTempsCntBuckets[] = {0, 1, 2, 3, 4, 5, 6, 10, 0};
Histogram argTempsCntTable(argTempsCntBuckets);

#endif // CALL_ARG_STATS

/*****************************************************************************
 *
 *  Variables to keep track of basic block counts.
 */

#if COUNT_BASIC_BLOCKS

//          --------------------------------------------------
//          Basic block count frequency table:
//          --------------------------------------------------
//              <=         1 ===>  26872 count ( 56% of total)
//               2 ..      2 ===>    669 count ( 58% of total)
//               3 ..      3 ===>   4687 count ( 68% of total)
//               4 ..      5 ===>   5101 count ( 78% of total)
//               6 ..     10 ===>   5575 count ( 90% of total)
//              11 ..     20 ===>   3028 count ( 97% of total)
//              21 ..     50 ===>   1108 count ( 99% of total)
//              51 ..    100 ===>    182 count ( 99% of total)
//             101 ..   1000 ===>     34 count (100% of total)
//            1001 ..  10000 ===>      0 count (100% of total)
//          --------------------------------------------------

unsigned  bbCntBuckets[] = {1, 2, 3, 5, 10, 20, 50, 100, 1000, 10000, 0};
Histogram bbCntTable(bbCntBuckets);

/* Histogram for the IL opcode size of methods with a single basic block */

unsigned  bbSizeBuckets[] = {1, 4, 8, 16, 32, 64, 128, 256, 512, 1024, 2048, 0};
Histogram bbOneBBSizeTable(bbSizeBuckets);

unsigned  domsChangedIterationBuckets[] = {1, 2, 3, 4, 5, 6, 7, 8, 9, 10, 0};
Histogram domsChangedIterationTable(domsChangedIterationBuckets);

unsigned  computeReachabilitySetsIterationBuckets[] = {1, 2, 3, 4, 5, 6, 7, 8, 9, 10, 0};
Histogram computeReachabilitySetsIterationTable(computeReachabilitySetsIterationBuckets);

unsigned  computeReachabilityIterationBuckets[] = {1, 2, 3, 4, 5, 6, 7, 8, 9, 10, 0};
Histogram computeReachabilityIterationTable(computeReachabilityIterationBuckets);

#endif // COUNT_BASIC_BLOCKS

/*****************************************************************************
 *
 *  Used by optFindNaturalLoops to gather statistical information such as
 *   - total number of natural loops
 *   - number of loops with 1, 2, ... exit conditions
 *   - number of loops that have an iterator (for like)
 *   - number of loops that have a constant iterator
 */

#if COUNT_LOOPS

unsigned totalLoopMethods;        // counts the total number of methods that have natural loops
unsigned maxLoopsPerMethod;       // counts the maximum number of loops a method has
unsigned totalLoopOverflows;      // # of methods that identified more loops than we can represent
unsigned totalLoopCount;          // counts the total number of natural loops
unsigned totalUnnatLoopCount;     // counts the total number of (not-necessarily natural) loops
unsigned totalUnnatLoopOverflows; // # of methods that identified more unnatural loops than we can represent
unsigned iterLoopCount;           // counts the # of loops with an iterator (for like)
unsigned constIterLoopCount;      // counts the # of loops with a constant iterator (for like)
bool     hasMethodLoops;          // flag to keep track if we already counted a method as having loops
unsigned loopsThisMethod;         // counts the number of loops in the current method
bool     loopOverflowThisMethod;  // True if we exceeded the max # of loops in the method.

/* Histogram for number of loops in a method */

unsigned  loopCountBuckets[] = {0, 1, 2, 3, 4, 5, 6, 7, 8, 9, 10, 11, 12, 0};
Histogram loopCountTable(loopCountBuckets);

/* Histogram for number of loop exits */

unsigned  loopExitCountBuckets[] = {0, 1, 2, 3, 4, 5, 6, 0};
Histogram loopExitCountTable(loopExitCountBuckets);

#endif // COUNT_LOOPS

//------------------------------------------------------------------------
// getJitGCType: Given the VM's CorInfoGCType convert it to the JIT's var_types
//
// Arguments:
//    gcType    - an enum value that originally came from an element
//                of the BYTE[] returned from getClassGClayout()
//
// Return Value:
//    The corresponding enum value from the JIT's var_types
//
// Notes:
//   The gcLayout of each field of a struct is returned from getClassGClayout()
//   as a BYTE[] but each BYTE element is actually a CorInfoGCType value
//   Note when we 'know' that there is only one element in this array
//   the JIT will often pass the address of a single BYTE, instead of a BYTE[]
//

var_types Compiler::getJitGCType(BYTE gcType)
{
    var_types     result      = TYP_UNKNOWN;
    CorInfoGCType corInfoType = (CorInfoGCType)gcType;

    if (corInfoType == TYPE_GC_NONE)
    {
        result = TYP_I_IMPL;
    }
    else if (corInfoType == TYPE_GC_REF)
    {
        result = TYP_REF;
    }
    else if (corInfoType == TYPE_GC_BYREF)
    {
        result = TYP_BYREF;
    }
    else
    {
        noway_assert(!"Bad value of 'gcType'");
    }
    return result;
}

#ifdef TARGET_X86
//---------------------------------------------------------------------------
// isTrivialPointerSizedStruct:
//    Check if the given struct type contains only one pointer-sized integer value type
//
// Arguments:
//    clsHnd - the handle for the struct type.
//
// Return Value:
//    true if the given struct type contains only one pointer-sized integer value type,
//    false otherwise.
//
bool Compiler::isTrivialPointerSizedStruct(CORINFO_CLASS_HANDLE clsHnd) const
{
    assert(info.compCompHnd->isValueClass(clsHnd));
    if (info.compCompHnd->getClassSize(clsHnd) != TARGET_POINTER_SIZE)
    {
        return false;
    }
    for (;;)
    {
        // all of class chain must be of value type and must have only one field
        if (!info.compCompHnd->isValueClass(clsHnd) || info.compCompHnd->getClassNumInstanceFields(clsHnd) != 1)
        {
            return false;
        }

        CORINFO_CLASS_HANDLE* pClsHnd   = &clsHnd;
        CORINFO_FIELD_HANDLE  fldHnd    = info.compCompHnd->getFieldInClass(clsHnd, 0);
        CorInfoType           fieldType = info.compCompHnd->getFieldType(fldHnd, pClsHnd);

        var_types vt = JITtype2varType(fieldType);

        if (fieldType == CORINFO_TYPE_VALUECLASS)
        {
            clsHnd = *pClsHnd;
        }
        else if (varTypeIsI(vt) && !varTypeIsGC(vt))
        {
            return true;
        }
        else
        {
            return false;
        }
    }
}
#endif // TARGET_X86

//---------------------------------------------------------------------------
// isNativePrimitiveStructType:
//    Check if the given struct type is an intrinsic type that should be treated as though
//    it is not a struct at the unmanaged ABI boundary.
//
// Arguments:
//    clsHnd - the handle for the struct type.
//
// Return Value:
//    true if the given struct type should be treated as a primitive for unmanaged calls,
//    false otherwise.
//
bool Compiler::isNativePrimitiveStructType(CORINFO_CLASS_HANDLE clsHnd)
{
    if (!isIntrinsicType(clsHnd))
    {
        return false;
    }
    const char* namespaceName = nullptr;
    const char* typeName      = getClassNameFromMetadata(clsHnd, &namespaceName);

    if (strcmp(namespaceName, "System.Runtime.InteropServices") != 0)
    {
        return false;
    }

    return strcmp(typeName, "CLong") == 0 || strcmp(typeName, "CULong") == 0 || strcmp(typeName, "NFloat") == 0;
}

//-----------------------------------------------------------------------------
// getPrimitiveTypeForStruct:
//     Get the "primitive" type that is used for a struct
//     of size 'structSize'.
//     We examine 'clsHnd' to check the GC layout of the struct and
//     return TYP_REF for structs that simply wrap an object.
//     If the struct is a one element HFA/HVA, we will return the
//     proper floating point or vector type.
//
// Arguments:
//    structSize - the size of the struct type, cannot be zero
//    clsHnd     - the handle for the struct type, used when may have
//                 an HFA or if we need the GC layout for an object ref.
//
// Return Value:
//    The primitive type (i.e. byte, short, int, long, ref, float, double)
//    used to pass or return structs of this size.
//    If we shouldn't use a "primitive" type then TYP_UNKNOWN is returned.
// Notes:
//    For 32-bit targets (X86/ARM32) the 64-bit TYP_LONG type is not
//    considered a primitive type by this method.
//    So a struct that wraps a 'long' is passed and returned in the
//    same way as any other 8-byte struct
//    For ARM32 if we have an HFA struct that wraps a 64-bit double
//    we will return TYP_DOUBLE.
//    For vector calling conventions, a vector is considered a "primitive"
//    type, as it is passed in a single register.
//
var_types Compiler::getPrimitiveTypeForStruct(unsigned structSize, CORINFO_CLASS_HANDLE clsHnd, bool isVarArg)
{
    assert(structSize != 0);

    var_types useType = TYP_UNKNOWN;

    // Start by determining if we have an HFA/HVA with a single element.
    if (GlobalJitOptions::compFeatureHfa)
    {
        // Arm64 Windows VarArg methods arguments will not classify HFA types, they will need to be treated
        // as if they are not HFA types.
        if (!(TargetArchitecture::IsArm64 && TargetOS::IsWindows && isVarArg))
        {
            switch (structSize)
            {
                case 4:
                case 8:
#ifdef TARGET_ARM64
                case 16:
#endif // TARGET_ARM64
                {
                    var_types hfaType = GetHfaType(clsHnd);
                    // We're only interested in the case where the struct size is equal to the size of the hfaType.
                    if (varTypeIsValidHfaType(hfaType))
                    {
                        if (genTypeSize(hfaType) == structSize)
                        {
                            useType = hfaType;
                        }
                        else
                        {
                            return TYP_UNKNOWN;
                        }
                    }
                }
            }
            if (useType != TYP_UNKNOWN)
            {
                return useType;
            }
        }
    }

    // Now deal with non-HFA/HVA structs.
    switch (structSize)
    {
        case 1:
            useType = TYP_UBYTE;
            break;

        case 2:
            useType = TYP_USHORT;
            break;

#if !defined(TARGET_XARCH) || defined(UNIX_AMD64_ABI)
        case 3:
            useType = TYP_INT;
            break;

#endif // !TARGET_XARCH || UNIX_AMD64_ABI

#ifdef TARGET_64BIT
        case 4:
            // We dealt with the one-float HFA above. All other 4-byte structs are handled as INT.
            useType = TYP_INT;
            break;

#if !defined(TARGET_XARCH) || defined(UNIX_AMD64_ABI)
        case 5:
        case 6:
        case 7:
            useType = TYP_I_IMPL;
            break;

#endif // !TARGET_XARCH || UNIX_AMD64_ABI
#endif // TARGET_64BIT

        case TARGET_POINTER_SIZE:
        {
            BYTE gcPtr = 0;
            // Check if this pointer-sized struct is wrapping a GC object
            info.compCompHnd->getClassGClayout(clsHnd, &gcPtr);
            useType = getJitGCType(gcPtr);
        }
        break;

        default:
            useType = TYP_UNKNOWN;
            break;
    }

    return useType;
}

//-----------------------------------------------------------------------------
// getArgTypeForStruct:
//     Get the type that is used to pass values of the given struct type.
//     If you have already retrieved the struct size then it should be
//     passed as the optional fourth argument, as this allows us to avoid
//     an extra call to getClassSize(clsHnd)
//
// Arguments:
//    clsHnd       - the handle for the struct type
//    wbPassStruct - An "out" argument with information about how
//                   the struct is to be passed
//    isVarArg     - is vararg, used to ignore HFA types for Arm64 windows varargs
//    structSize   - the size of the struct type,
//                   or zero if we should call getClassSize(clsHnd)
//
// Return Value:
//    For wbPassStruct you can pass a 'nullptr' and nothing will be written
//     or returned for that out parameter.
//    When *wbPassStruct is SPK_PrimitiveType this method's return value
//       is the primitive type used to pass the struct.
//    When *wbPassStruct is SPK_ByReference this method's return value
//       is always TYP_UNKNOWN and the struct type is passed by reference to a copy
//    When *wbPassStruct is SPK_ByValue or SPK_ByValueAsHfa this method's return value
//       is always TYP_STRUCT and the struct type is passed by value either
//       using multiple registers or on the stack.
//
// Assumptions:
//    The size must be the size of the given type.
//    The given class handle must be for a value type (struct).
//
// Notes:
//    About HFA types:
//        When the clsHnd is a one element HFA type we return the appropriate
//         floating point primitive type and *wbPassStruct is SPK_PrimitiveType
//        If there are two or more elements in the HFA type then the this method's
//         return value is TYP_STRUCT and *wbPassStruct is SPK_ByValueAsHfa
//
var_types Compiler::getArgTypeForStruct(CORINFO_CLASS_HANDLE clsHnd,
                                        structPassingKind*   wbPassStruct,
                                        bool                 isVarArg,
                                        unsigned             structSize)
{
    var_types         useType         = TYP_UNKNOWN;
    structPassingKind howToPassStruct = SPK_Unknown; // We must change this before we return

    assert(structSize != 0);

// Determine if we can pass the struct as a primitive type.
// Note that on x86 we only pass specific pointer-sized structs that satisfy isTrivialPointerSizedStruct checks.
#ifndef TARGET_X86
#ifdef UNIX_AMD64_ABI

    // An 8-byte struct may need to be passed in a floating point register
    // So we always consult the struct "Classifier" routine
    //
    SYSTEMV_AMD64_CORINFO_STRUCT_REG_PASSING_DESCRIPTOR structDesc;
    eeGetSystemVAmd64PassStructInRegisterDescriptor(clsHnd, &structDesc);

    if (structDesc.passedInRegisters && (structDesc.eightByteCount != 1))
    {
        // We can't pass this as a primitive type.
    }
    else if (structDesc.eightByteClassifications[0] == SystemVClassificationTypeSSE)
    {
        // If this is passed as a floating type, use that.
        // Otherwise, we'll use the general case - we don't want to use the "EightByteType"
        // directly, because it returns `TYP_INT` for any integral type <= 4 bytes, and
        // we need to preserve small types.
        useType = GetEightByteType(structDesc, 0);
    }
    else
#endif // UNIX_AMD64_ABI

        // The largest arg passed in a single register is MAX_PASS_SINGLEREG_BYTES,
        // so we can skip calling getPrimitiveTypeForStruct when we
        // have a struct that is larger than that.
        //
        if (structSize <= MAX_PASS_SINGLEREG_BYTES)
    {
        // We set the "primitive" useType based upon the structSize
        // and also examine the clsHnd to see if it is an HFA of count one
        useType = getPrimitiveTypeForStruct(structSize, clsHnd, isVarArg);
    }
#else
    if (isTrivialPointerSizedStruct(clsHnd))
    {
        useType = TYP_I_IMPL;
    }
#endif // !TARGET_X86

    // Did we change this struct type into a simple "primitive" type?
    //
    if (useType != TYP_UNKNOWN)
    {
        // Yes, we should use the "primitive" type in 'useType'
        howToPassStruct = SPK_PrimitiveType;
    }
    else // We can't replace the struct with a "primitive" type
    {
        // See if we can pass this struct by value, possibly in multiple registers
        // or if we should pass it by reference to a copy
        //
        if (structSize <= MAX_PASS_MULTIREG_BYTES)
        {
            // Structs that are HFA/HVA's are passed by value in multiple registers.
            // Arm64 Windows VarArg methods arguments will not classify HFA/HVA types, they will need to be treated
            // as if they are not HFA/HVA types.
            var_types hfaType;
            if (TargetArchitecture::IsArm64 && TargetOS::IsWindows && isVarArg)
            {
                hfaType = TYP_UNDEF;
            }
            else
            {
                hfaType = GetHfaType(clsHnd);
            }
            if (varTypeIsValidHfaType(hfaType))
            {
                // HFA's of count one should have been handled by getPrimitiveTypeForStruct
                assert(GetHfaCount(clsHnd) >= 2);

                // setup wbPassType and useType indicate that this is passed by value as an HFA
                //  using multiple registers
                //  (when all of the parameters registers are used, then the stack will be used)
                howToPassStruct = SPK_ByValueAsHfa;
                useType         = TYP_STRUCT;
            }
            else // Not an HFA struct type
            {

#ifdef UNIX_AMD64_ABI
                // The case of (structDesc.eightByteCount == 1) should have already been handled
                if ((structDesc.eightByteCount > 1) || !structDesc.passedInRegisters)
                {
                    // setup wbPassType and useType indicate that this is passed by value in multiple registers
                    //  (when all of the parameters registers are used, then the stack will be used)
                    howToPassStruct = SPK_ByValue;
                    useType         = TYP_STRUCT;
                }
                else
                {
                    assert(structDesc.eightByteCount == 0);
                    // Otherwise we pass this struct by reference to a copy
                    // setup wbPassType and useType indicate that this is passed using one register
                    //  (by reference to a copy)
                    howToPassStruct = SPK_ByReference;
                    useType         = TYP_UNKNOWN;
                }

#elif defined(TARGET_ARM64)

                // Structs that are pointer sized or smaller should have been handled by getPrimitiveTypeForStruct
                assert(structSize > TARGET_POINTER_SIZE);

                // On ARM64 structs that are 9-16 bytes are passed by value in multiple registers
                //
                if (structSize <= (TARGET_POINTER_SIZE * 2))
                {
                    // setup wbPassType and useType indicate that this is passed by value in multiple registers
                    //  (when all of the parameters registers are used, then the stack will be used)
                    howToPassStruct = SPK_ByValue;
                    useType         = TYP_STRUCT;
                }
                else // a structSize that is 17-32 bytes in size
                {
                    // Otherwise we pass this struct by reference to a copy
                    // setup wbPassType and useType indicate that this is passed using one register
                    //  (by reference to a copy)
                    howToPassStruct = SPK_ByReference;
                    useType         = TYP_UNKNOWN;
                }

#elif defined(TARGET_X86) || defined(TARGET_ARM) || defined(TARGET_LOONGARCH64) || defined(TARGET_RISCV64)

                // Otherwise we pass this struct by value on the stack
                // setup wbPassType and useType indicate that this is passed by value according to the X86/ARM32 ABI
                // On LOONGARCH64 struct that is 1-16 bytes is passed by value in one/two register(s)
                howToPassStruct = SPK_ByValue;
                useType         = TYP_STRUCT;

#else //  TARGET_XXX

                noway_assert(!"Unhandled TARGET in getArgTypeForStruct (with FEATURE_MULTIREG_ARGS=1)");

#endif //  TARGET_XXX
            }
        }
        else // (structSize > MAX_PASS_MULTIREG_BYTES)
        {
            // We have a (large) struct that can't be replaced with a "primitive" type
            // and can't be passed in multiple registers
            CLANG_FORMAT_COMMENT_ANCHOR;

#if defined(TARGET_X86) || defined(TARGET_ARM) || defined(UNIX_AMD64_ABI)

            // Otherwise we pass this struct by value on the stack
            // setup wbPassType and useType indicate that this is passed by value according to the X86/ARM32 ABI
            howToPassStruct = SPK_ByValue;
            useType         = TYP_STRUCT;

#elif defined(TARGET_AMD64) || defined(TARGET_ARM64) || defined(TARGET_LOONGARCH64) || defined(TARGET_RISCV64)

            // Otherwise we pass this struct by reference to a copy
            // setup wbPassType and useType indicate that this is passed using one register (by reference to a copy)
            howToPassStruct = SPK_ByReference;
            useType         = TYP_UNKNOWN;

#else //  TARGET_XXX

            noway_assert(!"Unhandled TARGET in getArgTypeForStruct");

#endif //  TARGET_XXX
        }
    }

    // 'howToPassStruct' must be set to one of the valid values before we return
    assert(howToPassStruct != SPK_Unknown);
    if (wbPassStruct != nullptr)
    {
        *wbPassStruct = howToPassStruct;
    }

    return useType;
}

//-----------------------------------------------------------------------------
// getReturnTypeForStruct:
//     Get the type that is used to return values of the given struct type.
//     If you have already retrieved the struct size then it should be
//     passed as the optional third argument, as this allows us to avoid
//     an extra call to getClassSize(clsHnd)
//
// Arguments:
//    clsHnd         - the handle for the struct type
//    callConv       - the calling convention of the function
//                     that returns this struct.
//    wbReturnStruct - An "out" argument with information about how
//                     the struct is to be returned
//    structSize     - the size of the struct type,
//                     or zero if we should call getClassSize(clsHnd)
//
// Return Value:
//    For wbReturnStruct you can pass a 'nullptr' and nothing will be written
//     or returned for that out parameter.
//    When *wbReturnStruct is SPK_PrimitiveType this method's return value
//       is the primitive type used to return the struct.
//    When *wbReturnStruct is SPK_ByReference this method's return value
//       is always TYP_UNKNOWN and the struct type is returned using a return buffer
//    When *wbReturnStruct is SPK_ByValue or SPK_ByValueAsHfa this method's return value
//       is always TYP_STRUCT and the struct type is returned using multiple registers.
//
// Assumptions:
//    The size must be the size of the given type.
//    The given class handle must be for a value type (struct).
//
// Notes:
//    About HFA types:
//        When the clsHnd is a one element HFA type then this method's return
//          value is the appropriate floating point primitive type and
//          *wbReturnStruct is SPK_PrimitiveType.
//        If there are two or more elements in the HFA type and the target supports
//          multireg return types then the return value is TYP_STRUCT and
//          *wbReturnStruct is SPK_ByValueAsHfa.
//        Additionally if there are two or more elements in the HFA type and
//          the target doesn't support multreg return types then it is treated
//          as if it wasn't an HFA type.
//    About returning TYP_STRUCT:
//        Whenever this method's return value is TYP_STRUCT it always means
//         that multiple registers are used to return this struct.
//
var_types Compiler::getReturnTypeForStruct(CORINFO_CLASS_HANDLE     clsHnd,
                                           CorInfoCallConvExtension callConv,
                                           structPassingKind*       wbReturnStruct /* = nullptr */,
                                           unsigned                 structSize /* = 0 */)
{
    var_types         useType             = TYP_UNKNOWN;
    structPassingKind howToReturnStruct   = SPK_Unknown; // We must change this before we return
    bool              canReturnInRegister = true;

    assert(clsHnd != NO_CLASS_HANDLE);

    if (structSize == 0)
    {
        structSize = info.compCompHnd->getClassSize(clsHnd);
    }
    assert(structSize > 0);

#ifdef UNIX_AMD64_ABI
    // An 8-byte struct may need to be returned in a floating point register
    // So we always consult the struct "Classifier" routine
    //
    SYSTEMV_AMD64_CORINFO_STRUCT_REG_PASSING_DESCRIPTOR structDesc;
    eeGetSystemVAmd64PassStructInRegisterDescriptor(clsHnd, &structDesc);

    if (structDesc.eightByteCount == 1)
    {
        assert(structSize <= sizeof(double));
        assert(structDesc.passedInRegisters);

        if (structDesc.eightByteClassifications[0] == SystemVClassificationTypeSSE)
        {
            // If this is returned as a floating type, use that.
            // Otherwise, leave as TYP_UNKNOWN and we'll sort things out below.
            useType           = GetEightByteType(structDesc, 0);
            howToReturnStruct = SPK_PrimitiveType;
        }
    }
    else
    {
        // Return classification is not always size based...
        canReturnInRegister = structDesc.passedInRegisters;
        if (!canReturnInRegister)
        {
            assert(structDesc.eightByteCount == 0);
            howToReturnStruct = SPK_ByReference;
            useType           = TYP_UNKNOWN;
        }
    }
#elif UNIX_X86_ABI
    if (callConv != CorInfoCallConvExtension::Managed && !isNativePrimitiveStructType(clsHnd))
    {
        canReturnInRegister = false;
        howToReturnStruct   = SPK_ByReference;
        useType             = TYP_UNKNOWN;
    }
#elif defined(TARGET_LOONGARCH64)
    if (structSize <= (TARGET_POINTER_SIZE * 2))
    {
        uint32_t floatFieldFlags = info.compCompHnd->getLoongArch64PassStructInRegisterFlags(clsHnd);

        if ((floatFieldFlags & STRUCT_FLOAT_FIELD_ONLY_ONE) != 0)
        {
            howToReturnStruct = SPK_PrimitiveType;
            useType           = (structSize > 4) ? TYP_DOUBLE : TYP_FLOAT;
        }
        else if (floatFieldFlags & (STRUCT_HAS_FLOAT_FIELDS_MASK ^ STRUCT_FLOAT_FIELD_ONLY_ONE))
        {
            howToReturnStruct = SPK_ByValue;
            useType           = TYP_STRUCT;
        }
    }

#elif defined(TARGET_RISCV64)
    if (structSize <= (TARGET_POINTER_SIZE * 2))
    {
        uint32_t floatFieldFlags = info.compCompHnd->getRISCV64PassStructInRegisterFlags(clsHnd);

        if ((floatFieldFlags & STRUCT_FLOAT_FIELD_ONLY_ONE) != 0)
        {
            howToReturnStruct = SPK_PrimitiveType;
            useType           = (structSize > 4) ? TYP_DOUBLE : TYP_FLOAT;
        }
        else if (floatFieldFlags & (STRUCT_HAS_FLOAT_FIELDS_MASK ^ STRUCT_FLOAT_FIELD_ONLY_ONE))
        {
            howToReturnStruct = SPK_ByValue;
            useType           = TYP_STRUCT;
        }
    }

#endif
    if (TargetOS::IsWindows && !TargetArchitecture::IsArm32 && callConvIsInstanceMethodCallConv(callConv) &&
        !isNativePrimitiveStructType(clsHnd))
    {
        canReturnInRegister = false;
        howToReturnStruct   = SPK_ByReference;
        useType             = TYP_UNKNOWN;
    }

    // Check for cases where a small struct is returned in a register
    // via a primitive type.
    //
    // The largest "primitive type" is MAX_PASS_SINGLEREG_BYTES
    // so we can skip calling getPrimitiveTypeForStruct when we
    // have a struct that is larger than that.
    if (canReturnInRegister && (useType == TYP_UNKNOWN) && (structSize <= MAX_PASS_SINGLEREG_BYTES))
    {
        // We set the "primitive" useType based upon the structSize
        // and also examine the clsHnd to see if it is an HFA of count one
        //
        // The ABI for struct returns in varArg methods, is same as the normal case,
        // so pass false for isVararg
        useType = getPrimitiveTypeForStruct(structSize, clsHnd, /*isVararg=*/false);

        if (useType != TYP_UNKNOWN)
        {
            if (structSize == genTypeSize(useType))
            {
                // Currently: 1, 2, 4, or 8 byte structs
                howToReturnStruct = SPK_PrimitiveType;
            }
            else
            {
                // Currently: 3, 5, 6, or 7 byte structs
                assert(structSize < genTypeSize(useType));
                howToReturnStruct = SPK_EnclosingType;
            }
        }
    }

#ifdef TARGET_64BIT
    // Note this handles an odd case when FEATURE_MULTIREG_RET is disabled and HFAs are enabled
    //
    // getPrimitiveTypeForStruct will return TYP_UNKNOWN for a struct that is an HFA of two floats
    // because when HFA are enabled, normally we would use two FP registers to pass or return it
    //
    // But if we don't have support for multiple register return types, we have to change this.
    // Since what we have is an 8-byte struct (float + float)  we change useType to TYP_I_IMPL
    // so that the struct is returned instead using an 8-byte integer register.
    //
    if ((FEATURE_MULTIREG_RET == 0) && (useType == TYP_UNKNOWN) && (structSize == (2 * sizeof(float))) && IsHfa(clsHnd))
    {
        useType           = TYP_I_IMPL;
        howToReturnStruct = SPK_PrimitiveType;
    }
#endif

    // Did we change this struct type into a simple "primitive" type?
    if (useType != TYP_UNKNOWN)
    {
        // If so, we should have already set howToReturnStruct, too.
        assert(howToReturnStruct != SPK_Unknown);
    }
    else if (canReturnInRegister) // We can't replace the struct with a "primitive" type
    {
        // See if we can return this struct by value, possibly in multiple registers
        // or if we should return it using a return buffer register
        //
        if ((FEATURE_MULTIREG_RET == 1) && (structSize <= MAX_RET_MULTIREG_BYTES))
        {
            // Structs that are HFA's are returned in multiple registers
            if (IsHfa(clsHnd))
            {
                // HFA's of count one should have been handled by getPrimitiveTypeForStruct
                assert(GetHfaCount(clsHnd) >= 2);

                // setup wbPassType and useType indicate that this is returned by value as an HFA
                //  using multiple registers
                howToReturnStruct = SPK_ByValueAsHfa;
                useType           = TYP_STRUCT;
            }
            else // Not an HFA struct type
            {

#ifdef UNIX_AMD64_ABI

                // The cases of (structDesc.eightByteCount == 1) and (structDesc.eightByteCount == 0)
                // should have already been handled
                assert(structDesc.eightByteCount > 1);
                // setup wbPassType and useType indicate that this is returned by value in multiple registers
                howToReturnStruct = SPK_ByValue;
                useType           = TYP_STRUCT;
                assert(structDesc.passedInRegisters == true);

#elif defined(TARGET_ARM64)

                // Structs that are pointer sized or smaller should have been handled by getPrimitiveTypeForStruct
                assert(structSize > TARGET_POINTER_SIZE);

                // On ARM64 structs that are 9-16 bytes are returned by value in multiple registers
                //
                if (structSize <= (TARGET_POINTER_SIZE * 2))
                {
                    // setup wbPassType and useType indicate that this is return by value in multiple registers
                    howToReturnStruct = SPK_ByValue;
                    useType           = TYP_STRUCT;
                }
                else // a structSize that is 17-32 bytes in size
                {
                    // Otherwise we return this struct using a return buffer
                    // setup wbPassType and useType indicate that this is returned using a return buffer register
                    //  (reference to a return buffer)
                    howToReturnStruct = SPK_ByReference;
                    useType           = TYP_UNKNOWN;
                }
#elif defined(TARGET_X86)

                // Only 8-byte structs are return in multiple registers.
                // We also only support multireg struct returns on x86 to match the native calling convention.
                // So return 8-byte structs only when the calling convention is a native calling convention.
                if (structSize == MAX_RET_MULTIREG_BYTES && callConv != CorInfoCallConvExtension::Managed)
                {
                    // setup wbPassType and useType indicate that this is return by value in multiple registers
                    howToReturnStruct = SPK_ByValue;
                    useType           = TYP_STRUCT;
                }
                else
                {
                    // Otherwise we return this struct using a return buffer
                    // setup wbPassType and useType indicate that this is returned using a return buffer register
                    //  (reference to a return buffer)
                    howToReturnStruct = SPK_ByReference;
                    useType           = TYP_UNKNOWN;
                }
#elif defined(TARGET_ARM)

                // Otherwise we return this struct using a return buffer
                // setup wbPassType and useType indicate that this is returned using a return buffer register
                //  (reference to a return buffer)
                howToReturnStruct = SPK_ByReference;
                useType           = TYP_UNKNOWN;

#elif defined(TARGET_LOONGARCH64) || defined(TARGET_RISCV64)

                // On LOONGARCH64/RISCV64 struct that is 1-16 bytes is returned by value in one/two register(s)
                howToReturnStruct = SPK_ByValue;
                useType           = TYP_STRUCT;

#else //  TARGET_XXX

                noway_assert(!"Unhandled TARGET in getReturnTypeForStruct (with FEATURE_MULTIREG_ARGS=1)");

#endif //  TARGET_XXX
            }
        }
        else // (structSize > MAX_RET_MULTIREG_BYTES) || (FEATURE_MULTIREG_RET == 0)
        {
            // We have a (large) struct that can't be replaced with a "primitive" type
            // and can't be returned in multiple registers

            // We return this struct using a return buffer register
            // setup wbPassType and useType indicate that this is returned using a return buffer register
            //  (reference to a return buffer)
            howToReturnStruct = SPK_ByReference;
            useType           = TYP_UNKNOWN;
        }
    }

    // 'howToReturnStruct' must be set to one of the valid values before we return
    assert(howToReturnStruct != SPK_Unknown);
    if (wbReturnStruct != nullptr)
    {
        *wbReturnStruct = howToReturnStruct;
    }

    return useType;
}

///////////////////////////////////////////////////////////////////////////////
//
// MEASURE_NOWAY: code to measure and rank dynamic occurrences of noway_assert.
// (Just the appearances of noway_assert, whether the assert is true or false.)
// This might help characterize the cost of noway_assert in non-DEBUG builds,
// or determine which noway_assert should be simple DEBUG-only asserts.
//
///////////////////////////////////////////////////////////////////////////////

#if MEASURE_NOWAY

struct FileLine
{
    char*    m_file;
    unsigned m_line;
    char*    m_condStr;

    FileLine() : m_file(nullptr), m_line(0), m_condStr(nullptr)
    {
    }

    FileLine(const char* file, unsigned line, const char* condStr) : m_line(line)
    {
        size_t newSize = (strlen(file) + 1) * sizeof(char);
        m_file         = HostAllocator::getHostAllocator().allocate<char>(newSize);
        strcpy_s(m_file, newSize, file);

        newSize   = (strlen(condStr) + 1) * sizeof(char);
        m_condStr = HostAllocator::getHostAllocator().allocate<char>(newSize);
        strcpy_s(m_condStr, newSize, condStr);
    }

    FileLine(const FileLine& other)
    {
        m_file    = other.m_file;
        m_line    = other.m_line;
        m_condStr = other.m_condStr;
    }

    // GetHashCode() and Equals() are needed by JitHashTable

    static unsigned GetHashCode(FileLine fl)
    {
        assert(fl.m_file != nullptr);
        unsigned code = fl.m_line;
        for (const char* p = fl.m_file; *p != '\0'; p++)
        {
            code += *p;
        }
        // Could also add condStr.
        return code;
    }

    static bool Equals(FileLine fl1, FileLine fl2)
    {
        return (fl1.m_line == fl2.m_line) && (0 == strcmp(fl1.m_file, fl2.m_file));
    }
};

typedef JitHashTable<FileLine, FileLine, size_t, HostAllocator> FileLineToCountMap;
FileLineToCountMap* NowayAssertMap;

void Compiler::RecordNowayAssert(const char* filename, unsigned line, const char* condStr)
{
    if (NowayAssertMap == nullptr)
    {
        NowayAssertMap = new (HostAllocator::getHostAllocator()) FileLineToCountMap(HostAllocator::getHostAllocator());
    }
    FileLine fl(filename, line, condStr);
    size_t*  pCount = NowayAssertMap->LookupPointer(fl);
    if (pCount == nullptr)
    {
        NowayAssertMap->Set(fl, 1);
    }
    else
    {
        ++(*pCount);
    }
}

void RecordNowayAssertGlobal(const char* filename, unsigned line, const char* condStr)
{
    if ((JitConfig.JitMeasureNowayAssert() == 1) && (JitTls::GetCompiler() != nullptr))
    {
        JitTls::GetCompiler()->RecordNowayAssert(filename, line, condStr);
    }
}

struct NowayAssertCountMap
{
    size_t   count;
    FileLine fl;

    NowayAssertCountMap() : count(0)
    {
    }

    struct compare
    {
        bool operator()(const NowayAssertCountMap& elem1, const NowayAssertCountMap& elem2)
        {
            return (ssize_t)elem2.count < (ssize_t)elem1.count; // sort in descending order
        }
    };
};

void DisplayNowayAssertMap()
{
    if (NowayAssertMap != nullptr)
    {
        FILE* fout;

        LPCWSTR strJitMeasureNowayAssertFile = JitConfig.JitMeasureNowayAssertFile();
        if (strJitMeasureNowayAssertFile != nullptr)
        {
            fout = _wfopen(strJitMeasureNowayAssertFile, W("a"));
            if (fout == nullptr)
            {
                fprintf(jitstdout(), "Failed to open JitMeasureNowayAssertFile \"%ws\"\n",
                        strJitMeasureNowayAssertFile);
                return;
            }
        }
        else
        {
            fout = jitstdout();
        }

        // Iterate noway assert map, create sorted table by occurrence, dump it.
        unsigned             count = NowayAssertMap->GetCount();
        NowayAssertCountMap* nacp  = new NowayAssertCountMap[count];
        unsigned             i     = 0;

        for (FileLineToCountMap::Node* const iter : FileLineToCountMap::KeyValueIteration(NowayAssertMap))
        {
            nacp[i].count = iter->GetValue();
            nacp[i].fl    = iter->GetKey();
            ++i;
        }

        jitstd::sort(nacp, nacp + count, NowayAssertCountMap::compare());

        if (fout == jitstdout())
        {
            // Don't output the header if writing to a file, since we'll be appending to existing dumps in that case.
            fprintf(fout, "\nnoway_assert counts:\n");
            fprintf(fout, "count, file, line, text\n");
        }

        for (i = 0; i < count; i++)
        {
            fprintf(fout, "%u, %s, %u, \"%s\"\n", nacp[i].count, nacp[i].fl.m_file, nacp[i].fl.m_line,
                    nacp[i].fl.m_condStr);
        }

        if (fout != jitstdout())
        {
            fclose(fout);
            fout = nullptr;
        }
    }
}

#endif // MEASURE_NOWAY

#if MEASURE_BLOCK_SIZE
size_t genFlowNodeSize;
size_t genFlowNodeCnt;
#endif // MEASURE_BLOCK_SIZE

/*****************************************************************************/
// We keep track of methods we've already compiled.

/*****************************************************************************
 *  Declare the statics
 */

#ifdef DEBUG
/* static */
LONG Compiler::s_compMethodsCount = 0; // to produce unique label names
#endif

#if MEASURE_MEM_ALLOC
/* static */
bool Compiler::s_dspMemStats = false;
#endif

#ifndef PROFILING_SUPPORTED
const bool Compiler::Options::compNoPInvokeInlineCB = false;
#endif

/*****************************************************************************
 *
 *  One time initialization code
 */

/* static */
void Compiler::compStartup()
{
#if DISPLAY_SIZES
    grossVMsize = grossNCsize = totalNCsize = 0;
#endif // DISPLAY_SIZES

    /* Initialize the table of tree node sizes */

    GenTree::InitNodeSize();

#ifdef JIT32_GCENCODER
    // Initialize the GC encoder lookup table

    GCInfo::gcInitEncoderLookupTable();
#endif

    /* Initialize the emitter */

    emitter::emitInit();

    // Static vars of ValueNumStore
    ValueNumStore::ValidateValueNumStoreStatics();

    compDisplayStaticSizes();
}

/*****************************************************************************
 *
 *  One time finalization code
 */

/* static */
void Compiler::compShutdown()
{
    if (s_pAltJitExcludeAssembliesList != nullptr)
    {
        s_pAltJitExcludeAssembliesList->~AssemblyNamesList2(); // call the destructor
        s_pAltJitExcludeAssembliesList = nullptr;
    }

#ifdef DEBUG
    if (s_pJitDisasmIncludeAssembliesList != nullptr)
    {
        s_pJitDisasmIncludeAssembliesList->~AssemblyNamesList2(); // call the destructor
        s_pJitDisasmIncludeAssembliesList = nullptr;
    }
#endif // DEBUG

#if MEASURE_NOWAY
    DisplayNowayAssertMap();
#endif // MEASURE_NOWAY

    /* Shut down the emitter */

    emitter::emitDone();

#if defined(DEBUG)
    // Finish reading and/or writing inline xml
    if (JitConfig.JitInlineDumpXmlFile() != nullptr)
    {
        FILE* file = _wfopen(JitConfig.JitInlineDumpXmlFile(), W("a"));
        if (file != nullptr)
        {
            InlineStrategy::FinalizeXml(file);
            fclose(file);
        }
        else
        {
            InlineStrategy::FinalizeXml();
        }
    }
#endif // defined(DEBUG)

#if defined(DEBUG) || MEASURE_NODE_SIZE || MEASURE_BLOCK_SIZE || DISPLAY_SIZES || CALL_ARG_STATS
    if (genMethodCnt == 0)
    {
        return;
    }
#endif

#if NODEBASH_STATS
    GenTree::ReportOperBashing(jitstdout());
#endif

#ifdef FEATURE_JIT_METHOD_PERF
    if (compJitTimeLogFilename != nullptr)
    {
        FILE* jitTimeLogFile = _wfopen(compJitTimeLogFilename, W("a"));
        if (jitTimeLogFile != nullptr)
        {
            CompTimeSummaryInfo::s_compTimeSummary.Print(jitTimeLogFile);
            fclose(jitTimeLogFile);
        }
    }

    JitTimer::Shutdown();
#endif // FEATURE_JIT_METHOD_PERF

#if COUNT_AST_OPERS

    // Add up all the counts so that we can show percentages of total
    unsigned totalCount = 0;
    for (unsigned op = 0; op < GT_COUNT; op++)
    {
        totalCount += GenTree::s_gtNodeCounts[op];
    }

    if (totalCount > 0)
    {
        struct OperInfo
        {
            unsigned   Count;
            unsigned   Size;
            genTreeOps Oper;
        };

        OperInfo opers[GT_COUNT];
        for (unsigned op = 0; op < GT_COUNT; op++)
        {
            opers[op] = {GenTree::s_gtNodeCounts[op], GenTree::s_gtTrueSizes[op], static_cast<genTreeOps>(op)};
        }

        jitstd::sort(opers, opers + ArrLen(opers), [](const OperInfo& l, const OperInfo& r) {
            // We'll be sorting in descending order.
            return l.Count >= r.Count;
        });

        unsigned remainingCount      = totalCount;
        unsigned remainingCountLarge = 0;
        unsigned remainingCountSmall = 0;

        unsigned countLarge = 0;
        unsigned countSmall = 0;

        jitprintf("\nGenTree operator counts (approximate):\n\n");

        for (OperInfo oper : opers)
        {
            unsigned size       = oper.Size;
            unsigned count      = oper.Count;
            double   percentage = 100.0 * count / totalCount;

            if (size > TREE_NODE_SZ_SMALL)
            {
                countLarge += count;
            }
            else
            {
                countSmall += count;
            }

            // Let's not show anything below a threshold
            if (percentage >= 0.5)
            {
                jitprintf("    GT_%-17s   %7u (%4.1lf%%) %3u bytes each\n", GenTree::OpName(oper.Oper), count,
                          percentage, size);
                remainingCount -= count;
            }
            else
            {
                if (size > TREE_NODE_SZ_SMALL)
                {
                    remainingCountLarge += count;
                }
                else
                {
                    remainingCountSmall += count;
                }
            }
        }

        if (remainingCount > 0)
        {
            jitprintf("    All other GT_xxx ...   %7u (%4.1lf%%) ... %4.1lf%% small + %4.1lf%% large\n", remainingCount,
                      100.0 * remainingCount / totalCount, 100.0 * remainingCountSmall / totalCount,
                      100.0 * remainingCountLarge / totalCount);
        }
        jitprintf("    -----------------------------------------------------\n");
        jitprintf("    Total    .......   %11u --ALL-- ... %4.1lf%% small + %4.1lf%% large\n", totalCount,
                  100.0 * countSmall / totalCount, 100.0 * countLarge / totalCount);
        jitprintf("\n");
    }

#endif // COUNT_AST_OPERS

#if DISPLAY_SIZES

    if (grossVMsize && grossNCsize)
    {
        jitprintf("\n");
        jitprintf("--------------------------------------\n");
        jitprintf("Function and GC info size stats\n");
        jitprintf("--------------------------------------\n");

        jitprintf("[%7u VM, %8u %6s %4u%%] %s\n", grossVMsize, grossNCsize, Target::g_tgtCPUName,
                  100 * grossNCsize / grossVMsize, "Total (excluding GC info)");

        jitprintf("[%7u VM, %8u %6s %4u%%] %s\n", grossVMsize, totalNCsize, Target::g_tgtCPUName,
                  100 * totalNCsize / grossVMsize, "Total (including GC info)");

        if (gcHeaderISize || gcHeaderNSize)
        {
            jitprintf("\n");

            jitprintf("GC tables   : [%7uI,%7uN] %7u byt  (%u%% of IL, %u%% of %s).\n", gcHeaderISize + gcPtrMapISize,
                      gcHeaderNSize + gcPtrMapNSize, totalNCsize - grossNCsize,
                      100 * (totalNCsize - grossNCsize) / grossVMsize, 100 * (totalNCsize - grossNCsize) / grossNCsize,
                      Target::g_tgtCPUName);

            jitprintf("GC headers  : [%7uI,%7uN] %7u byt, [%4.1fI,%4.1fN] %4.1f byt/meth\n", gcHeaderISize,
                      gcHeaderNSize, gcHeaderISize + gcHeaderNSize, (float)gcHeaderISize / (genMethodICnt + 0.001),
                      (float)gcHeaderNSize / (genMethodNCnt + 0.001),
                      (float)(gcHeaderISize + gcHeaderNSize) / genMethodCnt);

            jitprintf("GC ptr maps : [%7uI,%7uN] %7u byt, [%4.1fI,%4.1fN] %4.1f byt/meth\n", gcPtrMapISize,
                      gcPtrMapNSize, gcPtrMapISize + gcPtrMapNSize, (float)gcPtrMapISize / (genMethodICnt + 0.001),
                      (float)gcPtrMapNSize / (genMethodNCnt + 0.001),
                      (float)(gcPtrMapISize + gcPtrMapNSize) / genMethodCnt);
        }
        else
        {
            jitprintf("\n");

            jitprintf("GC tables   take up %u bytes (%u%% of instr, %u%% of %6s code).\n", totalNCsize - grossNCsize,
                      100 * (totalNCsize - grossNCsize) / grossVMsize, 100 * (totalNCsize - grossNCsize) / grossNCsize,
                      Target::g_tgtCPUName);
        }

#ifdef DEBUG
#if DOUBLE_ALIGN
        jitprintf("%u out of %u methods generated with double-aligned stack\n", Compiler::s_lvaDoubleAlignedProcsCount,
                  genMethodCnt);
#endif
#endif
    }

#endif // DISPLAY_SIZES

#if CALL_ARG_STATS
    compDispCallArgStats(jitstdout());
#endif

#if COUNT_BASIC_BLOCKS
    jitprintf("--------------------------------------------------\n");
    jitprintf("Basic block count frequency table:\n");
    jitprintf("--------------------------------------------------\n");
    bbCntTable.dump(jitstdout());
    jitprintf("--------------------------------------------------\n");

    jitprintf("\n");

    jitprintf("--------------------------------------------------\n");
    jitprintf("IL method size frequency table for methods with a single basic block:\n");
    jitprintf("--------------------------------------------------\n");
    bbOneBBSizeTable.dump(jitstdout());
    jitprintf("--------------------------------------------------\n");

    jitprintf("--------------------------------------------------\n");
    jitprintf("fgComputeDoms `while (change)` iterations:\n");
    jitprintf("--------------------------------------------------\n");
    domsChangedIterationTable.dump(jitstdout());
    jitprintf("--------------------------------------------------\n");

    jitprintf("--------------------------------------------------\n");
    jitprintf("fgComputeReachabilitySets `while (change)` iterations:\n");
    jitprintf("--------------------------------------------------\n");
    computeReachabilitySetsIterationTable.dump(jitstdout());
    jitprintf("--------------------------------------------------\n");

    jitprintf("--------------------------------------------------\n");
    jitprintf("fgComputeReachability `while (change)` iterations:\n");
    jitprintf("--------------------------------------------------\n");
    computeReachabilityIterationTable.dump(jitstdout());
    jitprintf("--------------------------------------------------\n");

#endif // COUNT_BASIC_BLOCKS

#if COUNT_LOOPS

    jitprintf("\n");
    jitprintf("---------------------------------------------------\n");
    jitprintf("Loop stats\n");
    jitprintf("---------------------------------------------------\n");
    jitprintf("Total number of methods with loops is %5u\n", totalLoopMethods);
    jitprintf("Total number of              loops is %5u\n", totalLoopCount);
    jitprintf("Maximum number of loops per method is %5u\n", maxLoopsPerMethod);
    jitprintf("# of methods overflowing nat loop table is %5u\n", totalLoopOverflows);
    jitprintf("Total number of 'unnatural' loops is %5u\n", totalUnnatLoopCount);
    jitprintf("# of methods overflowing unnat loop limit is %5u\n", totalUnnatLoopOverflows);
    jitprintf("Total number of loops with an         iterator is %5u\n", iterLoopCount);
    jitprintf("Total number of loops with a constant iterator is %5u\n", constIterLoopCount);

    jitprintf("--------------------------------------------------\n");
    jitprintf("Loop count frequency table:\n");
    jitprintf("--------------------------------------------------\n");
    loopCountTable.dump(jitstdout());
    jitprintf("--------------------------------------------------\n");
    jitprintf("Loop exit count frequency table:\n");
    jitprintf("--------------------------------------------------\n");
    loopExitCountTable.dump(jitstdout());
    jitprintf("--------------------------------------------------\n");

#endif // COUNT_LOOPS

#if MEASURE_NODE_SIZE

    jitprintf("\n");
    jitprintf("---------------------------------------------------\n");
    jitprintf("GenTree node allocation stats\n");
    jitprintf("---------------------------------------------------\n");

    jitprintf("Allocated %6I64u tree nodes (%7I64u bytes total, avg %4I64u bytes per method)\n",
              genNodeSizeStats.genTreeNodeCnt, genNodeSizeStats.genTreeNodeSize,
              genNodeSizeStats.genTreeNodeSize / genMethodCnt);

    jitprintf("Allocated %7I64u bytes of unused tree node space (%3.2f%%)\n",
              genNodeSizeStats.genTreeNodeSize - genNodeSizeStats.genTreeNodeActualSize,
              (float)(100 * (genNodeSizeStats.genTreeNodeSize - genNodeSizeStats.genTreeNodeActualSize)) /
                  genNodeSizeStats.genTreeNodeSize);

    jitprintf("\n");
    jitprintf("---------------------------------------------------\n");
    jitprintf("Distribution of per-method GenTree node counts:\n");
    genTreeNcntHist.dump(jitstdout());

    jitprintf("\n");
    jitprintf("---------------------------------------------------\n");
    jitprintf("Distribution of per-method GenTree node  allocations (in bytes):\n");
    genTreeNsizHist.dump(jitstdout());

#endif // MEASURE_NODE_SIZE

#if MEASURE_BLOCK_SIZE

    jitprintf("\n");
    jitprintf("---------------------------------------------------\n");
    jitprintf("BasicBlock and FlowEdge/BasicBlockList allocation stats\n");
    jitprintf("---------------------------------------------------\n");

    jitprintf("Allocated %6u basic blocks (%7u bytes total, avg %4u bytes per method)\n", BasicBlock::s_Count,
              BasicBlock::s_Size, BasicBlock::s_Size / genMethodCnt);
    jitprintf("Allocated %6u flow nodes (%7u bytes total, avg %4u bytes per method)\n", genFlowNodeCnt, genFlowNodeSize,
              genFlowNodeSize / genMethodCnt);

#endif // MEASURE_BLOCK_SIZE

#if MEASURE_MEM_ALLOC

    if (s_dspMemStats)
    {
        jitprintf("\nAll allocations:\n");
        ArenaAllocator::dumpAggregateMemStats(jitstdout());

        jitprintf("\nLargest method:\n");
        ArenaAllocator::dumpMaxMemStats(jitstdout());

        jitprintf("\n");
        jitprintf("---------------------------------------------------\n");
        jitprintf("Distribution of total memory allocated per method (in KB):\n");
        memAllocHist.dump(jitstdout());

        jitprintf("\n");
        jitprintf("---------------------------------------------------\n");
        jitprintf("Distribution of total memory used      per method (in KB):\n");
        memUsedHist.dump(jitstdout());
    }

#endif // MEASURE_MEM_ALLOC

#if LOOP_HOIST_STATS
#ifdef DEBUG // Always display loop stats in retail
    if (JitConfig.DisplayLoopHoistStats() != 0)
#endif // DEBUG
    {
        PrintAggregateLoopHoistStats(jitstdout());
    }
#endif // LOOP_HOIST_STATS

#if TRACK_ENREG_STATS
    if (JitConfig.JitEnregStats() != 0)
    {
        s_enregisterStats.Dump(jitstdout());
    }
#endif // TRACK_ENREG_STATS

#if MEASURE_PTRTAB_SIZE

    jitprintf("\n");
    jitprintf("---------------------------------------------------\n");
    jitprintf("GC pointer table stats\n");
    jitprintf("---------------------------------------------------\n");

    jitprintf("Reg pointer descriptor size (internal): %8u (avg %4u per method)\n", GCInfo::s_gcRegPtrDscSize,
              GCInfo::s_gcRegPtrDscSize / genMethodCnt);

    jitprintf("Total pointer table size: %8u (avg %4u per method)\n", GCInfo::s_gcTotalPtrTabSize,
              GCInfo::s_gcTotalPtrTabSize / genMethodCnt);

#endif // MEASURE_PTRTAB_SIZE

#if MEASURE_NODE_SIZE || MEASURE_BLOCK_SIZE || MEASURE_PTRTAB_SIZE || DISPLAY_SIZES

    if (genMethodCnt != 0)
    {
        jitprintf("\n");
        jitprintf("A total of %6u methods compiled", genMethodCnt);
#if DISPLAY_SIZES
        if (genMethodICnt || genMethodNCnt)
        {
            jitprintf(" (%u interruptible, %u non-interruptible)", genMethodICnt, genMethodNCnt);
        }
#endif // DISPLAY_SIZES
        jitprintf(".\n");
    }

#endif // MEASURE_NODE_SIZE || MEASURE_BLOCK_SIZE || MEASURE_PTRTAB_SIZE || DISPLAY_SIZES

#if EMITTER_STATS
    emitterStats(jitstdout());
#endif

#if MEASURE_FATAL
    jitprintf("\n");
    jitprintf("---------------------------------------------------\n");
    jitprintf("Fatal errors stats\n");
    jitprintf("---------------------------------------------------\n");
    jitprintf("   badCode:             %u\n", fatal_badCode);
    jitprintf("   noWay:               %u\n", fatal_noWay);
    jitprintf("   implLimitation:      %u\n", fatal_implLimitation);
    jitprintf("   NOMEM:               %u\n", fatal_NOMEM);
    jitprintf("   noWayAssertBody:     %u\n", fatal_noWayAssertBody);
#ifdef DEBUG
    jitprintf("   noWayAssertBodyArgs: %u\n", fatal_noWayAssertBodyArgs);
#endif // DEBUG
    jitprintf("   NYI:                 %u\n", fatal_NYI);
#endif // MEASURE_FATAL

#if CALL_ARG_STATS || COUNT_BASIC_BLOCKS || COUNT_LOOPS || EMITTER_STATS || MEASURE_NODE_SIZE || MEASURE_MEM_ALLOC
    DumpOnShutdown::DumpAll();
#endif
}

/*****************************************************************************
 *  Display static data structure sizes.
 */

/* static */
void Compiler::compDisplayStaticSizes()
{
#if MEASURE_NODE_SIZE
    GenTree::DumpNodeSizes();
#endif

#if EMITTER_STATS
    emitterStaticStats();
#endif
}

/*****************************************************************************
 *
 *  Constructor
 */
void Compiler::compInit(ArenaAllocator*       pAlloc,
                        CORINFO_METHOD_HANDLE methodHnd,
                        COMP_HANDLE           compHnd,
                        CORINFO_METHOD_INFO*  methodInfo,
                        InlineInfo*           inlineInfo)
{
    assert(pAlloc);
    compArenaAllocator = pAlloc;

    // Inlinee Compile object will only be allocated when needed for the 1st time.
    InlineeCompiler = nullptr;

    // Set the inline info.
    impInlineInfo       = inlineInfo;
    info.compCompHnd    = compHnd;
    info.compMethodHnd  = methodHnd;
    info.compMethodInfo = methodInfo;
    info.compClassHnd   = compHnd->getMethodClass(methodHnd);

#ifdef DEBUG
    compAllowStress = true;

    // set this early so we can use it without relying on random memory values
    verbose = compIsForInlining() ? impInlineInfo->InlinerCompiler->verbose : false;

    compNumStatementLinksTraversed = 0;
    compPoisoningAnyImplicitByrefs = false;
#endif

#if defined(DEBUG) || defined(LATE_DISASM) || DUMP_FLOWGRAPHS || DUMP_GC_TABLES
    // Initialize the method name and related info, as it is used early in determining whether to
    // apply stress modes, and which ones to apply.
    // Note that even allocating memory can invoke the stress mechanism, so ensure that both
    // 'compMethodName' and 'compFullName' are either null or valid before we allocate.
    // (The stress mode checks references these prior to checking bRangeAllowStress.)
    //
    info.compMethodName = nullptr;
    info.compClassName  = nullptr;
    info.compFullName   = nullptr;

    info.compMethodName = eeGetMethodName(methodHnd);
    info.compClassName  = eeGetClassName(info.compClassHnd);
    info.compFullName   = eeGetMethodFullName(methodHnd);
    info.compPerfScore  = 0.0;

    info.compMethodSuperPMIIndex = g_jitHost->getIntConfigValue(W("SuperPMIMethodContextNumber"), -1);
#endif // defined(DEBUG) || defined(LATE_DISASM) || DUMP_FLOWGRAPHS

#if defined(DEBUG)
    info.compMethodHashPrivate = 0;
#endif // defined(DEBUG)

#ifdef DEBUG
    // Opt-in to jit stress based on method hash ranges.
    //
    // Note the default (with JitStressRange not set) is that all
    // methods will be subject to stress.
    static ConfigMethodRange fJitStressRange;
    fJitStressRange.EnsureInit(JitConfig.JitStressRange());
    assert(!fJitStressRange.Error());
    compAllowStress =
        fJitStressRange.Contains(info.compMethodHash()) &&
        (JitConfig.JitStressOnly().isEmpty() ||
         JitConfig.JitStressOnly().contains(info.compMethodHnd, info.compClassHnd, &info.compMethodInfo->args));

#endif // DEBUG

    eeInfoInitialized = false;

    compDoAggressiveInlining = false;

    if (compIsForInlining())
    {
        m_inlineStrategy = nullptr;
        compInlineResult = inlineInfo->inlineResult;
    }
    else
    {
        m_inlineStrategy = new (this, CMK_Inlining) InlineStrategy(this);
        compInlineResult = nullptr;
    }

    // Initialize this to the first phase to run.
    mostRecentlyActivePhase = PHASE_PRE_IMPORT;

    // Initially, no phase checks are active, and all dumps are enabled.
    activePhaseChecks = PhaseChecks::CHECK_NONE;
    activePhaseDumps  = PhaseDumps::DUMP_ALL;

    fgInit();
    lvaInit();
    optInit();

    if (!compIsForInlining())
    {
        codeGen = getCodeGenerator(this);
        hashBv::Init(this);
        compVarScopeMap = nullptr;

        // If this method were a real constructor for Compiler, these would
        // become method initializations.
        impPendingBlockMembers    = JitExpandArray<BYTE>(getAllocator());
        impSpillCliquePredMembers = JitExpandArray<BYTE>(getAllocator());
        impSpillCliqueSuccMembers = JitExpandArray<BYTE>(getAllocator());

        new (&genIPmappings, jitstd::placement_t()) jitstd::list<IPmappingDsc>(getAllocator(CMK_DebugInfo));
        new (&genRichIPmappings, jitstd::placement_t()) jitstd::list<RichIPMapping>(getAllocator(CMK_DebugOnly));

        lvMemoryPerSsaData = SsaDefArray<SsaMemDef>();

        //
        // Initialize all the per-method statistics gathering data structures.
        //

        optLoopsCloned = 0;

#if LOOP_HOIST_STATS
        m_loopsConsidered             = 0;
        m_curLoopHasHoistedExpression = false;
        m_loopsWithHoistedExpressions = 0;
        m_totalHoistedExpressions     = 0;
#endif // LOOP_HOIST_STATS
#if MEASURE_NODE_SIZE
        genNodeSizeStatsPerFunc.Init();
#endif // MEASURE_NODE_SIZE
    }
    else
    {
        codeGen = nullptr;
    }

    compJmpOpUsed         = false;
    compLongUsed          = false;
    compTailCallUsed      = false;
    compTailPrefixSeen    = false;
    compLocallocSeen      = false;
    compLocallocUsed      = false;
    compLocallocOptimized = false;
    compQmarkRationalized = false;
    compQmarkUsed         = false;
    compFloatingPointUsed = false;

    compSuppressedZeroInit = false;

    compNeedsGSSecurityCookie = false;
    compGSReorderStackLayout  = false;

    compGeneratingProlog       = false;
    compGeneratingEpilog       = false;
    compGeneratingUnwindProlog = false;
    compGeneratingUnwindEpilog = false;

    compPostImportationCleanupDone = false;
    compLSRADone                   = false;
    compRationalIRForm             = false;

#ifdef DEBUG
    compCodeGenDone        = false;
    opts.compMinOptsIsUsed = false;
#endif
    opts.compMinOptsIsSet = false;

    // Used by fgFindJumpTargets for inlining heuristics.
    opts.instrCount = 0;

    // Used to track when we should consider running EarlyProp
    optMethodFlags       = 0;
    optNoReturnCallCount = 0;

#ifdef DEBUG
    m_nodeTestData      = nullptr;
    m_loopHoistCSEClass = FIRST_LOOP_HOIST_CSE_CLASS;
#endif
    m_switchDescMap  = nullptr;
    m_blockToEHPreds = nullptr;
    m_dominancePreds = nullptr;
    m_fieldSeqStore  = nullptr;
    m_refAnyClass    = nullptr;
    for (MemoryKind memoryKind : allMemoryKinds())
    {
        m_memorySsaMap[memoryKind] = nullptr;
    }

#ifdef DEBUG
    if (!compIsForInlining())
    {
        compDoComponentUnitTestsOnce();
    }
#endif // DEBUG

    vnStore                    = nullptr;
    m_outlinedCompositeSsaNums = nullptr;
    m_nodeToLoopMemoryBlockMap = nullptr;
    m_signatureToLookupInfoMap = nullptr;
    fgSsaPassesCompleted       = 0;
    fgSsaValid                 = false;
    fgVNPassesCompleted        = 0;

    // check that HelperCallProperties are initialized

    assert(s_helperCallProperties.IsPure(CORINFO_HELP_GETSHARED_GCSTATIC_BASE));
    assert(!s_helperCallProperties.IsPure(CORINFO_HELP_GETFIELDOBJ)); // quick sanity check

    // We start with the flow graph in tree-order
    fgOrder = FGOrderTree;

    m_classLayoutTable = nullptr;

#ifdef FEATURE_SIMD
    m_simdHandleCache = nullptr;
#endif // FEATURE_SIMD

    compUsesThrowHelper = false;

    m_preferredInitCctor = CORINFO_HELP_UNDEF;
}

/*****************************************************************************
 *
 *  Destructor
 */

void Compiler::compDone()
{
#ifdef LATE_DISASM
    if (codeGen != nullptr)
    {
        codeGen->getDisAssembler().disDone();
    }
#endif // LATE_DISASM
}

void* Compiler::compGetHelperFtn(CorInfoHelpFunc ftnNum,        /* IN  */
                                 void**          ppIndirection) /* OUT */
{
    void* addr;

    if (info.compMatchedVM)
    {
        addr = info.compCompHnd->getHelperFtn(ftnNum, ppIndirection);
    }
    else
    {
        // If we don't have a matched VM, we won't get valid results when asking for a helper function.
        addr = UlongToPtr(0xCA11CA11); // "callcall"
    }

    return addr;
}

unsigned Compiler::compGetTypeSize(CorInfoType cit, CORINFO_CLASS_HANDLE clsHnd)
{
    var_types sigType = genActualType(JITtype2varType(cit));
    unsigned  sigSize;
    sigSize = genTypeSize(sigType);
    if (cit == CORINFO_TYPE_VALUECLASS)
    {
        sigSize = info.compCompHnd->getClassSize(clsHnd);
    }
    else if (cit == CORINFO_TYPE_REFANY)
    {
        sigSize = 2 * TARGET_POINTER_SIZE;
    }
    return sigSize;
}

#ifdef DEBUG
static bool DidComponentUnitTests = false;

void Compiler::compDoComponentUnitTestsOnce()
{
    if (!JitConfig.RunComponentUnitTests())
    {
        return;
    }

    if (!DidComponentUnitTests)
    {
        DidComponentUnitTests = true;
        ValueNumStore::RunTests(this);
        BitSetSupport::TestSuite(getAllocatorDebugOnly());
    }
}

//------------------------------------------------------------------------
// compGetJitDefaultFill:
//
// Return Value:
//    An unsigned char value used to initizalize memory allocated by the JIT.
//    The default value is taken from DOTNET_JitDefaultFill,  if is not set
//    the value will be 0xdd.  When JitStress is active a random value based
//    on the method hash is used.
//
// Notes:
//    Note that we can't use small values like zero, because we have some
//    asserts that can fire for such values.
//
// static
unsigned char Compiler::compGetJitDefaultFill(Compiler* comp)
{
    unsigned char defaultFill = (unsigned char)JitConfig.JitDefaultFill();

    if (comp != nullptr && comp->compStressCompile(STRESS_GENERIC_VARN, 50))
    {
        unsigned temp;
        temp = comp->info.compMethodHash();
        temp = (temp >> 16) ^ temp;
        temp = (temp >> 8) ^ temp;
        temp = temp & 0xff;
        // asserts like this: assert(!IsUninitialized(stkLvl));
        // mean that small values for defaultFill are problematic
        // so we make the value larger in that case.
        if (temp < 0x20)
        {
            temp |= 0x80;
        }

        // Make a misaligned pointer value to reduce probability of getting a valid value and firing
        // assert(!IsUninitialized(pointer)).
        temp |= 0x1;

        defaultFill = (unsigned char)temp;
    }

    return defaultFill;
}

/*****************************************************************************/

VarName Compiler::compVarName(regNumber reg, bool isFloatReg)
{
    if (isFloatReg)
    {
        assert(genIsValidFloatReg(reg));
    }
    else
    {
        assert(genIsValidReg(reg));
    }

    if ((info.compVarScopesCount > 0) && compCurBB && opts.varNames)
    {
        unsigned   lclNum;
        LclVarDsc* varDsc;

        /* Look for the matching register */
        for (lclNum = 0, varDsc = lvaTable; lclNum < lvaCount; lclNum++, varDsc++)
        {
            /* If the variable is not in a register, or not in the register we're looking for, quit. */
            /* Also, if it is a compiler generated variable (i.e. slot# > info.compVarScopesCount), don't bother. */
            if ((varDsc->lvRegister != 0) && (varDsc->GetRegNum() == reg) &&
                (varDsc->lvSlotNum < info.compVarScopesCount))
            {
                /* check if variable in that register is live */
                if (VarSetOps::IsMember(this, compCurLife, varDsc->lvVarIndex))
                {
                    /* variable is live - find the corresponding slot */
                    VarScopeDsc* varScope =
                        compFindLocalVar(varDsc->lvSlotNum, compCurBB->bbCodeOffs, compCurBB->bbCodeOffsEnd);
                    if (varScope)
                    {
                        return varScope->vsdName;
                    }
                }
            }
        }
    }

    return nullptr;
}

#endif // DEBUG

const char* Compiler::compRegVarName(regNumber reg, bool displayVar, bool isFloatReg)
{
#ifdef TARGET_ARM
    isFloatReg = genIsValidFloatReg(reg);
#endif

#ifdef DEBUG
    if (displayVar && (reg != REG_NA))
    {
        VarName varName = compVarName(reg, isFloatReg);

        if (varName)
        {
            const int   NAME_VAR_REG_BUFFER_LEN = 4 + 256 + 1;
            static char nameVarReg[2][NAME_VAR_REG_BUFFER_LEN]; // to avoid overwriting the buffer when have 2
                                                                // consecutive calls before printing
            static int index = 0;                               // for circular index into the name array

            index = (index + 1) % 2; // circular reuse of index
            sprintf_s(nameVarReg[index], NAME_VAR_REG_BUFFER_LEN, "%s'%s'", getRegName(reg), VarNameToStr(varName));

            return nameVarReg[index];
        }
    }
#endif

    /* no debug info required or no variable in that register
       -> return standard name */

    return getRegName(reg);
}

const char* Compiler::compRegNameForSize(regNumber reg, size_t size)
{
    if (size == 0 || size >= 4)
    {
        return compRegVarName(reg, true);
    }

    // clang-format off
    static
    const char  *   sizeNames[][2] =
    {
        { "al", "ax" },
        { "cl", "cx" },
        { "dl", "dx" },
        { "bl", "bx" },
#ifdef TARGET_AMD64
        {  "spl",   "sp" }, // ESP
        {  "bpl",   "bp" }, // EBP
        {  "sil",   "si" }, // ESI
        {  "dil",   "di" }, // EDI
        {  "r8b",  "r8w" },
        {  "r9b",  "r9w" },
        { "r10b", "r10w" },
        { "r11b", "r11w" },
        { "r12b", "r12w" },
        { "r13b", "r13w" },
        { "r14b", "r14w" },
        { "r15b", "r15w" },
#endif // TARGET_AMD64
    };
    // clang-format on

    assert(isByteReg(reg));
    assert(genRegMask(reg) & RBM_BYTE_REGS);
    assert(size == 1 || size == 2);

    return sizeNames[reg][size - 1];
}

#ifdef DEBUG
const char* Compiler::compLocalVarName(unsigned varNum, unsigned offs)
{
    unsigned     i;
    VarScopeDsc* t;

    for (i = 0, t = info.compVarScopes; i < info.compVarScopesCount; i++, t++)
    {
        if (t->vsdVarNum != varNum)
        {
            continue;
        }

        if (offs >= t->vsdLifeBeg && offs < t->vsdLifeEnd)
        {
            return VarNameToStr(t->vsdName);
        }
    }

    return nullptr;
}
#endif

/*****************************************************************************/

void Compiler::compSetProcessor()
{
    //
    // NOTE: This function needs to be kept in sync with EEJitManager::SetCpuInfo() in vm\codeman.cpp
    //

    const JitFlags& jitFlags = *opts.jitFlags;

    //
    // Processor specific optimizations
    //
    CLANG_FORMAT_COMMENT_ANCHOR;

    CORINFO_InstructionSetFlags instructionSetFlags = jitFlags.GetInstructionSetFlags();
    opts.compSupportsISA.Reset();
    opts.compSupportsISAReported.Reset();
    opts.compSupportsISAExactly.Reset();

// The VM will set the ISA flags depending on actual hardware support
// and any specified config switches specified by the user. The exception
// here is for certain "artificial ISAs" such as Vector64/128/256 where they
// don't actually exist. The JIT is in charge of adding those and ensuring
// the total sum of flags is still valid.
#if defined(TARGET_XARCH)
    // Get the preferred vector bitwidth, rounding down to the nearest multiple of 128-bits
    uint32_t preferredVectorBitWidth   = (ReinterpretHexAsDecimal(JitConfig.PreferredVectorBitWidth()) / 128) * 128;
    uint32_t preferredVectorByteLength = preferredVectorBitWidth / 8;

    if (instructionSetFlags.HasInstructionSet(InstructionSet_SSE))
    {
        instructionSetFlags.AddInstructionSet(InstructionSet_Vector128);
    }

    if (instructionSetFlags.HasInstructionSet(InstructionSet_AVX))
    {
        instructionSetFlags.AddInstructionSet(InstructionSet_Vector256);
    }

    // x86-64-v4 feature level supports AVX512F, AVX512BW, AVX512CD, AVX512DQ, AVX512VL
    // These have been shipped together historically and at the time of this writing
    // there exists no hardware which doesn't support the entire feature set. To simplify
    // the overall JIT implementation, we currently require the entire set of ISAs to be
    // supported and disable AVX512 support otherwise.

    if (instructionSetFlags.HasInstructionSet(InstructionSet_AVX512F))
    {
        assert(instructionSetFlags.HasInstructionSet(InstructionSet_AVX512F));
        assert(instructionSetFlags.HasInstructionSet(InstructionSet_AVX512F_VL));
        assert(instructionSetFlags.HasInstructionSet(InstructionSet_AVX512BW));
        assert(instructionSetFlags.HasInstructionSet(InstructionSet_AVX512BW_VL));
        assert(instructionSetFlags.HasInstructionSet(InstructionSet_AVX512CD));
        assert(instructionSetFlags.HasInstructionSet(InstructionSet_AVX512CD_VL));
        assert(instructionSetFlags.HasInstructionSet(InstructionSet_AVX512DQ));
        assert(instructionSetFlags.HasInstructionSet(InstructionSet_AVX512DQ_VL));

        instructionSetFlags.AddInstructionSet(InstructionSet_Vector512);

        if ((preferredVectorByteLength == 0) && jitFlags.IsSet(JitFlags::JIT_FLAG_VECTOR512_THROTTLING))
        {
            // Some architectures can experience frequency throttling when
            // executing 512-bit width instructions. To account for this we set the
            // default preferred vector width to 256-bits in some scenarios. Power
            // users can override this with `DOTNET_PreferredVectorBitWidth=512` to
            // allow using such instructions where hardware support is available.
            //
            // Do not condition this based on stress mode as it makes the support
            // reported inconsistent across methods and breaks expectations/functionality

            preferredVectorByteLength = 256 / 8;
        }
    }

    opts.preferredVectorByteLength = preferredVectorByteLength;
#elif defined(TARGET_ARM64)
    if (instructionSetFlags.HasInstructionSet(InstructionSet_AdvSimd))
    {
        instructionSetFlags.AddInstructionSet(InstructionSet_Vector64);
        instructionSetFlags.AddInstructionSet(InstructionSet_Vector128);
    }
#endif // TARGET_ARM64

    assert(instructionSetFlags.Equals(EnsureInstructionSetFlagsAreValid(instructionSetFlags)));
    opts.setSupportedISAs(instructionSetFlags);

#ifdef TARGET_XARCH
    if (!compIsForInlining())
    {
        if (canUseVexEncoding())
        {
            codeGen->GetEmitter()->SetUseVEXEncoding(true);
            // Assume each JITted method does not contain AVX instruction at first
            codeGen->GetEmitter()->SetContainsAVX(false);
            codeGen->GetEmitter()->SetContains256bitOrMoreAVX(false);
        }
        if (canUseEvexEncoding())
        {
            codeGen->GetEmitter()->SetUseEvexEncoding(true);
            // TODO-XArch-AVX512 : Revisit other flags to be set once avx512 instructions are added.
        }
    }
#endif // TARGET_XARCH
}

bool Compiler::notifyInstructionSetUsage(CORINFO_InstructionSet isa, bool supported) const
{
    const char* isaString = InstructionSetToString(isa);
    JITDUMP("Notify VM instruction set (%s) %s be supported.\n", isaString, supported ? "must" : "must not");
    return info.compCompHnd->notifyInstructionSetUsage(isa, supported);
}

#ifdef PROFILING_SUPPORTED
// A Dummy routine to receive Enter/Leave/Tailcall profiler callbacks.
// These are used when DOTNET_JitEltHookEnabled=1
#ifdef TARGET_AMD64
void DummyProfilerELTStub(UINT_PTR ProfilerHandle, UINT_PTR callerSP)
{
    return;
}
#else  //! TARGET_AMD64
void DummyProfilerELTStub(UINT_PTR ProfilerHandle)
{
    return;
}
#endif //! TARGET_AMD64

#endif // PROFILING_SUPPORTED

bool Compiler::compShouldThrowOnNoway()
{
    // In min opts, we don't want the noway assert to go through the exception
    // path. Instead we want it to just silently go through codegen for
    // compat reasons.
    return !opts.MinOpts();
}

// ConfigInteger does not offer an option for decimal flags.  Any numbers are interpreted as hex.
// I could add the decimal option to ConfigInteger or I could write a function to reinterpret this
// value as the user intended.
unsigned ReinterpretHexAsDecimal(unsigned in)
{
    // ex: in: 0x100 returns: 100
    unsigned result = 0;
    unsigned index  = 1;

    // default value
    if (in == INT_MAX)
    {
        return in;
    }

    while (in)
    {
        unsigned digit = in % 16;
        in >>= 4;
        assert(digit < 10);
        result += digit * index;
        index *= 10;
    }
    return result;
}

void Compiler::compInitOptions(JitFlags* jitFlags)
{
    opts = {};

    if (compIsForInlining())
    {
        // The following flags are lost when inlining. (They are removed in
        // Compiler::fgInvokeInlineeCompiler().)
        assert(!jitFlags->IsSet(JitFlags::JIT_FLAG_BBINSTR));
        assert(!jitFlags->IsSet(JitFlags::JIT_FLAG_BBINSTR_IF_LOOPS));
        assert(!jitFlags->IsSet(JitFlags::JIT_FLAG_PROF_ENTERLEAVE));
        assert(!jitFlags->IsSet(JitFlags::JIT_FLAG_DEBUG_EnC));
        assert(!jitFlags->IsSet(JitFlags::JIT_FLAG_REVERSE_PINVOKE));
        assert(!jitFlags->IsSet(JitFlags::JIT_FLAG_TRACK_TRANSITIONS));
    }

    opts.jitFlags  = jitFlags;
    opts.compFlags = CLFLG_MAXOPT; // Default value is for full optimization

    if (jitFlags->IsSet(JitFlags::JIT_FLAG_DEBUG_CODE) || jitFlags->IsSet(JitFlags::JIT_FLAG_MIN_OPT) ||
        jitFlags->IsSet(JitFlags::JIT_FLAG_TIER0))
    {
        opts.compFlags = CLFLG_MINOPT;
    }

    // Default value is to generate a blend of size and speed optimizations
    //
    opts.compCodeOpt = BLENDED_CODE;

    // If the EE sets SIZE_OPT or if we are compiling a Class constructor
    // we will optimize for code size at the expense of speed
    //
    if (jitFlags->IsSet(JitFlags::JIT_FLAG_SIZE_OPT) || ((info.compFlags & FLG_CCTOR) == FLG_CCTOR))
    {
        opts.compCodeOpt = SMALL_CODE;
    }
    //
    // If the EE sets SPEED_OPT we will optimize for speed at the expense of code size
    //
    else if (jitFlags->IsSet(JitFlags::JIT_FLAG_SPEED_OPT) ||
             (jitFlags->IsSet(JitFlags::JIT_FLAG_TIER1) && !jitFlags->IsSet(JitFlags::JIT_FLAG_MIN_OPT)))
    {
        opts.compCodeOpt = FAST_CODE;
        assert(!jitFlags->IsSet(JitFlags::JIT_FLAG_SIZE_OPT));
    }

    //-------------------------------------------------------------------------

    opts.compDbgCode = jitFlags->IsSet(JitFlags::JIT_FLAG_DEBUG_CODE);
    opts.compDbgInfo = jitFlags->IsSet(JitFlags::JIT_FLAG_DEBUG_INFO);
    opts.compDbgEnC  = jitFlags->IsSet(JitFlags::JIT_FLAG_DEBUG_EnC);

#ifdef DEBUG
    opts.compJitAlignLoopAdaptive       = JitConfig.JitAlignLoopAdaptive() == 1;
    opts.compJitAlignLoopBoundary       = (unsigned short)JitConfig.JitAlignLoopBoundary();
    opts.compJitAlignLoopMinBlockWeight = (unsigned short)JitConfig.JitAlignLoopMinBlockWeight();

    opts.compJitAlignLoopForJcc             = JitConfig.JitAlignLoopForJcc() == 1;
    opts.compJitAlignLoopMaxCodeSize        = (unsigned short)JitConfig.JitAlignLoopMaxCodeSize();
    opts.compJitHideAlignBehindJmp          = JitConfig.JitHideAlignBehindJmp() == 1;
    opts.compJitOptimizeStructHiddenBuffer  = JitConfig.JitOptimizeStructHiddenBuffer() == 1;
    opts.compJitUnrollLoopMaxIterationCount = (unsigned short)JitConfig.JitUnrollLoopMaxIterationCount();
#else
    opts.compJitAlignLoopAdaptive           = true;
    opts.compJitAlignLoopBoundary           = DEFAULT_ALIGN_LOOP_BOUNDARY;
    opts.compJitAlignLoopMinBlockWeight     = DEFAULT_ALIGN_LOOP_MIN_BLOCK_WEIGHT;
    opts.compJitAlignLoopMaxCodeSize        = DEFAULT_MAX_LOOPSIZE_FOR_ALIGN;
    opts.compJitHideAlignBehindJmp          = true;
    opts.compJitOptimizeStructHiddenBuffer  = true;
    opts.compJitUnrollLoopMaxIterationCount = DEFAULT_UNROLL_LOOP_MAX_ITERATION_COUNT;
#endif

#ifdef TARGET_XARCH
    if (opts.compJitAlignLoopAdaptive)
    {
        // For adaptive alignment, padding limit is equal to the max instruction encoding
        // size which is 15 bytes. Hence (32 >> 1) - 1 = 15 bytes.
        opts.compJitAlignPaddingLimit = (opts.compJitAlignLoopBoundary >> 1) - 1;
    }
    else
    {
        // For non-adaptive alignment, padding limit is 1 less than the alignment boundary
        // specified.
        opts.compJitAlignPaddingLimit = opts.compJitAlignLoopBoundary - 1;
    }
#elif TARGET_ARM64
    if (opts.compJitAlignLoopAdaptive)
    {
        // For adaptive alignment, padding limit is same as specified by the alignment
        // boundary because all instructions are 4 bytes long. Hence (32 >> 1) = 16 bytes.
        opts.compJitAlignPaddingLimit = (opts.compJitAlignLoopBoundary >> 1);
    }
    else
    {
        // For non-adaptive, padding limit is same as specified by the alignment.
        opts.compJitAlignPaddingLimit = opts.compJitAlignLoopBoundary;
    }
#endif

    assert(isPow2(opts.compJitAlignLoopBoundary));
#ifdef TARGET_ARM64
    // The minimum encoding size for Arm64 is 4 bytes.
    assert(opts.compJitAlignLoopBoundary >= 4);
#endif

#if REGEN_SHORTCUTS || REGEN_CALLPAT
    // We never want to have debugging enabled when regenerating GC encoding patterns
    opts.compDbgCode = false;
    opts.compDbgInfo = false;
    opts.compDbgEnC  = false;
#endif

    compSetProcessor();

#ifdef DEBUG
    opts.dspOrder = false;

    // Optionally suppress inliner compiler instance dumping.
    //
    if (compIsForInlining())
    {
        if (JitConfig.JitDumpInlinePhases() > 0)
        {
            verbose = impInlineInfo->InlinerCompiler->verbose;
        }
        else
        {
            verbose = false;
        }
    }
    else
    {
        verbose = false;
        codeGen->setVerbose(false);
    }
    verboseTrees     = verbose && shouldUseVerboseTrees();
    verboseSsa       = verbose && shouldUseVerboseSsa();
    asciiTrees       = shouldDumpASCIITrees();
    opts.dspDiffable = compIsForInlining() ? impInlineInfo->InlinerCompiler->opts.dspDiffable : false;

#endif

    opts.altJit = false;

#if defined(LATE_DISASM) && !defined(DEBUG)
    // For non-debug builds with the late disassembler built in, we currently always do late disassembly
    // (we have no way to determine when not to, since we don't have class/method names).
    // In the DEBUG case, this is initialized to false, below.
    opts.doLateDisasm = true;
#endif

#ifdef DEBUG

    const JitConfigValues::MethodSet* pfAltJit;
    if (jitFlags->IsSet(JitFlags::JIT_FLAG_PREJIT))
    {
        pfAltJit = &JitConfig.AltJitNgen();
    }
    else
    {
        pfAltJit = &JitConfig.AltJit();
    }

    if (jitFlags->IsSet(JitFlags::JIT_FLAG_ALT_JIT))
    {
        if (pfAltJit->contains(info.compMethodHnd, info.compClassHnd, &info.compMethodInfo->args))
        {
            opts.altJit = true;
        }

        unsigned altJitLimit = ReinterpretHexAsDecimal(JitConfig.AltJitLimit());
        if (altJitLimit > 0 && Compiler::jitTotalMethodCompiled >= altJitLimit)
        {
            opts.altJit = false;
        }
    }

#else // !DEBUG

    const char* altJitVal;
    if (jitFlags->IsSet(JitFlags::JIT_FLAG_PREJIT))
    {
        altJitVal = JitConfig.AltJitNgen().list();
    }
    else
    {
        altJitVal = JitConfig.AltJit().list();
    }

    if (jitFlags->IsSet(JitFlags::JIT_FLAG_ALT_JIT))
    {
        // In release mode, you either get all methods or no methods. You must use "*" as the parameter, or we ignore
        // it. You don't get to give a regular expression of methods to match.
        // (Partially, this is because we haven't computed and stored the method and class name except in debug, and it
        // might be expensive to do so.)
        if ((altJitVal != nullptr) && (strcmp(altJitVal, "*") == 0))
        {
            opts.altJit = true;
        }
    }

#endif // !DEBUG

    // Take care of DOTNET_AltJitExcludeAssemblies.
    if (opts.altJit)
    {
        // First, initialize the AltJitExcludeAssemblies list, but only do it once.
        if (!s_pAltJitExcludeAssembliesListInitialized)
        {
            const WCHAR* wszAltJitExcludeAssemblyList = JitConfig.AltJitExcludeAssemblies();
            if (wszAltJitExcludeAssemblyList != nullptr)
            {
                // NOTE: The Assembly name list is allocated in the process heap, not in the no-release heap, which is
                // reclaimed
                // for every compilation. This is ok because we only allocate once, due to the static.
                s_pAltJitExcludeAssembliesList = new (HostAllocator::getHostAllocator())
                    AssemblyNamesList2(wszAltJitExcludeAssemblyList, HostAllocator::getHostAllocator());
            }
            s_pAltJitExcludeAssembliesListInitialized = true;
        }

        if (s_pAltJitExcludeAssembliesList != nullptr)
        {
            // We have an exclusion list. See if this method is in an assembly that is on the list.
            // Note that we check this for every method, since we might inline across modules, and
            // if the inlinee module is on the list, we don't want to use the altjit for it.
            const char* methodAssemblyName = info.compCompHnd->getAssemblyName(
                info.compCompHnd->getModuleAssembly(info.compCompHnd->getClassModule(info.compClassHnd)));
            if (s_pAltJitExcludeAssembliesList->IsInList(methodAssemblyName))
            {
                opts.altJit = false;
            }
        }
    }

#ifdef DEBUG

    bool altJitConfig = !pfAltJit->isEmpty();

    bool verboseDump = false;

    if (!altJitConfig || opts.altJit)
    {
        // We should only enable 'verboseDump' when we are actually compiling a matching method
        // and not enable it when we are just considering inlining a matching method.
        //
        if (!compIsForInlining())
        {
            if (JitConfig.JitDump().contains(info.compMethodHnd, info.compClassHnd, &info.compMethodInfo->args))
            {
                verboseDump = true;
            }
            unsigned jitHashDumpVal = (unsigned)JitConfig.JitHashDump();
            if ((jitHashDumpVal != (DWORD)-1) && (jitHashDumpVal == info.compMethodHash()))
            {
                verboseDump = true;
            }
        }
    }

    // Optionally suppress dumping Tier0 jit requests.
    //
    if (verboseDump && jitFlags->IsSet(JitFlags::JIT_FLAG_TIER0))
    {
        verboseDump = (JitConfig.JitDumpTier0() > 0);
    }

    // Optionally suppress dumping OSR jit requests.
    //
    if (verboseDump && jitFlags->IsSet(JitFlags::JIT_FLAG_OSR))
    {
        verboseDump = (JitConfig.JitDumpOSR() > 0);
    }

    // Optionally suppress dumping except for a specific OSR jit request.
    //
    const int dumpAtOSROffset = JitConfig.JitDumpAtOSROffset();

    if (verboseDump && (dumpAtOSROffset != -1))
    {
        if (jitFlags->IsSet(JitFlags::JIT_FLAG_OSR))
        {
            verboseDump = (((IL_OFFSET)dumpAtOSROffset) == info.compILEntry);
        }
        else
        {
            verboseDump = false;
        }
    }

    if (verboseDump)
    {
        verbose = true;
    }
#endif // DEBUG

#ifdef FEATURE_SIMD
    setUsesSIMDTypes(false);
#endif // FEATURE_SIMD

    lvaEnregEHVars       = (compEnregLocals() && JitConfig.EnableEHWriteThru());
    lvaEnregMultiRegVars = (compEnregLocals() && JitConfig.EnableMultiRegLocals());

#if FEATURE_TAILCALL_OPT
    // By default opportunistic tail call optimization is enabled.
    // Recognition is done in the importer so this must be set for
    // inlinees as well.
    opts.compTailCallOpt = true;
#endif // FEATURE_TAILCALL_OPT

#if FEATURE_FASTTAILCALL
    // By default fast tail calls are enabled.
    opts.compFastTailCalls = true;
#endif // FEATURE_FASTTAILCALL

    // Profile data
    //
    fgPgoSchema      = nullptr;
    fgPgoData        = nullptr;
    fgPgoSchemaCount = 0;
    fgPgoQueryResult = E_FAIL;
    fgPgoFailReason  = nullptr;
    fgPgoSource      = ICorJitInfo::PgoSource::Unknown;
    fgPgoHaveWeights = false;

    if (jitFlags->IsSet(JitFlags::JIT_FLAG_BBOPT))
    {
        fgPgoQueryResult = info.compCompHnd->getPgoInstrumentationResults(info.compMethodHnd, &fgPgoSchema,
                                                                          &fgPgoSchemaCount, &fgPgoData, &fgPgoSource);

        // a failed result that also has a non-NULL fgPgoSchema
        // indicates that the ILSize for the method no longer matches
        // the ILSize for the method when profile data was collected.
        //
        // We will discard the IBC data in this case
        //
        if (FAILED(fgPgoQueryResult))
        {
            fgPgoFailReason = (fgPgoSchema != nullptr) ? "No matching PGO data" : "No PGO data";
            fgPgoData       = nullptr;
            fgPgoSchema     = nullptr;
        }
        // Optionally, disable use of profile data.
        //
        else if (JitConfig.JitDisablePGO() > 0)
        {
            fgPgoFailReason  = "PGO data available, but JitDisablePGO > 0";
            fgPgoQueryResult = E_FAIL;
            fgPgoData        = nullptr;
            fgPgoSchema      = nullptr;
            fgPgoDisabled    = true;
        }
#ifdef DEBUG
        // Optionally, enable use of profile data for only some methods.
        //
        else
        {
            static ConfigMethodRange JitEnablePGORange;
            JitEnablePGORange.EnsureInit(JitConfig.JitEnablePGORange());

            // Base this decision on the root method hash, so a method either sees all available
            // profile data (including that for inlinees), or none of it.
            //
            const unsigned hash = impInlineRoot()->info.compMethodHash();
            if (!JitEnablePGORange.Contains(hash))
            {
                fgPgoFailReason  = "PGO data available, but method hash NOT within JitEnablePGORange";
                fgPgoQueryResult = E_FAIL;
                fgPgoData        = nullptr;
                fgPgoSchema      = nullptr;
                fgPgoDisabled    = true;
            }
        }

        // A successful result implies a non-NULL fgPgoSchema
        //
        if (SUCCEEDED(fgPgoQueryResult))
        {
            assert(fgPgoSchema != nullptr);

            for (UINT32 i = 0; i < fgPgoSchemaCount; i++)
            {
                ICorJitInfo::PgoInstrumentationKind kind = fgPgoSchema[i].InstrumentationKind;
                if (kind == ICorJitInfo::PgoInstrumentationKind::BasicBlockIntCount ||
                    kind == ICorJitInfo::PgoInstrumentationKind::BasicBlockLongCount ||
                    kind == ICorJitInfo::PgoInstrumentationKind::EdgeIntCount ||
                    kind == ICorJitInfo::PgoInstrumentationKind::EdgeLongCount)
                {
                    fgPgoHaveWeights = true;
                    break;
                }
            }
        }

        // A failed result implies a NULL fgPgoSchema
        //   see implementation of Compiler::fgHaveProfileData()
        //
        if (FAILED(fgPgoQueryResult))
        {
            assert(fgPgoSchema == nullptr);
        }
#endif
    }

    if (compIsForInlining())
    {
        return;
    }

    // The rest of the opts fields that we initialize here
    // should only be used when we generate code for the method
    // They should not be used when importing or inlining
    CLANG_FORMAT_COMMENT_ANCHOR;

#if FEATURE_TAILCALL_OPT
    opts.compTailCallLoopOpt = true;
#endif // FEATURE_TAILCALL_OPT

    opts.genFPorder = true;
    opts.genFPopt   = true;

    opts.instrCount = 0;
    opts.lvRefCount = 0;

#ifdef PROFILING_SUPPORTED
    opts.compJitELTHookEnabled = false;
#endif // PROFILING_SUPPORTED

#if defined(TARGET_ARM64)
    // 0 is default: use the appropriate frame type based on the function.
    opts.compJitSaveFpLrWithCalleeSavedRegisters = 0;
#endif // defined(TARGET_ARM64)

    opts.disAsm       = false;
    opts.disDiffable  = false;
    opts.dspDiffable  = false;
    opts.disAlignment = false;
    opts.disCodeBytes = false;
#ifdef DEBUG
    opts.dspInstrs       = false;
    opts.dspLines        = false;
    opts.varNames        = false;
    opts.disAsmSpilled   = false;
    opts.disAddr         = false;
    opts.dspCode         = false;
    opts.dspEHTable      = false;
    opts.dspDebugInfo    = false;
    opts.dspGCtbls       = false;
    opts.disAsm2         = false;
    opts.dspUnwind       = false;
    opts.compLongAddress = false;
    opts.optRepeat       = false;

#ifdef LATE_DISASM
    opts.doLateDisasm = false;
#endif // LATE_DISASM

    compDebugBreak = false;

    //  If we have a non-empty AltJit config then we change all of these other
    //  config values to refer only to the AltJit.
    //
    if (!altJitConfig || opts.altJit)
    {
        bool disEnabled = true;

        // Setup assembly name list for disassembly, if not already set up.
        if (!s_pJitDisasmIncludeAssembliesListInitialized)
        {
            const WCHAR* assemblyNameList = JitConfig.JitDisasmAssemblies();
            if (assemblyNameList != nullptr)
            {
                s_pJitDisasmIncludeAssembliesList = new (HostAllocator::getHostAllocator())
                    AssemblyNamesList2(assemblyNameList, HostAllocator::getHostAllocator());
            }
            s_pJitDisasmIncludeAssembliesListInitialized = true;
        }

        // If we have an assembly name list for disassembly, also check this method's assembly.
        if (s_pJitDisasmIncludeAssembliesList != nullptr && !s_pJitDisasmIncludeAssembliesList->IsEmpty())
        {
            const char* assemblyName = info.compCompHnd->getAssemblyName(
                info.compCompHnd->getModuleAssembly(info.compCompHnd->getClassModule(info.compClassHnd)));

            if (!s_pJitDisasmIncludeAssembliesList->IsInList(assemblyName))
            {
                disEnabled = false;
            }
        }

        if (disEnabled)
        {
            if ((JitConfig.JitOrder() & 1) == 1)
            {
                opts.dspOrder = true;
            }

            if (JitConfig.JitGCDump().contains(info.compMethodHnd, info.compClassHnd, &info.compMethodInfo->args))
            {
                opts.dspGCtbls = true;
            }

            if (JitConfig.JitDisasm().contains(info.compMethodHnd, info.compClassHnd, &info.compMethodInfo->args))
            {
                opts.disAsm = true;
            }

            if (JitConfig.JitDisasmSpilled())
            {
                opts.disAsmSpilled = true;
            }

            if (JitConfig.JitUnwindDump().contains(info.compMethodHnd, info.compClassHnd, &info.compMethodInfo->args))
            {
                opts.dspUnwind = true;
            }

            if (JitConfig.JitEHDump().contains(info.compMethodHnd, info.compClassHnd, &info.compMethodInfo->args))
            {
                opts.dspEHTable = true;
            }

            if (JitConfig.JitDebugDump().contains(info.compMethodHnd, info.compClassHnd, &info.compMethodInfo->args))
            {
                opts.dspDebugInfo = true;
            }
        }
        if (opts.disAsm && JitConfig.JitDisasmWithGC())
        {
            opts.disasmWithGC = true;
        }

#ifdef LATE_DISASM
        if (JitConfig.JitLateDisasm().contains(info.compMethodHnd, info.compClassHnd, &info.compMethodInfo->args))
            opts.doLateDisasm = true;
#endif // LATE_DISASM

        // This one applies to both Ngen/Jit Disasm output: DOTNET_JitDasmWithAddress=1
        if (JitConfig.JitDasmWithAddress() != 0)
        {
            opts.disAddr = true;
        }
        if (JitConfig.JitLongAddress() != 0)
        {
            opts.compLongAddress = true;
        }

        if (JitConfig.JitOptRepeat().contains(info.compMethodHnd, info.compClassHnd, &info.compMethodInfo->args))
        {
            opts.optRepeat = true;
        }
    }

    if (verboseDump)
    {
        opts.dspCode    = true;
        opts.dspEHTable = true;
        opts.dspGCtbls  = true;
        opts.disAsm2    = true;
        opts.dspUnwind  = true;
        verbose         = true;
        verboseTrees    = shouldUseVerboseTrees();
        verboseSsa      = shouldUseVerboseSsa();
        codeGen->setVerbose(true);
    }

    treesBeforeAfterMorph = (JitConfig.TreesBeforeAfterMorph() == 1);
    morphNum              = 0; // Initialize the morphed-trees counting.

    expensiveDebugCheckLevel = JitConfig.JitExpensiveDebugCheckLevel();
    if (expensiveDebugCheckLevel == 0)
    {
        // If we're in a stress mode that modifies the flowgraph, make 1 the default.
        if (fgStressBBProf() || compStressCompile(STRESS_DO_WHILE_LOOPS, 30))
        {
            expensiveDebugCheckLevel = 1;
        }
    }

    if (verbose)
    {
        printf("****** START compiling %s (MethodHash=%08x)\n", info.compFullName, info.compMethodHash());
        printf("Generating code for %s %s\n", Target::g_tgtPlatformName(), Target::g_tgtCPUName);
        printf(""); // in our logic this causes a flush
    }

    if (JitConfig.JitBreak().contains(info.compMethodHnd, info.compClassHnd, &info.compMethodInfo->args))
    {
        assert(!"JitBreak reached");
    }

    unsigned jitHashBreakVal = (unsigned)JitConfig.JitHashBreak();
    if ((jitHashBreakVal != (DWORD)-1) && (jitHashBreakVal == info.compMethodHash()))
    {
        assert(!"JitHashBreak reached");
    }

    if (verbose ||
        JitConfig.JitDebugBreak().contains(info.compMethodHnd, info.compClassHnd, &info.compMethodInfo->args) ||
        JitConfig.JitBreak().contains(info.compMethodHnd, info.compClassHnd, &info.compMethodInfo->args))
    {
        compDebugBreak = true;
    }

    memset(compActiveStressModes, 0, sizeof(compActiveStressModes));

    // Read function list, if not already read, and there exists such a list.
    if (!s_pJitFunctionFileInitialized)
    {
        const WCHAR* functionFileName = JitConfig.JitFunctionFile();
        if (functionFileName != nullptr)
        {
            s_pJitMethodSet =
                new (HostAllocator::getHostAllocator()) MethodSet(functionFileName, HostAllocator::getHostAllocator());
        }
        s_pJitFunctionFileInitialized = true;
    }
#else  // DEBUG
    if (JitConfig.JitDisasm().contains(info.compMethodHnd, info.compClassHnd, &info.compMethodInfo->args))
    {
        opts.disAsm = true;
    }
#endif // !DEBUG

#ifndef DEBUG
    if (opts.disAsm)
#endif
    {
        if (JitConfig.JitDisasmTesting())
        {
            opts.disTesting = true;
        }
        if (JitConfig.JitDisasmWithAlignmentBoundaries())
        {
            opts.disAlignment = true;
        }
        if (JitConfig.JitDisasmWithCodeBytes())
        {
            opts.disCodeBytes = true;
        }
        if (JitConfig.JitDisasmDiffable())
        {
            opts.disDiffable = true;
            opts.dspDiffable = true;
        }
    }

// These are left for backward compatibility, to be removed
#ifdef DEBUG
    if (JitConfig.JitDasmWithAlignmentBoundaries())
    {
        opts.disAlignment = true;
    }
    if (JitConfig.JitDiffableDasm())
    {
        opts.disDiffable = true;
        opts.dspDiffable = true;
    }
#endif // DEBUG

//-------------------------------------------------------------------------

#ifdef DEBUG
    assert(!codeGen->isGCTypeFixed());
    opts.compGcChecks = (JitConfig.JitGCChecks() != 0) || compStressCompile(STRESS_GENERIC_VARN, 5);
#endif

#if defined(DEBUG) && defined(TARGET_XARCH)
    enum
    {
        STACK_CHECK_ON_RETURN = 0x1,
        STACK_CHECK_ON_CALL   = 0x2,
        STACK_CHECK_ALL       = 0x3
    };

    DWORD dwJitStackChecks = JitConfig.JitStackChecks();
    if (compStressCompile(STRESS_GENERIC_VARN, 5))
    {
        dwJitStackChecks = STACK_CHECK_ALL;
    }
    opts.compStackCheckOnRet = (dwJitStackChecks & DWORD(STACK_CHECK_ON_RETURN)) != 0;
#if defined(TARGET_X86)
    opts.compStackCheckOnCall = (dwJitStackChecks & DWORD(STACK_CHECK_ON_CALL)) != 0;
#endif // defined(TARGET_X86)
#endif // defined(DEBUG) && defined(TARGET_XARCH)

#if MEASURE_MEM_ALLOC
    s_dspMemStats = (JitConfig.DisplayMemStats() != 0);
#endif

#ifdef PROFILING_SUPPORTED
    opts.compNoPInvokeInlineCB = jitFlags->IsSet(JitFlags::JIT_FLAG_PROF_NO_PINVOKE_INLINE);

    // Cache the profiler handle
    if (jitFlags->IsSet(JitFlags::JIT_FLAG_PROF_ENTERLEAVE))
    {
        bool hookNeeded;
        bool indirected;
        info.compCompHnd->GetProfilingHandle(&hookNeeded, &compProfilerMethHnd, &indirected);
        compProfilerHookNeeded        = !!hookNeeded;
        compProfilerMethHndIndirected = !!indirected;
    }
    else
    {
        compProfilerHookNeeded        = false;
        compProfilerMethHnd           = nullptr;
        compProfilerMethHndIndirected = false;
    }

    // Honour DOTNET_JitELTHookEnabled or STRESS_PROFILER_CALLBACKS stress mode
    // only if VM has not asked us to generate profiler hooks in the first place.
    // That is, override VM only if it hasn't asked for a profiler callback for this method.
    // Don't run this stress mode when pre-JITing, as we would need to emit a relocation
    // for the call to the fake ELT hook, which wouldn't make sense, as we can't store that
    // in the pre-JIT image.
    if (!compProfilerHookNeeded)
    {
        if ((JitConfig.JitELTHookEnabled() != 0) ||
            (!jitFlags->IsSet(JitFlags::JIT_FLAG_PREJIT) && compStressCompile(STRESS_PROFILER_CALLBACKS, 5)))
        {
            opts.compJitELTHookEnabled = true;
        }
    }

    // TBD: Exclude PInvoke stubs
    if (opts.compJitELTHookEnabled)
    {
#if defined(DEBUG) // We currently only know if we're running under SuperPMI in DEBUG
        // We don't want to get spurious SuperPMI asm diffs because profile stress kicks in and we use
        // the address of `DummyProfilerELTStub` in the JIT binary, without relocation. So just use
        // a fixed address in this case. It's SuperPMI replay, so the generated code won't be run.
        if (RunningSuperPmiReplay())
        {
#ifdef HOST_64BIT
            static_assert_no_msg(sizeof(void*) == 8);
            compProfilerMethHnd = (void*)0x0BADF00DBEADCAFE;
#else
            static_assert_no_msg(sizeof(void*) == 4);
            compProfilerMethHnd = (void*)0x0BADF00D;
#endif
        }
        else
#endif // DEBUG
        {
            compProfilerMethHnd = (void*)DummyProfilerELTStub;
        }
        compProfilerMethHndIndirected = false;
    }

#endif // PROFILING_SUPPORTED

#if FEATURE_TAILCALL_OPT
    const WCHAR* strTailCallOpt = JitConfig.TailCallOpt();
    if (strTailCallOpt != nullptr)
    {
        opts.compTailCallOpt = (UINT)_wtoi(strTailCallOpt) != 0;
    }

    if (JitConfig.TailCallLoopOpt() == 0)
    {
        opts.compTailCallLoopOpt = false;
    }
#endif

#if FEATURE_FASTTAILCALL
    if (JitConfig.FastTailCalls() == 0)
    {
        opts.compFastTailCalls = false;
    }
#endif // FEATURE_FASTTAILCALL

#ifdef CONFIGURABLE_ARM_ABI
    opts.compUseSoftFP        = jitFlags->IsSet(JitFlags::JIT_FLAG_SOFTFP_ABI);
    unsigned int softFPConfig = opts.compUseSoftFP ? 2 : 1;
    unsigned int oldSoftFPConfig =
        InterlockedCompareExchange(&GlobalJitOptions::compUseSoftFPConfigured, softFPConfig, 0);
    if (oldSoftFPConfig != softFPConfig && oldSoftFPConfig != 0)
    {
        // There are no current scenarios where the abi can change during the lifetime of a process
        // that uses the JIT. If such a change occurs, either compFeatureHfa will need to change to a TLS static
        // or we will need to have some means to reset the flag safely.
        NO_WAY("SoftFP ABI setting changed during lifetime of process");
    }

    GlobalJitOptions::compFeatureHfa = !opts.compUseSoftFP;
#elif defined(ARM_SOFTFP) && defined(TARGET_ARM)
    // Armel is unconditionally enabled in the JIT. Verify that the VM side agrees.
    assert(jitFlags->IsSet(JitFlags::JIT_FLAG_SOFTFP_ABI));
#elif defined(TARGET_ARM)
    assert(!jitFlags->IsSet(JitFlags::JIT_FLAG_SOFTFP_ABI));
#endif // CONFIGURABLE_ARM_ABI

    opts.compScopeInfo = opts.compDbgInfo;

#ifdef LATE_DISASM
    codeGen->getDisAssembler().disOpenForLateDisAsm(info.compMethodName, info.compClassName,
                                                    info.compMethodInfo->args.pSig);
#endif

    //-------------------------------------------------------------------------

    opts.compReloc = jitFlags->IsSet(JitFlags::JIT_FLAG_RELOC);

    bool enableFakeSplitting = false;

#ifdef DEBUG
    enableFakeSplitting = JitConfig.JitFakeProcedureSplitting();

#if defined(TARGET_XARCH)
    // Whether encoding of absolute addr as PC-rel offset is enabled
    opts.compEnablePCRelAddr = (JitConfig.EnablePCRelAddr() != 0);
#endif
#endif // DEBUG

    opts.compProcedureSplitting = jitFlags->IsSet(JitFlags::JIT_FLAG_PROCSPLIT) || enableFakeSplitting;

#ifdef FEATURE_CFI_SUPPORT
    // Hot/cold splitting is not being tested on NativeAOT.
    if (generateCFIUnwindCodes())
    {
        opts.compProcedureSplitting = false;
    }
#endif // FEATURE_CFI_SUPPORT

#if defined(TARGET_LOONGARCH64) || defined(TARGET_RISCV64)
    opts.compProcedureSplitting = false;
#endif // TARGET_LOONGARCH64 || TARGET_RISCV64

#ifdef DEBUG
    opts.compProcedureSplittingEH = opts.compProcedureSplitting;
#endif // DEBUG

    if (opts.compProcedureSplitting)
    {
        // Note that opts.compdbgCode is true under ngen for checked assemblies!
        opts.compProcedureSplitting = !opts.compDbgCode || enableFakeSplitting;

#ifdef DEBUG
        // JitForceProcedureSplitting is used to force procedure splitting on checked assemblies.
        // This is useful for debugging on a checked build.  Note that we still only do procedure
        // splitting in the zapper.
        if (JitConfig.JitForceProcedureSplitting().contains(info.compMethodHnd, info.compClassHnd,
                                                            &info.compMethodInfo->args))
        {
            opts.compProcedureSplitting = true;
        }

        // JitNoProcedureSplitting will always disable procedure splitting.
        if (JitConfig.JitNoProcedureSplitting().contains(info.compMethodHnd, info.compClassHnd,
                                                         &info.compMethodInfo->args))
        {
            opts.compProcedureSplitting = false;
        }
        //
        // JitNoProcedureSplittingEH will disable procedure splitting in functions with EH.
        if (JitConfig.JitNoProcedureSplittingEH().contains(info.compMethodHnd, info.compClassHnd,
                                                           &info.compMethodInfo->args))
        {
            opts.compProcedureSplittingEH = false;
        }
#endif
    }

#ifdef TARGET_64BIT
    opts.compCollect64BitCounts = JitConfig.JitCollect64BitCounts() != 0;

#ifdef DEBUG
    if (JitConfig.JitRandomlyCollect64BitCounts() != 0)
    {
        CLRRandom rng;
        rng.Init(info.compMethodHash() ^ JitConfig.JitRandomlyCollect64BitCounts() ^ 0x3485e20e);
        opts.compCollect64BitCounts = rng.Next(2) == 0;
    }
#endif
#else
    opts.compCollect64BitCounts = false;
#endif

#ifdef DEBUG

    // Now, set compMaxUncheckedOffsetForNullObject for STRESS_NULL_OBJECT_CHECK
    if (compStressCompile(STRESS_NULL_OBJECT_CHECK, 30))
    {
        compMaxUncheckedOffsetForNullObject = (size_t)JitConfig.JitMaxUncheckedOffset();
        if (verbose)
        {
            printf("STRESS_NULL_OBJECT_CHECK: compMaxUncheckedOffsetForNullObject=0x%X\n",
                   compMaxUncheckedOffsetForNullObject);
        }
    }

    if (verbose)
    {
        // If we are compiling for a specific tier, make that very obvious in the output.
        // Note that we don't expect multiple TIER flags to be set at one time, but there
        // is nothing preventing that.
        if (jitFlags->IsSet(JitFlags::JIT_FLAG_TIER0))
        {
            printf("OPTIONS: Tier-0 compilation (set DOTNET_TieredCompilation=0 to disable)\n");
        }
        if (jitFlags->IsSet(JitFlags::JIT_FLAG_TIER1))
        {
            printf("OPTIONS: Tier-1 compilation\n");
        }
        if (compSwitchedToOptimized)
        {
            printf("OPTIONS: Tier-0 compilation, switched to FullOpts\n");
        }
        if (compSwitchedToMinOpts)
        {
            printf("OPTIONS: Tier-1/FullOpts compilation, switched to MinOpts\n");
        }

        if (jitFlags->IsSet(JitFlags::JIT_FLAG_OSR))
        {
            printf("OPTIONS: OSR variant with entry point 0x%x\n", info.compILEntry);
        }

        printf("OPTIONS: compCodeOpt = %s\n",
               (opts.compCodeOpt == BLENDED_CODE)
                   ? "BLENDED_CODE"
                   : (opts.compCodeOpt == SMALL_CODE) ? "SMALL_CODE"
                                                      : (opts.compCodeOpt == FAST_CODE) ? "FAST_CODE" : "UNKNOWN_CODE");

        printf("OPTIONS: compDbgCode = %s\n", dspBool(opts.compDbgCode));
        printf("OPTIONS: compDbgInfo = %s\n", dspBool(opts.compDbgInfo));
        printf("OPTIONS: compDbgEnC  = %s\n", dspBool(opts.compDbgEnC));
        printf("OPTIONS: compProcedureSplitting   = %s\n", dspBool(opts.compProcedureSplitting));
        printf("OPTIONS: compProcedureSplittingEH = %s\n", dspBool(opts.compProcedureSplittingEH));

        if (jitFlags->IsSet(JitFlags::JIT_FLAG_BBOPT))
        {
            printf("OPTIONS: optimizer should use profile data\n");
        }

        if (jitFlags->IsSet(JitFlags::JIT_FLAG_PREJIT))
        {
            printf("OPTIONS: Jit invoked for ngen\n");
        }
    }
#endif

#ifdef PROFILING_SUPPORTED
#ifdef UNIX_AMD64_ABI
    if (compIsProfilerHookNeeded())
    {
        opts.compNeedToAlignFrame = true;
    }
#endif // UNIX_AMD64_ABI
#endif

#if defined(DEBUG) && defined(TARGET_ARM64)
    if ((s_pJitMethodSet == nullptr) || s_pJitMethodSet->IsActiveMethod(info.compFullName, info.compMethodHash()))
    {
        opts.compJitSaveFpLrWithCalleeSavedRegisters = JitConfig.JitSaveFpLrWithCalleeSavedRegisters();
    }
#endif // defined(DEBUG) && defined(TARGET_ARM64)

#if defined(TARGET_AMD64)
    rbmAllFloat         = RBM_ALLFLOAT_INIT;
    rbmFltCalleeTrash   = RBM_FLT_CALLEE_TRASH_INIT;
    cntCalleeTrashFloat = CNT_CALLEE_TRASH_FLOAT_INIT;

    if (canUseEvexEncoding())
    {
        rbmAllFloat |= RBM_HIGHFLOAT;
        rbmFltCalleeTrash |= RBM_HIGHFLOAT;
        cntCalleeTrashFloat += CNT_CALLEE_TRASH_HIGHFLOAT;
    }
#endif // TARGET_AMD64

#if defined(TARGET_XARCH)
    rbmAllMask         = RBM_ALLMASK_INIT;
    rbmMskCalleeTrash  = RBM_MSK_CALLEE_TRASH_INIT;
    cntCalleeTrashMask = CNT_CALLEE_TRASH_MASK_INIT;

    if (canUseEvexEncoding())
    {
        rbmAllMask |= RBM_ALLMASK_EVEX;
        rbmMskCalleeTrash |= RBM_MSK_CALLEE_TRASH_EVEX;
        cntCalleeTrashMask += CNT_CALLEE_TRASH_MASK_EVEX;
    }

    // Make sure we copy the register info and initialize the
    // trash regs after the underlying fields are initialized

    const regMaskTP vtCalleeTrashRegs[TYP_COUNT]{
#define DEF_TP(tn, nm, jitType, sz, sze, asze, st, al, regTyp, regFld, csr, ctr, tf) ctr,
#include "typelist.h"
#undef DEF_TP
    };
    memcpy(varTypeCalleeTrashRegs, vtCalleeTrashRegs, sizeof(regMaskTP) * TYP_COUNT);

    codeGen->CopyRegisterInfo();
#endif // TARGET_XARCH
}

#ifdef DEBUG

bool Compiler::compJitHaltMethod()
{
    /* This method returns true when we use an INS_BREAKPOINT to allow us to step into the generated native code */
    /* Note that this these two "Jit" environment variables also work for ngen images */

    if (JitConfig.JitHalt().contains(info.compMethodHnd, info.compClassHnd, &info.compMethodInfo->args))
    {
        return true;
    }

    /* Use this Hash variant when there are a lot of method with the same name and different signatures */

    unsigned fJitHashHaltVal = (unsigned)JitConfig.JitHashHalt();
    if ((fJitHashHaltVal != (unsigned)-1) && (fJitHashHaltVal == info.compMethodHash()))
    {
        return true;
    }

    return false;
}

/*****************************************************************************
 * Should we use a "stress-mode" for the given stressArea. We have different
 *   areas to allow the areas to be mixed in different combinations in
 *   different methods.
 * 'weight' indicates how often (as a percentage) the area should be stressed.
 *    It should reflect the usefulness:overhead ratio.
 */

const LPCWSTR Compiler::s_compStressModeNamesW[STRESS_COUNT + 1] = {
#define STRESS_MODE(mode) W("STRESS_") W(#mode),

    STRESS_MODES
#undef STRESS_MODE
};

const char* Compiler::s_compStressModeNames[STRESS_COUNT + 1] = {
#define STRESS_MODE(mode) "STRESS_" #mode,

    STRESS_MODES
#undef STRESS_MODE
};

//------------------------------------------------------------------------
// compStressCompile: determine if a stress mode should be enabled
//
// Arguments:
//   stressArea - stress mode to possibly enable
//   weight - percent of time this mode should be turned on
//     (range 0 to 100); weight 0 effectively disables
//
// Returns:
//   true if this stress mode is enabled
//
// Notes:
//   Methods may be excluded from stress via name or hash.
//
//   Particular stress modes may be disabled or forcibly enabled.
//
//   With JitStress=2, some stress modes are enabled regardless of weight;
//   these modes are the ones after COUNT_VARN in the enumeration.
//
//   For other modes or for nonzero JitStress values, stress will be
//   enabled selectively for roughly weight% of methods.
//
bool Compiler::compStressCompile(compStressArea stressArea, unsigned weight)
{
    // This can be called early, before info is fully set up.
    if ((info.compMethodName == nullptr) || (info.compFullName == nullptr))
    {
        return false;
    }

    // Inlinees defer to the root method for stress, so that we can
    // more easily isolate methods that cause stress failures.
    if (compIsForInlining())
    {
        return impInlineRoot()->compStressCompile(stressArea, weight);
    }

    const bool doStress = compStressCompileHelper(stressArea, weight);

    if (doStress && !compActiveStressModes[stressArea])
    {
        if (verbose)
        {
            printf("\n\n*** JitStress: %s ***\n\n", s_compStressModeNames[stressArea]);
        }
        compActiveStressModes[stressArea] = 1;
    }

    return doStress;
}

//------------------------------------------------------------------------
// compStressAreaHash: Get (or compute) a hash code for a stress area.
//
// Arguments:
//   stressArea - stress mode
//
// Returns:
//   A hash code for the specific stress area.
//
unsigned Compiler::compStressAreaHash(compStressArea area)
{
    static LONG s_hashCodes[STRESS_COUNT];
    assert(static_cast<unsigned>(area) < ArrLen(s_hashCodes));

    unsigned result = (unsigned)s_hashCodes[area];
    if (result == 0)
    {
        result = HashStringA(s_compStressModeNames[area]);
        if (result == 0)
        {
            result = 1;
        }

        InterlockedExchange(&s_hashCodes[area], (LONG)result);
    }

    return result;
}

//------------------------------------------------------------------------
// compStressCompileHelper: helper to determine if a stress mode should be enabled
//
// Arguments:
//   stressArea - stress mode to possibly enable
//   weight - percent of time this mode should be turned on
//     (range 0 to 100); weight 0 effectively disables
//
// Returns:
//   true if this stress mode is enabled
//
// Notes:
//   See compStressCompile
//
bool Compiler::compStressCompileHelper(compStressArea stressArea, unsigned weight)
{
    if (!compAllowStress)
    {
        return false;
    }

    // Does user explicitly prevent using this STRESS_MODE through the command line?
    const WCHAR* strStressModeNamesNot = JitConfig.JitStressModeNamesNot();
    if ((strStressModeNamesNot != nullptr) &&
        (u16_strstr(strStressModeNamesNot, s_compStressModeNamesW[stressArea]) != nullptr))
    {
        return false;
    }

    // Does user explicitly set this STRESS_MODE through the command line?
    const WCHAR* strStressModeNames = JitConfig.JitStressModeNames();
    if (strStressModeNames != nullptr)
    {
        if (u16_strstr(strStressModeNames, s_compStressModeNamesW[stressArea]) != nullptr)
        {
            return true;
        }

        // This stress mode name did not match anything in the stress
        // mode allowlist. If user has requested only enable mode,
        // don't allow this stress mode to turn on.
        const bool onlyEnableMode = JitConfig.JitStressModeNamesOnly() != 0;

        if (onlyEnableMode)
        {
            return false;
        }
    }

    // 0:   No stress (Except when explicitly set in DOTNET_JitStressModeNames)
    // !=2: Vary stress. Performance will be slightly/moderately degraded
    // 2:   Check-all stress. Performance will be REALLY horrible
    const int stressLevel = getJitStressLevel();

    assert(weight <= MAX_STRESS_WEIGHT);

    // Check for boundary conditions
    if (stressLevel == 0 || weight == 0)
    {
        return false;
    }

    // Should we allow unlimited stress ?
    if ((stressArea > STRESS_COUNT_VARN) && (stressLevel == 2))
    {
        return true;
    }

    if (weight == MAX_STRESS_WEIGHT)
    {
        return true;
    }

    // Get a hash which can be compared with 'weight'
    assert(stressArea != 0);
    const unsigned hash = (info.compMethodHash() ^ compStressAreaHash(stressArea) ^ stressLevel) % MAX_STRESS_WEIGHT;

    assert(hash < MAX_STRESS_WEIGHT && weight <= MAX_STRESS_WEIGHT);
    return (hash < weight);
}

//------------------------------------------------------------------------
// compPromoteFewerStructs: helper to determine if the local
//   should not be promoted under a stress mode.
//
// Arguments:
//   lclNum - local number to test
//
// Returns:
//   true if this local should not be promoted.
//
// Notes:
//   Reject ~50% of the potential promotions if STRESS_PROMOTE_FEWER_STRUCTS is active.
//
bool Compiler::compPromoteFewerStructs(unsigned lclNum)
{
    bool       rejectThisPromo = false;
    const bool promoteLess     = compStressCompile(STRESS_PROMOTE_FEWER_STRUCTS, 50);
    if (promoteLess)
    {

        rejectThisPromo = (((info.compMethodHash() ^ lclNum) & 1) == 0);
    }
    return rejectThisPromo;
}

//------------------------------------------------------------------------
// dumpRegMask: display a register mask. For well-known sets of registers, display a well-known token instead of
// a potentially large number of registers.
//
// Arguments:
//   regs - The set of registers to display
//
void Compiler::dumpRegMask(regMaskTP regs) const
{
    if (regs == RBM_ALLINT)
    {
        printf("[allInt]");
    }
    else if (regs == (RBM_ALLINT & ~RBM_FPBASE))
    {
        printf("[allIntButFP]");
    }
    else if (regs == RBM_ALLFLOAT)
    {
        printf("[allFloat]");
    }
    else if (regs == RBM_ALLDOUBLE)
    {
        printf("[allDouble]");
    }
    else
    {
        dspRegMask(regs);
    }
}

#endif // DEBUG

void Compiler::compInitDebuggingInfo()
{
#ifdef DEBUG
    if (verbose)
    {
        printf("*************** In compInitDebuggingInfo() for %s\n", info.compFullName);
    }
#endif

    /*-------------------------------------------------------------------------
     *
     * Get hold of the local variable records, if there are any
     */

    info.compVarScopesCount = 0;

    if (opts.compScopeInfo)
    {
        eeGetVars();
    }

    compInitVarScopeMap();

    if (opts.compScopeInfo || opts.compDbgCode)
    {
        compInitScopeLists();
    }

    if (opts.compDbgCode && (info.compVarScopesCount > 0))
    {
        /* Create a new empty basic block. fgExtendDbgLifetimes() may add
           initialization of variables which are in scope right from the
           start of the (real) first BB (and therefore artificially marked
           as alive) into this block.
         */

        fgEnsureFirstBBisScratch();

        fgNewStmtAtEnd(fgFirstBB, gtNewNothingNode());

        JITDUMP("Debuggable code - Add new %s to perform initialization of variables\n", fgFirstBB->dspToString());
    }
    /*-------------------------------------------------------------------------
     *
     * Read the stmt-offsets table and the line-number table
     */

    info.compStmtOffsetsImplicit = ICorDebugInfo::NO_BOUNDARIES;

    // We can only report debug info for EnC at places where the stack is empty.
    // Actually, at places where there are not live temps. Else, we won't be able
    // to map between the old and the new versions correctly as we won't have
    // any info for the live temps.

    assert(!opts.compDbgEnC || !opts.compDbgInfo ||
           0 == (info.compStmtOffsetsImplicit & ~ICorDebugInfo::STACK_EMPTY_BOUNDARIES));

    info.compStmtOffsetsCount = 0;

    if (opts.compDbgInfo)
    {
        /* Get hold of the line# records, if there are any */

        eeGetStmtOffsets();

#ifdef DEBUG
        if (verbose)
        {
            printf("info.compStmtOffsetsCount    = %d\n", info.compStmtOffsetsCount);
            printf("info.compStmtOffsetsImplicit = %04Xh", info.compStmtOffsetsImplicit);

            if (info.compStmtOffsetsImplicit)
            {
                printf(" ( ");
                if (info.compStmtOffsetsImplicit & ICorDebugInfo::STACK_EMPTY_BOUNDARIES)
                {
                    printf("STACK_EMPTY ");
                }
                if (info.compStmtOffsetsImplicit & ICorDebugInfo::NOP_BOUNDARIES)
                {
                    printf("NOP ");
                }
                if (info.compStmtOffsetsImplicit & ICorDebugInfo::CALL_SITE_BOUNDARIES)
                {
                    printf("CALL_SITE ");
                }
                printf(")");
            }
            printf("\n");
            IL_OFFSET* pOffs = info.compStmtOffsets;
            for (unsigned i = 0; i < info.compStmtOffsetsCount; i++, pOffs++)
            {
                printf("%02d) IL_%04Xh\n", i, *pOffs);
            }
        }
#endif
    }
}

void Compiler::compSetOptimizationLevel()
{
    bool theMinOptsValue;
#pragma warning(suppress : 4101)
    unsigned jitMinOpts;

    if (compIsForInlining())
    {
        theMinOptsValue = impInlineInfo->InlinerCompiler->opts.MinOpts();
        goto _SetMinOpts;
    }

    theMinOptsValue = false;

    if (opts.compFlags == CLFLG_MINOPT)
    {
        JITLOG((LL_INFO100, "CLFLG_MINOPT set for method %s\n", info.compFullName));
        theMinOptsValue = true;
    }

#ifdef DEBUG
    jitMinOpts = JitConfig.JitMinOpts();

    if (!theMinOptsValue && (jitMinOpts > 0))
    {
        // jitTotalMethodCompiled does not include the method that is being compiled now, so make +1.
        unsigned methodCount     = Compiler::jitTotalMethodCompiled + 1;
        unsigned methodCountMask = methodCount & 0xFFF;
        unsigned kind            = (jitMinOpts & 0xF000000) >> 24;
        switch (kind)
        {
            default:
                if (jitMinOpts <= methodCount)
                {
                    if (verbose)
                    {
                        printf(" Optimizations disabled by JitMinOpts and methodCount\n");
                    }
                    theMinOptsValue = true;
                }
                break;
            case 0xD:
            {
                unsigned firstMinopts  = (jitMinOpts >> 12) & 0xFFF;
                unsigned secondMinopts = (jitMinOpts >> 0) & 0xFFF;

                if ((firstMinopts == methodCountMask) || (secondMinopts == methodCountMask))
                {
                    if (verbose)
                    {
                        printf("0xD: Optimizations disabled by JitMinOpts and methodCountMask\n");
                    }
                    theMinOptsValue = true;
                }
            }
            break;
            case 0xE:
            {
                unsigned startMinopts = (jitMinOpts >> 12) & 0xFFF;
                unsigned endMinopts   = (jitMinOpts >> 0) & 0xFFF;

                if ((startMinopts <= methodCountMask) && (endMinopts >= methodCountMask))
                {
                    if (verbose)
                    {
                        printf("0xE: Optimizations disabled by JitMinOpts and methodCountMask\n");
                    }
                    theMinOptsValue = true;
                }
            }
            break;
            case 0xF:
            {
                unsigned bitsZero = (jitMinOpts >> 12) & 0xFFF;
                unsigned bitsOne  = (jitMinOpts >> 0) & 0xFFF;

                if (((methodCountMask & bitsOne) == bitsOne) && ((~methodCountMask & bitsZero) == bitsZero))
                {
                    if (verbose)
                    {
                        printf("0xF: Optimizations disabled by JitMinOpts and methodCountMask\n");
                    }
                    theMinOptsValue = true;
                }
            }
            break;
        }
    }

    if (!theMinOptsValue)
    {
        if (JitConfig.JitMinOptsName().contains(info.compMethodHnd, info.compClassHnd, &info.compMethodInfo->args))
        {
            theMinOptsValue = true;
        }
    }

#ifdef DEBUG
    static ConfigMethodRange s_onlyOptimizeRange;
    s_onlyOptimizeRange.EnsureInit(JitConfig.JitOnlyOptimizeRange());

    if (!theMinOptsValue && !s_onlyOptimizeRange.IsEmpty())
    {
        unsigned methHash = info.compMethodHash();
        theMinOptsValue   = !s_onlyOptimizeRange.Contains(methHash);
    }
#endif

    if (compStressCompile(STRESS_MIN_OPTS, 5))
    {
        theMinOptsValue = true;
    }
    // For PREJIT we never drop down to MinOpts
    // unless unless CLFLG_MINOPT is set
    else if (!opts.jitFlags->IsSet(JitFlags::JIT_FLAG_PREJIT))
    {
        if ((unsigned)JitConfig.JitMinOptsCodeSize() < info.compILCodeSize)
        {
            JITLOG((LL_INFO10, "IL Code Size exceeded, using MinOpts for method %s\n", info.compFullName));
            theMinOptsValue = true;
        }
        else if ((unsigned)JitConfig.JitMinOptsInstrCount() < opts.instrCount)
        {
            JITLOG((LL_INFO10, "IL instruction count exceeded, using MinOpts for method %s\n", info.compFullName));
            theMinOptsValue = true;
        }
        else if ((unsigned)JitConfig.JitMinOptsBbCount() < fgBBcount)
        {
            JITLOG((LL_INFO10, "Basic Block count exceeded, using MinOpts for method %s\n", info.compFullName));
            theMinOptsValue = true;
        }
        else if ((unsigned)JitConfig.JitMinOptsLvNumCount() < lvaCount)
        {
            JITLOG((LL_INFO10, "Local Variable Num count exceeded, using MinOpts for method %s\n", info.compFullName));
            theMinOptsValue = true;
        }
        else if ((unsigned)JitConfig.JitMinOptsLvRefCount() < opts.lvRefCount)
        {
            JITLOG((LL_INFO10, "Local Variable Ref count exceeded, using MinOpts for method %s\n", info.compFullName));
            theMinOptsValue = true;
        }
        if (theMinOptsValue == true)
        {
            JITLOG((LL_INFO10000, "IL Code Size,Instr %4d,%4d, Basic Block count %3d, Local Variable Num,Ref count "
                                  "%3d,%3d for method %s\n",
                    info.compILCodeSize, opts.instrCount, fgBBcount, lvaCount, opts.lvRefCount, info.compFullName));
            if (JitConfig.JitBreakOnMinOpts() != 0)
            {
                assert(!"MinOpts enabled");
            }
        }
    }
#else  // !DEBUG
    // Retail check if we should force Minopts due to the complexity of the method
    // For PREJIT we never drop down to MinOpts
    // unless unless CLFLG_MINOPT is set
    if (!theMinOptsValue && !opts.jitFlags->IsSet(JitFlags::JIT_FLAG_PREJIT) &&
        ((DEFAULT_MIN_OPTS_CODE_SIZE < info.compILCodeSize) || (DEFAULT_MIN_OPTS_INSTR_COUNT < opts.instrCount) ||
         (DEFAULT_MIN_OPTS_BB_COUNT < fgBBcount) || (DEFAULT_MIN_OPTS_LV_NUM_COUNT < lvaCount) ||
         (DEFAULT_MIN_OPTS_LV_REF_COUNT < opts.lvRefCount)))
    {
        theMinOptsValue = true;
    }
#endif // DEBUG

    JITLOG((LL_INFO10000,
            "IL Code Size,Instr %4d,%4d, Basic Block count %3d, Local Variable Num,Ref count %3d,%3d for method %s\n",
            info.compILCodeSize, opts.instrCount, fgBBcount, lvaCount, opts.lvRefCount, info.compFullName));

#if 0
    // The code in this #if has been useful in debugging loop cloning issues, by
    // enabling selective enablement of the loop cloning optimization according to
    // method hash.
#ifdef DEBUG
    if (!theMinOptsValue)
    {
    unsigned methHash = info.compMethodHash();
    char* lostr = getenv("opthashlo");
    unsigned methHashLo = 0;
    if (lostr != NULL)
    {
        sscanf_s(lostr, "%x", &methHashLo);
        // methHashLo = (unsigned(atoi(lostr)) << 2);  // So we don't have to use negative numbers.
    }
    char* histr = getenv("opthashhi");
    unsigned methHashHi = UINT32_MAX;
    if (histr != NULL)
    {
        sscanf_s(histr, "%x", &methHashHi);
        // methHashHi = (unsigned(atoi(histr)) << 2);  // So we don't have to use negative numbers.
    }
    if (methHash < methHashLo || methHash > methHashHi)
    {
        theMinOptsValue = true;
    }
    else
    {
        printf("Doing optimization in  in %s (0x%x).\n", info.compFullName, methHash);
    }
    }
#endif
#endif

_SetMinOpts:

    // Set the MinOpts value
    opts.SetMinOpts(theMinOptsValue);

    // Notify the VM if MinOpts is being used when not requested
    if (theMinOptsValue && !compIsForInlining() && !opts.jitFlags->IsSet(JitFlags::JIT_FLAG_TIER0) &&
        !opts.jitFlags->IsSet(JitFlags::JIT_FLAG_MIN_OPT) && !opts.compDbgCode)
    {
        info.compCompHnd->setMethodAttribs(info.compMethodHnd, CORINFO_FLG_SWITCHED_TO_MIN_OPT);
        opts.jitFlags->Clear(JitFlags::JIT_FLAG_TIER1);
        compSwitchedToMinOpts = true;
    }

#ifdef DEBUG
    if (verbose && !compIsForInlining())
    {
        printf("OPTIONS: opts.MinOpts() == %s\n", opts.MinOpts() ? "true" : "false");
    }
#endif

    /* Control the optimizations */

    if (opts.OptimizationDisabled())
    {
        opts.compFlags &= ~CLFLG_MAXOPT;
        opts.compFlags |= CLFLG_MINOPT;

        lvaEnregEHVars &= compEnregLocals();
        lvaEnregMultiRegVars &= compEnregLocals();
    }

    if (!compIsForInlining())
    {
        codeGen->setFramePointerRequired(false);
        codeGen->setFrameRequired(false);

        if (opts.OptimizationDisabled())
        {
            codeGen->setFrameRequired(true);
        }

#if !defined(TARGET_AMD64)
        // The VM sets JitFlags::JIT_FLAG_FRAMED for two reasons: (1) the DOTNET_JitFramed variable is set, or
        // (2) the function is marked "noinline". The reason for #2 is that people mark functions
        // noinline to ensure the show up on in a stack walk. But for AMD64, we don't need a frame
        // pointer for the frame to show up in stack walk.
        if (opts.jitFlags->IsSet(JitFlags::JIT_FLAG_FRAMED))
            codeGen->setFrameRequired(true);
#endif

        if (opts.OptimizationDisabled() ||
            (opts.jitFlags->IsSet(JitFlags::JIT_FLAG_PREJIT) && !IsTargetAbi(CORINFO_NATIVEAOT_ABI)))
        {
            // The JIT doesn't currently support loop alignment for prejitted images outside NativeAOT.
            // (The JIT doesn't know the final address of the code, hence
            // it can't align code based on unknown addresses.)

            codeGen->SetAlignLoops(false); // loop alignment not supported for prejitted code
        }
        else
        {
            codeGen->SetAlignLoops(JitConfig.JitAlignLoops() == 1);
        }
    }

    fgCanRelocateEHRegions = true;
}

#if defined(TARGET_ARMARCH) || defined(TARGET_RISCV64)
// Function compRsvdRegCheck:
//  given a curState to use for calculating the total frame size
//  it will return true if the REG_OPT_RSVD should be reserved so
//  that it can be use to form large offsets when accessing stack
//  based LclVar including both incoming and out going argument areas.
//
//  The method advances the frame layout state to curState by calling
//  lvaFrameSize(curState).
//
bool Compiler::compRsvdRegCheck(FrameLayoutState curState)
{
    // Always do the layout even if returning early. Callers might
    // depend on us to do the layout.
    unsigned frameSize = lvaFrameSize(curState);
    JITDUMP("\n"
            "compRsvdRegCheck\n"
            "  frame size  = %6d\n"
            "  compArgSize = %6d\n",
            frameSize, compArgSize);

    if (opts.MinOpts())
    {
        // Have a recovery path in case we fail to reserve REG_OPT_RSVD and go
        // over the limit of SP and FP offset ranges due to large
        // temps.
        JITDUMP(" Returning true (MinOpts)\n\n");
        return true;
    }

    unsigned calleeSavedRegMaxSz = CALLEE_SAVED_REG_MAXSZ;
    if (compFloatingPointUsed)
    {
        calleeSavedRegMaxSz += CALLEE_SAVED_FLOAT_MAXSZ;
    }
    calleeSavedRegMaxSz += REGSIZE_BYTES; // we always push LR.  See genPushCalleeSavedRegisters

    noway_assert(frameSize >= calleeSavedRegMaxSz);

#if defined(TARGET_ARM64)

    // TODO-ARM64-CQ: update this!
    JITDUMP(" Returning true (ARM64)\n\n");
    return true; // just always assume we'll need it, for now

#elif defined(TARGET_RISCV64)
    JITDUMP(" Returning true (RISCV64)\n\n");
    return true; // just always assume we'll need it, for now

#else  // TARGET_ARM

    // frame layout:
    //
    //         ... high addresses ...
    //                         frame contents       size
    //                         -------------------  ------------------------
    //                         inArgs               compArgSize (includes prespill)
    //  caller SP --->
    //                         prespill
    //                         LR                   REGSIZE_BYTES
    //  R11    --->            R11                  REGSIZE_BYTES
    //                         callee saved regs    CALLEE_SAVED_REG_MAXSZ   (32 bytes)
    //                     optional saved fp regs   CALLEE_SAVED_FLOAT_MAXSZ (64 bytes)
    //                         lclSize
    //                             incl. TEMPS      MAX_SPILL_TEMP_SIZE
    //                             incl. outArgs
    //  SP     --->
    //          ... low addresses ...
    //
    // When codeGen->isFramePointerRequired is true, R11 will be established as a frame pointer.
    // We can then use R11 to access incoming args with positive offsets, and LclVars with
    // negative offsets.
    //
    // In functions with EH, in the non-funclet (or main) region, even though we will have a
    // frame pointer, we can use SP with positive offsets to access any or all locals or arguments
    // that we can reach with SP-relative encodings. The funclet region might require the reserved
    // register, since it must use offsets from R11 to access the parent frame.

    unsigned maxR11PositiveEncodingOffset = compFloatingPointUsed ? 0x03FC : 0x0FFF;
    JITDUMP("  maxR11PositiveEncodingOffset     = %6d\n", maxR11PositiveEncodingOffset);

    // Floating point load/store instructions (VLDR/VSTR) can address up to -0x3FC from R11, but we
    // don't know if there are either no integer locals, or if we don't need large negative offsets
    // for the integer locals, so we must use the integer max negative offset, which is a
    // smaller (absolute value) number.
    unsigned maxR11NegativeEncodingOffset = 0x00FF; // This is a negative offset from R11.
    JITDUMP("  maxR11NegativeEncodingOffset     = %6d\n", maxR11NegativeEncodingOffset);

    // -1 because otherwise we are computing the address just beyond the last argument, which we don't need to do.
    unsigned maxR11PositiveOffset = compArgSize + (2 * REGSIZE_BYTES) - 1;
    JITDUMP("  maxR11PositiveOffset             = %6d\n", maxR11PositiveOffset);

    // The value is positive, but represents a negative offset from R11.
    // frameSize includes callee-saved space for R11 and LR, which are at non-negative offsets from R11
    // (+0 and +4, respectively), so don't include those in the max possible negative offset.
    assert(frameSize >= (2 * REGSIZE_BYTES));
    unsigned maxR11NegativeOffset = frameSize - (2 * REGSIZE_BYTES);
    JITDUMP("  maxR11NegativeOffset             = %6d\n", maxR11NegativeOffset);

    if (codeGen->isFramePointerRequired())
    {
        if (maxR11NegativeOffset > maxR11NegativeEncodingOffset)
        {
            JITDUMP(" Returning true (frame required and maxR11NegativeOffset)\n\n");
            return true;
        }
        if (maxR11PositiveOffset > maxR11PositiveEncodingOffset)
        {
            JITDUMP(" Returning true (frame required and maxR11PositiveOffset)\n\n");
            return true;
        }
    }

    // Now consider the SP based frame case. Note that we will use SP based offsets to access the stack in R11 based
    // frames in the non-funclet main code area.

    unsigned maxSPPositiveEncodingOffset = compFloatingPointUsed ? 0x03FC : 0x0FFF;
    JITDUMP("  maxSPPositiveEncodingOffset      = %6d\n", maxSPPositiveEncodingOffset);

    // -1 because otherwise we are computing the address just beyond the last argument, which we don't need to do.
    assert(compArgSize + frameSize > 0);
    unsigned maxSPPositiveOffset = compArgSize + frameSize - 1;

    if (codeGen->isFramePointerUsed())
    {
        // We have a frame pointer, so we can use it to access part of the stack, even if SP can't reach those parts.
        // We will still generate SP-relative offsets if SP can reach.

        // First, check that the stack between R11 and SP can be fully reached, either via negative offset from FP
        // or positive offset from SP. Don't count stored R11 or LR, which are reached from positive offsets from FP.

        unsigned maxSPLocalsCombinedOffset = frameSize - (2 * REGSIZE_BYTES) - 1;
        JITDUMP("  maxSPLocalsCombinedOffset        = %6d\n", maxSPLocalsCombinedOffset);

        if (maxSPLocalsCombinedOffset > maxSPPositiveEncodingOffset)
        {
            // Can R11 help?
            unsigned maxRemainingLocalsCombinedOffset = maxSPLocalsCombinedOffset - maxSPPositiveEncodingOffset;
            JITDUMP("  maxRemainingLocalsCombinedOffset = %6d\n", maxRemainingLocalsCombinedOffset);

            if (maxRemainingLocalsCombinedOffset > maxR11NegativeEncodingOffset)
            {
                JITDUMP(" Returning true (frame pointer exists; R11 and SP can't reach entire stack between them)\n\n");
                return true;
            }

            // Otherwise, yes, we can address the remaining parts of the locals frame with negative offsets from R11.
        }

        // Check whether either R11 or SP can access the arguments.
        if ((maxR11PositiveOffset > maxR11PositiveEncodingOffset) &&
            (maxSPPositiveOffset > maxSPPositiveEncodingOffset))
        {
            JITDUMP(" Returning true (frame pointer exists; R11 and SP can't reach all arguments)\n\n");
            return true;
        }
    }
    else
    {
        if (maxSPPositiveOffset > maxSPPositiveEncodingOffset)
        {
            JITDUMP(" Returning true (no frame pointer exists; SP can't reach all of frame)\n\n");
            return true;
        }
    }

    // We won't need to reserve REG_OPT_RSVD.
    //
    JITDUMP(" Returning false\n\n");
    return false;
#endif // TARGET_ARM
}
#endif // TARGET_ARMARCH || TARGET_RISCV64

//------------------------------------------------------------------------
// compGetTieringName: get a string describing tiered compilation settings
//   for this method
//
// Arguments:
//   wantShortName - true if a short name is ok (say for using in file names)
//
// Returns:
//   String describing tiering decisions for this method, including cases
//   where the jit codegen will differ from what the runtime requested.
//
const char* Compiler::compGetTieringName(bool wantShortName) const
{
    const bool tier0         = opts.jitFlags->IsSet(JitFlags::JIT_FLAG_TIER0);
    const bool tier1         = opts.jitFlags->IsSet(JitFlags::JIT_FLAG_TIER1);
    const bool instrumenting = opts.jitFlags->IsSet(JitFlags::JIT_FLAG_BBINSTR);

    if (!opts.compMinOptsIsSet)
    {
        // If 'compMinOptsIsSet' is not set, just return here. Otherwise, if this method is called
        // by the assertAbort(), we would recursively call assert while trying to get MinOpts()
        // and eventually stackoverflow.
        return "Optimization-Level-Not-Yet-Set";
    }

    assert(!tier0 || !tier1); // We don't expect multiple TIER flags to be set at one time.

    if (tier0)
    {
        return instrumenting ? "Instrumented Tier0" : "Tier0";
    }
    else if (tier1)
    {
        if (opts.IsOSR())
        {
            return instrumenting ? "Instrumented Tier1-OSR" : "Tier1-OSR";
        }
        else
        {
            return instrumenting ? "Instrumented Tier1" : "Tier1";
        }
    }
    else if (opts.OptimizationEnabled())
    {
        if (compSwitchedToOptimized)
        {
            return wantShortName ? "Tier0-FullOpts" : "Tier-0 switched to FullOpts";
        }
        else
        {
            return "FullOpts";
        }
    }
    else if (opts.MinOpts())
    {
        if (compSwitchedToMinOpts)
        {
            if (compSwitchedToOptimized)
            {
                return wantShortName ? "Tier0-FullOpts-MinOpts" : "Tier-0 switched to FullOpts, then to MinOpts";
            }
            else
            {
                return wantShortName ? "Tier0-MinOpts" : "Tier-0 switched MinOpts";
            }
        }
        else
        {
            return "MinOpts";
        }
    }
    else if (opts.compDbgCode)
    {
        return "Debug";
    }
    else
    {
        return wantShortName ? "Unknown" : "Unknown optimization level";
    }
}

//------------------------------------------------------------------------
// compGetPgoSourceName: get a string describing PGO source
//
// Returns:
//   String describing describing PGO source (e.g. Dynamic, Static, etc)
//
const char* Compiler::compGetPgoSourceName() const
{
    switch (fgPgoSource)
    {
        case ICorJitInfo::PgoSource::Static:
            return "Static PGO";
        case ICorJitInfo::PgoSource::Dynamic:
            return "Dynamic PGO";
        case ICorJitInfo::PgoSource::Blend:
            return "Blended PGO";
        case ICorJitInfo::PgoSource::Text:
            return "Textual PGO";
        case ICorJitInfo::PgoSource::Sampling:
            return "Sample-based PGO";
        case ICorJitInfo::PgoSource::IBC:
            return "Classic IBC";
        case ICorJitInfo::PgoSource::Synthesis:
            return "Synthesized PGO";
        default:
            return "Unknown PGO";
    }
}

//------------------------------------------------------------------------
// compGetStressMessage: get a string describing jitstress capability
//   for this method
//
// Returns:
//   An empty string if stress is not enabled, else a string describing
//   if this method is subject to stress or is excluded by name or hash.
//
const char* Compiler::compGetStressMessage() const
{
    // Add note about stress where appropriate
    const char* stressMessage = "";

#ifdef DEBUG
    // Is stress enabled via mode name or level?
    if ((JitConfig.JitStressModeNames() != nullptr) || (getJitStressLevel() > 0))
    {
        // Is the method being jitted excluded from stress via range?
        if (compAllowStress)
        {
            // Not excluded -- stress can happen
            stressMessage = " JitStress";
        }
        else
        {
            stressMessage = " NoJitStress";
        }
    }
#endif // DEBUG

    return stressMessage;
}

void Compiler::compFunctionTraceStart()
{
#ifdef DEBUG
    if (compIsForInlining())
    {
        return;
    }

    if ((JitConfig.JitFunctionTrace() != 0) && !opts.disDiffable)
    {
        LONG newJitNestingLevel = InterlockedIncrement(&Compiler::jitNestingLevel);
        if (newJitNestingLevel <= 0)
        {
            printf("{ Illegal nesting level %d }\n", newJitNestingLevel);
        }

        for (LONG i = 0; i < newJitNestingLevel - 1; i++)
        {
            printf("  ");
        }
        printf("{ Start Jitting Method %4d %s (MethodHash=%08x) %s\n", Compiler::jitTotalMethodCompiled,
               info.compFullName, info.compMethodHash(),
               compGetTieringName()); /* } editor brace matching workaround for this printf */
    }
#endif // DEBUG
}

void Compiler::compFunctionTraceEnd(void* methodCodePtr, ULONG methodCodeSize, bool isNYI)
{
#ifdef DEBUG
    assert(!compIsForInlining());

    if ((JitConfig.JitFunctionTrace() != 0) && !opts.disDiffable)
    {
        LONG newJitNestingLevel = InterlockedDecrement(&Compiler::jitNestingLevel);
        if (newJitNestingLevel < 0)
        {
            printf("{ Illegal nesting level %d }\n", newJitNestingLevel);
        }

        for (LONG i = 0; i < newJitNestingLevel; i++)
        {
            printf("  ");
        }

        // Note: that is incorrect if we are compiling several methods at the same time.
        unsigned methodNumber = Compiler::jitTotalMethodCompiled - 1;

        /* { editor brace-matching workaround for following printf */
        printf("} Jitted Method %4d at" FMT_ADDR "method %s size %08x%s%s\n", methodNumber, DBG_ADDR(methodCodePtr),
               info.compFullName, methodCodeSize, isNYI ? " NYI" : "", opts.altJit ? " altjit" : "");
    }
#endif // DEBUG
}

//------------------------------------------------------------------------
// BeginPhase: begin execution of a phase
//
// Arguments:
//    phase - the phase that is about to begin
//
void Compiler::BeginPhase(Phases phase)
{
    mostRecentlyActivePhase = phase;
}

//------------------------------------------------------------------------
// EndPhase: finish execution of a phase
//
// Arguments:
//    phase - the phase that has just finished
//
void Compiler::EndPhase(Phases phase)
{
#if defined(FEATURE_JIT_METHOD_PERF)
    if (pCompJitTimer != nullptr)
    {
        pCompJitTimer->EndPhase(this, phase);
    }
#endif

    mostRecentlyActivePhase = phase;
}

//------------------------------------------------------------------------
// compCompile: run phases needed for compilation
//
// Arguments:
//   methodCodePtr [OUT] - address of generated code
//   methodCodeSize [OUT] - size of the generated code (hot + cold sections)
//   compileFlags [IN] - flags controlling jit behavior
//
// Notes:
//  This is the most interesting 'toplevel' function in the JIT.  It goes through the operations of
//  importing, morphing, optimizations and code generation.  This is called from the EE through the
//  code:CILJit::compileMethod function.
//
//  For an overview of the structure of the JIT, see:
//   https://github.com/dotnet/runtime/blob/main/docs/design/coreclr/jit/ryujit-overview.md
//
//  Also called for inlinees, though they will only be run through the first few phases.
//
void Compiler::compCompile(void** methodCodePtr, uint32_t* methodCodeSize, JitFlags* compileFlags)
{
    compFunctionTraceStart();

    // Enable flow graph checks
    activePhaseChecks |= PhaseChecks::CHECK_FG;

    // Prepare for importation
    //
    auto preImportPhase = [this]() {
        if (compIsForInlining())
        {
            // Notify root instance that an inline attempt is about to import IL
            impInlineRoot()->m_inlineStrategy->NoteImport();
        }

        hashBv::Init(this);

        VarSetOps::AssignAllowUninitRhs(this, compCurLife, VarSetOps::UninitVal());

        // The temp holding the secret stub argument is used by fgImport() when importing the intrinsic.
        if (info.compPublishStubParam)
        {
            assert(lvaStubArgumentVar == BAD_VAR_NUM);
            lvaStubArgumentVar                     = lvaGrabTempWithImplicitUse(false DEBUGARG("stub argument"));
            lvaGetDesc(lvaStubArgumentVar)->lvType = TYP_I_IMPL;
            // TODO-CQ: there is no need to mark it as doNotEnreg. There are no stores for this local
            // before codegen so liveness and LSRA mark it as "liveIn" and always allocate a stack slot for it.
            // However, it would be better to process it like other argument locals and keep it in
            // a reg for the whole method without spilling to the stack when possible.
            lvaSetVarDoNotEnregister(lvaStubArgumentVar DEBUGARG(DoNotEnregisterReason::VMNeedsStackAddr));
        }
    };
    DoPhase(this, PHASE_PRE_IMPORT, preImportPhase);

    // If we're going to instrument code, we may need to prepare before
    // we import. Also do this before we read in any profile data.
    //
    if (compileFlags->IsSet(JitFlags::JIT_FLAG_BBINSTR))
    {
        DoPhase(this, PHASE_IBCPREP, &Compiler::fgPrepareToInstrumentMethod);
    }

    // Incorporate profile data.
    //
    // Note: the importer is sensitive to block weights, so this has
    // to happen before importation.
    //
    activePhaseChecks |= PhaseChecks::CHECK_PROFILE;
    DoPhase(this, PHASE_INCPROFILE, &Compiler::fgIncorporateProfileData);
    activePhaseChecks &= ~PhaseChecks::CHECK_PROFILE;

    // If we are doing OSR, update flow to initially reach the appropriate IL offset.
    //
    if (opts.IsOSR())
    {
        fgFixEntryFlowForOSR();
    }

    // Enable the post-phase checks that use internal logic to decide when checking makes sense.
    //
    activePhaseChecks |=
        PhaseChecks::CHECK_EH | PhaseChecks::CHECK_LOOPS | PhaseChecks::CHECK_UNIQUE | PhaseChecks::CHECK_LINKED_LOCALS;

    // Import: convert the instrs in each basic block to a tree based intermediate representation
    //
    DoPhase(this, PHASE_IMPORTATION, &Compiler::fgImport);

    // If this is a failed inline attempt, we're done.
    //
    if (compIsForInlining() && compInlineResult->IsFailure())
    {
#ifdef FEATURE_JIT_METHOD_PERF
        if (pCompJitTimer != nullptr)
        {
#if MEASURE_CLRAPI_CALLS
            EndPhase(PHASE_CLR_API);
#endif
            pCompJitTimer->Terminate(this, CompTimeSummaryInfo::s_compTimeSummary, false);
        }
#endif

        return;
    }

    // If instrumenting, add block and class probes.
    //
    if (compileFlags->IsSet(JitFlags::JIT_FLAG_BBINSTR))
    {
        DoPhase(this, PHASE_IBCINSTR, &Compiler::fgInstrumentMethod);
    }

    // Expand any patchpoints
    //
    DoPhase(this, PHASE_PATCHPOINTS, &Compiler::fgTransformPatchpoints);

    // Transform indirect calls that require control flow expansion.
    //
    DoPhase(this, PHASE_INDXCALL, &Compiler::fgTransformIndirectCalls);

    // Cleanup un-imported BBs, cleanup un-imported or
    // partially imported try regions, add OSR step blocks.
    //
    DoPhase(this, PHASE_POST_IMPORT, &Compiler::fgPostImportationCleanup);

    // If we're importing for inlining, we're done.
    if (compIsForInlining())
    {

#ifdef FEATURE_JIT_METHOD_PERF
        if (pCompJitTimer != nullptr)
        {
#if MEASURE_CLRAPI_CALLS
            EndPhase(PHASE_CLR_API);
#endif
            pCompJitTimer->Terminate(this, CompTimeSummaryInfo::s_compTimeSummary, false);
        }
#endif

        return;
    }

    // At this point in the phase list, all the inlinee phases have
    // been run, and inlinee compiles have exited, so we should only
    // get this far if we are jitting the root method.
    noway_assert(!compIsForInlining());

    // Prepare for the morph phases
    //
    DoPhase(this, PHASE_MORPH_INIT, &Compiler::fgMorphInit);

    // Inline callee methods into this root method
    //
    DoPhase(this, PHASE_MORPH_INLINE, &Compiler::fgInline);

    // Record "start" values for post-inlining cycles and elapsed time.
    RecordStateAtEndOfInlining();

    // Transform each GT_ALLOCOBJ node into either an allocation helper call or
    // local variable allocation on the stack.
    ObjectAllocator objectAllocator(this); // PHASE_ALLOCATE_OBJECTS

    if (compObjectStackAllocation() && opts.OptimizationEnabled())
    {
        objectAllocator.EnableObjectStackAllocation();
    }

    objectAllocator.Run();

    // Add any internal blocks/trees we may need
    //
    DoPhase(this, PHASE_MORPH_ADD_INTERNAL, &Compiler::fgAddInternal);

    // Remove empty try regions
    //
    DoPhase(this, PHASE_EMPTY_TRY, &Compiler::fgRemoveEmptyTry);

    // Remove empty finally regions
    //
    DoPhase(this, PHASE_EMPTY_FINALLY, &Compiler::fgRemoveEmptyFinally);

    // Streamline chains of finally invocations
    //
    DoPhase(this, PHASE_MERGE_FINALLY_CHAINS, &Compiler::fgMergeFinallyChains);

    // Clone code in finallys to reduce overhead for non-exceptional paths
    //
    DoPhase(this, PHASE_CLONE_FINALLY, &Compiler::fgCloneFinally);

#if DEBUG
    if (lvaEnregEHVars)
    {
        unsigned methHash   = info.compMethodHash();
        char*    lostr      = getenv("JitEHWTHashLo");
        unsigned methHashLo = 0;
        bool     dump       = false;
        if (lostr != nullptr)
        {
            sscanf_s(lostr, "%x", &methHashLo);
            dump = true;
        }
        char*    histr      = getenv("JitEHWTHashHi");
        unsigned methHashHi = UINT32_MAX;
        if (histr != nullptr)
        {
            sscanf_s(histr, "%x", &methHashHi);
            dump = true;
        }
        if (methHash < methHashLo || methHash > methHashHi)
        {
            lvaEnregEHVars = false;
        }
        else if (dump)
        {
            printf("Enregistering EH Vars for method %s, hash = 0x%x.\n", info.compFullName, info.compMethodHash());
            printf(""); // flush
        }
    }
    if (lvaEnregMultiRegVars)
    {
        unsigned methHash   = info.compMethodHash();
        char*    lostr      = getenv("JitMultiRegHashLo");
        unsigned methHashLo = 0;
        bool     dump       = false;
        if (lostr != nullptr)
        {
            sscanf_s(lostr, "%x", &methHashLo);
            dump = true;
        }
        char*    histr      = getenv("JitMultiRegHashHi");
        unsigned methHashHi = UINT32_MAX;
        if (histr != nullptr)
        {
            sscanf_s(histr, "%x", &methHashHi);
            dump = true;
        }
        if (methHash < methHashLo || methHash > methHashHi)
        {
            lvaEnregMultiRegVars = false;
        }
        else if (dump)
        {
            printf("Enregistering MultiReg Vars for method %s, hash = 0x%x.\n", info.compFullName,
                   info.compMethodHash());
            printf(""); // flush
        }
    }
#endif

    // Do some flow-related optimizations
    //
    if (opts.OptimizationEnabled())
    {
        // Tail merge
        //
        DoPhase(this, PHASE_HEAD_TAIL_MERGE, [this]() { return fgHeadTailMerge(true); });

        // Merge common throw blocks
        //
        DoPhase(this, PHASE_MERGE_THROWS, &Compiler::fgTailMergeThrows);

        // Run an early flow graph simplification pass
        //
        DoPhase(this, PHASE_EARLY_UPDATE_FLOW_GRAPH, &Compiler::fgUpdateFlowGraphPhase);
    }

    // Promote struct locals
    //
    DoPhase(this, PHASE_PROMOTE_STRUCTS, &Compiler::fgPromoteStructs);

    // Enable early ref counting of locals
    //
    lvaRefCountState = RCS_EARLY;

    if (opts.OptimizationEnabled())
    {
        fgNodeThreading = NodeThreading::AllLocals;
    }

    // Figure out what locals are address-taken.
    //
    DoPhase(this, PHASE_STR_ADRLCL, &Compiler::fgMarkAddressExposedLocals);

    // Do an early pass of liveness for forward sub and morph. This data is
    // valid until after morph.
    //
    DoPhase(this, PHASE_EARLY_LIVENESS, &Compiler::fgEarlyLiveness);

    // Run a simple forward substitution pass.
    //
    DoPhase(this, PHASE_FWD_SUB, &Compiler::fgForwardSub);

    // Promote struct locals based on primitive access patterns
    //
    DoPhase(this, PHASE_PHYSICAL_PROMOTION, &Compiler::PhysicalPromotion);

    // Expose candidates for implicit byref last-use copy elision.
    DoPhase(this, PHASE_IMPBYREF_COPY_OMISSION, &Compiler::fgMarkImplicitByRefCopyOmissionCandidates);

    // Locals tree list is no longer kept valid.
    fgNodeThreading = NodeThreading::None;

    // Apply the type update to implicit byref parameters; also choose (based on address-exposed
    // analysis) which implicit byref promotions to keep (requires copy to initialize) or discard.
    //
    DoPhase(this, PHASE_MORPH_IMPBYREF, &Compiler::fgRetypeImplicitByRefArgs);

#ifdef DEBUG
    // Now that locals have address-taken and implicit byref marked, we can safely apply stress.
    lvaStressLclFld();
    fgStress64RsltMul();
#endif // DEBUG

    if (opts.OptimizationEnabled())
    {
        // Build post-order that morph will use, and remove dead blocks
        //
        DoPhase(this, PHASE_DFS_BLOCKS, &Compiler::fgDfsBlocksAndRemove);
    }

    // Morph the trees in all the blocks of the method
    //
    unsigned const preMorphBBCount = fgBBcount;
    DoPhase(this, PHASE_MORPH_GLOBAL, &Compiler::fgMorphBlocks);

    auto postMorphPhase = [this]() {

        // Fix any LclVar annotations on discarded struct promotion temps for implicit by-ref args
        fgMarkDemotedImplicitByRefArgs();
        lvaRefCountState       = RCS_INVALID;
        fgLocalVarLivenessDone = false;

        // Decide the kind of code we want to generate
        fgSetOptions();

        fgExpandQmarkNodes();

#ifdef DEBUG
        compCurBB = nullptr;
#endif // DEBUG

        // Enable IR checks
        activePhaseChecks |= PhaseChecks::CHECK_IR;
    };
    DoPhase(this, PHASE_POST_MORPH, postMorphPhase);

    // If we needed to create any new BasicBlocks then renumber the blocks
    //
    if (fgBBcount > preMorphBBCount)
    {
        fgRenumberBlocks();
    }

    // GS security checks for unsafe buffers
    //
    DoPhase(this, PHASE_GS_COOKIE, &Compiler::gsPhase);

    // Compute the block and edge weights
    //
    DoPhase(this, PHASE_COMPUTE_EDGE_WEIGHTS, &Compiler::fgComputeBlockAndEdgeWeights);

#if defined(FEATURE_EH_FUNCLETS)

    // Create funclets from the EH handlers.
    //
    DoPhase(this, PHASE_CREATE_FUNCLETS, &Compiler::fgCreateFunclets);

#endif // FEATURE_EH_FUNCLETS

    if (opts.OptimizationEnabled())
    {
        // Invert loops
        //
        DoPhase(this, PHASE_INVERT_LOOPS, &Compiler::optInvertLoops);

        // Run some flow graph optimizations (but don't reorder)
        //
        DoPhase(this, PHASE_OPTIMIZE_FLOW, &Compiler::optOptimizeFlow);

        // Second pass of tail merge
        //
        DoPhase(this, PHASE_HEAD_TAIL_MERGE2, [this]() { return fgHeadTailMerge(false); });

        // Canonicalize entry to give a unique dominator tree root
        //
        DoPhase(this, PHASE_CANONICALIZE_ENTRY, &Compiler::fgCanonicalizeFirstBB);

        // Compute reachability sets and dominators.
        //
        DoPhase(this, PHASE_COMPUTE_REACHABILITY, &Compiler::fgComputeReachability);

        // Scale block weights and mark run rarely blocks.
        //
        DoPhase(this, PHASE_SET_BLOCK_WEIGHTS, &Compiler::optSetBlockWeights);

        // Discover and classify natural loops (e.g. mark iterative loops as such). Also marks loop blocks
        // and sets bbWeight to the loop nesting levels.
        //
        DoPhase(this, PHASE_FIND_LOOPS, &Compiler::optFindLoopsPhase);

        // Clone loops with optimization opportunities, and choose one based on dynamic condition evaluation.
        //
        DoPhase(this, PHASE_CLONE_LOOPS, &Compiler::optCloneLoops);

        // Unroll loops
        //
        DoPhase(this, PHASE_UNROLL_LOOPS, &Compiler::optUnrollLoops);

        // Compute dominators and exceptional entry blocks
        //
        DoPhase(this, PHASE_COMPUTE_DOMINATORS, &Compiler::fgComputeDominators);

        // The loop table is no longer valid.
        optLoopTableValid = false;
        optLoopTable      = nullptr;
        optLoopCount      = 0;

        // Old dominators and reachability sets are no longer valid.
        fgDomsComputed         = false;
        fgCompactRenumberQuirk = true;
    }

#ifdef DEBUG
    fgDebugCheckLinks();
#endif

    // Morph multi-dimensional array operations.
    // (Consider deferring all array operation morphing, including single-dimensional array ops,
    // from global morph to here, so cloning doesn't have to deal with morphed forms.)
    //
    DoPhase(this, PHASE_MORPH_MDARR, &Compiler::fgMorphArrayOps);

    // Create the variable table (and compute variable ref counts)
    //
    DoPhase(this, PHASE_MARK_LOCAL_VARS, &Compiler::lvaMarkLocalVars);

    // IMPORTANT, after this point, locals are ref counted.
    // However, ref counts are not kept incrementally up to date.
    assert(lvaLocalVarRefCounted());

    // Figure out the order in which operators are to be evaluated
    //
    DoPhase(this, PHASE_FIND_OPER_ORDER, &Compiler::fgFindOperOrder);

    // Weave the tree lists. Anyone who modifies the tree shapes after
    // this point is responsible for calling fgSetStmtSeq() to keep the
    // nodes properly linked.
    //
    DoPhase(this, PHASE_SET_BLOCK_ORDER, &Compiler::fgSetBlockOrder);

    fgNodeThreading = NodeThreading::AllTrees;

    // At this point we know if we are fully interruptible or not
    if (opts.OptimizationEnabled())
    {
        bool doSsa                     = true;
        bool doEarlyProp               = true;
        bool doValueNum                = true;
        bool doLoopHoisting            = true;
        bool doCopyProp                = true;
        bool doBranchOpt               = true;
        bool doCse                     = true;
        bool doAssertionProp           = true;
        bool doVNBasedIntrinExpansion  = true;
        bool doRangeAnalysis           = true;
        bool doVNBasedDeadStoreRemoval = true;
        int  iterations                = 1;

#if defined(OPT_CONFIG)
        doSsa                     = (JitConfig.JitDoSsa() != 0);
        doEarlyProp               = doSsa && (JitConfig.JitDoEarlyProp() != 0);
        doValueNum                = doSsa && (JitConfig.JitDoValueNumber() != 0);
        doLoopHoisting            = doValueNum && (JitConfig.JitDoLoopHoisting() != 0);
        doCopyProp                = doValueNum && (JitConfig.JitDoCopyProp() != 0);
        doBranchOpt               = doValueNum && (JitConfig.JitDoRedundantBranchOpts() != 0);
        doCse                     = doValueNum;
        doAssertionProp           = doValueNum && (JitConfig.JitDoAssertionProp() != 0);
        doVNBasedIntrinExpansion  = doValueNum;
        doRangeAnalysis           = doAssertionProp && (JitConfig.JitDoRangeAnalysis() != 0);
        doVNBasedDeadStoreRemoval = doValueNum && (JitConfig.JitDoVNBasedDeadStoreRemoval() != 0);

        if (opts.optRepeat)
        {
            iterations = JitConfig.JitOptRepeatCount();
        }
#endif // defined(OPT_CONFIG)

        while (iterations > 0)
        {
            if (doSsa)
            {
                // Build up SSA form for the IR
                //
                DoPhase(this, PHASE_BUILD_SSA, &Compiler::fgSsaBuild);
            }
            else
            {
                // At least do local var liveness; lowering depends on this.
                fgLocalVarLiveness();
            }

            if (doEarlyProp)
            {
                // Propagate array length and rewrite getType() method call
                //
                DoPhase(this, PHASE_EARLY_PROP, &Compiler::optEarlyProp);
            }

            if (doValueNum)
            {
                // Value number the trees
                //
                DoPhase(this, PHASE_VALUE_NUMBER, &Compiler::fgValueNumber);
            }

            if (doLoopHoisting)
            {
                // Hoist invariant code out of loops
                //
                DoPhase(this, PHASE_HOIST_LOOP_CODE, &Compiler::optHoistLoopCode);
            }

            if (doCopyProp)
            {
                // Perform VN based copy propagation
                //
                DoPhase(this, PHASE_VN_COPY_PROP, &Compiler::optVnCopyProp);
            }

            if (doBranchOpt)
            {
                // Optimize redundant branches
                //
                DoPhase(this, PHASE_OPTIMIZE_BRANCHES, &Compiler::optRedundantBranches);
            }
            else
            {
                // DFS tree is always invalid after this point.
                //
                fgInvalidateDfsTree();
            }

            if (doCse)
            {
                // Remove common sub-expressions
                //
                DoPhase(this, PHASE_OPTIMIZE_VALNUM_CSES, &Compiler::optOptimizeCSEs);
            }

            if (doAssertionProp)
            {
                // Assertion propagation
                //
                DoPhase(this, PHASE_ASSERTION_PROP_MAIN, &Compiler::optAssertionPropMain);
            }

            if (doVNBasedIntrinExpansion)
            {
                // Expand some intrinsics based on VN data
                //
                DoPhase(this, PHASE_VN_BASED_INTRINSIC_EXPAND, &Compiler::fgVNBasedIntrinsicExpansion);
            }

            if (doRangeAnalysis)
            {
                // Bounds check elimination via range analysis
                //
                DoPhase(this, PHASE_OPTIMIZE_INDEX_CHECKS, &Compiler::rangeCheckPhase);
            }

            if (doVNBasedDeadStoreRemoval)
            {
                // Note: this invalidates SSA and value numbers on tree nodes.
                //
                DoPhase(this, PHASE_VN_BASED_DEAD_STORE_REMOVAL, &Compiler::optVNBasedDeadStoreRemoval);
            }

            if (fgModified)
            {
                // update the flowgraph if we modified it during the optimization phase
                //
                // Note: this invalidates loops, dominators and reachability
                //
                DoPhase(this, PHASE_OPT_UPDATE_FLOW_GRAPH, &Compiler::fgUpdateFlowGraphPhase);

                // Recompute the edge weight if we have modified the flow graph
                //
                DoPhase(this, PHASE_COMPUTE_EDGE_WEIGHTS2, &Compiler::fgComputeEdgeWeights);
            }

            // Iterate if requested, resetting annotations first.
            if (--iterations == 0)
            {
                break;
            }

            // We may have optimized away the canonical entry BB that SSA
            // depends on above, so if we are going for another iteration then
            // make sure we still have a canonical entry.
            //
            DoPhase(this, PHASE_CANONICALIZE_ENTRY, &Compiler::fgCanonicalizeFirstBB);

            ResetOptAnnotations();
            RecomputeFlowGraphAnnotations();
        }
    }

    optLoopsRequirePreHeaders = false;
    fgCompactRenumberQuirk    = false;

#ifdef DEBUG
    DoPhase(this, PHASE_STRESS_SPLIT_TREE, &Compiler::StressSplitTree);
#endif

    // Expand runtime lookups (an optimization but we'd better run it in tier0 too)
    DoPhase(this, PHASE_EXPAND_RTLOOKUPS, &Compiler::fgExpandRuntimeLookups);

    // Partially inline static initializations
    DoPhase(this, PHASE_EXPAND_STATIC_INIT, &Compiler::fgExpandStaticInit);

    // Expand thread local access
    DoPhase(this, PHASE_EXPAND_TLS, &Compiler::fgExpandThreadLocalAccess);

    // Insert GC Polls
    DoPhase(this, PHASE_INSERT_GC_POLLS, &Compiler::fgInsertGCPolls);

    // Create any throw helper blocks that might be needed
    //
    DoPhase(this, PHASE_CREATE_THROW_HELPERS, &Compiler::fgCreateThrowHelperBlocks);

    if (opts.OptimizationEnabled())
    {
        // Optimize boolean conditions
        //
        DoPhase(this, PHASE_OPTIMIZE_BOOLS, &Compiler::optOptimizeBools);

        // If conversion
        //
        DoPhase(this, PHASE_IF_CONVERSION, &Compiler::optIfConversion);

        // Optimize block order
        //
        DoPhase(this, PHASE_OPTIMIZE_LAYOUT, &Compiler::optOptimizeLayout);

        // Conditional to Switch conversion
        //
        DoPhase(this, PHASE_SWITCH_RECOGNITION, &Compiler::optSwitchRecognition);
    }

    // Determine start of cold region if we are hot/cold splitting
    //
    DoPhase(this, PHASE_DETERMINE_FIRST_COLD_BLOCK, &Compiler::fgDetermineFirstColdBlock);

#ifdef DEBUG
    // Stash the current estimate of the function's size if necessary.
    if (verbose)
    {
        compSizeEstimate  = 0;
        compCycleEstimate = 0;
        for (BasicBlock* const block : Blocks())
        {
            for (Statement* const stmt : block->Statements())
            {
                compSizeEstimate += stmt->GetCostSz();
                compCycleEstimate += stmt->GetCostEx();
            }
        }
    }
#endif

    // rationalize trees
    Rationalizer rat(this); // PHASE_RATIONALIZE
    rat.Run();

    fgNodeThreading = NodeThreading::LIR;

    // Enable this to gather statistical data such as
    // call and register argument info, flowgraph and loop info, etc.
    compJitStats();

#ifdef TARGET_ARM
    if (compLocallocUsed)
    {
        // We reserve REG_SAVED_LOCALLOC_SP to store SP on entry for stack unwinding
        codeGen->regSet.rsMaskResvd |= RBM_SAVED_LOCALLOC_SP;
    }
#endif // TARGET_ARM

    // Assign registers to variables, etc.

    // Create LinearScan before Lowering, so that Lowering can call LinearScan methods
    // for determining whether locals are register candidates and (for xarch) whether
    // a node is a containable memory op.
    m_pLinearScan = getLinearScanAllocator(this);

    // Lower
    //
    m_pLowering = new (this, CMK_LSRA) Lowering(this, m_pLinearScan); // PHASE_LOWERING
    m_pLowering->Run();

    // Set stack levels and analyze throw helper usage.
    StackLevelSetter stackLevelSetter(this);
    stackLevelSetter.Run();

    // We can not add any new tracked variables after this point.
    lvaTrackedFixed = true;

    // Now that lowering is completed we can proceed to perform register allocation
    //
    auto linearScanPhase = [this]() { m_pLinearScan->doLinearScan(); };
    DoPhase(this, PHASE_LINEAR_SCAN, linearScanPhase);

    // Copied from rpPredictRegUse()
    SetFullPtrRegMapRequired(codeGen->GetInterruptible() || !codeGen->isFramePointerUsed());

#if FEATURE_LOOP_ALIGN
    // Place loop alignment instructions
    DoPhase(this, PHASE_ALIGN_LOOPS, &Compiler::placeLoopAlignInstructions);
#endif

    // The common phase checks and dumps are no longer relevant past this point.
    //
    activePhaseChecks = PhaseChecks::CHECK_NONE;
    activePhaseDumps  = PhaseDumps::DUMP_NONE;

    // Generate code
    codeGen->genGenerateCode(methodCodePtr, methodCodeSize);

#if TRACK_LSRA_STATS
    if (JitConfig.DisplayLsraStats() == 2)
    {
        m_pLinearScan->dumpLsraStatsCsv(jitstdout());
    }
#endif // TRACK_LSRA_STATS

    // We're done -- set the active phase to the last phase
    // (which isn't really a phase)
    mostRecentlyActivePhase = PHASE_POST_EMIT;

#ifdef FEATURE_JIT_METHOD_PERF
    if (pCompJitTimer)
    {
#if MEASURE_CLRAPI_CALLS
        EndPhase(PHASE_CLR_API);
#else
        EndPhase(PHASE_POST_EMIT);
#endif
        pCompJitTimer->Terminate(this, CompTimeSummaryInfo::s_compTimeSummary, true);
    }
#endif

    // Generate PatchpointInfo
    generatePatchpointInfo();

    RecordStateAtEndOfCompilation();

    unsigned methodsCompiled = (unsigned)InterlockedIncrement((LONG*)&Compiler::jitTotalMethodCompiled);

    if (JitConfig.JitDisasmSummary() && !compIsForInlining())
    {
        char osrBuffer[20] = {0};
        if (opts.IsOSR())
        {
            // Tiering name already includes "OSR", we just want the IL offset
            sprintf_s(osrBuffer, 20, " @0x%x", info.compILEntry);
        }

#ifdef DEBUG
        const char* fullName = info.compFullName;
#else
        const char* fullName =
            eeGetMethodFullName(info.compMethodHnd, /* includeReturnType */ false, /* includeThisSpecifier */ false);
#endif

        char debugPart[128] = {0};
        INDEBUG(sprintf_s(debugPart, 128, ", hash=0x%08x%s", info.compMethodHash(), compGetStressMessage()));

        char metricPart[128] = {0};
#ifdef DEBUG
        if (JitConfig.JitMetrics() > 0)
        {
            sprintf_s(metricPart, 128, ", perfScore=%.2f, numCse=%u", info.compPerfScore, optCSEcount);
        }
#endif

        const bool hasProf = fgHaveProfileData();
        printf("%4d: JIT compiled %s [%s%s%s%s, IL size=%u, code size=%u%s%s]\n", methodsCompiled, fullName,
               compGetTieringName(), osrBuffer, hasProf ? " with " : "", hasProf ? compGetPgoSourceName() : "",
               info.compILCodeSize, *methodCodeSize, debugPart, metricPart);
    }

    compFunctionTraceEnd(*methodCodePtr, *methodCodeSize, false);
    JITDUMP("Method code size: %d\n", (unsigned)(*methodCodeSize));

#if FUNC_INFO_LOGGING
    if (compJitFuncInfoFile != nullptr)
    {
        assert(!compIsForInlining());
#ifdef DEBUG // We only have access to info.compFullName in DEBUG builds.
        fprintf(compJitFuncInfoFile, "%s\n", info.compFullName);
#elif FEATURE_SIMD
        fprintf(compJitFuncInfoFile, " %s\n", eeGetMethodFullName(info.compMethodHnd));
#endif
        fprintf(compJitFuncInfoFile, ""); // in our logic this causes a flush
    }
#endif // FUNC_INFO_LOGGING
}

#if FEATURE_LOOP_ALIGN

// TODO-Quirk: Remove
static bool HasOldChildLoop(Compiler* comp, FlowGraphNaturalLoop* loop)
{
    for (FlowGraphNaturalLoop* child = loop->GetChild(); child != nullptr; child = child->GetSibling())
    {
        if (child->GetHeader()->HasFlag(BBF_OLD_LOOP_HEADER_QUIRK))
            return true;

        if (HasOldChildLoop(comp, child))
            return true;
    }

    return false;
}

//------------------------------------------------------------------------
// shouldAlignLoop: Check if it is legal and profitable to align a loop.
//
// Parameters:
//   loop - The loop
//   top  - First block of the loop that appears in lexical order
//
// Returns:
//    True if it is legal and profitable to align this loop.
//
// Remarks:
//   All innermost loops whose block weight meets a threshold are candidates for alignment.
//   The top block of the loop is marked with the BBF_LOOP_ALIGN flag to indicate this
//   (the loop table itself is not changed).
//
//   Depends on the loop table, and on block weights being set.
//
bool Compiler::shouldAlignLoop(FlowGraphNaturalLoop* loop, BasicBlock* top)
{
    // TODO-Quirk: Remove. When removing we will likely need to add some
    // form of "lexicality" heuristic here: only align loops whose blocks
    // are fairly tightly packed together physically.
    if (!loop->GetHeader()->HasFlag(BBF_OLD_LOOP_HEADER_QUIRK))
    {
        return false;
    }

    // TODO-Quirk: Switch to loop->GetChild() != nullptr
    if (HasOldChildLoop(this, loop))
    {
        JITDUMP("Skipping alignment for " FMT_LP "; not an innermost loop\n", loop->GetIndex());
        return false;
    }

    if (top == fgFirstBB)
    {
        // Adding align instruction in prolog is not supported.
        // TODO: Insert an empty block before the loop, if want to align it, so we have a place to put
        // the align instruction.
        JITDUMP("Skipping alignment for " FMT_LP "; loop starts in first block\n", loop->GetIndex());
        return false;
    }

    if (top->HasFlag(BBF_COLD))
    {
        JITDUMP("Skipping alignment for cold loop " FMT_LP "\n", loop->GetIndex());
        return false;
    }

    bool hasCall = loop->VisitLoopBlocks([](BasicBlock* block) {
        for (GenTree* tree : LIR::AsRange(block))
        {
            if (tree->IsCall())
            {
                return BasicBlockVisit::Abort;
            }
        }

        return BasicBlockVisit::Continue;
    }) == BasicBlockVisit::Abort;

    if (hasCall)
    {
        // Heuristic: it is not valuable to align loops with calls.
        JITDUMP("Skipping alignment for " FMT_LP "; loop contains call\n", loop->GetIndex());
        return false;
    }

    assert(!top->IsFirst());

#if FEATURE_EH_CALLFINALLY_THUNKS
<<<<<<< HEAD
    if (top->Prev()->KindIs(BBJ_CALLFINALLY))
    {
        // It must be a retless BBJ_CALLFINALLY if we get here.
        assert(!top->Prev()->isBBCallAlwaysPair());
=======
            if (top->Prev()->KindIs(BBJ_CALLFINALLY))
            {
                // It must be a retless BBJ_CALLFINALLY if we get here.
                assert(!top->Prev()->isBBCallFinallyPair());
>>>>>>> 7957edc2

        // If the block before the loop start is a retless BBJ_CALLFINALLY
        // with FEATURE_EH_CALLFINALLY_THUNKS, we can't add alignment
        // because it will affect reported EH region range. For x86 (where
        // !FEATURE_EH_CALLFINALLY_THUNKS), we can allow this.

        JITDUMP("Skipping alignment for " FMT_LP "; its top block follows a CALLFINALLY block\n", loop->GetIndex());
        return false;
    }
#endif // FEATURE_EH_CALLFINALLY_THUNKS

<<<<<<< HEAD
    if (top->Prev()->isBBCallAlwaysPairTail())
    {
        // If the previous block is the BBJ_ALWAYS of a
        // BBJ_CALLFINALLY/BBJ_ALWAYS pair, then we can't add alignment
        // because we can't add instructions in that block. In the
        // FEATURE_EH_CALLFINALLY_THUNKS case, it would affect the
        // reported EH, as above.
        JITDUMP("Skipping alignment for " FMT_LP "; its top block follows a CALLFINALLY/ALWAYS pair\n",
                loop->GetIndex());
        return false;
    }
=======
            if (top->Prev()->isBBCallFinallyPairTail())
            {
                // If the previous block is the BBJ_CALLFINALLYRET of a
                // BBJ_CALLFINALLY/BBJ_CALLFINALLYRET pair, then we can't add alignment
                // because we can't add instructions in that block. In the
                // FEATURE_EH_CALLFINALLY_THUNKS case, it would affect the
                // reported EH, as above.
                JITDUMP("Skipping alignment for " FMT_LP "; its top block follows a CALLFINALLY/ALWAYS pair\n",
                        loop->GetIndex());
                continue;
            }
        }
>>>>>>> 7957edc2

    // Now we have an innerloop candidate that might need alignment

    weight_t topWeight     = top->getBBWeight(this);
    weight_t compareWeight = opts.compJitAlignLoopMinBlockWeight * BB_UNITY_WEIGHT;
    if (topWeight < compareWeight)
    {
        JITDUMP("Skipping alignment for " FMT_LP " that starts at " FMT_BB ", weight=" FMT_WT " < " FMT_WT ".\n",
                loop->GetIndex(), top->bbNum, topWeight, compareWeight);
        return false;
    }

    JITDUMP("Aligning " FMT_LP " that starts at " FMT_BB ", weight=" FMT_WT " >= " FMT_WT ".\n", loop->GetIndex(),
            top->bbNum, topWeight, compareWeight);
    return true;
}

//------------------------------------------------------------------------
// placeLoopAlignInstructions: determine where to place alignment padding
//
// Returns:
//    Suitable phase status
//
// Notes:
//    Iterate over all the blocks and determine
//    the best position to place the 'align' instruction. Inserting 'align'
//    instructions after an unconditional branch is preferred over inserting
//    in the block before the loop. In case there are multiple blocks
//    having 'jmp', the one that has lower weight is preferred.
//    If the block having 'jmp' is hotter than the block before the loop,
//    the align will still be placed after 'jmp' because the processor should
//    be smart enough to not fetch extra instruction beyond jmp.
//
PhaseStatus Compiler::placeLoopAlignInstructions()
{
    JITDUMP("*************** In placeLoopAlignInstructions()\n");

    if (!codeGen->ShouldAlignLoops())
    {
        JITDUMP("Not aligning loops; ShouldAlignLoops is false\n");
        return PhaseStatus::MODIFIED_NOTHING;
    }

    if (!fgMightHaveNaturalLoops)
    {
#ifdef DEBUG
        // If false, then we expect there to be no natural loops. Phases
        // between loop finding and loop alignment that may introduce loops
        // should conservatively set fgMightHaveNaturalLoops.
        FlowGraphDfsTree*      dfsTree = fgComputeDfs();
        FlowGraphNaturalLoops* loops   = FlowGraphNaturalLoops::Find(dfsTree);
        assert(loops->NumLoops() == 0);
#endif

        JITDUMP("Not checking for any loops as fgMightHaveNaturalLoops is false\n");
        return PhaseStatus::MODIFIED_NOTHING;
    }

    FlowGraphDfsTree*      dfsTree = fgComputeDfs();
    FlowGraphNaturalLoops* loops   = FlowGraphNaturalLoops::Find(dfsTree);

    // fgMightHaveNaturalLoops being true does not necessarily mean there's still any more loops left.
    if (loops->NumLoops() == 0)
    {
        JITDUMP("No natural loops found\n");
        return PhaseStatus::MODIFIED_NOTHING;
    }

    BlockToNaturalLoopMap* blockToLoop = BlockToNaturalLoopMap::Build(loops);

    BitVecTraits loopTraits((unsigned)loops->NumLoops(), this);
    BitVec       seenLoops(BitVecOps::MakeEmpty(&loopTraits));
    BitVec       alignedLoops(BitVecOps::MakeEmpty(&loopTraits));

    bool        madeChanges   = false;
    weight_t    minBlockSoFar = BB_MAX_WEIGHT;
    BasicBlock* bbHavingAlign = nullptr;

    for (BasicBlock* const block : Blocks())
    {
        FlowGraphNaturalLoop* loop = blockToLoop->GetLoop(block);

        // If this is the first block of a loop then see if we should align it
        if ((loop != nullptr) && BitVecOps::TryAddElemD(&loopTraits, seenLoops, loop->GetIndex()) &&
            shouldAlignLoop(loop, block))
        {
            block->SetFlags(BBF_LOOP_ALIGN);
            BitVecOps::AddElemD(&loopTraits, alignedLoops, loop->GetIndex());
            INDEBUG(loopAlignCandidates++);

<<<<<<< HEAD
            BasicBlock* prev = block->Prev();
            // shouldAlignLoop should have guaranteed these properties.
            assert((prev != nullptr) && !prev->HasFlag(BBF_COLD));
=======
        // If there is an unconditional jump that won't be removed
        if (opts.compJitHideAlignBehindJmp && block->KindIs(BBJ_ALWAYS) && !block->CanRemoveJumpToNext(this))
        {
            // Track the lower weight blocks
            if (block->bbWeight < minBlockSoFar)
            {
                if (currentAlignedLoop == nullptr)
                {
                    // Ok to insert align instruction in this block because it is not part of any aligned loop.
                    minBlockSoFar = block->bbWeight;
                    bbHavingAlign = block;
                    JITDUMP(FMT_BB ", bbWeight=" FMT_WT " ends with unconditional 'jmp' \n", block->bbNum,
                            block->bbWeight);
                }
            }
        }

        if (!block->IsLast() && block->Next()->isLoopAlign())
        {
            // Loop alignment is disabled for cold blocks
            assert(!block->HasFlag(BBF_COLD));
            BasicBlock* const loopTop = block->Next();
>>>>>>> 7957edc2

            if (bbHavingAlign == nullptr)
            {
                // If jmp was not found, then block before the loop start is where align instruction will be added.

                bbHavingAlign = prev;
                JITDUMP("Marking " FMT_BB " before the loop with BBF_HAS_ALIGN for loop at " FMT_BB "\n", prev->bbNum,
                        block->bbNum);
            }
            else
            {
                JITDUMP("Marking " FMT_BB " that ends with unconditional jump with BBF_HAS_ALIGN for loop at " FMT_BB
                        "\n",
                        bbHavingAlign->bbNum, block->bbNum);
            }

            madeChanges = true;
            bbHavingAlign->SetFlags(BBF_HAS_ALIGN);

            minBlockSoFar = BB_MAX_WEIGHT;
            bbHavingAlign = nullptr;

            continue;
        }

        // Otherwise check if this is a candidate block for placing alignment for a future loop.
        // If there is an unconditional jump (which is not part of callf/always pair, and isn't to the next block)
        if (opts.compJitHideAlignBehindJmp && block->KindIs(BBJ_ALWAYS) && !block->isBBCallAlwaysPairTail() &&
            !block->HasFlag(BBF_NONE_QUIRK))
        {
            // Track the lower weight blocks
            if (block->bbWeight < minBlockSoFar)
            {
                if ((loop == nullptr) || !BitVecOps::IsMember(&loopTraits, alignedLoops, loop->GetIndex()))
                {
                    // Ok to insert align instruction in this block because it is not part of any aligned loop.
                    minBlockSoFar = block->bbWeight;
                    bbHavingAlign = block;
                    JITDUMP(FMT_BB ", bbWeight=" FMT_WT " ends with unconditional 'jmp' \n", block->bbNum,
                            block->bbWeight);
                }
            }
        }
    }

    JITDUMP("Found %u candidates for loop alignment\n", loopAlignCandidates);

    return madeChanges ? PhaseStatus::MODIFIED_EVERYTHING : PhaseStatus::MODIFIED_NOTHING;
}

#endif

//------------------------------------------------------------------------
// StressSplitTree: A phase that stresses the gtSplitTree function.
//
// Returns:
//    Suitable phase status
//
// Notes:
//   Stress is applied on a function-by-function basis
//
PhaseStatus Compiler::StressSplitTree()
{
    if (compStressCompile(STRESS_SPLIT_TREES_RANDOMLY, 10))
    {
        SplitTreesRandomly();
        return PhaseStatus::MODIFIED_EVERYTHING;
    }

    if (compStressCompile(STRESS_SPLIT_TREES_REMOVE_COMMAS, 10))
    {
        SplitTreesRemoveCommas();
        return PhaseStatus::MODIFIED_EVERYTHING;
    }

    return PhaseStatus::MODIFIED_NOTHING;
}

//------------------------------------------------------------------------
// SplitTreesRandomly: Split all statements at a random location.
//
void Compiler::SplitTreesRandomly()
{
#ifdef DEBUG
    CLRRandom rng;
    rng.Init(info.compMethodHash() ^ 0x077cc4d4);

    // Splitting creates a lot of new locals. Set a limit on how many we end up creating here.
    unsigned maxLvaCount = max(lvaCount * 2, 50000);

    for (BasicBlock* block : Blocks())
    {
        for (Statement* stmt : block->NonPhiStatements())
        {
            int numTrees = 0;
            for (GenTree* tree : stmt->TreeList())
            {
                if (tree->OperIs(GT_JTRUE)) // Due to relop invariant
                {
                    continue;
                }

                numTrees++;
            }

            int splitTree = rng.Next(numTrees);
            for (GenTree* tree : stmt->TreeList())
            {
                if (tree->OperIs(GT_JTRUE))
                    continue;

                if (splitTree == 0)
                {
                    JITDUMP("Splitting " FMT_STMT " at [%06u]\n", stmt->GetID(), dspTreeID(tree));
                    Statement* newStmt;
                    GenTree**  use;
                    if (gtSplitTree(block, stmt, tree, &newStmt, &use))
                    {
                        while ((newStmt != nullptr) && (newStmt != stmt))
                        {
                            fgMorphStmtBlockOps(block, newStmt);
                            newStmt = newStmt->GetNextStmt();
                        }

                        fgMorphStmtBlockOps(block, stmt);
                        gtUpdateStmtSideEffects(stmt);
                    }

                    break;
                }

                splitTree--;
            }

            if (lvaCount > maxLvaCount)
            {
                JITDUMP("Created too many locals (at %u) -- stopping\n", lvaCount);
                return;
            }
        }
    }
#endif
}

//------------------------------------------------------------------------
// SplitTreesRemoveCommas: Split trees to remove all commas.
//
void Compiler::SplitTreesRemoveCommas()
{
    // Splitting creates a lot of new locals. Set a limit on how many we end up creating here.
    unsigned maxLvaCount = max(lvaCount * 2, 50000);

    for (BasicBlock* block : Blocks())
    {
        Statement* stmt = block->FirstNonPhiDef();
        while (stmt != nullptr)
        {
            Statement* nextStmt = stmt->GetNextStmt();
            for (GenTree* tree : stmt->TreeList())
            {
                if (!tree->OperIs(GT_COMMA))
                {
                    continue;
                }

                // Supporting this weird construct would require additional
                // handling, we need to sort of move the comma into to the
                // next node in execution order. We don't see this so just
                // skip it.
                assert(!tree->IsReverseOp());

                JITDUMP("Removing COMMA [%06u]\n", dspTreeID(tree));
                Statement* newStmt;
                GenTree**  use;
                gtSplitTree(block, stmt, tree, &newStmt, &use);
                GenTree* op1SideEffects = nullptr;
                gtExtractSideEffList(tree->gtGetOp1(), &op1SideEffects);

                if (op1SideEffects != nullptr)
                {
                    Statement* op1Stmt = fgNewStmtFromTree(op1SideEffects);
                    fgInsertStmtBefore(block, stmt, op1Stmt);
                    if (newStmt == nullptr)
                    {
                        newStmt = op1Stmt;
                    }
                }

                *use = tree->gtGetOp2();

                for (Statement* cur = newStmt; (cur != nullptr) && (cur != stmt); cur = cur->GetNextStmt())
                {
                    fgMorphStmtBlockOps(block, cur);
                }

                fgMorphStmtBlockOps(block, stmt);
                gtUpdateStmtSideEffects(stmt);

                if (lvaCount > maxLvaCount)
                {
                    JITDUMP("Created too many locals (at %u) -- stopping\n", lvaCount);
                    return;
                }

                // Morphing block ops can introduce commas (and the original
                // statement can also have more commas left). Proceed from the
                // earliest newly introduced statement.
                nextStmt = newStmt != nullptr ? newStmt : stmt;
                break;
            }

            stmt = nextStmt;
        }
    }

    for (BasicBlock* block : Blocks())
    {
        for (Statement* stmt : block->NonPhiStatements())
        {
            for (GenTree* tree : stmt->TreeList())
            {
                assert(!tree->OperIs(GT_COMMA));
            }
        }
    }
}

//------------------------------------------------------------------------
// generatePatchpointInfo: allocate and fill in patchpoint info data,
//    and report it to the VM
//
void Compiler::generatePatchpointInfo()
{
    if (!doesMethodHavePatchpoints() && !doesMethodHavePartialCompilationPatchpoints())
    {
        // Nothing to report
        return;
    }

    // Patchpoints are only found in Tier0 code, which is unoptimized, and so
    // should always have frame pointer.
    assert(codeGen->isFramePointerUsed());

    // Allocate patchpoint info storage from runtime, and fill in initial bits of data.
    const unsigned        patchpointInfoSize = PatchpointInfo::ComputeSize(info.compLocalsCount);
    PatchpointInfo* const patchpointInfo     = (PatchpointInfo*)info.compCompHnd->allocateArray(patchpointInfoSize);

    // Patchpoint offsets always refer to "virtual frame offsets".
    //
    // For x64 this falls out because Tier0 frames are always FP frames, and so the FP-relative
    // offset is what we want.
    //
    // For arm64, if the frame pointer is not at the top of the frame, we need to adjust the
    // offset.
    CLANG_FORMAT_COMMENT_ANCHOR;

#if defined(TARGET_AMD64)
    // We add +TARGET_POINTER_SIZE here is to account for the slot that Jit_Patchpoint
    // creates when it simulates calling the OSR method (the "pseudo return address" slot).
    // This is effectively a new slot at the bottom of the Tier0 frame.
    //
    const int totalFrameSize = codeGen->genTotalFrameSize() + TARGET_POINTER_SIZE;
    const int offsetAdjust   = 0;
#elif defined(TARGET_ARM64) || defined(TARGET_LOONGARCH64)
    // SP is not manipulated by calls so no frame size adjustment needed.
    // Local Offsets may need adjusting, if FP is at bottom of frame.
    //
    const int totalFrameSize = codeGen->genTotalFrameSize();
    const int offsetAdjust   = codeGen->genSPtoFPdelta() - totalFrameSize;
#else
    NYI("patchpoint info generation");
    const int offsetAdjust   = 0;
    const int totalFrameSize = 0;
#endif

    patchpointInfo->Initialize(info.compLocalsCount, totalFrameSize);

    JITDUMP("--OSR--- Total Frame Size %d, local offset adjust is %d\n", patchpointInfo->TotalFrameSize(),
            offsetAdjust);

    // We record offsets for all the "locals" here. Could restrict
    // this to just the IL locals with some extra logic, and save a bit of space,
    // but would need to adjust all consumers, too.
    for (unsigned lclNum = 0; lclNum < info.compLocalsCount; lclNum++)
    {
        // If there are shadowed params, the patchpoint info should refer to the shadow copy.
        //
        unsigned varNum = lclNum;

        if (gsShadowVarInfo != nullptr)
        {
            unsigned const shadowNum = gsShadowVarInfo[lclNum].shadowCopy;
            if (shadowNum != BAD_VAR_NUM)
            {
                assert(shadowNum < lvaCount);
                assert(shadowNum >= info.compLocalsCount);

                varNum = shadowNum;
            }
        }

        LclVarDsc* const varDsc = lvaGetDesc(varNum);

        // We expect all these to have stack homes, and be FP relative
        assert(varDsc->lvOnFrame);
        assert(varDsc->lvFramePointerBased);

        // Record FramePtr relative offset (no localloc yet)
        // Note if IL stream contained an address-of that potentially leads to exposure.
        // That bit of IL might be skipped by OSR partial importation.
        const bool isExposed = varDsc->lvHasLdAddrOp;
        patchpointInfo->SetOffsetAndExposure(lclNum, varDsc->GetStackOffset() + offsetAdjust, isExposed);

        JITDUMP("--OSR-- V%02u is at virtual offset %d%s%s\n", lclNum, patchpointInfo->Offset(lclNum),
                patchpointInfo->IsExposed(lclNum) ? " (exposed)" : "", (varNum != lclNum) ? " (shadowed)" : "");
    }

    // Special offsets
    //
    if (lvaReportParamTypeArg())
    {
        const int offset = lvaCachedGenericContextArgOffset();
        patchpointInfo->SetGenericContextArgOffset(offset + offsetAdjust);
        JITDUMP("--OSR-- cached generic context virtual offset is %d\n", patchpointInfo->GenericContextArgOffset());
    }

    if (lvaKeepAliveAndReportThis())
    {
        const int offset = lvaCachedGenericContextArgOffset();
        patchpointInfo->SetKeptAliveThisOffset(offset + offsetAdjust);
        JITDUMP("--OSR-- kept-alive this virtual offset is %d\n", patchpointInfo->KeptAliveThisOffset());
    }

    if (compGSReorderStackLayout)
    {
        assert(lvaGSSecurityCookie != BAD_VAR_NUM);
        LclVarDsc* const varDsc = lvaGetDesc(lvaGSSecurityCookie);
        patchpointInfo->SetSecurityCookieOffset(varDsc->GetStackOffset() + offsetAdjust);
        JITDUMP("--OSR-- security cookie V%02u virtual offset is %d\n", lvaGSSecurityCookie,
                patchpointInfo->SecurityCookieOffset());
    }

    if (lvaMonAcquired != BAD_VAR_NUM)
    {
        LclVarDsc* const varDsc = lvaGetDesc(lvaMonAcquired);
        patchpointInfo->SetMonitorAcquiredOffset(varDsc->GetStackOffset() + offsetAdjust);
        JITDUMP("--OSR-- monitor acquired V%02u virtual offset is %d\n", lvaMonAcquired,
                patchpointInfo->MonitorAcquiredOffset());
    }

#if defined(TARGET_AMD64)
    // Record callee save registers.
    // Currently only needed for x64.
    //
    regMaskTP rsPushRegs = codeGen->regSet.rsGetModifiedRegsMask() & RBM_CALLEE_SAVED;
    rsPushRegs |= RBM_FPBASE;
    patchpointInfo->SetCalleeSaveRegisters((uint64_t)rsPushRegs);
    JITDUMP("--OSR-- Tier0 callee saves: ");
    JITDUMPEXEC(dspRegMask((regMaskTP)patchpointInfo->CalleeSaveRegisters()));
    JITDUMP("\n");
#endif

    // Register this with the runtime.
    info.compCompHnd->setPatchpointInfo(patchpointInfo);
}

//------------------------------------------------------------------------
// ResetOptAnnotations: Clear annotations produced during global optimizations.
//
// Notes:
//    The intent of this method is to clear any information typically assumed
//    to be set only once; it is used between iterations when JitOptRepeat is
//    in effect.

void Compiler::ResetOptAnnotations()
{
    assert(opts.optRepeat);
    assert(JitConfig.JitOptRepeatCount() > 0);
    fgResetForSsa();
    vnStore              = nullptr;
    m_blockToEHPreds     = nullptr;
    m_dominancePreds     = nullptr;
    fgSsaPassesCompleted = 0;
    fgVNPassesCompleted  = 0;
    fgSsaValid           = false;

    for (BasicBlock* const block : Blocks())
    {
        for (Statement* const stmt : block->Statements())
        {
            for (GenTree* const tree : stmt->TreeList())
            {
                tree->ClearVN();
                tree->ClearAssertion();
                tree->gtCSEnum = NO_CSE;
            }
        }
    }
}

//------------------------------------------------------------------------
// RecomputeLoopInfo: Recompute flow graph annotations between opt-repeat iterations.
//
// Notes:
//    The intent of this method is to update all annotations computed on the flow graph
//    these annotations may have become stale during optimization, and need to be
//    up-to-date before running another iteration of optimizations.
//
void Compiler::RecomputeFlowGraphAnnotations()
{
    assert(opts.optRepeat);
    assert(JitConfig.JitOptRepeatCount() > 0);
    // Recompute reachability sets, dominators, and loops.
    optResetLoopInfo();
    fgDomsComputed = false;
    fgComputeReachability();
    optSetBlockWeights();
    optFindLoops();

    m_dfsTree = fgComputeDfs();
    optFindNewLoops();

    m_domTree = FlowGraphDominatorTree::Build(m_dfsTree);

    // Dominators and the loop table are computed above for old<->new loop
    // crossreferencing, but they are not actually used for optimization
    // anymore.
    optLoopTableValid = false;
    optLoopTable      = nullptr;
    optLoopCount      = 0;
    fgDomsComputed    = false;
}

/*****************************************************************************/
void Compiler::ProcessShutdownWork(ICorStaticInfo* statInfo)
{
}

/*****************************************************************************/

#ifdef DEBUG
void* forceFrameJIT; // used to force to frame &useful for fastchecked debugging

bool Compiler::skipMethod()
{
    static ConfigMethodRange fJitRange;
    fJitRange.EnsureInit(JitConfig.JitRange());
    assert(!fJitRange.Error());

    // Normally JitConfig.JitRange() is null, we don't want to skip
    // jitting any methods.
    //
    // So, the logic below relies on the fact that a null range string
    // passed to ConfigMethodRange represents the set of all methods.

    if (!fJitRange.Contains(info.compMethodHash()))
    {
        return true;
    }

    if (JitConfig.JitExclude().contains(info.compMethodHnd, info.compClassHnd, &info.compMethodInfo->args))
    {
        return true;
    }

    if (!JitConfig.JitInclude().isEmpty() &&
        !JitConfig.JitInclude().contains(info.compMethodHnd, info.compClassHnd, &info.compMethodInfo->args))
    {
        return true;
    }

    return false;
}

#endif

/*****************************************************************************/

int Compiler::compCompile(CORINFO_MODULE_HANDLE classPtr,
                          void**                methodCodePtr,
                          uint32_t*             methodCodeSize,
                          JitFlags*             compileFlags)
{
    // compInit should have set these already.
    noway_assert(info.compMethodInfo != nullptr);
    noway_assert(info.compCompHnd != nullptr);
    noway_assert(info.compMethodHnd != nullptr);

#ifdef FEATURE_JIT_METHOD_PERF
    static bool checkedForJitTimeLog = false;

    pCompJitTimer = nullptr;

    if (!checkedForJitTimeLog)
    {
        // Call into VM to get the config strings. FEATURE_JIT_METHOD_PERF is enabled for
        // retail builds. Do not call the regular Config helper here as it would pull
        // in a copy of the config parser into the clrjit.dll.
        InterlockedCompareExchangeT(&Compiler::compJitTimeLogFilename,
                                    (LPCWSTR)info.compCompHnd->getJitTimeLogFilename(), NULL);

        // At a process or module boundary clear the file and start afresh.
        JitTimer::PrintCsvHeader();

        checkedForJitTimeLog = true;
    }
    if ((Compiler::compJitTimeLogFilename != nullptr) || (JitTimeLogCsv() != nullptr))
    {
        pCompJitTimer = JitTimer::Create(this, info.compMethodInfo->ILCodeSize);
    }
#endif // FEATURE_JIT_METHOD_PERF

#ifdef DEBUG
    Compiler* me  = this;
    forceFrameJIT = (void*)&me; // let us see the this pointer in fastchecked build
#endif

#if FUNC_INFO_LOGGING
    LPCWSTR tmpJitFuncInfoFilename = JitConfig.JitFuncInfoFile();

    if (tmpJitFuncInfoFilename != nullptr)
    {
        LPCWSTR oldFuncInfoFileName =
            InterlockedCompareExchangeT(&compJitFuncInfoFilename, tmpJitFuncInfoFilename, NULL);
        if (oldFuncInfoFileName == nullptr)
        {
            assert(compJitFuncInfoFile == nullptr);
            compJitFuncInfoFile = _wfopen(compJitFuncInfoFilename, W("a"));
            if (compJitFuncInfoFile == nullptr)
            {
#if defined(DEBUG) && !defined(HOST_UNIX) // no 'perror' in the PAL
                perror("Failed to open JitFuncInfoLogFile");
#endif // defined(DEBUG) && !defined(HOST_UNIX)
            }
        }
    }
#endif // FUNC_INFO_LOGGING

    // if (s_compMethodsCount==0) setvbuf(jitstdout(), NULL, _IONBF, 0);

    if (compIsForInlining())
    {
        compileFlags->Clear(JitFlags::JIT_FLAG_OSR);
        info.compILEntry        = 0;
        info.compPatchpointInfo = nullptr;
    }
    else if (compileFlags->IsSet(JitFlags::JIT_FLAG_OSR))
    {
        // Fetch OSR info from the runtime
        info.compPatchpointInfo = info.compCompHnd->getOSRInfo(&info.compILEntry);
        assert(info.compPatchpointInfo != nullptr);
    }

#if defined(TARGET_ARM64)
    compFrameInfo = {0};
#endif

    virtualStubParamInfo = new (this, CMK_Unknown) VirtualStubParamInfo(IsTargetAbi(CORINFO_NATIVEAOT_ABI));

    // compMatchedVM is set to true if both CPU/ABI and OS are matching the execution engine requirements
    //
    // Do we have a matched VM? Or are we "abusing" the VM to help us do JIT work (such as using an x86 native VM
    // with an ARM-targeting "altjit").
    // Match CPU/ABI for compMatchedVM
    info.compMatchedVM = IMAGE_FILE_MACHINE_TARGET == info.compCompHnd->getExpectedTargetArchitecture();

    // Match OS for compMatchedVM
    CORINFO_EE_INFO* eeInfo = eeGetEEInfo();

#ifdef TARGET_OS_RUNTIMEDETERMINED
    noway_assert(TargetOS::OSSettingConfigured);
#endif

    if (TargetOS::IsApplePlatform)
    {
        info.compMatchedVM = info.compMatchedVM && (eeInfo->osType == CORINFO_APPLE);
    }
    else if (TargetOS::IsUnix)
    {
        if (TargetArchitecture::IsX64)
        {
            // Apple x64 uses the Unix jit variant in crossgen2, not a special jit
            info.compMatchedVM =
                info.compMatchedVM && ((eeInfo->osType == CORINFO_UNIX) || (eeInfo->osType == CORINFO_APPLE));
        }
        else
        {
            info.compMatchedVM = info.compMatchedVM && (eeInfo->osType == CORINFO_UNIX);
        }
    }
    else if (TargetOS::IsWindows)
    {
        info.compMatchedVM = info.compMatchedVM && (eeInfo->osType == CORINFO_WINNT);
    }

    // If we are not compiling for a matched VM, then we are getting JIT flags that don't match our target
    // architecture. The two main examples here are an ARM targeting altjit hosted on x86 and an ARM64
    // targeting altjit hosted on x64. (Though with cross-bitness work, the host doesn't necessarily need
    // to be of the same bitness.) In these cases, we need to fix up the JIT flags to be appropriate for
    // the target, as the VM's expected target may overlap bit flags with different meaning to our target.
    // Note that it might be better to do this immediately when setting the JIT flags in CILJit::compileMethod()
    // (when JitFlags::SetFromFlags() is called), but this is close enough. (To move this logic to
    // CILJit::compileMethod() would require moving the info.compMatchedVM computation there as well.)

    if (!info.compMatchedVM)
    {
        CORINFO_InstructionSetFlags instructionSetFlags;

        // We need to assume, by default, that all flags coming from the VM are invalid.
        instructionSetFlags.Reset();

// We then add each available instruction set for the target architecture provided
// that the corresponding JitConfig switch hasn't explicitly asked for it to be
// disabled. This allows us to default to "everything" supported for altjit scenarios
// while also still allowing instruction set opt-out providing users with the ability
// to, for example, see and debug ARM64 codegen for any desired CPU configuration without
// needing to have the hardware in question.

#if defined(TARGET_ARM64)
        if (JitConfig.EnableHWIntrinsic() != 0)
        {
            instructionSetFlags.AddInstructionSet(InstructionSet_ArmBase);
        }

        if (JitConfig.EnableArm64AdvSimd() != 0)
        {
            instructionSetFlags.AddInstructionSet(InstructionSet_AdvSimd);
        }

        if (JitConfig.EnableArm64Aes() != 0)
        {
            instructionSetFlags.AddInstructionSet(InstructionSet_Aes);
        }

        if (JitConfig.EnableArm64Crc32() != 0)
        {
            instructionSetFlags.AddInstructionSet(InstructionSet_Crc32);
        }

        if (JitConfig.EnableArm64Dp() != 0)
        {
            instructionSetFlags.AddInstructionSet(InstructionSet_Dp);
        }

        if (JitConfig.EnableArm64Rdm() != 0)
        {
            instructionSetFlags.AddInstructionSet(InstructionSet_Rdm);
        }

        if (JitConfig.EnableArm64Sha1() != 0)
        {
            instructionSetFlags.AddInstructionSet(InstructionSet_Sha1);
        }

        if (JitConfig.EnableArm64Sha256() != 0)
        {
            instructionSetFlags.AddInstructionSet(InstructionSet_Sha256);
        }

        if (JitConfig.EnableArm64Atomics() != 0)
        {
            instructionSetFlags.AddInstructionSet(InstructionSet_Atomics);
        }

        if (JitConfig.EnableArm64Dczva() != 0)
        {
            instructionSetFlags.AddInstructionSet(InstructionSet_Dczva);
        }

        if (JitConfig.EnableArm64Sve() != 0)
        {
            instructionSetFlags.AddInstructionSet(InstructionSet_Sve);
        }
#elif defined(TARGET_XARCH)
        if (JitConfig.EnableHWIntrinsic() != 0)
        {
            instructionSetFlags.AddInstructionSet(InstructionSet_X86Base);
        }

        if (JitConfig.EnableSSE() != 0)
        {
            instructionSetFlags.AddInstructionSet(InstructionSet_SSE);
        }

        if (JitConfig.EnableSSE2() != 0)
        {
            instructionSetFlags.AddInstructionSet(InstructionSet_SSE2);
        }

        if ((JitConfig.EnableSSE3() != 0) && (JitConfig.EnableSSE3_4() != 0))
        {
            instructionSetFlags.AddInstructionSet(InstructionSet_SSE3);
        }

        if (JitConfig.EnableSSSE3() != 0)
        {
            instructionSetFlags.AddInstructionSet(InstructionSet_SSSE3);
        }

        if (JitConfig.EnableSSE41() != 0)
        {
            instructionSetFlags.AddInstructionSet(InstructionSet_SSE41);
        }

        if (JitConfig.EnableSSE42() != 0)
        {
            instructionSetFlags.AddInstructionSet(InstructionSet_SSE42);
        }

        if (JitConfig.EnableAVX() != 0)
        {
            instructionSetFlags.AddInstructionSet(InstructionSet_AVX);
        }

        if (JitConfig.EnableAVX2() != 0)
        {
            instructionSetFlags.AddInstructionSet(InstructionSet_AVX2);
        }

        if (JitConfig.EnableAES() != 0)
        {
            instructionSetFlags.AddInstructionSet(InstructionSet_AES);
        }

        if (JitConfig.EnableBMI1() != 0)
        {
            instructionSetFlags.AddInstructionSet(InstructionSet_BMI1);
        }

        if (JitConfig.EnableBMI2() != 0)
        {
            instructionSetFlags.AddInstructionSet(InstructionSet_BMI2);
        }

        if (JitConfig.EnableFMA() != 0)
        {
            instructionSetFlags.AddInstructionSet(InstructionSet_FMA);
        }

        if (JitConfig.EnableLZCNT() != 0)
        {
            instructionSetFlags.AddInstructionSet(InstructionSet_LZCNT);
        }

        if (JitConfig.EnablePCLMULQDQ() != 0)
        {
            instructionSetFlags.AddInstructionSet(InstructionSet_PCLMULQDQ);
        }

        if (JitConfig.EnablePOPCNT() != 0)
        {
            instructionSetFlags.AddInstructionSet(InstructionSet_POPCNT);
        }

        if (JitConfig.EnableAVXVNNI() != 0)
        {
            instructionSetFlags.AddInstructionSet(InstructionSet_AVXVNNI);
        }

        if (JitConfig.EnableAVX512F() != 0)
        {
            instructionSetFlags.AddInstructionSet(InstructionSet_AVX512F);
        }

        if (JitConfig.EnableAVX512F_VL() != 0)
        {
            instructionSetFlags.AddInstructionSet(InstructionSet_AVX512F_VL);
        }

        if (JitConfig.EnableAVX512BW() != 0)
        {
            instructionSetFlags.AddInstructionSet(InstructionSet_AVX512BW);
        }

        if (JitConfig.EnableAVX512BW_VL() != 0)
        {
            instructionSetFlags.AddInstructionSet(InstructionSet_AVX512BW_VL);
        }

        if (JitConfig.EnableAVX512CD() != 0)
        {
            instructionSetFlags.AddInstructionSet(InstructionSet_AVX512CD);
        }

        if (JitConfig.EnableAVX512CD_VL() != 0)
        {
            instructionSetFlags.AddInstructionSet(InstructionSet_AVX512CD_VL);
        }

        if (JitConfig.EnableAVX512DQ() != 0)
        {
            instructionSetFlags.AddInstructionSet(InstructionSet_AVX512DQ);
        }

        if (JitConfig.EnableAVX512DQ_VL() != 0)
        {
            instructionSetFlags.AddInstructionSet(InstructionSet_AVX512DQ_VL);
        }

        if (JitConfig.EnableAVX512VBMI() != 0)
        {
            instructionSetFlags.AddInstructionSet(InstructionSet_AVX512VBMI);
        }

        if (JitConfig.EnableAVX512VBMI_VL() != 0)
        {
            instructionSetFlags.AddInstructionSet(InstructionSet_AVX512VBMI_VL);
        }
#endif

        // These calls are important and explicitly ordered to ensure that the flags are correct in
        // the face of missing or removed instruction sets. Without them, we might end up with incorrect
        // downstream checks.

        instructionSetFlags.Set64BitInstructionSetVariants();
        instructionSetFlags = EnsureInstructionSetFlagsAreValid(instructionSetFlags);

        compileFlags->SetInstructionSetFlags(instructionSetFlags);
    }

    compMaxUncheckedOffsetForNullObject = eeGetEEInfo()->maxUncheckedOffsetForNullObject;

    // Set the context for token lookup.
    if (compIsForInlining())
    {
        impTokenLookupContextHandle = impInlineInfo->tokenLookupContextHandle;

        assert(impInlineInfo->inlineCandidateInfo->clsHandle == info.compClassHnd);
        assert(impInlineInfo->inlineCandidateInfo->clsAttr == info.compCompHnd->getClassAttribs(info.compClassHnd));
        // printf("%x != %x\n", impInlineInfo->inlineCandidateInfo->clsAttr,
        // info.compCompHnd->getClassAttribs(info.compClassHnd));
        info.compClassAttr = impInlineInfo->inlineCandidateInfo->clsAttr;
    }
    else
    {
        impTokenLookupContextHandle = METHOD_BEING_COMPILED_CONTEXT();

        info.compClassAttr = info.compCompHnd->getClassAttribs(info.compClassHnd);
    }

#ifdef DEBUG
    if (JitConfig.EnableExtraSuperPmiQueries())
    {
        // This call to getClassModule/getModuleAssembly/getAssemblyName fails in crossgen2 due to these
        // APIs being unimplemented. So disable this extra info for pre-jit mode. See
        // https://github.com/dotnet/runtime/issues/48888.
        //
        // Ditto for some of the class name queries for generic params.
        //
        if (!compileFlags->IsSet(JitFlags::JIT_FLAG_PREJIT))
        {
            // Get the assembly name, to aid finding any particular SuperPMI method context function
            (void)info.compCompHnd->getAssemblyName(
                info.compCompHnd->getModuleAssembly(info.compCompHnd->getClassModule(info.compClassHnd)));

            // Fetch class names for the method's generic parameters.
            //
            CORINFO_SIG_INFO sig;
            info.compCompHnd->getMethodSig(info.compMethodHnd, &sig, nullptr);

            const unsigned classInst = sig.sigInst.classInstCount;
            if (classInst > 0)
            {
                for (unsigned i = 0; i < classInst; i++)
                {
                    eeGetClassName(sig.sigInst.classInst[i]);
                }
            }

            const unsigned methodInst = sig.sigInst.methInstCount;
            if (methodInst > 0)
            {
                for (unsigned i = 0; i < methodInst; i++)
                {
                    eeGetClassName(sig.sigInst.methInst[i]);
                }
            }
        }
    }
#endif // DEBUG

    info.compProfilerCallback = false; // Assume false until we are told to hook this method.

#ifdef DEBUG
    if (!compIsForInlining())
    {
        JitTls::GetLogEnv()->setCompiler(this);
    }

    // Have we been told to be more selective in our Jitting?
    if (skipMethod())
    {
        if (compIsForInlining())
        {
            compInlineResult->NoteFatal(InlineObservation::CALLEE_MARKED_AS_SKIPPED);
        }
        return CORJIT_SKIPPED;
    }

#endif // DEBUG

    /* Setup an error trap */

    struct Param
    {
        Compiler* pThis;

        CORINFO_MODULE_HANDLE classPtr;
        COMP_HANDLE           compHnd;
        CORINFO_METHOD_INFO*  methodInfo;
        void**                methodCodePtr;
        uint32_t*             methodCodeSize;
        JitFlags*             compileFlags;

        int result;
    } param;
    param.pThis          = this;
    param.classPtr       = classPtr;
    param.compHnd        = info.compCompHnd;
    param.methodInfo     = info.compMethodInfo;
    param.methodCodePtr  = methodCodePtr;
    param.methodCodeSize = methodCodeSize;
    param.compileFlags   = compileFlags;
    param.result         = CORJIT_INTERNALERROR;

    setErrorTrap(info.compCompHnd, Param*, pParam, &param) // ERROR TRAP: Start normal block
    {
        pParam->result =
            pParam->pThis->compCompileHelper(pParam->classPtr, pParam->compHnd, pParam->methodInfo,
                                             pParam->methodCodePtr, pParam->methodCodeSize, pParam->compileFlags);
    }
    finallyErrorTrap() // ERROR TRAP: The following block handles errors
    {
        /* Cleanup  */

        if (compIsForInlining())
        {
            goto DoneCleanUp;
        }

        /* Tell the emitter that we're done with this function */

        GetEmitter()->emitEndCG();

    DoneCleanUp:
        compDone();
    }
    endErrorTrap() // ERROR TRAP: End

        return param.result;
}

#if defined(DEBUG)
//------------------------------------------------------------------------
// compMethodHash: get hash code for currently jitted method
//
// Returns:
//    Hash based on method's full name
//
unsigned Compiler::Info::compMethodHash() const
{
    if (compMethodHashPrivate == 0)
    {
        // compMethodHashPrivate = compCompHnd->getMethodHash(compMethodHnd);
        assert(compFullName != nullptr);
        assert(*compFullName != 0);
        COUNT_T hash = HashStringA(compFullName); // Use compFullName to generate the hash, as it contains the signature
                                                  // and return type
        compMethodHashPrivate = hash;
    }
    return compMethodHashPrivate;
}

//------------------------------------------------------------------------
// compMethodHash: get hash code for specified method
//
// Arguments:
//    methodHnd - method of interest
//
// Returns:
//    Hash based on method's full name
//
unsigned Compiler::compMethodHash(CORINFO_METHOD_HANDLE methodHnd)
{
    // If this is the root method, delegate to the caching version
    //
    if (methodHnd == info.compMethodHnd)
    {
        return info.compMethodHash();
    }

    // Else compute from scratch. Might consider caching this too.
    //
    unsigned    methodHash = 0;
    const char* calleeName = eeGetMethodFullName(methodHnd);

    if (calleeName != nullptr)
    {
        methodHash = HashStringA(calleeName);
    }
    else
    {
        methodHash = info.compCompHnd->getMethodHash(methodHnd);
    }

    return methodHash;
}

#endif // defined(DEBUG)

void Compiler::compCompileFinish()
{
#if defined(DEBUG) || MEASURE_NODE_SIZE || MEASURE_BLOCK_SIZE || DISPLAY_SIZES || CALL_ARG_STATS
    genMethodCnt++;
#endif

#if MEASURE_MEM_ALLOC
    {
        compArenaAllocator->finishMemStats();
        memAllocHist.record((unsigned)((compArenaAllocator->getTotalBytesAllocated() + 1023) / 1024));
        memUsedHist.record((unsigned)((compArenaAllocator->getTotalBytesUsed() + 1023) / 1024));
    }

#ifdef DEBUG
    if (s_dspMemStats || verbose)
    {
        printf("\nAllocations for %s (MethodHash=%08x)\n", info.compFullName, info.compMethodHash());
        compArenaAllocator->dumpMemStats(jitstdout());
    }
#endif // DEBUG
#endif // MEASURE_MEM_ALLOC

#if LOOP_HOIST_STATS
    AddLoopHoistStats();
#endif // LOOP_HOIST_STATS

#if MEASURE_NODE_SIZE
    genTreeNcntHist.record(static_cast<unsigned>(genNodeSizeStatsPerFunc.genTreeNodeCnt));
    genTreeNsizHist.record(static_cast<unsigned>(genNodeSizeStatsPerFunc.genTreeNodeSize));
#endif

#if defined(DEBUG)
    // Small methods should fit in ArenaAllocator::getDefaultPageSize(), or else
    // we should bump up ArenaAllocator::getDefaultPageSize()

    if ((info.compILCodeSize <= 32) &&     // Is it a reasonably small method?
        (info.compNativeCodeSize < 512) && // Some trivial methods generate huge native code. eg. pushing a single huge
                                           // struct
        (impInlinedCodeSize <= 128) &&     // Is the inlining reasonably bounded?
                                           // Small methods cannot meaningfully have a big number of locals
                                           // or arguments. We always track arguments at the start of
                                           // the prolog which requires memory
        (info.compLocalsCount <= 32) && !opts.MinOpts() && // We may have too many local variables, etc
        (getJitStressLevel() == 0) &&                      // We need extra memory for stress
        !opts.optRepeat &&                                 // We need extra memory to repeat opts
        !compArenaAllocator->bypassHostAllocator() && // ArenaAllocator::getDefaultPageSize() is artificially low for
                                                      // DirectAlloc
        // Factor of 2x is because data-structures are bigger under DEBUG
        (compArenaAllocator->getTotalBytesAllocated() > (2 * ArenaAllocator::getDefaultPageSize())) &&
        // RyuJIT backend needs memory tuning! TODO-Cleanup: remove this case when memory tuning is complete.
        (compArenaAllocator->getTotalBytesAllocated() > (10 * ArenaAllocator::getDefaultPageSize())) &&
        !verbose) // We allocate lots of memory to convert sets to strings for JitDump
    {
        genSmallMethodsNeedingExtraMemoryCnt++;

        // Less than 1% of all methods should run into this.
        // We cannot be more strict as there are always degenerate cases where we
        // would need extra memory (like huge structs as locals - see lvaSetStruct()).
        assert((genMethodCnt < 500) || (genSmallMethodsNeedingExtraMemoryCnt < (genMethodCnt / 100)));
    }
#endif // DEBUG

#if defined(DEBUG)

    m_inlineStrategy->DumpData();

    if (JitConfig.JitInlineDumpXmlFile() != nullptr)
    {
        FILE* file = _wfopen(JitConfig.JitInlineDumpXmlFile(), W("a"));
        if (file != nullptr)
        {
            m_inlineStrategy->DumpXml(file);
            fclose(file);
        }
        else
        {
            m_inlineStrategy->DumpXml();
        }
    }
    else
    {
        m_inlineStrategy->DumpXml();
    }

#endif

#ifdef DEBUG
    if (opts.dspOrder)
    {
        // mdMethodDef __stdcall CEEInfo::getMethodDefFromMethod(CORINFO_METHOD_HANDLE hMethod)
        mdMethodDef currentMethodToken = info.compCompHnd->getMethodDefFromMethod(info.compMethodHnd);

        static bool headerPrinted = false;
        if (!headerPrinted)
        {
            // clang-format off
            headerPrinted = true;
            printf("         |  Profiled   | Method   |   Method has    |   calls   | Num |LclV |AProp| CSE |   Perf  |bytes | %3s codesize| \n", Target::g_tgtCPUName);
            printf(" mdToken |  CNT |  RGN |    Hash  | EH | FRM | LOOP | NRM | IND | BBs | Cnt | Cnt | Cnt |  Score  |  IL  |   HOT | CLD | method name \n");
            printf("---------+------+------+----------+----+-----+------+-----+-----+-----+-----+-----+-----+---------+------+-------+-----+\n");
            //      06001234 | 1234 |  HOT | 0f1e2d3c | EH | ebp | LOOP |  15 |   6 |  12 |  17 |  12 |   8 | 1234.56 |  145 |  1234 | 123 | System.Example(int)
            // clang-format on
        }

        printf("%08X | ", currentMethodToken);

        if (fgHaveProfileWeights())
        {
            if (fgCalledCount < 1000)
            {
                printf("%4.0f | ", fgCalledCount);
            }
            else if (fgCalledCount < 1000000)
            {
                printf("%3.0fK | ", fgCalledCount / 1000);
            }
            else
            {
                printf("%3.0fM | ", fgCalledCount / 1000000);
            }
        }
        else
        {
            printf("     | ");
        }

        CorInfoRegionKind regionKind = info.compMethodInfo->regionKind;

        if (opts.altJit)
        {
            printf("ALT | ");
        }
        else if (regionKind == CORINFO_REGION_NONE)
        {
            printf("     | ");
        }
        else if (regionKind == CORINFO_REGION_HOT)
        {
            printf(" HOT | ");
        }
        else if (regionKind == CORINFO_REGION_COLD)
        {
            printf("COLD | ");
        }
        else if (regionKind == CORINFO_REGION_JIT)
        {
            printf(" JIT | ");
        }
        else
        {
            printf("UNKN | ");
        }

        printf("%08x | ", info.compMethodHash());

        if (compHndBBtabCount > 0)
        {
            printf("EH | ");
        }
        else
        {
            printf("   | ");
        }

        if (rpFrameType == FT_EBP_FRAME)
        {
            printf("%3s | ", STR_FPBASE);
        }
        else if (rpFrameType == FT_ESP_FRAME)
        {
            printf("%3s | ", STR_SPBASE);
        }
#if DOUBLE_ALIGN
        else if (rpFrameType == FT_DOUBLE_ALIGN_FRAME)
        {
            printf("dbl | ");
        }
#endif
        else // (rpFrameType == FT_NOT_SET)
        {
            printf("??? | ");
        }

        if (fgHasLoops)
        {
            printf("LOOP |");
        }
        else
        {
            printf("     |");
        }

        printf(" %3d |", optCallCount);
        printf(" %3d |", optIndirectCallCount);
        printf(" %3d |", fgBBcountAtCodegen);
        printf(" %3d |", lvaCount);

        if (opts.MinOpts())
        {
            printf("  MinOpts  |");
        }
        else
        {
            printf(" %3d |", optAssertionCount);
            printf(" %3d |", optCSEcount);
        }

        if (info.compPerfScore < 9999.995)
        {
            printf(" %7.2f |", info.compPerfScore);
        }
        else
        {
            printf(" %7.0f |", info.compPerfScore);
        }

        printf(" %4d |", info.compMethodInfo->ILCodeSize);
        printf(" %5d |", info.compTotalHotCodeSize);
        printf(" %3d |", info.compTotalColdCodeSize);

        printf(" %s\n", eeGetMethodFullName(info.compMethodHnd));
        printf(""); // in our logic this causes a flush
    }

    if (verbose)
    {
        printf("****** DONE compiling %s\n", info.compFullName);
        printf(""); // in our logic this causes a flush
    }

#if TRACK_ENREG_STATS
    for (unsigned i = 0; i < lvaCount; ++i)
    {
        const LclVarDsc* varDsc = lvaGetDesc(i);

        if (varDsc->lvRefCnt() != 0)
        {
            s_enregisterStats.RecordLocal(varDsc);
        }
    }
#endif // TRACK_ENREG_STATS

    // Only call _DbgBreakCheck when we are jitting, not when we are ngen-ing
    // For ngen the int3 or breakpoint instruction will be right at the
    // start of the ngen method and we will stop when we execute it.
    //
    if (!opts.jitFlags->IsSet(JitFlags::JIT_FLAG_PREJIT))
    {
        if (compJitHaltMethod())
        {
#if !defined(HOST_UNIX)
            // TODO-UNIX: re-enable this when we have an OS that supports a pop-up dialog

            // Don't do an assert, but just put up the dialog box so we get just-in-time debugger
            // launching.  When you hit 'retry' it will continue and naturally stop at the INT 3
            // that the JIT put in the code
            _DbgBreakCheck(__FILE__, __LINE__, "JitHalt");
#endif
        }
    }
#endif // DEBUG
}

#ifdef PSEUDORANDOM_NOP_INSERTION
// this is zlib adler32 checksum.  source came from windows base

#define BASE 65521L // largest prime smaller than 65536
#define NMAX 5552
// NMAX is the largest n such that 255n(n+1)/2 + (n+1)(BASE-1) <= 2^32-1

#define DO1(buf, i)                                                                                                    \
    {                                                                                                                  \
        s1 += buf[i];                                                                                                  \
        s2 += s1;                                                                                                      \
    }
#define DO2(buf, i)                                                                                                    \
    DO1(buf, i);                                                                                                       \
    DO1(buf, i + 1);
#define DO4(buf, i)                                                                                                    \
    DO2(buf, i);                                                                                                       \
    DO2(buf, i + 2);
#define DO8(buf, i)                                                                                                    \
    DO4(buf, i);                                                                                                       \
    DO4(buf, i + 4);
#define DO16(buf)                                                                                                      \
    DO8(buf, 0);                                                                                                       \
    DO8(buf, 8);

unsigned adler32(unsigned adler, char* buf, unsigned int len)
{
    unsigned int s1 = adler & 0xffff;
    unsigned int s2 = (adler >> 16) & 0xffff;
    int          k;

    if (buf == NULL)
        return 1L;

    while (len > 0)
    {
        k = len < NMAX ? len : NMAX;
        len -= k;
        while (k >= 16)
        {
            DO16(buf);
            buf += 16;
            k -= 16;
        }
        if (k != 0)
            do
            {
                s1 += *buf++;
                s2 += s1;
            } while (--k);
        s1 %= BASE;
        s2 %= BASE;
    }
    return (s2 << 16) | s1;
}
#endif

unsigned getMethodBodyChecksum(_In_z_ char* code, int size)
{
#ifdef PSEUDORANDOM_NOP_INSERTION
    return adler32(0, code, size);
#else
    return 0;
#endif
}

int Compiler::compCompileHelper(CORINFO_MODULE_HANDLE classPtr,
                                COMP_HANDLE           compHnd,
                                CORINFO_METHOD_INFO*  methodInfo,
                                void**                methodCodePtr,
                                uint32_t*             methodCodeSize,
                                JitFlags*             compileFlags)
{
    CORINFO_METHOD_HANDLE methodHnd = info.compMethodHnd;

    info.compCode         = methodInfo->ILCode;
    info.compILCodeSize   = methodInfo->ILCodeSize;
    info.compILImportSize = 0;

    if (info.compILCodeSize == 0)
    {
        BADCODE("code size is zero");
    }

    if (compIsForInlining())
    {
#ifdef DEBUG
        unsigned methAttr_Old  = impInlineInfo->inlineCandidateInfo->methAttr;
        unsigned methAttr_New  = info.compCompHnd->getMethodAttribs(info.compMethodHnd);
        unsigned flagsToIgnore = CORINFO_FLG_DONT_INLINE | CORINFO_FLG_FORCEINLINE;
        assert((methAttr_Old & (~flagsToIgnore)) == (methAttr_New & (~flagsToIgnore)));
#endif

        info.compFlags    = impInlineInfo->inlineCandidateInfo->methAttr;
        compInlineContext = impInlineInfo->inlineContext;
    }
    else
    {
        info.compFlags = info.compCompHnd->getMethodAttribs(info.compMethodHnd);
#ifdef PSEUDORANDOM_NOP_INSERTION
        info.compChecksum = getMethodBodyChecksum((char*)methodInfo->ILCode, methodInfo->ILCodeSize);
#endif
        compInlineContext = m_inlineStrategy->GetRootContext();
    }

    compSwitchedToOptimized = false;
    compSwitchedToMinOpts   = false;

    // compInitOptions will set the correct verbose flag.

    compInitOptions(compileFlags);

    if (!compIsForInlining() && !opts.altJit && opts.jitFlags->IsSet(JitFlags::JIT_FLAG_ALT_JIT))
    {
        // We're an altjit, but the DOTNET_AltJit configuration did not say to compile this method,
        // so skip it.
        return CORJIT_SKIPPED;
    }

#ifdef DEBUG

    if (verbose)
    {
        printf("IL to import:\n");
        dumpILRange(info.compCode, info.compILCodeSize);
    }

#endif

    // Check for DOTNET_AggressiveInlining
    if (JitConfig.JitAggressiveInlining())
    {
        compDoAggressiveInlining = true;
    }

    if (compDoAggressiveInlining)
    {
        info.compFlags |= CORINFO_FLG_FORCEINLINE;
    }

#ifdef DEBUG

    // Check for ForceInline stress.
    if (compStressCompile(STRESS_FORCE_INLINE, 0))
    {
        info.compFlags |= CORINFO_FLG_FORCEINLINE;
    }

    if (compIsForInlining())
    {
        JITLOG((LL_INFO100000, "\nINLINER impTokenLookupContextHandle for %s is 0x%p.\n",
                eeGetMethodFullName(info.compMethodHnd), dspPtr(impTokenLookupContextHandle)));
    }

#endif // DEBUG

    impCanReimport = compStressCompile(STRESS_CHK_REIMPORT, 15);

    /* Initialize set a bunch of global values */

    info.compScopeHnd      = classPtr;
    info.compXcptnsCount   = methodInfo->EHcount;
    info.compMaxStack      = methodInfo->maxStack;
    compHndBBtab           = nullptr;
    compHndBBtabCount      = 0;
    compHndBBtabAllocCount = 0;

    info.compNativeCodeSize            = 0;
    info.compTotalHotCodeSize          = 0;
    info.compTotalColdCodeSize         = 0;
    info.compHandleHistogramProbeCount = 0;

    compHasBackwardJump          = false;
    compHasBackwardJumpInHandler = false;

#ifdef DEBUG
    compCurBB = nullptr;
    lvaTable  = nullptr;

    // Reset node and block ID counter
    compGenTreeID    = 0;
    compStatementID  = 0;
    compBasicBlockID = 0;
#endif

#ifdef TARGET_ARM64
    info.compNeedsConsecutiveRegisters = false;
#endif

    /* Initialize emitter */

    if (!compIsForInlining())
    {
        codeGen->GetEmitter()->emitBegCG(this, compHnd);
    }

    info.compIsStatic = (info.compFlags & CORINFO_FLG_STATIC) != 0;

    info.compPublishStubParam = opts.jitFlags->IsSet(JitFlags::JIT_FLAG_PUBLISH_SECRET_PARAM);

    info.compHasNextCallRetAddr = false;

    if (opts.IsReversePInvoke())
    {
        bool unused;
        info.compCallConv = info.compCompHnd->getUnmanagedCallConv(methodInfo->ftn, nullptr, &unused);
        info.compArgOrder = Target::g_tgtUnmanagedArgOrder;
    }
    else
    {
        info.compCallConv = CorInfoCallConvExtension::Managed;
        info.compArgOrder = Target::g_tgtArgOrder;
    }

    info.compIsVarArgs = false;

    switch (methodInfo->args.getCallConv())
    {
        case CORINFO_CALLCONV_NATIVEVARARG:
        case CORINFO_CALLCONV_VARARG:
            info.compIsVarArgs = true;
            break;
        default:
            break;
    }

    info.compRetType = JITtype2varType(methodInfo->args.retType);
    if (info.compRetType == TYP_STRUCT)
    {
        info.compRetType = impNormStructType(methodInfo->args.retTypeClass);
    }

    info.compUnmanagedCallCountWithGCTransition = 0;
    info.compLvFrameListRoot                    = BAD_VAR_NUM;

    info.compInitMem = ((methodInfo->options & CORINFO_OPT_INIT_LOCALS) != 0);

    /* Allocate the local variable table */

    lvaInitTypeRef();

    compInitDebuggingInfo();

    // If are an altjit and have patchpoint info, we might need to tweak the frame size
    // so it's plausible for the altjit architecture.
    //
    if (!info.compMatchedVM && compileFlags->IsSet(JitFlags::JIT_FLAG_OSR))
    {
        assert(info.compLocalsCount == info.compPatchpointInfo->NumberOfLocals());
        const int totalFrameSize = info.compPatchpointInfo->TotalFrameSize();

        int frameSizeUpdate = 0;

#if defined(TARGET_AMD64)
        if ((totalFrameSize % 16) != 8)
        {
            frameSizeUpdate = 8;
        }
#elif defined(TARGET_ARM64) || defined(TARGET_LOONGARCH64)
        if ((totalFrameSize & 0xf) != 0)
        {
            frameSizeUpdate = 8;
        }
#endif
        if (frameSizeUpdate != 0)
        {
            JITDUMP("Mismatched altjit + OSR -- updating tier0 frame size from %d to %d\n", totalFrameSize,
                    totalFrameSize + frameSizeUpdate);

            // Allocate a local copy with altered frame size.
            //
            const unsigned        patchpointInfoSize = PatchpointInfo::ComputeSize(info.compLocalsCount);
            PatchpointInfo* const newInfo =
                (PatchpointInfo*)getAllocator(CMK_Unknown).allocate<char>(patchpointInfoSize);

            newInfo->Initialize(info.compLocalsCount, totalFrameSize + frameSizeUpdate);
            newInfo->Copy(info.compPatchpointInfo);

            // Swap it in place.
            //
            info.compPatchpointInfo = newInfo;
        }
    }

#ifdef DEBUG
    if (compIsForInlining())
    {
        compBasicBlockID = impInlineInfo->InlinerCompiler->compBasicBlockID;
    }
#endif

    const bool forceInline = !!(info.compFlags & CORINFO_FLG_FORCEINLINE);

    if (!compIsForInlining() && opts.jitFlags->IsSet(JitFlags::JIT_FLAG_PREJIT))
    {
        // We're prejitting the root method. We also will analyze it as
        // a potential inline candidate.
        InlineResult prejitResult(this, methodHnd, "prejit");

        // Profile data allows us to avoid early "too many IL bytes" outs.
        prejitResult.NoteBool(InlineObservation::CALLSITE_HAS_PROFILE_WEIGHTS, fgHaveSufficientProfileWeights());

        // Do the initial inline screen.
        impCanInlineIL(methodHnd, methodInfo, forceInline, &prejitResult);

        // Temporarily install the prejitResult as the
        // compInlineResult so it's available to fgFindJumpTargets
        // and can accumulate more observations as the IL is
        // scanned.
        //
        // We don't pass prejitResult in as a parameter to avoid
        // potential aliasing confusion -- the other call to
        // fgFindBasicBlocks may have set up compInlineResult and
        // the code in fgFindJumpTargets references that data
        // member extensively.
        assert(compInlineResult == nullptr);
        assert(impInlineInfo == nullptr);
        compInlineResult = &prejitResult;

        // Find the basic blocks. We must do this regardless of
        // inlineability, since we are prejitting this method.
        //
        // This will also update the status of this method as
        // an inline candidate.
        fgFindBasicBlocks();

        // Undo the temporary setup.
        assert(compInlineResult == &prejitResult);
        compInlineResult = nullptr;

        // If still a viable, discretionary inline, assess
        // profitability.
        if (prejitResult.IsDiscretionaryCandidate())
        {
            prejitResult.DetermineProfitability(methodInfo);
        }

        m_inlineStrategy->NotePrejitDecision(prejitResult);

        // Handle the results of the inline analysis.
        if (prejitResult.IsFailure())
        {
            // This method is a bad inlinee according to our
            // analysis.  We will let the InlineResult destructor
            // mark it as noinline in the prejit image to save the
            // jit some work.
            //
            // This decision better not be context-dependent.
            assert(prejitResult.IsNever());
        }
        else
        {
            // This looks like a viable inline candidate.  Since
            // we're not actually inlining, don't report anything.
            prejitResult.SetSuccessResult(INLINE_PREJIT_SUCCESS);
        }
    }
    else
    {
        // We are jitting the root method, or inlining.
        fgFindBasicBlocks();
    }

    // If we're inlining and the candidate is bad, bail out.
    if (compDonotInline())
    {
        goto _Next;
    }

    // We may decide to optimize this method,
    // to avoid spending a long time stuck in Tier0 code.
    //
    if (fgCanSwitchToOptimized())
    {
        // We only expect to be able to do this at Tier0.
        //
        assert(opts.jitFlags->IsSet(JitFlags::JIT_FLAG_TIER0));

        // Normal tiering should bail us out of Tier0 tail call induced loops.
        // So keep these methods in Tier0 if we're gathering PGO data.
        // If we're not gathering PGO, then switch these to optimized to
        // minimize the number of tail call helper stubs we might need.
        // Reconsider this if/when we're able to share those stubs.
        //
        // Honor the config setting that tells the jit to
        // always optimize methods with loops.
        //
        // If neither of those apply, and OSR is enabled, the jit may still
        // decide to optimize, if there's something in the method that
        // OSR currently cannot handle, or we're optionally suppressing
        // OSR by method hash.
        //
        const char* reason = nullptr;

        if (compTailPrefixSeen && !opts.jitFlags->IsSet(JitFlags::JIT_FLAG_BBINSTR))
        {
            reason = "tail.call and not BBINSTR";
        }
        else if (compHasBackwardJump && ((info.compFlags & CORINFO_FLG_DISABLE_TIER0_FOR_LOOPS) != 0))
        {
            reason = "loop";
        }

        if (compHasBackwardJump && (reason == nullptr) && (JitConfig.TC_OnStackReplacement() > 0))
        {
            bool canEscapeViaOSR = compCanHavePatchpoints(&reason);

#ifdef DEBUG
            if (canEscapeViaOSR)
            {
                // Optionally disable OSR by method hash. This will force any
                // method that might otherwise get trapped in Tier0 to be optimized.
                //
                static ConfigMethodRange JitEnableOsrRange;
                JitEnableOsrRange.EnsureInit(JitConfig.JitEnableOsrRange());
                const unsigned hash = impInlineRoot()->info.compMethodHash();
                if (!JitEnableOsrRange.Contains(hash))
                {
                    canEscapeViaOSR = false;
                    reason          = "OSR disabled by JitEnableOsrRange";
                }
            }
#endif

            if (canEscapeViaOSR)
            {
                JITDUMP("\nOSR enabled for this method\n");
                if (compHasBackwardJump && !compTailPrefixSeen &&
                    opts.jitFlags->IsSet(JitFlags::JIT_FLAG_BBINSTR_IF_LOOPS) && opts.IsTier0())
                {
                    assert((info.compFlags & CORINFO_FLG_DISABLE_TIER0_FOR_LOOPS) == 0);
                    opts.jitFlags->Set(JitFlags::JIT_FLAG_BBINSTR);
                    JITDUMP("\nEnabling instrumentation for this method so OSR'd version will have a profile.\n");
                }
            }
            else
            {
                JITDUMP("\nOSR disabled for this method: %s\n", reason);
                assert(reason != nullptr);
            }
        }

        if (reason != nullptr)
        {
            fgSwitchToOptimized(reason);
        }
    }

    compSetOptimizationLevel();

#if COUNT_BASIC_BLOCKS
    bbCntTable.record(fgBBcount);

    if (fgBBcount == 1)
    {
        bbOneBBSizeTable.record(methodInfo->ILCodeSize);
    }
#endif // COUNT_BASIC_BLOCKS

#ifdef DEBUG
    if (verbose)
    {
        printf("Basic block list for '%s'\n", info.compFullName);
        fgDispBasicBlocks();
    }
#endif

    compMethodID = 0;
#ifdef DEBUG
    /* Give the function a unique number */

    if (opts.disAsm || verbose)
    {
        compMethodID = ~info.compMethodHash() & 0xffff;
    }
    else
    {
        compMethodID = InterlockedIncrement(&s_compMethodsCount);
    }
#endif

    if (compIsForInlining())
    {
        compInlineResult->NoteInt(InlineObservation::CALLEE_NUMBER_OF_BASIC_BLOCKS, fgBBcount);

        if (compInlineResult->IsFailure())
        {
            goto _Next;
        }
    }

#ifdef DEBUG
    if (compIsForInlining())
    {
        compGenTreeID   = impInlineInfo->InlinerCompiler->compGenTreeID;
        compStatementID = impInlineInfo->InlinerCompiler->compStatementID;
    }
#endif

    compCompile(methodCodePtr, methodCodeSize, compileFlags);

#ifdef DEBUG
    if (compIsForInlining())
    {
        impInlineInfo->InlinerCompiler->compGenTreeID    = compGenTreeID;
        impInlineInfo->InlinerCompiler->compStatementID  = compStatementID;
        impInlineInfo->InlinerCompiler->compBasicBlockID = compBasicBlockID;
    }
#endif

_Next:

    if (compDonotInline())
    {
        // Verify we have only one inline result in play.
        assert(impInlineInfo->inlineResult == compInlineResult);
    }

    if (!compIsForInlining())
    {
        compCompileFinish();

        // Did we just compile for a target architecture that the VM isn't expecting? If so, the VM
        // can't used the generated code (and we better be an AltJit!).

        if (!info.compMatchedVM)
        {
            return CORJIT_SKIPPED;
        }

#ifdef DEBUG
        if (opts.jitFlags->IsSet(JitFlags::JIT_FLAG_ALT_JIT) && JitConfig.RunAltJitCode() == 0)
        {
            return CORJIT_SKIPPED;
        }
#endif // DEBUG
    }

    /* Success! */
    return CORJIT_OK;
}

//------------------------------------------------------------------------
// compFindLocalVarLinear: Linear search for variable's scope containing offset.
//
// Arguments:
//     varNum    The variable number to search for in the array of scopes.
//     offs      The offset value which should occur within the life of the variable.
//
// Return Value:
//     VarScopeDsc* of a matching variable that contains the offset within its life
//     begin and life end or nullptr when there is no match found.
//
//  Description:
//     Linear search for matching variables with their life begin and end containing
//     the offset.
//     or NULL if one couldn't be found.
//
//  Note:
//     Usually called for scope count = 4. Could be called for values upto 8.
//
VarScopeDsc* Compiler::compFindLocalVarLinear(unsigned varNum, unsigned offs)
{
    for (unsigned i = 0; i < info.compVarScopesCount; i++)
    {
        VarScopeDsc* dsc = &info.compVarScopes[i];
        if ((dsc->vsdVarNum == varNum) && (dsc->vsdLifeBeg <= offs) && (dsc->vsdLifeEnd > offs))
        {
            return dsc;
        }
    }
    return nullptr;
}

//------------------------------------------------------------------------
// compFindLocalVar: Search for variable's scope containing offset.
//
// Arguments:
//    varNum    The variable number to search for in the array of scopes.
//    offs      The offset value which should occur within the life of the variable.
//
// Return Value:
//    VarScopeDsc* of a matching variable that contains the offset within its life
//    begin and life end.
//    or NULL if one couldn't be found.
//
//  Description:
//     Linear search for matching variables with their life begin and end containing
//     the offset only when the scope count is < MAX_LINEAR_FIND_LCL_SCOPELIST,
//     else use the hashtable lookup.
//
VarScopeDsc* Compiler::compFindLocalVar(unsigned varNum, unsigned offs)
{
    if (info.compVarScopesCount < MAX_LINEAR_FIND_LCL_SCOPELIST)
    {
        return compFindLocalVarLinear(varNum, offs);
    }
    else
    {
        VarScopeDsc* ret = compFindLocalVar(varNum, offs, offs);
        assert(ret == compFindLocalVarLinear(varNum, offs));
        return ret;
    }
}

//------------------------------------------------------------------------
// compFindLocalVar: Search for variable's scope containing offset.
//
// Arguments:
//    varNum    The variable number to search for in the array of scopes.
//    lifeBeg   The life begin of the variable's scope
//    lifeEnd   The life end of the variable's scope
//
// Return Value:
//    VarScopeDsc* of a matching variable that contains the offset within its life
//    begin and life end, or NULL if one couldn't be found.
//
//  Description:
//     Following are the steps used:
//     1. Index into the hashtable using varNum.
//     2. Iterate through the linked list at index varNum to find a matching
//        var scope.
//
VarScopeDsc* Compiler::compFindLocalVar(unsigned varNum, unsigned lifeBeg, unsigned lifeEnd)
{
    assert(compVarScopeMap != nullptr);

    VarScopeMapInfo* info;
    if (compVarScopeMap->Lookup(varNum, &info))
    {
        VarScopeListNode* list = info->head;
        while (list != nullptr)
        {
            if ((list->data->vsdLifeBeg <= lifeBeg) && (list->data->vsdLifeEnd > lifeEnd))
            {
                return list->data;
            }
            list = list->next;
        }
    }
    return nullptr;
}

//-------------------------------------------------------------------------
// compInitVarScopeMap: Create a scope map so it can be looked up by varNum
//
//  Description:
//     Map.K => Map.V :: varNum => List(ScopeDsc)
//
//     Create a scope map that can be indexed by varNum and can be iterated
//     on it's values to look for matching scope when given an offs or
//     lifeBeg and lifeEnd.
//
//  Notes:
//     1. Build the map only when we think linear search is slow, i.e.,
//     MAX_LINEAR_FIND_LCL_SCOPELIST is large.
//     2. Linked list preserves original array order.
//
void Compiler::compInitVarScopeMap()
{
    if (info.compVarScopesCount < MAX_LINEAR_FIND_LCL_SCOPELIST)
    {
        return;
    }

    assert(compVarScopeMap == nullptr);

    compVarScopeMap = new (getAllocator()) VarNumToScopeDscMap(getAllocator());

    // 599 prime to limit huge allocations; for ex: duplicated scopes on single var.
    compVarScopeMap->Reallocate(min(info.compVarScopesCount, 599));

    for (unsigned i = 0; i < info.compVarScopesCount; ++i)
    {
        unsigned varNum = info.compVarScopes[i].vsdVarNum;

        VarScopeListNode* node = VarScopeListNode::Create(&info.compVarScopes[i], getAllocator());

        // Index by varNum and if the list exists append "node" to the "list".
        VarScopeMapInfo* info;
        if (compVarScopeMap->Lookup(varNum, &info))
        {
            info->tail->next = node;
            info->tail       = node;
        }
        // Create a new list.
        else
        {
            info = VarScopeMapInfo::Create(node, getAllocator());
            compVarScopeMap->Set(varNum, info);
        }
    }
}

struct genCmpLocalVarLifeBeg
{
    bool operator()(const VarScopeDsc* elem1, const VarScopeDsc* elem2)
    {
        return elem1->vsdLifeBeg < elem2->vsdLifeBeg;
    }
};

struct genCmpLocalVarLifeEnd
{
    bool operator()(const VarScopeDsc* elem1, const VarScopeDsc* elem2)
    {
        return elem1->vsdLifeEnd < elem2->vsdLifeEnd;
    }
};

inline void Compiler::compInitScopeLists()
{
    if (info.compVarScopesCount == 0)
    {
        compEnterScopeList = compExitScopeList = nullptr;
        return;
    }

    // Populate the 'compEnterScopeList' and 'compExitScopeList' lists

    compEnterScopeList = new (this, CMK_DebugInfo) VarScopeDsc*[info.compVarScopesCount];
    compExitScopeList  = new (this, CMK_DebugInfo) VarScopeDsc*[info.compVarScopesCount];

    for (unsigned i = 0; i < info.compVarScopesCount; i++)
    {
        compEnterScopeList[i] = compExitScopeList[i] = &info.compVarScopes[i];
    }

    jitstd::sort(compEnterScopeList, compEnterScopeList + info.compVarScopesCount, genCmpLocalVarLifeBeg());
    jitstd::sort(compExitScopeList, compExitScopeList + info.compVarScopesCount, genCmpLocalVarLifeEnd());
}

void Compiler::compResetScopeLists()
{
    if (info.compVarScopesCount == 0)
    {
        return;
    }

    assert(compEnterScopeList && compExitScopeList);

    compNextEnterScope = compNextExitScope = 0;
}

VarScopeDsc* Compiler::compGetNextEnterScope(unsigned offs, bool scan)
{
    assert(info.compVarScopesCount);
    assert(compEnterScopeList && compExitScopeList);

    if (compNextEnterScope < info.compVarScopesCount)
    {
        assert(compEnterScopeList[compNextEnterScope]);
        unsigned nextEnterOff = compEnterScopeList[compNextEnterScope]->vsdLifeBeg;
        assert(scan || (offs <= nextEnterOff));

        if (!scan)
        {
            if (offs == nextEnterOff)
            {
                return compEnterScopeList[compNextEnterScope++];
            }
        }
        else
        {
            if (nextEnterOff <= offs)
            {
                return compEnterScopeList[compNextEnterScope++];
            }
        }
    }

    return nullptr;
}

VarScopeDsc* Compiler::compGetNextExitScope(unsigned offs, bool scan)
{
    assert(info.compVarScopesCount);
    assert(compEnterScopeList && compExitScopeList);

    if (compNextExitScope < info.compVarScopesCount)
    {
        assert(compExitScopeList[compNextExitScope]);
        unsigned nextExitOffs = compExitScopeList[compNextExitScope]->vsdLifeEnd;
        assert(scan || (offs <= nextExitOffs));

        if (!scan)
        {
            if (offs == nextExitOffs)
            {
                return compExitScopeList[compNextExitScope++];
            }
        }
        else
        {
            if (nextExitOffs <= offs)
            {
                return compExitScopeList[compNextExitScope++];
            }
        }
    }

    return nullptr;
}

// The function will call the callback functions for scopes with boundaries
// at instrs from the current status of the scope lists to 'offset',
// ordered by instrs.

void Compiler::compProcessScopesUntil(unsigned   offset,
                                      VARSET_TP* inScope,
                                      void (Compiler::*enterScopeFn)(VARSET_TP* inScope, VarScopeDsc*),
                                      void (Compiler::*exitScopeFn)(VARSET_TP* inScope, VarScopeDsc*))
{
    assert(offset != BAD_IL_OFFSET);
    assert(inScope != nullptr);

    bool         foundExit = false, foundEnter = true;
    VarScopeDsc* scope;
    VarScopeDsc* nextExitScope  = nullptr;
    VarScopeDsc* nextEnterScope = nullptr;
    unsigned     offs = offset, curEnterOffs = 0;

    goto START_FINDING_SCOPES;

    // We need to determine the scopes which are open for the current block.
    // This loop walks over the missing blocks between the current and the
    // previous block, keeping the enter and exit offsets in lockstep.

    do
    {
        foundExit = foundEnter = false;

        if (nextExitScope)
        {
            (this->*exitScopeFn)(inScope, nextExitScope);
            nextExitScope = nullptr;
            foundExit     = true;
        }

        offs = nextEnterScope ? nextEnterScope->vsdLifeBeg : offset;

        while ((scope = compGetNextExitScope(offs, true)) != nullptr)
        {
            foundExit = true;

            if (!nextEnterScope || scope->vsdLifeEnd > nextEnterScope->vsdLifeBeg)
            {
                // We overshot the last found Enter scope. Save the scope for later
                // and find an entering scope

                nextExitScope = scope;
                break;
            }

            (this->*exitScopeFn)(inScope, scope);
        }

        if (nextEnterScope)
        {
            (this->*enterScopeFn)(inScope, nextEnterScope);
            curEnterOffs   = nextEnterScope->vsdLifeBeg;
            nextEnterScope = nullptr;
            foundEnter     = true;
        }

        offs = nextExitScope ? nextExitScope->vsdLifeEnd : offset;

    START_FINDING_SCOPES:

        while ((scope = compGetNextEnterScope(offs, true)) != nullptr)
        {
            foundEnter = true;

            if ((nextExitScope && scope->vsdLifeBeg >= nextExitScope->vsdLifeEnd) || (scope->vsdLifeBeg > curEnterOffs))
            {
                // We overshot the last found exit scope. Save the scope for later
                // and find an exiting scope

                nextEnterScope = scope;
                break;
            }

            (this->*enterScopeFn)(inScope, scope);

            if (!nextExitScope)
            {
                curEnterOffs = scope->vsdLifeBeg;
            }
        }
    } while (foundExit || foundEnter);
}

#if defined(DEBUG)

void Compiler::compDispScopeLists()
{
    unsigned i;

    printf("Local variable scopes = %d\n", info.compVarScopesCount);

    if (info.compVarScopesCount)
    {
        printf("    \tVarNum \tLVNum \t      Name \tBeg \tEnd\n");
    }

    printf("Sorted by enter scope:\n");
    for (i = 0; i < info.compVarScopesCount; i++)
    {
        VarScopeDsc* varScope = compEnterScopeList[i];
        assert(varScope);
        printf("%2d: \t%02Xh \t%02Xh \t%10s \t%03Xh   \t%03Xh", i, varScope->vsdVarNum, varScope->vsdLVnum,
               VarNameToStr(varScope->vsdName) == nullptr ? "UNKNOWN" : VarNameToStr(varScope->vsdName),
               varScope->vsdLifeBeg, varScope->vsdLifeEnd);

        if (compNextEnterScope == i)
        {
            printf(" <-- next enter scope");
        }

        printf("\n");
    }

    printf("Sorted by exit scope:\n");
    for (i = 0; i < info.compVarScopesCount; i++)
    {
        VarScopeDsc* varScope = compExitScopeList[i];
        assert(varScope);
        printf("%2d: \t%02Xh \t%02Xh \t%10s \t%03Xh   \t%03Xh", i, varScope->vsdVarNum, varScope->vsdLVnum,
               VarNameToStr(varScope->vsdName) == nullptr ? "UNKNOWN" : VarNameToStr(varScope->vsdName),
               varScope->vsdLifeBeg, varScope->vsdLifeEnd);

        if (compNextExitScope == i)
        {
            printf(" <-- next exit scope");
        }

        printf("\n");
    }
}

void Compiler::compDispLocalVars()
{
    printf("info.compVarScopesCount = %d\n", info.compVarScopesCount);

    if (info.compVarScopesCount > 0)
    {
        printf("    \tVarNum \tLVNum \t      Name \tBeg \tEnd\n");
    }

    for (unsigned i = 0; i < info.compVarScopesCount; i++)
    {
        VarScopeDsc* varScope = &info.compVarScopes[i];
        printf("%2d: \t%02Xh \t%02Xh \t%10s \t%03Xh   \t%03Xh\n", i, varScope->vsdVarNum, varScope->vsdLVnum,
               VarNameToStr(varScope->vsdName) == nullptr ? "UNKNOWN" : VarNameToStr(varScope->vsdName),
               varScope->vsdLifeBeg, varScope->vsdLifeEnd);
    }
}

#endif // DEBUG

/*****************************************************************************/

#if MEASURE_CLRAPI_CALLS

struct WrapICorJitInfo : public ICorJitInfo
{
    //------------------------------------------------------------------------
    // WrapICorJitInfo::makeOne: allocate an instance of WrapICorJitInfo
    //
    // Arguments:
    //    alloc      - the allocator to get memory from for the instance
    //    compile    - the compiler instance
    //    compHndRef - the ICorJitInfo handle from the EE; the caller's
    //                 copy may be replaced with a "wrapper" instance
    //
    // Return Value:
    //    If the config flags indicate that ICorJitInfo should be wrapped,
    //    we return the "wrapper" instance; otherwise we return "nullptr".

    static WrapICorJitInfo* makeOne(ArenaAllocator* alloc, Compiler* compiler, COMP_HANDLE& compHndRef /* INOUT */)
    {
        WrapICorJitInfo* wrap = nullptr;

        if (JitConfig.JitEECallTimingInfo() != 0)
        {
            // It's too early to use the default allocator, so we do this
            // in two steps to be safe (the constructor doesn't need to do
            // anything except fill in the vtable pointer, so we let the
            // compiler do it).
            void* inst = alloc->allocateMemory(roundUp(sizeof(WrapICorJitInfo)));
            if (inst != nullptr)
            {
                // If you get a build error here due to 'WrapICorJitInfo' being
                // an abstract class, it's very likely that the wrapper bodies
                // in ICorJitInfo_wrapper_generated.hpp are no longer in sync with
                // the EE interface; please be kind and update the header file.
                wrap = new (inst, jitstd::placement_t()) WrapICorJitInfo();

                wrap->wrapComp = compiler;

                // Save the real handle and replace it with our wrapped version.
                wrap->wrapHnd = compHndRef;
                compHndRef    = wrap;
            }
        }

        return wrap;
    }

private:
    Compiler*   wrapComp;
    COMP_HANDLE wrapHnd; // the "real thing"

public:
#include "ICorJitInfo_wrapper_generated.hpp"
};

#endif // MEASURE_CLRAPI_CALLS

/*****************************************************************************/

// Compile a single method

int jitNativeCode(CORINFO_METHOD_HANDLE methodHnd,
                  CORINFO_MODULE_HANDLE classPtr,
                  COMP_HANDLE           compHnd,
                  CORINFO_METHOD_INFO*  methodInfo,
                  void**                methodCodePtr,
                  uint32_t*             methodCodeSize,
                  JitFlags*             compileFlags,
                  void*                 inlineInfoPtr)
{
    //
    // A non-NULL inlineInfo means we are compiling the inlinee method.
    //
    InlineInfo* inlineInfo = (InlineInfo*)inlineInfoPtr;

    bool jitFallbackCompile = false;
START:
    int result = CORJIT_INTERNALERROR;

    ArenaAllocator* pAlloc = nullptr;
    ArenaAllocator  alloc;

#if MEASURE_CLRAPI_CALLS
    WrapICorJitInfo* wrapCLR = nullptr;
#endif

    if (inlineInfo)
    {
        // Use inliner's memory allocator when compiling the inlinee.
        pAlloc = inlineInfo->InlinerCompiler->compGetArenaAllocator();
    }
    else
    {
        pAlloc = &alloc;
    }

    Compiler* pComp;
    pComp = nullptr;

    struct Param
    {
        Compiler*       pComp;
        ArenaAllocator* pAlloc;
        bool            jitFallbackCompile;

        CORINFO_METHOD_HANDLE methodHnd;
        CORINFO_MODULE_HANDLE classPtr;
        COMP_HANDLE           compHnd;
        CORINFO_METHOD_INFO*  methodInfo;
        void**                methodCodePtr;
        uint32_t*             methodCodeSize;
        JitFlags*             compileFlags;
        InlineInfo*           inlineInfo;
#if MEASURE_CLRAPI_CALLS
        WrapICorJitInfo* wrapCLR;
#endif

        int result;
    } param;
    param.pComp              = nullptr;
    param.pAlloc             = pAlloc;
    param.jitFallbackCompile = jitFallbackCompile;
    param.methodHnd          = methodHnd;
    param.classPtr           = classPtr;
    param.compHnd            = compHnd;
    param.methodInfo         = methodInfo;
    param.methodCodePtr      = methodCodePtr;
    param.methodCodeSize     = methodCodeSize;
    param.compileFlags       = compileFlags;
    param.inlineInfo         = inlineInfo;
#if MEASURE_CLRAPI_CALLS
    param.wrapCLR = nullptr;
#endif
    param.result = result;

    setErrorTrap(compHnd, Param*, pParamOuter, &param)
    {
        setErrorTrap(nullptr, Param*, pParam, pParamOuter)
        {
            if (pParam->inlineInfo)
            {
                // Lazily create the inlinee compiler object
                if (pParam->inlineInfo->InlinerCompiler->InlineeCompiler == nullptr)
                {
                    pParam->inlineInfo->InlinerCompiler->InlineeCompiler =
                        (Compiler*)pParam->pAlloc->allocateMemory(roundUp(sizeof(*pParam->pComp)));
                }

                // Use the inlinee compiler object
                pParam->pComp = pParam->inlineInfo->InlinerCompiler->InlineeCompiler;
#ifdef DEBUG
// memset(pParam->pComp, 0xEE, sizeof(Compiler));
#endif
            }
            else
            {
                // Allocate create the inliner compiler object
                pParam->pComp = (Compiler*)pParam->pAlloc->allocateMemory(roundUp(sizeof(*pParam->pComp)));
            }

#if MEASURE_CLRAPI_CALLS
            pParam->wrapCLR = WrapICorJitInfo::makeOne(pParam->pAlloc, pParam->pComp, pParam->compHnd);
#endif

            // push this compiler on the stack (TLS)
            pParam->pComp->prevCompiler = JitTls::GetCompiler();
            JitTls::SetCompiler(pParam->pComp);

// PREFIX_ASSUME gets turned into ASSERT_CHECK and we cannot have it here
#if defined(_PREFAST_) || defined(_PREFIX_)
            PREFIX_ASSUME(pParam->pComp != NULL);
#else
            assert(pParam->pComp != nullptr);
#endif

            pParam->pComp->compInit(pParam->pAlloc, pParam->methodHnd, pParam->compHnd, pParam->methodInfo,
                                    pParam->inlineInfo);

#ifdef DEBUG
            pParam->pComp->jitFallbackCompile = pParam->jitFallbackCompile;
#endif

            // Now generate the code
            pParam->result = pParam->pComp->compCompile(pParam->classPtr, pParam->methodCodePtr, pParam->methodCodeSize,
                                                        pParam->compileFlags);
        }
        finallyErrorTrap()
        {
            Compiler* pCompiler = pParamOuter->pComp;

            // If OOM is thrown when allocating memory for a pComp, we will end up here.
            // For this case, pComp and also pCompiler will be a nullptr
            //
            if (pCompiler != nullptr)
            {
                pCompiler->info.compCode = nullptr;

                // pop the compiler off the TLS stack only if it was linked above
                assert(JitTls::GetCompiler() == pCompiler);
                JitTls::SetCompiler(pCompiler->prevCompiler);
            }

            if (pParamOuter->inlineInfo == nullptr)
            {
                // Free up the allocator we were using
                pParamOuter->pAlloc->destroy();
            }
        }
        endErrorTrap()
    }
    impJitErrorTrap()
    {
        // If we were looking at an inlinee....
        if (inlineInfo != nullptr)
        {
            // Note that we failed to compile the inlinee, and that
            // there's no point trying to inline it again anywhere else.
            inlineInfo->inlineResult->NoteFatal(InlineObservation::CALLEE_COMPILATION_ERROR);
        }
        param.result = __errc;
    }
    endErrorTrap()

        result = param.result;

    if (!inlineInfo &&
        (result == CORJIT_INTERNALERROR || result == CORJIT_RECOVERABLEERROR || result == CORJIT_IMPLLIMITATION) &&
        !jitFallbackCompile)
    {
        // If we failed the JIT, reattempt with debuggable code.
        jitFallbackCompile = true;

        // Update the flags for 'safer' code generation.
        compileFlags->Set(JitFlags::JIT_FLAG_MIN_OPT);
        compileFlags->Clear(JitFlags::JIT_FLAG_SIZE_OPT);
        compileFlags->Clear(JitFlags::JIT_FLAG_SPEED_OPT);

        goto START;
    }

    return result;
}

#if defined(UNIX_AMD64_ABI)

// GetTypeFromClassificationAndSizes:
//   Returns the type of the eightbyte accounting for the classification and size of the eightbyte.
//
// args:
//   classType: classification type
//   size: size of the eightbyte.
//
// static
var_types Compiler::GetTypeFromClassificationAndSizes(SystemVClassificationType classType, int size)
{
    var_types type = TYP_UNKNOWN;
    switch (classType)
    {
        case SystemVClassificationTypeInteger:
            if (size == 1)
            {
                type = TYP_BYTE;
            }
            else if (size <= 2)
            {
                type = TYP_SHORT;
            }
            else if (size <= 4)
            {
                type = TYP_INT;
            }
            else if (size <= 8)
            {
                type = TYP_LONG;
            }
            else
            {
                assert(false && "GetTypeFromClassificationAndSizes Invalid Integer classification type.");
            }
            break;
        case SystemVClassificationTypeIntegerReference:
            type = TYP_REF;
            break;
        case SystemVClassificationTypeIntegerByRef:
            type = TYP_BYREF;
            break;
        case SystemVClassificationTypeSSE:
            if (size <= 4)
            {
                type = TYP_FLOAT;
            }
            else if (size <= 8)
            {
                type = TYP_DOUBLE;
            }
            else
            {
                assert(false && "GetTypeFromClassificationAndSizes Invalid SSE classification type.");
            }
            break;

        default:
            assert(false && "GetTypeFromClassificationAndSizes Invalid classification type.");
            break;
    }

    return type;
}

//-------------------------------------------------------------------
// GetEightByteType: Returns the type of eightbyte slot of a struct
//
// Arguments:
//   structDesc  -  struct classification description.
//   slotNum     -  eightbyte slot number for the struct.
//
// Return Value:
//    type of the eightbyte slot of the struct
//
// static
var_types Compiler::GetEightByteType(const SYSTEMV_AMD64_CORINFO_STRUCT_REG_PASSING_DESCRIPTOR& structDesc,
                                     unsigned                                                   slotNum)
{
    var_types eightByteType = TYP_UNDEF;
    unsigned  len           = structDesc.eightByteSizes[slotNum];

    switch (structDesc.eightByteClassifications[slotNum])
    {
        case SystemVClassificationTypeInteger:
            // See typelist.h for jit type definition.
            // All the types of size < 4 bytes are of jit type TYP_INT.
            if (structDesc.eightByteSizes[slotNum] <= 4)
            {
                eightByteType = TYP_INT;
            }
            else if (structDesc.eightByteSizes[slotNum] <= 8)
            {
                eightByteType = TYP_LONG;
            }
            else
            {
                assert(false && "GetEightByteType Invalid Integer classification type.");
            }
            break;
        case SystemVClassificationTypeIntegerReference:
            assert(len == REGSIZE_BYTES);
            eightByteType = TYP_REF;
            break;
        case SystemVClassificationTypeIntegerByRef:
            assert(len == REGSIZE_BYTES);
            eightByteType = TYP_BYREF;
            break;
        case SystemVClassificationTypeSSE:
            if (structDesc.eightByteSizes[slotNum] <= 4)
            {
                eightByteType = TYP_FLOAT;
            }
            else if (structDesc.eightByteSizes[slotNum] <= 8)
            {
                eightByteType = TYP_DOUBLE;
            }
            else
            {
                assert(false && "GetEightByteType Invalid SSE classification type.");
            }
            break;
        default:
            assert(false && "GetEightByteType Invalid classification type.");
            break;
    }

    return eightByteType;
}

//------------------------------------------------------------------------------------------------------
// GetStructTypeOffset: Gets the type, size and offset of the eightbytes of a struct for System V systems.
//
// Arguments:
//    'structDesc' -  struct description
//    'type0'      -  out param; returns the type of the first eightbyte.
//    'type1'      -  out param; returns the type of the second eightbyte.
//    'offset0'    -  out param; returns the offset of the first eightbyte.
//    'offset1'    -  out param; returns the offset of the second eightbyte.
//
// static
void Compiler::GetStructTypeOffset(const SYSTEMV_AMD64_CORINFO_STRUCT_REG_PASSING_DESCRIPTOR& structDesc,
                                   var_types*                                                 type0,
                                   var_types*                                                 type1,
                                   unsigned __int8*                                           offset0,
                                   unsigned __int8*                                           offset1)
{
    *offset0 = structDesc.eightByteOffsets[0];
    *offset1 = structDesc.eightByteOffsets[1];

    *type0 = TYP_UNKNOWN;
    *type1 = TYP_UNKNOWN;

    // Set the first eightbyte data
    if (structDesc.eightByteCount >= 1)
    {
        *type0 = GetEightByteType(structDesc, 0);
    }

    // Set the second eight byte data
    if (structDesc.eightByteCount == 2)
    {
        *type1 = GetEightByteType(structDesc, 1);
    }
}

//------------------------------------------------------------------------------------------------------
// GetStructTypeOffset: Gets the type, size and offset of the eightbytes of a struct for System V systems.
//
// Arguments:
//    'typeHnd'    -  type handle
//    'type0'      -  out param; returns the type of the first eightbyte.
//    'type1'      -  out param; returns the type of the second eightbyte.
//    'offset0'    -  out param; returns the offset of the first eightbyte.
//    'offset1'    -  out param; returns the offset of the second eightbyte.
//
void Compiler::GetStructTypeOffset(CORINFO_CLASS_HANDLE typeHnd,
                                   var_types*           type0,
                                   var_types*           type1,
                                   unsigned __int8*     offset0,
                                   unsigned __int8*     offset1)
{
    SYSTEMV_AMD64_CORINFO_STRUCT_REG_PASSING_DESCRIPTOR structDesc;
    eeGetSystemVAmd64PassStructInRegisterDescriptor(typeHnd, &structDesc);
    assert(structDesc.passedInRegisters);
    GetStructTypeOffset(structDesc, type0, type1, offset0, offset1);
}

#endif // defined(UNIX_AMD64_ABI)

/*****************************************************************************/
/*****************************************************************************/

#ifdef DEBUG
Compiler::NodeToIntMap* Compiler::FindReachableNodesInNodeTestData()
{
    NodeToIntMap* reachable = new (getAllocatorDebugOnly()) NodeToIntMap(getAllocatorDebugOnly());

    if (m_nodeTestData == nullptr)
    {
        return reachable;
    }

    // Otherwise, iterate.

    for (BasicBlock* const block : Blocks())
    {
        for (Statement* const stmt : block->NonPhiStatements())
        {
            for (GenTree* const tree : stmt->TreeList())
            {
                TestLabelAndNum tlAndN;

                // For call nodes, translate late args to what they stand for.
                if (tree->OperGet() == GT_CALL)
                {
                    GenTreeCall* call = tree->AsCall();
                    unsigned     i    = 0;
                    for (CallArg& arg : call->gtArgs.Args())
                    {
                        GenTree* argNode = arg.GetNode();
                        if (GetNodeTestData()->Lookup(argNode, &tlAndN))
                        {
                            reachable->Set(argNode, 0);
                        }
                        i++;
                    }
                }

                if (GetNodeTestData()->Lookup(tree, &tlAndN))
                {
                    reachable->Set(tree, 0);
                }
            }
        }
    }
    return reachable;
}

void Compiler::TransferTestDataToNode(GenTree* from, GenTree* to)
{
    TestLabelAndNum tlAndN;
    // We can't currently associate multiple annotations with a single node.
    // If we need to, we can fix this...

    // If the table is null, don't create it just to do the lookup, which would fail...
    if (m_nodeTestData != nullptr && GetNodeTestData()->Lookup(from, &tlAndN))
    {
        assert(!GetNodeTestData()->Lookup(to, &tlAndN));
        // We can't currently associate multiple annotations with a single node.
        // If we need to, we can fix this...
        TestLabelAndNum tlAndNTo;
        assert(!GetNodeTestData()->Lookup(to, &tlAndNTo));

        GetNodeTestData()->Remove(from);
        GetNodeTestData()->Set(to, tlAndN);
    }
}

#endif // DEBUG

/*
XXXXXXXXXXXXXXXXXXXXXXXXXXXXXXXXXXXXXXXXXXXXXXXXXXXXXXXXXXXXXXXXXXXXXXXXXXXXXXX
XXXXXXXXXXXXXXXXXXXXXXXXXXXXXXXXXXXXXXXXXXXXXXXXXXXXXXXXXXXXXXXXXXXXXXXXXXXXXXX
XX                                                                           XX
XX                          jvc                                              XX
XX                                                                           XX
XX  Functions for the stand-alone version of the JIT .                       XX
XX                                                                           XX
XXXXXXXXXXXXXXXXXXXXXXXXXXXXXXXXXXXXXXXXXXXXXXXXXXXXXXXXXXXXXXXXXXXXXXXXXXXXXXX
XXXXXXXXXXXXXXXXXXXXXXXXXXXXXXXXXXXXXXXXXXXXXXXXXXXXXXXXXXXXXXXXXXXXXXXXXXXXXXX
*/

/*****************************************************************************/
void codeGeneratorCodeSizeBeg()
{
}

/*****************************************************************************
 *
 *  Used for counting pointer assignments.
 */

/*****************************************************************************/
void codeGeneratorCodeSizeEnd()
{
}
/*****************************************************************************
 *
 *  Gather statistics - mainly used for the standalone
 *  Enable various #ifdef's to get the information you need
 */

void Compiler::compJitStats()
{
#if CALL_ARG_STATS

    /* Method types and argument statistics */
    compCallArgStats();
#endif // CALL_ARG_STATS
}

#if CALL_ARG_STATS

/*****************************************************************************
 *
 *  Gather statistics about method calls and arguments
 */

void Compiler::compCallArgStats()
{
    unsigned argNum;

    unsigned argDWordNum;
    unsigned argLngNum;
    unsigned argFltNum;
    unsigned argDblNum;

    unsigned regArgNum;
    unsigned regArgDeferred;
    unsigned regArgTemp;

    unsigned regArgLclVar;
    unsigned regArgConst;

    unsigned argTempsThisMethod = 0;

    assert(fgStmtListThreaded);

    for (BasicBlock* const block : Blocks())
    {
        for (Statement* const stmt : block->Statements())
        {
            for (GenTree* const call : stmt->TreeList())
            {
                if (call->gtOper != GT_CALL)
                    continue;

                argNum = regArgNum = regArgDeferred = regArgTemp = regArgConst = regArgLclVar = argDWordNum =
                    argLngNum = argFltNum = argDblNum = 0;

                argTotalCalls++;

                if (call->AsCall()->gtCallThisArg == nullptr)
                {
                    if (call->AsCall()->gtCallType == CT_HELPER)
                    {
                        argHelperCalls++;
                    }
                    else
                    {
                        argStaticCalls++;
                    }
                }
                else
                {
                    /* We have a 'this' pointer */

                    argDWordNum++;
                    argNum++;
                    regArgNum++;
                    regArgDeferred++;
                    argTotalObjPtr++;

                    if (call->AsCall()->IsVirtual())
                    {
                        /* virtual function */
                        argVirtualCalls++;
                    }
                    else
                    {
                        argNonVirtualCalls++;
                    }
                }
            }
        }
    }

    argTempsCntTable.record(argTempsThisMethod);

    if (argMaxTempsPerMethod < argTempsThisMethod)
    {
        argMaxTempsPerMethod = argTempsThisMethod;
    }
}

/* static */
void Compiler::compDispCallArgStats(FILE* fout)
{
    if (argTotalCalls == 0)
        return;

    fprintf(fout, "\n");
    fprintf(fout, "--------------------------------------------------\n");
    fprintf(fout, "Call stats\n");
    fprintf(fout, "--------------------------------------------------\n");
    fprintf(fout, "Total # of calls = %d, calls / method = %.3f\n\n", argTotalCalls,
            (float)argTotalCalls / genMethodCnt);

    fprintf(fout, "Percentage of      helper calls = %4.2f %%\n", (float)(100 * argHelperCalls) / argTotalCalls);
    fprintf(fout, "Percentage of      static calls = %4.2f %%\n", (float)(100 * argStaticCalls) / argTotalCalls);
    fprintf(fout, "Percentage of     virtual calls = %4.2f %%\n", (float)(100 * argVirtualCalls) / argTotalCalls);
    fprintf(fout, "Percentage of non-virtual calls = %4.2f %%\n\n", (float)(100 * argNonVirtualCalls) / argTotalCalls);

    fprintf(fout, "Average # of arguments per call = %.2f%%\n\n", (float)argTotalArgs / argTotalCalls);

    fprintf(fout, "Percentage of DWORD  arguments   = %.2f %%\n", (float)(100 * argTotalDWordArgs) / argTotalArgs);
    fprintf(fout, "Percentage of LONG   arguments   = %.2f %%\n", (float)(100 * argTotalLongArgs) / argTotalArgs);
    fprintf(fout, "Percentage of FLOAT  arguments   = %.2f %%\n", (float)(100 * argTotalFloatArgs) / argTotalArgs);
    fprintf(fout, "Percentage of DOUBLE arguments   = %.2f %%\n\n", (float)(100 * argTotalDoubleArgs) / argTotalArgs);

    if (argTotalRegArgs == 0)
        return;

    /*
        fprintf(fout, "Total deferred arguments     = %d \n", argTotalDeferred);

        fprintf(fout, "Total temp arguments         = %d \n\n", argTotalTemps);

        fprintf(fout, "Total 'this' arguments       = %d \n", argTotalObjPtr);
        fprintf(fout, "Total local var arguments    = %d \n", argTotalLclVar);
        fprintf(fout, "Total constant arguments     = %d \n\n", argTotalConst);
    */

    fprintf(fout, "\nRegister Arguments:\n\n");

    fprintf(fout, "Percentage of deferred arguments = %.2f %%\n", (float)(100 * argTotalDeferred) / argTotalRegArgs);
    fprintf(fout, "Percentage of temp arguments     = %.2f %%\n\n", (float)(100 * argTotalTemps) / argTotalRegArgs);

    fprintf(fout, "Maximum # of temps per method    = %d\n\n", argMaxTempsPerMethod);

    fprintf(fout, "Percentage of ObjPtr arguments   = %.2f %%\n", (float)(100 * argTotalObjPtr) / argTotalRegArgs);
    // fprintf(fout, "Percentage of global arguments   = %.2f %%\n", (float)(100 * argTotalDWordGlobEf) /
    // argTotalRegArgs);
    fprintf(fout, "Percentage of constant arguments = %.2f %%\n", (float)(100 * argTotalConst) / argTotalRegArgs);
    fprintf(fout, "Percentage of lcl var arguments  = %.2f %%\n\n", (float)(100 * argTotalLclVar) / argTotalRegArgs);

    fprintf(fout, "--------------------------------------------------\n");
    fprintf(fout, "Argument count frequency table (includes ObjPtr):\n");
    fprintf(fout, "--------------------------------------------------\n");
    argCntTable.dump(fout);
    fprintf(fout, "--------------------------------------------------\n");

    fprintf(fout, "--------------------------------------------------\n");
    fprintf(fout, "DWORD argument count frequency table (w/o LONG):\n");
    fprintf(fout, "--------------------------------------------------\n");
    argDWordCntTable.dump(fout);
    fprintf(fout, "--------------------------------------------------\n");

    fprintf(fout, "--------------------------------------------------\n");
    fprintf(fout, "Temps count frequency table (per method):\n");
    fprintf(fout, "--------------------------------------------------\n");
    argTempsCntTable.dump(fout);
    fprintf(fout, "--------------------------------------------------\n");

    /*
        fprintf(fout, "--------------------------------------------------\n");
        fprintf(fout, "DWORD argument count frequency table (w/ LONG):\n");
        fprintf(fout, "--------------------------------------------------\n");
        argDWordLngCntTable.dump(fout);
        fprintf(fout, "--------------------------------------------------\n");
    */
}

#endif // CALL_ARG_STATS

// JIT time end to end, and by phases.

#ifdef FEATURE_JIT_METHOD_PERF
// Static variables
CritSecObject       CompTimeSummaryInfo::s_compTimeSummaryLock;
CompTimeSummaryInfo CompTimeSummaryInfo::s_compTimeSummary;
#if MEASURE_CLRAPI_CALLS
double JitTimer::s_cyclesPerSec = CachedCyclesPerSecond();
#endif
#endif // FEATURE_JIT_METHOD_PERF

#if defined(FEATURE_JIT_METHOD_PERF) || DUMP_FLOWGRAPHS
const char* PhaseNames[] = {
#define CompPhaseNameMacro(enum_nm, string_nm, hasChildren, parent, measureIR) string_nm,
#include "compphases.h"
};

const char* PhaseEnums[] = {
#define CompPhaseNameMacro(enum_nm, string_nm, hasChildren, parent, measureIR) #enum_nm,
#include "compphases.h"
};

#endif // defined(FEATURE_JIT_METHOD_PERF) || DUMP_FLOWGRAPHS

#ifdef FEATURE_JIT_METHOD_PERF
bool PhaseHasChildren[] = {
#define CompPhaseNameMacro(enum_nm, string_nm, hasChildren, parent, measureIR) hasChildren,
#include "compphases.h"
};

int PhaseParent[] = {
#define CompPhaseNameMacro(enum_nm, string_nm, hasChildren, parent, measureIR) parent,
#include "compphases.h"
};

bool PhaseReportsIRSize[] = {
#define CompPhaseNameMacro(enum_nm, string_nm, hasChildren, parent, measureIR) measureIR,
#include "compphases.h"
};

CompTimeInfo::CompTimeInfo(unsigned byteCodeBytes)
    : m_byteCodeBytes(byteCodeBytes)
    , m_totalCycles(0)
    , m_parentPhaseEndSlop(0)
    , m_timerFailure(false)
#if MEASURE_CLRAPI_CALLS
    , m_allClrAPIcalls(0)
    , m_allClrAPIcycles(0)
#endif
{
    for (int i = 0; i < PHASE_NUMBER_OF; i++)
    {
        m_invokesByPhase[i] = 0;
        m_cyclesByPhase[i]  = 0;
#if MEASURE_CLRAPI_CALLS
        m_CLRinvokesByPhase[i] = 0;
        m_CLRcyclesByPhase[i]  = 0;
#endif
    }

#if MEASURE_CLRAPI_CALLS
    assert(ArrLen(m_perClrAPIcalls) == API_ICorJitInfo_Names::API_COUNT);
    assert(ArrLen(m_perClrAPIcycles) == API_ICorJitInfo_Names::API_COUNT);
    assert(ArrLen(m_maxClrAPIcycles) == API_ICorJitInfo_Names::API_COUNT);
    for (int i = 0; i < API_ICorJitInfo_Names::API_COUNT; i++)
    {
        m_perClrAPIcalls[i]  = 0;
        m_perClrAPIcycles[i] = 0;
        m_maxClrAPIcycles[i] = 0;
    }
#endif
}

bool CompTimeSummaryInfo::IncludedInFilteredData(CompTimeInfo& info)
{
    return false; // info.m_byteCodeBytes < 10;
}

//------------------------------------------------------------------------
// CompTimeSummaryInfo::AddInfo: Record timing info from one compile.
//
// Arguments:
//    info          - The timing information to record.
//    includePhases - If "true", the per-phase info in "info" is valid,
//                    which means that a "normal" compile has ended; if
//                    the value is "false" we are recording the results
//                    of a partial compile (typically an import-only run
//                    on behalf of the inliner) in which case the phase
//                    info is not valid and so we only record EE call
//                    overhead.
void CompTimeSummaryInfo::AddInfo(CompTimeInfo& info, bool includePhases)
{
    if (info.m_timerFailure)
    {
        return; // Don't update if there was a failure.
    }

    CritSecHolder timeLock(s_compTimeSummaryLock);

    if (includePhases)
    {
        bool includeInFiltered = IncludedInFilteredData(info);

        m_numMethods++;

        // Update the totals and maxima.
        m_total.m_byteCodeBytes += info.m_byteCodeBytes;
        m_maximum.m_byteCodeBytes = max(m_maximum.m_byteCodeBytes, info.m_byteCodeBytes);
        m_total.m_totalCycles += info.m_totalCycles;
        m_maximum.m_totalCycles = max(m_maximum.m_totalCycles, info.m_totalCycles);

#if MEASURE_CLRAPI_CALLS
        // Update the CLR-API values.
        m_total.m_allClrAPIcalls += info.m_allClrAPIcalls;
        m_maximum.m_allClrAPIcalls = max(m_maximum.m_allClrAPIcalls, info.m_allClrAPIcalls);
        m_total.m_allClrAPIcycles += info.m_allClrAPIcycles;
        m_maximum.m_allClrAPIcycles = max(m_maximum.m_allClrAPIcycles, info.m_allClrAPIcycles);
#endif

        if (includeInFiltered)
        {
            m_numFilteredMethods++;
            m_filtered.m_byteCodeBytes += info.m_byteCodeBytes;
            m_filtered.m_totalCycles += info.m_totalCycles;
            m_filtered.m_parentPhaseEndSlop += info.m_parentPhaseEndSlop;
        }

        for (int i = 0; i < PHASE_NUMBER_OF; i++)
        {
            m_total.m_invokesByPhase[i] += info.m_invokesByPhase[i];
            m_total.m_cyclesByPhase[i] += info.m_cyclesByPhase[i];

#if MEASURE_CLRAPI_CALLS
            m_total.m_CLRinvokesByPhase[i] += info.m_CLRinvokesByPhase[i];
            m_total.m_CLRcyclesByPhase[i] += info.m_CLRcyclesByPhase[i];
#endif

            if (includeInFiltered)
            {
                m_filtered.m_invokesByPhase[i] += info.m_invokesByPhase[i];
                m_filtered.m_cyclesByPhase[i] += info.m_cyclesByPhase[i];
#if MEASURE_CLRAPI_CALLS
                m_filtered.m_CLRinvokesByPhase[i] += info.m_CLRinvokesByPhase[i];
                m_filtered.m_CLRcyclesByPhase[i] += info.m_CLRcyclesByPhase[i];
#endif
            }
            m_maximum.m_cyclesByPhase[i] = max(m_maximum.m_cyclesByPhase[i], info.m_cyclesByPhase[i]);

#if MEASURE_CLRAPI_CALLS
            m_maximum.m_CLRcyclesByPhase[i] = max(m_maximum.m_CLRcyclesByPhase[i], info.m_CLRcyclesByPhase[i]);
#endif
        }
        m_total.m_parentPhaseEndSlop += info.m_parentPhaseEndSlop;
        m_maximum.m_parentPhaseEndSlop = max(m_maximum.m_parentPhaseEndSlop, info.m_parentPhaseEndSlop);
    }
#if MEASURE_CLRAPI_CALLS
    else
    {
        m_totMethods++;

        // Update the "global" CLR-API values.
        m_total.m_allClrAPIcalls += info.m_allClrAPIcalls;
        m_maximum.m_allClrAPIcalls = max(m_maximum.m_allClrAPIcalls, info.m_allClrAPIcalls);
        m_total.m_allClrAPIcycles += info.m_allClrAPIcycles;
        m_maximum.m_allClrAPIcycles = max(m_maximum.m_allClrAPIcycles, info.m_allClrAPIcycles);

        // Update the per-phase CLR-API values.
        m_total.m_invokesByPhase[PHASE_CLR_API] += info.m_allClrAPIcalls;
        m_maximum.m_invokesByPhase[PHASE_CLR_API] =
            max(m_maximum.m_perClrAPIcalls[PHASE_CLR_API], info.m_allClrAPIcalls);
        m_total.m_cyclesByPhase[PHASE_CLR_API] += info.m_allClrAPIcycles;
        m_maximum.m_cyclesByPhase[PHASE_CLR_API] =
            max(m_maximum.m_cyclesByPhase[PHASE_CLR_API], info.m_allClrAPIcycles);
    }

    for (int i = 0; i < API_ICorJitInfo_Names::API_COUNT; i++)
    {
        m_total.m_perClrAPIcalls[i] += info.m_perClrAPIcalls[i];
        m_maximum.m_perClrAPIcalls[i] = max(m_maximum.m_perClrAPIcalls[i], info.m_perClrAPIcalls[i]);

        m_total.m_perClrAPIcycles[i] += info.m_perClrAPIcycles[i];
        m_maximum.m_perClrAPIcycles[i] = max(m_maximum.m_perClrAPIcycles[i], info.m_perClrAPIcycles[i]);

        m_maximum.m_maxClrAPIcycles[i] = max(m_maximum.m_maxClrAPIcycles[i], info.m_maxClrAPIcycles[i]);
    }
#endif
}

// Static
LPCWSTR Compiler::compJitTimeLogFilename = nullptr;

void CompTimeSummaryInfo::Print(FILE* f)
{
    if (f == nullptr)
    {
        return;
    }
    // Otherwise...
    double countsPerSec = CachedCyclesPerSecond();
    if (countsPerSec == 0.0)
    {
        fprintf(f, "Processor does not have a high-frequency timer.\n");
        return;
    }

    double totTime_ms = 0.0;

    fprintf(f, "JIT Compilation time report:\n");
    fprintf(f, "  Compiled %d methods.\n", m_numMethods);
    if (m_numMethods != 0)
    {
        fprintf(f, "  Compiled %d bytecodes total (%d max, %8.2f avg).\n", m_total.m_byteCodeBytes,
                m_maximum.m_byteCodeBytes, (double)m_total.m_byteCodeBytes / (double)m_numMethods);
        totTime_ms = ((double)m_total.m_totalCycles / countsPerSec) * 1000.0;
        fprintf(f, "  Time: total: %10.3f Mcycles/%10.3f ms\n", ((double)m_total.m_totalCycles / 1000000.0),
                totTime_ms);
        fprintf(f, "          max: %10.3f Mcycles/%10.3f ms\n", ((double)m_maximum.m_totalCycles) / 1000000.0,
                ((double)m_maximum.m_totalCycles / countsPerSec) * 1000.0);
        fprintf(f, "          avg: %10.3f Mcycles/%10.3f ms\n",
                ((double)m_total.m_totalCycles) / 1000000.0 / (double)m_numMethods, totTime_ms / (double)m_numMethods);

        const char* extraHdr1 = "";
        const char* extraHdr2 = "";
#if MEASURE_CLRAPI_CALLS
        bool extraInfo = (JitConfig.JitEECallTimingInfo() != 0);
        if (extraInfo)
        {
            extraHdr1 = "    CLRs/meth   % in CLR";
            extraHdr2 = "-----------------------";
        }
#endif

        fprintf(f, "\n  Total time by phases:\n");
        fprintf(f, "     PHASE                          inv/meth   Mcycles    time (ms)  %% of total    max (ms)%s\n",
                extraHdr1);
        fprintf(f, "     ---------------------------------------------------------------------------------------%s\n",
                extraHdr2);

        // Ensure that at least the names array and the Phases enum have the same number of entries:
        assert(ArrLen(PhaseNames) == PHASE_NUMBER_OF);
        for (int i = 0; i < PHASE_NUMBER_OF; i++)
        {
            double phase_tot_ms = (((double)m_total.m_cyclesByPhase[i]) / countsPerSec) * 1000.0;
            double phase_max_ms = (((double)m_maximum.m_cyclesByPhase[i]) / countsPerSec) * 1000.0;

#if MEASURE_CLRAPI_CALLS
            // Skip showing CLR API call info if we didn't collect any
            if (i == PHASE_CLR_API && !extraInfo)
                continue;
#endif

            // Indent nested phases, according to depth.
            int ancPhase = PhaseParent[i];
            while (ancPhase != -1)
            {
                fprintf(f, "  ");
                ancPhase = PhaseParent[ancPhase];
            }
            fprintf(f, "     %-30s %6.2f  %10.2f   %9.3f   %8.2f%%    %8.3f", PhaseNames[i],
                    ((double)m_total.m_invokesByPhase[i]) / ((double)m_numMethods),
                    ((double)m_total.m_cyclesByPhase[i]) / 1000000.0, phase_tot_ms, (phase_tot_ms * 100.0 / totTime_ms),
                    phase_max_ms);

#if MEASURE_CLRAPI_CALLS
            if (extraInfo && i != PHASE_CLR_API)
            {
                double nest_tot_ms  = (((double)m_total.m_CLRcyclesByPhase[i]) / countsPerSec) * 1000.0;
                double nest_percent = nest_tot_ms * 100.0 / totTime_ms;
                double calls_per_fn = ((double)m_total.m_CLRinvokesByPhase[i]) / ((double)m_numMethods);

                if (nest_percent > 0.1 || calls_per_fn > 10)
                    fprintf(f, "       %5.1f   %8.2f%%", calls_per_fn, nest_percent);
            }
#endif
            fprintf(f, "\n");
        }

        // Show slop if it's over a certain percentage of the total
        double pslop_pct = 100.0 * m_total.m_parentPhaseEndSlop * 1000.0 / countsPerSec / totTime_ms;
        if (pslop_pct >= 1.0)
        {
            fprintf(f, "\n  'End phase slop' should be very small (if not, there's unattributed time): %9.3f Mcycles = "
                       "%3.1f%% of total.\n\n",
                    m_total.m_parentPhaseEndSlop / 1000000.0, pslop_pct);
        }
    }
    if (m_numFilteredMethods > 0)
    {
        fprintf(f, "  Compiled %d methods that meet the filter requirement.\n", m_numFilteredMethods);
        fprintf(f, "  Compiled %d bytecodes total (%8.2f avg).\n", m_filtered.m_byteCodeBytes,
                (double)m_filtered.m_byteCodeBytes / (double)m_numFilteredMethods);
        double totTime_ms = ((double)m_filtered.m_totalCycles / countsPerSec) * 1000.0;
        fprintf(f, "  Time: total: %10.3f Mcycles/%10.3f ms\n", ((double)m_filtered.m_totalCycles / 1000000.0),
                totTime_ms);
        fprintf(f, "          avg: %10.3f Mcycles/%10.3f ms\n",
                ((double)m_filtered.m_totalCycles) / 1000000.0 / (double)m_numFilteredMethods,
                totTime_ms / (double)m_numFilteredMethods);

        fprintf(f, "  Total time by phases:\n");
        fprintf(f, "     PHASE                            inv/meth Mcycles    time (ms)  %% of total\n");
        fprintf(f, "     --------------------------------------------------------------------------------------\n");
        // Ensure that at least the names array and the Phases enum have the same number of entries:
        assert(ArrLen(PhaseNames) == PHASE_NUMBER_OF);
        for (int i = 0; i < PHASE_NUMBER_OF; i++)
        {
            double phase_tot_ms = (((double)m_filtered.m_cyclesByPhase[i]) / countsPerSec) * 1000.0;
            // Indent nested phases, according to depth.
            int ancPhase = PhaseParent[i];
            while (ancPhase != -1)
            {
                fprintf(f, "  ");
                ancPhase = PhaseParent[ancPhase];
            }
            fprintf(f, "     %-30s  %5.2f  %10.2f   %9.3f   %8.2f%%\n", PhaseNames[i],
                    ((double)m_filtered.m_invokesByPhase[i]) / ((double)m_numFilteredMethods),
                    ((double)m_filtered.m_cyclesByPhase[i]) / 1000000.0, phase_tot_ms,
                    (phase_tot_ms * 100.0 / totTime_ms));
        }

        double fslop_ms = m_filtered.m_parentPhaseEndSlop * 1000.0 / countsPerSec;
        if (fslop_ms > 1.0)
        {
            fprintf(f, "\n  'End phase slop' should be very small (if not, there's unattributed time): %9.3f Mcycles = "
                       "%3.1f%% of total.\n\n",
                    m_filtered.m_parentPhaseEndSlop / 1000000.0, fslop_ms);
        }
    }

#if MEASURE_CLRAPI_CALLS
    if (m_total.m_allClrAPIcalls > 0 && m_total.m_allClrAPIcycles > 0)
    {
        fprintf(f, "\n");
        if (m_totMethods > 0)
            fprintf(f, "  Imported %u methods.\n\n", m_numMethods + m_totMethods);

        fprintf(f, "     CLR API                                   # calls   total time    max time     avg time   %% "
                   "of total\n");
        fprintf(f, "     -------------------------------------------------------------------------------");
        fprintf(f, "---------------------\n");

        static const char* APInames[] = {
#define DEF_CLR_API(name) #name,
#include "ICorJitInfo_names_generated.h"
        };

        unsigned shownCalls  = 0;
        double   shownMillis = 0.0;
#ifdef DEBUG
        unsigned checkedCalls  = 0;
        double   checkedMillis = 0.0;
#endif

        for (unsigned pass = 0; pass < 2; pass++)
        {
            for (unsigned i = 0; i < API_ICorJitInfo_Names::API_COUNT; i++)
            {
                unsigned calls = m_total.m_perClrAPIcalls[i];
                if (calls == 0)
                    continue;

                unsigned __int64 cycles = m_total.m_perClrAPIcycles[i];
                double           millis = 1000.0 * cycles / countsPerSec;

                // Don't show the small fry to keep the results manageable
                if (millis < 0.5)
                {
                    // We always show the following API because it is always called
                    // exactly once for each method and its body is the simplest one
                    // possible (it just returns an integer constant), and therefore
                    // it can be used to measure the overhead of adding the CLR API
                    // timing code. Roughly speaking, on a 3GHz x64 box the overhead
                    // per call should be around 40 ns when using RDTSC, compared to
                    // about 140 ns when using GetThreadCycles() under Windows.
                    if (i != API_ICorJitInfo_Names::API_getExpectedTargetArchitecture)
                        continue;
                }

                // In the first pass we just compute the totals.
                if (pass == 0)
                {
                    shownCalls += m_total.m_perClrAPIcalls[i];
                    shownMillis += millis;
                    continue;
                }

                unsigned __int32 maxcyc = m_maximum.m_maxClrAPIcycles[i];
                double           max_ms = 1000.0 * maxcyc / countsPerSec;

                fprintf(f, "     %-40s", APInames[i]);                                 // API name
                fprintf(f, " %8u %9.1f ms", calls, millis);                            // #calls, total time
                fprintf(f, " %8.1f ms  %8.1f ns", max_ms, 1000000.0 * millis / calls); // max, avg time
                fprintf(f, "     %5.1f%%\n", 100.0 * millis / shownMillis);            // % of total

#ifdef DEBUG
                checkedCalls += m_total.m_perClrAPIcalls[i];
                checkedMillis += millis;
#endif
            }
        }

#ifdef DEBUG
        assert(checkedCalls == shownCalls);
        assert(checkedMillis == shownMillis);
#endif

        if (shownCalls > 0 || shownMillis > 0)
        {
            fprintf(f, "     -------------------------");
            fprintf(f, "---------------------------------------------------------------------------\n");
            fprintf(f, "     Total for calls shown above              %8u %10.1f ms", shownCalls, shownMillis);
            if (totTime_ms > 0.0)
                fprintf(f, " (%4.1lf%% of overall JIT time)", shownMillis * 100.0 / totTime_ms);
            fprintf(f, "\n");
        }
        fprintf(f, "\n");
    }
#endif

    fprintf(f, "\n");
}

JitTimer::JitTimer(unsigned byteCodeSize) : m_info(byteCodeSize)
{
#if MEASURE_CLRAPI_CALLS
    m_CLRcallInvokes = 0;
    m_CLRcallCycles  = 0;
#endif

#ifdef DEBUG
    m_lastPhase = (Phases)-1;
#if MEASURE_CLRAPI_CALLS
    m_CLRcallAPInum = -1;
#endif
#endif

    unsigned __int64 threadCurCycles;
    if (_our_GetThreadCycles(&threadCurCycles))
    {
        m_start         = threadCurCycles;
        m_curPhaseStart = threadCurCycles;
    }
}

void JitTimer::EndPhase(Compiler* compiler, Phases phase)
{
    // Otherwise...
    // We re-run some phases currently, so this following assert doesn't work.
    // assert((int)phase > (int)m_lastPhase);  // We should end phases in increasing order.

    unsigned __int64 threadCurCycles;
    if (_our_GetThreadCycles(&threadCurCycles))
    {
        unsigned __int64 phaseCycles = (threadCurCycles - m_curPhaseStart);

        // If this is not a leaf phase, the assumption is that the last subphase must have just recently ended.
        // Credit the duration to "slop", the total of which should be very small.
        if (PhaseHasChildren[phase])
        {
            m_info.m_parentPhaseEndSlop += phaseCycles;
        }
        else
        {
            // It is a leaf phase.  Credit duration to it.
            m_info.m_invokesByPhase[phase]++;
            m_info.m_cyclesByPhase[phase] += phaseCycles;

#if MEASURE_CLRAPI_CALLS
            // Record the CLR API timing info as well.
            m_info.m_CLRinvokesByPhase[phase] += m_CLRcallInvokes;
            m_info.m_CLRcyclesByPhase[phase] += m_CLRcallCycles;
#endif

            // Credit the phase's ancestors, if any.
            int ancPhase = PhaseParent[phase];
            while (ancPhase != -1)
            {
                m_info.m_cyclesByPhase[ancPhase] += phaseCycles;
                ancPhase = PhaseParent[ancPhase];
            }

#if MEASURE_CLRAPI_CALLS
            const Phases lastPhase = PHASE_CLR_API;
#else
            const Phases lastPhase = PHASE_NUMBER_OF;
#endif
            if (phase + 1 == lastPhase)
            {
                m_info.m_totalCycles = (threadCurCycles - m_start);
            }
            else
            {
                m_curPhaseStart = threadCurCycles;
            }
        }

        if ((JitConfig.JitMeasureIR() != 0) && PhaseReportsIRSize[phase])
        {
            m_info.m_nodeCountAfterPhase[phase] = compiler->fgMeasureIR();
        }
        else
        {
            m_info.m_nodeCountAfterPhase[phase] = 0;
        }
    }

#ifdef DEBUG
    m_lastPhase = phase;
#endif
#if MEASURE_CLRAPI_CALLS
    m_CLRcallInvokes = 0;
    m_CLRcallCycles  = 0;
#endif
}

#if MEASURE_CLRAPI_CALLS

//------------------------------------------------------------------------
// JitTimer::CLRApiCallEnter: Start the stopwatch for an EE call.
//
// Arguments:
//    apix - The API index - an "enum API_ICorJitInfo_Names" value.
//

void JitTimer::CLRApiCallEnter(unsigned apix)
{
    assert(m_CLRcallAPInum == -1); // Nested calls not allowed
    m_CLRcallAPInum = apix;

    // If we can't get the cycles, we'll just ignore this call
    if (!_our_GetThreadCycles(&m_CLRcallStart))
        m_CLRcallStart = 0;
}

//------------------------------------------------------------------------
// JitTimer::CLRApiCallLeave: compute / record time spent in an EE call.
//
// Arguments:
//    apix - The API's "enum API_ICorJitInfo_Names" value; this value
//           should match the value passed to the most recent call to
//           "CLRApiCallEnter" (i.e. these must come as matched pairs),
//           and they also may not nest.
//

void JitTimer::CLRApiCallLeave(unsigned apix)
{
    // Make sure we're actually inside a measured CLR call.
    assert(m_CLRcallAPInum != -1);
    m_CLRcallAPInum = -1;

    // Ignore this one if we don't have a valid starting counter.
    if (m_CLRcallStart != 0)
    {
        if (JitConfig.JitEECallTimingInfo() != 0)
        {
            unsigned __int64 threadCurCycles;
            if (_our_GetThreadCycles(&threadCurCycles))
            {
                // Compute the cycles spent in the call.
                threadCurCycles -= m_CLRcallStart;

                // Add the cycles to the 'phase' and bump its use count.
                m_info.m_cyclesByPhase[PHASE_CLR_API] += threadCurCycles;
                m_info.m_invokesByPhase[PHASE_CLR_API] += 1;

                // Add the values to the "per API" info.
                m_info.m_allClrAPIcycles += threadCurCycles;
                m_info.m_allClrAPIcalls += 1;

                m_info.m_perClrAPIcalls[apix] += 1;
                m_info.m_perClrAPIcycles[apix] += threadCurCycles;
                m_info.m_maxClrAPIcycles[apix] = max(m_info.m_maxClrAPIcycles[apix], (unsigned __int32)threadCurCycles);

                // Subtract the cycles from the enclosing phase by bumping its start time
                m_curPhaseStart += threadCurCycles;

                // Update the running totals.
                m_CLRcallInvokes += 1;
                m_CLRcallCycles += threadCurCycles;
            }
        }

        m_CLRcallStart = 0;
    }

    assert(m_CLRcallAPInum != -1); // No longer in this API call.
    m_CLRcallAPInum = -1;
}

#endif // MEASURE_CLRAPI_CALLS

CritSecObject JitTimer::s_csvLock;

// It's expensive to constantly open and close the file, so open it once and close it
// when the process exits. This should be accessed under the s_csvLock.
FILE* JitTimer::s_csvFile = nullptr;

LPCWSTR Compiler::JitTimeLogCsv()
{
    LPCWSTR jitTimeLogCsv = JitConfig.JitTimeLogCsv();
    return jitTimeLogCsv;
}

void JitTimer::PrintCsvHeader()
{
    LPCWSTR jitTimeLogCsv = Compiler::JitTimeLogCsv();
    if (jitTimeLogCsv == nullptr)
    {
        return;
    }

    CritSecHolder csvLock(s_csvLock);

    if (s_csvFile == nullptr)
    {
        s_csvFile = _wfopen(jitTimeLogCsv, W("a"));
    }
    if (s_csvFile != nullptr)
    {
        // Seek to the end of the file s.t. `ftell` doesn't lie to us on Windows
        fseek(s_csvFile, 0, SEEK_END);

        // Write the header if the file is empty
        if (ftell(s_csvFile) == 0)
        {
            fprintf(s_csvFile, "\"Method Name\",");
            fprintf(s_csvFile, "\"Assembly or SPMI Index\",");
            fprintf(s_csvFile, "\"IL Bytes\",");
            fprintf(s_csvFile, "\"Basic Blocks\",");
            fprintf(s_csvFile, "\"Min Opts\",");
            fprintf(s_csvFile, "\"Loops\",");
            fprintf(s_csvFile, "\"Loops Cloned\",");
#if FEATURE_LOOP_ALIGN
#ifdef DEBUG
            fprintf(s_csvFile, "\"Alignment Candidates\",");
            fprintf(s_csvFile, "\"Loops Aligned\",");
#endif // DEBUG
#endif // FEATURE_LOOP_ALIGN
            for (int i = 0; i < PHASE_NUMBER_OF; i++)
            {
                fprintf(s_csvFile, "\"%s\",", PhaseNames[i]);
                if ((JitConfig.JitMeasureIR() != 0) && PhaseReportsIRSize[i])
                {
                    fprintf(s_csvFile, "\"Node Count After %s\",", PhaseNames[i]);
                }
            }

            InlineStrategy::DumpCsvHeader(s_csvFile);

            fprintf(s_csvFile, "\"Executable Code Bytes\",");
            fprintf(s_csvFile, "\"GC Info Bytes\",");
            fprintf(s_csvFile, "\"Total Bytes Allocated\",");
            fprintf(s_csvFile, "\"Total Cycles\",");
            fprintf(s_csvFile, "\"CPS\"\n");

            fflush(s_csvFile);
        }
    }
}

void JitTimer::PrintCsvMethodStats(Compiler* comp)
{
    LPCWSTR jitTimeLogCsv = Compiler::JitTimeLogCsv();
    if (jitTimeLogCsv == nullptr)
    {
        return;
    }

// eeGetMethodFullName uses locks, so don't enter crit sec before this call.
#if defined(DEBUG) || defined(LATE_DISASM)
    // If we already have computed the name because for some reason we're generating the CSV
    // for a DEBUG build (presumably not for the time info), just re-use it.
    const char* methName = comp->info.compFullName;
#else
    const char*          methName  = comp->eeGetMethodFullName(comp->info.compMethodHnd);
#endif

    // Try and access the SPMI index to report in the data set.
    //
    // If the jit is not hosted under SPMI this will return the
    // default value of zero.
    //
    // Query the jit host directly here instead of going via the
    // config cache, since value will change for each method.
    int index = g_jitHost->getIntConfigValue(W("SuperPMIMethodContextNumber"), -1);

    CritSecHolder csvLock(s_csvLock);

    if (s_csvFile == nullptr)
    {
        return;
    }

    fprintf(s_csvFile, "\"%s\",", methName);
    if (index != 0)
    {
        fprintf(s_csvFile, "%d,", index);
    }
    else
    {
        const char* methodAssemblyName = comp->info.compCompHnd->getAssemblyName(
            comp->info.compCompHnd->getModuleAssembly(comp->info.compCompHnd->getClassModule(comp->info.compClassHnd)));
        fprintf(s_csvFile, "\"%s\",", methodAssemblyName);
    }
    fprintf(s_csvFile, "%u,", comp->info.compILCodeSize);
    fprintf(s_csvFile, "%u,", comp->fgBBcount);
    fprintf(s_csvFile, "%u,", comp->opts.MinOpts());
    fprintf(s_csvFile, "%u,", comp->optLoopCount);
    fprintf(s_csvFile, "%u,", comp->optLoopsCloned);
#if FEATURE_LOOP_ALIGN
#ifdef DEBUG
    fprintf(s_csvFile, "%u,", comp->loopAlignCandidates);
    fprintf(s_csvFile, "%u,", comp->loopsAligned);
#endif // DEBUG
#endif // FEATURE_LOOP_ALIGN
    unsigned __int64 totCycles = 0;
    for (int i = 0; i < PHASE_NUMBER_OF; i++)
    {
        if (!PhaseHasChildren[i])
        {
            totCycles += m_info.m_cyclesByPhase[i];
        }
        fprintf(s_csvFile, "%llu,", m_info.m_cyclesByPhase[i]);

        if ((JitConfig.JitMeasureIR() != 0) && PhaseReportsIRSize[i])
        {
            fprintf(s_csvFile, "%u,", m_info.m_nodeCountAfterPhase[i]);
        }
    }

    comp->m_inlineStrategy->DumpCsvData(s_csvFile);

    fprintf(s_csvFile, "%u,", comp->info.compNativeCodeSize);
    fprintf(s_csvFile, "%zu,", comp->compInfoBlkSize);
    fprintf(s_csvFile, "%zu,", comp->compGetArenaAllocator()->getTotalBytesAllocated());
    fprintf(s_csvFile, "%llu,", m_info.m_totalCycles);
    fprintf(s_csvFile, "%f\n", CachedCyclesPerSecond());

    fflush(s_csvFile);
}

// Perform process shutdown actions.
//
// static
void JitTimer::Shutdown()
{
    CritSecHolder csvLock(s_csvLock);
    if (s_csvFile != nullptr)
    {
        fclose(s_csvFile);
    }
}

// Completes the timing of the current method, and adds it to "sum".
void JitTimer::Terminate(Compiler* comp, CompTimeSummaryInfo& sum, bool includePhases)
{
    if (includePhases)
    {
        PrintCsvMethodStats(comp);
    }

    sum.AddInfo(m_info, includePhases);
}
#endif // FEATURE_JIT_METHOD_PERF

#if LOOP_HOIST_STATS
// Static fields.
CritSecObject Compiler::s_loopHoistStatsLock; // Default constructor.
unsigned      Compiler::s_loopsConsidered             = 0;
unsigned      Compiler::s_loopsWithHoistedExpressions = 0;
unsigned      Compiler::s_totalHoistedExpressions     = 0;

// static
void Compiler::PrintAggregateLoopHoistStats(FILE* f)
{
    fprintf(f, "\n");
    fprintf(f, "---------------------------------------------------\n");
    fprintf(f, "Loop hoisting stats\n");
    fprintf(f, "---------------------------------------------------\n");

    double pctWithHoisted = 0.0;
    if (s_loopsConsidered > 0)
    {
        pctWithHoisted = 100.0 * (double(s_loopsWithHoistedExpressions) / double(s_loopsConsidered));
    }
    double exprsPerLoopWithExpr = 0.0;
    if (s_loopsWithHoistedExpressions > 0)
    {
        exprsPerLoopWithExpr = double(s_totalHoistedExpressions) / double(s_loopsWithHoistedExpressions);
    }
    fprintf(f, "Considered %d loops.  Of these, we hoisted expressions out of %d (%6.2f%%).\n", s_loopsConsidered,
            s_loopsWithHoistedExpressions, pctWithHoisted);
    fprintf(f, "  A total of %d expressions were hoisted, an average of %5.2f per loop-with-hoisted-expr.\n",
            s_totalHoistedExpressions, exprsPerLoopWithExpr);
}

void Compiler::AddLoopHoistStats()
{
    CritSecHolder statsLock(s_loopHoistStatsLock);

    s_loopsConsidered += m_loopsConsidered;
    s_loopsWithHoistedExpressions += m_loopsWithHoistedExpressions;
    s_totalHoistedExpressions += m_totalHoistedExpressions;
}

void Compiler::PrintPerMethodLoopHoistStats()
{
    double pctWithHoisted = 0.0;
    if (m_loopsConsidered > 0)
    {
        pctWithHoisted = 100.0 * (double(m_loopsWithHoistedExpressions) / double(m_loopsConsidered));
    }
    double exprsPerLoopWithExpr = 0.0;
    if (m_loopsWithHoistedExpressions > 0)
    {
        exprsPerLoopWithExpr = double(m_totalHoistedExpressions) / double(m_loopsWithHoistedExpressions);
    }
    printf("Considered %d loops.  Of these, we hoisted expressions out of %d (%5.2f%%).\n", m_loopsConsidered,
           m_loopsWithHoistedExpressions, pctWithHoisted);
    printf("  A total of %d expressions were hoisted, an average of %5.2f per loop-with-hoisted-expr.\n",
           m_totalHoistedExpressions, exprsPerLoopWithExpr);
}
#endif // LOOP_HOIST_STATS

//------------------------------------------------------------------------
// RecordStateAtEndOfInlining: capture timing data (if enabled) after
// inlining as completed.
//
// Note:
// Records data needed for SQM and inlining data dumps.  Should be
// called after inlining is complete.  (We do this after inlining
// because this marks the last point at which the JIT is likely to
// cause type-loading and class initialization).

void Compiler::RecordStateAtEndOfInlining()
{
#if defined(DEBUG)

    m_compCyclesAtEndOfInlining    = 0;
    m_compTickCountAtEndOfInlining = 0;
    bool b                         = CycleTimer::GetThreadCyclesS(&m_compCyclesAtEndOfInlining);
    if (!b)
    {
        return; // We don't have a thread cycle counter.
    }
    m_compTickCountAtEndOfInlining = GetTickCount();

#endif // defined(DEBUG)
}

//------------------------------------------------------------------------
// RecordStateAtEndOfCompilation: capture timing data (if enabled) after
// compilation is completed.

void Compiler::RecordStateAtEndOfCompilation()
{
#if defined(DEBUG)

    // Common portion
    m_compCycles = 0;
    unsigned __int64 compCyclesAtEnd;
    bool             b = CycleTimer::GetThreadCyclesS(&compCyclesAtEnd);
    if (!b)
    {
        return; // We don't have a thread cycle counter.
    }
    assert(compCyclesAtEnd >= m_compCyclesAtEndOfInlining);

    m_compCycles = compCyclesAtEnd - m_compCyclesAtEndOfInlining;

#endif // defined(DEBUG)
}

#if FUNC_INFO_LOGGING
// static
LPCWSTR Compiler::compJitFuncInfoFilename = nullptr;

// static
FILE* Compiler::compJitFuncInfoFile = nullptr;
#endif // FUNC_INFO_LOGGING

#ifdef DEBUG

// dumpConvertedVarSet() dumps the varset bits that are tracked
// variable indices, and we convert them to variable numbers, sort the variable numbers, and
// print them as variable numbers. To do this, we use a temporary set indexed by
// variable number. We can't use the "all varset" type because it is still size-limited, and might
// not be big enough to handle all possible variable numbers.
void dumpConvertedVarSet(Compiler* comp, VARSET_VALARG_TP vars)
{
    BYTE* pVarNumSet; // trivial set: one byte per varNum, 0 means not in set, 1 means in set.

    size_t varNumSetBytes = comp->lvaCount * sizeof(BYTE);
    pVarNumSet            = (BYTE*)_alloca(varNumSetBytes);
    memset(pVarNumSet, 0, varNumSetBytes); // empty the set

    VarSetOps::Iter iter(comp, vars);
    unsigned        varIndex = 0;
    while (iter.NextElem(&varIndex))
    {
        unsigned varNum    = comp->lvaTrackedIndexToLclNum(varIndex);
        pVarNumSet[varNum] = 1; // This varNum is in the set
    }

    bool first = true;
    printf("{");
    for (size_t varNum = 0; varNum < comp->lvaCount; varNum++)
    {
        if (pVarNumSet[varNum] == 1)
        {
            if (!first)
            {
                printf(" ");
            }
            printf("V%02u", varNum);
            first = false;
        }
    }
    printf("}");
}

/*XXXXXXXXXXXXXXXXXXXXXXXXXXXXXXXXXXXXXXXXXXXXXXXXXXXXXXXXXXXXXXXXXXXXXXXXXXXXX
XXXXXXXXXXXXXXXXXXXXXXXXXXXXXXXXXXXXXXXXXXXXXXXXXXXXXXXXXXXXXXXXXXXXXXXXXXXXXXX
XX                                                                           XX
XX                          Debugging helpers                                XX
XX                                                                           XX
XXXXXXXXXXXXXXXXXXXXXXXXXXXXXXXXXXXXXXXXXXXXXXXXXXXXXXXXXXXXXXXXXXXXXXXXXXXXXXX
XXXXXXXXXXXXXXXXXXXXXXXXXXXXXXXXXXXXXXXXXXXXXXXXXXXXXXXXXXXXXXXXXXXXXXXXXXXXXXX
*/

/*****************************************************************************/
/* The following functions are intended to be called from the debugger, to dump
 * various data structures.
 *
 * The versions that start with 'c' take a Compiler* as the first argument.
 * The versions that start with 'd' use the tlsCompiler, so don't require a Compiler*.
 *
 * Summary:
 *      cBlock,      dBlock         : Display a basic block (call fgTableDispBasicBlock()).
 *      cBlocks,     dBlocks        : Display all the basic blocks of a function (call fgDispBasicBlocks()).
 *      cBlocksV,    dBlocksV       : Display all the basic blocks of a function (call fgDispBasicBlocks(true)).
 *                                    "V" means "verbose", and will dump all the trees.
 *      cStmt,       dStmt          : Display a Statement (call gtDispStmt()).
 *      cTree,       dTree          : Display a tree (call gtDispTree()).
 *      cTreeLIR,    dTreeLIR       : Display a tree in LIR form (call gtDispLIRNode()).
 *      cTreeRange,  dTreeRange     : Display a range of trees in LIR form (call gtDispLIRNode()).
 *      cTrees,      dTrees         : Display all the trees in a function (call fgDumpTrees()).
 *      cEH,         dEH            : Display the EH handler table (call fgDispHandlerTab()).
 *      cVar,        dVar           : Display a local variable given its number (call lvaDumpEntry()).
 *      cVarDsc,     dVarDsc        : Display a local variable given a LclVarDsc* (call lvaDumpEntry()).
 *      cVars,       dVars          : Display the local variable table (call lvaTableDump()).
 *      cVarsFinal,  dVarsFinal     : Display the local variable table (call lvaTableDump(FINAL_FRAME_LAYOUT)).
 *      cBlockPreds, dBlockPreds    : Display a block's predecessors (call block->dspPreds()).
 *      cBlockSuccs, dBlockSuccs    : Display a block's successors (call block->dspSuccs(compiler)).
 *      cReach,      dReach         : Display all block reachability (call fgDispReach()).
 *      cDoms,       dDoms          : Display all block dominators (call fgDispDoms()).
 *      cLiveness,   dLiveness      : Display per-block variable liveness (call fgDispBBLiveness()).
 *      cCVarSet,    dCVarSet       : Display a "converted" VARSET_TP: the varset is assumed to be tracked variable
 *                                    indices. These are converted to variable numbers and sorted. (Calls
 *                                    dumpConvertedVarSet()).
 *      cLoop,       dLoop          : Display the blocks of a loop, including the trees, given a loop number (call
 *                                    optPrintLoopInfo()).
 *      cLoopPtr,    dLoopPtr       : Display the blocks of a loop, including the trees, given a LoopDsc* (call
 *                                    optPrintLoopInfo()).
 *      cLoops,      dLoops         : Display the loop table (call optPrintLoopTable()).
 *      cNewLoops,   dNewLoops      : Display the loop table (call FlowGraphNaturalLoops::Dump()) with
 *                                    Compiler::m_loops.
 *      cNewLoopsA,  dNewLoopsA     : Display the loop table (call FlowGraphNaturalLoops::Dump()) with a given
 *                                    loops arg.
 *      cNewLoop,    dNewLoop       : Display a single loop (call FlowGraphNaturalLoop::Dump()) with given
 *                                    loop arg.
 *      cTreeFlags,  dTreeFlags     : Display tree flags for a specified tree.
 *      cVN,         dVN            : Display a ValueNum (call vnPrint()).
 *
 * The following don't require a Compiler* to work:
 *      dRegMask                    : Display a regMaskTP (call dspRegMask(mask)).
 *      dBlockList                  : Display a BasicBlockList*.
 *
 * The following find an object in the IR and return it, as well as setting a global variable with the value that can
 * be used in the debugger (e.g., in the watch window, or as a way to get an address for data breakpoints).
 *      dFindTreeInTree             : Find a tree in a given tree, specifying a tree id. Sets `dbTree`.
 *      dFindTree                   : Find a tree in the IR, specifying a tree id. Sets `dbTree` and `dbTreeBlock`.
 *      dFindStmt                   : Find a Statement in the IR, specifying a statement id. Sets `dbStmt`.
 *      dFindBlock                  : Find a block in the IR, specifying a block number. Sets `dbBlock`.
 *      dFindLoop                   : Find a loop in the loop table, specifying a loop number. Sets `dbLoop`.
 */

// Make the debug helpers available (under #ifdef DEBUG) even though they are unreferenced. When the Microsoft
// linker is using /OPT:REF, it throws away unreferenced COMDATs (typically functions). Using "/INCLUDE:symbol"
// forces the linker to keep these anyway.
//
// Mark them `export "C"` so the names are not C++ name mangled. This makes it easier to refer to them in the
// `/INCLUDE` switch, and potentially makes them easier to find by a debugger.
//
// On x64/arm64, "C" names are not decorated (mangled). However, on x86, the names are decorated for `__stdcall`
// with a leading `_` and trailing `@N` for `N` bytes of arguments. To simplify, use __cdecl for x86. (Specifying
// it for other platforms is a no-op.)

#define JITDBGAPI extern "C"

#if defined(_MSC_VER)

#if defined(HOST_AMD64) || defined(HOST_ARM64)

// Functions which take a Compiler*
#pragma comment(linker, "/include:cBlock")
#pragma comment(linker, "/include:cBlocks")
#pragma comment(linker, "/include:cBlocksV")
#pragma comment(linker, "/include:cStmt")
#pragma comment(linker, "/include:cTree")
#pragma comment(linker, "/include:cTreeLIR")
#pragma comment(linker, "/include:cTreeRange")
#pragma comment(linker, "/include:cTrees")
#pragma comment(linker, "/include:cEH")
#pragma comment(linker, "/include:cVar")
#pragma comment(linker, "/include:cVarDsc")
#pragma comment(linker, "/include:cVars")
#pragma comment(linker, "/include:cVarsFinal")
#pragma comment(linker, "/include:cBlockPreds")
#pragma comment(linker, "/include:cBlockSuccs")
#pragma comment(linker, "/include:cReach")
#pragma comment(linker, "/include:cDoms")
#pragma comment(linker, "/include:cLiveness")
#pragma comment(linker, "/include:cCVarSet")
#pragma comment(linker, "/include:cLoop")
#pragma comment(linker, "/include:cLoopPtr")
#pragma comment(linker, "/include:cLoops")
#pragma comment(linker, "/include:cNewLoops")
#pragma comment(linker, "/include:cNewLoopsA")
#pragma comment(linker, "/include:cNewLoop")
#pragma comment(linker, "/include:cTreeFlags")
#pragma comment(linker, "/include:cVN")

// Functions which call the c* functions getting Compiler* using `JitTls::GetCompiler()`
#pragma comment(linker, "/include:dBlock")
#pragma comment(linker, "/include:dBlocks")
#pragma comment(linker, "/include:dBlocksV")
#pragma comment(linker, "/include:dStmt")
#pragma comment(linker, "/include:dTree")
#pragma comment(linker, "/include:dTreeLIR")
#pragma comment(linker, "/include:dTreeRange")
#pragma comment(linker, "/include:dTrees")
#pragma comment(linker, "/include:dEH")
#pragma comment(linker, "/include:dVar")
#pragma comment(linker, "/include:dVarDsc")
#pragma comment(linker, "/include:dVars")
#pragma comment(linker, "/include:dVarsFinal")
#pragma comment(linker, "/include:dBlockPreds")
#pragma comment(linker, "/include:dBlockSuccs")
#pragma comment(linker, "/include:dReach")
#pragma comment(linker, "/include:dDoms")
#pragma comment(linker, "/include:dLiveness")
#pragma comment(linker, "/include:dCVarSet")
#pragma comment(linker, "/include:dLoop")
#pragma comment(linker, "/include:dLoopPtr")
#pragma comment(linker, "/include:dLoops")
#pragma comment(linker, "/include:dNewLoops")
#pragma comment(linker, "/include:dNewLoopsA")
#pragma comment(linker, "/include:dNewLoop")
#pragma comment(linker, "/include:dTreeFlags")
#pragma comment(linker, "/include:dVN")

// Functions which don't require a Compiler*
#pragma comment(linker, "/include:dRegMask")
#pragma comment(linker, "/include:dBlockList")

// Functions which search for objects in the IR
#pragma comment(linker, "/include:dFindTreeInTree")
#pragma comment(linker, "/include:dFindTree")
#pragma comment(linker, "/include:dFindStmt")
#pragma comment(linker, "/include:dFindBlock")
#pragma comment(linker, "/include:dFindLoop")

#elif defined(HOST_X86)

// Functions which take a Compiler*
#pragma comment(linker, "/include:_cBlock")
#pragma comment(linker, "/include:_cBlocks")
#pragma comment(linker, "/include:_cBlocksV")
#pragma comment(linker, "/include:_cStmt")
#pragma comment(linker, "/include:_cTree")
#pragma comment(linker, "/include:_cTreeLIR")
#pragma comment(linker, "/include:_cTreeRange")
#pragma comment(linker, "/include:_cTrees")
#pragma comment(linker, "/include:_cEH")
#pragma comment(linker, "/include:_cVar")
#pragma comment(linker, "/include:_cVarDsc")
#pragma comment(linker, "/include:_cVars")
#pragma comment(linker, "/include:_cVarsFinal")
#pragma comment(linker, "/include:_cBlockPreds")
#pragma comment(linker, "/include:_cBlockSuccs")
#pragma comment(linker, "/include:_cReach")
#pragma comment(linker, "/include:_cDoms")
#pragma comment(linker, "/include:_cLiveness")
#pragma comment(linker, "/include:_cCVarSet")
#pragma comment(linker, "/include:_cLoop")
#pragma comment(linker, "/include:_cLoopPtr")
#pragma comment(linker, "/include:_cLoops")
#pragma comment(linker, "/include:_cNewLoops")
#pragma comment(linker, "/include:_cNewLoopsA")
#pragma comment(linker, "/include:_cNewLoop")
#pragma comment(linker, "/include:_cTreeFlags")
#pragma comment(linker, "/include:_cVN")

// Functions which call the c* functions getting Compiler* using `JitTls:_:GetCompiler()`
#pragma comment(linker, "/include:_dBlock")
#pragma comment(linker, "/include:_dBlocks")
#pragma comment(linker, "/include:_dBlocksV")
#pragma comment(linker, "/include:_dStmt")
#pragma comment(linker, "/include:_dTree")
#pragma comment(linker, "/include:_dTreeLIR")
#pragma comment(linker, "/include:_dTreeRange")
#pragma comment(linker, "/include:_dTrees")
#pragma comment(linker, "/include:_dEH")
#pragma comment(linker, "/include:_dVar")
#pragma comment(linker, "/include:_dVarDsc")
#pragma comment(linker, "/include:_dVars")
#pragma comment(linker, "/include:_dVarsFinal")
#pragma comment(linker, "/include:_dBlockPreds")
#pragma comment(linker, "/include:_dBlockSuccs")
#pragma comment(linker, "/include:_dReach")
#pragma comment(linker, "/include:_dDoms")
#pragma comment(linker, "/include:_dLiveness")
#pragma comment(linker, "/include:_dCVarSet")
#pragma comment(linker, "/include:_dLoop")
#pragma comment(linker, "/include:_dLoopPtr")
#pragma comment(linker, "/include:_dLoops")
#pragma comment(linker, "/include:_dNewLoops")
#pragma comment(linker, "/include:_dNewLoopsA")
#pragma comment(linker, "/include:_dNewLoop")
#pragma comment(linker, "/include:_dTreeFlags")
#pragma comment(linker, "/include:_dVN")

// Functions which don't require a Compiler*
#pragma comment(linker, "/include:_dRegMask")
#pragma comment(linker, "/include:_dBlockList")

// Functions which search for objects in the IR
#pragma comment(linker, "/include:_dFindTreeInTree")
#pragma comment(linker, "/include:_dFindTree")
#pragma comment(linker, "/include:_dFindStmt")
#pragma comment(linker, "/include:_dFindBlock")
#pragma comment(linker, "/include:_dFindLoop")

#endif // HOST_*

#endif // _MSC_VER

JITDBGAPI void __cdecl cBlock(Compiler* comp, BasicBlock* block)
{
    static unsigned sequenceNumber = 0; // separate calls with a number to indicate this function has been called
    printf("===================================================================== *Block %u\n", sequenceNumber++);
    comp->fgTableDispBasicBlock(block);
}

JITDBGAPI void __cdecl cBlocks(Compiler* comp)
{
    static unsigned sequenceNumber = 0; // separate calls with a number to indicate this function has been called
    printf("===================================================================== *Blocks %u\n", sequenceNumber++);
    comp->fgDispBasicBlocks();
}

JITDBGAPI void __cdecl cBlocksV(Compiler* comp)
{
    static unsigned sequenceNumber = 0; // separate calls with a number to indicate this function has been called
    printf("===================================================================== *BlocksV %u\n", sequenceNumber++);
    comp->fgDispBasicBlocks(true);
}

JITDBGAPI void __cdecl cStmt(Compiler* comp, Statement* statement)
{
    static unsigned sequenceNumber = 0; // separate calls with a number to indicate this function has been called
    printf("===================================================================== *Stmt %u\n", sequenceNumber++);
    comp->gtDispStmt(statement, ">>>");
}

JITDBGAPI void __cdecl cTree(Compiler* comp, GenTree* tree)
{
    static unsigned sequenceNumber = 0; // separate calls with a number to indicate this function has been called
    printf("===================================================================== *Tree %u\n", sequenceNumber++);
    comp->gtDispTree(tree, nullptr, ">>>");
}

JITDBGAPI void __cdecl cTreeLIR(Compiler* comp, GenTree* tree)
{
    static unsigned sequenceNumber = 0; // separate calls with a number to indicate this function has been called
    printf("===================================================================== *TreeLIR %u\n", sequenceNumber++);
    comp->gtDispLIRNode(tree);
}

JITDBGAPI void __cdecl cTreeRange(Compiler* comp, GenTree* first, GenTree* last)
{
    static unsigned sequenceNumber = 0; // separate calls with a number to indicate this function has been called
    printf("===================================================================== *TreeRange %u\n", sequenceNumber++);
    GenTree* cur = first;
    while (true)
    {
        comp->gtDispLIRNode(cur);
        if (cur == last)
            break;

        cur = cur->gtNext;
    }
}

JITDBGAPI void __cdecl cTrees(Compiler* comp)
{
    static unsigned sequenceNumber = 0; // separate calls with a number to indicate this function has been called
    printf("===================================================================== *Trees %u\n", sequenceNumber++);
    comp->fgDumpTrees(comp->fgFirstBB, nullptr);
}

JITDBGAPI void __cdecl cEH(Compiler* comp)
{
    static unsigned sequenceNumber = 0; // separate calls with a number to indicate this function has been called
    printf("===================================================================== *EH %u\n", sequenceNumber++);
    comp->fgDispHandlerTab();
}

JITDBGAPI void __cdecl cVar(Compiler* comp, unsigned lclNum)
{
    static unsigned sequenceNumber = 0; // separate calls with a number to indicate this function has been called
    printf("===================================================================== *Var %u\n", sequenceNumber++);
    comp->lvaDumpEntry(lclNum, Compiler::FINAL_FRAME_LAYOUT);
}

JITDBGAPI void __cdecl cVarDsc(Compiler* comp, LclVarDsc* varDsc)
{
    static unsigned sequenceNumber = 0; // separate calls with a number to indicate this function has been called
    printf("===================================================================== *VarDsc %u\n", sequenceNumber++);
    unsigned lclNum = comp->lvaGetLclNum(varDsc);
    comp->lvaDumpEntry(lclNum, Compiler::FINAL_FRAME_LAYOUT);
}

JITDBGAPI void __cdecl cVars(Compiler* comp)
{
    static unsigned sequenceNumber = 0; // separate calls with a number to indicate this function has been called
    printf("===================================================================== *Vars %u\n", sequenceNumber++);
    comp->lvaTableDump();
}

JITDBGAPI void __cdecl cVarsFinal(Compiler* comp)
{
    static unsigned sequenceNumber = 0; // separate calls with a number to indicate this function has been called
    printf("===================================================================== *Vars %u\n", sequenceNumber++);
    comp->lvaTableDump(Compiler::FINAL_FRAME_LAYOUT);
}

JITDBGAPI void __cdecl cBlockPreds(Compiler* comp, BasicBlock* block)
{
    static unsigned sequenceNumber = 0; // separate calls with a number to indicate this function has been called
    printf("===================================================================== *BlockPreds %u\n", sequenceNumber++);
    block->dspPreds();
}

JITDBGAPI void __cdecl cBlockSuccs(Compiler* comp, BasicBlock* block)
{
    static unsigned sequenceNumber = 0; // separate calls with a number to indicate this function has been called
    printf("===================================================================== *BlockSuccs %u\n", sequenceNumber++);
    block->dspSuccs(comp);
}

JITDBGAPI void __cdecl cReach(Compiler* comp)
{
    static unsigned sequenceNumber = 0; // separate calls with a number to indicate this function has been called
    printf("===================================================================== *Reach %u\n", sequenceNumber++);
    comp->fgDispReach();
}

JITDBGAPI void __cdecl cDoms(Compiler* comp)
{
    static unsigned sequenceNumber = 0; // separate calls with a number to indicate this function has been called
    printf("===================================================================== *Doms %u\n", sequenceNumber++);
    comp->fgDispDoms();
}

JITDBGAPI void __cdecl cLiveness(Compiler* comp)
{
    static unsigned sequenceNumber = 0; // separate calls with a number to indicate this function has been called
    printf("===================================================================== *Liveness %u\n", sequenceNumber++);
    comp->fgDispBBLiveness();
}

JITDBGAPI void __cdecl cCVarSet(Compiler* comp, VARSET_VALARG_TP vars)
{
    static unsigned sequenceNumber = 0; // separate calls with a number to indicate this function has been called
    printf("===================================================================== *CVarSet %u\n", sequenceNumber++);
    dumpConvertedVarSet(comp, vars);
    printf("\n"); // dumpConvertedVarSet() doesn't emit a trailing newline
}

JITDBGAPI void __cdecl cLoop(Compiler* comp, unsigned loopNum)
{
    static unsigned sequenceNumber = 0; // separate calls with a number to indicate this function has been called
    printf("===================================================================== *Loop %u\n", sequenceNumber++);
    comp->optPrintLoopInfo(loopNum, /* verbose */ true);
    printf("\n");
}

JITDBGAPI void __cdecl cLoopPtr(Compiler* comp, const Compiler::LoopDsc* loop)
{
    static unsigned sequenceNumber = 0; // separate calls with a number to indicate this function has been called
    printf("===================================================================== *LoopPtr %u\n", sequenceNumber++);
    comp->optPrintLoopInfo(loop, /* verbose */ true);
    printf("\n");
}

JITDBGAPI void __cdecl cLoops(Compiler* comp)
{
    static unsigned sequenceNumber = 0; // separate calls with a number to indicate this function has been called
    printf("===================================================================== *Loops %u\n", sequenceNumber++);
    comp->optPrintLoopTable();
}

JITDBGAPI void __cdecl cNewLoops(Compiler* comp)
{
    static unsigned sequenceNumber = 0; // separate calls with a number to indicate this function has been called
    printf("===================================================================== *NewLoops %u\n", sequenceNumber++);
    FlowGraphNaturalLoops::Dump(comp->m_loops);
}

JITDBGAPI void __cdecl cNewLoopsA(Compiler* comp, FlowGraphNaturalLoops* loops)
{
    static unsigned sequenceNumber = 0; // separate calls with a number to indicate this function has been called
    printf("===================================================================== *NewLoopsA %u\n", sequenceNumber++);
    FlowGraphNaturalLoops::Dump(loops);
}

JITDBGAPI void __cdecl cNewLoop(Compiler* comp, FlowGraphNaturalLoop* loop)
{
    static unsigned sequenceNumber = 0; // separate calls with a number to indicate this function has been called
    printf("===================================================================== *NewLoop %u\n", sequenceNumber++);
    FlowGraphNaturalLoop::Dump(loop);
}

JITDBGAPI void __cdecl cTreeFlags(Compiler* comp, GenTree* tree)
{
    static unsigned sequenceNumber = 0; // separate calls with a number to indicate this function has been called
    printf("===================================================================== *TreeFlags %u\n", sequenceNumber++);

    int chars = 0;

    if (tree->gtFlags != 0)
    {
        chars += printf("flags=");

        // Node flags
        CLANG_FORMAT_COMMENT_ANCHOR;

#if defined(DEBUG)
        if (tree->gtDebugFlags & GTF_DEBUG_NODE_LARGE)
        {
            chars += printf("[NODE_LARGE]");
        }
        if (tree->gtDebugFlags & GTF_DEBUG_NODE_SMALL)
        {
            chars += printf("[NODE_SMALL]");
        }
        if (tree->gtDebugFlags & GTF_DEBUG_NODE_MORPHED)
        {
            chars += printf("[MORPHED]");
        }
#endif // defined(DEBUG)

        if (tree->gtFlags & GTF_COLON_COND)
        {
            chars += printf("[COLON_COND]");
        }

        // Operator flags

        genTreeOps op = tree->OperGet();
        switch (op)
        {
            case GT_LCL_VAR:
            case GT_LCL_FLD:
            case GT_LCL_ADDR:
            case GT_STORE_LCL_FLD:
            case GT_STORE_LCL_VAR:
                if (tree->gtFlags & GTF_VAR_DEF)
                {
                    chars += printf("[VAR_DEF]");
                }
                if (tree->gtFlags & GTF_VAR_USEASG)
                {
                    chars += printf("[VAR_USEASG]");
                }
                if (tree->gtFlags & GTF_VAR_ITERATOR)
                {
                    chars += printf("[VAR_ITERATOR]");
                }
                if (tree->gtFlags & GTF_VAR_MOREUSES)
                {
                    chars += printf("[VAR_MOREUSES]");
                }
                if (!comp->lvaGetDesc(tree->AsLclVarCommon())->lvPromoted)
                {
                    if (tree->gtFlags & GTF_VAR_DEATH)
                    {
                        chars += printf("[VAR_DEATH]");
                    }
                }
                else
                {
                    if (tree->gtFlags & GTF_VAR_FIELD_DEATH0)
                    {
                        chars += printf("[VAR_FIELD_DEATH0]");
                    }
                }
                if (tree->gtFlags & GTF_VAR_FIELD_DEATH1)
                {
                    chars += printf("[VAR_FIELD_DEATH1]");
                }
                if (tree->gtFlags & GTF_VAR_FIELD_DEATH2)
                {
                    chars += printf("[VAR_FIELD_DEATH2]");
                }
                if (tree->gtFlags & GTF_VAR_FIELD_DEATH3)
                {
                    chars += printf("[VAR_FIELD_DEATH3]");
                }
                if (tree->gtFlags & GTF_VAR_EXPLICIT_INIT)
                {
                    chars += printf("[VAR_EXPLICIT_INIT]");
                }
#if defined(DEBUG)
                if (tree->gtDebugFlags & GTF_DEBUG_VAR_CSE_REF)
                {
                    chars += printf("[VAR_CSE_REF]");
                }
#endif
                break;

            case GT_NO_OP:
                break;

            case GT_INDEX_ADDR:
                if (tree->gtFlags & GTF_INX_RNGCHK)
                {
                    chars += printf("[INX_RNGCHK]");
                }
                break;

            case GT_IND:
            case GT_STOREIND:

                if (tree->gtFlags & GTF_IND_VOLATILE)
                {
                    chars += printf("[IND_VOLATILE]");
                }
                if (tree->gtFlags & GTF_IND_TGT_NOT_HEAP)
                {
                    chars += printf("[IND_TGT_NOT_HEAP]");
                }
                if (tree->gtFlags & GTF_IND_TGT_HEAP)
                {
                    chars += printf("[IND_TGT_HEAP]");
                }
                if (tree->gtFlags & GTF_IND_REQ_ADDR_IN_REG)
                {
                    chars += printf("[IND_REQ_ADDR_IN_REG]");
                }
                if (tree->gtFlags & GTF_IND_UNALIGNED)
                {
                    chars += printf("[IND_UNALIGNED]");
                }
                if (tree->gtFlags & GTF_IND_INVARIANT)
                {
                    chars += printf("[IND_INVARIANT]");
                }
                if (tree->gtFlags & GTF_IND_NONNULL)
                {
                    chars += printf("[IND_NONNULL]");
                }
                if (tree->gtFlags & GTF_IND_INITCLASS)
                {
                    chars += printf("[IND_INITCLASS]");
                }
                break;

            case GT_MUL:
#if !defined(TARGET_64BIT)
            case GT_MUL_LONG:
#endif

                if (tree->gtFlags & GTF_MUL_64RSLT)
                {
                    chars += printf("[64RSLT]");
                }
                if (tree->gtFlags & GTF_ADDRMODE_NO_CSE)
                {
                    chars += printf("[ADDRMODE_NO_CSE]");
                }
                break;

            case GT_ADD:

                if (tree->gtFlags & GTF_ADDRMODE_NO_CSE)
                {
                    chars += printf("[ADDRMODE_NO_CSE]");
                }
                break;

            case GT_LSH:

                if (tree->gtFlags & GTF_ADDRMODE_NO_CSE)
                {
                    chars += printf("[ADDRMODE_NO_CSE]");
                }
                break;

            case GT_MOD:
            case GT_UMOD:
                break;

            case GT_EQ:
            case GT_NE:
            case GT_LT:
            case GT_LE:
            case GT_GT:
            case GT_GE:

                if (tree->gtFlags & GTF_RELOP_NAN_UN)
                {
                    chars += printf("[RELOP_NAN_UN]");
                }
                if (tree->gtFlags & GTF_RELOP_JMP_USED)
                {
                    chars += printf("[RELOP_JMP_USED]");
                }
                break;

            case GT_QMARK:

                if (tree->gtFlags & GTF_QMARK_CAST_INSTOF)
                {
                    chars += printf("[QMARK_CAST_INSTOF]");
                }
                break;

            case GT_BOX:

                if (tree->gtFlags & GTF_BOX_VALUE)
                {
                    chars += printf("[BOX_VALUE]");
                }

                if (tree->gtFlags & GTF_BOX_CLONED)
                {
                    chars += printf("[BOX_CLONED]");
                }
                break;

            case GT_ARR_ADDR:
                if (tree->gtFlags & GTF_ARR_ADDR_NONNULL)
                {
                    chars += printf("[ARR_ADDR_NONNULL]");
                }
                break;

            case GT_CNS_INT:
            {
                GenTreeFlags handleKind = (tree->gtFlags & GTF_ICON_HDL_MASK);
                if (handleKind != 0)
                {
                    chars += printf("[%s]", GenTree::gtGetHandleKindString(handleKind));
                }
            }
            break;

            case GT_BLK:
            case GT_STORE_BLK:
            case GT_STORE_DYN_BLK:

                if (tree->gtFlags & GTF_IND_VOLATILE)
                {
                    chars += printf("[IND_VOLATILE]");
                }
                if (tree->gtFlags & GTF_IND_UNALIGNED)
                {
                    chars += printf("[IND_UNALIGNED]");
                }
                break;

            case GT_CALL:

                if (tree->gtFlags & GTF_CALL_UNMANAGED)
                {
                    chars += printf("[CALL_UNMANAGED]");
                }
                if (tree->gtFlags & GTF_CALL_INLINE_CANDIDATE)
                {
                    chars += printf("[CALL_INLINE_CANDIDATE]");
                }
                if (!tree->AsCall()->IsVirtual())
                {
                    chars += printf("[CALL_NONVIRT]");
                }
                if (tree->AsCall()->IsVirtualVtable())
                {
                    chars += printf("[CALL_VIRT_VTABLE]");
                }
                if (tree->AsCall()->IsVirtualStub())
                {
                    chars += printf("[CALL_VIRT_STUB]");
                }
                if (tree->gtFlags & GTF_CALL_NULLCHECK)
                {
                    chars += printf("[CALL_NULLCHECK]");
                }
                if (tree->gtFlags & GTF_CALL_POP_ARGS)
                {
                    chars += printf("[CALL_POP_ARGS]");
                }
                if (tree->gtFlags & GTF_CALL_HOISTABLE)
                {
                    chars += printf("[CALL_HOISTABLE]");
                }

                // More flags associated with calls.

                {
                    GenTreeCall* call = tree->AsCall();

                    if (call->gtCallMoreFlags & GTF_CALL_M_EXPLICIT_TAILCALL)
                    {
                        chars += printf("[CALL_M_EXPLICIT_TAILCALL]");
                    }
                    if (call->gtCallMoreFlags & GTF_CALL_M_TAILCALL)
                    {
                        chars += printf("[CALL_M_TAILCALL]");
                    }
                    if (call->gtCallMoreFlags & GTF_CALL_M_RETBUFFARG)
                    {
                        chars += printf("[CALL_M_RETBUFFARG]");
                    }
                    if (call->gtCallMoreFlags & GTF_CALL_M_DELEGATE_INV)
                    {
                        chars += printf("[CALL_M_DELEGATE_INV]");
                    }
                    if (call->gtCallMoreFlags & GTF_CALL_M_NOGCCHECK)
                    {
                        chars += printf("[CALL_M_NOGCCHECK]");
                    }
                    if (call->gtCallMoreFlags & GTF_CALL_M_SPECIAL_INTRINSIC)
                    {
                        chars += printf("[CALL_M_SPECIAL_INTRINSIC]");
                    }

                    if (call->IsVirtualStub())
                    {
                        if (call->gtCallMoreFlags & GTF_CALL_M_VIRTSTUB_REL_INDIRECT)
                        {
                            chars += printf("[CALL_M_VIRTSTUB_REL_INDIRECT]");
                        }
                    }
                    else if (!call->IsVirtual())
                    {
                        if (call->gtCallMoreFlags & GTF_CALL_M_NONVIRT_SAME_THIS)
                        {
                            chars += printf("[CALL_M_NONVIRT_SAME_THIS]");
                        }
                    }

                    if (call->gtCallMoreFlags & GTF_CALL_M_FRAME_VAR_DEATH)
                    {
                        chars += printf("[CALL_M_FRAME_VAR_DEATH]");
                    }
                    if (call->gtCallMoreFlags & GTF_CALL_M_TAILCALL_VIA_JIT_HELPER)
                    {
                        chars += printf("[CALL_M_TAILCALL_VIA_JIT_HELPER]");
                    }
#if FEATURE_TAILCALL_OPT
                    if (call->gtCallMoreFlags & GTF_CALL_M_IMPLICIT_TAILCALL)
                    {
                        chars += printf("[CALL_M_IMPLICIT_TAILCALL]");
                    }
#endif
                    if (call->gtCallMoreFlags & GTF_CALL_M_PINVOKE)
                    {
                        chars += printf("[CALL_M_PINVOKE]");
                    }

                    if (call->IsFatPointerCandidate())
                    {
                        chars += printf("[CALL_FAT_POINTER_CANDIDATE]");
                    }

                    if (call->IsGuarded())
                    {
                        chars += printf("[CALL_GUARDED]");
                    }

                    if (call->IsExpRuntimeLookup())
                    {
                        chars += printf("[CALL_EXP_RUNTIME_LOOKUP]");
                    }

                    if (call->gtCallDebugFlags & GTF_CALL_MD_STRESS_TAILCALL)
                    {
                        chars += printf("[CALL_MD_STRESS_TAILCALL]");
                    }

                    if (call->gtCallDebugFlags & GTF_CALL_MD_DEVIRTUALIZED)
                    {
                        chars += printf("[CALL_MD_DEVIRTUALIZED]");
                    }

                    if (call->gtCallDebugFlags & GTF_CALL_MD_GUARDED)
                    {
                        chars += printf("[CALL_MD_GUARDED]");
                    }

                    if (call->gtCallDebugFlags & GTF_CALL_MD_UNBOXED)
                    {
                        chars += printf("[CALL_MD_UNBOXED]");
                    }
                }
                break;
            default:

            {
                GenTreeFlags flags = (tree->gtFlags & (~(GTF_COMMON_MASK | GTF_OVERFLOW)));
                if (flags != 0)
                {
                    chars += printf("[%08X]", flags);
                }
            }
            break;
        }

        // Common flags.

        if (tree->gtFlags & GTF_ASG)
        {
            chars += printf("[ASG]");
        }
        if (tree->gtFlags & GTF_CALL)
        {
            chars += printf("[CALL]");
        }
        switch (op)
        {
            case GT_MUL:
            case GT_CAST:
            case GT_ADD:
            case GT_SUB:
                if (tree->gtFlags & GTF_OVERFLOW)
                {
                    chars += printf("[OVERFLOW]");
                }
                break;
            default:
                break;
        }
        if (tree->gtFlags & GTF_EXCEPT)
        {
            chars += printf("[EXCEPT]");
        }
        if (tree->gtFlags & GTF_GLOB_REF)
        {
            chars += printf("[GLOB_REF]");
        }
        if (tree->gtFlags & GTF_ORDER_SIDEEFF)
        {
            chars += printf("[ORDER_SIDEEFF]");
        }
        if (tree->gtFlags & GTF_REVERSE_OPS)
        {
            if (op != GT_LCL_VAR)
            {
                chars += printf("[REVERSE_OPS]");
            }
        }
        if (tree->gtFlags & GTF_SPILLED)
        {
            chars += printf("[SPILLED_OPER]");
        }
#if FEATURE_SET_FLAGS
        if (tree->gtFlags & GTF_SET_FLAGS)
        {
            if ((op != GT_IND) && (op != GT_STOREIND))
            {
                chars += printf("[ZSF_SET_FLAGS]");
            }
        }
#endif
        if (tree->gtFlags & GTF_IND_NONFAULTING)
        {
            if (tree->OperIsIndirOrArrMetaData())
            {
                chars += printf("[IND_NONFAULTING]");
            }
        }
        if (tree->gtFlags & GTF_MAKE_CSE)
        {
            chars += printf("[MAKE_CSE]");
        }
        if (tree->gtFlags & GTF_DONT_CSE)
        {
            chars += printf("[DONT_CSE]");
        }
        if (tree->gtFlags & GTF_BOOLEAN)
        {
            chars += printf("[BOOLEAN]");
        }
        if (tree->gtFlags & GTF_UNSIGNED)
        {
            chars += printf("[SMALL_UNSIGNED]");
        }
        if (tree->gtFlags & GTF_SPILL)
        {
            chars += printf("[SPILL]");
        }
        if (tree->gtFlags & GTF_REUSE_REG_VAL)
        {
            if (op == GT_CNS_INT)
            {
                chars += printf("[REUSE_REG_VAL]");
            }
        }
    }
}

JITDBGAPI void __cdecl cVN(Compiler* comp, ValueNum vn)
{
    static unsigned sequenceNumber = 0; // separate calls with a number to indicate this function has been called
    printf("===================================================================== *VN %u\n", sequenceNumber++);
    comp->vnPrint(vn, 1);
    printf("\n");
}

JITDBGAPI void __cdecl dBlock(BasicBlock* block)
{
    cBlock(JitTls::GetCompiler(), block);
}

JITDBGAPI void __cdecl dBlocks()
{
    cBlocks(JitTls::GetCompiler());
}

JITDBGAPI void __cdecl dBlocksV()
{
    cBlocksV(JitTls::GetCompiler());
}

JITDBGAPI void __cdecl dStmt(Statement* statement)
{
    cStmt(JitTls::GetCompiler(), statement);
}

JITDBGAPI void __cdecl dTree(GenTree* tree)
{
    cTree(JitTls::GetCompiler(), tree);
}

JITDBGAPI void __cdecl dTreeLIR(GenTree* tree)
{
    cTreeLIR(JitTls::GetCompiler(), tree);
}

JITDBGAPI void __cdecl dTreeRange(GenTree* first, GenTree* last)
{
    cTreeRange(JitTls::GetCompiler(), first, last);
}

JITDBGAPI void __cdecl dTrees()
{
    cTrees(JitTls::GetCompiler());
}

JITDBGAPI void __cdecl dEH()
{
    cEH(JitTls::GetCompiler());
}

JITDBGAPI void __cdecl dVar(unsigned lclNum)
{
    cVar(JitTls::GetCompiler(), lclNum);
}

JITDBGAPI void __cdecl dVarDsc(LclVarDsc* varDsc)
{
    cVarDsc(JitTls::GetCompiler(), varDsc);
}

JITDBGAPI void __cdecl dVars()
{
    cVars(JitTls::GetCompiler());
}

JITDBGAPI void __cdecl dVarsFinal()
{
    cVarsFinal(JitTls::GetCompiler());
}

JITDBGAPI void __cdecl dBlockPreds(BasicBlock* block)
{
    cBlockPreds(JitTls::GetCompiler(), block);
}

JITDBGAPI void __cdecl dBlockSuccs(BasicBlock* block)
{
    cBlockSuccs(JitTls::GetCompiler(), block);
}

JITDBGAPI void __cdecl dReach()
{
    cReach(JitTls::GetCompiler());
}

JITDBGAPI void __cdecl dDoms()
{
    cDoms(JitTls::GetCompiler());
}

JITDBGAPI void __cdecl dLiveness()
{
    cLiveness(JitTls::GetCompiler());
}

JITDBGAPI void __cdecl dCVarSet(VARSET_VALARG_TP vars)
{
    cCVarSet(JitTls::GetCompiler(), vars);
}

JITDBGAPI void __cdecl dLoop(unsigned loopNum)
{
    cLoop(JitTls::GetCompiler(), loopNum);
}

JITDBGAPI void __cdecl dLoopPtr(const Compiler::LoopDsc* loop)
{
    cLoopPtr(JitTls::GetCompiler(), loop);
}

JITDBGAPI void __cdecl dLoops()
{
    cLoops(JitTls::GetCompiler());
}

JITDBGAPI void __cdecl dNewLoops()
{
    cNewLoops(JitTls::GetCompiler());
}

JITDBGAPI void __cdecl dNewLoopsA(FlowGraphNaturalLoops* loops)
{
    cNewLoopsA(JitTls::GetCompiler(), loops);
}

JITDBGAPI void __cdecl dNewLoop(FlowGraphNaturalLoop* loop)
{
    cNewLoop(JitTls::GetCompiler(), loop);
}

JITDBGAPI void __cdecl dTreeFlags(GenTree* tree)
{
    cTreeFlags(JitTls::GetCompiler(), tree);
}

JITDBGAPI void __cdecl dVN(ValueNum vn)
{
    cVN(JitTls::GetCompiler(), vn);
}

JITDBGAPI void __cdecl dRegMask(regMaskTP mask)
{
    static unsigned sequenceNumber = 0; // separate calls with a number to indicate this function has been called
    printf("===================================================================== dRegMask %u\n", sequenceNumber++);
    dspRegMask(mask);
    printf("\n"); // dspRegMask() doesn't emit a trailing newline
}

JITDBGAPI void __cdecl dBlockList(BasicBlockList* list)
{
    static unsigned sequenceNumber = 0; // separate calls with a number to indicate this function has been called
    printf("===================================================================== dBlockList %u\n", sequenceNumber++);
    while (list != nullptr)
    {
        printf(FMT_BB " ", list->block->bbNum);
        list = list->next;
    }
    printf("\n");
}

// Global variables available in debug mode.  That are set by debug APIs for finding
// Trees, Stmts, and/or Blocks using id or bbNum.
// That can be used in watch window or as a way to get address of fields for data breakpoints.

GenTree*           dbTree;
Statement*         dbStmt;
BasicBlock*        dbTreeBlock;
BasicBlock*        dbBlock;
Compiler::LoopDsc* dbLoop;

// Debug APIs for finding Trees, Stmts, and/or Blocks.
// As a side effect, they set the debug variables above.

JITDBGAPI GenTree* __cdecl dFindTreeInTree(GenTree* tree, unsigned id)
{
    if (tree == nullptr)
    {
        return nullptr;
    }

    if (tree->gtTreeID == id)
    {
        dbTree = tree;
        return tree;
    }

    GenTree* child = nullptr;
    tree->VisitOperands([&child, id](GenTree* operand) -> GenTree::VisitResult {
        child = dFindTreeInTree(child, id);
        return (child != nullptr) ? GenTree::VisitResult::Abort : GenTree::VisitResult::Continue;
    });

    return child;
}

JITDBGAPI GenTree* __cdecl dFindTree(unsigned id)
{
    Compiler* comp = JitTls::GetCompiler();

    dbTreeBlock = nullptr;
    dbTree      = nullptr;

    for (BasicBlock* const block : comp->Blocks())
    {
        for (Statement* const stmt : block->Statements())
        {
            GenTree* const tree = dFindTreeInTree(stmt->GetRootNode(), id);
            if (tree != nullptr)
            {
                dbTreeBlock = block;
                dbTree      = tree;
                return tree;
            }
        }
    }

    return nullptr;
}

JITDBGAPI Statement* __cdecl dFindStmt(unsigned id)
{
    Compiler* comp = JitTls::GetCompiler();

    dbStmt = nullptr;

    unsigned stmtId = 0;
    for (BasicBlock* const block : comp->Blocks())
    {
        for (Statement* const stmt : block->Statements())
        {
            stmtId++;
            if (stmtId == id)
            {
                dbStmt = stmt;
                return stmt;
            }
        }
    }

    return nullptr;
}

JITDBGAPI BasicBlock* __cdecl dFindBlock(unsigned bbNum)
{
    Compiler* comp = JitTls::GetCompiler();

    dbBlock = nullptr;

    for (BasicBlock* const block : comp->Blocks())
    {
        if (block->bbNum == bbNum)
        {
            dbBlock = block;
            return block;
        }
    }

    return nullptr;
}

JITDBGAPI Compiler::LoopDsc* __cdecl dFindLoop(unsigned loopNum)
{
    Compiler* comp = JitTls::GetCompiler();
    dbLoop         = nullptr;

    if (loopNum >= comp->optLoopCount)
    {
        printf("loopNum %u out of range\n", loopNum);
        return nullptr;
    }

    dbLoop = &comp->optLoopTable[loopNum];
    return dbLoop;
}

#endif // DEBUG

#if VARSET_COUNTOPS
// static
BitSetSupport::BitSetOpCounter Compiler::m_varsetOpCounter("VarSetOpCounts.log");
#endif
#if ALLVARSET_COUNTOPS
// static
BitSetSupport::BitSetOpCounter Compiler::m_allvarsetOpCounter("AllVarSetOpCounts.log");
#endif

// static
HelperCallProperties Compiler::s_helperCallProperties;

/*****************************************************************************/
/*****************************************************************************/

//------------------------------------------------------------------------
// killGCRefs:
// Given some tree node return does it need all GC refs to be spilled from
// callee save registers.
//
// Arguments:
//    tree       - the tree for which we ask about gc refs.
//
// Return Value:
//    true       - tree kills GC refs on callee save registers
//    false      - tree doesn't affect GC refs on callee save registers
bool Compiler::killGCRefs(GenTree* tree)
{
    if (tree->IsCall())
    {
        GenTreeCall* call = tree->AsCall();
        if (call->IsUnmanaged())
        {
            return true;
        }

        if (call->gtCallMethHnd == eeFindHelper(CORINFO_HELP_JIT_PINVOKE_BEGIN))
        {
            assert(opts.ShouldUsePInvokeHelpers());
            return true;
        }
    }
    else if (tree->OperIs(GT_START_PREEMPTGC))
    {
        return true;
    }

    return false;
}

//------------------------------------------------------------------------
// lvaIsOSRLocal: check if this local var is one that requires special
//     treatment for OSR compilations.
//
// Arguments:
//    varNum     - variable of interest
//
// Return Value:
//    true       - this is an OSR compile and this local requires special treatment
//    false      - not an OSR compile, or not an interesting local for OSR

bool Compiler::lvaIsOSRLocal(unsigned varNum)
{
    LclVarDsc* const varDsc = lvaGetDesc(varNum);

#ifdef DEBUG
    if (opts.IsOSR())
    {
        if (varDsc->lvIsOSRLocal)
        {
            // Sanity check for promoted fields of OSR locals.
            //
            if (varNum >= info.compLocalsCount)
            {
                assert(varDsc->lvIsStructField);
                assert(varDsc->lvParentLcl < info.compLocalsCount);
            }
        }
    }
    else
    {
        assert(!varDsc->lvIsOSRLocal);
    }
#endif

    return varDsc->lvIsOSRLocal;
}

//------------------------------------------------------------------------------
// gtTypeForNullCheck: helper to get the most optimal and correct type for nullcheck
//
// Arguments:
//    tree - the node for nullcheck;
//
var_types Compiler::gtTypeForNullCheck(GenTree* tree)
{
    static const var_types s_typesBySize[] = {TYP_UNDEF, TYP_BYTE,  TYP_SHORT, TYP_UNDEF, TYP_INT,
                                              TYP_UNDEF, TYP_UNDEF, TYP_UNDEF, TYP_LONG};

    if (!varTypeIsStruct(tree))
    {
#if defined(TARGET_XARCH)
        // Just an optimization for XARCH - smaller mov
        if (genTypeSize(tree) == 8)
        {
            return TYP_INT;
        }
#endif

        assert((genTypeSize(tree) < ARRAY_SIZE(s_typesBySize)) && (s_typesBySize[genTypeSize(tree)] != TYP_UNDEF));
        return s_typesBySize[genTypeSize(tree)];
    }
    // for the rest: probe a single byte to avoid potential AVEs
    return TYP_BYTE;
}

//------------------------------------------------------------------------------
// gtChangeOperToNullCheck: helper to change tree oper to a NULLCHECK.
//
// Arguments:
//    tree  - the node to change;
//    block - basic block of the node.
//
// Notes:
//    the function should not be called after lowering for platforms that do not support
//    emitting NULLCHECK nodes, like arm32. Use `Lowering::TransformUnusedIndirection`
//    that handles it and calls this function when appropriate.
//
void Compiler::gtChangeOperToNullCheck(GenTree* tree, BasicBlock* block)
{
    assert(tree->OperIs(GT_IND, GT_BLK));
    tree->ChangeOper(GT_NULLCHECK);
    tree->ChangeType(gtTypeForNullCheck(tree));
    tree->SetIndirExceptionFlags(this);
    block->SetFlags(BBF_HAS_NULLCHECK);
    optMethodFlags |= OMF_HAS_NULLCHECK;
}

#if defined(DEBUG)
//------------------------------------------------------------------------------
// devirtualizationDetailToString: describe the detailed devirtualization reason
//
// Arguments:
//    detail - detail to describe
//
// Returns:
//    descriptive string
//
const char* Compiler::devirtualizationDetailToString(CORINFO_DEVIRTUALIZATION_DETAIL detail)
{
    switch (detail)
    {
        case CORINFO_DEVIRTUALIZATION_UNKNOWN:
            return "unknown";
        case CORINFO_DEVIRTUALIZATION_SUCCESS:
            return "success";
        case CORINFO_DEVIRTUALIZATION_FAILED_CANON:
            return "object class was canonical";
        case CORINFO_DEVIRTUALIZATION_FAILED_COM:
            return "object class was com";
        case CORINFO_DEVIRTUALIZATION_FAILED_CAST:
            return "object class could not be cast to interface class";
        case CORINFO_DEVIRTUALIZATION_FAILED_LOOKUP:
            return "interface method could not be found";
        case CORINFO_DEVIRTUALIZATION_FAILED_DIM:
            return "interface method was default interface method";
        case CORINFO_DEVIRTUALIZATION_FAILED_SUBCLASS:
            return "object not subclass of base class";
        case CORINFO_DEVIRTUALIZATION_FAILED_SLOT:
            return "virtual method installed via explicit override";
        case CORINFO_DEVIRTUALIZATION_FAILED_BUBBLE:
            return "devirtualization crossed version bubble";
        case CORINFO_DEVIRTUALIZATION_MULTIPLE_IMPL:
            return "object class has multiple implementations of interface";
        case CORINFO_DEVIRTUALIZATION_FAILED_BUBBLE_CLASS_DECL:
            return "decl method is defined on class and decl method not in version bubble, and decl method not in "
                   "type closest to version bubble";
        case CORINFO_DEVIRTUALIZATION_FAILED_BUBBLE_INTERFACE_DECL:
            return "decl method is defined on interface and not in version bubble, and implementation type not "
                   "entirely defined in bubble";
        case CORINFO_DEVIRTUALIZATION_FAILED_BUBBLE_IMPL:
            return "object class not defined within version bubble";
        case CORINFO_DEVIRTUALIZATION_FAILED_BUBBLE_IMPL_NOT_REFERENCEABLE:
            return "object class cannot be referenced from R2R code due to missing tokens";
        case CORINFO_DEVIRTUALIZATION_FAILED_DUPLICATE_INTERFACE:
            return "crossgen2 virtual method algorithm and runtime algorithm differ in the presence of duplicate "
                   "interface implementations";
        case CORINFO_DEVIRTUALIZATION_FAILED_DECL_NOT_REPRESENTABLE:
            return "Decl method cannot be represented in R2R image";
        case CORINFO_DEVIRTUALIZATION_FAILED_TYPE_EQUIVALENCE:
            return "Support for type equivalence in devirtualization is not yet implemented in crossgen2";
        default:
            return "undefined";
    }
}
#endif // defined(DEBUG)

#if TRACK_ENREG_STATS
Compiler::EnregisterStats Compiler::s_enregisterStats;

void Compiler::EnregisterStats::RecordLocal(const LclVarDsc* varDsc)
{
    m_totalNumberOfVars++;
    if (varDsc->TypeGet() == TYP_STRUCT)
    {
        m_totalNumberOfStructVars++;
    }
    if (!varDsc->lvDoNotEnregister)
    {
        m_totalNumberOfEnregVars++;
        if (varDsc->TypeGet() == TYP_STRUCT)
        {
            m_totalNumberOfStructEnregVars++;
        }
    }
    else
    {
        switch (varDsc->GetDoNotEnregReason())
        {
            case DoNotEnregisterReason::AddrExposed:
                m_addrExposed++;
                break;
            case DoNotEnregisterReason::HiddenBufferStructArg:
                m_hiddenStructArg++;
                break;
            case DoNotEnregisterReason::DontEnregStructs:
                m_dontEnregStructs++;
                break;
            case DoNotEnregisterReason::NotRegSizeStruct:
                m_notRegSizeStruct++;
                break;
            case DoNotEnregisterReason::LocalField:
                m_localField++;
                break;
            case DoNotEnregisterReason::VMNeedsStackAddr:
                m_VMNeedsStackAddr++;
                break;
            case DoNotEnregisterReason::LiveInOutOfHandler:
                m_liveInOutHndlr++;
                break;
            case DoNotEnregisterReason::BlockOp:
                m_blockOp++;
                break;
            case DoNotEnregisterReason::IsStructArg:
                m_structArg++;
                break;
            case DoNotEnregisterReason::DepField:
                m_depField++;
                break;
            case DoNotEnregisterReason::NoRegVars:
                m_noRegVars++;
                break;
            case DoNotEnregisterReason::MinOptsGC:
                m_minOptsGC++;
                break;
#if !defined(TARGET_64BIT)
            case DoNotEnregisterReason::LongParamField:
                m_longParamField++;
                break;
#endif
#ifdef JIT32_GCENCODER
            case DoNotEnregisterReason::PinningRef:
                m_PinningRef++;
                break;
#endif
            case DoNotEnregisterReason::LclAddrNode:
                m_lclAddrNode++;
                break;

            case DoNotEnregisterReason::CastTakesAddr:
                m_castTakesAddr++;
                break;

            case DoNotEnregisterReason::StoreBlkSrc:
                m_storeBlkSrc++;
                break;

            case DoNotEnregisterReason::SwizzleArg:
                m_swizzleArg++;
                break;

            case DoNotEnregisterReason::BlockOpRet:
                m_blockOpRet++;
                break;

            case DoNotEnregisterReason::ReturnSpCheck:
                m_returnSpCheck++;
                break;

            case DoNotEnregisterReason::CallSpCheck:
                m_callSpCheck++;
                break;

            case DoNotEnregisterReason::SimdUserForcesDep:
                m_simdUserForcesDep++;
                break;

            default:
                unreached();
                break;
        }

        if (varDsc->GetDoNotEnregReason() == DoNotEnregisterReason::AddrExposed)
        {
            // We can't `assert(IsAddressExposed())` because `fgAdjustForAddressExposedOrWrittenThis`
            // does not clear `m_doNotEnregReason` on `this`.
            switch (varDsc->GetAddrExposedReason())
            {
                case AddressExposedReason::PARENT_EXPOSED:
                    m_parentExposed++;
                    break;

                case AddressExposedReason::TOO_CONSERVATIVE:
                    m_tooConservative++;
                    break;

                case AddressExposedReason::ESCAPE_ADDRESS:
                    m_escapeAddress++;
                    break;

                case AddressExposedReason::WIDE_INDIR:
                    m_wideIndir++;
                    break;

                case AddressExposedReason::OSR_EXPOSED:
                    m_osrExposed++;
                    break;

                case AddressExposedReason::STRESS_LCL_FLD:
                    m_stressLclFld++;
                    break;

                case AddressExposedReason::DISPATCH_RET_BUF:
                    m_dispatchRetBuf++;
                    break;

                case AddressExposedReason::STRESS_POISON_IMPLICIT_BYREFS:
                    m_stressPoisonImplicitByrefs++;
                    break;

                case AddressExposedReason::EXTERNALLY_VISIBLE_IMPLICITLY:
                    m_externallyVisibleImplicitly++;
                    break;

                default:
                    unreached();
                    break;
            }
        }
    }
}

void Compiler::EnregisterStats::Dump(FILE* fout) const
{
    const unsigned totalNumberOfNotStructVars =
        s_enregisterStats.m_totalNumberOfVars - s_enregisterStats.m_totalNumberOfStructVars;
    const unsigned totalNumberOfNotStructEnregVars =
        s_enregisterStats.m_totalNumberOfEnregVars - s_enregisterStats.m_totalNumberOfStructEnregVars;
    const unsigned notEnreg = s_enregisterStats.m_totalNumberOfVars - s_enregisterStats.m_totalNumberOfEnregVars;

    fprintf(fout, "\nLocals enregistration statistics:\n");
    if (m_totalNumberOfVars == 0)
    {
        fprintf(fout, "No locals to report.\n");
        return;
    }
    fprintf(fout, "total number of locals: %d, number of enregistered: %d, notEnreg: %d, ratio: %.2f\n",
            m_totalNumberOfVars, m_totalNumberOfEnregVars, m_totalNumberOfVars - m_totalNumberOfEnregVars,
            (float)m_totalNumberOfEnregVars / m_totalNumberOfVars);

    if (m_totalNumberOfStructVars != 0)
    {
        fprintf(fout, "total number of struct locals: %d, number of enregistered: %d, notEnreg: %d, ratio: %.2f\n",
                m_totalNumberOfStructVars, m_totalNumberOfStructEnregVars,
                m_totalNumberOfStructVars - m_totalNumberOfStructEnregVars,
                (float)m_totalNumberOfStructEnregVars / m_totalNumberOfStructVars);
    }

    const unsigned numberOfPrimitiveLocals = totalNumberOfNotStructVars - totalNumberOfNotStructEnregVars;
    if (numberOfPrimitiveLocals != 0)
    {
        fprintf(fout, "total number of primitive locals: %d, number of enregistered: %d, notEnreg: %d, ratio: %.2f\n",
                totalNumberOfNotStructVars, totalNumberOfNotStructEnregVars, numberOfPrimitiveLocals,
                (float)totalNumberOfNotStructEnregVars / totalNumberOfNotStructVars);
    }

    if (notEnreg == 0)
    {
        fprintf(fout, "All locals are enregistered.\n");
        return;
    }

#define PRINT_STATS(stat, total)                                                                                       \
    if (stat != 0)                                                                                                     \
    {                                                                                                                  \
        fprintf(fout, #stat " %d, ratio: %.2f\n", stat, (float)stat / total);                                          \
    }

    PRINT_STATS(m_addrExposed, notEnreg);
    PRINT_STATS(m_hiddenStructArg, notEnreg);
    PRINT_STATS(m_dontEnregStructs, notEnreg);
    PRINT_STATS(m_notRegSizeStruct, notEnreg);
    PRINT_STATS(m_localField, notEnreg);
    PRINT_STATS(m_VMNeedsStackAddr, notEnreg);
    PRINT_STATS(m_liveInOutHndlr, notEnreg);
    PRINT_STATS(m_blockOp, notEnreg);
    PRINT_STATS(m_structArg, notEnreg);
    PRINT_STATS(m_depField, notEnreg);
    PRINT_STATS(m_noRegVars, notEnreg);
    PRINT_STATS(m_minOptsGC, notEnreg);
#if !defined(TARGET_64BIT)
    PRINT_STATS(m_longParamField, notEnreg);
#endif // !TARGET_64BIT
#ifdef JIT32_GCENCODER
    PRINT_STATS(m_PinningRef, notEnreg);
#endif // JIT32_GCENCODER
    PRINT_STATS(m_lclAddrNode, notEnreg);
    PRINT_STATS(m_castTakesAddr, notEnreg);
    PRINT_STATS(m_storeBlkSrc, notEnreg);
    PRINT_STATS(m_swizzleArg, notEnreg);
    PRINT_STATS(m_blockOpRet, notEnreg);
    PRINT_STATS(m_returnSpCheck, notEnreg);
    PRINT_STATS(m_callSpCheck, notEnreg);
    PRINT_STATS(m_simdUserForcesDep, notEnreg);

    fprintf(fout, "\nAddr exposed details:\n");
    if (m_addrExposed == 0)
    {
        fprintf(fout, "\nNo address exposed locals to report.\n");
        return;
    }

    PRINT_STATS(m_parentExposed, m_addrExposed);
    PRINT_STATS(m_tooConservative, m_addrExposed);
    PRINT_STATS(m_escapeAddress, m_addrExposed);
    PRINT_STATS(m_wideIndir, m_addrExposed);
    PRINT_STATS(m_osrExposed, m_addrExposed);
    PRINT_STATS(m_stressLclFld, m_addrExposed);
    PRINT_STATS(m_dispatchRetBuf, m_addrExposed);
    PRINT_STATS(m_stressPoisonImplicitByrefs, m_addrExposed);
    PRINT_STATS(m_externallyVisibleImplicitly, m_addrExposed);
}
#endif // TRACK_ENREG_STATS<|MERGE_RESOLUTION|>--- conflicted
+++ resolved
@@ -5327,17 +5327,10 @@
     assert(!top->IsFirst());
 
 #if FEATURE_EH_CALLFINALLY_THUNKS
-<<<<<<< HEAD
     if (top->Prev()->KindIs(BBJ_CALLFINALLY))
     {
         // It must be a retless BBJ_CALLFINALLY if we get here.
-        assert(!top->Prev()->isBBCallAlwaysPair());
-=======
-            if (top->Prev()->KindIs(BBJ_CALLFINALLY))
-            {
-                // It must be a retless BBJ_CALLFINALLY if we get here.
-                assert(!top->Prev()->isBBCallFinallyPair());
->>>>>>> 7957edc2
+        assert(!top->Prev()->isBBCallFinallyPair());
 
         // If the block before the loop start is a retless BBJ_CALLFINALLY
         // with FEATURE_EH_CALLFINALLY_THUNKS, we can't add alignment
@@ -5349,8 +5342,7 @@
     }
 #endif // FEATURE_EH_CALLFINALLY_THUNKS
 
-<<<<<<< HEAD
-    if (top->Prev()->isBBCallAlwaysPairTail())
+    if (top->Prev()->isBBCallFinallyPairTail())
     {
         // If the previous block is the BBJ_ALWAYS of a
         // BBJ_CALLFINALLY/BBJ_ALWAYS pair, then we can't add alignment
@@ -5361,20 +5353,6 @@
                 loop->GetIndex());
         return false;
     }
-=======
-            if (top->Prev()->isBBCallFinallyPairTail())
-            {
-                // If the previous block is the BBJ_CALLFINALLYRET of a
-                // BBJ_CALLFINALLY/BBJ_CALLFINALLYRET pair, then we can't add alignment
-                // because we can't add instructions in that block. In the
-                // FEATURE_EH_CALLFINALLY_THUNKS case, it would affect the
-                // reported EH, as above.
-                JITDUMP("Skipping alignment for " FMT_LP "; its top block follows a CALLFINALLY/ALWAYS pair\n",
-                        loop->GetIndex());
-                continue;
-            }
-        }
->>>>>>> 7957edc2
 
     // Now we have an innerloop candidate that might need alignment
 
@@ -5465,34 +5443,9 @@
             BitVecOps::AddElemD(&loopTraits, alignedLoops, loop->GetIndex());
             INDEBUG(loopAlignCandidates++);
 
-<<<<<<< HEAD
             BasicBlock* prev = block->Prev();
             // shouldAlignLoop should have guaranteed these properties.
             assert((prev != nullptr) && !prev->HasFlag(BBF_COLD));
-=======
-        // If there is an unconditional jump that won't be removed
-        if (opts.compJitHideAlignBehindJmp && block->KindIs(BBJ_ALWAYS) && !block->CanRemoveJumpToNext(this))
-        {
-            // Track the lower weight blocks
-            if (block->bbWeight < minBlockSoFar)
-            {
-                if (currentAlignedLoop == nullptr)
-                {
-                    // Ok to insert align instruction in this block because it is not part of any aligned loop.
-                    minBlockSoFar = block->bbWeight;
-                    bbHavingAlign = block;
-                    JITDUMP(FMT_BB ", bbWeight=" FMT_WT " ends with unconditional 'jmp' \n", block->bbNum,
-                            block->bbWeight);
-                }
-            }
-        }
-
-        if (!block->IsLast() && block->Next()->isLoopAlign())
-        {
-            // Loop alignment is disabled for cold blocks
-            assert(!block->HasFlag(BBF_COLD));
-            BasicBlock* const loopTop = block->Next();
->>>>>>> 7957edc2
 
             if (bbHavingAlign == nullptr)
             {
@@ -5520,7 +5473,7 @@
 
         // Otherwise check if this is a candidate block for placing alignment for a future loop.
         // If there is an unconditional jump (which is not part of callf/always pair, and isn't to the next block)
-        if (opts.compJitHideAlignBehindJmp && block->KindIs(BBJ_ALWAYS) && !block->isBBCallAlwaysPairTail() &&
+        if (opts.compJitHideAlignBehindJmp && block->KindIs(BBJ_ALWAYS) && !block->isBBCallFinallyPairTail() &&
             !block->HasFlag(BBF_NONE_QUIRK))
         {
             // Track the lower weight blocks
