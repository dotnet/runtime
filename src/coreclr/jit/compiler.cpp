--- conflicted
+++ resolved
@@ -5173,17 +5173,10 @@
         // Conditional to Switch conversion
         //
         DoPhase(this, PHASE_SWITCH_RECOGNITION, &Compiler::optSwitchRecognition);
-<<<<<<< HEAD
-=======
 
         // Optimize block order
         //
         DoPhase(this, PHASE_OPTIMIZE_LAYOUT, &Compiler::optOptimizeLayout);
-
-        // Determine start of cold region if we are hot/cold splitting
-        //
-        DoPhase(this, PHASE_DETERMINE_FIRST_COLD_BLOCK, &Compiler::fgDetermineFirstColdBlock);
->>>>>>> ed5c1101
     }
 
 #ifdef DEBUG
