--- conflicted
+++ resolved
@@ -1990,17 +1990,6 @@
         instructionSetFlags.AddInstructionSet(InstructionSet_Vector512);
     }
 #elif defined(TARGET_ARM64)
-<<<<<<< HEAD
-    if (instructionSetFlags.HasInstructionSet(InstructionSet_AdvSimd))
-    {
-        instructionSetFlags.AddInstructionSet(InstructionSet_Vector64);
-        instructionSetFlags.AddInstructionSet(InstructionSet_Vector128);
-    }
-    if (instructionSetFlags.HasInstructionSet(InstructionSet_Sve))
-    {
-        instructionSetFlags.AddInstructionSet(InstructionSet_Vector);
-    }
-=======
     // Ensure required baseline ISAs are supported in JIT code, even if not passed in by the VM.
     instructionSetFlags.AddInstructionSet(InstructionSet_ArmBase);
     instructionSetFlags.AddInstructionSet(InstructionSet_ArmBase_Arm64);
@@ -2010,7 +1999,10 @@
     // Add virtual vector ISAs. These are both supported as part of the required baseline.
     instructionSetFlags.AddInstructionSet(InstructionSet_Vector64);
     instructionSetFlags.AddInstructionSet(InstructionSet_Vector128);
->>>>>>> fcf688a7
+    if (instructionSetFlags.HasInstructionSet(InstructionSet_Sve))
+    {
+        instructionSetFlags.AddInstructionSet(InstructionSet_Vector);
+    }
 #endif // TARGET_ARM64
 
     assert(instructionSetFlags.Equals(EnsureInstructionSetFlagsAreValid(instructionSetFlags)));
