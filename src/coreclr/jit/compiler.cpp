// Licensed to the .NET Foundation under one or more agreements.
// The .NET Foundation licenses this file to you under the MIT license.

/*XXXXXXXXXXXXXXXXXXXXXXXXXXXXXXXXXXXXXXXXXXXXXXXXXXXXXXXXXXXXXXXXXXXXXXXXXXXXX
XXXXXXXXXXXXXXXXXXXXXXXXXXXXXXXXXXXXXXXXXXXXXXXXXXXXXXXXXXXXXXXXXXXXXXXXXXXXXXX
XX                                                                           XX
XX                          Compiler                                         XX
XX                                                                           XX
XXXXXXXXXXXXXXXXXXXXXXXXXXXXXXXXXXXXXXXXXXXXXXXXXXXXXXXXXXXXXXXXXXXXXXXXXXXXXXX
XXXXXXXXXXXXXXXXXXXXXXXXXXXXXXXXXXXXXXXXXXXXXXXXXXXXXXXXXXXXXXXXXXXXXXXXXXXXXXX
*/
#include "jitpch.h"
#ifdef _MSC_VER
#pragma hdrstop
#endif // _MSC_VER
#include "hostallocator.h"
#include "emit.h"
#include "ssabuilder.h"
#include "valuenum.h"
#include "rangecheck.h"
#include "lower.h"
#include "stacklevelsetter.h"
#include "patchpointinfo.h"
#include "jitstd/algorithm.h"

extern ICorJitHost* g_jitHost;

unsigned Compiler::jitTotalMethodCompiled = 0;

#if defined(DEBUG)
LONG Compiler::jitNestingLevel = 0;
#endif // defined(DEBUG)

// static
bool                Compiler::s_pAltJitExcludeAssembliesListInitialized = false;
AssemblyNamesList2* Compiler::s_pAltJitExcludeAssembliesList            = nullptr;

#ifdef DEBUG
// static
bool                Compiler::s_pJitDisasmIncludeAssembliesListInitialized = false;
AssemblyNamesList2* Compiler::s_pJitDisasmIncludeAssembliesList            = nullptr;

// static
bool       Compiler::s_pJitFunctionFileInitialized = false;
MethodSet* Compiler::s_pJitMethodSet               = nullptr;
#endif // DEBUG

#ifdef CONFIGURABLE_ARM_ABI
// static
bool GlobalJitOptions::compFeatureHfa          = false;
LONG GlobalJitOptions::compUseSoftFPConfigured = 0;
#endif // CONFIGURABLE_ARM_ABI

/*****************************************************************************
 *
 *  Little helpers to grab the current cycle counter value; this is done
 *  differently based on target architecture, host toolchain, etc. The
 *  main thing is to keep the overhead absolutely minimal; in fact, on
 *  x86/x64 we use RDTSC even though it's not thread-safe; GetThreadCycles
 *  (which is monotonous) is just too expensive.
 */
#ifdef FEATURE_JIT_METHOD_PERF

#if defined(HOST_X86) || defined(HOST_AMD64)

#if defined(_MSC_VER)

#include <intrin.h>
inline bool _our_GetThreadCycles(unsigned __int64* cycleOut)
{
    *cycleOut = __rdtsc();
    return true;
}

#elif defined(__GNUC__)

inline bool _our_GetThreadCycles(unsigned __int64* cycleOut)
{
    uint32_t hi, lo;
    __asm__ __volatile__("rdtsc" : "=a"(lo), "=d"(hi));
    *cycleOut = (static_cast<unsigned __int64>(hi) << 32) | static_cast<unsigned __int64>(lo);
    return true;
}

#else // neither _MSC_VER nor __GNUC__

// The following *might* work - might as well try.
#define _our_GetThreadCycles(cp) GetThreadCycles(cp)

#endif

#elif defined(HOST_ARM) || defined(HOST_ARM64)

// If this doesn't work please see ../gc/gc.cpp for additional ARM
// info (and possible solutions).
#define _our_GetThreadCycles(cp) GetThreadCycles(cp)

#else // not x86/x64 and not ARM

// Don't know what this target is, but let's give it a try; if
// someone really wants to make this work, please add the right
// code here.
#define _our_GetThreadCycles(cp) GetThreadCycles(cp)

#endif // which host OS

const BYTE genTypeSizes[] = {
#define DEF_TP(tn, nm, jitType, sz, sze, asze, st, al, regTyp, regFld, csr, ctr, tf) sz,
#include "typelist.h"
#undef DEF_TP
};

const BYTE genTypeAlignments[] = {
#define DEF_TP(tn, nm, jitType, sz, sze, asze, st, al, regTyp, regFld, csr, ctr, tf) al,
#include "typelist.h"
#undef DEF_TP
};

const BYTE genTypeStSzs[] = {
#define DEF_TP(tn, nm, jitType, sz, sze, asze, st, al, regTyp, regFld, csr, ctr, tf) st,
#include "typelist.h"
#undef DEF_TP
};

const BYTE genActualTypes[] = {
#define DEF_TP(tn, nm, jitType, sz, sze, asze, st, al, regTyp, regFld, csr, ctr, tf) jitType,
#include "typelist.h"
#undef DEF_TP
};

#endif // FEATURE_JIT_METHOD_PERF
/*****************************************************************************/
inline unsigned getCurTime()
{
    SYSTEMTIME tim;

    GetSystemTime(&tim);

    return (((tim.wHour * 60) + tim.wMinute) * 60 + tim.wSecond) * 1000 + tim.wMilliseconds;
}

/*****************************************************************************/
#ifdef DEBUG
/*****************************************************************************/

static FILE* jitSrcFilePtr;

static unsigned jitCurSrcLine;

void Compiler::JitLogEE(unsigned level, const char* fmt, ...)
{
    va_list args;

    if (verbose)
    {
        va_start(args, fmt);
        vflogf(jitstdout(), fmt, args);
        va_end(args);
    }

    va_start(args, fmt);
    vlogf(level, fmt, args);
    va_end(args);
}

#endif // DEBUG

/*****************************************************************************/
#if defined(DEBUG) || MEASURE_NODE_SIZE || MEASURE_BLOCK_SIZE || DISPLAY_SIZES || CALL_ARG_STATS

static unsigned genMethodCnt;  // total number of methods JIT'ted
unsigned        genMethodICnt; // number of interruptible methods
unsigned        genMethodNCnt; // number of non-interruptible methods
static unsigned genSmallMethodsNeedingExtraMemoryCnt = 0;

#endif

/*****************************************************************************/
#if MEASURE_NODE_SIZE
NodeSizeStats genNodeSizeStats;
NodeSizeStats genNodeSizeStatsPerFunc;

unsigned  genTreeNcntHistBuckets[] = {10, 20, 30, 40, 50, 100, 200, 300, 400, 500, 1000, 5000, 10000, 0};
Histogram genTreeNcntHist(genTreeNcntHistBuckets);

unsigned  genTreeNsizHistBuckets[] = {1000, 5000, 10000, 50000, 100000, 500000, 1000000, 0};
Histogram genTreeNsizHist(genTreeNsizHistBuckets);
#endif // MEASURE_NODE_SIZE

/*****************************************************************************/
#if MEASURE_MEM_ALLOC

unsigned  memAllocHistBuckets[] = {64, 128, 192, 256, 512, 1024, 4096, 8192, 0};
Histogram memAllocHist(memAllocHistBuckets);
unsigned  memUsedHistBuckets[] = {16, 32, 64, 128, 192, 256, 512, 1024, 4096, 8192, 0};
Histogram memUsedHist(memUsedHistBuckets);

#endif // MEASURE_MEM_ALLOC

/*****************************************************************************
 *
 *  Variables to keep track of total code amounts.
 */

#if DISPLAY_SIZES

size_t grossVMsize; // Total IL code size
size_t grossNCsize; // Native code + data size
size_t totalNCsize; // Native code + data + GC info size (TODO-Cleanup: GC info size only accurate for JIT32_GCENCODER)
size_t gcHeaderISize; // GC header      size: interruptible methods
size_t gcPtrMapISize; // GC pointer map size: interruptible methods
size_t gcHeaderNSize; // GC header      size: non-interruptible methods
size_t gcPtrMapNSize; // GC pointer map size: non-interruptible methods

#endif // DISPLAY_SIZES

/*****************************************************************************
 *
 *  Variables to keep track of argument counts.
 */

#if CALL_ARG_STATS

unsigned argTotalCalls;
unsigned argHelperCalls;
unsigned argStaticCalls;
unsigned argNonVirtualCalls;
unsigned argVirtualCalls;

unsigned argTotalArgs; // total number of args for all calls (including objectPtr)
unsigned argTotalDWordArgs;
unsigned argTotalLongArgs;
unsigned argTotalFloatArgs;
unsigned argTotalDoubleArgs;

unsigned argTotalRegArgs;
unsigned argTotalTemps;
unsigned argTotalLclVar;
unsigned argTotalDeferred;
unsigned argTotalConst;

unsigned argTotalObjPtr;

unsigned argMaxTempsPerMethod;

unsigned  argCntBuckets[] = {0, 1, 2, 3, 4, 5, 6, 10, 0};
Histogram argCntTable(argCntBuckets);

unsigned  argDWordCntBuckets[] = {0, 1, 2, 3, 4, 5, 6, 10, 0};
Histogram argDWordCntTable(argDWordCntBuckets);

unsigned  argDWordLngCntBuckets[] = {0, 1, 2, 3, 4, 5, 6, 10, 0};
Histogram argDWordLngCntTable(argDWordLngCntBuckets);

unsigned  argTempsCntBuckets[] = {0, 1, 2, 3, 4, 5, 6, 10, 0};
Histogram argTempsCntTable(argTempsCntBuckets);

#endif // CALL_ARG_STATS

/*****************************************************************************
 *
 *  Variables to keep track of basic block counts.
 */

#if COUNT_BASIC_BLOCKS

//          --------------------------------------------------
//          Basic block count frequency table:
//          --------------------------------------------------
//              <=         1 ===>  26872 count ( 56% of total)
//               2 ..      2 ===>    669 count ( 58% of total)
//               3 ..      3 ===>   4687 count ( 68% of total)
//               4 ..      5 ===>   5101 count ( 78% of total)
//               6 ..     10 ===>   5575 count ( 90% of total)
//              11 ..     20 ===>   3028 count ( 97% of total)
//              21 ..     50 ===>   1108 count ( 99% of total)
//              51 ..    100 ===>    182 count ( 99% of total)
//             101 ..   1000 ===>     34 count (100% of total)
//            1001 ..  10000 ===>      0 count (100% of total)
//          --------------------------------------------------

unsigned  bbCntBuckets[] = {1, 2, 3, 5, 10, 20, 50, 100, 1000, 10000, 0};
Histogram bbCntTable(bbCntBuckets);

/* Histogram for the IL opcode size of methods with a single basic block */

unsigned  bbSizeBuckets[] = {1, 4, 8, 16, 32, 64, 128, 256, 512, 1024, 2048, 0};
Histogram bbOneBBSizeTable(bbSizeBuckets);

unsigned  domsChangedIterationBuckets[] = {1, 2, 3, 4, 5, 6, 7, 8, 9, 10, 0};
Histogram domsChangedIterationTable(domsChangedIterationBuckets);

unsigned  computeReachabilitySetsIterationBuckets[] = {1, 2, 3, 4, 5, 6, 7, 8, 9, 10, 0};
Histogram computeReachabilitySetsIterationTable(computeReachabilitySetsIterationBuckets);

unsigned  computeReachabilityIterationBuckets[] = {1, 2, 3, 4, 5, 6, 7, 8, 9, 10, 0};
Histogram computeReachabilityIterationTable(computeReachabilityIterationBuckets);

#endif // COUNT_BASIC_BLOCKS

/*****************************************************************************
 *
 *  Used by optFindNaturalLoops to gather statistical information such as
 *   - total number of natural loops
 *   - number of loops with 1, 2, ... exit conditions
 *   - number of loops that have an iterator (for like)
 *   - number of loops that have a constant iterator
 */

#if COUNT_LOOPS

unsigned totalLoopMethods;        // counts the total number of methods that have natural loops
unsigned maxLoopsPerMethod;       // counts the maximum number of loops a method has
unsigned totalLoopOverflows;      // # of methods that identified more loops than we can represent
unsigned totalLoopCount;          // counts the total number of natural loops
unsigned totalUnnatLoopCount;     // counts the total number of (not-necessarily natural) loops
unsigned totalUnnatLoopOverflows; // # of methods that identified more unnatural loops than we can represent
unsigned iterLoopCount;           // counts the # of loops with an iterator (for like)
unsigned constIterLoopCount;      // counts the # of loops with a constant iterator (for like)
bool     hasMethodLoops;          // flag to keep track if we already counted a method as having loops
unsigned loopsThisMethod;         // counts the number of loops in the current method
bool     loopOverflowThisMethod;  // True if we exceeded the max # of loops in the method.

/* Histogram for number of loops in a method */

unsigned  loopCountBuckets[] = {0, 1, 2, 3, 4, 5, 6, 7, 8, 9, 10, 11, 12, 0};
Histogram loopCountTable(loopCountBuckets);

/* Histogram for number of loop exits */

unsigned  loopExitCountBuckets[] = {0, 1, 2, 3, 4, 5, 6, 0};
Histogram loopExitCountTable(loopExitCountBuckets);

#endif // COUNT_LOOPS

//------------------------------------------------------------------------
// getJitGCType: Given the VM's CorInfoGCType convert it to the JIT's var_types
//
// Arguments:
//    gcType    - an enum value that originally came from an element
//                of the BYTE[] returned from getClassGClayout()
//
// Return Value:
//    The corresponding enum value from the JIT's var_types
//
// Notes:
//   The gcLayout of each field of a struct is returned from getClassGClayout()
//   as a BYTE[] but each BYTE element is actually a CorInfoGCType value
//   Note when we 'know' that there is only one element in this array
//   the JIT will often pass the address of a single BYTE, instead of a BYTE[]
//

var_types Compiler::getJitGCType(BYTE gcType)
{
    var_types     result      = TYP_UNKNOWN;
    CorInfoGCType corInfoType = (CorInfoGCType)gcType;

    if (corInfoType == TYPE_GC_NONE)
    {
        result = TYP_I_IMPL;
    }
    else if (corInfoType == TYPE_GC_REF)
    {
        result = TYP_REF;
    }
    else if (corInfoType == TYPE_GC_BYREF)
    {
        result = TYP_BYREF;
    }
    else
    {
        noway_assert(!"Bad value of 'gcType'");
    }
    return result;
}

#ifdef TARGET_X86
//---------------------------------------------------------------------------
// isTrivialPointerSizedStruct:
//    Check if the given struct type contains only one pointer-sized integer value type
//
// Arguments:
//    clsHnd - the handle for the struct type.
//
// Return Value:
//    true if the given struct type contains only one pointer-sized integer value type,
//    false otherwise.
//
bool Compiler::isTrivialPointerSizedStruct(CORINFO_CLASS_HANDLE clsHnd) const
{
    assert(info.compCompHnd->isValueClass(clsHnd));
    if (info.compCompHnd->getClassSize(clsHnd) != TARGET_POINTER_SIZE)
    {
        return false;
    }
    for (;;)
    {
        // all of class chain must be of value type and must have only one field
        if (!info.compCompHnd->isValueClass(clsHnd) || info.compCompHnd->getClassNumInstanceFields(clsHnd) != 1)
        {
            return false;
        }

        CORINFO_CLASS_HANDLE* pClsHnd   = &clsHnd;
        CORINFO_FIELD_HANDLE  fldHnd    = info.compCompHnd->getFieldInClass(clsHnd, 0);
        CorInfoType           fieldType = info.compCompHnd->getFieldType(fldHnd, pClsHnd);

        var_types vt = JITtype2varType(fieldType);

        if (fieldType == CORINFO_TYPE_VALUECLASS)
        {
            clsHnd = *pClsHnd;
        }
        else if (varTypeIsI(vt) && !varTypeIsGC(vt))
        {
            return true;
        }
        else
        {
            return false;
        }
    }
}
#endif // TARGET_X86

//---------------------------------------------------------------------------
// isNativePrimitiveStructType:
//    Check if the given struct type is an intrinsic type that should be treated as though
//    it is not a struct at the unmanaged ABI boundary.
//
// Arguments:
//    clsHnd - the handle for the struct type.
//
// Return Value:
//    true if the given struct type should be treated as a primitive for unmanaged calls,
//    false otherwise.
//
bool Compiler::isNativePrimitiveStructType(CORINFO_CLASS_HANDLE clsHnd)
{
    if (!isIntrinsicType(clsHnd))
    {
        return false;
    }
    const char* namespaceName = nullptr;
    const char* typeName      = getClassNameFromMetadata(clsHnd, &namespaceName);

    if (strcmp(namespaceName, "System.Runtime.InteropServices") != 0)
    {
        return false;
    }

    return strcmp(typeName, "CLong") == 0 || strcmp(typeName, "CULong") == 0 || strcmp(typeName, "NFloat") == 0;
}

//-----------------------------------------------------------------------------
// getPrimitiveTypeForStruct:
//     Get the "primitive" type that is used for a struct
//     of size 'structSize'.
//     We examine 'clsHnd' to check the GC layout of the struct and
//     return TYP_REF for structs that simply wrap an object.
//     If the struct is a one element HFA/HVA, we will return the
//     proper floating point or vector type.
//
// Arguments:
//    structSize - the size of the struct type, cannot be zero
//    clsHnd     - the handle for the struct type, used when may have
//                 an HFA or if we need the GC layout for an object ref.
//
// Return Value:
//    The primitive type (i.e. byte, short, int, long, ref, float, double)
//    used to pass or return structs of this size.
//    If we shouldn't use a "primitive" type then TYP_UNKNOWN is returned.
// Notes:
//    For 32-bit targets (X86/ARM32) the 64-bit TYP_LONG type is not
//    considered a primitive type by this method.
//    So a struct that wraps a 'long' is passed and returned in the
//    same way as any other 8-byte struct
//    For ARM32 if we have an HFA struct that wraps a 64-bit double
//    we will return TYP_DOUBLE.
//    For vector calling conventions, a vector is considered a "primitive"
//    type, as it is passed in a single register.
//
var_types Compiler::getPrimitiveTypeForStruct(unsigned structSize, CORINFO_CLASS_HANDLE clsHnd, bool isVarArg)
{
    assert(structSize != 0);

    var_types useType = TYP_UNKNOWN;

    // Start by determining if we have an HFA/HVA with a single element.
    if (GlobalJitOptions::compFeatureHfa)
    {
        // Arm64 Windows VarArg methods arguments will not classify HFA types, they will need to be treated
        // as if they are not HFA types.
        if (!(TargetArchitecture::IsArm64 && TargetOS::IsWindows && isVarArg))
        {
            switch (structSize)
            {
                case 4:
                case 8:
#ifdef TARGET_ARM64
                case 16:
#endif // TARGET_ARM64
                {
                    var_types hfaType = GetHfaType(clsHnd);
                    // We're only interested in the case where the struct size is equal to the size of the hfaType.
                    if (varTypeIsValidHfaType(hfaType))
                    {
                        if (genTypeSize(hfaType) == structSize)
                        {
                            useType = hfaType;
                        }
                        else
                        {
                            return TYP_UNKNOWN;
                        }
                    }
                }
            }
            if (useType != TYP_UNKNOWN)
            {
                return useType;
            }
        }
    }

    // Now deal with non-HFA/HVA structs.
    switch (structSize)
    {
        case 1:
            useType = TYP_UBYTE;
            break;

        case 2:
            useType = TYP_USHORT;
            break;

#if !defined(TARGET_XARCH) || defined(UNIX_AMD64_ABI)
        case 3:
            useType = TYP_INT;
            break;

#endif // !TARGET_XARCH || UNIX_AMD64_ABI

#ifdef TARGET_64BIT
        case 4:
            // We dealt with the one-float HFA above. All other 4-byte structs are handled as INT.
            useType = TYP_INT;
            break;

#if !defined(TARGET_XARCH) || defined(UNIX_AMD64_ABI)
        case 5:
        case 6:
        case 7:
            useType = TYP_I_IMPL;
            break;

#endif // !TARGET_XARCH || UNIX_AMD64_ABI
#endif // TARGET_64BIT

        case TARGET_POINTER_SIZE:
        {
            BYTE gcPtr = 0;
            // Check if this pointer-sized struct is wrapping a GC object
            info.compCompHnd->getClassGClayout(clsHnd, &gcPtr);
            useType = getJitGCType(gcPtr);
        }
        break;

        default:
            useType = TYP_UNKNOWN;
            break;
    }

    return useType;
}

//-----------------------------------------------------------------------------
// getArgTypeForStruct:
//     Get the type that is used to pass values of the given struct type.
//     If you have already retrieved the struct size then it should be
//     passed as the optional fourth argument, as this allows us to avoid
//     an extra call to getClassSize(clsHnd)
//
// Arguments:
//    clsHnd       - the handle for the struct type
//    wbPassStruct - An "out" argument with information about how
//                   the struct is to be passed
//    isVarArg     - is vararg, used to ignore HFA types for Arm64 windows varargs
//    structSize   - the size of the struct type,
//                   or zero if we should call getClassSize(clsHnd)
//
// Return Value:
//    For wbPassStruct you can pass a 'nullptr' and nothing will be written
//     or returned for that out parameter.
//    When *wbPassStruct is SPK_PrimitiveType this method's return value
//       is the primitive type used to pass the struct.
//    When *wbPassStruct is SPK_ByReference this method's return value
//       is always TYP_UNKNOWN and the struct type is passed by reference to a copy
//    When *wbPassStruct is SPK_ByValue or SPK_ByValueAsHfa this method's return value
//       is always TYP_STRUCT and the struct type is passed by value either
//       using multiple registers or on the stack.
//
// Assumptions:
//    The size must be the size of the given type.
//    The given class handle must be for a value type (struct).
//
// Notes:
//    About HFA types:
//        When the clsHnd is a one element HFA type we return the appropriate
//         floating point primitive type and *wbPassStruct is SPK_PrimitiveType
//        If there are two or more elements in the HFA type then the this method's
//         return value is TYP_STRUCT and *wbPassStruct is SPK_ByValueAsHfa
//
var_types Compiler::getArgTypeForStruct(CORINFO_CLASS_HANDLE clsHnd,
                                        structPassingKind*   wbPassStruct,
                                        bool                 isVarArg,
                                        unsigned             structSize)
{
    var_types         useType         = TYP_UNKNOWN;
    structPassingKind howToPassStruct = SPK_Unknown; // We must change this before we return

    assert(structSize != 0);

// Determine if we can pass the struct as a primitive type.
// Note that on x86 we only pass specific pointer-sized structs that satisfy isTrivialPointerSizedStruct checks.
#ifndef TARGET_X86
#ifdef UNIX_AMD64_ABI

    // An 8-byte struct may need to be passed in a floating point register
    // So we always consult the struct "Classifier" routine
    //
    SYSTEMV_AMD64_CORINFO_STRUCT_REG_PASSING_DESCRIPTOR structDesc;
    eeGetSystemVAmd64PassStructInRegisterDescriptor(clsHnd, &structDesc);

    if (structDesc.passedInRegisters && (structDesc.eightByteCount != 1))
    {
        // We can't pass this as a primitive type.
    }
    else if (structDesc.eightByteClassifications[0] == SystemVClassificationTypeSSE)
    {
        // If this is passed as a floating type, use that.
        // Otherwise, we'll use the general case - we don't want to use the "EightByteType"
        // directly, because it returns `TYP_INT` for any integral type <= 4 bytes, and
        // we need to preserve small types.
        useType = GetEightByteType(structDesc, 0);
    }
    else
#endif // UNIX_AMD64_ABI

        // The largest arg passed in a single register is MAX_PASS_SINGLEREG_BYTES,
        // so we can skip calling getPrimitiveTypeForStruct when we
        // have a struct that is larger than that.
        //
        if (structSize <= MAX_PASS_SINGLEREG_BYTES)
    {
        // We set the "primitive" useType based upon the structSize
        // and also examine the clsHnd to see if it is an HFA of count one
        useType = getPrimitiveTypeForStruct(structSize, clsHnd, isVarArg);
    }
#else
    if (isTrivialPointerSizedStruct(clsHnd))
    {
        useType = TYP_I_IMPL;
    }
#endif // !TARGET_X86

    // Did we change this struct type into a simple "primitive" type?
    //
    if (useType != TYP_UNKNOWN)
    {
        // Yes, we should use the "primitive" type in 'useType'
        howToPassStruct = SPK_PrimitiveType;
    }
    else // We can't replace the struct with a "primitive" type
    {
        // See if we can pass this struct by value, possibly in multiple registers
        // or if we should pass it by reference to a copy
        //
        if (structSize <= MAX_PASS_MULTIREG_BYTES)
        {
            // Structs that are HFA/HVA's are passed by value in multiple registers.
            // Arm64 Windows VarArg methods arguments will not classify HFA/HVA types, they will need to be treated
            // as if they are not HFA/HVA types.
            var_types hfaType;
            if (TargetArchitecture::IsArm64 && TargetOS::IsWindows && isVarArg)
            {
                hfaType = TYP_UNDEF;
            }
            else
            {
                hfaType = GetHfaType(clsHnd);
            }
            if (varTypeIsValidHfaType(hfaType))
            {
                // HFA's of count one should have been handled by getPrimitiveTypeForStruct
                assert(GetHfaCount(clsHnd) >= 2);

                // setup wbPassType and useType indicate that this is passed by value as an HFA
                //  using multiple registers
                //  (when all of the parameters registers are used, then the stack will be used)
                howToPassStruct = SPK_ByValueAsHfa;
                useType         = TYP_STRUCT;
            }
            else // Not an HFA struct type
            {

#ifdef UNIX_AMD64_ABI
                // The case of (structDesc.eightByteCount == 1) should have already been handled
                if ((structDesc.eightByteCount > 1) || !structDesc.passedInRegisters)
                {
                    // setup wbPassType and useType indicate that this is passed by value in multiple registers
                    //  (when all of the parameters registers are used, then the stack will be used)
                    howToPassStruct = SPK_ByValue;
                    useType         = TYP_STRUCT;
                }
                else
                {
                    assert(structDesc.eightByteCount == 0);
                    // Otherwise we pass this struct by reference to a copy
                    // setup wbPassType and useType indicate that this is passed using one register
                    //  (by reference to a copy)
                    howToPassStruct = SPK_ByReference;
                    useType         = TYP_UNKNOWN;
                }

#elif defined(TARGET_ARM64)

                // Structs that are pointer sized or smaller should have been handled by getPrimitiveTypeForStruct
                assert(structSize > TARGET_POINTER_SIZE);

                // On ARM64 structs that are 9-16 bytes are passed by value in multiple registers
                //
                if (structSize <= (TARGET_POINTER_SIZE * 2))
                {
                    // setup wbPassType and useType indicate that this is passed by value in multiple registers
                    //  (when all of the parameters registers are used, then the stack will be used)
                    howToPassStruct = SPK_ByValue;
                    useType         = TYP_STRUCT;
                }
                else // a structSize that is 17-32 bytes in size
                {
                    // Otherwise we pass this struct by reference to a copy
                    // setup wbPassType and useType indicate that this is passed using one register
                    //  (by reference to a copy)
                    howToPassStruct = SPK_ByReference;
                    useType         = TYP_UNKNOWN;
                }

#elif defined(TARGET_X86) || defined(TARGET_ARM) || defined(TARGET_LOONGARCH64) || defined(TARGET_RISCV64)

                // Otherwise we pass this struct by value on the stack
                // setup wbPassType and useType indicate that this is passed by value according to the X86/ARM32 ABI
                // On LOONGARCH64 struct that is 1-16 bytes is passed by value in one/two register(s)
                howToPassStruct = SPK_ByValue;
                useType         = TYP_STRUCT;

#else //  TARGET_XXX

                noway_assert(!"Unhandled TARGET in getArgTypeForStruct (with FEATURE_MULTIREG_ARGS=1)");

#endif //  TARGET_XXX
            }
        }
        else // (structSize > MAX_PASS_MULTIREG_BYTES)
        {
            // We have a (large) struct that can't be replaced with a "primitive" type
            // and can't be passed in multiple registers
            CLANG_FORMAT_COMMENT_ANCHOR;

#if defined(TARGET_X86) || defined(TARGET_ARM) || defined(UNIX_AMD64_ABI)

            // Otherwise we pass this struct by value on the stack
            // setup wbPassType and useType indicate that this is passed by value according to the X86/ARM32 ABI
            howToPassStruct = SPK_ByValue;
            useType         = TYP_STRUCT;

#elif defined(TARGET_AMD64) || defined(TARGET_ARM64) || defined(TARGET_LOONGARCH64) || defined(TARGET_RISCV64)

            // Otherwise we pass this struct by reference to a copy
            // setup wbPassType and useType indicate that this is passed using one register (by reference to a copy)
            howToPassStruct = SPK_ByReference;
            useType         = TYP_UNKNOWN;

#else //  TARGET_XXX

            noway_assert(!"Unhandled TARGET in getArgTypeForStruct");

#endif //  TARGET_XXX
        }
    }

    // 'howToPassStruct' must be set to one of the valid values before we return
    assert(howToPassStruct != SPK_Unknown);
    if (wbPassStruct != nullptr)
    {
        *wbPassStruct = howToPassStruct;
    }

    return useType;
}

//-----------------------------------------------------------------------------
// getReturnTypeForStruct:
//     Get the type that is used to return values of the given struct type.
//     If you have already retrieved the struct size then it should be
//     passed as the optional third argument, as this allows us to avoid
//     an extra call to getClassSize(clsHnd)
//
// Arguments:
//    clsHnd         - the handle for the struct type
//    callConv       - the calling convention of the function
//                     that returns this struct.
//    wbReturnStruct - An "out" argument with information about how
//                     the struct is to be returned
//    structSize     - the size of the struct type,
//                     or zero if we should call getClassSize(clsHnd)
//
// Return Value:
//    For wbReturnStruct you can pass a 'nullptr' and nothing will be written
//     or returned for that out parameter.
//    When *wbReturnStruct is SPK_PrimitiveType this method's return value
//       is the primitive type used to return the struct.
//    When *wbReturnStruct is SPK_ByReference this method's return value
//       is always TYP_UNKNOWN and the struct type is returned using a return buffer
//    When *wbReturnStruct is SPK_ByValue or SPK_ByValueAsHfa this method's return value
//       is always TYP_STRUCT and the struct type is returned using multiple registers.
//
// Assumptions:
//    The size must be the size of the given type.
//    The given class handle must be for a value type (struct).
//
// Notes:
//    About HFA types:
//        When the clsHnd is a one element HFA type then this method's return
//          value is the appropriate floating point primitive type and
//          *wbReturnStruct is SPK_PrimitiveType.
//        If there are two or more elements in the HFA type and the target supports
//          multireg return types then the return value is TYP_STRUCT and
//          *wbReturnStruct is SPK_ByValueAsHfa.
//        Additionally if there are two or more elements in the HFA type and
//          the target doesn't support multreg return types then it is treated
//          as if it wasn't an HFA type.
//    About returning TYP_STRUCT:
//        Whenever this method's return value is TYP_STRUCT it always means
//         that multiple registers are used to return this struct.
//
var_types Compiler::getReturnTypeForStruct(CORINFO_CLASS_HANDLE     clsHnd,
                                           CorInfoCallConvExtension callConv,
                                           structPassingKind*       wbReturnStruct /* = nullptr */,
                                           unsigned                 structSize /* = 0 */)
{
    var_types         useType             = TYP_UNKNOWN;
    structPassingKind howToReturnStruct   = SPK_Unknown; // We must change this before we return
    bool              canReturnInRegister = true;

    assert(clsHnd != NO_CLASS_HANDLE);

    if (structSize == 0)
    {
        structSize = info.compCompHnd->getClassSize(clsHnd);
    }
    assert(structSize > 0);

#ifdef UNIX_AMD64_ABI
    // An 8-byte struct may need to be returned in a floating point register
    // So we always consult the struct "Classifier" routine
    //
    SYSTEMV_AMD64_CORINFO_STRUCT_REG_PASSING_DESCRIPTOR structDesc;
    eeGetSystemVAmd64PassStructInRegisterDescriptor(clsHnd, &structDesc);

    if (structDesc.eightByteCount == 1)
    {
        assert(structSize <= sizeof(double));
        assert(structDesc.passedInRegisters);

        if (structDesc.eightByteClassifications[0] == SystemVClassificationTypeSSE)
        {
            // If this is returned as a floating type, use that.
            // Otherwise, leave as TYP_UNKNOWN and we'll sort things out below.
            useType           = GetEightByteType(structDesc, 0);
            howToReturnStruct = SPK_PrimitiveType;
        }
    }
    else
    {
        // Return classification is not always size based...
        canReturnInRegister = structDesc.passedInRegisters;
        if (!canReturnInRegister)
        {
            assert(structDesc.eightByteCount == 0);
            howToReturnStruct = SPK_ByReference;
            useType           = TYP_UNKNOWN;
        }
    }
#elif UNIX_X86_ABI
    if (callConv != CorInfoCallConvExtension::Managed && !isNativePrimitiveStructType(clsHnd))
    {
        canReturnInRegister = false;
        howToReturnStruct   = SPK_ByReference;
        useType             = TYP_UNKNOWN;
    }
#elif defined(TARGET_LOONGARCH64)
    if (structSize <= (TARGET_POINTER_SIZE * 2))
    {
        uint32_t floatFieldFlags = info.compCompHnd->getLoongArch64PassStructInRegisterFlags(clsHnd);

        if ((floatFieldFlags & STRUCT_FLOAT_FIELD_ONLY_ONE) != 0)
        {
            howToReturnStruct = SPK_PrimitiveType;
            useType           = (structSize > 4) ? TYP_DOUBLE : TYP_FLOAT;
        }
        else if (floatFieldFlags & (STRUCT_HAS_FLOAT_FIELDS_MASK ^ STRUCT_FLOAT_FIELD_ONLY_ONE))
        {
            howToReturnStruct = SPK_ByValue;
            useType           = TYP_STRUCT;
        }
    }

#elif defined(TARGET_RISCV64)
    if (structSize <= (TARGET_POINTER_SIZE * 2))
    {
        uint32_t floatFieldFlags = info.compCompHnd->getRISCV64PassStructInRegisterFlags(clsHnd);

        if ((floatFieldFlags & STRUCT_FLOAT_FIELD_ONLY_ONE) != 0)
        {
            howToReturnStruct = SPK_PrimitiveType;
            useType           = (structSize > 4) ? TYP_DOUBLE : TYP_FLOAT;
        }
        else if (floatFieldFlags & (STRUCT_HAS_FLOAT_FIELDS_MASK ^ STRUCT_FLOAT_FIELD_ONLY_ONE))
        {
            howToReturnStruct = SPK_ByValue;
            useType           = TYP_STRUCT;
        }
    }

#endif
    if (TargetOS::IsWindows && !TargetArchitecture::IsArm32 && callConvIsInstanceMethodCallConv(callConv) &&
        !isNativePrimitiveStructType(clsHnd))
    {
        canReturnInRegister = false;
        howToReturnStruct   = SPK_ByReference;
        useType             = TYP_UNKNOWN;
    }

    // Check for cases where a small struct is returned in a register
    // via a primitive type.
    //
    // The largest "primitive type" is MAX_PASS_SINGLEREG_BYTES
    // so we can skip calling getPrimitiveTypeForStruct when we
    // have a struct that is larger than that.
    if (canReturnInRegister && (useType == TYP_UNKNOWN) && (structSize <= MAX_PASS_SINGLEREG_BYTES))
    {
        // We set the "primitive" useType based upon the structSize
        // and also examine the clsHnd to see if it is an HFA of count one
        //
        // The ABI for struct returns in varArg methods, is same as the normal case,
        // so pass false for isVararg
        useType = getPrimitiveTypeForStruct(structSize, clsHnd, /*isVararg=*/false);

        if (useType != TYP_UNKNOWN)
        {
            if (structSize == genTypeSize(useType))
            {
                // Currently: 1, 2, 4, or 8 byte structs
                howToReturnStruct = SPK_PrimitiveType;
            }
            else
            {
                // Currently: 3, 5, 6, or 7 byte structs
                assert(structSize < genTypeSize(useType));
                howToReturnStruct = SPK_EnclosingType;
            }
        }
    }

#ifdef TARGET_64BIT
    // Note this handles an odd case when FEATURE_MULTIREG_RET is disabled and HFAs are enabled
    //
    // getPrimitiveTypeForStruct will return TYP_UNKNOWN for a struct that is an HFA of two floats
    // because when HFA are enabled, normally we would use two FP registers to pass or return it
    //
    // But if we don't have support for multiple register return types, we have to change this.
    // Since what we have is an 8-byte struct (float + float)  we change useType to TYP_I_IMPL
    // so that the struct is returned instead using an 8-byte integer register.
    //
    if ((FEATURE_MULTIREG_RET == 0) && (useType == TYP_UNKNOWN) && (structSize == (2 * sizeof(float))) && IsHfa(clsHnd))
    {
        useType           = TYP_I_IMPL;
        howToReturnStruct = SPK_PrimitiveType;
    }
#endif

    // Did we change this struct type into a simple "primitive" type?
    if (useType != TYP_UNKNOWN)
    {
        // If so, we should have already set howToReturnStruct, too.
        assert(howToReturnStruct != SPK_Unknown);
    }
    else if (canReturnInRegister) // We can't replace the struct with a "primitive" type
    {
        // See if we can return this struct by value, possibly in multiple registers
        // or if we should return it using a return buffer register
        //
        if ((FEATURE_MULTIREG_RET == 1) && (structSize <= MAX_RET_MULTIREG_BYTES))
        {
            // Structs that are HFA's are returned in multiple registers
            if (IsHfa(clsHnd))
            {
                // HFA's of count one should have been handled by getPrimitiveTypeForStruct
                assert(GetHfaCount(clsHnd) >= 2);

                // setup wbPassType and useType indicate that this is returned by value as an HFA
                //  using multiple registers
                howToReturnStruct = SPK_ByValueAsHfa;
                useType           = TYP_STRUCT;
            }
            else // Not an HFA struct type
            {

#ifdef UNIX_AMD64_ABI

                // The cases of (structDesc.eightByteCount == 1) and (structDesc.eightByteCount == 0)
                // should have already been handled
                assert(structDesc.eightByteCount > 1);
                // setup wbPassType and useType indicate that this is returned by value in multiple registers
                howToReturnStruct = SPK_ByValue;
                useType           = TYP_STRUCT;
                assert(structDesc.passedInRegisters == true);

#elif defined(TARGET_ARM64)

                // Structs that are pointer sized or smaller should have been handled by getPrimitiveTypeForStruct
                assert(structSize > TARGET_POINTER_SIZE);

                // On ARM64 structs that are 9-16 bytes are returned by value in multiple registers
                //
                if (structSize <= (TARGET_POINTER_SIZE * 2))
                {
                    // setup wbPassType and useType indicate that this is return by value in multiple registers
                    howToReturnStruct = SPK_ByValue;
                    useType           = TYP_STRUCT;
                }
                else // a structSize that is 17-32 bytes in size
                {
                    // Otherwise we return this struct using a return buffer
                    // setup wbPassType and useType indicate that this is returned using a return buffer register
                    //  (reference to a return buffer)
                    howToReturnStruct = SPK_ByReference;
                    useType           = TYP_UNKNOWN;
                }
#elif defined(TARGET_X86)

                // Only 8-byte structs are return in multiple registers.
                // We also only support multireg struct returns on x86 to match the native calling convention.
                // So return 8-byte structs only when the calling convention is a native calling convention.
                if (structSize == MAX_RET_MULTIREG_BYTES && callConv != CorInfoCallConvExtension::Managed)
                {
                    // setup wbPassType and useType indicate that this is return by value in multiple registers
                    howToReturnStruct = SPK_ByValue;
                    useType           = TYP_STRUCT;
                }
                else
                {
                    // Otherwise we return this struct using a return buffer
                    // setup wbPassType and useType indicate that this is returned using a return buffer register
                    //  (reference to a return buffer)
                    howToReturnStruct = SPK_ByReference;
                    useType           = TYP_UNKNOWN;
                }
#elif defined(TARGET_ARM)

                // Otherwise we return this struct using a return buffer
                // setup wbPassType and useType indicate that this is returned using a return buffer register
                //  (reference to a return buffer)
                howToReturnStruct = SPK_ByReference;
                useType           = TYP_UNKNOWN;

#elif defined(TARGET_LOONGARCH64) || defined(TARGET_RISCV64)

                // On LOONGARCH64/RISCV64 struct that is 1-16 bytes is returned by value in one/two register(s)
                howToReturnStruct = SPK_ByValue;
                useType           = TYP_STRUCT;

#else //  TARGET_XXX

                noway_assert(!"Unhandled TARGET in getReturnTypeForStruct (with FEATURE_MULTIREG_ARGS=1)");

#endif //  TARGET_XXX
            }
        }
        else // (structSize > MAX_RET_MULTIREG_BYTES) || (FEATURE_MULTIREG_RET == 0)
        {
            // We have a (large) struct that can't be replaced with a "primitive" type
            // and can't be returned in multiple registers

            // We return this struct using a return buffer register
            // setup wbPassType and useType indicate that this is returned using a return buffer register
            //  (reference to a return buffer)
            howToReturnStruct = SPK_ByReference;
            useType           = TYP_UNKNOWN;
        }
    }

    // 'howToReturnStruct' must be set to one of the valid values before we return
    assert(howToReturnStruct != SPK_Unknown);
    if (wbReturnStruct != nullptr)
    {
        *wbReturnStruct = howToReturnStruct;
    }

    return useType;
}

///////////////////////////////////////////////////////////////////////////////
//
// MEASURE_NOWAY: code to measure and rank dynamic occurrences of noway_assert.
// (Just the appearances of noway_assert, whether the assert is true or false.)
// This might help characterize the cost of noway_assert in non-DEBUG builds,
// or determine which noway_assert should be simple DEBUG-only asserts.
//
///////////////////////////////////////////////////////////////////////////////

#if MEASURE_NOWAY

struct FileLine
{
    char*    m_file;
    unsigned m_line;
    char*    m_condStr;

    FileLine() : m_file(nullptr), m_line(0), m_condStr(nullptr)
    {
    }

    FileLine(const char* file, unsigned line, const char* condStr) : m_line(line)
    {
        size_t newSize = (strlen(file) + 1) * sizeof(char);
        m_file         = HostAllocator::getHostAllocator().allocate<char>(newSize);
        strcpy_s(m_file, newSize, file);

        newSize   = (strlen(condStr) + 1) * sizeof(char);
        m_condStr = HostAllocator::getHostAllocator().allocate<char>(newSize);
        strcpy_s(m_condStr, newSize, condStr);
    }

    FileLine(const FileLine& other)
    {
        m_file    = other.m_file;
        m_line    = other.m_line;
        m_condStr = other.m_condStr;
    }

    // GetHashCode() and Equals() are needed by JitHashTable

    static unsigned GetHashCode(FileLine fl)
    {
        assert(fl.m_file != nullptr);
        unsigned code = fl.m_line;
        for (const char* p = fl.m_file; *p != '\0'; p++)
        {
            code += *p;
        }
        // Could also add condStr.
        return code;
    }

    static bool Equals(FileLine fl1, FileLine fl2)
    {
        return (fl1.m_line == fl2.m_line) && (0 == strcmp(fl1.m_file, fl2.m_file));
    }
};

typedef JitHashTable<FileLine, FileLine, size_t, HostAllocator> FileLineToCountMap;
FileLineToCountMap* NowayAssertMap;

void Compiler::RecordNowayAssert(const char* filename, unsigned line, const char* condStr)
{
    if (NowayAssertMap == nullptr)
    {
        NowayAssertMap = new (HostAllocator::getHostAllocator()) FileLineToCountMap(HostAllocator::getHostAllocator());
    }
    FileLine fl(filename, line, condStr);
    size_t*  pCount = NowayAssertMap->LookupPointer(fl);
    if (pCount == nullptr)
    {
        NowayAssertMap->Set(fl, 1);
    }
    else
    {
        ++(*pCount);
    }
}

void RecordNowayAssertGlobal(const char* filename, unsigned line, const char* condStr)
{
    if ((JitConfig.JitMeasureNowayAssert() == 1) && (JitTls::GetCompiler() != nullptr))
    {
        JitTls::GetCompiler()->RecordNowayAssert(filename, line, condStr);
    }
}

struct NowayAssertCountMap
{
    size_t   count;
    FileLine fl;

    NowayAssertCountMap() : count(0)
    {
    }

    struct compare
    {
        bool operator()(const NowayAssertCountMap& elem1, const NowayAssertCountMap& elem2)
        {
            return (ssize_t)elem2.count < (ssize_t)elem1.count; // sort in descending order
        }
    };
};

void DisplayNowayAssertMap()
{
    if (NowayAssertMap != nullptr)
    {
        FILE* fout;

        LPCWSTR strJitMeasureNowayAssertFile = JitConfig.JitMeasureNowayAssertFile();
        if (strJitMeasureNowayAssertFile != nullptr)
        {
            fout = _wfopen(strJitMeasureNowayAssertFile, W("a"));
            if (fout == nullptr)
            {
                fprintf(jitstdout(), "Failed to open JitMeasureNowayAssertFile \"%ws\"\n",
                        strJitMeasureNowayAssertFile);
                return;
            }
        }
        else
        {
            fout = jitstdout();
        }

        // Iterate noway assert map, create sorted table by occurrence, dump it.
        unsigned             count = NowayAssertMap->GetCount();
        NowayAssertCountMap* nacp  = new NowayAssertCountMap[count];
        unsigned             i     = 0;

        for (FileLineToCountMap::Node* const iter : FileLineToCountMap::KeyValueIteration(NowayAssertMap))
        {
            nacp[i].count = iter->GetValue();
            nacp[i].fl    = iter->GetKey();
            ++i;
        }

        jitstd::sort(nacp, nacp + count, NowayAssertCountMap::compare());

        if (fout == jitstdout())
        {
            // Don't output the header if writing to a file, since we'll be appending to existing dumps in that case.
            fprintf(fout, "\nnoway_assert counts:\n");
            fprintf(fout, "count, file, line, text\n");
        }

        for (i = 0; i < count; i++)
        {
            fprintf(fout, "%u, %s, %u, \"%s\"\n", nacp[i].count, nacp[i].fl.m_file, nacp[i].fl.m_line,
                    nacp[i].fl.m_condStr);
        }

        if (fout != jitstdout())
        {
            fclose(fout);
            fout = nullptr;
        }
    }
}

#endif // MEASURE_NOWAY

#if MEASURE_BLOCK_SIZE
size_t genFlowNodeSize;
size_t genFlowNodeCnt;
#endif // MEASURE_BLOCK_SIZE

/*****************************************************************************/
// We keep track of methods we've already compiled.

/*****************************************************************************
 *  Declare the statics
 */

#ifdef DEBUG
/* static */
LONG Compiler::s_compMethodsCount = 0; // to produce unique label names
#endif

#if MEASURE_MEM_ALLOC
/* static */
bool Compiler::s_dspMemStats = false;
#endif

#ifndef PROFILING_SUPPORTED
const bool Compiler::Options::compNoPInvokeInlineCB = false;
#endif

/*****************************************************************************
 *
 *  One time initialization code
 */

/* static */
void Compiler::compStartup()
{
#if DISPLAY_SIZES
    grossVMsize = grossNCsize = totalNCsize = 0;
#endif // DISPLAY_SIZES

    /* Initialize the table of tree node sizes */

    GenTree::InitNodeSize();

#ifdef JIT32_GCENCODER
    // Initialize the GC encoder lookup table

    GCInfo::gcInitEncoderLookupTable();
#endif

    /* Initialize the emitter */

    emitter::emitInit();

    // Static vars of ValueNumStore
    ValueNumStore::ValidateValueNumStoreStatics();

    compDisplayStaticSizes();
}

/*****************************************************************************
 *
 *  One time finalization code
 */

/* static */
void Compiler::compShutdown()
{
    if (s_pAltJitExcludeAssembliesList != nullptr)
    {
        s_pAltJitExcludeAssembliesList->~AssemblyNamesList2(); // call the destructor
        s_pAltJitExcludeAssembliesList = nullptr;
    }

#ifdef DEBUG
    if (s_pJitDisasmIncludeAssembliesList != nullptr)
    {
        s_pJitDisasmIncludeAssembliesList->~AssemblyNamesList2(); // call the destructor
        s_pJitDisasmIncludeAssembliesList = nullptr;
    }
#endif // DEBUG

#if MEASURE_NOWAY
    DisplayNowayAssertMap();
#endif // MEASURE_NOWAY

    /* Shut down the emitter */

    emitter::emitDone();

#if defined(DEBUG)
    // Finish reading and/or writing inline xml
    if (JitConfig.JitInlineDumpXmlFile() != nullptr)
    {
        FILE* file = _wfopen(JitConfig.JitInlineDumpXmlFile(), W("a"));
        if (file != nullptr)
        {
            InlineStrategy::FinalizeXml(file);
            fclose(file);
        }
        else
        {
            InlineStrategy::FinalizeXml();
        }
    }
#endif // defined(DEBUG)

#if defined(DEBUG) || MEASURE_NODE_SIZE || MEASURE_BLOCK_SIZE || DISPLAY_SIZES || CALL_ARG_STATS
    if (genMethodCnt == 0)
    {
        return;
    }
#endif

#if NODEBASH_STATS
    GenTree::ReportOperBashing(jitstdout());
#endif

#ifdef FEATURE_JIT_METHOD_PERF
    if (compJitTimeLogFilename != nullptr)
    {
        FILE* jitTimeLogFile = _wfopen(compJitTimeLogFilename, W("a"));
        if (jitTimeLogFile != nullptr)
        {
            CompTimeSummaryInfo::s_compTimeSummary.Print(jitTimeLogFile);
            fclose(jitTimeLogFile);
        }
    }

    JitTimer::Shutdown();
#endif // FEATURE_JIT_METHOD_PERF

#if COUNT_AST_OPERS

    // Add up all the counts so that we can show percentages of total
    unsigned totalCount = 0;
    for (unsigned op = 0; op < GT_COUNT; op++)
    {
        totalCount += GenTree::s_gtNodeCounts[op];
    }

    if (totalCount > 0)
    {
        struct OperInfo
        {
            unsigned   Count;
            unsigned   Size;
            genTreeOps Oper;
        };

        OperInfo opers[GT_COUNT];
        for (unsigned op = 0; op < GT_COUNT; op++)
        {
            opers[op] = {GenTree::s_gtNodeCounts[op], GenTree::s_gtTrueSizes[op], static_cast<genTreeOps>(op)};
        }

        jitstd::sort(opers, opers + ArrLen(opers), [](const OperInfo& l, const OperInfo& r) {
            // We'll be sorting in descending order.
            return l.Count >= r.Count;
        });

        unsigned remainingCount      = totalCount;
        unsigned remainingCountLarge = 0;
        unsigned remainingCountSmall = 0;

        unsigned countLarge = 0;
        unsigned countSmall = 0;

        jitprintf("\nGenTree operator counts (approximate):\n\n");

        for (OperInfo oper : opers)
        {
            unsigned size       = oper.Size;
            unsigned count      = oper.Count;
            double   percentage = 100.0 * count / totalCount;

            if (size > TREE_NODE_SZ_SMALL)
            {
                countLarge += count;
            }
            else
            {
                countSmall += count;
            }

            // Let's not show anything below a threshold
            if (percentage >= 0.5)
            {
                jitprintf("    GT_%-17s   %7u (%4.1lf%%) %3u bytes each\n", GenTree::OpName(oper.Oper), count,
                          percentage, size);
                remainingCount -= count;
            }
            else
            {
                if (size > TREE_NODE_SZ_SMALL)
                {
                    remainingCountLarge += count;
                }
                else
                {
                    remainingCountSmall += count;
                }
            }
        }

        if (remainingCount > 0)
        {
            jitprintf("    All other GT_xxx ...   %7u (%4.1lf%%) ... %4.1lf%% small + %4.1lf%% large\n", remainingCount,
                      100.0 * remainingCount / totalCount, 100.0 * remainingCountSmall / totalCount,
                      100.0 * remainingCountLarge / totalCount);
        }
        jitprintf("    -----------------------------------------------------\n");
        jitprintf("    Total    .......   %11u --ALL-- ... %4.1lf%% small + %4.1lf%% large\n", totalCount,
                  100.0 * countSmall / totalCount, 100.0 * countLarge / totalCount);
        jitprintf("\n");
    }

#endif // COUNT_AST_OPERS

#if DISPLAY_SIZES

    if (grossVMsize && grossNCsize)
    {
        jitprintf("\n");
        jitprintf("--------------------------------------\n");
        jitprintf("Function and GC info size stats\n");
        jitprintf("--------------------------------------\n");

        jitprintf("[%7u VM, %8u %6s %4u%%] %s\n", grossVMsize, grossNCsize, Target::g_tgtCPUName,
                  100 * grossNCsize / grossVMsize, "Total (excluding GC info)");

        jitprintf("[%7u VM, %8u %6s %4u%%] %s\n", grossVMsize, totalNCsize, Target::g_tgtCPUName,
                  100 * totalNCsize / grossVMsize, "Total (including GC info)");

        if (gcHeaderISize || gcHeaderNSize)
        {
            jitprintf("\n");

            jitprintf("GC tables   : [%7uI,%7uN] %7u byt  (%u%% of IL, %u%% of %s).\n", gcHeaderISize + gcPtrMapISize,
                      gcHeaderNSize + gcPtrMapNSize, totalNCsize - grossNCsize,
                      100 * (totalNCsize - grossNCsize) / grossVMsize, 100 * (totalNCsize - grossNCsize) / grossNCsize,
                      Target::g_tgtCPUName);

            jitprintf("GC headers  : [%7uI,%7uN] %7u byt, [%4.1fI,%4.1fN] %4.1f byt/meth\n", gcHeaderISize,
                      gcHeaderNSize, gcHeaderISize + gcHeaderNSize, (float)gcHeaderISize / (genMethodICnt + 0.001),
                      (float)gcHeaderNSize / (genMethodNCnt + 0.001),
                      (float)(gcHeaderISize + gcHeaderNSize) / genMethodCnt);

            jitprintf("GC ptr maps : [%7uI,%7uN] %7u byt, [%4.1fI,%4.1fN] %4.1f byt/meth\n", gcPtrMapISize,
                      gcPtrMapNSize, gcPtrMapISize + gcPtrMapNSize, (float)gcPtrMapISize / (genMethodICnt + 0.001),
                      (float)gcPtrMapNSize / (genMethodNCnt + 0.001),
                      (float)(gcPtrMapISize + gcPtrMapNSize) / genMethodCnt);
        }
        else
        {
            jitprintf("\n");

            jitprintf("GC tables   take up %u bytes (%u%% of instr, %u%% of %6s code).\n", totalNCsize - grossNCsize,
                      100 * (totalNCsize - grossNCsize) / grossVMsize, 100 * (totalNCsize - grossNCsize) / grossNCsize,
                      Target::g_tgtCPUName);
        }

#ifdef DEBUG
#if DOUBLE_ALIGN
        jitprintf("%u out of %u methods generated with double-aligned stack\n", Compiler::s_lvaDoubleAlignedProcsCount,
                  genMethodCnt);
#endif
#endif
    }

#endif // DISPLAY_SIZES

#if CALL_ARG_STATS
    compDispCallArgStats(jitstdout());
#endif

#if COUNT_BASIC_BLOCKS
    jitprintf("--------------------------------------------------\n");
    jitprintf("Basic block count frequency table:\n");
    jitprintf("--------------------------------------------------\n");
    bbCntTable.dump(jitstdout());
    jitprintf("--------------------------------------------------\n");

    jitprintf("\n");

    jitprintf("--------------------------------------------------\n");
    jitprintf("IL method size frequency table for methods with a single basic block:\n");
    jitprintf("--------------------------------------------------\n");
    bbOneBBSizeTable.dump(jitstdout());
    jitprintf("--------------------------------------------------\n");

    jitprintf("--------------------------------------------------\n");
    jitprintf("fgComputeDoms `while (change)` iterations:\n");
    jitprintf("--------------------------------------------------\n");
    domsChangedIterationTable.dump(jitstdout());
    jitprintf("--------------------------------------------------\n");

    jitprintf("--------------------------------------------------\n");
    jitprintf("fgComputeReachabilitySets `while (change)` iterations:\n");
    jitprintf("--------------------------------------------------\n");
    computeReachabilitySetsIterationTable.dump(jitstdout());
    jitprintf("--------------------------------------------------\n");

    jitprintf("--------------------------------------------------\n");
    jitprintf("fgComputeReachability `while (change)` iterations:\n");
    jitprintf("--------------------------------------------------\n");
    computeReachabilityIterationTable.dump(jitstdout());
    jitprintf("--------------------------------------------------\n");

#endif // COUNT_BASIC_BLOCKS

#if COUNT_LOOPS

    jitprintf("\n");
    jitprintf("---------------------------------------------------\n");
    jitprintf("Loop stats\n");
    jitprintf("---------------------------------------------------\n");
    jitprintf("Total number of methods with loops is %5u\n", totalLoopMethods);
    jitprintf("Total number of              loops is %5u\n", totalLoopCount);
    jitprintf("Maximum number of loops per method is %5u\n", maxLoopsPerMethod);
    jitprintf("# of methods overflowing nat loop table is %5u\n", totalLoopOverflows);
    jitprintf("Total number of 'unnatural' loops is %5u\n", totalUnnatLoopCount);
    jitprintf("# of methods overflowing unnat loop limit is %5u\n", totalUnnatLoopOverflows);
    jitprintf("Total number of loops with an         iterator is %5u\n", iterLoopCount);
    jitprintf("Total number of loops with a constant iterator is %5u\n", constIterLoopCount);

    jitprintf("--------------------------------------------------\n");
    jitprintf("Loop count frequency table:\n");
    jitprintf("--------------------------------------------------\n");
    loopCountTable.dump(jitstdout());
    jitprintf("--------------------------------------------------\n");
    jitprintf("Loop exit count frequency table:\n");
    jitprintf("--------------------------------------------------\n");
    loopExitCountTable.dump(jitstdout());
    jitprintf("--------------------------------------------------\n");

#endif // COUNT_LOOPS

#if MEASURE_NODE_SIZE

    jitprintf("\n");
    jitprintf("---------------------------------------------------\n");
    jitprintf("GenTree node allocation stats\n");
    jitprintf("---------------------------------------------------\n");

    jitprintf("Allocated %6I64u tree nodes (%7I64u bytes total, avg %4I64u bytes per method)\n",
              genNodeSizeStats.genTreeNodeCnt, genNodeSizeStats.genTreeNodeSize,
              genNodeSizeStats.genTreeNodeSize / genMethodCnt);

    jitprintf("Allocated %7I64u bytes of unused tree node space (%3.2f%%)\n",
              genNodeSizeStats.genTreeNodeSize - genNodeSizeStats.genTreeNodeActualSize,
              (float)(100 * (genNodeSizeStats.genTreeNodeSize - genNodeSizeStats.genTreeNodeActualSize)) /
                  genNodeSizeStats.genTreeNodeSize);

    jitprintf("\n");
    jitprintf("---------------------------------------------------\n");
    jitprintf("Distribution of per-method GenTree node counts:\n");
    genTreeNcntHist.dump(jitstdout());

    jitprintf("\n");
    jitprintf("---------------------------------------------------\n");
    jitprintf("Distribution of per-method GenTree node  allocations (in bytes):\n");
    genTreeNsizHist.dump(jitstdout());

#endif // MEASURE_NODE_SIZE

#if MEASURE_BLOCK_SIZE

    jitprintf("\n");
    jitprintf("---------------------------------------------------\n");
    jitprintf("BasicBlock and FlowEdge/BasicBlockList allocation stats\n");
    jitprintf("---------------------------------------------------\n");

    jitprintf("Allocated %6u basic blocks (%7u bytes total, avg %4u bytes per method)\n", BasicBlock::s_Count,
              BasicBlock::s_Size, BasicBlock::s_Size / genMethodCnt);
    jitprintf("Allocated %6u flow nodes (%7u bytes total, avg %4u bytes per method)\n", genFlowNodeCnt, genFlowNodeSize,
              genFlowNodeSize / genMethodCnt);

#endif // MEASURE_BLOCK_SIZE

#if MEASURE_MEM_ALLOC

    if (s_dspMemStats)
    {
        jitprintf("\nAll allocations:\n");
        ArenaAllocator::dumpAggregateMemStats(jitstdout());

        jitprintf("\nLargest method:\n");
        ArenaAllocator::dumpMaxMemStats(jitstdout());

        jitprintf("\n");
        jitprintf("---------------------------------------------------\n");
        jitprintf("Distribution of total memory allocated per method (in KB):\n");
        memAllocHist.dump(jitstdout());

        jitprintf("\n");
        jitprintf("---------------------------------------------------\n");
        jitprintf("Distribution of total memory used      per method (in KB):\n");
        memUsedHist.dump(jitstdout());
    }

#endif // MEASURE_MEM_ALLOC

#if LOOP_HOIST_STATS
#ifdef DEBUG // Always display loop stats in retail
    if (JitConfig.DisplayLoopHoistStats() != 0)
#endif // DEBUG
    {
        PrintAggregateLoopHoistStats(jitstdout());
    }
#endif // LOOP_HOIST_STATS

#if TRACK_ENREG_STATS
    if (JitConfig.JitEnregStats() != 0)
    {
        s_enregisterStats.Dump(jitstdout());
    }
#endif // TRACK_ENREG_STATS

#if MEASURE_PTRTAB_SIZE

    jitprintf("\n");
    jitprintf("---------------------------------------------------\n");
    jitprintf("GC pointer table stats\n");
    jitprintf("---------------------------------------------------\n");

    jitprintf("Reg pointer descriptor size (internal): %8u (avg %4u per method)\n", GCInfo::s_gcRegPtrDscSize,
              GCInfo::s_gcRegPtrDscSize / genMethodCnt);

    jitprintf("Total pointer table size: %8u (avg %4u per method)\n", GCInfo::s_gcTotalPtrTabSize,
              GCInfo::s_gcTotalPtrTabSize / genMethodCnt);

#endif // MEASURE_PTRTAB_SIZE

#if MEASURE_NODE_SIZE || MEASURE_BLOCK_SIZE || MEASURE_PTRTAB_SIZE || DISPLAY_SIZES

    if (genMethodCnt != 0)
    {
        jitprintf("\n");
        jitprintf("A total of %6u methods compiled", genMethodCnt);
#if DISPLAY_SIZES
        if (genMethodICnt || genMethodNCnt)
        {
            jitprintf(" (%u interruptible, %u non-interruptible)", genMethodICnt, genMethodNCnt);
        }
#endif // DISPLAY_SIZES
        jitprintf(".\n");
    }

#endif // MEASURE_NODE_SIZE || MEASURE_BLOCK_SIZE || MEASURE_PTRTAB_SIZE || DISPLAY_SIZES

#if EMITTER_STATS
    emitterStats(jitstdout());
#endif

#if MEASURE_FATAL
    jitprintf("\n");
    jitprintf("---------------------------------------------------\n");
    jitprintf("Fatal errors stats\n");
    jitprintf("---------------------------------------------------\n");
    jitprintf("   badCode:             %u\n", fatal_badCode);
    jitprintf("   noWay:               %u\n", fatal_noWay);
    jitprintf("   implLimitation:      %u\n", fatal_implLimitation);
    jitprintf("   NOMEM:               %u\n", fatal_NOMEM);
    jitprintf("   noWayAssertBody:     %u\n", fatal_noWayAssertBody);
#ifdef DEBUG
    jitprintf("   noWayAssertBodyArgs: %u\n", fatal_noWayAssertBodyArgs);
#endif // DEBUG
    jitprintf("   NYI:                 %u\n", fatal_NYI);
#endif // MEASURE_FATAL

#if CALL_ARG_STATS || COUNT_BASIC_BLOCKS || COUNT_LOOPS || EMITTER_STATS || MEASURE_NODE_SIZE || MEASURE_MEM_ALLOC
    DumpOnShutdown::DumpAll();
#endif
}

/*****************************************************************************
 *  Display static data structure sizes.
 */

/* static */
void Compiler::compDisplayStaticSizes()
{
#if MEASURE_NODE_SIZE
    GenTree::DumpNodeSizes();
#endif

#if EMITTER_STATS
    emitterStaticStats();
#endif
}

/*****************************************************************************
 *
 *  Constructor
 */
void Compiler::compInit(ArenaAllocator*       pAlloc,
                        CORINFO_METHOD_HANDLE methodHnd,
                        COMP_HANDLE           compHnd,
                        CORINFO_METHOD_INFO*  methodInfo,
                        InlineInfo*           inlineInfo)
{
    assert(pAlloc);
    compArenaAllocator = pAlloc;

    // Inlinee Compile object will only be allocated when needed for the 1st time.
    InlineeCompiler = nullptr;

    // Set the inline info.
    impInlineInfo       = inlineInfo;
    info.compCompHnd    = compHnd;
    info.compMethodHnd  = methodHnd;
    info.compMethodInfo = methodInfo;
    info.compClassHnd   = compHnd->getMethodClass(methodHnd);

#ifdef DEBUG
    compAllowStress = true;

    // set this early so we can use it without relying on random memory values
    verbose = compIsForInlining() ? impInlineInfo->InlinerCompiler->verbose : false;

    compNumStatementLinksTraversed = 0;
    compPoisoningAnyImplicitByrefs = false;
#endif

#if defined(DEBUG) || defined(LATE_DISASM) || DUMP_FLOWGRAPHS || DUMP_GC_TABLES
    // Initialize the method name and related info, as it is used early in determining whether to
    // apply stress modes, and which ones to apply.
    // Note that even allocating memory can invoke the stress mechanism, so ensure that both
    // 'compMethodName' and 'compFullName' are either null or valid before we allocate.
    // (The stress mode checks references these prior to checking bRangeAllowStress.)
    //
    info.compMethodName = nullptr;
    info.compClassName  = nullptr;
    info.compFullName   = nullptr;

    info.compMethodName = eeGetMethodName(methodHnd);
    info.compClassName  = eeGetClassName(info.compClassHnd);
    info.compFullName   = eeGetMethodFullName(methodHnd);
    info.compPerfScore  = 0.0;

    info.compMethodSuperPMIIndex = g_jitHost->getIntConfigValue(W("SuperPMIMethodContextNumber"), -1);
#endif // defined(DEBUG) || defined(LATE_DISASM) || DUMP_FLOWGRAPHS

#if defined(DEBUG)
    info.compMethodHashPrivate = 0;
#endif // defined(DEBUG)

#ifdef DEBUG
    // Opt-in to jit stress based on method hash ranges.
    //
    // Note the default (with JitStressRange not set) is that all
    // methods will be subject to stress.
    static ConfigMethodRange fJitStressRange;
    fJitStressRange.EnsureInit(JitConfig.JitStressRange());
    assert(!fJitStressRange.Error());
    compAllowStress =
        fJitStressRange.Contains(info.compMethodHash()) &&
        (JitConfig.JitStressOnly().isEmpty() ||
         JitConfig.JitStressOnly().contains(info.compMethodHnd, info.compClassHnd, &info.compMethodInfo->args));

#endif // DEBUG

    eeInfoInitialized = false;

    compDoAggressiveInlining = false;

    if (compIsForInlining())
    {
        m_inlineStrategy = nullptr;
        compInlineResult = inlineInfo->inlineResult;
    }
    else
    {
        m_inlineStrategy = new (this, CMK_Inlining) InlineStrategy(this);
        compInlineResult = nullptr;
    }

    // Initialize this to the first phase to run.
    mostRecentlyActivePhase = PHASE_PRE_IMPORT;

    // Initially, no phase checks are active, and all dumps are enabled.
    activePhaseChecks = PhaseChecks::CHECK_NONE;
    activePhaseDumps  = PhaseDumps::DUMP_ALL;

    fgInit();
    lvaInit();
    optInit();

    if (!compIsForInlining())
    {
        codeGen = getCodeGenerator(this);
        hashBv::Init(this);
        compVarScopeMap = nullptr;

        // If this method were a real constructor for Compiler, these would
        // become method initializations.
        impPendingBlockMembers    = JitExpandArray<BYTE>(getAllocator());
        impSpillCliquePredMembers = JitExpandArray<BYTE>(getAllocator());
        impSpillCliqueSuccMembers = JitExpandArray<BYTE>(getAllocator());

        new (&genIPmappings, jitstd::placement_t()) jitstd::list<IPmappingDsc>(getAllocator(CMK_DebugInfo));
        new (&genRichIPmappings, jitstd::placement_t()) jitstd::list<RichIPMapping>(getAllocator(CMK_DebugOnly));

        lvMemoryPerSsaData = SsaDefArray<SsaMemDef>();

        //
        // Initialize all the per-method statistics gathering data structures.
        //

        optLoopsCloned = 0;

#if LOOP_HOIST_STATS
        m_loopsConsidered             = 0;
        m_curLoopHasHoistedExpression = false;
        m_loopsWithHoistedExpressions = 0;
        m_totalHoistedExpressions     = 0;
#endif // LOOP_HOIST_STATS
#if MEASURE_NODE_SIZE
        genNodeSizeStatsPerFunc.Init();
#endif // MEASURE_NODE_SIZE
    }
    else
    {
        codeGen = nullptr;
    }

    compJmpOpUsed         = false;
    compLongUsed          = false;
    compTailCallUsed      = false;
    compTailPrefixSeen    = false;
    compLocallocSeen      = false;
    compLocallocUsed      = false;
    compLocallocOptimized = false;
    compQmarkRationalized = false;
    compQmarkUsed         = false;
    compFloatingPointUsed = false;

    compSuppressedZeroInit = false;

    compNeedsGSSecurityCookie = false;
    compGSReorderStackLayout  = false;

    compGeneratingProlog       = false;
    compGeneratingEpilog       = false;
    compGeneratingUnwindProlog = false;
    compGeneratingUnwindEpilog = false;

    compPostImportationCleanupDone = false;
    compLSRADone                   = false;
    compRationalIRForm             = false;

#ifdef DEBUG
    compCodeGenDone        = false;
    opts.compMinOptsIsUsed = false;
#endif
    opts.compMinOptsIsSet = false;

    // Used by fgFindJumpTargets for inlining heuristics.
    opts.instrCount = 0;

    // Used to track when we should consider running EarlyProp
    optMethodFlags       = 0;
    optNoReturnCallCount = 0;

#ifdef DEBUG
    m_nodeTestData      = nullptr;
    m_loopHoistCSEClass = FIRST_LOOP_HOIST_CSE_CLASS;
#endif
    m_switchDescMap  = nullptr;
    m_blockToEHPreds = nullptr;
    m_dominancePreds = nullptr;
    m_fieldSeqStore  = nullptr;
    m_refAnyClass    = nullptr;
    for (MemoryKind memoryKind : allMemoryKinds())
    {
        m_memorySsaMap[memoryKind] = nullptr;
    }

#ifdef DEBUG
    if (!compIsForInlining())
    {
        compDoComponentUnitTestsOnce();
    }
#endif // DEBUG

    vnStore                    = nullptr;
    m_outlinedCompositeSsaNums = nullptr;
    m_nodeToLoopMemoryBlockMap = nullptr;
    m_signatureToLookupInfoMap = nullptr;
    fgSsaPassesCompleted       = 0;
    fgSsaValid                 = false;
    fgVNPassesCompleted        = 0;

    // check that HelperCallProperties are initialized

    assert(s_helperCallProperties.IsPure(CORINFO_HELP_GETSHARED_GCSTATIC_BASE));
    assert(!s_helperCallProperties.IsPure(CORINFO_HELP_GETFIELDOBJ)); // quick sanity check

    // We start with the flow graph in tree-order
    fgOrder = FGOrderTree;

    m_classLayoutTable = nullptr;

#ifdef FEATURE_SIMD
    m_simdHandleCache = nullptr;
#endif // FEATURE_SIMD

    compUsesThrowHelper = false;

    m_preferredInitCctor = CORINFO_HELP_UNDEF;
}

/*****************************************************************************
 *
 *  Destructor
 */

void Compiler::compDone()
{
}

void* Compiler::compGetHelperFtn(CorInfoHelpFunc ftnNum,        /* IN  */
                                 void**          ppIndirection) /* OUT */
{
    void* addr;

    if (info.compMatchedVM)
    {
        addr = info.compCompHnd->getHelperFtn(ftnNum, ppIndirection);
    }
    else
    {
        // If we don't have a matched VM, we won't get valid results when asking for a helper function.
        addr = UlongToPtr(0xCA11CA11); // "callcall"
    }

    return addr;
}

unsigned Compiler::compGetTypeSize(CorInfoType cit, CORINFO_CLASS_HANDLE clsHnd)
{
    var_types sigType = genActualType(JITtype2varType(cit));
    unsigned  sigSize;
    sigSize = genTypeSize(sigType);
    if (cit == CORINFO_TYPE_VALUECLASS)
    {
        sigSize = info.compCompHnd->getClassSize(clsHnd);
    }
    else if (cit == CORINFO_TYPE_REFANY)
    {
        sigSize = 2 * TARGET_POINTER_SIZE;
    }
    return sigSize;
}

#ifdef DEBUG
static bool DidComponentUnitTests = false;

void Compiler::compDoComponentUnitTestsOnce()
{
    if (!JitConfig.RunComponentUnitTests())
    {
        return;
    }

    if (!DidComponentUnitTests)
    {
        DidComponentUnitTests = true;
        ValueNumStore::RunTests(this);
        BitSetSupport::TestSuite(getAllocatorDebugOnly());
    }
}

//------------------------------------------------------------------------
// compGetJitDefaultFill:
//
// Return Value:
//    An unsigned char value used to initizalize memory allocated by the JIT.
//    The default value is taken from DOTNET_JitDefaultFill,  if is not set
//    the value will be 0xdd.  When JitStress is active a random value based
//    on the method hash is used.
//
// Notes:
//    Note that we can't use small values like zero, because we have some
//    asserts that can fire for such values.
//
// static
unsigned char Compiler::compGetJitDefaultFill(Compiler* comp)
{
    unsigned char defaultFill = (unsigned char)JitConfig.JitDefaultFill();

    if (comp != nullptr && comp->compStressCompile(STRESS_GENERIC_VARN, 50))
    {
        unsigned temp;
        temp = comp->info.compMethodHash();
        temp = (temp >> 16) ^ temp;
        temp = (temp >> 8) ^ temp;
        temp = temp & 0xff;
        // asserts like this: assert(!IsUninitialized(stkLvl));
        // mean that small values for defaultFill are problematic
        // so we make the value larger in that case.
        if (temp < 0x20)
        {
            temp |= 0x80;
        }

        // Make a misaligned pointer value to reduce probability of getting a valid value and firing
        // assert(!IsUninitialized(pointer)).
        temp |= 0x1;

        defaultFill = (unsigned char)temp;
    }

    return defaultFill;
}

/*****************************************************************************/

VarName Compiler::compVarName(regNumber reg, bool isFloatReg)
{
    if (isFloatReg)
    {
        assert(genIsValidFloatReg(reg));
    }
    else
    {
        assert(genIsValidReg(reg));
    }

    if ((info.compVarScopesCount > 0) && compCurBB && opts.varNames)
    {
        unsigned   lclNum;
        LclVarDsc* varDsc;

        /* Look for the matching register */
        for (lclNum = 0, varDsc = lvaTable; lclNum < lvaCount; lclNum++, varDsc++)
        {
            /* If the variable is not in a register, or not in the register we're looking for, quit. */
            /* Also, if it is a compiler generated variable (i.e. slot# > info.compVarScopesCount), don't bother. */
            if ((varDsc->lvRegister != 0) && (varDsc->GetRegNum() == reg) &&
                (varDsc->lvSlotNum < info.compVarScopesCount))
            {
                /* check if variable in that register is live */
                if (VarSetOps::IsMember(this, compCurLife, varDsc->lvVarIndex))
                {
                    /* variable is live - find the corresponding slot */
                    VarScopeDsc* varScope =
                        compFindLocalVar(varDsc->lvSlotNum, compCurBB->bbCodeOffs, compCurBB->bbCodeOffsEnd);
                    if (varScope)
                    {
                        return varScope->vsdName;
                    }
                }
            }
        }
    }

    return nullptr;
}

#endif // DEBUG

const char* Compiler::compRegVarName(regNumber reg, bool displayVar, bool isFloatReg)
{
#ifdef TARGET_ARM
    isFloatReg = genIsValidFloatReg(reg);
#endif

#ifdef DEBUG
    if (displayVar && (reg != REG_NA))
    {
        VarName varName = compVarName(reg, isFloatReg);

        if (varName)
        {
            const int   NAME_VAR_REG_BUFFER_LEN = 4 + 256 + 1;
            static char nameVarReg[2][NAME_VAR_REG_BUFFER_LEN]; // to avoid overwriting the buffer when have 2
                                                                // consecutive calls before printing
            static int index = 0;                               // for circular index into the name array

            index = (index + 1) % 2; // circular reuse of index
            sprintf_s(nameVarReg[index], NAME_VAR_REG_BUFFER_LEN, "%s'%s'", getRegName(reg), VarNameToStr(varName));

            return nameVarReg[index];
        }
    }
#endif

    /* no debug info required or no variable in that register
       -> return standard name */

    return getRegName(reg);
}

const char* Compiler::compRegNameForSize(regNumber reg, size_t size)
{
    if (size == 0 || size >= 4)
    {
        return compRegVarName(reg, true);
    }

    // clang-format off
    static
    const char  *   sizeNames[][2] =
    {
        { "al", "ax" },
        { "cl", "cx" },
        { "dl", "dx" },
        { "bl", "bx" },
#ifdef TARGET_AMD64
        {  "spl",   "sp" }, // ESP
        {  "bpl",   "bp" }, // EBP
        {  "sil",   "si" }, // ESI
        {  "dil",   "di" }, // EDI
        {  "r8b",  "r8w" },
        {  "r9b",  "r9w" },
        { "r10b", "r10w" },
        { "r11b", "r11w" },
        { "r12b", "r12w" },
        { "r13b", "r13w" },
        { "r14b", "r14w" },
        { "r15b", "r15w" },
#endif // TARGET_AMD64
    };
    // clang-format on

    assert(isByteReg(reg));
    assert(genRegMask(reg) & RBM_BYTE_REGS);
    assert(size == 1 || size == 2);

    return sizeNames[reg][size - 1];
}

#ifdef DEBUG
const char* Compiler::compLocalVarName(unsigned varNum, unsigned offs)
{
    unsigned     i;
    VarScopeDsc* t;

    for (i = 0, t = info.compVarScopes; i < info.compVarScopesCount; i++, t++)
    {
        if (t->vsdVarNum != varNum)
        {
            continue;
        }

        if (offs >= t->vsdLifeBeg && offs < t->vsdLifeEnd)
        {
            return VarNameToStr(t->vsdName);
        }
    }

    return nullptr;
}
#endif

/*****************************************************************************/

void Compiler::compSetProcessor()
{
    //
    // NOTE: This function needs to be kept in sync with EEJitManager::SetCpuInfo() in vm\codeman.cpp
    //

    const JitFlags& jitFlags = *opts.jitFlags;

    //
    // Processor specific optimizations
    //
    CLANG_FORMAT_COMMENT_ANCHOR;

    CORINFO_InstructionSetFlags instructionSetFlags = jitFlags.GetInstructionSetFlags();
    opts.compSupportsISA.Reset();
    opts.compSupportsISAReported.Reset();
    opts.compSupportsISAExactly.Reset();

// The VM will set the ISA flags depending on actual hardware support
// and any specified config switches specified by the user. The exception
// here is for certain "artificial ISAs" such as Vector64/128/256 where they
// don't actually exist. The JIT is in charge of adding those and ensuring
// the total sum of flags is still valid.
#if defined(TARGET_XARCH)
    // Get the preferred vector bitwidth, rounding down to the nearest multiple of 128-bits
    uint32_t preferredVectorBitWidth   = (ReinterpretHexAsDecimal(JitConfig.PreferredVectorBitWidth()) / 128) * 128;
    uint32_t preferredVectorByteLength = preferredVectorBitWidth / 8;

    if (instructionSetFlags.HasInstructionSet(InstructionSet_SSE))
    {
        instructionSetFlags.AddInstructionSet(InstructionSet_Vector128);
    }

    if (instructionSetFlags.HasInstructionSet(InstructionSet_AVX))
    {
        instructionSetFlags.AddInstructionSet(InstructionSet_Vector256);
    }

    // x86-64-v4 feature level supports AVX512F, AVX512BW, AVX512CD, AVX512DQ, AVX512VL
    // These have been shipped together historically and at the time of this writing
    // there exists no hardware which doesn't support the entire feature set. To simplify
    // the overall JIT implementation, we currently require the entire set of ISAs to be
    // supported and disable AVX512 support otherwise.

    if (instructionSetFlags.HasInstructionSet(InstructionSet_AVX512F))
    {
        assert(instructionSetFlags.HasInstructionSet(InstructionSet_AVX512F));
        assert(instructionSetFlags.HasInstructionSet(InstructionSet_AVX512F_VL));
        assert(instructionSetFlags.HasInstructionSet(InstructionSet_AVX512BW));
        assert(instructionSetFlags.HasInstructionSet(InstructionSet_AVX512BW_VL));
        assert(instructionSetFlags.HasInstructionSet(InstructionSet_AVX512CD));
        assert(instructionSetFlags.HasInstructionSet(InstructionSet_AVX512CD_VL));
        assert(instructionSetFlags.HasInstructionSet(InstructionSet_AVX512DQ));
        assert(instructionSetFlags.HasInstructionSet(InstructionSet_AVX512DQ_VL));

        instructionSetFlags.AddInstructionSet(InstructionSet_Vector512);

        if ((preferredVectorByteLength == 0) && jitFlags.IsSet(JitFlags::JIT_FLAG_VECTOR512_THROTTLING))
        {
            // Some architectures can experience frequency throttling when
            // executing 512-bit width instructions. To account for this we set the
            // default preferred vector width to 256-bits in some scenarios. Power
            // users can override this with `DOTNET_PreferredVectorBitWidth=512` to
            // allow using such instructions where hardware support is available.
            //
            // Do not condition this based on stress mode as it makes the support
            // reported inconsistent across methods and breaks expectations/functionality

            preferredVectorByteLength = 256 / 8;
        }
    }

    opts.preferredVectorByteLength = preferredVectorByteLength;
#elif defined(TARGET_ARM64)
    if (instructionSetFlags.HasInstructionSet(InstructionSet_AdvSimd))
    {
        instructionSetFlags.AddInstructionSet(InstructionSet_Vector64);
        instructionSetFlags.AddInstructionSet(InstructionSet_Vector128);
    }
#endif // TARGET_ARM64

    assert(instructionSetFlags.Equals(EnsureInstructionSetFlagsAreValid(instructionSetFlags)));
    opts.setSupportedISAs(instructionSetFlags);

#ifdef TARGET_XARCH
    if (!compIsForInlining())
    {
        if (canUseVexEncoding())
        {
            codeGen->GetEmitter()->SetUseVEXEncoding(true);
            // Assume each JITted method does not contain AVX instruction at first
            codeGen->GetEmitter()->SetContainsAVX(false);
            codeGen->GetEmitter()->SetContains256bitOrMoreAVX(false);
        }
        if (canUseEvexEncoding())
        {
            codeGen->GetEmitter()->SetUseEvexEncoding(true);
            // TODO-XArch-AVX512 : Revisit other flags to be set once avx512 instructions are added.
        }
    }
#endif // TARGET_XARCH
}

bool Compiler::notifyInstructionSetUsage(CORINFO_InstructionSet isa, bool supported) const
{
    const char* isaString = InstructionSetToString(isa);
    JITDUMP("Notify VM instruction set (%s) %s be supported.\n", isaString, supported ? "must" : "must not");
    return info.compCompHnd->notifyInstructionSetUsage(isa, supported);
}

#ifdef PROFILING_SUPPORTED
// A Dummy routine to receive Enter/Leave/Tailcall profiler callbacks.
// These are used when DOTNET_JitEltHookEnabled=1
#ifdef TARGET_AMD64
void DummyProfilerELTStub(UINT_PTR ProfilerHandle, UINT_PTR callerSP)
{
    return;
}
#else  //! TARGET_AMD64
void DummyProfilerELTStub(UINT_PTR ProfilerHandle)
{
    return;
}
#endif //! TARGET_AMD64

#endif // PROFILING_SUPPORTED

bool Compiler::compShouldThrowOnNoway()
{
    // In min opts, we don't want the noway assert to go through the exception
    // path. Instead we want it to just silently go through codegen for
    // compat reasons.
    return !opts.MinOpts();
}

// ConfigInteger does not offer an option for decimal flags.  Any numbers are interpreted as hex.
// I could add the decimal option to ConfigInteger or I could write a function to reinterpret this
// value as the user intended.
unsigned ReinterpretHexAsDecimal(unsigned in)
{
    // ex: in: 0x100 returns: 100
    unsigned result = 0;
    unsigned index  = 1;

    // default value
    if (in == INT_MAX)
    {
        return in;
    }

    while (in)
    {
        unsigned digit = in % 16;
        in >>= 4;
        assert(digit < 10);
        result += digit * index;
        index *= 10;
    }
    return result;
}

void Compiler::compInitOptions(JitFlags* jitFlags)
{
    opts = {};

    if (compIsForInlining())
    {
        // The following flags are lost when inlining. (They are removed in
        // Compiler::fgInvokeInlineeCompiler().)
        assert(!jitFlags->IsSet(JitFlags::JIT_FLAG_BBINSTR));
        assert(!jitFlags->IsSet(JitFlags::JIT_FLAG_BBINSTR_IF_LOOPS));
        assert(!jitFlags->IsSet(JitFlags::JIT_FLAG_PROF_ENTERLEAVE));
        assert(!jitFlags->IsSet(JitFlags::JIT_FLAG_DEBUG_EnC));
        assert(!jitFlags->IsSet(JitFlags::JIT_FLAG_REVERSE_PINVOKE));
        assert(!jitFlags->IsSet(JitFlags::JIT_FLAG_TRACK_TRANSITIONS));
    }

    opts.jitFlags  = jitFlags;
    opts.compFlags = CLFLG_MAXOPT; // Default value is for full optimization

    if (jitFlags->IsSet(JitFlags::JIT_FLAG_DEBUG_CODE) || jitFlags->IsSet(JitFlags::JIT_FLAG_MIN_OPT) ||
        jitFlags->IsSet(JitFlags::JIT_FLAG_TIER0))
    {
        opts.compFlags = CLFLG_MINOPT;
    }

    // Default value is to generate a blend of size and speed optimizations
    //
    opts.compCodeOpt = BLENDED_CODE;

    // If the EE sets SIZE_OPT or if we are compiling a Class constructor
    // we will optimize for code size at the expense of speed
    //
    if (jitFlags->IsSet(JitFlags::JIT_FLAG_SIZE_OPT) || ((info.compFlags & FLG_CCTOR) == FLG_CCTOR))
    {
        opts.compCodeOpt = SMALL_CODE;
    }
    //
    // If the EE sets SPEED_OPT we will optimize for speed at the expense of code size
    //
    else if (jitFlags->IsSet(JitFlags::JIT_FLAG_SPEED_OPT) ||
             (jitFlags->IsSet(JitFlags::JIT_FLAG_TIER1) && !jitFlags->IsSet(JitFlags::JIT_FLAG_MIN_OPT)))
    {
        opts.compCodeOpt = FAST_CODE;
        assert(!jitFlags->IsSet(JitFlags::JIT_FLAG_SIZE_OPT));
    }

    //-------------------------------------------------------------------------

    opts.compDbgCode = jitFlags->IsSet(JitFlags::JIT_FLAG_DEBUG_CODE);
    opts.compDbgInfo = jitFlags->IsSet(JitFlags::JIT_FLAG_DEBUG_INFO);
    opts.compDbgEnC  = jitFlags->IsSet(JitFlags::JIT_FLAG_DEBUG_EnC);

#ifdef DEBUG
    opts.compJitAlignLoopAdaptive       = JitConfig.JitAlignLoopAdaptive() == 1;
    opts.compJitAlignLoopBoundary       = (unsigned short)JitConfig.JitAlignLoopBoundary();
    opts.compJitAlignLoopMinBlockWeight = (unsigned short)JitConfig.JitAlignLoopMinBlockWeight();

    opts.compJitAlignLoopForJcc             = JitConfig.JitAlignLoopForJcc() == 1;
    opts.compJitAlignLoopMaxCodeSize        = (unsigned short)JitConfig.JitAlignLoopMaxCodeSize();
    opts.compJitHideAlignBehindJmp          = JitConfig.JitHideAlignBehindJmp() == 1;
    opts.compJitOptimizeStructHiddenBuffer  = JitConfig.JitOptimizeStructHiddenBuffer() == 1;
    opts.compJitUnrollLoopMaxIterationCount = (unsigned short)JitConfig.JitUnrollLoopMaxIterationCount();
#else
    opts.compJitAlignLoopAdaptive           = true;
    opts.compJitAlignLoopBoundary           = DEFAULT_ALIGN_LOOP_BOUNDARY;
    opts.compJitAlignLoopMinBlockWeight     = DEFAULT_ALIGN_LOOP_MIN_BLOCK_WEIGHT;
    opts.compJitAlignLoopMaxCodeSize        = DEFAULT_MAX_LOOPSIZE_FOR_ALIGN;
    opts.compJitHideAlignBehindJmp          = true;
    opts.compJitOptimizeStructHiddenBuffer  = true;
    opts.compJitUnrollLoopMaxIterationCount = DEFAULT_UNROLL_LOOP_MAX_ITERATION_COUNT;
#endif

#ifdef TARGET_XARCH
    if (opts.compJitAlignLoopAdaptive)
    {
        // For adaptive alignment, padding limit is equal to the max instruction encoding
        // size which is 15 bytes. Hence (32 >> 1) - 1 = 15 bytes.
        opts.compJitAlignPaddingLimit = (opts.compJitAlignLoopBoundary >> 1) - 1;
    }
    else
    {
        // For non-adaptive alignment, padding limit is 1 less than the alignment boundary
        // specified.
        opts.compJitAlignPaddingLimit = opts.compJitAlignLoopBoundary - 1;
    }
#elif TARGET_ARM64
    if (opts.compJitAlignLoopAdaptive)
    {
        // For adaptive alignment, padding limit is same as specified by the alignment
        // boundary because all instructions are 4 bytes long. Hence (32 >> 1) = 16 bytes.
        opts.compJitAlignPaddingLimit = (opts.compJitAlignLoopBoundary >> 1);
    }
    else
    {
        // For non-adaptive, padding limit is same as specified by the alignment.
        opts.compJitAlignPaddingLimit = opts.compJitAlignLoopBoundary;
    }
#endif

    assert(isPow2(opts.compJitAlignLoopBoundary));
#ifdef TARGET_ARM64
    // The minimum encoding size for Arm64 is 4 bytes.
    assert(opts.compJitAlignLoopBoundary >= 4);
#endif

#if REGEN_SHORTCUTS || REGEN_CALLPAT
    // We never want to have debugging enabled when regenerating GC encoding patterns
    opts.compDbgCode = false;
    opts.compDbgInfo = false;
    opts.compDbgEnC  = false;
#endif

    compSetProcessor();

#ifdef DEBUG
    opts.dspOrder = false;

    // Optionally suppress inliner compiler instance dumping.
    //
    if (compIsForInlining())
    {
        if (JitConfig.JitDumpInlinePhases() > 0)
        {
            verbose = impInlineInfo->InlinerCompiler->verbose;
        }
        else
        {
            verbose = false;
        }
    }
    else
    {
        verbose = false;
        codeGen->setVerbose(false);
    }
    verboseTrees     = verbose && shouldUseVerboseTrees();
    verboseSsa       = verbose && shouldUseVerboseSsa();
    asciiTrees       = shouldDumpASCIITrees();
    opts.dspDiffable = compIsForInlining() ? impInlineInfo->InlinerCompiler->opts.dspDiffable : false;

#endif

    opts.altJit = false;

#if defined(LATE_DISASM) && !defined(DEBUG)
    // For non-debug builds with the late disassembler built in, we currently always do late disassembly
    // (we have no way to determine when not to, since we don't have class/method names).
    // In the DEBUG case, this is initialized to false, below.
    opts.doLateDisasm = true;
#endif

#ifdef DEBUG

    const JitConfigValues::MethodSet* pfAltJit;
    if (jitFlags->IsSet(JitFlags::JIT_FLAG_PREJIT))
    {
        pfAltJit = &JitConfig.AltJitNgen();
    }
    else
    {
        pfAltJit = &JitConfig.AltJit();
    }

    if (jitFlags->IsSet(JitFlags::JIT_FLAG_ALT_JIT))
    {
        if (pfAltJit->contains(info.compMethodHnd, info.compClassHnd, &info.compMethodInfo->args))
        {
            opts.altJit = true;
        }

        unsigned altJitLimit = ReinterpretHexAsDecimal(JitConfig.AltJitLimit());
        if (altJitLimit > 0 && Compiler::jitTotalMethodCompiled >= altJitLimit)
        {
            opts.altJit = false;
        }
    }

#else // !DEBUG

    const char* altJitVal;
    if (jitFlags->IsSet(JitFlags::JIT_FLAG_PREJIT))
    {
        altJitVal = JitConfig.AltJitNgen().list();
    }
    else
    {
        altJitVal = JitConfig.AltJit().list();
    }

    if (jitFlags->IsSet(JitFlags::JIT_FLAG_ALT_JIT))
    {
        // In release mode, you either get all methods or no methods. You must use "*" as the parameter, or we ignore
        // it. You don't get to give a regular expression of methods to match.
        // (Partially, this is because we haven't computed and stored the method and class name except in debug, and it
        // might be expensive to do so.)
        if ((altJitVal != nullptr) && (strcmp(altJitVal, "*") == 0))
        {
            opts.altJit = true;
        }
    }

#endif // !DEBUG

    // Take care of DOTNET_AltJitExcludeAssemblies.
    if (opts.altJit)
    {
        // First, initialize the AltJitExcludeAssemblies list, but only do it once.
        if (!s_pAltJitExcludeAssembliesListInitialized)
        {
            const WCHAR* wszAltJitExcludeAssemblyList = JitConfig.AltJitExcludeAssemblies();
            if (wszAltJitExcludeAssemblyList != nullptr)
            {
                // NOTE: The Assembly name list is allocated in the process heap, not in the no-release heap, which is
                // reclaimed
                // for every compilation. This is ok because we only allocate once, due to the static.
                s_pAltJitExcludeAssembliesList = new (HostAllocator::getHostAllocator())
                    AssemblyNamesList2(wszAltJitExcludeAssemblyList, HostAllocator::getHostAllocator());
            }
            s_pAltJitExcludeAssembliesListInitialized = true;
        }

        if (s_pAltJitExcludeAssembliesList != nullptr)
        {
            // We have an exclusion list. See if this method is in an assembly that is on the list.
            // Note that we check this for every method, since we might inline across modules, and
            // if the inlinee module is on the list, we don't want to use the altjit for it.
            const char* methodAssemblyName = info.compCompHnd->getAssemblyName(
                info.compCompHnd->getModuleAssembly(info.compCompHnd->getClassModule(info.compClassHnd)));
            if (s_pAltJitExcludeAssembliesList->IsInList(methodAssemblyName))
            {
                opts.altJit = false;
            }
        }
    }

#ifdef DEBUG

    bool altJitConfig = !pfAltJit->isEmpty();

    bool verboseDump = false;

    if (!altJitConfig || opts.altJit)
    {
        // We should only enable 'verboseDump' when we are actually compiling a matching method
        // and not enable it when we are just considering inlining a matching method.
        //
        if (!compIsForInlining())
        {
            if (JitConfig.JitDump().contains(info.compMethodHnd, info.compClassHnd, &info.compMethodInfo->args))
            {
                verboseDump = true;
            }
            unsigned jitHashDumpVal = (unsigned)JitConfig.JitHashDump();
            if ((jitHashDumpVal != (DWORD)-1) && (jitHashDumpVal == info.compMethodHash()))
            {
                verboseDump = true;
            }
        }
    }

    // Optionally suppress dumping Tier0 jit requests.
    //
    if (verboseDump && jitFlags->IsSet(JitFlags::JIT_FLAG_TIER0))
    {
        verboseDump = (JitConfig.JitDumpTier0() > 0);
    }

    // Optionally suppress dumping OSR jit requests.
    //
    if (verboseDump && jitFlags->IsSet(JitFlags::JIT_FLAG_OSR))
    {
        verboseDump = (JitConfig.JitDumpOSR() > 0);
    }

    // Optionally suppress dumping except for a specific OSR jit request.
    //
    const int dumpAtOSROffset = JitConfig.JitDumpAtOSROffset();

    if (verboseDump && (dumpAtOSROffset != -1))
    {
        if (jitFlags->IsSet(JitFlags::JIT_FLAG_OSR))
        {
            verboseDump = (((IL_OFFSET)dumpAtOSROffset) == info.compILEntry);
        }
        else
        {
            verboseDump = false;
        }
    }

    if (verboseDump)
    {
        verbose = true;
    }
#endif // DEBUG

#ifdef FEATURE_SIMD
    setUsesSIMDTypes(false);
#endif // FEATURE_SIMD

    lvaEnregEHVars       = (compEnregLocals() && JitConfig.EnableEHWriteThru());
    lvaEnregMultiRegVars = (compEnregLocals() && JitConfig.EnableMultiRegLocals());

#if FEATURE_TAILCALL_OPT
    // By default opportunistic tail call optimization is enabled.
    // Recognition is done in the importer so this must be set for
    // inlinees as well.
    opts.compTailCallOpt = true;
#endif // FEATURE_TAILCALL_OPT

#if FEATURE_FASTTAILCALL
    // By default fast tail calls are enabled.
    opts.compFastTailCalls = true;
#endif // FEATURE_FASTTAILCALL

    // Profile data
    //
    fgPgoSchema      = nullptr;
    fgPgoData        = nullptr;
    fgPgoSchemaCount = 0;
    fgPgoQueryResult = E_FAIL;
    fgPgoFailReason  = nullptr;
    fgPgoSource      = ICorJitInfo::PgoSource::Unknown;
    fgPgoHaveWeights = false;

    if (jitFlags->IsSet(JitFlags::JIT_FLAG_BBOPT))
    {
        fgPgoQueryResult = info.compCompHnd->getPgoInstrumentationResults(info.compMethodHnd, &fgPgoSchema,
                                                                          &fgPgoSchemaCount, &fgPgoData, &fgPgoSource);

        // a failed result that also has a non-NULL fgPgoSchema
        // indicates that the ILSize for the method no longer matches
        // the ILSize for the method when profile data was collected.
        //
        // We will discard the IBC data in this case
        //
        if (FAILED(fgPgoQueryResult))
        {
            fgPgoFailReason = (fgPgoSchema != nullptr) ? "No matching PGO data" : "No PGO data";
            fgPgoData       = nullptr;
            fgPgoSchema     = nullptr;
        }
        // Optionally, disable use of profile data.
        //
        else if (JitConfig.JitDisablePGO() > 0)
        {
            fgPgoFailReason  = "PGO data available, but JitDisablePGO > 0";
            fgPgoQueryResult = E_FAIL;
            fgPgoData        = nullptr;
            fgPgoSchema      = nullptr;
            fgPgoDisabled    = true;
        }
#ifdef DEBUG
        // Optionally, enable use of profile data for only some methods.
        //
        else
        {
            static ConfigMethodRange JitEnablePGORange;
            JitEnablePGORange.EnsureInit(JitConfig.JitEnablePGORange());

            // Base this decision on the root method hash, so a method either sees all available
            // profile data (including that for inlinees), or none of it.
            //
            const unsigned hash = impInlineRoot()->info.compMethodHash();
            if (!JitEnablePGORange.Contains(hash))
            {
                fgPgoFailReason  = "PGO data available, but method hash NOT within JitEnablePGORange";
                fgPgoQueryResult = E_FAIL;
                fgPgoData        = nullptr;
                fgPgoSchema      = nullptr;
                fgPgoDisabled    = true;
            }
        }

        // A successful result implies a non-NULL fgPgoSchema
        //
        if (SUCCEEDED(fgPgoQueryResult))
        {
            assert(fgPgoSchema != nullptr);

            for (UINT32 i = 0; i < fgPgoSchemaCount; i++)
            {
                ICorJitInfo::PgoInstrumentationKind kind = fgPgoSchema[i].InstrumentationKind;
                if (kind == ICorJitInfo::PgoInstrumentationKind::BasicBlockIntCount ||
                    kind == ICorJitInfo::PgoInstrumentationKind::BasicBlockLongCount ||
                    kind == ICorJitInfo::PgoInstrumentationKind::EdgeIntCount ||
                    kind == ICorJitInfo::PgoInstrumentationKind::EdgeLongCount)
                {
                    fgPgoHaveWeights = true;
                    break;
                }
            }
        }

        // A failed result implies a NULL fgPgoSchema
        //   see implementation of Compiler::fgHaveProfileData()
        //
        if (FAILED(fgPgoQueryResult))
        {
            assert(fgPgoSchema == nullptr);
        }
#endif
    }

    if (compIsForInlining())
    {
        return;
    }

    // The rest of the opts fields that we initialize here
    // should only be used when we generate code for the method
    // They should not be used when importing or inlining
    CLANG_FORMAT_COMMENT_ANCHOR;

#if FEATURE_TAILCALL_OPT
    opts.compTailCallLoopOpt = true;
#endif // FEATURE_TAILCALL_OPT

    opts.genFPorder = true;
    opts.genFPopt   = true;

    opts.instrCount = 0;
    opts.lvRefCount = 0;

#ifdef PROFILING_SUPPORTED
    opts.compJitELTHookEnabled = false;
#endif // PROFILING_SUPPORTED

#if defined(TARGET_ARM64)
    // 0 is default: use the appropriate frame type based on the function.
    opts.compJitSaveFpLrWithCalleeSavedRegisters = 0;
#endif // defined(TARGET_ARM64)

    opts.disAsm       = false;
    opts.disDiffable  = false;
    opts.dspDiffable  = false;
    opts.disAlignment = false;
    opts.disCodeBytes = false;
#ifdef DEBUG
    opts.dspInstrs       = false;
    opts.dspLines        = false;
    opts.varNames        = false;
    opts.disAsmSpilled   = false;
    opts.disAddr         = false;
    opts.dspCode         = false;
    opts.dspEHTable      = false;
    opts.dspDebugInfo    = false;
    opts.dspGCtbls       = false;
    opts.disAsm2         = false;
    opts.dspUnwind       = false;
    opts.compLongAddress = false;
    opts.optRepeat       = false;

#ifdef LATE_DISASM
    opts.doLateDisasm = false;
#endif // LATE_DISASM

    compDebugBreak = false;

    //  If we have a non-empty AltJit config then we change all of these other
    //  config values to refer only to the AltJit.
    //
    if (!altJitConfig || opts.altJit)
    {
        bool disEnabled = true;

        // Setup assembly name list for disassembly, if not already set up.
        if (!s_pJitDisasmIncludeAssembliesListInitialized)
        {
            const WCHAR* assemblyNameList = JitConfig.JitDisasmAssemblies();
            if (assemblyNameList != nullptr)
            {
                s_pJitDisasmIncludeAssembliesList = new (HostAllocator::getHostAllocator())
                    AssemblyNamesList2(assemblyNameList, HostAllocator::getHostAllocator());
            }
            s_pJitDisasmIncludeAssembliesListInitialized = true;
        }

        // If we have an assembly name list for disassembly, also check this method's assembly.
        if (s_pJitDisasmIncludeAssembliesList != nullptr && !s_pJitDisasmIncludeAssembliesList->IsEmpty())
        {
            const char* assemblyName = info.compCompHnd->getAssemblyName(
                info.compCompHnd->getModuleAssembly(info.compCompHnd->getClassModule(info.compClassHnd)));

            if (!s_pJitDisasmIncludeAssembliesList->IsInList(assemblyName))
            {
                disEnabled = false;
            }
        }

        if (disEnabled)
        {
            if ((JitConfig.JitOrder() & 1) == 1)
            {
                opts.dspOrder = true;
            }

            if (JitConfig.JitGCDump().contains(info.compMethodHnd, info.compClassHnd, &info.compMethodInfo->args))
            {
                opts.dspGCtbls = true;
            }

            if (JitConfig.JitDisasm().contains(info.compMethodHnd, info.compClassHnd, &info.compMethodInfo->args))
            {
                opts.disAsm = true;
            }

            if (JitConfig.JitDisasmSpilled())
            {
                opts.disAsmSpilled = true;
            }

            if (JitConfig.JitUnwindDump().contains(info.compMethodHnd, info.compClassHnd, &info.compMethodInfo->args))
            {
                opts.dspUnwind = true;
            }

            if (JitConfig.JitEHDump().contains(info.compMethodHnd, info.compClassHnd, &info.compMethodInfo->args))
            {
                opts.dspEHTable = true;
            }

            if (JitConfig.JitDebugDump().contains(info.compMethodHnd, info.compClassHnd, &info.compMethodInfo->args))
            {
                opts.dspDebugInfo = true;
            }
        }
        if (opts.disAsm && JitConfig.JitDisasmWithGC())
        {
            opts.disasmWithGC = true;
        }

#ifdef LATE_DISASM
        if (JitConfig.JitLateDisasm().contains(info.compMethodHnd, info.compClassHnd, &info.compMethodInfo->args))
            opts.doLateDisasm = true;
#endif // LATE_DISASM

        // This one applies to both Ngen/Jit Disasm output: DOTNET_JitDasmWithAddress=1
        if (JitConfig.JitDasmWithAddress() != 0)
        {
            opts.disAddr = true;
        }
        if (JitConfig.JitLongAddress() != 0)
        {
            opts.compLongAddress = true;
        }

        if (JitConfig.JitOptRepeat().contains(info.compMethodHnd, info.compClassHnd, &info.compMethodInfo->args))
        {
            opts.optRepeat = true;
        }
    }

    if (verboseDump)
    {
        opts.dspCode    = true;
        opts.dspEHTable = true;
        opts.dspGCtbls  = true;
        opts.disAsm2    = true;
        opts.dspUnwind  = true;
        verbose         = true;
        verboseTrees    = shouldUseVerboseTrees();
        verboseSsa      = shouldUseVerboseSsa();
        codeGen->setVerbose(true);
    }

    treesBeforeAfterMorph = (JitConfig.TreesBeforeAfterMorph() == 1);
    morphNum              = 0; // Initialize the morphed-trees counting.

    expensiveDebugCheckLevel = JitConfig.JitExpensiveDebugCheckLevel();
    if (expensiveDebugCheckLevel == 0)
    {
        // If we're in a stress mode that modifies the flowgraph, make 1 the default.
        if (fgStressBBProf() || compStressCompile(STRESS_DO_WHILE_LOOPS, 30))
        {
            expensiveDebugCheckLevel = 1;
        }
    }

    if (verbose)
    {
        printf("****** START compiling %s (MethodHash=%08x)\n", info.compFullName, info.compMethodHash());
        printf("Generating code for %s %s\n", Target::g_tgtPlatformName(), Target::g_tgtCPUName);
        printf(""); // in our logic this causes a flush
    }

    if (JitConfig.JitBreak().contains(info.compMethodHnd, info.compClassHnd, &info.compMethodInfo->args))
    {
        assert(!"JitBreak reached");
    }

    unsigned jitHashBreakVal = (unsigned)JitConfig.JitHashBreak();
    if ((jitHashBreakVal != (DWORD)-1) && (jitHashBreakVal == info.compMethodHash()))
    {
        assert(!"JitHashBreak reached");
    }

    if (verbose ||
        JitConfig.JitDebugBreak().contains(info.compMethodHnd, info.compClassHnd, &info.compMethodInfo->args) ||
        JitConfig.JitBreak().contains(info.compMethodHnd, info.compClassHnd, &info.compMethodInfo->args))
    {
        compDebugBreak = true;
    }

    memset(compActiveStressModes, 0, sizeof(compActiveStressModes));

    // Read function list, if not already read, and there exists such a list.
    if (!s_pJitFunctionFileInitialized)
    {
        const WCHAR* functionFileName = JitConfig.JitFunctionFile();
        if (functionFileName != nullptr)
        {
            s_pJitMethodSet =
                new (HostAllocator::getHostAllocator()) MethodSet(functionFileName, HostAllocator::getHostAllocator());
        }
        s_pJitFunctionFileInitialized = true;
    }
#else  // DEBUG
    if (JitConfig.JitDisasm().contains(info.compMethodHnd, info.compClassHnd, &info.compMethodInfo->args))
    {
        opts.disAsm = true;
    }
#endif // !DEBUG

#ifndef DEBUG
    if (opts.disAsm)
#endif
    {
        if (JitConfig.JitDisasmTesting())
        {
            opts.disTesting = true;
        }
        if (JitConfig.JitDisasmWithAlignmentBoundaries())
        {
            opts.disAlignment = true;
        }
        if (JitConfig.JitDisasmWithCodeBytes())
        {
            opts.disCodeBytes = true;
        }
        if (JitConfig.JitDisasmDiffable())
        {
            opts.disDiffable = true;
            opts.dspDiffable = true;
        }
    }

// These are left for backward compatibility, to be removed
#ifdef DEBUG
    if (JitConfig.JitDasmWithAlignmentBoundaries())
    {
        opts.disAlignment = true;
    }
    if (JitConfig.JitDiffableDasm())
    {
        opts.disDiffable = true;
        opts.dspDiffable = true;
    }
#endif // DEBUG

//-------------------------------------------------------------------------

#ifdef DEBUG
    assert(!codeGen->isGCTypeFixed());
    opts.compGcChecks = (JitConfig.JitGCChecks() != 0) || compStressCompile(STRESS_GENERIC_VARN, 5);
#endif

#if defined(DEBUG) && defined(TARGET_XARCH)
    enum
    {
        STACK_CHECK_ON_RETURN = 0x1,
        STACK_CHECK_ON_CALL   = 0x2,
        STACK_CHECK_ALL       = 0x3
    };

    DWORD dwJitStackChecks = JitConfig.JitStackChecks();
    if (compStressCompile(STRESS_GENERIC_VARN, 5))
    {
        dwJitStackChecks = STACK_CHECK_ALL;
    }
    opts.compStackCheckOnRet = (dwJitStackChecks & DWORD(STACK_CHECK_ON_RETURN)) != 0;
#if defined(TARGET_X86)
    opts.compStackCheckOnCall = (dwJitStackChecks & DWORD(STACK_CHECK_ON_CALL)) != 0;
#endif // defined(TARGET_X86)
#endif // defined(DEBUG) && defined(TARGET_XARCH)

#if MEASURE_MEM_ALLOC
    s_dspMemStats = (JitConfig.DisplayMemStats() != 0);
#endif

#ifdef PROFILING_SUPPORTED
    opts.compNoPInvokeInlineCB = jitFlags->IsSet(JitFlags::JIT_FLAG_PROF_NO_PINVOKE_INLINE);

    // Cache the profiler handle
    if (jitFlags->IsSet(JitFlags::JIT_FLAG_PROF_ENTERLEAVE))
    {
        bool hookNeeded;
        bool indirected;
        info.compCompHnd->GetProfilingHandle(&hookNeeded, &compProfilerMethHnd, &indirected);
        compProfilerHookNeeded        = !!hookNeeded;
        compProfilerMethHndIndirected = !!indirected;
    }
    else
    {
        compProfilerHookNeeded        = false;
        compProfilerMethHnd           = nullptr;
        compProfilerMethHndIndirected = false;
    }

    // Honour DOTNET_JitELTHookEnabled or STRESS_PROFILER_CALLBACKS stress mode
    // only if VM has not asked us to generate profiler hooks in the first place.
    // That is, override VM only if it hasn't asked for a profiler callback for this method.
    // Don't run this stress mode when pre-JITing, as we would need to emit a relocation
    // for the call to the fake ELT hook, which wouldn't make sense, as we can't store that
    // in the pre-JIT image.
    if (!compProfilerHookNeeded)
    {
        if ((JitConfig.JitELTHookEnabled() != 0) ||
            (!jitFlags->IsSet(JitFlags::JIT_FLAG_PREJIT) && compStressCompile(STRESS_PROFILER_CALLBACKS, 5)))
        {
            opts.compJitELTHookEnabled = true;
        }
    }

    // TBD: Exclude PInvoke stubs
    if (opts.compJitELTHookEnabled)
    {
#if defined(DEBUG) // We currently only know if we're running under SuperPMI in DEBUG
        // We don't want to get spurious SuperPMI asm diffs because profile stress kicks in and we use
        // the address of `DummyProfilerELTStub` in the JIT binary, without relocation. So just use
        // a fixed address in this case. It's SuperPMI replay, so the generated code won't be run.
        if (RunningSuperPmiReplay())
        {
#ifdef HOST_64BIT
            static_assert_no_msg(sizeof(void*) == 8);
            compProfilerMethHnd = (void*)0x0BADF00DBEADCAFE;
#else
            static_assert_no_msg(sizeof(void*) == 4);
            compProfilerMethHnd = (void*)0x0BADF00D;
#endif
        }
        else
#endif // DEBUG
        {
            compProfilerMethHnd = (void*)DummyProfilerELTStub;
        }
        compProfilerMethHndIndirected = false;
    }

#endif // PROFILING_SUPPORTED

#if FEATURE_TAILCALL_OPT
    const WCHAR* strTailCallOpt = JitConfig.TailCallOpt();
    if (strTailCallOpt != nullptr)
    {
        opts.compTailCallOpt = (UINT)_wtoi(strTailCallOpt) != 0;
    }

    if (JitConfig.TailCallLoopOpt() == 0)
    {
        opts.compTailCallLoopOpt = false;
    }
#endif

#if FEATURE_FASTTAILCALL
    if (JitConfig.FastTailCalls() == 0)
    {
        opts.compFastTailCalls = false;
    }
#endif // FEATURE_FASTTAILCALL

#ifdef CONFIGURABLE_ARM_ABI
    opts.compUseSoftFP        = jitFlags->IsSet(JitFlags::JIT_FLAG_SOFTFP_ABI);
    unsigned int softFPConfig = opts.compUseSoftFP ? 2 : 1;
    unsigned int oldSoftFPConfig =
        InterlockedCompareExchange(&GlobalJitOptions::compUseSoftFPConfigured, softFPConfig, 0);
    if (oldSoftFPConfig != softFPConfig && oldSoftFPConfig != 0)
    {
        // There are no current scenarios where the abi can change during the lifetime of a process
        // that uses the JIT. If such a change occurs, either compFeatureHfa will need to change to a TLS static
        // or we will need to have some means to reset the flag safely.
        NO_WAY("SoftFP ABI setting changed during lifetime of process");
    }

    GlobalJitOptions::compFeatureHfa = !opts.compUseSoftFP;
#elif defined(ARM_SOFTFP) && defined(TARGET_ARM)
    // Armel is unconditionally enabled in the JIT. Verify that the VM side agrees.
    assert(jitFlags->IsSet(JitFlags::JIT_FLAG_SOFTFP_ABI));
#elif defined(TARGET_ARM)
    assert(!jitFlags->IsSet(JitFlags::JIT_FLAG_SOFTFP_ABI));
#endif // CONFIGURABLE_ARM_ABI

    opts.compScopeInfo = opts.compDbgInfo;

#ifdef LATE_DISASM
    codeGen->getDisAssembler().disOpenForLateDisAsm(info.compMethodName, info.compClassName,
                                                    info.compMethodInfo->args.pSig);
#endif

    //-------------------------------------------------------------------------

    opts.compReloc = jitFlags->IsSet(JitFlags::JIT_FLAG_RELOC);

    bool enableFakeSplitting = false;

#ifdef DEBUG
    enableFakeSplitting = JitConfig.JitFakeProcedureSplitting();

#if defined(TARGET_XARCH)
    // Whether encoding of absolute addr as PC-rel offset is enabled
    opts.compEnablePCRelAddr = (JitConfig.EnablePCRelAddr() != 0);
#endif
#endif // DEBUG

    opts.compProcedureSplitting = jitFlags->IsSet(JitFlags::JIT_FLAG_PROCSPLIT) || enableFakeSplitting;

#ifdef FEATURE_CFI_SUPPORT
    // Hot/cold splitting is not being tested on NativeAOT.
    if (generateCFIUnwindCodes())
    {
        opts.compProcedureSplitting = false;
    }
#endif // FEATURE_CFI_SUPPORT

#if defined(TARGET_LOONGARCH64) || defined(TARGET_RISCV64)
    opts.compProcedureSplitting = false;
#endif // TARGET_LOONGARCH64 || TARGET_RISCV64

#ifdef DEBUG
    opts.compProcedureSplittingEH = opts.compProcedureSplitting;
#endif // DEBUG

    if (opts.compProcedureSplitting)
    {
        // Note that opts.compdbgCode is true under ngen for checked assemblies!
        opts.compProcedureSplitting = !opts.compDbgCode || enableFakeSplitting;

#ifdef DEBUG
        // JitForceProcedureSplitting is used to force procedure splitting on checked assemblies.
        // This is useful for debugging on a checked build.  Note that we still only do procedure
        // splitting in the zapper.
        if (JitConfig.JitForceProcedureSplitting().contains(info.compMethodHnd, info.compClassHnd,
                                                            &info.compMethodInfo->args))
        {
            opts.compProcedureSplitting = true;
        }

        // JitNoProcedureSplitting will always disable procedure splitting.
        if (JitConfig.JitNoProcedureSplitting().contains(info.compMethodHnd, info.compClassHnd,
                                                         &info.compMethodInfo->args))
        {
            opts.compProcedureSplitting = false;
        }
        //
        // JitNoProcedureSplittingEH will disable procedure splitting in functions with EH.
        if (JitConfig.JitNoProcedureSplittingEH().contains(info.compMethodHnd, info.compClassHnd,
                                                           &info.compMethodInfo->args))
        {
            opts.compProcedureSplittingEH = false;
        }
#endif
    }

#ifdef TARGET_64BIT
    opts.compCollect64BitCounts = JitConfig.JitCollect64BitCounts() != 0;

#ifdef DEBUG
    if (JitConfig.JitRandomlyCollect64BitCounts() != 0)
    {
        CLRRandom rng;
        rng.Init(info.compMethodHash() ^ JitConfig.JitRandomlyCollect64BitCounts() ^ 0x3485e20e);
        opts.compCollect64BitCounts = rng.Next(2) == 0;
    }
#endif
#else
    opts.compCollect64BitCounts = false;
#endif

#ifdef DEBUG

    // Now, set compMaxUncheckedOffsetForNullObject for STRESS_NULL_OBJECT_CHECK
    if (compStressCompile(STRESS_NULL_OBJECT_CHECK, 30))
    {
        compMaxUncheckedOffsetForNullObject = (size_t)JitConfig.JitMaxUncheckedOffset();
        if (verbose)
        {
            printf("STRESS_NULL_OBJECT_CHECK: compMaxUncheckedOffsetForNullObject=0x%X\n",
                   compMaxUncheckedOffsetForNullObject);
        }
    }

    if (verbose)
    {
        // If we are compiling for a specific tier, make that very obvious in the output.
        // Note that we don't expect multiple TIER flags to be set at one time, but there
        // is nothing preventing that.
        if (jitFlags->IsSet(JitFlags::JIT_FLAG_TIER0))
        {
            printf("OPTIONS: Tier-0 compilation (set DOTNET_TieredCompilation=0 to disable)\n");
        }
        if (jitFlags->IsSet(JitFlags::JIT_FLAG_TIER1))
        {
            printf("OPTIONS: Tier-1 compilation\n");
        }
        if (compSwitchedToOptimized)
        {
            printf("OPTIONS: Tier-0 compilation, switched to FullOpts\n");
        }
        if (compSwitchedToMinOpts)
        {
            printf("OPTIONS: Tier-1/FullOpts compilation, switched to MinOpts\n");
        }

        if (jitFlags->IsSet(JitFlags::JIT_FLAG_OSR))
        {
            printf("OPTIONS: OSR variant with entry point 0x%x\n", info.compILEntry);
        }

        printf("OPTIONS: compCodeOpt = %s\n",
               (opts.compCodeOpt == BLENDED_CODE)
                   ? "BLENDED_CODE"
                   : (opts.compCodeOpt == SMALL_CODE) ? "SMALL_CODE"
                                                      : (opts.compCodeOpt == FAST_CODE) ? "FAST_CODE" : "UNKNOWN_CODE");

        printf("OPTIONS: compDbgCode = %s\n", dspBool(opts.compDbgCode));
        printf("OPTIONS: compDbgInfo = %s\n", dspBool(opts.compDbgInfo));
        printf("OPTIONS: compDbgEnC  = %s\n", dspBool(opts.compDbgEnC));
        printf("OPTIONS: compProcedureSplitting   = %s\n", dspBool(opts.compProcedureSplitting));
        printf("OPTIONS: compProcedureSplittingEH = %s\n", dspBool(opts.compProcedureSplittingEH));

        if (jitFlags->IsSet(JitFlags::JIT_FLAG_BBOPT))
        {
            printf("OPTIONS: optimizer should use profile data\n");
        }

        if (jitFlags->IsSet(JitFlags::JIT_FLAG_PREJIT))
        {
            printf("OPTIONS: Jit invoked for ngen\n");
        }
    }
#endif

#ifdef PROFILING_SUPPORTED
#ifdef UNIX_AMD64_ABI
    if (compIsProfilerHookNeeded())
    {
        opts.compNeedToAlignFrame = true;
    }
#endif // UNIX_AMD64_ABI
#endif

#if defined(DEBUG) && defined(TARGET_ARM64)
    if ((s_pJitMethodSet == nullptr) || s_pJitMethodSet->IsActiveMethod(info.compFullName, info.compMethodHash()))
    {
        opts.compJitSaveFpLrWithCalleeSavedRegisters = JitConfig.JitSaveFpLrWithCalleeSavedRegisters();
    }
#endif // defined(DEBUG) && defined(TARGET_ARM64)

#if defined(TARGET_AMD64)
    rbmAllFloat         = RBM_ALLFLOAT_INIT;
    rbmFltCalleeTrash   = RBM_FLT_CALLEE_TRASH_INIT;
    cntCalleeTrashFloat = CNT_CALLEE_TRASH_FLOAT_INIT;

    if (canUseEvexEncoding())
    {
        rbmAllFloat |= RBM_HIGHFLOAT;
        rbmFltCalleeTrash |= RBM_HIGHFLOAT;
        cntCalleeTrashFloat += CNT_CALLEE_TRASH_HIGHFLOAT;
    }
#endif // TARGET_AMD64

#if defined(TARGET_XARCH)
    rbmAllMask         = RBM_ALLMASK_INIT;
    rbmMskCalleeTrash  = RBM_MSK_CALLEE_TRASH_INIT;
    cntCalleeTrashMask = CNT_CALLEE_TRASH_MASK_INIT;

    if (canUseEvexEncoding())
    {
        rbmAllMask |= RBM_ALLMASK_EVEX;
        rbmMskCalleeTrash |= RBM_MSK_CALLEE_TRASH_EVEX;
        cntCalleeTrashMask += CNT_CALLEE_TRASH_MASK_EVEX;
    }

    // Make sure we copy the register info and initialize the
    // trash regs after the underlying fields are initialized

    const regMaskTP vtCalleeTrashRegs[TYP_COUNT]{
#define DEF_TP(tn, nm, jitType, sz, sze, asze, st, al, regTyp, regFld, csr, ctr, tf) ctr,
#include "typelist.h"
#undef DEF_TP
    };
    memcpy(varTypeCalleeTrashRegs, vtCalleeTrashRegs, sizeof(regMaskTP) * TYP_COUNT);

    codeGen->CopyRegisterInfo();
#endif // TARGET_XARCH
}

#ifdef DEBUG

bool Compiler::compJitHaltMethod()
{
    /* This method returns true when we use an INS_BREAKPOINT to allow us to step into the generated native code */
    /* Note that this these two "Jit" environment variables also work for ngen images */

    if (JitConfig.JitHalt().contains(info.compMethodHnd, info.compClassHnd, &info.compMethodInfo->args))
    {
        return true;
    }

    /* Use this Hash variant when there are a lot of method with the same name and different signatures */

    unsigned fJitHashHaltVal = (unsigned)JitConfig.JitHashHalt();
    if ((fJitHashHaltVal != (unsigned)-1) && (fJitHashHaltVal == info.compMethodHash()))
    {
        return true;
    }

    return false;
}

/*****************************************************************************
 * Should we use a "stress-mode" for the given stressArea. We have different
 *   areas to allow the areas to be mixed in different combinations in
 *   different methods.
 * 'weight' indicates how often (as a percentage) the area should be stressed.
 *    It should reflect the usefulness:overhead ratio.
 */

const LPCWSTR Compiler::s_compStressModeNamesW[STRESS_COUNT + 1] = {
#define STRESS_MODE(mode) W("STRESS_") W(#mode),

    STRESS_MODES
#undef STRESS_MODE
};

const char* Compiler::s_compStressModeNames[STRESS_COUNT + 1] = {
#define STRESS_MODE(mode) "STRESS_" #mode,

    STRESS_MODES
#undef STRESS_MODE
};

//------------------------------------------------------------------------
// compStressCompile: determine if a stress mode should be enabled
//
// Arguments:
//   stressArea - stress mode to possibly enable
//   weight - percent of time this mode should be turned on
//     (range 0 to 100); weight 0 effectively disables
//
// Returns:
//   true if this stress mode is enabled
//
// Notes:
//   Methods may be excluded from stress via name or hash.
//
//   Particular stress modes may be disabled or forcibly enabled.
//
//   With JitStress=2, some stress modes are enabled regardless of weight;
//   these modes are the ones after COUNT_VARN in the enumeration.
//
//   For other modes or for nonzero JitStress values, stress will be
//   enabled selectively for roughly weight% of methods.
//
bool Compiler::compStressCompile(compStressArea stressArea, unsigned weight)
{
    // This can be called early, before info is fully set up.
    if ((info.compMethodName == nullptr) || (info.compFullName == nullptr))
    {
        return false;
    }

    // Inlinees defer to the root method for stress, so that we can
    // more easily isolate methods that cause stress failures.
    if (compIsForInlining())
    {
        return impInlineRoot()->compStressCompile(stressArea, weight);
    }

    const bool doStress = compStressCompileHelper(stressArea, weight);

    if (doStress && !compActiveStressModes[stressArea])
    {
        if (verbose)
        {
            printf("\n\n*** JitStress: %s ***\n\n", s_compStressModeNames[stressArea]);
        }
        compActiveStressModes[stressArea] = 1;
    }

    return doStress;
}

//------------------------------------------------------------------------
// compStressAreaHash: Get (or compute) a hash code for a stress area.
//
// Arguments:
//   stressArea - stress mode
//
// Returns:
//   A hash code for the specific stress area.
//
unsigned Compiler::compStressAreaHash(compStressArea area)
{
    static LONG s_hashCodes[STRESS_COUNT];
    assert(static_cast<unsigned>(area) < ArrLen(s_hashCodes));

    unsigned result = (unsigned)s_hashCodes[area];
    if (result == 0)
    {
        result = HashStringA(s_compStressModeNames[area]);
        if (result == 0)
        {
            result = 1;
        }

        InterlockedExchange(&s_hashCodes[area], (LONG)result);
    }

    return result;
}

//------------------------------------------------------------------------
// compStressCompileHelper: helper to determine if a stress mode should be enabled
//
// Arguments:
//   stressArea - stress mode to possibly enable
//   weight - percent of time this mode should be turned on
//     (range 0 to 100); weight 0 effectively disables
//
// Returns:
//   true if this stress mode is enabled
//
// Notes:
//   See compStressCompile
//
bool Compiler::compStressCompileHelper(compStressArea stressArea, unsigned weight)
{
    if (!compAllowStress)
    {
        return false;
    }

    // Does user explicitly prevent using this STRESS_MODE through the command line?
    const WCHAR* strStressModeNamesNot = JitConfig.JitStressModeNamesNot();
    if ((strStressModeNamesNot != nullptr) &&
        (u16_strstr(strStressModeNamesNot, s_compStressModeNamesW[stressArea]) != nullptr))
    {
        return false;
    }

    // Does user explicitly set this STRESS_MODE through the command line?
    const WCHAR* strStressModeNames = JitConfig.JitStressModeNames();
    if (strStressModeNames != nullptr)
    {
        if (u16_strstr(strStressModeNames, s_compStressModeNamesW[stressArea]) != nullptr)
        {
            return true;
        }

        // This stress mode name did not match anything in the stress
        // mode allowlist. If user has requested only enable mode,
        // don't allow this stress mode to turn on.
        const bool onlyEnableMode = JitConfig.JitStressModeNamesOnly() != 0;

        if (onlyEnableMode)
        {
            return false;
        }
    }

    // 0:   No stress (Except when explicitly set in DOTNET_JitStressModeNames)
    // !=2: Vary stress. Performance will be slightly/moderately degraded
    // 2:   Check-all stress. Performance will be REALLY horrible
    const int stressLevel = getJitStressLevel();

    assert(weight <= MAX_STRESS_WEIGHT);

    // Check for boundary conditions
    if (stressLevel == 0 || weight == 0)
    {
        return false;
    }

    // Should we allow unlimited stress ?
    if ((stressArea > STRESS_COUNT_VARN) && (stressLevel == 2))
    {
        return true;
    }

    if (weight == MAX_STRESS_WEIGHT)
    {
        return true;
    }

    // Get a hash which can be compared with 'weight'
    assert(stressArea != 0);
    const unsigned hash = (info.compMethodHash() ^ compStressAreaHash(stressArea) ^ stressLevel) % MAX_STRESS_WEIGHT;

    assert(hash < MAX_STRESS_WEIGHT && weight <= MAX_STRESS_WEIGHT);
    return (hash < weight);
}

//------------------------------------------------------------------------
// compPromoteFewerStructs: helper to determine if the local
//   should not be promoted under a stress mode.
//
// Arguments:
//   lclNum - local number to test
//
// Returns:
//   true if this local should not be promoted.
//
// Notes:
//   Reject ~50% of the potential promotions if STRESS_PROMOTE_FEWER_STRUCTS is active.
//
bool Compiler::compPromoteFewerStructs(unsigned lclNum)
{
    bool       rejectThisPromo = false;
    const bool promoteLess     = compStressCompile(STRESS_PROMOTE_FEWER_STRUCTS, 50);
    if (promoteLess)
    {

        rejectThisPromo = (((info.compMethodHash() ^ lclNum) & 1) == 0);
    }
    return rejectThisPromo;
}

//------------------------------------------------------------------------
// dumpRegMask: display a register mask. For well-known sets of registers, display a well-known token instead of
// a potentially large number of registers.
//
// Arguments:
//   regs - The set of registers to display
//
void Compiler::dumpRegMask(regMaskTP regs) const
{
    if (regs == RBM_ALLINT)
    {
        printf("[allInt]");
    }
    else if (regs == (RBM_ALLINT & ~RBM_FPBASE))
    {
        printf("[allIntButFP]");
    }
    else if (regs == RBM_ALLFLOAT)
    {
        printf("[allFloat]");
    }
    else if (regs == RBM_ALLDOUBLE)
    {
        printf("[allDouble]");
    }
    else
    {
        dspRegMask(regs);
    }
}

#endif // DEBUG

void Compiler::compInitDebuggingInfo()
{
#ifdef DEBUG
    if (verbose)
    {
        printf("*************** In compInitDebuggingInfo() for %s\n", info.compFullName);
    }
#endif

    /*-------------------------------------------------------------------------
     *
     * Get hold of the local variable records, if there are any
     */

    info.compVarScopesCount = 0;

    if (opts.compScopeInfo)
    {
        eeGetVars();
    }

    compInitVarScopeMap();

    if (opts.compScopeInfo || opts.compDbgCode)
    {
        compInitScopeLists();
    }

    if (opts.compDbgCode && (info.compVarScopesCount > 0))
    {
        /* Create a new empty basic block. fgExtendDbgLifetimes() may add
           initialization of variables which are in scope right from the
           start of the (real) first BB (and therefore artificially marked
           as alive) into this block.
         */

        fgEnsureFirstBBisScratch();

        fgNewStmtAtEnd(fgFirstBB, gtNewNothingNode());

        JITDUMP("Debuggable code - Add new %s to perform initialization of variables\n", fgFirstBB->dspToString());
    }
    /*-------------------------------------------------------------------------
     *
     * Read the stmt-offsets table and the line-number table
     */

    info.compStmtOffsetsImplicit = ICorDebugInfo::NO_BOUNDARIES;

    // We can only report debug info for EnC at places where the stack is empty.
    // Actually, at places where there are not live temps. Else, we won't be able
    // to map between the old and the new versions correctly as we won't have
    // any info for the live temps.

    assert(!opts.compDbgEnC || !opts.compDbgInfo ||
           0 == (info.compStmtOffsetsImplicit & ~ICorDebugInfo::STACK_EMPTY_BOUNDARIES));

    info.compStmtOffsetsCount = 0;

    if (opts.compDbgInfo)
    {
        /* Get hold of the line# records, if there are any */

        eeGetStmtOffsets();

#ifdef DEBUG
        if (verbose)
        {
            printf("info.compStmtOffsetsCount    = %d\n", info.compStmtOffsetsCount);
            printf("info.compStmtOffsetsImplicit = %04Xh", info.compStmtOffsetsImplicit);

            if (info.compStmtOffsetsImplicit)
            {
                printf(" ( ");
                if (info.compStmtOffsetsImplicit & ICorDebugInfo::STACK_EMPTY_BOUNDARIES)
                {
                    printf("STACK_EMPTY ");
                }
                if (info.compStmtOffsetsImplicit & ICorDebugInfo::NOP_BOUNDARIES)
                {
                    printf("NOP ");
                }
                if (info.compStmtOffsetsImplicit & ICorDebugInfo::CALL_SITE_BOUNDARIES)
                {
                    printf("CALL_SITE ");
                }
                printf(")");
            }
            printf("\n");
            IL_OFFSET* pOffs = info.compStmtOffsets;
            for (unsigned i = 0; i < info.compStmtOffsetsCount; i++, pOffs++)
            {
                printf("%02d) IL_%04Xh\n", i, *pOffs);
            }
        }
#endif
    }
}

void Compiler::compSetOptimizationLevel()
{
    bool theMinOptsValue;
#pragma warning(suppress : 4101)
    unsigned jitMinOpts;

    if (compIsForInlining())
    {
        theMinOptsValue = impInlineInfo->InlinerCompiler->opts.MinOpts();
        goto _SetMinOpts;
    }

    theMinOptsValue = false;

    if (opts.compFlags == CLFLG_MINOPT)
    {
        JITLOG((LL_INFO100, "CLFLG_MINOPT set for method %s\n", info.compFullName));
        theMinOptsValue = true;
    }

#ifdef DEBUG
    jitMinOpts = JitConfig.JitMinOpts();

    if (!theMinOptsValue && (jitMinOpts > 0))
    {
        // jitTotalMethodCompiled does not include the method that is being compiled now, so make +1.
        unsigned methodCount     = Compiler::jitTotalMethodCompiled + 1;
        unsigned methodCountMask = methodCount & 0xFFF;
        unsigned kind            = (jitMinOpts & 0xF000000) >> 24;
        switch (kind)
        {
            default:
                if (jitMinOpts <= methodCount)
                {
                    if (verbose)
                    {
                        printf(" Optimizations disabled by JitMinOpts and methodCount\n");
                    }
                    theMinOptsValue = true;
                }
                break;
            case 0xD:
            {
                unsigned firstMinopts  = (jitMinOpts >> 12) & 0xFFF;
                unsigned secondMinopts = (jitMinOpts >> 0) & 0xFFF;

                if ((firstMinopts == methodCountMask) || (secondMinopts == methodCountMask))
                {
                    if (verbose)
                    {
                        printf("0xD: Optimizations disabled by JitMinOpts and methodCountMask\n");
                    }
                    theMinOptsValue = true;
                }
            }
            break;
            case 0xE:
            {
                unsigned startMinopts = (jitMinOpts >> 12) & 0xFFF;
                unsigned endMinopts   = (jitMinOpts >> 0) & 0xFFF;

                if ((startMinopts <= methodCountMask) && (endMinopts >= methodCountMask))
                {
                    if (verbose)
                    {
                        printf("0xE: Optimizations disabled by JitMinOpts and methodCountMask\n");
                    }
                    theMinOptsValue = true;
                }
            }
            break;
            case 0xF:
            {
                unsigned bitsZero = (jitMinOpts >> 12) & 0xFFF;
                unsigned bitsOne  = (jitMinOpts >> 0) & 0xFFF;

                if (((methodCountMask & bitsOne) == bitsOne) && ((~methodCountMask & bitsZero) == bitsZero))
                {
                    if (verbose)
                    {
                        printf("0xF: Optimizations disabled by JitMinOpts and methodCountMask\n");
                    }
                    theMinOptsValue = true;
                }
            }
            break;
        }
    }

    if (!theMinOptsValue)
    {
        if (JitConfig.JitMinOptsName().contains(info.compMethodHnd, info.compClassHnd, &info.compMethodInfo->args))
        {
            theMinOptsValue = true;
        }
    }

#ifdef DEBUG
    static ConfigMethodRange s_onlyOptimizeRange;
    s_onlyOptimizeRange.EnsureInit(JitConfig.JitOnlyOptimizeRange());

    if (!theMinOptsValue && !s_onlyOptimizeRange.IsEmpty())
    {
        unsigned methHash = info.compMethodHash();
        theMinOptsValue   = !s_onlyOptimizeRange.Contains(methHash);
    }
#endif

    if (compStressCompile(STRESS_MIN_OPTS, 5))
    {
        theMinOptsValue = true;
    }
    // For PREJIT we never drop down to MinOpts
    // unless unless CLFLG_MINOPT is set
    else if (!opts.jitFlags->IsSet(JitFlags::JIT_FLAG_PREJIT))
    {
        if ((unsigned)JitConfig.JitMinOptsCodeSize() < info.compILCodeSize)
        {
            JITLOG((LL_INFO10, "IL Code Size exceeded, using MinOpts for method %s\n", info.compFullName));
            theMinOptsValue = true;
        }
        else if ((unsigned)JitConfig.JitMinOptsInstrCount() < opts.instrCount)
        {
            JITLOG((LL_INFO10, "IL instruction count exceeded, using MinOpts for method %s\n", info.compFullName));
            theMinOptsValue = true;
        }
        else if ((unsigned)JitConfig.JitMinOptsBbCount() < fgBBcount)
        {
            JITLOG((LL_INFO10, "Basic Block count exceeded, using MinOpts for method %s\n", info.compFullName));
            theMinOptsValue = true;
        }
        else if ((unsigned)JitConfig.JitMinOptsLvNumCount() < lvaCount)
        {
            JITLOG((LL_INFO10, "Local Variable Num count exceeded, using MinOpts for method %s\n", info.compFullName));
            theMinOptsValue = true;
        }
        else if ((unsigned)JitConfig.JitMinOptsLvRefCount() < opts.lvRefCount)
        {
            JITLOG((LL_INFO10, "Local Variable Ref count exceeded, using MinOpts for method %s\n", info.compFullName));
            theMinOptsValue = true;
        }
        if (theMinOptsValue == true)
        {
            JITLOG((LL_INFO10000, "IL Code Size,Instr %4d,%4d, Basic Block count %3d, Local Variable Num,Ref count "
                                  "%3d,%3d for method %s\n",
                    info.compILCodeSize, opts.instrCount, fgBBcount, lvaCount, opts.lvRefCount, info.compFullName));
            if (JitConfig.JitBreakOnMinOpts() != 0)
            {
                assert(!"MinOpts enabled");
            }
        }
    }
#else  // !DEBUG
    // Retail check if we should force Minopts due to the complexity of the method
    // For PREJIT we never drop down to MinOpts
    // unless unless CLFLG_MINOPT is set
    if (!theMinOptsValue && !opts.jitFlags->IsSet(JitFlags::JIT_FLAG_PREJIT) &&
        ((DEFAULT_MIN_OPTS_CODE_SIZE < info.compILCodeSize) || (DEFAULT_MIN_OPTS_INSTR_COUNT < opts.instrCount) ||
         (DEFAULT_MIN_OPTS_BB_COUNT < fgBBcount) || (DEFAULT_MIN_OPTS_LV_NUM_COUNT < lvaCount) ||
         (DEFAULT_MIN_OPTS_LV_REF_COUNT < opts.lvRefCount)))
    {
        theMinOptsValue = true;
    }
#endif // DEBUG

    JITLOG((LL_INFO10000,
            "IL Code Size,Instr %4d,%4d, Basic Block count %3d, Local Variable Num,Ref count %3d,%3d for method %s\n",
            info.compILCodeSize, opts.instrCount, fgBBcount, lvaCount, opts.lvRefCount, info.compFullName));

#if 0
    // The code in this #if has been useful in debugging loop cloning issues, by
    // enabling selective enablement of the loop cloning optimization according to
    // method hash.
#ifdef DEBUG
    if (!theMinOptsValue)
    {
    unsigned methHash = info.compMethodHash();
    char* lostr = getenv("opthashlo");
    unsigned methHashLo = 0;
    if (lostr != NULL)
    {
        sscanf_s(lostr, "%x", &methHashLo);
        // methHashLo = (unsigned(atoi(lostr)) << 2);  // So we don't have to use negative numbers.
    }
    char* histr = getenv("opthashhi");
    unsigned methHashHi = UINT32_MAX;
    if (histr != NULL)
    {
        sscanf_s(histr, "%x", &methHashHi);
        // methHashHi = (unsigned(atoi(histr)) << 2);  // So we don't have to use negative numbers.
    }
    if (methHash < methHashLo || methHash > methHashHi)
    {
        theMinOptsValue = true;
    }
    else
    {
        printf("Doing optimization in  in %s (0x%x).\n", info.compFullName, methHash);
    }
    }
#endif
#endif

_SetMinOpts:

    // Set the MinOpts value
    opts.SetMinOpts(theMinOptsValue);

    // Notify the VM if MinOpts is being used when not requested
    if (theMinOptsValue && !compIsForInlining() && !opts.jitFlags->IsSet(JitFlags::JIT_FLAG_TIER0) &&
        !opts.jitFlags->IsSet(JitFlags::JIT_FLAG_MIN_OPT) && !opts.compDbgCode)
    {
        info.compCompHnd->setMethodAttribs(info.compMethodHnd, CORINFO_FLG_SWITCHED_TO_MIN_OPT);
        opts.jitFlags->Clear(JitFlags::JIT_FLAG_TIER1);
        compSwitchedToMinOpts = true;
    }

#ifdef DEBUG
    if (verbose && !compIsForInlining())
    {
        printf("OPTIONS: opts.MinOpts() == %s\n", opts.MinOpts() ? "true" : "false");
    }
#endif

    /* Control the optimizations */

    if (opts.OptimizationDisabled())
    {
        opts.compFlags &= ~CLFLG_MAXOPT;
        opts.compFlags |= CLFLG_MINOPT;

        lvaEnregEHVars &= compEnregLocals();
        lvaEnregMultiRegVars &= compEnregLocals();
    }

    if (!compIsForInlining())
    {
        codeGen->setFramePointerRequired(false);
        codeGen->setFrameRequired(false);

        if (opts.OptimizationDisabled())
        {
            codeGen->setFrameRequired(true);
        }

#if !defined(TARGET_AMD64)
        // The VM sets JitFlags::JIT_FLAG_FRAMED for two reasons: (1) the DOTNET_JitFramed variable is set, or
        // (2) the function is marked "noinline". The reason for #2 is that people mark functions
        // noinline to ensure the show up on in a stack walk. But for AMD64, we don't need a frame
        // pointer for the frame to show up in stack walk.
        if (opts.jitFlags->IsSet(JitFlags::JIT_FLAG_FRAMED))
            codeGen->setFrameRequired(true);
#endif

        if (opts.OptimizationDisabled() ||
            (opts.jitFlags->IsSet(JitFlags::JIT_FLAG_PREJIT) && !IsTargetAbi(CORINFO_NATIVEAOT_ABI)))
        {
            // The JIT doesn't currently support loop alignment for prejitted images outside NativeAOT.
            // (The JIT doesn't know the final address of the code, hence
            // it can't align code based on unknown addresses.)

            codeGen->SetAlignLoops(false); // loop alignment not supported for prejitted code
        }
        else
        {
            codeGen->SetAlignLoops(JitConfig.JitAlignLoops() == 1);
        }
    }

    fgCanRelocateEHRegions = true;
}

#if defined(TARGET_ARMARCH) || defined(TARGET_RISCV64)
// Function compRsvdRegCheck:
//  given a curState to use for calculating the total frame size
//  it will return true if the REG_OPT_RSVD should be reserved so
//  that it can be use to form large offsets when accessing stack
//  based LclVar including both incoming and out going argument areas.
//
//  The method advances the frame layout state to curState by calling
//  lvaFrameSize(curState).
//
bool Compiler::compRsvdRegCheck(FrameLayoutState curState)
{
    // Always do the layout even if returning early. Callers might
    // depend on us to do the layout.
    unsigned frameSize = lvaFrameSize(curState);
    JITDUMP("\n"
            "compRsvdRegCheck\n"
            "  frame size  = %6d\n"
            "  compArgSize = %6d\n",
            frameSize, compArgSize);

    if (opts.MinOpts())
    {
        // Have a recovery path in case we fail to reserve REG_OPT_RSVD and go
        // over the limit of SP and FP offset ranges due to large
        // temps.
        JITDUMP(" Returning true (MinOpts)\n\n");
        return true;
    }

    unsigned calleeSavedRegMaxSz = CALLEE_SAVED_REG_MAXSZ;
    if (compFloatingPointUsed)
    {
        calleeSavedRegMaxSz += CALLEE_SAVED_FLOAT_MAXSZ;
    }
    calleeSavedRegMaxSz += REGSIZE_BYTES; // we always push LR.  See genPushCalleeSavedRegisters

    noway_assert(frameSize >= calleeSavedRegMaxSz);

#if defined(TARGET_ARM64)

    // TODO-ARM64-CQ: update this!
    JITDUMP(" Returning true (ARM64)\n\n");
    return true; // just always assume we'll need it, for now

#elif defined(TARGET_RISCV64)
    JITDUMP(" Returning true (RISCV64)\n\n");
    return true; // just always assume we'll need it, for now

#else  // TARGET_ARM

    // frame layout:
    //
    //         ... high addresses ...
    //                         frame contents       size
    //                         -------------------  ------------------------
    //                         inArgs               compArgSize (includes prespill)
    //  caller SP --->
    //                         prespill
    //                         LR                   REGSIZE_BYTES
    //  R11    --->            R11                  REGSIZE_BYTES
    //                         callee saved regs    CALLEE_SAVED_REG_MAXSZ   (32 bytes)
    //                     optional saved fp regs   CALLEE_SAVED_FLOAT_MAXSZ (64 bytes)
    //                         lclSize
    //                             incl. TEMPS      MAX_SPILL_TEMP_SIZE
    //                             incl. outArgs
    //  SP     --->
    //          ... low addresses ...
    //
    // When codeGen->isFramePointerRequired is true, R11 will be established as a frame pointer.
    // We can then use R11 to access incoming args with positive offsets, and LclVars with
    // negative offsets.
    //
    // In functions with EH, in the non-funclet (or main) region, even though we will have a
    // frame pointer, we can use SP with positive offsets to access any or all locals or arguments
    // that we can reach with SP-relative encodings. The funclet region might require the reserved
    // register, since it must use offsets from R11 to access the parent frame.

    unsigned maxR11PositiveEncodingOffset = compFloatingPointUsed ? 0x03FC : 0x0FFF;
    JITDUMP("  maxR11PositiveEncodingOffset     = %6d\n", maxR11PositiveEncodingOffset);

    // Floating point load/store instructions (VLDR/VSTR) can address up to -0x3FC from R11, but we
    // don't know if there are either no integer locals, or if we don't need large negative offsets
    // for the integer locals, so we must use the integer max negative offset, which is a
    // smaller (absolute value) number.
    unsigned maxR11NegativeEncodingOffset = 0x00FF; // This is a negative offset from R11.
    JITDUMP("  maxR11NegativeEncodingOffset     = %6d\n", maxR11NegativeEncodingOffset);

    // -1 because otherwise we are computing the address just beyond the last argument, which we don't need to do.
    unsigned maxR11PositiveOffset = compArgSize + (2 * REGSIZE_BYTES) - 1;
    JITDUMP("  maxR11PositiveOffset             = %6d\n", maxR11PositiveOffset);

    // The value is positive, but represents a negative offset from R11.
    // frameSize includes callee-saved space for R11 and LR, which are at non-negative offsets from R11
    // (+0 and +4, respectively), so don't include those in the max possible negative offset.
    assert(frameSize >= (2 * REGSIZE_BYTES));
    unsigned maxR11NegativeOffset = frameSize - (2 * REGSIZE_BYTES);
    JITDUMP("  maxR11NegativeOffset             = %6d\n", maxR11NegativeOffset);

    if (codeGen->isFramePointerRequired())
    {
        if (maxR11NegativeOffset > maxR11NegativeEncodingOffset)
        {
            JITDUMP(" Returning true (frame required and maxR11NegativeOffset)\n\n");
            return true;
        }
        if (maxR11PositiveOffset > maxR11PositiveEncodingOffset)
        {
            JITDUMP(" Returning true (frame required and maxR11PositiveOffset)\n\n");
            return true;
        }
    }

    // Now consider the SP based frame case. Note that we will use SP based offsets to access the stack in R11 based
    // frames in the non-funclet main code area.

    unsigned maxSPPositiveEncodingOffset = compFloatingPointUsed ? 0x03FC : 0x0FFF;
    JITDUMP("  maxSPPositiveEncodingOffset      = %6d\n", maxSPPositiveEncodingOffset);

    // -1 because otherwise we are computing the address just beyond the last argument, which we don't need to do.
    assert(compArgSize + frameSize > 0);
    unsigned maxSPPositiveOffset = compArgSize + frameSize - 1;

    if (codeGen->isFramePointerUsed())
    {
        // We have a frame pointer, so we can use it to access part of the stack, even if SP can't reach those parts.
        // We will still generate SP-relative offsets if SP can reach.

        // First, check that the stack between R11 and SP can be fully reached, either via negative offset from FP
        // or positive offset from SP. Don't count stored R11 or LR, which are reached from positive offsets from FP.

        unsigned maxSPLocalsCombinedOffset = frameSize - (2 * REGSIZE_BYTES) - 1;
        JITDUMP("  maxSPLocalsCombinedOffset        = %6d\n", maxSPLocalsCombinedOffset);

        if (maxSPLocalsCombinedOffset > maxSPPositiveEncodingOffset)
        {
            // Can R11 help?
            unsigned maxRemainingLocalsCombinedOffset = maxSPLocalsCombinedOffset - maxSPPositiveEncodingOffset;
            JITDUMP("  maxRemainingLocalsCombinedOffset = %6d\n", maxRemainingLocalsCombinedOffset);

            if (maxRemainingLocalsCombinedOffset > maxR11NegativeEncodingOffset)
            {
                JITDUMP(" Returning true (frame pointer exists; R11 and SP can't reach entire stack between them)\n\n");
                return true;
            }

            // Otherwise, yes, we can address the remaining parts of the locals frame with negative offsets from R11.
        }

        // Check whether either R11 or SP can access the arguments.
        if ((maxR11PositiveOffset > maxR11PositiveEncodingOffset) &&
            (maxSPPositiveOffset > maxSPPositiveEncodingOffset))
        {
            JITDUMP(" Returning true (frame pointer exists; R11 and SP can't reach all arguments)\n\n");
            return true;
        }
    }
    else
    {
        if (maxSPPositiveOffset > maxSPPositiveEncodingOffset)
        {
            JITDUMP(" Returning true (no frame pointer exists; SP can't reach all of frame)\n\n");
            return true;
        }
    }

    // We won't need to reserve REG_OPT_RSVD.
    //
    JITDUMP(" Returning false\n\n");
    return false;
#endif // TARGET_ARM
}
#endif // TARGET_ARMARCH || TARGET_RISCV64

//------------------------------------------------------------------------
// compGetTieringName: get a string describing tiered compilation settings
//   for this method
//
// Arguments:
//   wantShortName - true if a short name is ok (say for using in file names)
//
// Returns:
//   String describing tiering decisions for this method, including cases
//   where the jit codegen will differ from what the runtime requested.
//
const char* Compiler::compGetTieringName(bool wantShortName) const
{
    const bool tier0         = opts.jitFlags->IsSet(JitFlags::JIT_FLAG_TIER0);
    const bool tier1         = opts.jitFlags->IsSet(JitFlags::JIT_FLAG_TIER1);
    const bool instrumenting = opts.jitFlags->IsSet(JitFlags::JIT_FLAG_BBINSTR);

    if (!opts.compMinOptsIsSet)
    {
        // If 'compMinOptsIsSet' is not set, just return here. Otherwise, if this method is called
        // by the assertAbort(), we would recursively call assert while trying to get MinOpts()
        // and eventually stackoverflow.
        return "Optimization-Level-Not-Yet-Set";
    }

    assert(!tier0 || !tier1); // We don't expect multiple TIER flags to be set at one time.

    if (tier0)
    {
        return instrumenting ? "Instrumented Tier0" : "Tier0";
    }
    else if (tier1)
    {
        if (opts.IsOSR())
        {
            return instrumenting ? "Instrumented Tier1-OSR" : "Tier1-OSR";
        }
        else
        {
            return instrumenting ? "Instrumented Tier1" : "Tier1";
        }
    }
    else if (opts.OptimizationEnabled())
    {
        if (compSwitchedToOptimized)
        {
            return wantShortName ? "Tier0-FullOpts" : "Tier-0 switched to FullOpts";
        }
        else
        {
            return "FullOpts";
        }
    }
    else if (opts.MinOpts())
    {
        if (compSwitchedToMinOpts)
        {
            if (compSwitchedToOptimized)
            {
                return wantShortName ? "Tier0-FullOpts-MinOpts" : "Tier-0 switched to FullOpts, then to MinOpts";
            }
            else
            {
                return wantShortName ? "Tier0-MinOpts" : "Tier-0 switched MinOpts";
            }
        }
        else
        {
            return "MinOpts";
        }
    }
    else if (opts.compDbgCode)
    {
        return "Debug";
    }
    else
    {
        return wantShortName ? "Unknown" : "Unknown optimization level";
    }
}

//------------------------------------------------------------------------
// compGetPgoSourceName: get a string describing PGO source
//
// Returns:
//   String describing describing PGO source (e.g. Dynamic, Static, etc)
//
const char* Compiler::compGetPgoSourceName() const
{
    switch (fgPgoSource)
    {
        case ICorJitInfo::PgoSource::Static:
            return "Static PGO";
        case ICorJitInfo::PgoSource::Dynamic:
            return "Dynamic PGO";
        case ICorJitInfo::PgoSource::Blend:
            return "Blended PGO";
        case ICorJitInfo::PgoSource::Text:
            return "Textual PGO";
        case ICorJitInfo::PgoSource::Sampling:
            return "Sample-based PGO";
        case ICorJitInfo::PgoSource::IBC:
            return "Classic IBC";
        case ICorJitInfo::PgoSource::Synthesis:
            return "Synthesized PGO";
        default:
            return "Unknown PGO";
    }
}

//------------------------------------------------------------------------
// compGetStressMessage: get a string describing jitstress capability
//   for this method
//
// Returns:
//   An empty string if stress is not enabled, else a string describing
//   if this method is subject to stress or is excluded by name or hash.
//
const char* Compiler::compGetStressMessage() const
{
    // Add note about stress where appropriate
    const char* stressMessage = "";

#ifdef DEBUG
    // Is stress enabled via mode name or level?
    if ((JitConfig.JitStressModeNames() != nullptr) || (getJitStressLevel() > 0))
    {
        // Is the method being jitted excluded from stress via range?
        if (compAllowStress)
        {
            // Not excluded -- stress can happen
            stressMessage = " JitStress";
        }
        else
        {
            stressMessage = " NoJitStress";
        }
    }
#endif // DEBUG

    return stressMessage;
}

void Compiler::compFunctionTraceStart()
{
#ifdef DEBUG
    if (compIsForInlining())
    {
        return;
    }

    if ((JitConfig.JitFunctionTrace() != 0) && !opts.disDiffable)
    {
        LONG newJitNestingLevel = InterlockedIncrement(&Compiler::jitNestingLevel);
        if (newJitNestingLevel <= 0)
        {
            printf("{ Illegal nesting level %d }\n", newJitNestingLevel);
        }

        for (LONG i = 0; i < newJitNestingLevel - 1; i++)
        {
            printf("  ");
        }
        printf("{ Start Jitting Method %4d %s (MethodHash=%08x) %s\n", Compiler::jitTotalMethodCompiled,
               info.compFullName, info.compMethodHash(),
               compGetTieringName()); /* } editor brace matching workaround for this printf */
    }
#endif // DEBUG
}

void Compiler::compFunctionTraceEnd(void* methodCodePtr, ULONG methodCodeSize, bool isNYI)
{
#ifdef DEBUG
    assert(!compIsForInlining());

    if ((JitConfig.JitFunctionTrace() != 0) && !opts.disDiffable)
    {
        LONG newJitNestingLevel = InterlockedDecrement(&Compiler::jitNestingLevel);
        if (newJitNestingLevel < 0)
        {
            printf("{ Illegal nesting level %d }\n", newJitNestingLevel);
        }

        for (LONG i = 0; i < newJitNestingLevel; i++)
        {
            printf("  ");
        }

        // Note: that is incorrect if we are compiling several methods at the same time.
        unsigned methodNumber = Compiler::jitTotalMethodCompiled - 1;

        /* { editor brace-matching workaround for following printf */
        printf("} Jitted Method %4d at" FMT_ADDR "method %s size %08x%s%s\n", methodNumber, DBG_ADDR(methodCodePtr),
               info.compFullName, methodCodeSize, isNYI ? " NYI" : "", opts.altJit ? " altjit" : "");
    }
#endif // DEBUG
}

//------------------------------------------------------------------------
// BeginPhase: begin execution of a phase
//
// Arguments:
//    phase - the phase that is about to begin
//
void Compiler::BeginPhase(Phases phase)
{
    mostRecentlyActivePhase = phase;
}

//------------------------------------------------------------------------
// EndPhase: finish execution of a phase
//
// Arguments:
//    phase - the phase that has just finished
//
void Compiler::EndPhase(Phases phase)
{
#if defined(FEATURE_JIT_METHOD_PERF)
    if (pCompJitTimer != nullptr)
    {
        pCompJitTimer->EndPhase(this, phase);
    }
#endif

    mostRecentlyActivePhase = phase;
}

//------------------------------------------------------------------------
// compCompile: run phases needed for compilation
//
// Arguments:
//   methodCodePtr [OUT] - address of generated code
//   methodCodeSize [OUT] - size of the generated code (hot + cold sections)
//   compileFlags [IN] - flags controlling jit behavior
//
// Notes:
//  This is the most interesting 'toplevel' function in the JIT.  It goes through the operations of
//  importing, morphing, optimizations and code generation.  This is called from the EE through the
//  code:CILJit::compileMethod function.
//
//  For an overview of the structure of the JIT, see:
//   https://github.com/dotnet/runtime/blob/main/docs/design/coreclr/jit/ryujit-overview.md
//
//  Also called for inlinees, though they will only be run through the first few phases.
//
void Compiler::compCompile(void** methodCodePtr, uint32_t* methodCodeSize, JitFlags* compileFlags)
{
    compFunctionTraceStart();

    // Enable flow graph checks
    activePhaseChecks |= PhaseChecks::CHECK_FG;

    // Prepare for importation
    //
    auto preImportPhase = [this]() {
        if (compIsForInlining())
        {
            // Notify root instance that an inline attempt is about to import IL
            impInlineRoot()->m_inlineStrategy->NoteImport();
        }

        hashBv::Init(this);

        VarSetOps::AssignAllowUninitRhs(this, compCurLife, VarSetOps::UninitVal());

        // The temp holding the secret stub argument is used by fgImport() when importing the intrinsic.
        if (info.compPublishStubParam)
        {
            assert(lvaStubArgumentVar == BAD_VAR_NUM);
            lvaStubArgumentVar                     = lvaGrabTempWithImplicitUse(false DEBUGARG("stub argument"));
            lvaGetDesc(lvaStubArgumentVar)->lvType = TYP_I_IMPL;
            // TODO-CQ: there is no need to mark it as doNotEnreg. There are no stores for this local
            // before codegen so liveness and LSRA mark it as "liveIn" and always allocate a stack slot for it.
            // However, it would be better to process it like other argument locals and keep it in
            // a reg for the whole method without spilling to the stack when possible.
            lvaSetVarDoNotEnregister(lvaStubArgumentVar DEBUGARG(DoNotEnregisterReason::VMNeedsStackAddr));
        }
    };
    DoPhase(this, PHASE_PRE_IMPORT, preImportPhase);

    // If we're going to instrument code, we may need to prepare before
    // we import. Also do this before we read in any profile data.
    //
    if (compileFlags->IsSet(JitFlags::JIT_FLAG_BBINSTR))
    {
        DoPhase(this, PHASE_IBCPREP, &Compiler::fgPrepareToInstrumentMethod);
    }

    // Incorporate profile data.
    //
    // Note: the importer is sensitive to block weights, so this has
    // to happen before importation.
    //
    activePhaseChecks |= PhaseChecks::CHECK_PROFILE;
    DoPhase(this, PHASE_INCPROFILE, &Compiler::fgIncorporateProfileData);
    activePhaseChecks &= ~PhaseChecks::CHECK_PROFILE;

    // If we are doing OSR, update flow to initially reach the appropriate IL offset.
    //
    if (opts.IsOSR())
    {
        fgFixEntryFlowForOSR();
    }

    // Enable the post-phase checks that use internal logic to decide when checking makes sense.
    //
    activePhaseChecks |=
        PhaseChecks::CHECK_EH | PhaseChecks::CHECK_LOOPS | PhaseChecks::CHECK_UNIQUE | PhaseChecks::CHECK_LINKED_LOCALS;

    // Import: convert the instrs in each basic block to a tree based intermediate representation
    //
    DoPhase(this, PHASE_IMPORTATION, &Compiler::fgImport);

    // If this is a failed inline attempt, we're done.
    //
    if (compIsForInlining() && compInlineResult->IsFailure())
    {
#ifdef FEATURE_JIT_METHOD_PERF
        if (pCompJitTimer != nullptr)
        {
#if MEASURE_CLRAPI_CALLS
            EndPhase(PHASE_CLR_API);
#endif
            pCompJitTimer->Terminate(this, CompTimeSummaryInfo::s_compTimeSummary, false);
        }
#endif

        return;
    }

    // Convert BBJ_CALLFINALLY/BBJ_ALWAYS pairs to BBJ_CALLFINALLY/BBJ_CALLFINALLYRET.
    // Temporary: eventually, do this immediately in impImportLeave
    //
    DoPhase(this, PHASE_UPDATE_CALLFINALLY, &Compiler::fgUpdateCallFinally);

    // If instrumenting, add block and class probes.
    //
    if (compileFlags->IsSet(JitFlags::JIT_FLAG_BBINSTR))
    {
        DoPhase(this, PHASE_IBCINSTR, &Compiler::fgInstrumentMethod);
    }

    // Expand any patchpoints
    //
    DoPhase(this, PHASE_PATCHPOINTS, &Compiler::fgTransformPatchpoints);

    // Transform indirect calls that require control flow expansion.
    //
    DoPhase(this, PHASE_INDXCALL, &Compiler::fgTransformIndirectCalls);

    // Cleanup un-imported BBs, cleanup un-imported or
    // partially imported try regions, add OSR step blocks.
    //
    DoPhase(this, PHASE_POST_IMPORT, &Compiler::fgPostImportationCleanup);

    // If we're importing for inlining, we're done.
    if (compIsForInlining())
    {

#ifdef FEATURE_JIT_METHOD_PERF
        if (pCompJitTimer != nullptr)
        {
#if MEASURE_CLRAPI_CALLS
            EndPhase(PHASE_CLR_API);
#endif
            pCompJitTimer->Terminate(this, CompTimeSummaryInfo::s_compTimeSummary, false);
        }
#endif

        return;
    }

    // At this point in the phase list, all the inlinee phases have
    // been run, and inlinee compiles have exited, so we should only
    // get this far if we are jitting the root method.
    noway_assert(!compIsForInlining());

    // Prepare for the morph phases
    //
    DoPhase(this, PHASE_MORPH_INIT, &Compiler::fgMorphInit);

    // Inline callee methods into this root method
    //
    DoPhase(this, PHASE_MORPH_INLINE, &Compiler::fgInline);

    // Record "start" values for post-inlining cycles and elapsed time.
    RecordStateAtEndOfInlining();

    // Transform each GT_ALLOCOBJ node into either an allocation helper call or
    // local variable allocation on the stack.
    ObjectAllocator objectAllocator(this); // PHASE_ALLOCATE_OBJECTS

    if (compObjectStackAllocation() && opts.OptimizationEnabled())
    {
        objectAllocator.EnableObjectStackAllocation();
    }

    objectAllocator.Run();

    // Add any internal blocks/trees we may need
    //
    DoPhase(this, PHASE_MORPH_ADD_INTERNAL, &Compiler::fgAddInternal);

    // Remove empty try regions
    //
    DoPhase(this, PHASE_EMPTY_TRY, &Compiler::fgRemoveEmptyTry);

    // Remove empty finally regions
    //
    DoPhase(this, PHASE_EMPTY_FINALLY, &Compiler::fgRemoveEmptyFinally);

    // Streamline chains of finally invocations
    //
    DoPhase(this, PHASE_MERGE_FINALLY_CHAINS, &Compiler::fgMergeFinallyChains);

    // Clone code in finallys to reduce overhead for non-exceptional paths
    //
    DoPhase(this, PHASE_CLONE_FINALLY, &Compiler::fgCloneFinally);

#if DEBUG
    if (lvaEnregEHVars)
    {
        unsigned methHash   = info.compMethodHash();
        char*    lostr      = getenv("JitEHWTHashLo");
        unsigned methHashLo = 0;
        bool     dump       = false;
        if (lostr != nullptr)
        {
            sscanf_s(lostr, "%x", &methHashLo);
            dump = true;
        }
        char*    histr      = getenv("JitEHWTHashHi");
        unsigned methHashHi = UINT32_MAX;
        if (histr != nullptr)
        {
            sscanf_s(histr, "%x", &methHashHi);
            dump = true;
        }
        if (methHash < methHashLo || methHash > methHashHi)
        {
            lvaEnregEHVars = false;
        }
        else if (dump)
        {
            printf("Enregistering EH Vars for method %s, hash = 0x%x.\n", info.compFullName, info.compMethodHash());
            printf(""); // flush
        }
    }
    if (lvaEnregMultiRegVars)
    {
        unsigned methHash   = info.compMethodHash();
        char*    lostr      = getenv("JitMultiRegHashLo");
        unsigned methHashLo = 0;
        bool     dump       = false;
        if (lostr != nullptr)
        {
            sscanf_s(lostr, "%x", &methHashLo);
            dump = true;
        }
        char*    histr      = getenv("JitMultiRegHashHi");
        unsigned methHashHi = UINT32_MAX;
        if (histr != nullptr)
        {
            sscanf_s(histr, "%x", &methHashHi);
            dump = true;
        }
        if (methHash < methHashLo || methHash > methHashHi)
        {
            lvaEnregMultiRegVars = false;
        }
        else if (dump)
        {
            printf("Enregistering MultiReg Vars for method %s, hash = 0x%x.\n", info.compFullName,
                   info.compMethodHash());
            printf(""); // flush
        }
    }
#endif

    // Do some flow-related optimizations
    //
    if (opts.OptimizationEnabled())
    {
        // Tail merge
        //
        DoPhase(this, PHASE_HEAD_TAIL_MERGE, [this]() { return fgHeadTailMerge(true); });

        // Merge common throw blocks
        //
        DoPhase(this, PHASE_MERGE_THROWS, &Compiler::fgTailMergeThrows);

        // Run an early flow graph simplification pass
        //
        DoPhase(this, PHASE_EARLY_UPDATE_FLOW_GRAPH, &Compiler::fgUpdateFlowGraphPhase);
    }

    // Promote struct locals
    //
    DoPhase(this, PHASE_PROMOTE_STRUCTS, &Compiler::fgPromoteStructs);

    // Enable early ref counting of locals
    //
    lvaRefCountState = RCS_EARLY;

    if (opts.OptimizationEnabled())
    {
        fgNodeThreading = NodeThreading::AllLocals;
    }

    // Figure out what locals are address-taken.
    //
    DoPhase(this, PHASE_STR_ADRLCL, &Compiler::fgMarkAddressExposedLocals);

    // Do an early pass of liveness for forward sub and morph. This data is
    // valid until after morph.
    //
    DoPhase(this, PHASE_EARLY_LIVENESS, &Compiler::fgEarlyLiveness);

    // Run a simple forward substitution pass.
    //
    DoPhase(this, PHASE_FWD_SUB, &Compiler::fgForwardSub);

    // Promote struct locals based on primitive access patterns
    //
    DoPhase(this, PHASE_PHYSICAL_PROMOTION, &Compiler::PhysicalPromotion);

    // Expose candidates for implicit byref last-use copy elision.
    DoPhase(this, PHASE_IMPBYREF_COPY_OMISSION, &Compiler::fgMarkImplicitByRefCopyOmissionCandidates);

    // Locals tree list is no longer kept valid.
    fgNodeThreading = NodeThreading::None;

    // Apply the type update to implicit byref parameters; also choose (based on address-exposed
    // analysis) which implicit byref promotions to keep (requires copy to initialize) or discard.
    //
    DoPhase(this, PHASE_MORPH_IMPBYREF, &Compiler::fgRetypeImplicitByRefArgs);

#ifdef DEBUG
    // Now that locals have address-taken and implicit byref marked, we can safely apply stress.
    lvaStressLclFld();
    fgStress64RsltMul();
#endif // DEBUG

    if (opts.OptimizationEnabled())
    {
        // Build post-order that morph will use, and remove dead blocks
        //
        DoPhase(this, PHASE_DFS_BLOCKS, &Compiler::fgDfsBlocksAndRemove);
    }

    // Morph the trees in all the blocks of the method
    //
    unsigned const preMorphBBCount = fgBBcount;
    DoPhase(this, PHASE_MORPH_GLOBAL, &Compiler::fgMorphBlocks);

    auto postMorphPhase = [this]() {

        // Fix any LclVar annotations on discarded struct promotion temps for implicit by-ref args
        fgMarkDemotedImplicitByRefArgs();
        lvaRefCountState       = RCS_INVALID;
        fgLocalVarLivenessDone = false;

        // Decide the kind of code we want to generate
        fgSetOptions();

        fgExpandQmarkNodes();

#ifdef DEBUG
        compCurBB = nullptr;
#endif // DEBUG

        // Enable IR checks
        activePhaseChecks |= PhaseChecks::CHECK_IR;
    };
    DoPhase(this, PHASE_POST_MORPH, postMorphPhase);

    // If we needed to create any new BasicBlocks then renumber the blocks
    //
    if (fgBBcount > preMorphBBCount)
    {
        fgRenumberBlocks();
    }

    // GS security checks for unsafe buffers
    //
    DoPhase(this, PHASE_GS_COOKIE, &Compiler::gsPhase);

    // Compute the block and edge weights
    //
    DoPhase(this, PHASE_COMPUTE_EDGE_WEIGHTS, &Compiler::fgComputeBlockAndEdgeWeights);

#if defined(FEATURE_EH_FUNCLETS)

    // Create funclets from the EH handlers.
    //
    DoPhase(this, PHASE_CREATE_FUNCLETS, &Compiler::fgCreateFunclets);

#endif // FEATURE_EH_FUNCLETS

    if (opts.OptimizationEnabled())
    {
        // Invert loops
        //
        DoPhase(this, PHASE_INVERT_LOOPS, &Compiler::optInvertLoops);

        // Run some flow graph optimizations (but don't reorder)
        //
        DoPhase(this, PHASE_OPTIMIZE_FLOW, &Compiler::optOptimizeFlow);

        // Second pass of tail merge
        //
        DoPhase(this, PHASE_HEAD_TAIL_MERGE2, [this]() { return fgHeadTailMerge(false); });

        // Canonicalize entry to give a unique dominator tree root
        //
        DoPhase(this, PHASE_CANONICALIZE_ENTRY, &Compiler::fgCanonicalizeFirstBB);

        // Compute reachability sets and dominators.
        //
        DoPhase(this, PHASE_COMPUTE_REACHABILITY, &Compiler::fgComputeReachability);

        // Scale block weights and mark run rarely blocks.
        //
        DoPhase(this, PHASE_SET_BLOCK_WEIGHTS, &Compiler::optSetBlockWeights);

        // Discover and classify natural loops (e.g. mark iterative loops as such). Also marks loop blocks
        // and sets bbWeight to the loop nesting levels.
        //
        DoPhase(this, PHASE_FIND_LOOPS, &Compiler::optFindLoopsPhase);

        // Clone loops with optimization opportunities, and choose one based on dynamic condition evaluation.
        //
        DoPhase(this, PHASE_CLONE_LOOPS, &Compiler::optCloneLoops);

        // Unroll loops
        //
        DoPhase(this, PHASE_UNROLL_LOOPS, &Compiler::optUnrollLoops);

        // Compute dominators and exceptional entry blocks
        //
        DoPhase(this, PHASE_COMPUTE_DOMINATORS, &Compiler::fgComputeDominators);

        // The loop table is no longer valid.
        optLoopTableValid = false;
        optLoopTable      = nullptr;
        optLoopCount      = 0;

        // Old dominators and reachability sets are no longer valid.
        fgDomsComputed         = false;
        fgCompactRenumberQuirk = true;
    }

#ifdef DEBUG
    fgDebugCheckLinks();
#endif

    // Morph multi-dimensional array operations.
    // (Consider deferring all array operation morphing, including single-dimensional array ops,
    // from global morph to here, so cloning doesn't have to deal with morphed forms.)
    //
    DoPhase(this, PHASE_MORPH_MDARR, &Compiler::fgMorphArrayOps);

    // Create the variable table (and compute variable ref counts)
    //
    DoPhase(this, PHASE_MARK_LOCAL_VARS, &Compiler::lvaMarkLocalVars);

    // IMPORTANT, after this point, locals are ref counted.
    // However, ref counts are not kept incrementally up to date.
    assert(lvaLocalVarRefCounted());

    // Figure out the order in which operators are to be evaluated
    //
    DoPhase(this, PHASE_FIND_OPER_ORDER, &Compiler::fgFindOperOrder);

    // Weave the tree lists. Anyone who modifies the tree shapes after
    // this point is responsible for calling fgSetStmtSeq() to keep the
    // nodes properly linked.
    //
    DoPhase(this, PHASE_SET_BLOCK_ORDER, &Compiler::fgSetBlockOrder);

    fgNodeThreading = NodeThreading::AllTrees;

    // At this point we know if we are fully interruptible or not
    if (opts.OptimizationEnabled())
    {
        bool doSsa                     = true;
        bool doEarlyProp               = true;
        bool doValueNum                = true;
        bool doLoopHoisting            = true;
        bool doCopyProp                = true;
        bool doBranchOpt               = true;
        bool doCse                     = true;
        bool doAssertionProp           = true;
        bool doVNBasedIntrinExpansion  = true;
        bool doRangeAnalysis           = true;
        bool doVNBasedDeadStoreRemoval = true;
        int  iterations                = 1;

#if defined(OPT_CONFIG)
        doSsa                     = (JitConfig.JitDoSsa() != 0);
        doEarlyProp               = doSsa && (JitConfig.JitDoEarlyProp() != 0);
        doValueNum                = doSsa && (JitConfig.JitDoValueNumber() != 0);
        doLoopHoisting            = doValueNum && (JitConfig.JitDoLoopHoisting() != 0);
        doCopyProp                = doValueNum && (JitConfig.JitDoCopyProp() != 0);
        doBranchOpt               = doValueNum && (JitConfig.JitDoRedundantBranchOpts() != 0);
        doCse                     = doValueNum;
        doAssertionProp           = doValueNum && (JitConfig.JitDoAssertionProp() != 0);
        doVNBasedIntrinExpansion  = doValueNum;
        doRangeAnalysis           = doAssertionProp && (JitConfig.JitDoRangeAnalysis() != 0);
        doVNBasedDeadStoreRemoval = doValueNum && (JitConfig.JitDoVNBasedDeadStoreRemoval() != 0);

        if (opts.optRepeat)
        {
            iterations = JitConfig.JitOptRepeatCount();
        }
#endif // defined(OPT_CONFIG)

        while (iterations > 0)
        {
            if (doSsa)
            {
                // Build up SSA form for the IR
                //
                DoPhase(this, PHASE_BUILD_SSA, &Compiler::fgSsaBuild);
            }
            else
            {
                // At least do local var liveness; lowering depends on this.
                fgLocalVarLiveness();
            }

            if (doEarlyProp)
            {
                // Propagate array length and rewrite getType() method call
                //
                DoPhase(this, PHASE_EARLY_PROP, &Compiler::optEarlyProp);
            }

            if (doValueNum)
            {
                // Value number the trees
                //
                DoPhase(this, PHASE_VALUE_NUMBER, &Compiler::fgValueNumber);
            }

            if (doLoopHoisting)
            {
                // Hoist invariant code out of loops
                //
                DoPhase(this, PHASE_HOIST_LOOP_CODE, &Compiler::optHoistLoopCode);
            }

            if (doCopyProp)
            {
                // Perform VN based copy propagation
                //
                DoPhase(this, PHASE_VN_COPY_PROP, &Compiler::optVnCopyProp);
            }

            if (doBranchOpt)
            {
                // Optimize redundant branches
                //
                DoPhase(this, PHASE_OPTIMIZE_BRANCHES, &Compiler::optRedundantBranches);
            }
            else
            {
                // DFS tree is always invalid after this point.
                //
                fgInvalidateDfsTree();
            }

            if (doCse)
            {
                // Remove common sub-expressions
                //
                DoPhase(this, PHASE_OPTIMIZE_VALNUM_CSES, &Compiler::optOptimizeCSEs);
            }

            if (doAssertionProp)
            {
                // Assertion propagation
                //
                DoPhase(this, PHASE_ASSERTION_PROP_MAIN, &Compiler::optAssertionPropMain);
            }

            if (doVNBasedIntrinExpansion)
            {
                // Expand some intrinsics based on VN data
                //
                DoPhase(this, PHASE_VN_BASED_INTRINSIC_EXPAND, &Compiler::fgVNBasedIntrinsicExpansion);
            }

            if (doRangeAnalysis)
            {
                // Bounds check elimination via range analysis
                //
                DoPhase(this, PHASE_OPTIMIZE_INDEX_CHECKS, &Compiler::rangeCheckPhase);
            }

            if (doVNBasedDeadStoreRemoval)
            {
                // Note: this invalidates SSA and value numbers on tree nodes.
                //
                DoPhase(this, PHASE_VN_BASED_DEAD_STORE_REMOVAL, &Compiler::optVNBasedDeadStoreRemoval);
            }

            if (fgModified)
            {
                // update the flowgraph if we modified it during the optimization phase
                //
                // Note: this invalidates loops, dominators and reachability
                //
                DoPhase(this, PHASE_OPT_UPDATE_FLOW_GRAPH, &Compiler::fgUpdateFlowGraphPhase);

                // Recompute the edge weight if we have modified the flow graph
                //
                DoPhase(this, PHASE_COMPUTE_EDGE_WEIGHTS2, &Compiler::fgComputeEdgeWeights);
            }

            // Iterate if requested, resetting annotations first.
            if (--iterations == 0)
            {
                break;
            }

            // We may have optimized away the canonical entry BB that SSA
            // depends on above, so if we are going for another iteration then
            // make sure we still have a canonical entry.
            //
            DoPhase(this, PHASE_CANONICALIZE_ENTRY, &Compiler::fgCanonicalizeFirstBB);

            ResetOptAnnotations();
            RecomputeFlowGraphAnnotations();
        }
    }

    optLoopsRequirePreHeaders = false;
    fgCompactRenumberQuirk    = false;

#ifdef DEBUG
    DoPhase(this, PHASE_STRESS_SPLIT_TREE, &Compiler::StressSplitTree);
#endif

    // Expand runtime lookups (an optimization but we'd better run it in tier0 too)
    DoPhase(this, PHASE_EXPAND_RTLOOKUPS, &Compiler::fgExpandRuntimeLookups);

    // Partially inline static initializations
    DoPhase(this, PHASE_EXPAND_STATIC_INIT, &Compiler::fgExpandStaticInit);

    // Expand thread local access
    DoPhase(this, PHASE_EXPAND_TLS, &Compiler::fgExpandThreadLocalAccess);

    // Insert GC Polls
    DoPhase(this, PHASE_INSERT_GC_POLLS, &Compiler::fgInsertGCPolls);

    // Create any throw helper blocks that might be needed
    //
    DoPhase(this, PHASE_CREATE_THROW_HELPERS, &Compiler::fgCreateThrowHelperBlocks);

    if (opts.OptimizationEnabled())
    {
        // Optimize boolean conditions
        //
        DoPhase(this, PHASE_OPTIMIZE_BOOLS, &Compiler::optOptimizeBools);

        // If conversion
        //
        DoPhase(this, PHASE_IF_CONVERSION, &Compiler::optIfConversion);

        // Optimize block order
        //
        DoPhase(this, PHASE_OPTIMIZE_LAYOUT, &Compiler::optOptimizeLayout);

        // Conditional to Switch conversion
        //
        DoPhase(this, PHASE_SWITCH_RECOGNITION, &Compiler::optSwitchRecognition);
    }

    // Determine start of cold region if we are hot/cold splitting
    //
    DoPhase(this, PHASE_DETERMINE_FIRST_COLD_BLOCK, &Compiler::fgDetermineFirstColdBlock);

#ifdef DEBUG
    // Stash the current estimate of the function's size if necessary.
    if (verbose)
    {
        compSizeEstimate  = 0;
        compCycleEstimate = 0;
        for (BasicBlock* const block : Blocks())
        {
            for (Statement* const stmt : block->Statements())
            {
                compSizeEstimate += stmt->GetCostSz();
                compCycleEstimate += stmt->GetCostEx();
            }
        }
    }
#endif

    // rationalize trees
    Rationalizer rat(this); // PHASE_RATIONALIZE
    rat.Run();

    fgNodeThreading = NodeThreading::LIR;

    // Enable this to gather statistical data such as
    // call and register argument info, flowgraph and loop info, etc.
    compJitStats();

#ifdef TARGET_ARM
    if (compLocallocUsed)
    {
        // We reserve REG_SAVED_LOCALLOC_SP to store SP on entry for stack unwinding
        codeGen->regSet.rsMaskResvd |= RBM_SAVED_LOCALLOC_SP;
    }
#endif // TARGET_ARM

    // Assign registers to variables, etc.

    // Create LinearScan before Lowering, so that Lowering can call LinearScan methods
    // for determining whether locals are register candidates and (for xarch) whether
    // a node is a containable memory op.
    m_pLinearScan = getLinearScanAllocator(this);

    // Lower
    //
    m_pLowering = new (this, CMK_LSRA) Lowering(this, m_pLinearScan); // PHASE_LOWERING
    m_pLowering->Run();

    // Set stack levels and analyze throw helper usage.
    StackLevelSetter stackLevelSetter(this);
    stackLevelSetter.Run();

    // We can not add any new tracked variables after this point.
    lvaTrackedFixed = true;

    // Now that lowering is completed we can proceed to perform register allocation
    //
    auto linearScanPhase = [this]() { m_pLinearScan->doLinearScan(); };
    DoPhase(this, PHASE_LINEAR_SCAN, linearScanPhase);

    // Copied from rpPredictRegUse()
    SetFullPtrRegMapRequired(codeGen->GetInterruptible() || !codeGen->isFramePointerUsed());

#if FEATURE_LOOP_ALIGN
    // Place loop alignment instructions
    DoPhase(this, PHASE_ALIGN_LOOPS, &Compiler::placeLoopAlignInstructions);
#endif

    // The common phase checks and dumps are no longer relevant past this point.
    //
    activePhaseChecks = PhaseChecks::CHECK_NONE;
    activePhaseDumps  = PhaseDumps::DUMP_NONE;

    // Generate code
    codeGen->genGenerateCode(methodCodePtr, methodCodeSize);

#if TRACK_LSRA_STATS
    if (JitConfig.DisplayLsraStats() == 2)
    {
        m_pLinearScan->dumpLsraStatsCsv(jitstdout());
    }
#endif // TRACK_LSRA_STATS

    // We're done -- set the active phase to the last phase
    // (which isn't really a phase)
    mostRecentlyActivePhase = PHASE_POST_EMIT;

#ifdef FEATURE_JIT_METHOD_PERF
    if (pCompJitTimer)
    {
#if MEASURE_CLRAPI_CALLS
        EndPhase(PHASE_CLR_API);
#else
        EndPhase(PHASE_POST_EMIT);
#endif
        pCompJitTimer->Terminate(this, CompTimeSummaryInfo::s_compTimeSummary, true);
    }
#endif

    // Generate PatchpointInfo
    generatePatchpointInfo();

    RecordStateAtEndOfCompilation();

    unsigned methodsCompiled = (unsigned)InterlockedIncrement((LONG*)&Compiler::jitTotalMethodCompiled);

    if (JitConfig.JitDisasmSummary() && !compIsForInlining())
    {
        char osrBuffer[20] = {0};
        if (opts.IsOSR())
        {
            // Tiering name already includes "OSR", we just want the IL offset
            sprintf_s(osrBuffer, 20, " @0x%x", info.compILEntry);
        }

#ifdef DEBUG
        const char* fullName = info.compFullName;
#else
        const char* fullName =
            eeGetMethodFullName(info.compMethodHnd, /* includeReturnType */ false, /* includeThisSpecifier */ false);
#endif

        char debugPart[128] = {0};
        INDEBUG(sprintf_s(debugPart, 128, ", hash=0x%08x%s", info.compMethodHash(), compGetStressMessage()));

        char metricPart[128] = {0};
#ifdef DEBUG
        if (JitConfig.JitMetrics() > 0)
        {
            sprintf_s(metricPart, 128, ", perfScore=%.2f, numCse=%u", info.compPerfScore, optCSEcount);
        }
#endif

        const bool hasProf = fgHaveProfileData();
        printf("%4d: JIT compiled %s [%s%s%s%s, IL size=%u, code size=%u%s%s]\n", methodsCompiled, fullName,
               compGetTieringName(), osrBuffer, hasProf ? " with " : "", hasProf ? compGetPgoSourceName() : "",
               info.compILCodeSize, *methodCodeSize, debugPart, metricPart);
    }

    compFunctionTraceEnd(*methodCodePtr, *methodCodeSize, false);
    JITDUMP("Method code size: %d\n", (unsigned)(*methodCodeSize));

#if FUNC_INFO_LOGGING
    if (compJitFuncInfoFile != nullptr)
    {
        assert(!compIsForInlining());
#ifdef DEBUG // We only have access to info.compFullName in DEBUG builds.
        fprintf(compJitFuncInfoFile, "%s\n", info.compFullName);
#elif FEATURE_SIMD
        fprintf(compJitFuncInfoFile, " %s\n", eeGetMethodFullName(info.compMethodHnd));
#endif
        fprintf(compJitFuncInfoFile, ""); // in our logic this causes a flush
    }
#endif // FUNC_INFO_LOGGING
}

#if FEATURE_LOOP_ALIGN

// TODO-Quirk: Remove
static bool HasOldChildLoop(Compiler* comp, FlowGraphNaturalLoop* loop)
{
    for (FlowGraphNaturalLoop* child = loop->GetChild(); child != nullptr; child = child->GetSibling())
    {
        if (child->GetHeader()->HasFlag(BBF_OLD_LOOP_HEADER_QUIRK))
            return true;

        if (HasOldChildLoop(comp, child))
            return true;
    }

    return false;
}

//------------------------------------------------------------------------
// optIdentifyLoopsForAlignment: Determine which loops should be considered for alignment.
//
// Parameters:
//   loops       - Identified natural loops
//   blockToLoop - Map from block back to its most-nested containing natural loop
//
// Remarks:
//   All innermost loops whose block weight meets a threshold are candidates for alignment.
//   The `top` block of the loop is marked with the BBF_LOOP_ALIGN flag to indicate this
//   (the loop table itself is not changed).
//
//   Depends on the loop table, and on block weights being set.
//
//   Sets `loopAlignCandidates` to the number of loop candidates for alignment.
//
void Compiler::optIdentifyLoopsForAlignment(FlowGraphNaturalLoops* loops, BlockToNaturalLoopMap* blockToLoop)
{
    loopAlignCandidates = 0;

    // TODO-Cleanup: We cannot currently renumber blocks after LSRA, so we need
    // a side map for the lexically top most block here.
    // Since placeLoopAlignInstructions already does a lexical visit we can
    // merge it with the identification of candidates to make all of this
    // cheaper.
    BasicBlock** topMostBlocks = new (this, CMK_LoopOpt) BasicBlock*[loops->NumLoops()]{};
    for (BasicBlock* block : Blocks())
    {
        FlowGraphNaturalLoop* loop = blockToLoop->GetLoop(block);
        if (loop == nullptr)
        {
            continue;
        }

        if (topMostBlocks[loop->GetIndex()] == nullptr)
        {
            topMostBlocks[loop->GetIndex()] = block;
        }
    }

    for (FlowGraphNaturalLoop* loop : loops->InReversePostOrder())
    {
        // TODO-Quirk: Remove. When removing we will likely need to add some
        // form of "lexicality" heuristic here: only align loops whose blocks
        // are fairly tightly packed together physically.
        if (!loop->GetHeader()->HasFlag(BBF_OLD_LOOP_HEADER_QUIRK))
        {
            continue;
        }

        // TODO-Quirk: Switch to loop->GetChild() != nullptr
        if (HasOldChildLoop(this, loop))
        {
            JITDUMP("Skipping alignment for " FMT_LP "; not an innermost loop\n", loop->GetIndex());
            continue;
        }

        BasicBlock* top = topMostBlocks[loop->GetIndex()];
        if (top == fgFirstBB)
        {
            // Adding align instruction in prolog is not supported.
            // TODO: Insert an empty block before the loop, if want to align it, so we have a place to put
            // the align instruction.
            JITDUMP("Skipping alignment for " FMT_LP "; loop starts in first block\n", loop->GetIndex());
            continue;
        }

        if (top->HasFlag(BBF_COLD))
        {
            JITDUMP("Skipping alignment for cold loop " FMT_LP "\n", loop->GetIndex());
            continue;
        }

        bool hasCall = loop->VisitLoopBlocks([](BasicBlock* block) {
            for (GenTree* tree : LIR::AsRange(block))
            {
                if (tree->IsCall())
                {
                    return BasicBlockVisit::Abort;
                }
            }

            return BasicBlockVisit::Continue;
        }) == BasicBlockVisit::Abort;

        if (hasCall)
        {
            // Heuristic: it is not valuable to align loops with calls.
            JITDUMP("Skipping alignment for " FMT_LP "; loop contains call\n", loop->GetIndex());
            continue;
        }

        if (!top->IsFirst())
        {
#if FEATURE_EH_CALLFINALLY_THUNKS
            if (top->Prev()->KindIs(BBJ_CALLFINALLY))
            {
                // It must be a retless BBJ_CALLFINALLY if we get here.
                assert(!top->Prev()->isBBCallFinallyPair());

                // If the block before the loop start is a retless BBJ_CALLFINALLY
                // with FEATURE_EH_CALLFINALLY_THUNKS, we can't add alignment
                // because it will affect reported EH region range. For x86 (where
                // !FEATURE_EH_CALLFINALLY_THUNKS), we can allow this.

                JITDUMP("Skipping alignment for " FMT_LP "; its top block follows a CALLFINALLY block\n",
                        loop->GetIndex());
                continue;
            }
#endif // FEATURE_EH_CALLFINALLY_THUNKS

            if (top->Prev()->isBBCallFinallyPairTail())
            {
                // If the previous block is the BBJ_CALLFINALLYRET of a
                // BBJ_CALLFINALLY/BBJ_CALLFINALLYRET pair, then we can't add alignment
                // because we can't add instructions in that block. In the
                // FEATURE_EH_CALLFINALLY_THUNKS case, it would affect the
                // reported EH, as above.
                JITDUMP("Skipping alignment for " FMT_LP "; its top block follows a CALLFINALLY/ALWAYS pair\n",
                        loop->GetIndex());
                continue;
            }
        }

        // Now we have an innerloop candidate that might need alignment

        weight_t topWeight     = top->getBBWeight(this);
        weight_t compareWeight = opts.compJitAlignLoopMinBlockWeight * BB_UNITY_WEIGHT;
        if (topWeight >= compareWeight)
        {
            loopAlignCandidates++;
            assert(!top->isLoopAlign());
            top->SetFlags(BBF_LOOP_ALIGN);
            JITDUMP("Aligning " FMT_LP " that starts at " FMT_BB ", weight=" FMT_WT " >= " FMT_WT ".\n",
                    loop->GetIndex(), top->bbNum, topWeight, compareWeight);
        }
        else
        {
            JITDUMP("Skipping alignment for " FMT_LP " that starts at " FMT_BB ", weight=" FMT_WT " < " FMT_WT ".\n",
                    loop->GetIndex(), top->bbNum, topWeight, compareWeight);
        }
    }
}

//------------------------------------------------------------------------
// placeLoopAlignInstructions: determine where to place alignment padding
//
// Returns:
//    Suitable phase status
//
// Notes:
//    Iterate over all the blocks and determine
//    the best position to place the 'align' instruction. Inserting 'align'
//    instructions after an unconditional branch is preferred over inserting
//    in the block before the loop. In case there are multiple blocks
//    having 'jmp', the one that has lower weight is preferred.
//    If the block having 'jmp' is hotter than the block before the loop,
//    the align will still be placed after 'jmp' because the processor should
//    be smart enough to not fetch extra instruction beyond jmp.
//
PhaseStatus Compiler::placeLoopAlignInstructions()
{
    JITDUMP("*************** In placeLoopAlignInstructions()\n");

    if (!codeGen->ShouldAlignLoops())
    {
        JITDUMP("Not aligning loops; ShouldAlignLoops is false\n");
        return PhaseStatus::MODIFIED_NOTHING;
    }

    if (!fgMightHaveNaturalLoops)
    {
#ifdef DEBUG
        // If false, then we expect there to be no natural loops. Phases
        // between loop finding and loop alignment that may introduce loops
        // should conservatively set fgMightHaveNaturalLoops.
        FlowGraphDfsTree*      dfsTree = fgComputeDfs();
        FlowGraphNaturalLoops* loops   = FlowGraphNaturalLoops::Find(dfsTree);
        assert(loops->NumLoops() == 0);
#endif

        JITDUMP("Not checking for any loops as fgMightHaveNaturalLoops is false\n");
        return PhaseStatus::MODIFIED_NOTHING;
    }

    FlowGraphDfsTree*      dfsTree = fgComputeDfs();
    FlowGraphNaturalLoops* loops   = FlowGraphNaturalLoops::Find(dfsTree);

    // fgMightHaveNaturalLoops being true does not necessarily mean there's still any more loops left.
    if (loops->NumLoops() == 0)
    {
        JITDUMP("No natural loops found\n");
        return PhaseStatus::MODIFIED_NOTHING;
    }

    BlockToNaturalLoopMap* blockToLoop = BlockToNaturalLoopMap::Build(loops);

    optIdentifyLoopsForAlignment(loops, blockToLoop);

    // Add align only if there were any loops that needed alignment
    if (loopAlignCandidates == 0)
    {
        JITDUMP("Found no candidates for loop alignment\n");
        return PhaseStatus::MODIFIED_NOTHING;
    }

    JITDUMP("Inside placeLoopAlignInstructions for %d loop candidates.\n", loopAlignCandidates);

    bool                  madeChanges        = false;
    weight_t              minBlockSoFar      = BB_MAX_WEIGHT;
    BasicBlock*           bbHavingAlign      = nullptr;
    FlowGraphNaturalLoop* currentAlignedLoop = nullptr;

    int loopsToProcess = loopAlignCandidates;

    for (BasicBlock* const block : Blocks())
    {
        FlowGraphNaturalLoop* loop = blockToLoop->GetLoop(block);

        if (currentAlignedLoop != nullptr)
        {
            // We've been processing blocks within an aligned loop. Are we out of that loop now?
            if (currentAlignedLoop != loop)
            {
                currentAlignedLoop = nullptr;
            }
        }

<<<<<<< HEAD
        // If there is an unconditional jump (which is not part of callf/always pair, and isn't to the next block)
        if (opts.compJitHideAlignBehindJmp && block->KindIs(BBJ_ALWAYS) && !block->JumpsToNext() &&
            !block->isBBCallAlwaysPairTail())
=======
        // If there is an unconditional jump (which isn't to the next block)
        if (opts.compJitHideAlignBehindJmp && block->KindIs(BBJ_ALWAYS) && !block->HasFlag(BBF_NONE_QUIRK))
>>>>>>> 8725a6e2
        {
            // Track the lower weight blocks
            if (block->bbWeight < minBlockSoFar)
            {
                if (currentAlignedLoop == nullptr)
                {
                    // Ok to insert align instruction in this block because it is not part of any aligned loop.
                    minBlockSoFar = block->bbWeight;
                    bbHavingAlign = block;
                    JITDUMP(FMT_BB ", bbWeight=" FMT_WT " ends with unconditional 'jmp' \n", block->bbNum,
                            block->bbWeight);
                }
            }
        }

        if (!block->IsLast() && block->Next()->isLoopAlign())
        {
            // Loop alignment is disabled for cold blocks
            assert(!block->HasFlag(BBF_COLD));
            BasicBlock* const loopTop = block->Next();

            if (bbHavingAlign == nullptr)
            {
                // If jmp was not found, then block before the loop start is where align instruction will be added.

                bbHavingAlign = block;
                JITDUMP("Marking " FMT_BB " before the loop with BBF_HAS_ALIGN for loop at " FMT_BB "\n", block->bbNum,
                        loopTop->bbNum);
            }
            else
            {
                JITDUMP("Marking " FMT_BB " that ends with unconditional jump with BBF_HAS_ALIGN for loop at " FMT_BB
                        "\n",
                        bbHavingAlign->bbNum, loopTop->bbNum);
            }

            madeChanges = true;
            bbHavingAlign->SetFlags(BBF_HAS_ALIGN);

            minBlockSoFar      = BB_MAX_WEIGHT;
            bbHavingAlign      = nullptr;
            currentAlignedLoop = blockToLoop->GetLoop(loopTop);
            assert(currentAlignedLoop != nullptr);

            if (--loopsToProcess == 0)
            {
                break;
            }
        }
    }

    assert(loopsToProcess == 0);

    return madeChanges ? PhaseStatus::MODIFIED_EVERYTHING : PhaseStatus::MODIFIED_NOTHING;
}
#endif

//------------------------------------------------------------------------
// StressSplitTree: A phase that stresses the gtSplitTree function.
//
// Returns:
//    Suitable phase status
//
// Notes:
//   Stress is applied on a function-by-function basis
//
PhaseStatus Compiler::StressSplitTree()
{
    if (compStressCompile(STRESS_SPLIT_TREES_RANDOMLY, 10))
    {
        SplitTreesRandomly();
        return PhaseStatus::MODIFIED_EVERYTHING;
    }

    if (compStressCompile(STRESS_SPLIT_TREES_REMOVE_COMMAS, 10))
    {
        SplitTreesRemoveCommas();
        return PhaseStatus::MODIFIED_EVERYTHING;
    }

    return PhaseStatus::MODIFIED_NOTHING;
}

//------------------------------------------------------------------------
// SplitTreesRandomly: Split all statements at a random location.
//
void Compiler::SplitTreesRandomly()
{
#ifdef DEBUG
    CLRRandom rng;
    rng.Init(info.compMethodHash() ^ 0x077cc4d4);

    // Splitting creates a lot of new locals. Set a limit on how many we end up creating here.
    unsigned maxLvaCount = max(lvaCount * 2, 50000);

    for (BasicBlock* block : Blocks())
    {
        for (Statement* stmt : block->NonPhiStatements())
        {
            int numTrees = 0;
            for (GenTree* tree : stmt->TreeList())
            {
                if (tree->OperIs(GT_JTRUE)) // Due to relop invariant
                {
                    continue;
                }

                numTrees++;
            }

            int splitTree = rng.Next(numTrees);
            for (GenTree* tree : stmt->TreeList())
            {
                if (tree->OperIs(GT_JTRUE))
                    continue;

                if (splitTree == 0)
                {
                    JITDUMP("Splitting " FMT_STMT " at [%06u]\n", stmt->GetID(), dspTreeID(tree));
                    Statement* newStmt;
                    GenTree**  use;
                    if (gtSplitTree(block, stmt, tree, &newStmt, &use))
                    {
                        while ((newStmt != nullptr) && (newStmt != stmt))
                        {
                            fgMorphStmtBlockOps(block, newStmt);
                            newStmt = newStmt->GetNextStmt();
                        }

                        fgMorphStmtBlockOps(block, stmt);
                        gtUpdateStmtSideEffects(stmt);
                    }

                    break;
                }

                splitTree--;
            }

            if (lvaCount > maxLvaCount)
            {
                JITDUMP("Created too many locals (at %u) -- stopping\n", lvaCount);
                return;
            }
        }
    }
#endif
}

//------------------------------------------------------------------------
// SplitTreesRemoveCommas: Split trees to remove all commas.
//
void Compiler::SplitTreesRemoveCommas()
{
    // Splitting creates a lot of new locals. Set a limit on how many we end up creating here.
    unsigned maxLvaCount = max(lvaCount * 2, 50000);

    for (BasicBlock* block : Blocks())
    {
        Statement* stmt = block->FirstNonPhiDef();
        while (stmt != nullptr)
        {
            Statement* nextStmt = stmt->GetNextStmt();
            for (GenTree* tree : stmt->TreeList())
            {
                if (!tree->OperIs(GT_COMMA))
                {
                    continue;
                }

                // Supporting this weird construct would require additional
                // handling, we need to sort of move the comma into to the
                // next node in execution order. We don't see this so just
                // skip it.
                assert(!tree->IsReverseOp());

                JITDUMP("Removing COMMA [%06u]\n", dspTreeID(tree));
                Statement* newStmt;
                GenTree**  use;
                gtSplitTree(block, stmt, tree, &newStmt, &use);
                GenTree* op1SideEffects = nullptr;
                gtExtractSideEffList(tree->gtGetOp1(), &op1SideEffects);

                if (op1SideEffects != nullptr)
                {
                    Statement* op1Stmt = fgNewStmtFromTree(op1SideEffects);
                    fgInsertStmtBefore(block, stmt, op1Stmt);
                    if (newStmt == nullptr)
                    {
                        newStmt = op1Stmt;
                    }
                }

                *use = tree->gtGetOp2();

                for (Statement* cur = newStmt; (cur != nullptr) && (cur != stmt); cur = cur->GetNextStmt())
                {
                    fgMorphStmtBlockOps(block, cur);
                }

                fgMorphStmtBlockOps(block, stmt);
                gtUpdateStmtSideEffects(stmt);

                if (lvaCount > maxLvaCount)
                {
                    JITDUMP("Created too many locals (at %u) -- stopping\n", lvaCount);
                    return;
                }

                // Morphing block ops can introduce commas (and the original
                // statement can also have more commas left). Proceed from the
                // earliest newly introduced statement.
                nextStmt = newStmt != nullptr ? newStmt : stmt;
                break;
            }

            stmt = nextStmt;
        }
    }

    for (BasicBlock* block : Blocks())
    {
        for (Statement* stmt : block->NonPhiStatements())
        {
            for (GenTree* tree : stmt->TreeList())
            {
                assert(!tree->OperIs(GT_COMMA));
            }
        }
    }
}

//------------------------------------------------------------------------
// generatePatchpointInfo: allocate and fill in patchpoint info data,
//    and report it to the VM
//
void Compiler::generatePatchpointInfo()
{
    if (!doesMethodHavePatchpoints() && !doesMethodHavePartialCompilationPatchpoints())
    {
        // Nothing to report
        return;
    }

    // Patchpoints are only found in Tier0 code, which is unoptimized, and so
    // should always have frame pointer.
    assert(codeGen->isFramePointerUsed());

    // Allocate patchpoint info storage from runtime, and fill in initial bits of data.
    const unsigned        patchpointInfoSize = PatchpointInfo::ComputeSize(info.compLocalsCount);
    PatchpointInfo* const patchpointInfo     = (PatchpointInfo*)info.compCompHnd->allocateArray(patchpointInfoSize);

    // Patchpoint offsets always refer to "virtual frame offsets".
    //
    // For x64 this falls out because Tier0 frames are always FP frames, and so the FP-relative
    // offset is what we want.
    //
    // For arm64, if the frame pointer is not at the top of the frame, we need to adjust the
    // offset.
    CLANG_FORMAT_COMMENT_ANCHOR;

#if defined(TARGET_AMD64)
    // We add +TARGET_POINTER_SIZE here is to account for the slot that Jit_Patchpoint
    // creates when it simulates calling the OSR method (the "pseudo return address" slot).
    // This is effectively a new slot at the bottom of the Tier0 frame.
    //
    const int totalFrameSize = codeGen->genTotalFrameSize() + TARGET_POINTER_SIZE;
    const int offsetAdjust   = 0;
#elif defined(TARGET_ARM64) || defined(TARGET_LOONGARCH64)
    // SP is not manipulated by calls so no frame size adjustment needed.
    // Local Offsets may need adjusting, if FP is at bottom of frame.
    //
    const int totalFrameSize = codeGen->genTotalFrameSize();
    const int offsetAdjust   = codeGen->genSPtoFPdelta() - totalFrameSize;
#else
    NYI("patchpoint info generation");
    const int offsetAdjust   = 0;
    const int totalFrameSize = 0;
#endif

    patchpointInfo->Initialize(info.compLocalsCount, totalFrameSize);

    JITDUMP("--OSR--- Total Frame Size %d, local offset adjust is %d\n", patchpointInfo->TotalFrameSize(),
            offsetAdjust);

    // We record offsets for all the "locals" here. Could restrict
    // this to just the IL locals with some extra logic, and save a bit of space,
    // but would need to adjust all consumers, too.
    for (unsigned lclNum = 0; lclNum < info.compLocalsCount; lclNum++)
    {
        // If there are shadowed params, the patchpoint info should refer to the shadow copy.
        //
        unsigned varNum = lclNum;

        if (gsShadowVarInfo != nullptr)
        {
            unsigned const shadowNum = gsShadowVarInfo[lclNum].shadowCopy;
            if (shadowNum != BAD_VAR_NUM)
            {
                assert(shadowNum < lvaCount);
                assert(shadowNum >= info.compLocalsCount);

                varNum = shadowNum;
            }
        }

        LclVarDsc* const varDsc = lvaGetDesc(varNum);

        // We expect all these to have stack homes, and be FP relative
        assert(varDsc->lvOnFrame);
        assert(varDsc->lvFramePointerBased);

        // Record FramePtr relative offset (no localloc yet)
        // Note if IL stream contained an address-of that potentially leads to exposure.
        // That bit of IL might be skipped by OSR partial importation.
        const bool isExposed = varDsc->lvHasLdAddrOp;
        patchpointInfo->SetOffsetAndExposure(lclNum, varDsc->GetStackOffset() + offsetAdjust, isExposed);

        JITDUMP("--OSR-- V%02u is at virtual offset %d%s%s\n", lclNum, patchpointInfo->Offset(lclNum),
                patchpointInfo->IsExposed(lclNum) ? " (exposed)" : "", (varNum != lclNum) ? " (shadowed)" : "");
    }

    // Special offsets
    //
    if (lvaReportParamTypeArg())
    {
        const int offset = lvaCachedGenericContextArgOffset();
        patchpointInfo->SetGenericContextArgOffset(offset + offsetAdjust);
        JITDUMP("--OSR-- cached generic context virtual offset is %d\n", patchpointInfo->GenericContextArgOffset());
    }

    if (lvaKeepAliveAndReportThis())
    {
        const int offset = lvaCachedGenericContextArgOffset();
        patchpointInfo->SetKeptAliveThisOffset(offset + offsetAdjust);
        JITDUMP("--OSR-- kept-alive this virtual offset is %d\n", patchpointInfo->KeptAliveThisOffset());
    }

    if (compGSReorderStackLayout)
    {
        assert(lvaGSSecurityCookie != BAD_VAR_NUM);
        LclVarDsc* const varDsc = lvaGetDesc(lvaGSSecurityCookie);
        patchpointInfo->SetSecurityCookieOffset(varDsc->GetStackOffset() + offsetAdjust);
        JITDUMP("--OSR-- security cookie V%02u virtual offset is %d\n", lvaGSSecurityCookie,
                patchpointInfo->SecurityCookieOffset());
    }

    if (lvaMonAcquired != BAD_VAR_NUM)
    {
        LclVarDsc* const varDsc = lvaGetDesc(lvaMonAcquired);
        patchpointInfo->SetMonitorAcquiredOffset(varDsc->GetStackOffset() + offsetAdjust);
        JITDUMP("--OSR-- monitor acquired V%02u virtual offset is %d\n", lvaMonAcquired,
                patchpointInfo->MonitorAcquiredOffset());
    }

#if defined(TARGET_AMD64)
    // Record callee save registers.
    // Currently only needed for x64.
    //
    regMaskTP rsPushRegs = codeGen->regSet.rsGetModifiedRegsMask() & RBM_CALLEE_SAVED;
    rsPushRegs |= RBM_FPBASE;
    patchpointInfo->SetCalleeSaveRegisters((uint64_t)rsPushRegs);
    JITDUMP("--OSR-- Tier0 callee saves: ");
    JITDUMPEXEC(dspRegMask((regMaskTP)patchpointInfo->CalleeSaveRegisters()));
    JITDUMP("\n");
#endif

    // Register this with the runtime.
    info.compCompHnd->setPatchpointInfo(patchpointInfo);
}

//------------------------------------------------------------------------
// ResetOptAnnotations: Clear annotations produced during global optimizations.
//
// Notes:
//    The intent of this method is to clear any information typically assumed
//    to be set only once; it is used between iterations when JitOptRepeat is
//    in effect.

void Compiler::ResetOptAnnotations()
{
    assert(opts.optRepeat);
    assert(JitConfig.JitOptRepeatCount() > 0);
    fgResetForSsa();
    vnStore              = nullptr;
    m_blockToEHPreds     = nullptr;
    m_dominancePreds     = nullptr;
    fgSsaPassesCompleted = 0;
    fgVNPassesCompleted  = 0;
    fgSsaValid           = false;

    for (BasicBlock* const block : Blocks())
    {
        for (Statement* const stmt : block->Statements())
        {
            for (GenTree* const tree : stmt->TreeList())
            {
                tree->ClearVN();
                tree->ClearAssertion();
                tree->gtCSEnum = NO_CSE;
            }
        }
    }
}

//------------------------------------------------------------------------
// RecomputeLoopInfo: Recompute flow graph annotations between opt-repeat iterations.
//
// Notes:
//    The intent of this method is to update all annotations computed on the flow graph
//    these annotations may have become stale during optimization, and need to be
//    up-to-date before running another iteration of optimizations.
//
void Compiler::RecomputeFlowGraphAnnotations()
{
    assert(opts.optRepeat);
    assert(JitConfig.JitOptRepeatCount() > 0);
    // Recompute reachability sets, dominators, and loops.
    optResetLoopInfo();
    fgDomsComputed = false;
    fgComputeReachability();
    optSetBlockWeights();
    optFindLoops();

    m_dfsTree = fgComputeDfs();
    optFindNewLoops();

    m_domTree = FlowGraphDominatorTree::Build(m_dfsTree);

    // Dominators and the loop table are computed above for old<->new loop
    // crossreferencing, but they are not actually used for optimization
    // anymore.
    optLoopTableValid = false;
    optLoopTable      = nullptr;
    optLoopCount      = 0;
    fgDomsComputed    = false;
}

/*****************************************************************************/
void Compiler::ProcessShutdownWork(ICorStaticInfo* statInfo)
{
}

/*****************************************************************************/

#ifdef DEBUG
void* forceFrameJIT; // used to force to frame &useful for fastchecked debugging

bool Compiler::skipMethod()
{
    static ConfigMethodRange fJitRange;
    fJitRange.EnsureInit(JitConfig.JitRange());
    assert(!fJitRange.Error());

    // Normally JitConfig.JitRange() is null, we don't want to skip
    // jitting any methods.
    //
    // So, the logic below relies on the fact that a null range string
    // passed to ConfigMethodRange represents the set of all methods.

    if (!fJitRange.Contains(info.compMethodHash()))
    {
        return true;
    }

    if (JitConfig.JitExclude().contains(info.compMethodHnd, info.compClassHnd, &info.compMethodInfo->args))
    {
        return true;
    }

    if (!JitConfig.JitInclude().isEmpty() &&
        !JitConfig.JitInclude().contains(info.compMethodHnd, info.compClassHnd, &info.compMethodInfo->args))
    {
        return true;
    }

    return false;
}

#endif

/*****************************************************************************/

int Compiler::compCompile(CORINFO_MODULE_HANDLE classPtr,
                          void**                methodCodePtr,
                          uint32_t*             methodCodeSize,
                          JitFlags*             compileFlags)
{
    // compInit should have set these already.
    noway_assert(info.compMethodInfo != nullptr);
    noway_assert(info.compCompHnd != nullptr);
    noway_assert(info.compMethodHnd != nullptr);

#ifdef FEATURE_JIT_METHOD_PERF
    static bool checkedForJitTimeLog = false;

    pCompJitTimer = nullptr;

    if (!checkedForJitTimeLog)
    {
        // Call into VM to get the config strings. FEATURE_JIT_METHOD_PERF is enabled for
        // retail builds. Do not call the regular Config helper here as it would pull
        // in a copy of the config parser into the clrjit.dll.
        InterlockedCompareExchangeT(&Compiler::compJitTimeLogFilename,
                                    (LPCWSTR)info.compCompHnd->getJitTimeLogFilename(), NULL);

        // At a process or module boundary clear the file and start afresh.
        JitTimer::PrintCsvHeader();

        checkedForJitTimeLog = true;
    }
    if ((Compiler::compJitTimeLogFilename != nullptr) || (JitTimeLogCsv() != nullptr))
    {
        pCompJitTimer = JitTimer::Create(this, info.compMethodInfo->ILCodeSize);
    }
#endif // FEATURE_JIT_METHOD_PERF

#ifdef DEBUG
    Compiler* me  = this;
    forceFrameJIT = (void*)&me; // let us see the this pointer in fastchecked build
#endif

#if FUNC_INFO_LOGGING
    LPCWSTR tmpJitFuncInfoFilename = JitConfig.JitFuncInfoFile();

    if (tmpJitFuncInfoFilename != nullptr)
    {
        LPCWSTR oldFuncInfoFileName =
            InterlockedCompareExchangeT(&compJitFuncInfoFilename, tmpJitFuncInfoFilename, NULL);
        if (oldFuncInfoFileName == nullptr)
        {
            assert(compJitFuncInfoFile == nullptr);
            compJitFuncInfoFile = _wfopen(compJitFuncInfoFilename, W("a"));
            if (compJitFuncInfoFile == nullptr)
            {
#if defined(DEBUG) && !defined(HOST_UNIX) // no 'perror' in the PAL
                perror("Failed to open JitFuncInfoLogFile");
#endif // defined(DEBUG) && !defined(HOST_UNIX)
            }
        }
    }
#endif // FUNC_INFO_LOGGING

    // if (s_compMethodsCount==0) setvbuf(jitstdout(), NULL, _IONBF, 0);

    if (compIsForInlining())
    {
        compileFlags->Clear(JitFlags::JIT_FLAG_OSR);
        info.compILEntry        = 0;
        info.compPatchpointInfo = nullptr;
    }
    else if (compileFlags->IsSet(JitFlags::JIT_FLAG_OSR))
    {
        // Fetch OSR info from the runtime
        info.compPatchpointInfo = info.compCompHnd->getOSRInfo(&info.compILEntry);
        assert(info.compPatchpointInfo != nullptr);
    }

#if defined(TARGET_ARM64)
    compFrameInfo = {0};
#endif

    virtualStubParamInfo = new (this, CMK_Unknown) VirtualStubParamInfo(IsTargetAbi(CORINFO_NATIVEAOT_ABI));

    // compMatchedVM is set to true if both CPU/ABI and OS are matching the execution engine requirements
    //
    // Do we have a matched VM? Or are we "abusing" the VM to help us do JIT work (such as using an x86 native VM
    // with an ARM-targeting "altjit").
    // Match CPU/ABI for compMatchedVM
    info.compMatchedVM = IMAGE_FILE_MACHINE_TARGET == info.compCompHnd->getExpectedTargetArchitecture();

    // Match OS for compMatchedVM
    CORINFO_EE_INFO* eeInfo = eeGetEEInfo();

#ifdef TARGET_OS_RUNTIMEDETERMINED
    noway_assert(TargetOS::OSSettingConfigured);
#endif

    if (TargetOS::IsMacOS)
    {
        info.compMatchedVM = info.compMatchedVM && (eeInfo->osType == CORINFO_MACOS);
    }
    else if (TargetOS::IsUnix)
    {
        if (TargetArchitecture::IsX64)
        {
            // MacOS x64 uses the Unix jit variant in crossgen2, not a special jit
            info.compMatchedVM =
                info.compMatchedVM && ((eeInfo->osType == CORINFO_UNIX) || (eeInfo->osType == CORINFO_MACOS));
        }
        else
        {
            info.compMatchedVM = info.compMatchedVM && (eeInfo->osType == CORINFO_UNIX);
        }
    }
    else if (TargetOS::IsWindows)
    {
        info.compMatchedVM = info.compMatchedVM && (eeInfo->osType == CORINFO_WINNT);
    }

    // If we are not compiling for a matched VM, then we are getting JIT flags that don't match our target
    // architecture. The two main examples here are an ARM targeting altjit hosted on x86 and an ARM64
    // targeting altjit hosted on x64. (Though with cross-bitness work, the host doesn't necessarily need
    // to be of the same bitness.) In these cases, we need to fix up the JIT flags to be appropriate for
    // the target, as the VM's expected target may overlap bit flags with different meaning to our target.
    // Note that it might be better to do this immediately when setting the JIT flags in CILJit::compileMethod()
    // (when JitFlags::SetFromFlags() is called), but this is close enough. (To move this logic to
    // CILJit::compileMethod() would require moving the info.compMatchedVM computation there as well.)

    if (!info.compMatchedVM)
    {
        CORINFO_InstructionSetFlags instructionSetFlags;

        // We need to assume, by default, that all flags coming from the VM are invalid.
        instructionSetFlags.Reset();

// We then add each available instruction set for the target architecture provided
// that the corresponding JitConfig switch hasn't explicitly asked for it to be
// disabled. This allows us to default to "everything" supported for altjit scenarios
// while also still allowing instruction set opt-out providing users with the ability
// to, for example, see and debug ARM64 codegen for any desired CPU configuration without
// needing to have the hardware in question.

#if defined(TARGET_ARM64)
        if (JitConfig.EnableHWIntrinsic() != 0)
        {
            instructionSetFlags.AddInstructionSet(InstructionSet_ArmBase);
        }

        if (JitConfig.EnableArm64AdvSimd() != 0)
        {
            instructionSetFlags.AddInstructionSet(InstructionSet_AdvSimd);
        }

        if (JitConfig.EnableArm64Aes() != 0)
        {
            instructionSetFlags.AddInstructionSet(InstructionSet_Aes);
        }

        if (JitConfig.EnableArm64Crc32() != 0)
        {
            instructionSetFlags.AddInstructionSet(InstructionSet_Crc32);
        }

        if (JitConfig.EnableArm64Dp() != 0)
        {
            instructionSetFlags.AddInstructionSet(InstructionSet_Dp);
        }

        if (JitConfig.EnableArm64Rdm() != 0)
        {
            instructionSetFlags.AddInstructionSet(InstructionSet_Rdm);
        }

        if (JitConfig.EnableArm64Sha1() != 0)
        {
            instructionSetFlags.AddInstructionSet(InstructionSet_Sha1);
        }

        if (JitConfig.EnableArm64Sha256() != 0)
        {
            instructionSetFlags.AddInstructionSet(InstructionSet_Sha256);
        }

        if (JitConfig.EnableArm64Atomics() != 0)
        {
            instructionSetFlags.AddInstructionSet(InstructionSet_Atomics);
        }

        if (JitConfig.EnableArm64Dczva() != 0)
        {
            instructionSetFlags.AddInstructionSet(InstructionSet_Dczva);
        }

        if (JitConfig.EnableArm64Sve() != 0)
        {
            instructionSetFlags.AddInstructionSet(InstructionSet_Sve);
        }
#elif defined(TARGET_XARCH)
        if (JitConfig.EnableHWIntrinsic() != 0)
        {
            instructionSetFlags.AddInstructionSet(InstructionSet_X86Base);
        }

        if (JitConfig.EnableSSE() != 0)
        {
            instructionSetFlags.AddInstructionSet(InstructionSet_SSE);
        }

        if (JitConfig.EnableSSE2() != 0)
        {
            instructionSetFlags.AddInstructionSet(InstructionSet_SSE2);
        }

        if ((JitConfig.EnableSSE3() != 0) && (JitConfig.EnableSSE3_4() != 0))
        {
            instructionSetFlags.AddInstructionSet(InstructionSet_SSE3);
        }

        if (JitConfig.EnableSSSE3() != 0)
        {
            instructionSetFlags.AddInstructionSet(InstructionSet_SSSE3);
        }

        if (JitConfig.EnableSSE41() != 0)
        {
            instructionSetFlags.AddInstructionSet(InstructionSet_SSE41);
        }

        if (JitConfig.EnableSSE42() != 0)
        {
            instructionSetFlags.AddInstructionSet(InstructionSet_SSE42);
        }

        if (JitConfig.EnableAVX() != 0)
        {
            instructionSetFlags.AddInstructionSet(InstructionSet_AVX);
        }

        if (JitConfig.EnableAVX2() != 0)
        {
            instructionSetFlags.AddInstructionSet(InstructionSet_AVX2);
        }

        if (JitConfig.EnableAES() != 0)
        {
            instructionSetFlags.AddInstructionSet(InstructionSet_AES);
        }

        if (JitConfig.EnableBMI1() != 0)
        {
            instructionSetFlags.AddInstructionSet(InstructionSet_BMI1);
        }

        if (JitConfig.EnableBMI2() != 0)
        {
            instructionSetFlags.AddInstructionSet(InstructionSet_BMI2);
        }

        if (JitConfig.EnableFMA() != 0)
        {
            instructionSetFlags.AddInstructionSet(InstructionSet_FMA);
        }

        if (JitConfig.EnableLZCNT() != 0)
        {
            instructionSetFlags.AddInstructionSet(InstructionSet_LZCNT);
        }

        if (JitConfig.EnablePCLMULQDQ() != 0)
        {
            instructionSetFlags.AddInstructionSet(InstructionSet_PCLMULQDQ);
        }

        if (JitConfig.EnablePOPCNT() != 0)
        {
            instructionSetFlags.AddInstructionSet(InstructionSet_POPCNT);
        }

        if (JitConfig.EnableAVXVNNI() != 0)
        {
            instructionSetFlags.AddInstructionSet(InstructionSet_AVXVNNI);
        }

        if (JitConfig.EnableAVX512F() != 0)
        {
            instructionSetFlags.AddInstructionSet(InstructionSet_AVX512F);
        }

        if (JitConfig.EnableAVX512F_VL() != 0)
        {
            instructionSetFlags.AddInstructionSet(InstructionSet_AVX512F_VL);
        }

        if (JitConfig.EnableAVX512BW() != 0)
        {
            instructionSetFlags.AddInstructionSet(InstructionSet_AVX512BW);
        }

        if (JitConfig.EnableAVX512BW_VL() != 0)
        {
            instructionSetFlags.AddInstructionSet(InstructionSet_AVX512BW_VL);
        }

        if (JitConfig.EnableAVX512CD() != 0)
        {
            instructionSetFlags.AddInstructionSet(InstructionSet_AVX512CD);
        }

        if (JitConfig.EnableAVX512CD_VL() != 0)
        {
            instructionSetFlags.AddInstructionSet(InstructionSet_AVX512CD_VL);
        }

        if (JitConfig.EnableAVX512DQ() != 0)
        {
            instructionSetFlags.AddInstructionSet(InstructionSet_AVX512DQ);
        }

        if (JitConfig.EnableAVX512DQ_VL() != 0)
        {
            instructionSetFlags.AddInstructionSet(InstructionSet_AVX512DQ_VL);
        }

        if (JitConfig.EnableAVX512VBMI() != 0)
        {
            instructionSetFlags.AddInstructionSet(InstructionSet_AVX512VBMI);
        }

        if (JitConfig.EnableAVX512VBMI_VL() != 0)
        {
            instructionSetFlags.AddInstructionSet(InstructionSet_AVX512VBMI_VL);
        }
#endif

        // These calls are important and explicitly ordered to ensure that the flags are correct in
        // the face of missing or removed instruction sets. Without them, we might end up with incorrect
        // downstream checks.

        instructionSetFlags.Set64BitInstructionSetVariants();
        instructionSetFlags = EnsureInstructionSetFlagsAreValid(instructionSetFlags);

        compileFlags->SetInstructionSetFlags(instructionSetFlags);
    }

    compMaxUncheckedOffsetForNullObject = eeGetEEInfo()->maxUncheckedOffsetForNullObject;

    // Set the context for token lookup.
    if (compIsForInlining())
    {
        impTokenLookupContextHandle = impInlineInfo->tokenLookupContextHandle;

        assert(impInlineInfo->inlineCandidateInfo->clsHandle == info.compClassHnd);
        assert(impInlineInfo->inlineCandidateInfo->clsAttr == info.compCompHnd->getClassAttribs(info.compClassHnd));
        // printf("%x != %x\n", impInlineInfo->inlineCandidateInfo->clsAttr,
        // info.compCompHnd->getClassAttribs(info.compClassHnd));
        info.compClassAttr = impInlineInfo->inlineCandidateInfo->clsAttr;
    }
    else
    {
        impTokenLookupContextHandle = METHOD_BEING_COMPILED_CONTEXT();

        info.compClassAttr = info.compCompHnd->getClassAttribs(info.compClassHnd);
    }

#ifdef DEBUG
    if (JitConfig.EnableExtraSuperPmiQueries())
    {
        // This call to getClassModule/getModuleAssembly/getAssemblyName fails in crossgen2 due to these
        // APIs being unimplemented. So disable this extra info for pre-jit mode. See
        // https://github.com/dotnet/runtime/issues/48888.
        //
        // Ditto for some of the class name queries for generic params.
        //
        if (!compileFlags->IsSet(JitFlags::JIT_FLAG_PREJIT))
        {
            // Get the assembly name, to aid finding any particular SuperPMI method context function
            (void)info.compCompHnd->getAssemblyName(
                info.compCompHnd->getModuleAssembly(info.compCompHnd->getClassModule(info.compClassHnd)));

            // Fetch class names for the method's generic parameters.
            //
            CORINFO_SIG_INFO sig;
            info.compCompHnd->getMethodSig(info.compMethodHnd, &sig, nullptr);

            const unsigned classInst = sig.sigInst.classInstCount;
            if (classInst > 0)
            {
                for (unsigned i = 0; i < classInst; i++)
                {
                    eeGetClassName(sig.sigInst.classInst[i]);
                }
            }

            const unsigned methodInst = sig.sigInst.methInstCount;
            if (methodInst > 0)
            {
                for (unsigned i = 0; i < methodInst; i++)
                {
                    eeGetClassName(sig.sigInst.methInst[i]);
                }
            }
        }
    }
#endif // DEBUG

    info.compProfilerCallback = false; // Assume false until we are told to hook this method.

#ifdef DEBUG
    if (!compIsForInlining())
    {
        JitTls::GetLogEnv()->setCompiler(this);
    }

    // Have we been told to be more selective in our Jitting?
    if (skipMethod())
    {
        if (compIsForInlining())
        {
            compInlineResult->NoteFatal(InlineObservation::CALLEE_MARKED_AS_SKIPPED);
        }
        return CORJIT_SKIPPED;
    }

#endif // DEBUG

    /* Setup an error trap */

    struct Param
    {
        Compiler* pThis;

        CORINFO_MODULE_HANDLE classPtr;
        COMP_HANDLE           compHnd;
        CORINFO_METHOD_INFO*  methodInfo;
        void**                methodCodePtr;
        uint32_t*             methodCodeSize;
        JitFlags*             compileFlags;

        int result;
    } param;
    param.pThis          = this;
    param.classPtr       = classPtr;
    param.compHnd        = info.compCompHnd;
    param.methodInfo     = info.compMethodInfo;
    param.methodCodePtr  = methodCodePtr;
    param.methodCodeSize = methodCodeSize;
    param.compileFlags   = compileFlags;
    param.result         = CORJIT_INTERNALERROR;

    setErrorTrap(info.compCompHnd, Param*, pParam, &param) // ERROR TRAP: Start normal block
    {
        pParam->result =
            pParam->pThis->compCompileHelper(pParam->classPtr, pParam->compHnd, pParam->methodInfo,
                                             pParam->methodCodePtr, pParam->methodCodeSize, pParam->compileFlags);
    }
    finallyErrorTrap() // ERROR TRAP: The following block handles errors
    {
        /* Cleanup  */

        if (compIsForInlining())
        {
            goto DoneCleanUp;
        }

        /* Tell the emitter that we're done with this function */

        GetEmitter()->emitEndCG();

    DoneCleanUp:
        compDone();
    }
    endErrorTrap() // ERROR TRAP: End

        return param.result;
}

#if defined(DEBUG)
//------------------------------------------------------------------------
// compMethodHash: get hash code for currently jitted method
//
// Returns:
//    Hash based on method's full name
//
unsigned Compiler::Info::compMethodHash() const
{
    if (compMethodHashPrivate == 0)
    {
        // compMethodHashPrivate = compCompHnd->getMethodHash(compMethodHnd);
        assert(compFullName != nullptr);
        assert(*compFullName != 0);
        COUNT_T hash = HashStringA(compFullName); // Use compFullName to generate the hash, as it contains the signature
                                                  // and return type
        compMethodHashPrivate = hash;
    }
    return compMethodHashPrivate;
}

//------------------------------------------------------------------------
// compMethodHash: get hash code for specified method
//
// Arguments:
//    methodHnd - method of interest
//
// Returns:
//    Hash based on method's full name
//
unsigned Compiler::compMethodHash(CORINFO_METHOD_HANDLE methodHnd)
{
    // If this is the root method, delegate to the caching version
    //
    if (methodHnd == info.compMethodHnd)
    {
        return info.compMethodHash();
    }

    // Else compute from scratch. Might consider caching this too.
    //
    unsigned    methodHash = 0;
    const char* calleeName = eeGetMethodFullName(methodHnd);

    if (calleeName != nullptr)
    {
        methodHash = HashStringA(calleeName);
    }
    else
    {
        methodHash = info.compCompHnd->getMethodHash(methodHnd);
    }

    return methodHash;
}

#endif // defined(DEBUG)

void Compiler::compCompileFinish()
{
#if defined(DEBUG) || MEASURE_NODE_SIZE || MEASURE_BLOCK_SIZE || DISPLAY_SIZES || CALL_ARG_STATS
    genMethodCnt++;
#endif

#if MEASURE_MEM_ALLOC
    {
        compArenaAllocator->finishMemStats();
        memAllocHist.record((unsigned)((compArenaAllocator->getTotalBytesAllocated() + 1023) / 1024));
        memUsedHist.record((unsigned)((compArenaAllocator->getTotalBytesUsed() + 1023) / 1024));
    }

#ifdef DEBUG
    if (s_dspMemStats || verbose)
    {
        printf("\nAllocations for %s (MethodHash=%08x)\n", info.compFullName, info.compMethodHash());
        compArenaAllocator->dumpMemStats(jitstdout());
    }
#endif // DEBUG
#endif // MEASURE_MEM_ALLOC

#if LOOP_HOIST_STATS
    AddLoopHoistStats();
#endif // LOOP_HOIST_STATS

#if MEASURE_NODE_SIZE
    genTreeNcntHist.record(static_cast<unsigned>(genNodeSizeStatsPerFunc.genTreeNodeCnt));
    genTreeNsizHist.record(static_cast<unsigned>(genNodeSizeStatsPerFunc.genTreeNodeSize));
#endif

#if defined(DEBUG)
    // Small methods should fit in ArenaAllocator::getDefaultPageSize(), or else
    // we should bump up ArenaAllocator::getDefaultPageSize()

    if ((info.compILCodeSize <= 32) &&     // Is it a reasonably small method?
        (info.compNativeCodeSize < 512) && // Some trivial methods generate huge native code. eg. pushing a single huge
                                           // struct
        (impInlinedCodeSize <= 128) &&     // Is the inlining reasonably bounded?
                                           // Small methods cannot meaningfully have a big number of locals
                                           // or arguments. We always track arguments at the start of
                                           // the prolog which requires memory
        (info.compLocalsCount <= 32) && !opts.MinOpts() && // We may have too many local variables, etc
        (getJitStressLevel() == 0) &&                      // We need extra memory for stress
        !opts.optRepeat &&                                 // We need extra memory to repeat opts
        !compArenaAllocator->bypassHostAllocator() && // ArenaAllocator::getDefaultPageSize() is artificially low for
                                                      // DirectAlloc
        // Factor of 2x is because data-structures are bigger under DEBUG
        (compArenaAllocator->getTotalBytesAllocated() > (2 * ArenaAllocator::getDefaultPageSize())) &&
        // RyuJIT backend needs memory tuning! TODO-Cleanup: remove this case when memory tuning is complete.
        (compArenaAllocator->getTotalBytesAllocated() > (10 * ArenaAllocator::getDefaultPageSize())) &&
        !verbose) // We allocate lots of memory to convert sets to strings for JitDump
    {
        genSmallMethodsNeedingExtraMemoryCnt++;

        // Less than 1% of all methods should run into this.
        // We cannot be more strict as there are always degenerate cases where we
        // would need extra memory (like huge structs as locals - see lvaSetStruct()).
        assert((genMethodCnt < 500) || (genSmallMethodsNeedingExtraMemoryCnt < (genMethodCnt / 100)));
    }
#endif // DEBUG

#if defined(DEBUG)

    m_inlineStrategy->DumpData();

    if (JitConfig.JitInlineDumpXmlFile() != nullptr)
    {
        FILE* file = _wfopen(JitConfig.JitInlineDumpXmlFile(), W("a"));
        if (file != nullptr)
        {
            m_inlineStrategy->DumpXml(file);
            fclose(file);
        }
        else
        {
            m_inlineStrategy->DumpXml();
        }
    }
    else
    {
        m_inlineStrategy->DumpXml();
    }

#endif

#ifdef DEBUG
    if (opts.dspOrder)
    {
        // mdMethodDef __stdcall CEEInfo::getMethodDefFromMethod(CORINFO_METHOD_HANDLE hMethod)
        mdMethodDef currentMethodToken = info.compCompHnd->getMethodDefFromMethod(info.compMethodHnd);

        static bool headerPrinted = false;
        if (!headerPrinted)
        {
            // clang-format off
            headerPrinted = true;
            printf("         |  Profiled   | Method   |   Method has    |   calls   | Num |LclV |AProp| CSE |   Perf  |bytes | %3s codesize| \n", Target::g_tgtCPUName);
            printf(" mdToken |  CNT |  RGN |    Hash  | EH | FRM | LOOP | NRM | IND | BBs | Cnt | Cnt | Cnt |  Score  |  IL  |   HOT | CLD | method name \n");
            printf("---------+------+------+----------+----+-----+------+-----+-----+-----+-----+-----+-----+---------+------+-------+-----+\n");
            //      06001234 | 1234 |  HOT | 0f1e2d3c | EH | ebp | LOOP |  15 |   6 |  12 |  17 |  12 |   8 | 1234.56 |  145 |  1234 | 123 | System.Example(int)
            // clang-format on
        }

        printf("%08X | ", currentMethodToken);

        if (fgHaveProfileWeights())
        {
            if (fgCalledCount < 1000)
            {
                printf("%4.0f | ", fgCalledCount);
            }
            else if (fgCalledCount < 1000000)
            {
                printf("%3.0fK | ", fgCalledCount / 1000);
            }
            else
            {
                printf("%3.0fM | ", fgCalledCount / 1000000);
            }
        }
        else
        {
            printf("     | ");
        }

        CorInfoRegionKind regionKind = info.compMethodInfo->regionKind;

        if (opts.altJit)
        {
            printf("ALT | ");
        }
        else if (regionKind == CORINFO_REGION_NONE)
        {
            printf("     | ");
        }
        else if (regionKind == CORINFO_REGION_HOT)
        {
            printf(" HOT | ");
        }
        else if (regionKind == CORINFO_REGION_COLD)
        {
            printf("COLD | ");
        }
        else if (regionKind == CORINFO_REGION_JIT)
        {
            printf(" JIT | ");
        }
        else
        {
            printf("UNKN | ");
        }

        printf("%08x | ", info.compMethodHash());

        if (compHndBBtabCount > 0)
        {
            printf("EH | ");
        }
        else
        {
            printf("   | ");
        }

        if (rpFrameType == FT_EBP_FRAME)
        {
            printf("%3s | ", STR_FPBASE);
        }
        else if (rpFrameType == FT_ESP_FRAME)
        {
            printf("%3s | ", STR_SPBASE);
        }
#if DOUBLE_ALIGN
        else if (rpFrameType == FT_DOUBLE_ALIGN_FRAME)
        {
            printf("dbl | ");
        }
#endif
        else // (rpFrameType == FT_NOT_SET)
        {
            printf("??? | ");
        }

        if (fgHasLoops)
        {
            printf("LOOP |");
        }
        else
        {
            printf("     |");
        }

        printf(" %3d |", optCallCount);
        printf(" %3d |", optIndirectCallCount);
        printf(" %3d |", fgBBcountAtCodegen);
        printf(" %3d |", lvaCount);

        if (opts.MinOpts())
        {
            printf("  MinOpts  |");
        }
        else
        {
            printf(" %3d |", optAssertionCount);
            printf(" %3d |", optCSEcount);
        }

        if (info.compPerfScore < 9999.995)
        {
            printf(" %7.2f |", info.compPerfScore);
        }
        else
        {
            printf(" %7.0f |", info.compPerfScore);
        }

        printf(" %4d |", info.compMethodInfo->ILCodeSize);
        printf(" %5d |", info.compTotalHotCodeSize);
        printf(" %3d |", info.compTotalColdCodeSize);

        printf(" %s\n", eeGetMethodFullName(info.compMethodHnd));
        printf(""); // in our logic this causes a flush
    }

    if (verbose)
    {
        printf("****** DONE compiling %s\n", info.compFullName);
        printf(""); // in our logic this causes a flush
    }

#if TRACK_ENREG_STATS
    for (unsigned i = 0; i < lvaCount; ++i)
    {
        const LclVarDsc* varDsc = lvaGetDesc(i);

        if (varDsc->lvRefCnt() != 0)
        {
            s_enregisterStats.RecordLocal(varDsc);
        }
    }
#endif // TRACK_ENREG_STATS

    // Only call _DbgBreakCheck when we are jitting, not when we are ngen-ing
    // For ngen the int3 or breakpoint instruction will be right at the
    // start of the ngen method and we will stop when we execute it.
    //
    if (!opts.jitFlags->IsSet(JitFlags::JIT_FLAG_PREJIT))
    {
        if (compJitHaltMethod())
        {
#if !defined(HOST_UNIX)
            // TODO-UNIX: re-enable this when we have an OS that supports a pop-up dialog

            // Don't do an assert, but just put up the dialog box so we get just-in-time debugger
            // launching.  When you hit 'retry' it will continue and naturally stop at the INT 3
            // that the JIT put in the code
            _DbgBreakCheck(__FILE__, __LINE__, "JitHalt");
#endif
        }
    }
#endif // DEBUG
}

#ifdef PSEUDORANDOM_NOP_INSERTION
// this is zlib adler32 checksum.  source came from windows base

#define BASE 65521L // largest prime smaller than 65536
#define NMAX 5552
// NMAX is the largest n such that 255n(n+1)/2 + (n+1)(BASE-1) <= 2^32-1

#define DO1(buf, i)                                                                                                    \
    {                                                                                                                  \
        s1 += buf[i];                                                                                                  \
        s2 += s1;                                                                                                      \
    }
#define DO2(buf, i)                                                                                                    \
    DO1(buf, i);                                                                                                       \
    DO1(buf, i + 1);
#define DO4(buf, i)                                                                                                    \
    DO2(buf, i);                                                                                                       \
    DO2(buf, i + 2);
#define DO8(buf, i)                                                                                                    \
    DO4(buf, i);                                                                                                       \
    DO4(buf, i + 4);
#define DO16(buf)                                                                                                      \
    DO8(buf, 0);                                                                                                       \
    DO8(buf, 8);

unsigned adler32(unsigned adler, char* buf, unsigned int len)
{
    unsigned int s1 = adler & 0xffff;
    unsigned int s2 = (adler >> 16) & 0xffff;
    int          k;

    if (buf == NULL)
        return 1L;

    while (len > 0)
    {
        k = len < NMAX ? len : NMAX;
        len -= k;
        while (k >= 16)
        {
            DO16(buf);
            buf += 16;
            k -= 16;
        }
        if (k != 0)
            do
            {
                s1 += *buf++;
                s2 += s1;
            } while (--k);
        s1 %= BASE;
        s2 %= BASE;
    }
    return (s2 << 16) | s1;
}
#endif

unsigned getMethodBodyChecksum(_In_z_ char* code, int size)
{
#ifdef PSEUDORANDOM_NOP_INSERTION
    return adler32(0, code, size);
#else
    return 0;
#endif
}

int Compiler::compCompileHelper(CORINFO_MODULE_HANDLE classPtr,
                                COMP_HANDLE           compHnd,
                                CORINFO_METHOD_INFO*  methodInfo,
                                void**                methodCodePtr,
                                uint32_t*             methodCodeSize,
                                JitFlags*             compileFlags)
{
    CORINFO_METHOD_HANDLE methodHnd = info.compMethodHnd;

    info.compCode         = methodInfo->ILCode;
    info.compILCodeSize   = methodInfo->ILCodeSize;
    info.compILImportSize = 0;

    if (info.compILCodeSize == 0)
    {
        BADCODE("code size is zero");
    }

    if (compIsForInlining())
    {
#ifdef DEBUG
        unsigned methAttr_Old  = impInlineInfo->inlineCandidateInfo->methAttr;
        unsigned methAttr_New  = info.compCompHnd->getMethodAttribs(info.compMethodHnd);
        unsigned flagsToIgnore = CORINFO_FLG_DONT_INLINE | CORINFO_FLG_FORCEINLINE;
        assert((methAttr_Old & (~flagsToIgnore)) == (methAttr_New & (~flagsToIgnore)));
#endif

        info.compFlags    = impInlineInfo->inlineCandidateInfo->methAttr;
        compInlineContext = impInlineInfo->inlineContext;
    }
    else
    {
        info.compFlags = info.compCompHnd->getMethodAttribs(info.compMethodHnd);
#ifdef PSEUDORANDOM_NOP_INSERTION
        info.compChecksum = getMethodBodyChecksum((char*)methodInfo->ILCode, methodInfo->ILCodeSize);
#endif
        compInlineContext = m_inlineStrategy->GetRootContext();
    }

    compSwitchedToOptimized = false;
    compSwitchedToMinOpts   = false;

    // compInitOptions will set the correct verbose flag.

    compInitOptions(compileFlags);

    if (!compIsForInlining() && !opts.altJit && opts.jitFlags->IsSet(JitFlags::JIT_FLAG_ALT_JIT))
    {
        // We're an altjit, but the DOTNET_AltJit configuration did not say to compile this method,
        // so skip it.
        return CORJIT_SKIPPED;
    }

#ifdef DEBUG

    if (verbose)
    {
        printf("IL to import:\n");
        dumpILRange(info.compCode, info.compILCodeSize);
    }

#endif

    // Check for DOTNET_AggressiveInlining
    if (JitConfig.JitAggressiveInlining())
    {
        compDoAggressiveInlining = true;
    }

    if (compDoAggressiveInlining)
    {
        info.compFlags |= CORINFO_FLG_FORCEINLINE;
    }

#ifdef DEBUG

    // Check for ForceInline stress.
    if (compStressCompile(STRESS_FORCE_INLINE, 0))
    {
        info.compFlags |= CORINFO_FLG_FORCEINLINE;
    }

    if (compIsForInlining())
    {
        JITLOG((LL_INFO100000, "\nINLINER impTokenLookupContextHandle for %s is 0x%p.\n",
                eeGetMethodFullName(info.compMethodHnd), dspPtr(impTokenLookupContextHandle)));
    }

#endif // DEBUG

    impCanReimport = compStressCompile(STRESS_CHK_REIMPORT, 15);

    /* Initialize set a bunch of global values */

    info.compScopeHnd      = classPtr;
    info.compXcptnsCount   = methodInfo->EHcount;
    info.compMaxStack      = methodInfo->maxStack;
    compHndBBtab           = nullptr;
    compHndBBtabCount      = 0;
    compHndBBtabAllocCount = 0;

    info.compNativeCodeSize            = 0;
    info.compTotalHotCodeSize          = 0;
    info.compTotalColdCodeSize         = 0;
    info.compHandleHistogramProbeCount = 0;

    compHasBackwardJump          = false;
    compHasBackwardJumpInHandler = false;

#ifdef DEBUG
    compCurBB = nullptr;
    lvaTable  = nullptr;

    // Reset node and block ID counter
    compGenTreeID    = 0;
    compStatementID  = 0;
    compBasicBlockID = 0;
#endif

#ifdef TARGET_ARM64
    info.compNeedsConsecutiveRegisters = false;
#endif

    /* Initialize emitter */

    if (!compIsForInlining())
    {
        codeGen->GetEmitter()->emitBegCG(this, compHnd);
    }

    info.compIsStatic = (info.compFlags & CORINFO_FLG_STATIC) != 0;

    info.compPublishStubParam = opts.jitFlags->IsSet(JitFlags::JIT_FLAG_PUBLISH_SECRET_PARAM);

    info.compHasNextCallRetAddr = false;

    if (opts.IsReversePInvoke())
    {
        bool unused;
        info.compCallConv = info.compCompHnd->getUnmanagedCallConv(methodInfo->ftn, nullptr, &unused);
        info.compArgOrder = Target::g_tgtUnmanagedArgOrder;
    }
    else
    {
        info.compCallConv = CorInfoCallConvExtension::Managed;
        info.compArgOrder = Target::g_tgtArgOrder;
    }

    info.compIsVarArgs = false;

    switch (methodInfo->args.getCallConv())
    {
        case CORINFO_CALLCONV_NATIVEVARARG:
        case CORINFO_CALLCONV_VARARG:
            info.compIsVarArgs = true;
            break;
        default:
            break;
    }

    info.compRetType = JITtype2varType(methodInfo->args.retType);
    if (info.compRetType == TYP_STRUCT)
    {
        info.compRetType = impNormStructType(methodInfo->args.retTypeClass);
    }

    info.compUnmanagedCallCountWithGCTransition = 0;
    info.compLvFrameListRoot                    = BAD_VAR_NUM;

    info.compInitMem = ((methodInfo->options & CORINFO_OPT_INIT_LOCALS) != 0);

    /* Allocate the local variable table */

    lvaInitTypeRef();

    compInitDebuggingInfo();

    // If are an altjit and have patchpoint info, we might need to tweak the frame size
    // so it's plausible for the altjit architecture.
    //
    if (!info.compMatchedVM && compileFlags->IsSet(JitFlags::JIT_FLAG_OSR))
    {
        assert(info.compLocalsCount == info.compPatchpointInfo->NumberOfLocals());
        const int totalFrameSize = info.compPatchpointInfo->TotalFrameSize();

        int frameSizeUpdate = 0;

#if defined(TARGET_AMD64)
        if ((totalFrameSize % 16) != 8)
        {
            frameSizeUpdate = 8;
        }
#elif defined(TARGET_ARM64) || defined(TARGET_LOONGARCH64)
        if ((totalFrameSize & 0xf) != 0)
        {
            frameSizeUpdate = 8;
        }
#endif
        if (frameSizeUpdate != 0)
        {
            JITDUMP("Mismatched altjit + OSR -- updating tier0 frame size from %d to %d\n", totalFrameSize,
                    totalFrameSize + frameSizeUpdate);

            // Allocate a local copy with altered frame size.
            //
            const unsigned        patchpointInfoSize = PatchpointInfo::ComputeSize(info.compLocalsCount);
            PatchpointInfo* const newInfo =
                (PatchpointInfo*)getAllocator(CMK_Unknown).allocate<char>(patchpointInfoSize);

            newInfo->Initialize(info.compLocalsCount, totalFrameSize + frameSizeUpdate);
            newInfo->Copy(info.compPatchpointInfo);

            // Swap it in place.
            //
            info.compPatchpointInfo = newInfo;
        }
    }

#ifdef DEBUG
    if (compIsForInlining())
    {
        compBasicBlockID = impInlineInfo->InlinerCompiler->compBasicBlockID;
    }
#endif

    const bool forceInline = !!(info.compFlags & CORINFO_FLG_FORCEINLINE);

    if (!compIsForInlining() && opts.jitFlags->IsSet(JitFlags::JIT_FLAG_PREJIT))
    {
        // We're prejitting the root method. We also will analyze it as
        // a potential inline candidate.
        InlineResult prejitResult(this, methodHnd, "prejit");

        // Profile data allows us to avoid early "too many IL bytes" outs.
        prejitResult.NoteBool(InlineObservation::CALLSITE_HAS_PROFILE_WEIGHTS, fgHaveSufficientProfileWeights());

        // Do the initial inline screen.
        impCanInlineIL(methodHnd, methodInfo, forceInline, &prejitResult);

        // Temporarily install the prejitResult as the
        // compInlineResult so it's available to fgFindJumpTargets
        // and can accumulate more observations as the IL is
        // scanned.
        //
        // We don't pass prejitResult in as a parameter to avoid
        // potential aliasing confusion -- the other call to
        // fgFindBasicBlocks may have set up compInlineResult and
        // the code in fgFindJumpTargets references that data
        // member extensively.
        assert(compInlineResult == nullptr);
        assert(impInlineInfo == nullptr);
        compInlineResult = &prejitResult;

        // Find the basic blocks. We must do this regardless of
        // inlineability, since we are prejitting this method.
        //
        // This will also update the status of this method as
        // an inline candidate.
        fgFindBasicBlocks();

        // Undo the temporary setup.
        assert(compInlineResult == &prejitResult);
        compInlineResult = nullptr;

        // If still a viable, discretionary inline, assess
        // profitability.
        if (prejitResult.IsDiscretionaryCandidate())
        {
            prejitResult.DetermineProfitability(methodInfo);
        }

        m_inlineStrategy->NotePrejitDecision(prejitResult);

        // Handle the results of the inline analysis.
        if (prejitResult.IsFailure())
        {
            // This method is a bad inlinee according to our
            // analysis.  We will let the InlineResult destructor
            // mark it as noinline in the prejit image to save the
            // jit some work.
            //
            // This decision better not be context-dependent.
            assert(prejitResult.IsNever());
        }
        else
        {
            // This looks like a viable inline candidate.  Since
            // we're not actually inlining, don't report anything.
            prejitResult.SetSuccessResult(INLINE_PREJIT_SUCCESS);
        }
    }
    else
    {
        // We are jitting the root method, or inlining.
        fgFindBasicBlocks();
    }

    // If we're inlining and the candidate is bad, bail out.
    if (compDonotInline())
    {
        goto _Next;
    }

    // We may decide to optimize this method,
    // to avoid spending a long time stuck in Tier0 code.
    //
    if (fgCanSwitchToOptimized())
    {
        // We only expect to be able to do this at Tier0.
        //
        assert(opts.jitFlags->IsSet(JitFlags::JIT_FLAG_TIER0));

        // Normal tiering should bail us out of Tier0 tail call induced loops.
        // So keep these methods in Tier0 if we're gathering PGO data.
        // If we're not gathering PGO, then switch these to optimized to
        // minimize the number of tail call helper stubs we might need.
        // Reconsider this if/when we're able to share those stubs.
        //
        // Honor the config setting that tells the jit to
        // always optimize methods with loops.
        //
        // If neither of those apply, and OSR is enabled, the jit may still
        // decide to optimize, if there's something in the method that
        // OSR currently cannot handle, or we're optionally suppressing
        // OSR by method hash.
        //
        const char* reason = nullptr;

        if (compTailPrefixSeen && !opts.jitFlags->IsSet(JitFlags::JIT_FLAG_BBINSTR))
        {
            reason = "tail.call and not BBINSTR";
        }
        else if (compHasBackwardJump && ((info.compFlags & CORINFO_FLG_DISABLE_TIER0_FOR_LOOPS) != 0))
        {
            reason = "loop";
        }

        if (compHasBackwardJump && (reason == nullptr) && (JitConfig.TC_OnStackReplacement() > 0))
        {
            bool canEscapeViaOSR = compCanHavePatchpoints(&reason);

#ifdef DEBUG
            if (canEscapeViaOSR)
            {
                // Optionally disable OSR by method hash. This will force any
                // method that might otherwise get trapped in Tier0 to be optimized.
                //
                static ConfigMethodRange JitEnableOsrRange;
                JitEnableOsrRange.EnsureInit(JitConfig.JitEnableOsrRange());
                const unsigned hash = impInlineRoot()->info.compMethodHash();
                if (!JitEnableOsrRange.Contains(hash))
                {
                    canEscapeViaOSR = false;
                    reason          = "OSR disabled by JitEnableOsrRange";
                }
            }
#endif

            if (canEscapeViaOSR)
            {
                JITDUMP("\nOSR enabled for this method\n");
                if (compHasBackwardJump && !compTailPrefixSeen &&
                    opts.jitFlags->IsSet(JitFlags::JIT_FLAG_BBINSTR_IF_LOOPS) && opts.IsTier0())
                {
                    assert((info.compFlags & CORINFO_FLG_DISABLE_TIER0_FOR_LOOPS) == 0);
                    opts.jitFlags->Set(JitFlags::JIT_FLAG_BBINSTR);
                    JITDUMP("\nEnabling instrumentation for this method so OSR'd version will have a profile.\n");
                }
            }
            else
            {
                JITDUMP("\nOSR disabled for this method: %s\n", reason);
                assert(reason != nullptr);
            }
        }

        if (reason != nullptr)
        {
            fgSwitchToOptimized(reason);
        }
    }

    compSetOptimizationLevel();

#if COUNT_BASIC_BLOCKS
    bbCntTable.record(fgBBcount);

    if (fgBBcount == 1)
    {
        bbOneBBSizeTable.record(methodInfo->ILCodeSize);
    }
#endif // COUNT_BASIC_BLOCKS

#ifdef DEBUG
    if (verbose)
    {
        printf("Basic block list for '%s'\n", info.compFullName);
        fgDispBasicBlocks();
    }
#endif

    compMethodID = 0;
#ifdef DEBUG
    /* Give the function a unique number */

    if (opts.disAsm || verbose)
    {
        compMethodID = ~info.compMethodHash() & 0xffff;
    }
    else
    {
        compMethodID = InterlockedIncrement(&s_compMethodsCount);
    }
#endif

    if (compIsForInlining())
    {
        compInlineResult->NoteInt(InlineObservation::CALLEE_NUMBER_OF_BASIC_BLOCKS, fgBBcount);

        if (compInlineResult->IsFailure())
        {
            goto _Next;
        }
    }

#ifdef DEBUG
    if (compIsForInlining())
    {
        compGenTreeID   = impInlineInfo->InlinerCompiler->compGenTreeID;
        compStatementID = impInlineInfo->InlinerCompiler->compStatementID;
    }
#endif

    compCompile(methodCodePtr, methodCodeSize, compileFlags);

#ifdef DEBUG
    if (compIsForInlining())
    {
        impInlineInfo->InlinerCompiler->compGenTreeID    = compGenTreeID;
        impInlineInfo->InlinerCompiler->compStatementID  = compStatementID;
        impInlineInfo->InlinerCompiler->compBasicBlockID = compBasicBlockID;
    }
#endif

_Next:

    if (compDonotInline())
    {
        // Verify we have only one inline result in play.
        assert(impInlineInfo->inlineResult == compInlineResult);
    }

    if (!compIsForInlining())
    {
        compCompileFinish();

        // Did we just compile for a target architecture that the VM isn't expecting? If so, the VM
        // can't used the generated code (and we better be an AltJit!).

        if (!info.compMatchedVM)
        {
            return CORJIT_SKIPPED;
        }

#ifdef DEBUG
        if (opts.jitFlags->IsSet(JitFlags::JIT_FLAG_ALT_JIT) && JitConfig.RunAltJitCode() == 0)
        {
            return CORJIT_SKIPPED;
        }
#endif // DEBUG
    }

    /* Success! */
    return CORJIT_OK;
}

//------------------------------------------------------------------------
// compFindLocalVarLinear: Linear search for variable's scope containing offset.
//
// Arguments:
//     varNum    The variable number to search for in the array of scopes.
//     offs      The offset value which should occur within the life of the variable.
//
// Return Value:
//     VarScopeDsc* of a matching variable that contains the offset within its life
//     begin and life end or nullptr when there is no match found.
//
//  Description:
//     Linear search for matching variables with their life begin and end containing
//     the offset.
//     or NULL if one couldn't be found.
//
//  Note:
//     Usually called for scope count = 4. Could be called for values upto 8.
//
VarScopeDsc* Compiler::compFindLocalVarLinear(unsigned varNum, unsigned offs)
{
    for (unsigned i = 0; i < info.compVarScopesCount; i++)
    {
        VarScopeDsc* dsc = &info.compVarScopes[i];
        if ((dsc->vsdVarNum == varNum) && (dsc->vsdLifeBeg <= offs) && (dsc->vsdLifeEnd > offs))
        {
            return dsc;
        }
    }
    return nullptr;
}

//------------------------------------------------------------------------
// compFindLocalVar: Search for variable's scope containing offset.
//
// Arguments:
//    varNum    The variable number to search for in the array of scopes.
//    offs      The offset value which should occur within the life of the variable.
//
// Return Value:
//    VarScopeDsc* of a matching variable that contains the offset within its life
//    begin and life end.
//    or NULL if one couldn't be found.
//
//  Description:
//     Linear search for matching variables with their life begin and end containing
//     the offset only when the scope count is < MAX_LINEAR_FIND_LCL_SCOPELIST,
//     else use the hashtable lookup.
//
VarScopeDsc* Compiler::compFindLocalVar(unsigned varNum, unsigned offs)
{
    if (info.compVarScopesCount < MAX_LINEAR_FIND_LCL_SCOPELIST)
    {
        return compFindLocalVarLinear(varNum, offs);
    }
    else
    {
        VarScopeDsc* ret = compFindLocalVar(varNum, offs, offs);
        assert(ret == compFindLocalVarLinear(varNum, offs));
        return ret;
    }
}

//------------------------------------------------------------------------
// compFindLocalVar: Search for variable's scope containing offset.
//
// Arguments:
//    varNum    The variable number to search for in the array of scopes.
//    lifeBeg   The life begin of the variable's scope
//    lifeEnd   The life end of the variable's scope
//
// Return Value:
//    VarScopeDsc* of a matching variable that contains the offset within its life
//    begin and life end, or NULL if one couldn't be found.
//
//  Description:
//     Following are the steps used:
//     1. Index into the hashtable using varNum.
//     2. Iterate through the linked list at index varNum to find a matching
//        var scope.
//
VarScopeDsc* Compiler::compFindLocalVar(unsigned varNum, unsigned lifeBeg, unsigned lifeEnd)
{
    assert(compVarScopeMap != nullptr);

    VarScopeMapInfo* info;
    if (compVarScopeMap->Lookup(varNum, &info))
    {
        VarScopeListNode* list = info->head;
        while (list != nullptr)
        {
            if ((list->data->vsdLifeBeg <= lifeBeg) && (list->data->vsdLifeEnd > lifeEnd))
            {
                return list->data;
            }
            list = list->next;
        }
    }
    return nullptr;
}

//-------------------------------------------------------------------------
// compInitVarScopeMap: Create a scope map so it can be looked up by varNum
//
//  Description:
//     Map.K => Map.V :: varNum => List(ScopeDsc)
//
//     Create a scope map that can be indexed by varNum and can be iterated
//     on it's values to look for matching scope when given an offs or
//     lifeBeg and lifeEnd.
//
//  Notes:
//     1. Build the map only when we think linear search is slow, i.e.,
//     MAX_LINEAR_FIND_LCL_SCOPELIST is large.
//     2. Linked list preserves original array order.
//
void Compiler::compInitVarScopeMap()
{
    if (info.compVarScopesCount < MAX_LINEAR_FIND_LCL_SCOPELIST)
    {
        return;
    }

    assert(compVarScopeMap == nullptr);

    compVarScopeMap = new (getAllocator()) VarNumToScopeDscMap(getAllocator());

    // 599 prime to limit huge allocations; for ex: duplicated scopes on single var.
    compVarScopeMap->Reallocate(min(info.compVarScopesCount, 599));

    for (unsigned i = 0; i < info.compVarScopesCount; ++i)
    {
        unsigned varNum = info.compVarScopes[i].vsdVarNum;

        VarScopeListNode* node = VarScopeListNode::Create(&info.compVarScopes[i], getAllocator());

        // Index by varNum and if the list exists append "node" to the "list".
        VarScopeMapInfo* info;
        if (compVarScopeMap->Lookup(varNum, &info))
        {
            info->tail->next = node;
            info->tail       = node;
        }
        // Create a new list.
        else
        {
            info = VarScopeMapInfo::Create(node, getAllocator());
            compVarScopeMap->Set(varNum, info);
        }
    }
}

struct genCmpLocalVarLifeBeg
{
    bool operator()(const VarScopeDsc* elem1, const VarScopeDsc* elem2)
    {
        return elem1->vsdLifeBeg < elem2->vsdLifeBeg;
    }
};

struct genCmpLocalVarLifeEnd
{
    bool operator()(const VarScopeDsc* elem1, const VarScopeDsc* elem2)
    {
        return elem1->vsdLifeEnd < elem2->vsdLifeEnd;
    }
};

inline void Compiler::compInitScopeLists()
{
    if (info.compVarScopesCount == 0)
    {
        compEnterScopeList = compExitScopeList = nullptr;
        return;
    }

    // Populate the 'compEnterScopeList' and 'compExitScopeList' lists

    compEnterScopeList = new (this, CMK_DebugInfo) VarScopeDsc*[info.compVarScopesCount];
    compExitScopeList  = new (this, CMK_DebugInfo) VarScopeDsc*[info.compVarScopesCount];

    for (unsigned i = 0; i < info.compVarScopesCount; i++)
    {
        compEnterScopeList[i] = compExitScopeList[i] = &info.compVarScopes[i];
    }

    jitstd::sort(compEnterScopeList, compEnterScopeList + info.compVarScopesCount, genCmpLocalVarLifeBeg());
    jitstd::sort(compExitScopeList, compExitScopeList + info.compVarScopesCount, genCmpLocalVarLifeEnd());
}

void Compiler::compResetScopeLists()
{
    if (info.compVarScopesCount == 0)
    {
        return;
    }

    assert(compEnterScopeList && compExitScopeList);

    compNextEnterScope = compNextExitScope = 0;
}

VarScopeDsc* Compiler::compGetNextEnterScope(unsigned offs, bool scan)
{
    assert(info.compVarScopesCount);
    assert(compEnterScopeList && compExitScopeList);

    if (compNextEnterScope < info.compVarScopesCount)
    {
        assert(compEnterScopeList[compNextEnterScope]);
        unsigned nextEnterOff = compEnterScopeList[compNextEnterScope]->vsdLifeBeg;
        assert(scan || (offs <= nextEnterOff));

        if (!scan)
        {
            if (offs == nextEnterOff)
            {
                return compEnterScopeList[compNextEnterScope++];
            }
        }
        else
        {
            if (nextEnterOff <= offs)
            {
                return compEnterScopeList[compNextEnterScope++];
            }
        }
    }

    return nullptr;
}

VarScopeDsc* Compiler::compGetNextExitScope(unsigned offs, bool scan)
{
    assert(info.compVarScopesCount);
    assert(compEnterScopeList && compExitScopeList);

    if (compNextExitScope < info.compVarScopesCount)
    {
        assert(compExitScopeList[compNextExitScope]);
        unsigned nextExitOffs = compExitScopeList[compNextExitScope]->vsdLifeEnd;
        assert(scan || (offs <= nextExitOffs));

        if (!scan)
        {
            if (offs == nextExitOffs)
            {
                return compExitScopeList[compNextExitScope++];
            }
        }
        else
        {
            if (nextExitOffs <= offs)
            {
                return compExitScopeList[compNextExitScope++];
            }
        }
    }

    return nullptr;
}

// The function will call the callback functions for scopes with boundaries
// at instrs from the current status of the scope lists to 'offset',
// ordered by instrs.

void Compiler::compProcessScopesUntil(unsigned   offset,
                                      VARSET_TP* inScope,
                                      void (Compiler::*enterScopeFn)(VARSET_TP* inScope, VarScopeDsc*),
                                      void (Compiler::*exitScopeFn)(VARSET_TP* inScope, VarScopeDsc*))
{
    assert(offset != BAD_IL_OFFSET);
    assert(inScope != nullptr);

    bool         foundExit = false, foundEnter = true;
    VarScopeDsc* scope;
    VarScopeDsc* nextExitScope  = nullptr;
    VarScopeDsc* nextEnterScope = nullptr;
    unsigned     offs = offset, curEnterOffs = 0;

    goto START_FINDING_SCOPES;

    // We need to determine the scopes which are open for the current block.
    // This loop walks over the missing blocks between the current and the
    // previous block, keeping the enter and exit offsets in lockstep.

    do
    {
        foundExit = foundEnter = false;

        if (nextExitScope)
        {
            (this->*exitScopeFn)(inScope, nextExitScope);
            nextExitScope = nullptr;
            foundExit     = true;
        }

        offs = nextEnterScope ? nextEnterScope->vsdLifeBeg : offset;

        while ((scope = compGetNextExitScope(offs, true)) != nullptr)
        {
            foundExit = true;

            if (!nextEnterScope || scope->vsdLifeEnd > nextEnterScope->vsdLifeBeg)
            {
                // We overshot the last found Enter scope. Save the scope for later
                // and find an entering scope

                nextExitScope = scope;
                break;
            }

            (this->*exitScopeFn)(inScope, scope);
        }

        if (nextEnterScope)
        {
            (this->*enterScopeFn)(inScope, nextEnterScope);
            curEnterOffs   = nextEnterScope->vsdLifeBeg;
            nextEnterScope = nullptr;
            foundEnter     = true;
        }

        offs = nextExitScope ? nextExitScope->vsdLifeEnd : offset;

    START_FINDING_SCOPES:

        while ((scope = compGetNextEnterScope(offs, true)) != nullptr)
        {
            foundEnter = true;

            if ((nextExitScope && scope->vsdLifeBeg >= nextExitScope->vsdLifeEnd) || (scope->vsdLifeBeg > curEnterOffs))
            {
                // We overshot the last found exit scope. Save the scope for later
                // and find an exiting scope

                nextEnterScope = scope;
                break;
            }

            (this->*enterScopeFn)(inScope, scope);

            if (!nextExitScope)
            {
                curEnterOffs = scope->vsdLifeBeg;
            }
        }
    } while (foundExit || foundEnter);
}

#if defined(DEBUG)

void Compiler::compDispScopeLists()
{
    unsigned i;

    printf("Local variable scopes = %d\n", info.compVarScopesCount);

    if (info.compVarScopesCount)
    {
        printf("    \tVarNum \tLVNum \t      Name \tBeg \tEnd\n");
    }

    printf("Sorted by enter scope:\n");
    for (i = 0; i < info.compVarScopesCount; i++)
    {
        VarScopeDsc* varScope = compEnterScopeList[i];
        assert(varScope);
        printf("%2d: \t%02Xh \t%02Xh \t%10s \t%03Xh   \t%03Xh", i, varScope->vsdVarNum, varScope->vsdLVnum,
               VarNameToStr(varScope->vsdName) == nullptr ? "UNKNOWN" : VarNameToStr(varScope->vsdName),
               varScope->vsdLifeBeg, varScope->vsdLifeEnd);

        if (compNextEnterScope == i)
        {
            printf(" <-- next enter scope");
        }

        printf("\n");
    }

    printf("Sorted by exit scope:\n");
    for (i = 0; i < info.compVarScopesCount; i++)
    {
        VarScopeDsc* varScope = compExitScopeList[i];
        assert(varScope);
        printf("%2d: \t%02Xh \t%02Xh \t%10s \t%03Xh   \t%03Xh", i, varScope->vsdVarNum, varScope->vsdLVnum,
               VarNameToStr(varScope->vsdName) == nullptr ? "UNKNOWN" : VarNameToStr(varScope->vsdName),
               varScope->vsdLifeBeg, varScope->vsdLifeEnd);

        if (compNextExitScope == i)
        {
            printf(" <-- next exit scope");
        }

        printf("\n");
    }
}

void Compiler::compDispLocalVars()
{
    printf("info.compVarScopesCount = %d\n", info.compVarScopesCount);

    if (info.compVarScopesCount > 0)
    {
        printf("    \tVarNum \tLVNum \t      Name \tBeg \tEnd\n");
    }

    for (unsigned i = 0; i < info.compVarScopesCount; i++)
    {
        VarScopeDsc* varScope = &info.compVarScopes[i];
        printf("%2d: \t%02Xh \t%02Xh \t%10s \t%03Xh   \t%03Xh\n", i, varScope->vsdVarNum, varScope->vsdLVnum,
               VarNameToStr(varScope->vsdName) == nullptr ? "UNKNOWN" : VarNameToStr(varScope->vsdName),
               varScope->vsdLifeBeg, varScope->vsdLifeEnd);
    }
}

#endif // DEBUG

/*****************************************************************************/

#if MEASURE_CLRAPI_CALLS

struct WrapICorJitInfo : public ICorJitInfo
{
    //------------------------------------------------------------------------
    // WrapICorJitInfo::makeOne: allocate an instance of WrapICorJitInfo
    //
    // Arguments:
    //    alloc      - the allocator to get memory from for the instance
    //    compile    - the compiler instance
    //    compHndRef - the ICorJitInfo handle from the EE; the caller's
    //                 copy may be replaced with a "wrapper" instance
    //
    // Return Value:
    //    If the config flags indicate that ICorJitInfo should be wrapped,
    //    we return the "wrapper" instance; otherwise we return "nullptr".

    static WrapICorJitInfo* makeOne(ArenaAllocator* alloc, Compiler* compiler, COMP_HANDLE& compHndRef /* INOUT */)
    {
        WrapICorJitInfo* wrap = nullptr;

        if (JitConfig.JitEECallTimingInfo() != 0)
        {
            // It's too early to use the default allocator, so we do this
            // in two steps to be safe (the constructor doesn't need to do
            // anything except fill in the vtable pointer, so we let the
            // compiler do it).
            void* inst = alloc->allocateMemory(roundUp(sizeof(WrapICorJitInfo)));
            if (inst != nullptr)
            {
                // If you get a build error here due to 'WrapICorJitInfo' being
                // an abstract class, it's very likely that the wrapper bodies
                // in ICorJitInfo_wrapper_generated.hpp are no longer in sync with
                // the EE interface; please be kind and update the header file.
                wrap = new (inst, jitstd::placement_t()) WrapICorJitInfo();

                wrap->wrapComp = compiler;

                // Save the real handle and replace it with our wrapped version.
                wrap->wrapHnd = compHndRef;
                compHndRef    = wrap;
            }
        }

        return wrap;
    }

private:
    Compiler*   wrapComp;
    COMP_HANDLE wrapHnd; // the "real thing"

public:
#include "ICorJitInfo_wrapper_generated.hpp"
};

#endif // MEASURE_CLRAPI_CALLS

/*****************************************************************************/

// Compile a single method

int jitNativeCode(CORINFO_METHOD_HANDLE methodHnd,
                  CORINFO_MODULE_HANDLE classPtr,
                  COMP_HANDLE           compHnd,
                  CORINFO_METHOD_INFO*  methodInfo,
                  void**                methodCodePtr,
                  uint32_t*             methodCodeSize,
                  JitFlags*             compileFlags,
                  void*                 inlineInfoPtr)
{
    //
    // A non-NULL inlineInfo means we are compiling the inlinee method.
    //
    InlineInfo* inlineInfo = (InlineInfo*)inlineInfoPtr;

    bool jitFallbackCompile = false;
START:
    int result = CORJIT_INTERNALERROR;

    ArenaAllocator* pAlloc = nullptr;
    ArenaAllocator  alloc;

#if MEASURE_CLRAPI_CALLS
    WrapICorJitInfo* wrapCLR = nullptr;
#endif

    if (inlineInfo)
    {
        // Use inliner's memory allocator when compiling the inlinee.
        pAlloc = inlineInfo->InlinerCompiler->compGetArenaAllocator();
    }
    else
    {
        pAlloc = &alloc;
    }

    Compiler* pComp;
    pComp = nullptr;

    struct Param
    {
        Compiler*       pComp;
        ArenaAllocator* pAlloc;
        bool            jitFallbackCompile;

        CORINFO_METHOD_HANDLE methodHnd;
        CORINFO_MODULE_HANDLE classPtr;
        COMP_HANDLE           compHnd;
        CORINFO_METHOD_INFO*  methodInfo;
        void**                methodCodePtr;
        uint32_t*             methodCodeSize;
        JitFlags*             compileFlags;
        InlineInfo*           inlineInfo;
#if MEASURE_CLRAPI_CALLS
        WrapICorJitInfo* wrapCLR;
#endif

        int result;
    } param;
    param.pComp              = nullptr;
    param.pAlloc             = pAlloc;
    param.jitFallbackCompile = jitFallbackCompile;
    param.methodHnd          = methodHnd;
    param.classPtr           = classPtr;
    param.compHnd            = compHnd;
    param.methodInfo         = methodInfo;
    param.methodCodePtr      = methodCodePtr;
    param.methodCodeSize     = methodCodeSize;
    param.compileFlags       = compileFlags;
    param.inlineInfo         = inlineInfo;
#if MEASURE_CLRAPI_CALLS
    param.wrapCLR = nullptr;
#endif
    param.result = result;

    setErrorTrap(compHnd, Param*, pParamOuter, &param)
    {
        setErrorTrap(nullptr, Param*, pParam, pParamOuter)
        {
            if (pParam->inlineInfo)
            {
                // Lazily create the inlinee compiler object
                if (pParam->inlineInfo->InlinerCompiler->InlineeCompiler == nullptr)
                {
                    pParam->inlineInfo->InlinerCompiler->InlineeCompiler =
                        (Compiler*)pParam->pAlloc->allocateMemory(roundUp(sizeof(*pParam->pComp)));
                }

                // Use the inlinee compiler object
                pParam->pComp = pParam->inlineInfo->InlinerCompiler->InlineeCompiler;
#ifdef DEBUG
// memset(pParam->pComp, 0xEE, sizeof(Compiler));
#endif
            }
            else
            {
                // Allocate create the inliner compiler object
                pParam->pComp = (Compiler*)pParam->pAlloc->allocateMemory(roundUp(sizeof(*pParam->pComp)));
            }

#if MEASURE_CLRAPI_CALLS
            pParam->wrapCLR = WrapICorJitInfo::makeOne(pParam->pAlloc, pParam->pComp, pParam->compHnd);
#endif

            // push this compiler on the stack (TLS)
            pParam->pComp->prevCompiler = JitTls::GetCompiler();
            JitTls::SetCompiler(pParam->pComp);

// PREFIX_ASSUME gets turned into ASSERT_CHECK and we cannot have it here
#if defined(_PREFAST_) || defined(_PREFIX_)
            PREFIX_ASSUME(pParam->pComp != NULL);
#else
            assert(pParam->pComp != nullptr);
#endif

            pParam->pComp->compInit(pParam->pAlloc, pParam->methodHnd, pParam->compHnd, pParam->methodInfo,
                                    pParam->inlineInfo);

#ifdef DEBUG
            pParam->pComp->jitFallbackCompile = pParam->jitFallbackCompile;
#endif

            // Now generate the code
            pParam->result = pParam->pComp->compCompile(pParam->classPtr, pParam->methodCodePtr, pParam->methodCodeSize,
                                                        pParam->compileFlags);
        }
        finallyErrorTrap()
        {
            Compiler* pCompiler = pParamOuter->pComp;

            // If OOM is thrown when allocating memory for a pComp, we will end up here.
            // For this case, pComp and also pCompiler will be a nullptr
            //
            if (pCompiler != nullptr)
            {
                pCompiler->info.compCode = nullptr;

                // pop the compiler off the TLS stack only if it was linked above
                assert(JitTls::GetCompiler() == pCompiler);
                JitTls::SetCompiler(pCompiler->prevCompiler);
            }

            if (pParamOuter->inlineInfo == nullptr)
            {
                // Free up the allocator we were using
                pParamOuter->pAlloc->destroy();
            }
        }
        endErrorTrap()
    }
    impJitErrorTrap()
    {
        // If we were looking at an inlinee....
        if (inlineInfo != nullptr)
        {
            // Note that we failed to compile the inlinee, and that
            // there's no point trying to inline it again anywhere else.
            inlineInfo->inlineResult->NoteFatal(InlineObservation::CALLEE_COMPILATION_ERROR);
        }
        param.result = __errc;
    }
    endErrorTrap()

        result = param.result;

    if (!inlineInfo &&
        (result == CORJIT_INTERNALERROR || result == CORJIT_RECOVERABLEERROR || result == CORJIT_IMPLLIMITATION) &&
        !jitFallbackCompile)
    {
        // If we failed the JIT, reattempt with debuggable code.
        jitFallbackCompile = true;

        // Update the flags for 'safer' code generation.
        compileFlags->Set(JitFlags::JIT_FLAG_MIN_OPT);
        compileFlags->Clear(JitFlags::JIT_FLAG_SIZE_OPT);
        compileFlags->Clear(JitFlags::JIT_FLAG_SPEED_OPT);

        goto START;
    }

    return result;
}

#if defined(UNIX_AMD64_ABI)

// GetTypeFromClassificationAndSizes:
//   Returns the type of the eightbyte accounting for the classification and size of the eightbyte.
//
// args:
//   classType: classification type
//   size: size of the eightbyte.
//
// static
var_types Compiler::GetTypeFromClassificationAndSizes(SystemVClassificationType classType, int size)
{
    var_types type = TYP_UNKNOWN;
    switch (classType)
    {
        case SystemVClassificationTypeInteger:
            if (size == 1)
            {
                type = TYP_BYTE;
            }
            else if (size <= 2)
            {
                type = TYP_SHORT;
            }
            else if (size <= 4)
            {
                type = TYP_INT;
            }
            else if (size <= 8)
            {
                type = TYP_LONG;
            }
            else
            {
                assert(false && "GetTypeFromClassificationAndSizes Invalid Integer classification type.");
            }
            break;
        case SystemVClassificationTypeIntegerReference:
            type = TYP_REF;
            break;
        case SystemVClassificationTypeIntegerByRef:
            type = TYP_BYREF;
            break;
        case SystemVClassificationTypeSSE:
            if (size <= 4)
            {
                type = TYP_FLOAT;
            }
            else if (size <= 8)
            {
                type = TYP_DOUBLE;
            }
            else
            {
                assert(false && "GetTypeFromClassificationAndSizes Invalid SSE classification type.");
            }
            break;

        default:
            assert(false && "GetTypeFromClassificationAndSizes Invalid classification type.");
            break;
    }

    return type;
}

//-------------------------------------------------------------------
// GetEightByteType: Returns the type of eightbyte slot of a struct
//
// Arguments:
//   structDesc  -  struct classification description.
//   slotNum     -  eightbyte slot number for the struct.
//
// Return Value:
//    type of the eightbyte slot of the struct
//
// static
var_types Compiler::GetEightByteType(const SYSTEMV_AMD64_CORINFO_STRUCT_REG_PASSING_DESCRIPTOR& structDesc,
                                     unsigned                                                   slotNum)
{
    var_types eightByteType = TYP_UNDEF;
    unsigned  len           = structDesc.eightByteSizes[slotNum];

    switch (structDesc.eightByteClassifications[slotNum])
    {
        case SystemVClassificationTypeInteger:
            // See typelist.h for jit type definition.
            // All the types of size < 4 bytes are of jit type TYP_INT.
            if (structDesc.eightByteSizes[slotNum] <= 4)
            {
                eightByteType = TYP_INT;
            }
            else if (structDesc.eightByteSizes[slotNum] <= 8)
            {
                eightByteType = TYP_LONG;
            }
            else
            {
                assert(false && "GetEightByteType Invalid Integer classification type.");
            }
            break;
        case SystemVClassificationTypeIntegerReference:
            assert(len == REGSIZE_BYTES);
            eightByteType = TYP_REF;
            break;
        case SystemVClassificationTypeIntegerByRef:
            assert(len == REGSIZE_BYTES);
            eightByteType = TYP_BYREF;
            break;
        case SystemVClassificationTypeSSE:
            if (structDesc.eightByteSizes[slotNum] <= 4)
            {
                eightByteType = TYP_FLOAT;
            }
            else if (structDesc.eightByteSizes[slotNum] <= 8)
            {
                eightByteType = TYP_DOUBLE;
            }
            else
            {
                assert(false && "GetEightByteType Invalid SSE classification type.");
            }
            break;
        default:
            assert(false && "GetEightByteType Invalid classification type.");
            break;
    }

    return eightByteType;
}

//------------------------------------------------------------------------------------------------------
// GetStructTypeOffset: Gets the type, size and offset of the eightbytes of a struct for System V systems.
//
// Arguments:
//    'structDesc' -  struct description
//    'type0'      -  out param; returns the type of the first eightbyte.
//    'type1'      -  out param; returns the type of the second eightbyte.
//    'offset0'    -  out param; returns the offset of the first eightbyte.
//    'offset1'    -  out param; returns the offset of the second eightbyte.
//
// static
void Compiler::GetStructTypeOffset(const SYSTEMV_AMD64_CORINFO_STRUCT_REG_PASSING_DESCRIPTOR& structDesc,
                                   var_types*                                                 type0,
                                   var_types*                                                 type1,
                                   unsigned __int8*                                           offset0,
                                   unsigned __int8*                                           offset1)
{
    *offset0 = structDesc.eightByteOffsets[0];
    *offset1 = structDesc.eightByteOffsets[1];

    *type0 = TYP_UNKNOWN;
    *type1 = TYP_UNKNOWN;

    // Set the first eightbyte data
    if (structDesc.eightByteCount >= 1)
    {
        *type0 = GetEightByteType(structDesc, 0);
    }

    // Set the second eight byte data
    if (structDesc.eightByteCount == 2)
    {
        *type1 = GetEightByteType(structDesc, 1);
    }
}

//------------------------------------------------------------------------------------------------------
// GetStructTypeOffset: Gets the type, size and offset of the eightbytes of a struct for System V systems.
//
// Arguments:
//    'typeHnd'    -  type handle
//    'type0'      -  out param; returns the type of the first eightbyte.
//    'type1'      -  out param; returns the type of the second eightbyte.
//    'offset0'    -  out param; returns the offset of the first eightbyte.
//    'offset1'    -  out param; returns the offset of the second eightbyte.
//
void Compiler::GetStructTypeOffset(CORINFO_CLASS_HANDLE typeHnd,
                                   var_types*           type0,
                                   var_types*           type1,
                                   unsigned __int8*     offset0,
                                   unsigned __int8*     offset1)
{
    SYSTEMV_AMD64_CORINFO_STRUCT_REG_PASSING_DESCRIPTOR structDesc;
    eeGetSystemVAmd64PassStructInRegisterDescriptor(typeHnd, &structDesc);
    assert(structDesc.passedInRegisters);
    GetStructTypeOffset(structDesc, type0, type1, offset0, offset1);
}

#endif // defined(UNIX_AMD64_ABI)

/*****************************************************************************/
/*****************************************************************************/

#ifdef DEBUG
Compiler::NodeToIntMap* Compiler::FindReachableNodesInNodeTestData()
{
    NodeToIntMap* reachable = new (getAllocatorDebugOnly()) NodeToIntMap(getAllocatorDebugOnly());

    if (m_nodeTestData == nullptr)
    {
        return reachable;
    }

    // Otherwise, iterate.

    for (BasicBlock* const block : Blocks())
    {
        for (Statement* const stmt : block->NonPhiStatements())
        {
            for (GenTree* const tree : stmt->TreeList())
            {
                TestLabelAndNum tlAndN;

                // For call nodes, translate late args to what they stand for.
                if (tree->OperGet() == GT_CALL)
                {
                    GenTreeCall* call = tree->AsCall();
                    unsigned     i    = 0;
                    for (CallArg& arg : call->gtArgs.Args())
                    {
                        GenTree* argNode = arg.GetNode();
                        if (GetNodeTestData()->Lookup(argNode, &tlAndN))
                        {
                            reachable->Set(argNode, 0);
                        }
                        i++;
                    }
                }

                if (GetNodeTestData()->Lookup(tree, &tlAndN))
                {
                    reachable->Set(tree, 0);
                }
            }
        }
    }
    return reachable;
}

void Compiler::TransferTestDataToNode(GenTree* from, GenTree* to)
{
    TestLabelAndNum tlAndN;
    // We can't currently associate multiple annotations with a single node.
    // If we need to, we can fix this...

    // If the table is null, don't create it just to do the lookup, which would fail...
    if (m_nodeTestData != nullptr && GetNodeTestData()->Lookup(from, &tlAndN))
    {
        assert(!GetNodeTestData()->Lookup(to, &tlAndN));
        // We can't currently associate multiple annotations with a single node.
        // If we need to, we can fix this...
        TestLabelAndNum tlAndNTo;
        assert(!GetNodeTestData()->Lookup(to, &tlAndNTo));

        GetNodeTestData()->Remove(from);
        GetNodeTestData()->Set(to, tlAndN);
    }
}

#endif // DEBUG

/*
XXXXXXXXXXXXXXXXXXXXXXXXXXXXXXXXXXXXXXXXXXXXXXXXXXXXXXXXXXXXXXXXXXXXXXXXXXXXXXX
XXXXXXXXXXXXXXXXXXXXXXXXXXXXXXXXXXXXXXXXXXXXXXXXXXXXXXXXXXXXXXXXXXXXXXXXXXXXXXX
XX                                                                           XX
XX                          jvc                                              XX
XX                                                                           XX
XX  Functions for the stand-alone version of the JIT .                       XX
XX                                                                           XX
XXXXXXXXXXXXXXXXXXXXXXXXXXXXXXXXXXXXXXXXXXXXXXXXXXXXXXXXXXXXXXXXXXXXXXXXXXXXXXX
XXXXXXXXXXXXXXXXXXXXXXXXXXXXXXXXXXXXXXXXXXXXXXXXXXXXXXXXXXXXXXXXXXXXXXXXXXXXXXX
*/

/*****************************************************************************/
void codeGeneratorCodeSizeBeg()
{
}

/*****************************************************************************
 *
 *  Used for counting pointer assignments.
 */

/*****************************************************************************/
void codeGeneratorCodeSizeEnd()
{
}
/*****************************************************************************
 *
 *  Gather statistics - mainly used for the standalone
 *  Enable various #ifdef's to get the information you need
 */

void Compiler::compJitStats()
{
#if CALL_ARG_STATS

    /* Method types and argument statistics */
    compCallArgStats();
#endif // CALL_ARG_STATS
}

#if CALL_ARG_STATS

/*****************************************************************************
 *
 *  Gather statistics about method calls and arguments
 */

void Compiler::compCallArgStats()
{
    unsigned argNum;

    unsigned argDWordNum;
    unsigned argLngNum;
    unsigned argFltNum;
    unsigned argDblNum;

    unsigned regArgNum;
    unsigned regArgDeferred;
    unsigned regArgTemp;

    unsigned regArgLclVar;
    unsigned regArgConst;

    unsigned argTempsThisMethod = 0;

    assert(fgStmtListThreaded);

    for (BasicBlock* const block : Blocks())
    {
        for (Statement* const stmt : block->Statements())
        {
            for (GenTree* const call : stmt->TreeList())
            {
                if (call->gtOper != GT_CALL)
                    continue;

                argNum = regArgNum = regArgDeferred = regArgTemp = regArgConst = regArgLclVar = argDWordNum =
                    argLngNum = argFltNum = argDblNum = 0;

                argTotalCalls++;

                if (call->AsCall()->gtCallThisArg == nullptr)
                {
                    if (call->AsCall()->gtCallType == CT_HELPER)
                    {
                        argHelperCalls++;
                    }
                    else
                    {
                        argStaticCalls++;
                    }
                }
                else
                {
                    /* We have a 'this' pointer */

                    argDWordNum++;
                    argNum++;
                    regArgNum++;
                    regArgDeferred++;
                    argTotalObjPtr++;

                    if (call->AsCall()->IsVirtual())
                    {
                        /* virtual function */
                        argVirtualCalls++;
                    }
                    else
                    {
                        argNonVirtualCalls++;
                    }
                }
            }
        }
    }

    argTempsCntTable.record(argTempsThisMethod);

    if (argMaxTempsPerMethod < argTempsThisMethod)
    {
        argMaxTempsPerMethod = argTempsThisMethod;
    }
}

/* static */
void Compiler::compDispCallArgStats(FILE* fout)
{
    if (argTotalCalls == 0)
        return;

    fprintf(fout, "\n");
    fprintf(fout, "--------------------------------------------------\n");
    fprintf(fout, "Call stats\n");
    fprintf(fout, "--------------------------------------------------\n");
    fprintf(fout, "Total # of calls = %d, calls / method = %.3f\n\n", argTotalCalls,
            (float)argTotalCalls / genMethodCnt);

    fprintf(fout, "Percentage of      helper calls = %4.2f %%\n", (float)(100 * argHelperCalls) / argTotalCalls);
    fprintf(fout, "Percentage of      static calls = %4.2f %%\n", (float)(100 * argStaticCalls) / argTotalCalls);
    fprintf(fout, "Percentage of     virtual calls = %4.2f %%\n", (float)(100 * argVirtualCalls) / argTotalCalls);
    fprintf(fout, "Percentage of non-virtual calls = %4.2f %%\n\n", (float)(100 * argNonVirtualCalls) / argTotalCalls);

    fprintf(fout, "Average # of arguments per call = %.2f%%\n\n", (float)argTotalArgs / argTotalCalls);

    fprintf(fout, "Percentage of DWORD  arguments   = %.2f %%\n", (float)(100 * argTotalDWordArgs) / argTotalArgs);
    fprintf(fout, "Percentage of LONG   arguments   = %.2f %%\n", (float)(100 * argTotalLongArgs) / argTotalArgs);
    fprintf(fout, "Percentage of FLOAT  arguments   = %.2f %%\n", (float)(100 * argTotalFloatArgs) / argTotalArgs);
    fprintf(fout, "Percentage of DOUBLE arguments   = %.2f %%\n\n", (float)(100 * argTotalDoubleArgs) / argTotalArgs);

    if (argTotalRegArgs == 0)
        return;

    /*
        fprintf(fout, "Total deferred arguments     = %d \n", argTotalDeferred);

        fprintf(fout, "Total temp arguments         = %d \n\n", argTotalTemps);

        fprintf(fout, "Total 'this' arguments       = %d \n", argTotalObjPtr);
        fprintf(fout, "Total local var arguments    = %d \n", argTotalLclVar);
        fprintf(fout, "Total constant arguments     = %d \n\n", argTotalConst);
    */

    fprintf(fout, "\nRegister Arguments:\n\n");

    fprintf(fout, "Percentage of deferred arguments = %.2f %%\n", (float)(100 * argTotalDeferred) / argTotalRegArgs);
    fprintf(fout, "Percentage of temp arguments     = %.2f %%\n\n", (float)(100 * argTotalTemps) / argTotalRegArgs);

    fprintf(fout, "Maximum # of temps per method    = %d\n\n", argMaxTempsPerMethod);

    fprintf(fout, "Percentage of ObjPtr arguments   = %.2f %%\n", (float)(100 * argTotalObjPtr) / argTotalRegArgs);
    // fprintf(fout, "Percentage of global arguments   = %.2f %%\n", (float)(100 * argTotalDWordGlobEf) /
    // argTotalRegArgs);
    fprintf(fout, "Percentage of constant arguments = %.2f %%\n", (float)(100 * argTotalConst) / argTotalRegArgs);
    fprintf(fout, "Percentage of lcl var arguments  = %.2f %%\n\n", (float)(100 * argTotalLclVar) / argTotalRegArgs);

    fprintf(fout, "--------------------------------------------------\n");
    fprintf(fout, "Argument count frequency table (includes ObjPtr):\n");
    fprintf(fout, "--------------------------------------------------\n");
    argCntTable.dump(fout);
    fprintf(fout, "--------------------------------------------------\n");

    fprintf(fout, "--------------------------------------------------\n");
    fprintf(fout, "DWORD argument count frequency table (w/o LONG):\n");
    fprintf(fout, "--------------------------------------------------\n");
    argDWordCntTable.dump(fout);
    fprintf(fout, "--------------------------------------------------\n");

    fprintf(fout, "--------------------------------------------------\n");
    fprintf(fout, "Temps count frequency table (per method):\n");
    fprintf(fout, "--------------------------------------------------\n");
    argTempsCntTable.dump(fout);
    fprintf(fout, "--------------------------------------------------\n");

    /*
        fprintf(fout, "--------------------------------------------------\n");
        fprintf(fout, "DWORD argument count frequency table (w/ LONG):\n");
        fprintf(fout, "--------------------------------------------------\n");
        argDWordLngCntTable.dump(fout);
        fprintf(fout, "--------------------------------------------------\n");
    */
}

#endif // CALL_ARG_STATS

// JIT time end to end, and by phases.

#ifdef FEATURE_JIT_METHOD_PERF
// Static variables
CritSecObject       CompTimeSummaryInfo::s_compTimeSummaryLock;
CompTimeSummaryInfo CompTimeSummaryInfo::s_compTimeSummary;
#if MEASURE_CLRAPI_CALLS
double JitTimer::s_cyclesPerSec = CachedCyclesPerSecond();
#endif
#endif // FEATURE_JIT_METHOD_PERF

#if defined(FEATURE_JIT_METHOD_PERF) || DUMP_FLOWGRAPHS
const char* PhaseNames[] = {
#define CompPhaseNameMacro(enum_nm, string_nm, hasChildren, parent, measureIR) string_nm,
#include "compphases.h"
};

const char* PhaseEnums[] = {
#define CompPhaseNameMacro(enum_nm, string_nm, hasChildren, parent, measureIR) #enum_nm,
#include "compphases.h"
};

#endif // defined(FEATURE_JIT_METHOD_PERF) || DUMP_FLOWGRAPHS

#ifdef FEATURE_JIT_METHOD_PERF
bool PhaseHasChildren[] = {
#define CompPhaseNameMacro(enum_nm, string_nm, hasChildren, parent, measureIR) hasChildren,
#include "compphases.h"
};

int PhaseParent[] = {
#define CompPhaseNameMacro(enum_nm, string_nm, hasChildren, parent, measureIR) parent,
#include "compphases.h"
};

bool PhaseReportsIRSize[] = {
#define CompPhaseNameMacro(enum_nm, string_nm, hasChildren, parent, measureIR) measureIR,
#include "compphases.h"
};

CompTimeInfo::CompTimeInfo(unsigned byteCodeBytes)
    : m_byteCodeBytes(byteCodeBytes)
    , m_totalCycles(0)
    , m_parentPhaseEndSlop(0)
    , m_timerFailure(false)
#if MEASURE_CLRAPI_CALLS
    , m_allClrAPIcalls(0)
    , m_allClrAPIcycles(0)
#endif
{
    for (int i = 0; i < PHASE_NUMBER_OF; i++)
    {
        m_invokesByPhase[i] = 0;
        m_cyclesByPhase[i]  = 0;
#if MEASURE_CLRAPI_CALLS
        m_CLRinvokesByPhase[i] = 0;
        m_CLRcyclesByPhase[i]  = 0;
#endif
    }

#if MEASURE_CLRAPI_CALLS
    assert(ArrLen(m_perClrAPIcalls) == API_ICorJitInfo_Names::API_COUNT);
    assert(ArrLen(m_perClrAPIcycles) == API_ICorJitInfo_Names::API_COUNT);
    assert(ArrLen(m_maxClrAPIcycles) == API_ICorJitInfo_Names::API_COUNT);
    for (int i = 0; i < API_ICorJitInfo_Names::API_COUNT; i++)
    {
        m_perClrAPIcalls[i]  = 0;
        m_perClrAPIcycles[i] = 0;
        m_maxClrAPIcycles[i] = 0;
    }
#endif
}

bool CompTimeSummaryInfo::IncludedInFilteredData(CompTimeInfo& info)
{
    return false; // info.m_byteCodeBytes < 10;
}

//------------------------------------------------------------------------
// CompTimeSummaryInfo::AddInfo: Record timing info from one compile.
//
// Arguments:
//    info          - The timing information to record.
//    includePhases - If "true", the per-phase info in "info" is valid,
//                    which means that a "normal" compile has ended; if
//                    the value is "false" we are recording the results
//                    of a partial compile (typically an import-only run
//                    on behalf of the inliner) in which case the phase
//                    info is not valid and so we only record EE call
//                    overhead.
void CompTimeSummaryInfo::AddInfo(CompTimeInfo& info, bool includePhases)
{
    if (info.m_timerFailure)
    {
        return; // Don't update if there was a failure.
    }

    CritSecHolder timeLock(s_compTimeSummaryLock);

    if (includePhases)
    {
        bool includeInFiltered = IncludedInFilteredData(info);

        m_numMethods++;

        // Update the totals and maxima.
        m_total.m_byteCodeBytes += info.m_byteCodeBytes;
        m_maximum.m_byteCodeBytes = max(m_maximum.m_byteCodeBytes, info.m_byteCodeBytes);
        m_total.m_totalCycles += info.m_totalCycles;
        m_maximum.m_totalCycles = max(m_maximum.m_totalCycles, info.m_totalCycles);

#if MEASURE_CLRAPI_CALLS
        // Update the CLR-API values.
        m_total.m_allClrAPIcalls += info.m_allClrAPIcalls;
        m_maximum.m_allClrAPIcalls = max(m_maximum.m_allClrAPIcalls, info.m_allClrAPIcalls);
        m_total.m_allClrAPIcycles += info.m_allClrAPIcycles;
        m_maximum.m_allClrAPIcycles = max(m_maximum.m_allClrAPIcycles, info.m_allClrAPIcycles);
#endif

        if (includeInFiltered)
        {
            m_numFilteredMethods++;
            m_filtered.m_byteCodeBytes += info.m_byteCodeBytes;
            m_filtered.m_totalCycles += info.m_totalCycles;
            m_filtered.m_parentPhaseEndSlop += info.m_parentPhaseEndSlop;
        }

        for (int i = 0; i < PHASE_NUMBER_OF; i++)
        {
            m_total.m_invokesByPhase[i] += info.m_invokesByPhase[i];
            m_total.m_cyclesByPhase[i] += info.m_cyclesByPhase[i];

#if MEASURE_CLRAPI_CALLS
            m_total.m_CLRinvokesByPhase[i] += info.m_CLRinvokesByPhase[i];
            m_total.m_CLRcyclesByPhase[i] += info.m_CLRcyclesByPhase[i];
#endif

            if (includeInFiltered)
            {
                m_filtered.m_invokesByPhase[i] += info.m_invokesByPhase[i];
                m_filtered.m_cyclesByPhase[i] += info.m_cyclesByPhase[i];
#if MEASURE_CLRAPI_CALLS
                m_filtered.m_CLRinvokesByPhase[i] += info.m_CLRinvokesByPhase[i];
                m_filtered.m_CLRcyclesByPhase[i] += info.m_CLRcyclesByPhase[i];
#endif
            }
            m_maximum.m_cyclesByPhase[i] = max(m_maximum.m_cyclesByPhase[i], info.m_cyclesByPhase[i]);

#if MEASURE_CLRAPI_CALLS
            m_maximum.m_CLRcyclesByPhase[i] = max(m_maximum.m_CLRcyclesByPhase[i], info.m_CLRcyclesByPhase[i]);
#endif
        }
        m_total.m_parentPhaseEndSlop += info.m_parentPhaseEndSlop;
        m_maximum.m_parentPhaseEndSlop = max(m_maximum.m_parentPhaseEndSlop, info.m_parentPhaseEndSlop);
    }
#if MEASURE_CLRAPI_CALLS
    else
    {
        m_totMethods++;

        // Update the "global" CLR-API values.
        m_total.m_allClrAPIcalls += info.m_allClrAPIcalls;
        m_maximum.m_allClrAPIcalls = max(m_maximum.m_allClrAPIcalls, info.m_allClrAPIcalls);
        m_total.m_allClrAPIcycles += info.m_allClrAPIcycles;
        m_maximum.m_allClrAPIcycles = max(m_maximum.m_allClrAPIcycles, info.m_allClrAPIcycles);

        // Update the per-phase CLR-API values.
        m_total.m_invokesByPhase[PHASE_CLR_API] += info.m_allClrAPIcalls;
        m_maximum.m_invokesByPhase[PHASE_CLR_API] =
            max(m_maximum.m_perClrAPIcalls[PHASE_CLR_API], info.m_allClrAPIcalls);
        m_total.m_cyclesByPhase[PHASE_CLR_API] += info.m_allClrAPIcycles;
        m_maximum.m_cyclesByPhase[PHASE_CLR_API] =
            max(m_maximum.m_cyclesByPhase[PHASE_CLR_API], info.m_allClrAPIcycles);
    }

    for (int i = 0; i < API_ICorJitInfo_Names::API_COUNT; i++)
    {
        m_total.m_perClrAPIcalls[i] += info.m_perClrAPIcalls[i];
        m_maximum.m_perClrAPIcalls[i] = max(m_maximum.m_perClrAPIcalls[i], info.m_perClrAPIcalls[i]);

        m_total.m_perClrAPIcycles[i] += info.m_perClrAPIcycles[i];
        m_maximum.m_perClrAPIcycles[i] = max(m_maximum.m_perClrAPIcycles[i], info.m_perClrAPIcycles[i]);

        m_maximum.m_maxClrAPIcycles[i] = max(m_maximum.m_maxClrAPIcycles[i], info.m_maxClrAPIcycles[i]);
    }
#endif
}

// Static
LPCWSTR Compiler::compJitTimeLogFilename = nullptr;

void CompTimeSummaryInfo::Print(FILE* f)
{
    if (f == nullptr)
    {
        return;
    }
    // Otherwise...
    double countsPerSec = CachedCyclesPerSecond();
    if (countsPerSec == 0.0)
    {
        fprintf(f, "Processor does not have a high-frequency timer.\n");
        return;
    }

    double totTime_ms = 0.0;

    fprintf(f, "JIT Compilation time report:\n");
    fprintf(f, "  Compiled %d methods.\n", m_numMethods);
    if (m_numMethods != 0)
    {
        fprintf(f, "  Compiled %d bytecodes total (%d max, %8.2f avg).\n", m_total.m_byteCodeBytes,
                m_maximum.m_byteCodeBytes, (double)m_total.m_byteCodeBytes / (double)m_numMethods);
        totTime_ms = ((double)m_total.m_totalCycles / countsPerSec) * 1000.0;
        fprintf(f, "  Time: total: %10.3f Mcycles/%10.3f ms\n", ((double)m_total.m_totalCycles / 1000000.0),
                totTime_ms);
        fprintf(f, "          max: %10.3f Mcycles/%10.3f ms\n", ((double)m_maximum.m_totalCycles) / 1000000.0,
                ((double)m_maximum.m_totalCycles / countsPerSec) * 1000.0);
        fprintf(f, "          avg: %10.3f Mcycles/%10.3f ms\n",
                ((double)m_total.m_totalCycles) / 1000000.0 / (double)m_numMethods, totTime_ms / (double)m_numMethods);

        const char* extraHdr1 = "";
        const char* extraHdr2 = "";
#if MEASURE_CLRAPI_CALLS
        bool extraInfo = (JitConfig.JitEECallTimingInfo() != 0);
        if (extraInfo)
        {
            extraHdr1 = "    CLRs/meth   % in CLR";
            extraHdr2 = "-----------------------";
        }
#endif

        fprintf(f, "\n  Total time by phases:\n");
        fprintf(f, "     PHASE                          inv/meth   Mcycles    time (ms)  %% of total    max (ms)%s\n",
                extraHdr1);
        fprintf(f, "     ---------------------------------------------------------------------------------------%s\n",
                extraHdr2);

        // Ensure that at least the names array and the Phases enum have the same number of entries:
        assert(ArrLen(PhaseNames) == PHASE_NUMBER_OF);
        for (int i = 0; i < PHASE_NUMBER_OF; i++)
        {
            double phase_tot_ms = (((double)m_total.m_cyclesByPhase[i]) / countsPerSec) * 1000.0;
            double phase_max_ms = (((double)m_maximum.m_cyclesByPhase[i]) / countsPerSec) * 1000.0;

#if MEASURE_CLRAPI_CALLS
            // Skip showing CLR API call info if we didn't collect any
            if (i == PHASE_CLR_API && !extraInfo)
                continue;
#endif

            // Indent nested phases, according to depth.
            int ancPhase = PhaseParent[i];
            while (ancPhase != -1)
            {
                fprintf(f, "  ");
                ancPhase = PhaseParent[ancPhase];
            }
            fprintf(f, "     %-30s %6.2f  %10.2f   %9.3f   %8.2f%%    %8.3f", PhaseNames[i],
                    ((double)m_total.m_invokesByPhase[i]) / ((double)m_numMethods),
                    ((double)m_total.m_cyclesByPhase[i]) / 1000000.0, phase_tot_ms, (phase_tot_ms * 100.0 / totTime_ms),
                    phase_max_ms);

#if MEASURE_CLRAPI_CALLS
            if (extraInfo && i != PHASE_CLR_API)
            {
                double nest_tot_ms  = (((double)m_total.m_CLRcyclesByPhase[i]) / countsPerSec) * 1000.0;
                double nest_percent = nest_tot_ms * 100.0 / totTime_ms;
                double calls_per_fn = ((double)m_total.m_CLRinvokesByPhase[i]) / ((double)m_numMethods);

                if (nest_percent > 0.1 || calls_per_fn > 10)
                    fprintf(f, "       %5.1f   %8.2f%%", calls_per_fn, nest_percent);
            }
#endif
            fprintf(f, "\n");
        }

        // Show slop if it's over a certain percentage of the total
        double pslop_pct = 100.0 * m_total.m_parentPhaseEndSlop * 1000.0 / countsPerSec / totTime_ms;
        if (pslop_pct >= 1.0)
        {
            fprintf(f, "\n  'End phase slop' should be very small (if not, there's unattributed time): %9.3f Mcycles = "
                       "%3.1f%% of total.\n\n",
                    m_total.m_parentPhaseEndSlop / 1000000.0, pslop_pct);
        }
    }
    if (m_numFilteredMethods > 0)
    {
        fprintf(f, "  Compiled %d methods that meet the filter requirement.\n", m_numFilteredMethods);
        fprintf(f, "  Compiled %d bytecodes total (%8.2f avg).\n", m_filtered.m_byteCodeBytes,
                (double)m_filtered.m_byteCodeBytes / (double)m_numFilteredMethods);
        double totTime_ms = ((double)m_filtered.m_totalCycles / countsPerSec) * 1000.0;
        fprintf(f, "  Time: total: %10.3f Mcycles/%10.3f ms\n", ((double)m_filtered.m_totalCycles / 1000000.0),
                totTime_ms);
        fprintf(f, "          avg: %10.3f Mcycles/%10.3f ms\n",
                ((double)m_filtered.m_totalCycles) / 1000000.0 / (double)m_numFilteredMethods,
                totTime_ms / (double)m_numFilteredMethods);

        fprintf(f, "  Total time by phases:\n");
        fprintf(f, "     PHASE                            inv/meth Mcycles    time (ms)  %% of total\n");
        fprintf(f, "     --------------------------------------------------------------------------------------\n");
        // Ensure that at least the names array and the Phases enum have the same number of entries:
        assert(ArrLen(PhaseNames) == PHASE_NUMBER_OF);
        for (int i = 0; i < PHASE_NUMBER_OF; i++)
        {
            double phase_tot_ms = (((double)m_filtered.m_cyclesByPhase[i]) / countsPerSec) * 1000.0;
            // Indent nested phases, according to depth.
            int ancPhase = PhaseParent[i];
            while (ancPhase != -1)
            {
                fprintf(f, "  ");
                ancPhase = PhaseParent[ancPhase];
            }
            fprintf(f, "     %-30s  %5.2f  %10.2f   %9.3f   %8.2f%%\n", PhaseNames[i],
                    ((double)m_filtered.m_invokesByPhase[i]) / ((double)m_numFilteredMethods),
                    ((double)m_filtered.m_cyclesByPhase[i]) / 1000000.0, phase_tot_ms,
                    (phase_tot_ms * 100.0 / totTime_ms));
        }

        double fslop_ms = m_filtered.m_parentPhaseEndSlop * 1000.0 / countsPerSec;
        if (fslop_ms > 1.0)
        {
            fprintf(f, "\n  'End phase slop' should be very small (if not, there's unattributed time): %9.3f Mcycles = "
                       "%3.1f%% of total.\n\n",
                    m_filtered.m_parentPhaseEndSlop / 1000000.0, fslop_ms);
        }
    }

#if MEASURE_CLRAPI_CALLS
    if (m_total.m_allClrAPIcalls > 0 && m_total.m_allClrAPIcycles > 0)
    {
        fprintf(f, "\n");
        if (m_totMethods > 0)
            fprintf(f, "  Imported %u methods.\n\n", m_numMethods + m_totMethods);

        fprintf(f, "     CLR API                                   # calls   total time    max time     avg time   %% "
                   "of total\n");
        fprintf(f, "     -------------------------------------------------------------------------------");
        fprintf(f, "---------------------\n");

        static const char* APInames[] = {
#define DEF_CLR_API(name) #name,
#include "ICorJitInfo_names_generated.h"
        };

        unsigned shownCalls  = 0;
        double   shownMillis = 0.0;
#ifdef DEBUG
        unsigned checkedCalls  = 0;
        double   checkedMillis = 0.0;
#endif

        for (unsigned pass = 0; pass < 2; pass++)
        {
            for (unsigned i = 0; i < API_ICorJitInfo_Names::API_COUNT; i++)
            {
                unsigned calls = m_total.m_perClrAPIcalls[i];
                if (calls == 0)
                    continue;

                unsigned __int64 cycles = m_total.m_perClrAPIcycles[i];
                double           millis = 1000.0 * cycles / countsPerSec;

                // Don't show the small fry to keep the results manageable
                if (millis < 0.5)
                {
                    // We always show the following API because it is always called
                    // exactly once for each method and its body is the simplest one
                    // possible (it just returns an integer constant), and therefore
                    // it can be used to measure the overhead of adding the CLR API
                    // timing code. Roughly speaking, on a 3GHz x64 box the overhead
                    // per call should be around 40 ns when using RDTSC, compared to
                    // about 140 ns when using GetThreadCycles() under Windows.
                    if (i != API_ICorJitInfo_Names::API_getExpectedTargetArchitecture)
                        continue;
                }

                // In the first pass we just compute the totals.
                if (pass == 0)
                {
                    shownCalls += m_total.m_perClrAPIcalls[i];
                    shownMillis += millis;
                    continue;
                }

                unsigned __int32 maxcyc = m_maximum.m_maxClrAPIcycles[i];
                double           max_ms = 1000.0 * maxcyc / countsPerSec;

                fprintf(f, "     %-40s", APInames[i]);                                 // API name
                fprintf(f, " %8u %9.1f ms", calls, millis);                            // #calls, total time
                fprintf(f, " %8.1f ms  %8.1f ns", max_ms, 1000000.0 * millis / calls); // max, avg time
                fprintf(f, "     %5.1f%%\n", 100.0 * millis / shownMillis);            // % of total

#ifdef DEBUG
                checkedCalls += m_total.m_perClrAPIcalls[i];
                checkedMillis += millis;
#endif
            }
        }

#ifdef DEBUG
        assert(checkedCalls == shownCalls);
        assert(checkedMillis == shownMillis);
#endif

        if (shownCalls > 0 || shownMillis > 0)
        {
            fprintf(f, "     -------------------------");
            fprintf(f, "---------------------------------------------------------------------------\n");
            fprintf(f, "     Total for calls shown above              %8u %10.1f ms", shownCalls, shownMillis);
            if (totTime_ms > 0.0)
                fprintf(f, " (%4.1lf%% of overall JIT time)", shownMillis * 100.0 / totTime_ms);
            fprintf(f, "\n");
        }
        fprintf(f, "\n");
    }
#endif

    fprintf(f, "\n");
}

JitTimer::JitTimer(unsigned byteCodeSize) : m_info(byteCodeSize)
{
#if MEASURE_CLRAPI_CALLS
    m_CLRcallInvokes = 0;
    m_CLRcallCycles  = 0;
#endif

#ifdef DEBUG
    m_lastPhase = (Phases)-1;
#if MEASURE_CLRAPI_CALLS
    m_CLRcallAPInum = -1;
#endif
#endif

    unsigned __int64 threadCurCycles;
    if (_our_GetThreadCycles(&threadCurCycles))
    {
        m_start         = threadCurCycles;
        m_curPhaseStart = threadCurCycles;
    }
}

void JitTimer::EndPhase(Compiler* compiler, Phases phase)
{
    // Otherwise...
    // We re-run some phases currently, so this following assert doesn't work.
    // assert((int)phase > (int)m_lastPhase);  // We should end phases in increasing order.

    unsigned __int64 threadCurCycles;
    if (_our_GetThreadCycles(&threadCurCycles))
    {
        unsigned __int64 phaseCycles = (threadCurCycles - m_curPhaseStart);

        // If this is not a leaf phase, the assumption is that the last subphase must have just recently ended.
        // Credit the duration to "slop", the total of which should be very small.
        if (PhaseHasChildren[phase])
        {
            m_info.m_parentPhaseEndSlop += phaseCycles;
        }
        else
        {
            // It is a leaf phase.  Credit duration to it.
            m_info.m_invokesByPhase[phase]++;
            m_info.m_cyclesByPhase[phase] += phaseCycles;

#if MEASURE_CLRAPI_CALLS
            // Record the CLR API timing info as well.
            m_info.m_CLRinvokesByPhase[phase] += m_CLRcallInvokes;
            m_info.m_CLRcyclesByPhase[phase] += m_CLRcallCycles;
#endif

            // Credit the phase's ancestors, if any.
            int ancPhase = PhaseParent[phase];
            while (ancPhase != -1)
            {
                m_info.m_cyclesByPhase[ancPhase] += phaseCycles;
                ancPhase = PhaseParent[ancPhase];
            }

#if MEASURE_CLRAPI_CALLS
            const Phases lastPhase = PHASE_CLR_API;
#else
            const Phases lastPhase = PHASE_NUMBER_OF;
#endif
            if (phase + 1 == lastPhase)
            {
                m_info.m_totalCycles = (threadCurCycles - m_start);
            }
            else
            {
                m_curPhaseStart = threadCurCycles;
            }
        }

        if ((JitConfig.JitMeasureIR() != 0) && PhaseReportsIRSize[phase])
        {
            m_info.m_nodeCountAfterPhase[phase] = compiler->fgMeasureIR();
        }
        else
        {
            m_info.m_nodeCountAfterPhase[phase] = 0;
        }
    }

#ifdef DEBUG
    m_lastPhase = phase;
#endif
#if MEASURE_CLRAPI_CALLS
    m_CLRcallInvokes = 0;
    m_CLRcallCycles  = 0;
#endif
}

#if MEASURE_CLRAPI_CALLS

//------------------------------------------------------------------------
// JitTimer::CLRApiCallEnter: Start the stopwatch for an EE call.
//
// Arguments:
//    apix - The API index - an "enum API_ICorJitInfo_Names" value.
//

void JitTimer::CLRApiCallEnter(unsigned apix)
{
    assert(m_CLRcallAPInum == -1); // Nested calls not allowed
    m_CLRcallAPInum = apix;

    // If we can't get the cycles, we'll just ignore this call
    if (!_our_GetThreadCycles(&m_CLRcallStart))
        m_CLRcallStart = 0;
}

//------------------------------------------------------------------------
// JitTimer::CLRApiCallLeave: compute / record time spent in an EE call.
//
// Arguments:
//    apix - The API's "enum API_ICorJitInfo_Names" value; this value
//           should match the value passed to the most recent call to
//           "CLRApiCallEnter" (i.e. these must come as matched pairs),
//           and they also may not nest.
//

void JitTimer::CLRApiCallLeave(unsigned apix)
{
    // Make sure we're actually inside a measured CLR call.
    assert(m_CLRcallAPInum != -1);
    m_CLRcallAPInum = -1;

    // Ignore this one if we don't have a valid starting counter.
    if (m_CLRcallStart != 0)
    {
        if (JitConfig.JitEECallTimingInfo() != 0)
        {
            unsigned __int64 threadCurCycles;
            if (_our_GetThreadCycles(&threadCurCycles))
            {
                // Compute the cycles spent in the call.
                threadCurCycles -= m_CLRcallStart;

                // Add the cycles to the 'phase' and bump its use count.
                m_info.m_cyclesByPhase[PHASE_CLR_API] += threadCurCycles;
                m_info.m_invokesByPhase[PHASE_CLR_API] += 1;

                // Add the values to the "per API" info.
                m_info.m_allClrAPIcycles += threadCurCycles;
                m_info.m_allClrAPIcalls += 1;

                m_info.m_perClrAPIcalls[apix] += 1;
                m_info.m_perClrAPIcycles[apix] += threadCurCycles;
                m_info.m_maxClrAPIcycles[apix] = max(m_info.m_maxClrAPIcycles[apix], (unsigned __int32)threadCurCycles);

                // Subtract the cycles from the enclosing phase by bumping its start time
                m_curPhaseStart += threadCurCycles;

                // Update the running totals.
                m_CLRcallInvokes += 1;
                m_CLRcallCycles += threadCurCycles;
            }
        }

        m_CLRcallStart = 0;
    }

    assert(m_CLRcallAPInum != -1); // No longer in this API call.
    m_CLRcallAPInum = -1;
}

#endif // MEASURE_CLRAPI_CALLS

CritSecObject JitTimer::s_csvLock;

// It's expensive to constantly open and close the file, so open it once and close it
// when the process exits. This should be accessed under the s_csvLock.
FILE* JitTimer::s_csvFile = nullptr;

LPCWSTR Compiler::JitTimeLogCsv()
{
    LPCWSTR jitTimeLogCsv = JitConfig.JitTimeLogCsv();
    return jitTimeLogCsv;
}

void JitTimer::PrintCsvHeader()
{
    LPCWSTR jitTimeLogCsv = Compiler::JitTimeLogCsv();
    if (jitTimeLogCsv == nullptr)
    {
        return;
    }

    CritSecHolder csvLock(s_csvLock);

    if (s_csvFile == nullptr)
    {
        s_csvFile = _wfopen(jitTimeLogCsv, W("a"));
    }
    if (s_csvFile != nullptr)
    {
        // Seek to the end of the file s.t. `ftell` doesn't lie to us on Windows
        fseek(s_csvFile, 0, SEEK_END);

        // Write the header if the file is empty
        if (ftell(s_csvFile) == 0)
        {
            fprintf(s_csvFile, "\"Method Name\",");
            fprintf(s_csvFile, "\"Assembly or SPMI Index\",");
            fprintf(s_csvFile, "\"IL Bytes\",");
            fprintf(s_csvFile, "\"Basic Blocks\",");
            fprintf(s_csvFile, "\"Min Opts\",");
            fprintf(s_csvFile, "\"Loops\",");
            fprintf(s_csvFile, "\"Loops Cloned\",");
#if FEATURE_LOOP_ALIGN
#ifdef DEBUG
            fprintf(s_csvFile, "\"Alignment Candidates\",");
            fprintf(s_csvFile, "\"Loops Aligned\",");
#endif // DEBUG
#endif // FEATURE_LOOP_ALIGN
            for (int i = 0; i < PHASE_NUMBER_OF; i++)
            {
                fprintf(s_csvFile, "\"%s\",", PhaseNames[i]);
                if ((JitConfig.JitMeasureIR() != 0) && PhaseReportsIRSize[i])
                {
                    fprintf(s_csvFile, "\"Node Count After %s\",", PhaseNames[i]);
                }
            }

            InlineStrategy::DumpCsvHeader(s_csvFile);

            fprintf(s_csvFile, "\"Executable Code Bytes\",");
            fprintf(s_csvFile, "\"GC Info Bytes\",");
            fprintf(s_csvFile, "\"Total Bytes Allocated\",");
            fprintf(s_csvFile, "\"Total Cycles\",");
            fprintf(s_csvFile, "\"CPS\"\n");

            fflush(s_csvFile);
        }
    }
}

void JitTimer::PrintCsvMethodStats(Compiler* comp)
{
    LPCWSTR jitTimeLogCsv = Compiler::JitTimeLogCsv();
    if (jitTimeLogCsv == nullptr)
    {
        return;
    }

// eeGetMethodFullName uses locks, so don't enter crit sec before this call.
#if defined(DEBUG) || defined(LATE_DISASM)
    // If we already have computed the name because for some reason we're generating the CSV
    // for a DEBUG build (presumably not for the time info), just re-use it.
    const char* methName = comp->info.compFullName;
#else
    const char*          methName  = comp->eeGetMethodFullName(comp->info.compMethodHnd);
#endif

    // Try and access the SPMI index to report in the data set.
    //
    // If the jit is not hosted under SPMI this will return the
    // default value of zero.
    //
    // Query the jit host directly here instead of going via the
    // config cache, since value will change for each method.
    int index = g_jitHost->getIntConfigValue(W("SuperPMIMethodContextNumber"), -1);

    CritSecHolder csvLock(s_csvLock);

    if (s_csvFile == nullptr)
    {
        return;
    }

    fprintf(s_csvFile, "\"%s\",", methName);
    if (index != 0)
    {
        fprintf(s_csvFile, "%d,", index);
    }
    else
    {
        const char* methodAssemblyName = comp->info.compCompHnd->getAssemblyName(
            comp->info.compCompHnd->getModuleAssembly(comp->info.compCompHnd->getClassModule(comp->info.compClassHnd)));
        fprintf(s_csvFile, "\"%s\",", methodAssemblyName);
    }
    fprintf(s_csvFile, "%u,", comp->info.compILCodeSize);
    fprintf(s_csvFile, "%u,", comp->fgBBcount);
    fprintf(s_csvFile, "%u,", comp->opts.MinOpts());
    fprintf(s_csvFile, "%u,", comp->optLoopCount);
    fprintf(s_csvFile, "%u,", comp->optLoopsCloned);
#if FEATURE_LOOP_ALIGN
#ifdef DEBUG
    fprintf(s_csvFile, "%u,", comp->loopAlignCandidates);
    fprintf(s_csvFile, "%u,", comp->loopsAligned);
#endif // DEBUG
#endif // FEATURE_LOOP_ALIGN
    unsigned __int64 totCycles = 0;
    for (int i = 0; i < PHASE_NUMBER_OF; i++)
    {
        if (!PhaseHasChildren[i])
        {
            totCycles += m_info.m_cyclesByPhase[i];
        }
        fprintf(s_csvFile, "%llu,", m_info.m_cyclesByPhase[i]);

        if ((JitConfig.JitMeasureIR() != 0) && PhaseReportsIRSize[i])
        {
            fprintf(s_csvFile, "%u,", m_info.m_nodeCountAfterPhase[i]);
        }
    }

    comp->m_inlineStrategy->DumpCsvData(s_csvFile);

    fprintf(s_csvFile, "%u,", comp->info.compNativeCodeSize);
    fprintf(s_csvFile, "%zu,", comp->compInfoBlkSize);
    fprintf(s_csvFile, "%zu,", comp->compGetArenaAllocator()->getTotalBytesAllocated());
    fprintf(s_csvFile, "%llu,", m_info.m_totalCycles);
    fprintf(s_csvFile, "%f\n", CachedCyclesPerSecond());

    fflush(s_csvFile);
}

// Perform process shutdown actions.
//
// static
void JitTimer::Shutdown()
{
    CritSecHolder csvLock(s_csvLock);
    if (s_csvFile != nullptr)
    {
        fclose(s_csvFile);
    }
}

// Completes the timing of the current method, and adds it to "sum".
void JitTimer::Terminate(Compiler* comp, CompTimeSummaryInfo& sum, bool includePhases)
{
    if (includePhases)
    {
        PrintCsvMethodStats(comp);
    }

    sum.AddInfo(m_info, includePhases);
}
#endif // FEATURE_JIT_METHOD_PERF

#if LOOP_HOIST_STATS
// Static fields.
CritSecObject Compiler::s_loopHoistStatsLock; // Default constructor.
unsigned      Compiler::s_loopsConsidered             = 0;
unsigned      Compiler::s_loopsWithHoistedExpressions = 0;
unsigned      Compiler::s_totalHoistedExpressions     = 0;

// static
void Compiler::PrintAggregateLoopHoistStats(FILE* f)
{
    fprintf(f, "\n");
    fprintf(f, "---------------------------------------------------\n");
    fprintf(f, "Loop hoisting stats\n");
    fprintf(f, "---------------------------------------------------\n");

    double pctWithHoisted = 0.0;
    if (s_loopsConsidered > 0)
    {
        pctWithHoisted = 100.0 * (double(s_loopsWithHoistedExpressions) / double(s_loopsConsidered));
    }
    double exprsPerLoopWithExpr = 0.0;
    if (s_loopsWithHoistedExpressions > 0)
    {
        exprsPerLoopWithExpr = double(s_totalHoistedExpressions) / double(s_loopsWithHoistedExpressions);
    }
    fprintf(f, "Considered %d loops.  Of these, we hoisted expressions out of %d (%6.2f%%).\n", s_loopsConsidered,
            s_loopsWithHoistedExpressions, pctWithHoisted);
    fprintf(f, "  A total of %d expressions were hoisted, an average of %5.2f per loop-with-hoisted-expr.\n",
            s_totalHoistedExpressions, exprsPerLoopWithExpr);
}

void Compiler::AddLoopHoistStats()
{
    CritSecHolder statsLock(s_loopHoistStatsLock);

    s_loopsConsidered += m_loopsConsidered;
    s_loopsWithHoistedExpressions += m_loopsWithHoistedExpressions;
    s_totalHoistedExpressions += m_totalHoistedExpressions;
}

void Compiler::PrintPerMethodLoopHoistStats()
{
    double pctWithHoisted = 0.0;
    if (m_loopsConsidered > 0)
    {
        pctWithHoisted = 100.0 * (double(m_loopsWithHoistedExpressions) / double(m_loopsConsidered));
    }
    double exprsPerLoopWithExpr = 0.0;
    if (m_loopsWithHoistedExpressions > 0)
    {
        exprsPerLoopWithExpr = double(m_totalHoistedExpressions) / double(m_loopsWithHoistedExpressions);
    }
    printf("Considered %d loops.  Of these, we hoisted expressions out of %d (%5.2f%%).\n", m_loopsConsidered,
           m_loopsWithHoistedExpressions, pctWithHoisted);
    printf("  A total of %d expressions were hoisted, an average of %5.2f per loop-with-hoisted-expr.\n",
           m_totalHoistedExpressions, exprsPerLoopWithExpr);
}
#endif // LOOP_HOIST_STATS

//------------------------------------------------------------------------
// RecordStateAtEndOfInlining: capture timing data (if enabled) after
// inlining as completed.
//
// Note:
// Records data needed for SQM and inlining data dumps.  Should be
// called after inlining is complete.  (We do this after inlining
// because this marks the last point at which the JIT is likely to
// cause type-loading and class initialization).

void Compiler::RecordStateAtEndOfInlining()
{
#if defined(DEBUG)

    m_compCyclesAtEndOfInlining    = 0;
    m_compTickCountAtEndOfInlining = 0;
    bool b                         = CycleTimer::GetThreadCyclesS(&m_compCyclesAtEndOfInlining);
    if (!b)
    {
        return; // We don't have a thread cycle counter.
    }
    m_compTickCountAtEndOfInlining = GetTickCount();

#endif // defined(DEBUG)
}

//------------------------------------------------------------------------
// RecordStateAtEndOfCompilation: capture timing data (if enabled) after
// compilation is completed.

void Compiler::RecordStateAtEndOfCompilation()
{
#if defined(DEBUG)

    // Common portion
    m_compCycles = 0;
    unsigned __int64 compCyclesAtEnd;
    bool             b = CycleTimer::GetThreadCyclesS(&compCyclesAtEnd);
    if (!b)
    {
        return; // We don't have a thread cycle counter.
    }
    assert(compCyclesAtEnd >= m_compCyclesAtEndOfInlining);

    m_compCycles = compCyclesAtEnd - m_compCyclesAtEndOfInlining;

#endif // defined(DEBUG)
}

#if FUNC_INFO_LOGGING
// static
LPCWSTR Compiler::compJitFuncInfoFilename = nullptr;

// static
FILE* Compiler::compJitFuncInfoFile = nullptr;
#endif // FUNC_INFO_LOGGING

#ifdef DEBUG

// dumpConvertedVarSet() dumps the varset bits that are tracked
// variable indices, and we convert them to variable numbers, sort the variable numbers, and
// print them as variable numbers. To do this, we use a temporary set indexed by
// variable number. We can't use the "all varset" type because it is still size-limited, and might
// not be big enough to handle all possible variable numbers.
void dumpConvertedVarSet(Compiler* comp, VARSET_VALARG_TP vars)
{
    BYTE* pVarNumSet; // trivial set: one byte per varNum, 0 means not in set, 1 means in set.

    size_t varNumSetBytes = comp->lvaCount * sizeof(BYTE);
    pVarNumSet            = (BYTE*)_alloca(varNumSetBytes);
    memset(pVarNumSet, 0, varNumSetBytes); // empty the set

    VarSetOps::Iter iter(comp, vars);
    unsigned        varIndex = 0;
    while (iter.NextElem(&varIndex))
    {
        unsigned varNum    = comp->lvaTrackedIndexToLclNum(varIndex);
        pVarNumSet[varNum] = 1; // This varNum is in the set
    }

    bool first = true;
    printf("{");
    for (size_t varNum = 0; varNum < comp->lvaCount; varNum++)
    {
        if (pVarNumSet[varNum] == 1)
        {
            if (!first)
            {
                printf(" ");
            }
            printf("V%02u", varNum);
            first = false;
        }
    }
    printf("}");
}

/*XXXXXXXXXXXXXXXXXXXXXXXXXXXXXXXXXXXXXXXXXXXXXXXXXXXXXXXXXXXXXXXXXXXXXXXXXXXXX
XXXXXXXXXXXXXXXXXXXXXXXXXXXXXXXXXXXXXXXXXXXXXXXXXXXXXXXXXXXXXXXXXXXXXXXXXXXXXXX
XX                                                                           XX
XX                          Debugging helpers                                XX
XX                                                                           XX
XXXXXXXXXXXXXXXXXXXXXXXXXXXXXXXXXXXXXXXXXXXXXXXXXXXXXXXXXXXXXXXXXXXXXXXXXXXXXXX
XXXXXXXXXXXXXXXXXXXXXXXXXXXXXXXXXXXXXXXXXXXXXXXXXXXXXXXXXXXXXXXXXXXXXXXXXXXXXXX
*/

/*****************************************************************************/
/* The following functions are intended to be called from the debugger, to dump
 * various data structures.
 *
 * The versions that start with 'c' take a Compiler* as the first argument.
 * The versions that start with 'd' use the tlsCompiler, so don't require a Compiler*.
 *
 * Summary:
 *      cBlock,      dBlock         : Display a basic block (call fgTableDispBasicBlock()).
 *      cBlocks,     dBlocks        : Display all the basic blocks of a function (call fgDispBasicBlocks()).
 *      cBlocksV,    dBlocksV       : Display all the basic blocks of a function (call fgDispBasicBlocks(true)).
 *                                    "V" means "verbose", and will dump all the trees.
 *      cStmt,       dStmt          : Display a Statement (call gtDispStmt()).
 *      cTree,       dTree          : Display a tree (call gtDispTree()).
 *      cTreeLIR,    dTreeLIR       : Display a tree in LIR form (call gtDispLIRNode()).
 *      cTreeRange,  dTreeRange     : Display a range of trees in LIR form (call gtDispLIRNode()).
 *      cTrees,      dTrees         : Display all the trees in a function (call fgDumpTrees()).
 *      cEH,         dEH            : Display the EH handler table (call fgDispHandlerTab()).
 *      cVar,        dVar           : Display a local variable given its number (call lvaDumpEntry()).
 *      cVarDsc,     dVarDsc        : Display a local variable given a LclVarDsc* (call lvaDumpEntry()).
 *      cVars,       dVars          : Display the local variable table (call lvaTableDump()).
 *      cVarsFinal,  dVarsFinal     : Display the local variable table (call lvaTableDump(FINAL_FRAME_LAYOUT)).
 *      cBlockPreds, dBlockPreds    : Display a block's predecessors (call block->dspPreds()).
 *      cBlockSuccs, dBlockSuccs    : Display a block's successors (call block->dspSuccs(compiler)).
 *      cReach,      dReach         : Display all block reachability (call fgDispReach()).
 *      cDoms,       dDoms          : Display all block dominators (call fgDispDoms()).
 *      cLiveness,   dLiveness      : Display per-block variable liveness (call fgDispBBLiveness()).
 *      cCVarSet,    dCVarSet       : Display a "converted" VARSET_TP: the varset is assumed to be tracked variable
 *                                    indices. These are converted to variable numbers and sorted. (Calls
 *                                    dumpConvertedVarSet()).
 *      cLoop,       dLoop          : Display the blocks of a loop, including the trees, given a loop number (call
 *                                    optPrintLoopInfo()).
 *      cLoopPtr,    dLoopPtr       : Display the blocks of a loop, including the trees, given a LoopDsc* (call
 *                                    optPrintLoopInfo()).
 *      cLoops,      dLoops         : Display the loop table (call optPrintLoopTable()).
 *      cTreeFlags,  dTreeFlags     : Display tree flags for a specified tree.
 *
 * The following don't require a Compiler* to work:
 *      dRegMask                    : Display a regMaskTP (call dspRegMask(mask)).
 *      dBlockList                  : Display a BasicBlockList*.
 *
 * The following find an object in the IR and return it, as well as setting a global variable with the value that can
 * be used in the debugger (e.g., in the watch window, or as a way to get an address for data breakpoints).
 *      dFindTreeInTree             : Find a tree in a given tree, specifying a tree id. Sets `dbTree`.
 *      dFindTree                   : Find a tree in the IR, specifying a tree id. Sets `dbTree` and `dbTreeBlock`.
 *      dFindStmt                   : Find a Statement in the IR, specifying a statement id. Sets `dbStmt`.
 *      dFindBlock                  : Find a block in the IR, specifying a block number. Sets `dbBlock`.
 *      dFindLoop                   : Find a loop in the loop table, specifying a loop number. Sets `dbLoop`.
 */

// Make the debug helpers available (under #ifdef DEBUG) even though they are unreferenced. When the Microsoft
// linker is using /OPT:REF, it throws away unreferenced COMDATs (typically functions). Using "/INCLUDE:symbol"
// forces the linker to keep these anyway.
//
// Mark them `export "C"` so the names are not C++ name mangled. This makes it easier to refer to them in the
// `/INCLUDE` switch, and potentially makes them easier to find by a debugger.
//
// On x64/arm64, "C" names are not decorated (mangled). However, on x86, the names are decorated for `__stdcall`
// with a leading `_` and trailing `@N` for `N` bytes of arguments. To simplify, use __cdecl for x86. (Specifying
// it for other platforms is a no-op.)

#define JITDBGAPI extern "C"

#if defined(_MSC_VER)

#if defined(HOST_AMD64) || defined(HOST_ARM64)

// Functions which take a Compiler*
#pragma comment(linker, "/include:cBlock")
#pragma comment(linker, "/include:cBlocks")
#pragma comment(linker, "/include:cBlocksV")
#pragma comment(linker, "/include:cStmt")
#pragma comment(linker, "/include:cTree")
#pragma comment(linker, "/include:cTreeLIR")
#pragma comment(linker, "/include:cTreeRange")
#pragma comment(linker, "/include:cTrees")
#pragma comment(linker, "/include:cEH")
#pragma comment(linker, "/include:cVar")
#pragma comment(linker, "/include:cVarDsc")
#pragma comment(linker, "/include:cVars")
#pragma comment(linker, "/include:cVarsFinal")
#pragma comment(linker, "/include:cBlockPreds")
#pragma comment(linker, "/include:cBlockSuccs")
#pragma comment(linker, "/include:cReach")
#pragma comment(linker, "/include:cDoms")
#pragma comment(linker, "/include:cLiveness")
#pragma comment(linker, "/include:cCVarSet")
#pragma comment(linker, "/include:cLoop")
#pragma comment(linker, "/include:cLoopPtr")
#pragma comment(linker, "/include:cLoops")
#pragma comment(linker, "/include:cTreeFlags")

// Functions which call the c* functions getting Compiler* using `JitTls::GetCompiler()`
#pragma comment(linker, "/include:dBlock")
#pragma comment(linker, "/include:dBlocks")
#pragma comment(linker, "/include:dBlocksV")
#pragma comment(linker, "/include:dStmt")
#pragma comment(linker, "/include:dTree")
#pragma comment(linker, "/include:dTreeLIR")
#pragma comment(linker, "/include:dTreeRange")
#pragma comment(linker, "/include:dTrees")
#pragma comment(linker, "/include:dEH")
#pragma comment(linker, "/include:dVar")
#pragma comment(linker, "/include:dVarDsc")
#pragma comment(linker, "/include:dVars")
#pragma comment(linker, "/include:dVarsFinal")
#pragma comment(linker, "/include:dBlockPreds")
#pragma comment(linker, "/include:dBlockSuccs")
#pragma comment(linker, "/include:dReach")
#pragma comment(linker, "/include:dDoms")
#pragma comment(linker, "/include:dLiveness")
#pragma comment(linker, "/include:dCVarSet")
#pragma comment(linker, "/include:dLoop")
#pragma comment(linker, "/include:dLoopPtr")
#pragma comment(linker, "/include:dLoops")
#pragma comment(linker, "/include:dTreeFlags")

// Functions which don't require a Compiler*
#pragma comment(linker, "/include:dRegMask")
#pragma comment(linker, "/include:dBlockList")

// Functions which search for objects in the IR
#pragma comment(linker, "/include:dFindTreeInTree")
#pragma comment(linker, "/include:dFindTree")
#pragma comment(linker, "/include:dFindStmt")
#pragma comment(linker, "/include:dFindBlock")
#pragma comment(linker, "/include:dFindLoop")

#elif defined(HOST_X86)

// Functions which take a Compiler*
#pragma comment(linker, "/include:_cBlock")
#pragma comment(linker, "/include:_cBlocks")
#pragma comment(linker, "/include:_cBlocksV")
#pragma comment(linker, "/include:_cStmt")
#pragma comment(linker, "/include:_cTree")
#pragma comment(linker, "/include:_cTreeLIR")
#pragma comment(linker, "/include:_cTreeRange")
#pragma comment(linker, "/include:_cTrees")
#pragma comment(linker, "/include:_cEH")
#pragma comment(linker, "/include:_cVar")
#pragma comment(linker, "/include:_cVarDsc")
#pragma comment(linker, "/include:_cVars")
#pragma comment(linker, "/include:_cVarsFinal")
#pragma comment(linker, "/include:_cBlockPreds")
#pragma comment(linker, "/include:_cBlockSuccs")
#pragma comment(linker, "/include:_cReach")
#pragma comment(linker, "/include:_cDoms")
#pragma comment(linker, "/include:_cLiveness")
#pragma comment(linker, "/include:_cCVarSet")
#pragma comment(linker, "/include:_cLoop")
#pragma comment(linker, "/include:_cLoopPtr")
#pragma comment(linker, "/include:_cLoops")
#pragma comment(linker, "/include:_cTreeFlags")

// Functions which call the c* functions getting Compiler* using `JitTls:_:GetCompiler()`
#pragma comment(linker, "/include:_dBlock")
#pragma comment(linker, "/include:_dBlocks")
#pragma comment(linker, "/include:_dBlocksV")
#pragma comment(linker, "/include:_dStmt")
#pragma comment(linker, "/include:_dTree")
#pragma comment(linker, "/include:_dTreeLIR")
#pragma comment(linker, "/include:_dTreeRange")
#pragma comment(linker, "/include:_dTrees")
#pragma comment(linker, "/include:_dEH")
#pragma comment(linker, "/include:_dVar")
#pragma comment(linker, "/include:_dVarDsc")
#pragma comment(linker, "/include:_dVars")
#pragma comment(linker, "/include:_dVarsFinal")
#pragma comment(linker, "/include:_dBlockPreds")
#pragma comment(linker, "/include:_dBlockSuccs")
#pragma comment(linker, "/include:_dReach")
#pragma comment(linker, "/include:_dDoms")
#pragma comment(linker, "/include:_dLiveness")
#pragma comment(linker, "/include:_dCVarSet")
#pragma comment(linker, "/include:_dLoop")
#pragma comment(linker, "/include:_dLoopPtr")
#pragma comment(linker, "/include:_dLoops")
#pragma comment(linker, "/include:_dTreeFlags")

// Functions which don't require a Compiler*
#pragma comment(linker, "/include:_dRegMask")
#pragma comment(linker, "/include:_dBlockList")

// Functions which search for objects in the IR
#pragma comment(linker, "/include:_dFindTreeInTree")
#pragma comment(linker, "/include:_dFindTree")
#pragma comment(linker, "/include:_dFindStmt")
#pragma comment(linker, "/include:_dFindBlock")
#pragma comment(linker, "/include:_dFindLoop")

#endif // HOST_*

#endif // _MSC_VER

JITDBGAPI void __cdecl cBlock(Compiler* comp, BasicBlock* block)
{
    static unsigned sequenceNumber = 0; // separate calls with a number to indicate this function has been called
    printf("===================================================================== *Block %u\n", sequenceNumber++);
    comp->fgTableDispBasicBlock(block);
}

JITDBGAPI void __cdecl cBlocks(Compiler* comp)
{
    static unsigned sequenceNumber = 0; // separate calls with a number to indicate this function has been called
    printf("===================================================================== *Blocks %u\n", sequenceNumber++);
    comp->fgDispBasicBlocks();
}

JITDBGAPI void __cdecl cBlocksV(Compiler* comp)
{
    static unsigned sequenceNumber = 0; // separate calls with a number to indicate this function has been called
    printf("===================================================================== *BlocksV %u\n", sequenceNumber++);
    comp->fgDispBasicBlocks(true);
}

JITDBGAPI void __cdecl cStmt(Compiler* comp, Statement* statement)
{
    static unsigned sequenceNumber = 0; // separate calls with a number to indicate this function has been called
    printf("===================================================================== *Stmt %u\n", sequenceNumber++);
    comp->gtDispStmt(statement, ">>>");
}

JITDBGAPI void __cdecl cTree(Compiler* comp, GenTree* tree)
{
    static unsigned sequenceNumber = 0; // separate calls with a number to indicate this function has been called
    printf("===================================================================== *Tree %u\n", sequenceNumber++);
    comp->gtDispTree(tree, nullptr, ">>>");
}

JITDBGAPI void __cdecl cTreeLIR(Compiler* comp, GenTree* tree)
{
    static unsigned sequenceNumber = 0; // separate calls with a number to indicate this function has been called
    printf("===================================================================== *TreeLIR %u\n", sequenceNumber++);
    comp->gtDispLIRNode(tree);
}

JITDBGAPI void __cdecl cTreeRange(Compiler* comp, GenTree* first, GenTree* last)
{
    static unsigned sequenceNumber = 0; // separate calls with a number to indicate this function has been called
    printf("===================================================================== *TreeRange %u\n", sequenceNumber++);
    GenTree* cur = first;
    while (true)
    {
        comp->gtDispLIRNode(cur);
        if (cur == last)
            break;

        cur = cur->gtNext;
    }
}

JITDBGAPI void __cdecl cTrees(Compiler* comp)
{
    static unsigned sequenceNumber = 0; // separate calls with a number to indicate this function has been called
    printf("===================================================================== *Trees %u\n", sequenceNumber++);
    comp->fgDumpTrees(comp->fgFirstBB, nullptr);
}

JITDBGAPI void __cdecl cEH(Compiler* comp)
{
    static unsigned sequenceNumber = 0; // separate calls with a number to indicate this function has been called
    printf("===================================================================== *EH %u\n", sequenceNumber++);
    comp->fgDispHandlerTab();
}

JITDBGAPI void __cdecl cVar(Compiler* comp, unsigned lclNum)
{
    static unsigned sequenceNumber = 0; // separate calls with a number to indicate this function has been called
    printf("===================================================================== *Var %u\n", sequenceNumber++);
    comp->lvaDumpEntry(lclNum, Compiler::FINAL_FRAME_LAYOUT);
}

JITDBGAPI void __cdecl cVarDsc(Compiler* comp, LclVarDsc* varDsc)
{
    static unsigned sequenceNumber = 0; // separate calls with a number to indicate this function has been called
    printf("===================================================================== *VarDsc %u\n", sequenceNumber++);
    unsigned lclNum = comp->lvaGetLclNum(varDsc);
    comp->lvaDumpEntry(lclNum, Compiler::FINAL_FRAME_LAYOUT);
}

JITDBGAPI void __cdecl cVars(Compiler* comp)
{
    static unsigned sequenceNumber = 0; // separate calls with a number to indicate this function has been called
    printf("===================================================================== *Vars %u\n", sequenceNumber++);
    comp->lvaTableDump();
}

JITDBGAPI void __cdecl cVarsFinal(Compiler* comp)
{
    static unsigned sequenceNumber = 0; // separate calls with a number to indicate this function has been called
    printf("===================================================================== *Vars %u\n", sequenceNumber++);
    comp->lvaTableDump(Compiler::FINAL_FRAME_LAYOUT);
}

JITDBGAPI void __cdecl cBlockPreds(Compiler* comp, BasicBlock* block)
{
    static unsigned sequenceNumber = 0; // separate calls with a number to indicate this function has been called
    printf("===================================================================== *BlockPreds %u\n", sequenceNumber++);
    block->dspPreds();
}

JITDBGAPI void __cdecl cBlockSuccs(Compiler* comp, BasicBlock* block)
{
    static unsigned sequenceNumber = 0; // separate calls with a number to indicate this function has been called
    printf("===================================================================== *BlockSuccs %u\n", sequenceNumber++);
    block->dspSuccs(comp);
}

JITDBGAPI void __cdecl cReach(Compiler* comp)
{
    static unsigned sequenceNumber = 0; // separate calls with a number to indicate this function has been called
    printf("===================================================================== *Reach %u\n", sequenceNumber++);
    comp->fgDispReach();
}

JITDBGAPI void __cdecl cDoms(Compiler* comp)
{
    static unsigned sequenceNumber = 0; // separate calls with a number to indicate this function has been called
    printf("===================================================================== *Doms %u\n", sequenceNumber++);
    comp->fgDispDoms();
}

JITDBGAPI void __cdecl cLiveness(Compiler* comp)
{
    static unsigned sequenceNumber = 0; // separate calls with a number to indicate this function has been called
    printf("===================================================================== *Liveness %u\n", sequenceNumber++);
    comp->fgDispBBLiveness();
}

JITDBGAPI void __cdecl cCVarSet(Compiler* comp, VARSET_VALARG_TP vars)
{
    static unsigned sequenceNumber = 0; // separate calls with a number to indicate this function has been called
    printf("===================================================================== *CVarSet %u\n", sequenceNumber++);
    dumpConvertedVarSet(comp, vars);
    printf("\n"); // dumpConvertedVarSet() doesn't emit a trailing newline
}

JITDBGAPI void __cdecl cLoop(Compiler* comp, unsigned loopNum)
{
    static unsigned sequenceNumber = 0; // separate calls with a number to indicate this function has been called
    printf("===================================================================== *Loop %u\n", sequenceNumber++);
    comp->optPrintLoopInfo(loopNum, /* verbose */ true);
    printf("\n");
}

JITDBGAPI void __cdecl cLoopPtr(Compiler* comp, const Compiler::LoopDsc* loop)
{
    static unsigned sequenceNumber = 0; // separate calls with a number to indicate this function has been called
    printf("===================================================================== *LoopPtr %u\n", sequenceNumber++);
    comp->optPrintLoopInfo(loop, /* verbose */ true);
    printf("\n");
}

JITDBGAPI void __cdecl cLoops(Compiler* comp)
{
    static unsigned sequenceNumber = 0; // separate calls with a number to indicate this function has been called
    printf("===================================================================== *Loops %u\n", sequenceNumber++);
    comp->optPrintLoopTable();
}

JITDBGAPI void __cdecl cTreeFlags(Compiler* comp, GenTree* tree)
{
    static unsigned sequenceNumber = 0; // separate calls with a number to indicate this function has been called
    printf("===================================================================== *TreeFlags %u\n", sequenceNumber++);

    int chars = 0;

    if (tree->gtFlags != 0)
    {
        chars += printf("flags=");

        // Node flags
        CLANG_FORMAT_COMMENT_ANCHOR;

#if defined(DEBUG)
        if (tree->gtDebugFlags & GTF_DEBUG_NODE_LARGE)
        {
            chars += printf("[NODE_LARGE]");
        }
        if (tree->gtDebugFlags & GTF_DEBUG_NODE_SMALL)
        {
            chars += printf("[NODE_SMALL]");
        }
        if (tree->gtDebugFlags & GTF_DEBUG_NODE_MORPHED)
        {
            chars += printf("[MORPHED]");
        }
#endif // defined(DEBUG)

        if (tree->gtFlags & GTF_COLON_COND)
        {
            chars += printf("[COLON_COND]");
        }

        // Operator flags

        genTreeOps op = tree->OperGet();
        switch (op)
        {
            case GT_LCL_VAR:
            case GT_LCL_FLD:
            case GT_LCL_ADDR:
            case GT_STORE_LCL_FLD:
            case GT_STORE_LCL_VAR:
                if (tree->gtFlags & GTF_VAR_DEF)
                {
                    chars += printf("[VAR_DEF]");
                }
                if (tree->gtFlags & GTF_VAR_USEASG)
                {
                    chars += printf("[VAR_USEASG]");
                }
                if (tree->gtFlags & GTF_VAR_ITERATOR)
                {
                    chars += printf("[VAR_ITERATOR]");
                }
                if (tree->gtFlags & GTF_VAR_MOREUSES)
                {
                    chars += printf("[VAR_MOREUSES]");
                }
                if (!comp->lvaGetDesc(tree->AsLclVarCommon())->lvPromoted)
                {
                    if (tree->gtFlags & GTF_VAR_DEATH)
                    {
                        chars += printf("[VAR_DEATH]");
                    }
                }
                else
                {
                    if (tree->gtFlags & GTF_VAR_FIELD_DEATH0)
                    {
                        chars += printf("[VAR_FIELD_DEATH0]");
                    }
                }
                if (tree->gtFlags & GTF_VAR_FIELD_DEATH1)
                {
                    chars += printf("[VAR_FIELD_DEATH1]");
                }
                if (tree->gtFlags & GTF_VAR_FIELD_DEATH2)
                {
                    chars += printf("[VAR_FIELD_DEATH2]");
                }
                if (tree->gtFlags & GTF_VAR_FIELD_DEATH3)
                {
                    chars += printf("[VAR_FIELD_DEATH3]");
                }
                if (tree->gtFlags & GTF_VAR_EXPLICIT_INIT)
                {
                    chars += printf("[VAR_EXPLICIT_INIT]");
                }
#if defined(DEBUG)
                if (tree->gtDebugFlags & GTF_DEBUG_VAR_CSE_REF)
                {
                    chars += printf("[VAR_CSE_REF]");
                }
#endif
                break;

            case GT_NO_OP:
                break;

            case GT_INDEX_ADDR:
                if (tree->gtFlags & GTF_INX_RNGCHK)
                {
                    chars += printf("[INX_RNGCHK]");
                }
                break;

            case GT_IND:
            case GT_STOREIND:

                if (tree->gtFlags & GTF_IND_VOLATILE)
                {
                    chars += printf("[IND_VOLATILE]");
                }
                if (tree->gtFlags & GTF_IND_TGT_NOT_HEAP)
                {
                    chars += printf("[IND_TGT_NOT_HEAP]");
                }
                if (tree->gtFlags & GTF_IND_TGT_HEAP)
                {
                    chars += printf("[IND_TGT_HEAP]");
                }
                if (tree->gtFlags & GTF_IND_REQ_ADDR_IN_REG)
                {
                    chars += printf("[IND_REQ_ADDR_IN_REG]");
                }
                if (tree->gtFlags & GTF_IND_UNALIGNED)
                {
                    chars += printf("[IND_UNALIGNED]");
                }
                if (tree->gtFlags & GTF_IND_INVARIANT)
                {
                    chars += printf("[IND_INVARIANT]");
                }
                if (tree->gtFlags & GTF_IND_NONNULL)
                {
                    chars += printf("[IND_NONNULL]");
                }
                if (tree->gtFlags & GTF_IND_INITCLASS)
                {
                    chars += printf("[IND_INITCLASS]");
                }
                break;

            case GT_MUL:
#if !defined(TARGET_64BIT)
            case GT_MUL_LONG:
#endif

                if (tree->gtFlags & GTF_MUL_64RSLT)
                {
                    chars += printf("[64RSLT]");
                }
                if (tree->gtFlags & GTF_ADDRMODE_NO_CSE)
                {
                    chars += printf("[ADDRMODE_NO_CSE]");
                }
                break;

            case GT_ADD:

                if (tree->gtFlags & GTF_ADDRMODE_NO_CSE)
                {
                    chars += printf("[ADDRMODE_NO_CSE]");
                }
                break;

            case GT_LSH:

                if (tree->gtFlags & GTF_ADDRMODE_NO_CSE)
                {
                    chars += printf("[ADDRMODE_NO_CSE]");
                }
                break;

            case GT_MOD:
            case GT_UMOD:
                break;

            case GT_EQ:
            case GT_NE:
            case GT_LT:
            case GT_LE:
            case GT_GT:
            case GT_GE:

                if (tree->gtFlags & GTF_RELOP_NAN_UN)
                {
                    chars += printf("[RELOP_NAN_UN]");
                }
                if (tree->gtFlags & GTF_RELOP_JMP_USED)
                {
                    chars += printf("[RELOP_JMP_USED]");
                }
                break;

            case GT_QMARK:

                if (tree->gtFlags & GTF_QMARK_CAST_INSTOF)
                {
                    chars += printf("[QMARK_CAST_INSTOF]");
                }
                break;

            case GT_BOX:

                if (tree->gtFlags & GTF_BOX_VALUE)
                {
                    chars += printf("[BOX_VALUE]");
                }

                if (tree->gtFlags & GTF_BOX_CLONED)
                {
                    chars += printf("[BOX_CLONED]");
                }
                break;

            case GT_ARR_ADDR:
                if (tree->gtFlags & GTF_ARR_ADDR_NONNULL)
                {
                    chars += printf("[ARR_ADDR_NONNULL]");
                }
                break;

            case GT_CNS_INT:
            {
                GenTreeFlags handleKind = (tree->gtFlags & GTF_ICON_HDL_MASK);

                switch (handleKind)
                {
                    case GTF_ICON_SCOPE_HDL:

                        chars += printf("[ICON_SCOPE_HDL]");
                        break;

                    case GTF_ICON_CLASS_HDL:

                        chars += printf("[ICON_CLASS_HDL]");
                        break;

                    case GTF_ICON_METHOD_HDL:

                        chars += printf("[ICON_METHOD_HDL]");
                        break;

                    case GTF_ICON_FIELD_HDL:

                        chars += printf("[ICON_FIELD_HDL]");
                        break;

                    case GTF_ICON_STATIC_HDL:

                        chars += printf("[ICON_STATIC_HDL]");
                        break;

                    case GTF_ICON_STR_HDL:

                        chars += printf("[ICON_STR_HDL]");
                        break;

                    case GTF_ICON_OBJ_HDL:

                        chars += printf("[ICON_OBJ_HDL]");
                        break;

                    case GTF_ICON_CONST_PTR:

                        chars += printf("[ICON_CONST_PTR]");
                        break;

                    case GTF_ICON_GLOBAL_PTR:

                        chars += printf("[ICON_GLOBAL_PTR]");
                        break;

                    case GTF_ICON_VARG_HDL:

                        chars += printf("[ICON_VARG_HDL]");
                        break;

                    case GTF_ICON_PINVKI_HDL:

                        chars += printf("[ICON_PINVKI_HDL]");
                        break;

                    case GTF_ICON_TOKEN_HDL:

                        chars += printf("[ICON_TOKEN_HDL]");
                        break;

                    case GTF_ICON_TLS_HDL:

                        chars += printf("[ICON_TLD_HDL]");
                        break;

                    case GTF_ICON_FTN_ADDR:

                        chars += printf("[ICON_FTN_ADDR]");
                        break;

                    case GTF_ICON_CIDMID_HDL:

                        chars += printf("[ICON_CIDMID_HDL]");
                        break;

                    case GTF_ICON_BBC_PTR:

                        chars += printf("[ICON_BBC_PTR]");
                        break;

                    case GTF_ICON_STATIC_BOX_PTR:

                        chars += printf("[GTF_ICON_STATIC_BOX_PTR]");
                        break;

                    case GTF_ICON_STATIC_ADDR_PTR:

                        chars += printf("[GTF_ICON_STATIC_ADDR_PTR]");
                        break;

                    default:
                        assert(!"a forgotten handle flag");
                        break;
                }
            }
            break;

            case GT_BLK:
            case GT_STORE_BLK:
            case GT_STORE_DYN_BLK:

                if (tree->gtFlags & GTF_IND_VOLATILE)
                {
                    chars += printf("[IND_VOLATILE]");
                }
                if (tree->gtFlags & GTF_IND_UNALIGNED)
                {
                    chars += printf("[IND_UNALIGNED]");
                }
                break;

            case GT_CALL:

                if (tree->gtFlags & GTF_CALL_UNMANAGED)
                {
                    chars += printf("[CALL_UNMANAGED]");
                }
                if (tree->gtFlags & GTF_CALL_INLINE_CANDIDATE)
                {
                    chars += printf("[CALL_INLINE_CANDIDATE]");
                }
                if (!tree->AsCall()->IsVirtual())
                {
                    chars += printf("[CALL_NONVIRT]");
                }
                if (tree->AsCall()->IsVirtualVtable())
                {
                    chars += printf("[CALL_VIRT_VTABLE]");
                }
                if (tree->AsCall()->IsVirtualStub())
                {
                    chars += printf("[CALL_VIRT_STUB]");
                }
                if (tree->gtFlags & GTF_CALL_NULLCHECK)
                {
                    chars += printf("[CALL_NULLCHECK]");
                }
                if (tree->gtFlags & GTF_CALL_POP_ARGS)
                {
                    chars += printf("[CALL_POP_ARGS]");
                }
                if (tree->gtFlags & GTF_CALL_HOISTABLE)
                {
                    chars += printf("[CALL_HOISTABLE]");
                }

                // More flags associated with calls.

                {
                    GenTreeCall* call = tree->AsCall();

                    if (call->gtCallMoreFlags & GTF_CALL_M_EXPLICIT_TAILCALL)
                    {
                        chars += printf("[CALL_M_EXPLICIT_TAILCALL]");
                    }
                    if (call->gtCallMoreFlags & GTF_CALL_M_TAILCALL)
                    {
                        chars += printf("[CALL_M_TAILCALL]");
                    }
                    if (call->gtCallMoreFlags & GTF_CALL_M_RETBUFFARG)
                    {
                        chars += printf("[CALL_M_RETBUFFARG]");
                    }
                    if (call->gtCallMoreFlags & GTF_CALL_M_DELEGATE_INV)
                    {
                        chars += printf("[CALL_M_DELEGATE_INV]");
                    }
                    if (call->gtCallMoreFlags & GTF_CALL_M_NOGCCHECK)
                    {
                        chars += printf("[CALL_M_NOGCCHECK]");
                    }
                    if (call->gtCallMoreFlags & GTF_CALL_M_SPECIAL_INTRINSIC)
                    {
                        chars += printf("[CALL_M_SPECIAL_INTRINSIC]");
                    }

                    if (call->IsVirtualStub())
                    {
                        if (call->gtCallMoreFlags & GTF_CALL_M_VIRTSTUB_REL_INDIRECT)
                        {
                            chars += printf("[CALL_M_VIRTSTUB_REL_INDIRECT]");
                        }
                    }
                    else if (!call->IsVirtual())
                    {
                        if (call->gtCallMoreFlags & GTF_CALL_M_NONVIRT_SAME_THIS)
                        {
                            chars += printf("[CALL_M_NONVIRT_SAME_THIS]");
                        }
                    }

                    if (call->gtCallMoreFlags & GTF_CALL_M_FRAME_VAR_DEATH)
                    {
                        chars += printf("[CALL_M_FRAME_VAR_DEATH]");
                    }
                    if (call->gtCallMoreFlags & GTF_CALL_M_TAILCALL_VIA_JIT_HELPER)
                    {
                        chars += printf("[CALL_M_TAILCALL_VIA_JIT_HELPER]");
                    }
#if FEATURE_TAILCALL_OPT
                    if (call->gtCallMoreFlags & GTF_CALL_M_IMPLICIT_TAILCALL)
                    {
                        chars += printf("[CALL_M_IMPLICIT_TAILCALL]");
                    }
#endif
                    if (call->gtCallMoreFlags & GTF_CALL_M_PINVOKE)
                    {
                        chars += printf("[CALL_M_PINVOKE]");
                    }

                    if (call->IsFatPointerCandidate())
                    {
                        chars += printf("[CALL_FAT_POINTER_CANDIDATE]");
                    }

                    if (call->IsGuarded())
                    {
                        chars += printf("[CALL_GUARDED]");
                    }

                    if (call->IsExpRuntimeLookup())
                    {
                        chars += printf("[CALL_EXP_RUNTIME_LOOKUP]");
                    }

                    if (call->gtCallDebugFlags & GTF_CALL_MD_STRESS_TAILCALL)
                    {
                        chars += printf("[CALL_MD_STRESS_TAILCALL]");
                    }

                    if (call->gtCallDebugFlags & GTF_CALL_MD_DEVIRTUALIZED)
                    {
                        chars += printf("[CALL_MD_DEVIRTUALIZED]");
                    }

                    if (call->gtCallDebugFlags & GTF_CALL_MD_GUARDED)
                    {
                        chars += printf("[CALL_MD_GUARDED]");
                    }

                    if (call->gtCallDebugFlags & GTF_CALL_MD_UNBOXED)
                    {
                        chars += printf("[CALL_MD_UNBOXED]");
                    }
                }
                break;
            default:

            {
                GenTreeFlags flags = (tree->gtFlags & (~(GTF_COMMON_MASK | GTF_OVERFLOW)));
                if (flags != 0)
                {
                    chars += printf("[%08X]", flags);
                }
            }
            break;
        }

        // Common flags.

        if (tree->gtFlags & GTF_ASG)
        {
            chars += printf("[ASG]");
        }
        if (tree->gtFlags & GTF_CALL)
        {
            chars += printf("[CALL]");
        }
        switch (op)
        {
            case GT_MUL:
            case GT_CAST:
            case GT_ADD:
            case GT_SUB:
                if (tree->gtFlags & GTF_OVERFLOW)
                {
                    chars += printf("[OVERFLOW]");
                }
                break;
            default:
                break;
        }
        if (tree->gtFlags & GTF_EXCEPT)
        {
            chars += printf("[EXCEPT]");
        }
        if (tree->gtFlags & GTF_GLOB_REF)
        {
            chars += printf("[GLOB_REF]");
        }
        if (tree->gtFlags & GTF_ORDER_SIDEEFF)
        {
            chars += printf("[ORDER_SIDEEFF]");
        }
        if (tree->gtFlags & GTF_REVERSE_OPS)
        {
            if (op != GT_LCL_VAR)
            {
                chars += printf("[REVERSE_OPS]");
            }
        }
        if (tree->gtFlags & GTF_SPILLED)
        {
            chars += printf("[SPILLED_OPER]");
        }
#if FEATURE_SET_FLAGS
        if (tree->gtFlags & GTF_SET_FLAGS)
        {
            if ((op != GT_IND) && (op != GT_STOREIND))
            {
                chars += printf("[ZSF_SET_FLAGS]");
            }
        }
#endif
        if (tree->gtFlags & GTF_IND_NONFAULTING)
        {
            if (tree->OperIsIndirOrArrMetaData())
            {
                chars += printf("[IND_NONFAULTING]");
            }
        }
        if (tree->gtFlags & GTF_MAKE_CSE)
        {
            chars += printf("[MAKE_CSE]");
        }
        if (tree->gtFlags & GTF_DONT_CSE)
        {
            chars += printf("[DONT_CSE]");
        }
        if (tree->gtFlags & GTF_BOOLEAN)
        {
            chars += printf("[BOOLEAN]");
        }
        if (tree->gtFlags & GTF_UNSIGNED)
        {
            chars += printf("[SMALL_UNSIGNED]");
        }
        if (tree->gtFlags & GTF_SPILL)
        {
            chars += printf("[SPILL]");
        }
        if (tree->gtFlags & GTF_REUSE_REG_VAL)
        {
            if (op == GT_CNS_INT)
            {
                chars += printf("[REUSE_REG_VAL]");
            }
        }
    }
}

JITDBGAPI void __cdecl dBlock(BasicBlock* block)
{
    cBlock(JitTls::GetCompiler(), block);
}

JITDBGAPI void __cdecl dBlocks()
{
    cBlocks(JitTls::GetCompiler());
}

JITDBGAPI void __cdecl dBlocksV()
{
    cBlocksV(JitTls::GetCompiler());
}

JITDBGAPI void __cdecl dStmt(Statement* statement)
{
    cStmt(JitTls::GetCompiler(), statement);
}

JITDBGAPI void __cdecl dTree(GenTree* tree)
{
    cTree(JitTls::GetCompiler(), tree);
}

JITDBGAPI void __cdecl dTreeLIR(GenTree* tree)
{
    cTreeLIR(JitTls::GetCompiler(), tree);
}

JITDBGAPI void __cdecl dTreeRange(GenTree* first, GenTree* last)
{
    cTreeRange(JitTls::GetCompiler(), first, last);
}

JITDBGAPI void __cdecl dTrees()
{
    cTrees(JitTls::GetCompiler());
}

JITDBGAPI void __cdecl dEH()
{
    cEH(JitTls::GetCompiler());
}

JITDBGAPI void __cdecl dVar(unsigned lclNum)
{
    cVar(JitTls::GetCompiler(), lclNum);
}

JITDBGAPI void __cdecl dVarDsc(LclVarDsc* varDsc)
{
    cVarDsc(JitTls::GetCompiler(), varDsc);
}

JITDBGAPI void __cdecl dVars()
{
    cVars(JitTls::GetCompiler());
}

JITDBGAPI void __cdecl dVarsFinal()
{
    cVarsFinal(JitTls::GetCompiler());
}

JITDBGAPI void __cdecl dBlockPreds(BasicBlock* block)
{
    cBlockPreds(JitTls::GetCompiler(), block);
}

JITDBGAPI void __cdecl dBlockSuccs(BasicBlock* block)
{
    cBlockSuccs(JitTls::GetCompiler(), block);
}

JITDBGAPI void __cdecl dReach()
{
    cReach(JitTls::GetCompiler());
}

JITDBGAPI void __cdecl dDoms()
{
    cDoms(JitTls::GetCompiler());
}

JITDBGAPI void __cdecl dLiveness()
{
    cLiveness(JitTls::GetCompiler());
}

JITDBGAPI void __cdecl dCVarSet(VARSET_VALARG_TP vars)
{
    cCVarSet(JitTls::GetCompiler(), vars);
}

JITDBGAPI void __cdecl dLoop(unsigned loopNum)
{
    cLoop(JitTls::GetCompiler(), loopNum);
}

JITDBGAPI void __cdecl dLoopPtr(const Compiler::LoopDsc* loop)
{
    cLoopPtr(JitTls::GetCompiler(), loop);
}

JITDBGAPI void __cdecl dLoops()
{
    cLoops(JitTls::GetCompiler());
}

JITDBGAPI void __cdecl dTreeFlags(GenTree* tree)
{
    cTreeFlags(JitTls::GetCompiler(), tree);
}

JITDBGAPI void __cdecl dRegMask(regMaskTP mask)
{
    static unsigned sequenceNumber = 0; // separate calls with a number to indicate this function has been called
    printf("===================================================================== dRegMask %u\n", sequenceNumber++);
    dspRegMask(mask);
    printf("\n"); // dspRegMask() doesn't emit a trailing newline
}

JITDBGAPI void __cdecl dBlockList(BasicBlockList* list)
{
    static unsigned sequenceNumber = 0; // separate calls with a number to indicate this function has been called
    printf("===================================================================== dBlockList %u\n", sequenceNumber++);
    while (list != nullptr)
    {
        printf(FMT_BB " ", list->block->bbNum);
        list = list->next;
    }
    printf("\n");
}

// Global variables available in debug mode.  That are set by debug APIs for finding
// Trees, Stmts, and/or Blocks using id or bbNum.
// That can be used in watch window or as a way to get address of fields for data breakpoints.

GenTree*           dbTree;
Statement*         dbStmt;
BasicBlock*        dbTreeBlock;
BasicBlock*        dbBlock;
Compiler::LoopDsc* dbLoop;

// Debug APIs for finding Trees, Stmts, and/or Blocks.
// As a side effect, they set the debug variables above.

JITDBGAPI GenTree* __cdecl dFindTreeInTree(GenTree* tree, unsigned id)
{
    if (tree == nullptr)
    {
        return nullptr;
    }

    if (tree->gtTreeID == id)
    {
        dbTree = tree;
        return tree;
    }

    GenTree* child = nullptr;
    tree->VisitOperands([&child, id](GenTree* operand) -> GenTree::VisitResult {
        child = dFindTreeInTree(child, id);
        return (child != nullptr) ? GenTree::VisitResult::Abort : GenTree::VisitResult::Continue;
    });

    return child;
}

JITDBGAPI GenTree* __cdecl dFindTree(unsigned id)
{
    Compiler* comp = JitTls::GetCompiler();

    dbTreeBlock = nullptr;
    dbTree      = nullptr;

    for (BasicBlock* const block : comp->Blocks())
    {
        for (Statement* const stmt : block->Statements())
        {
            GenTree* const tree = dFindTreeInTree(stmt->GetRootNode(), id);
            if (tree != nullptr)
            {
                dbTreeBlock = block;
                dbTree      = tree;
                return tree;
            }
        }
    }

    return nullptr;
}

JITDBGAPI Statement* __cdecl dFindStmt(unsigned id)
{
    Compiler* comp = JitTls::GetCompiler();

    dbStmt = nullptr;

    unsigned stmtId = 0;
    for (BasicBlock* const block : comp->Blocks())
    {
        for (Statement* const stmt : block->Statements())
        {
            stmtId++;
            if (stmtId == id)
            {
                dbStmt = stmt;
                return stmt;
            }
        }
    }

    return nullptr;
}

JITDBGAPI BasicBlock* __cdecl dFindBlock(unsigned bbNum)
{
    Compiler* comp = JitTls::GetCompiler();

    dbBlock = nullptr;

    for (BasicBlock* const block : comp->Blocks())
    {
        if (block->bbNum == bbNum)
        {
            dbBlock = block;
            return block;
        }
    }

    return nullptr;
}

JITDBGAPI Compiler::LoopDsc* __cdecl dFindLoop(unsigned loopNum)
{
    Compiler* comp = JitTls::GetCompiler();
    dbLoop         = nullptr;

    if (loopNum >= comp->optLoopCount)
    {
        printf("loopNum %u out of range\n", loopNum);
        return nullptr;
    }

    dbLoop = &comp->optLoopTable[loopNum];
    return dbLoop;
}

#endif // DEBUG

#if VARSET_COUNTOPS
// static
BitSetSupport::BitSetOpCounter Compiler::m_varsetOpCounter("VarSetOpCounts.log");
#endif
#if ALLVARSET_COUNTOPS
// static
BitSetSupport::BitSetOpCounter Compiler::m_allvarsetOpCounter("AllVarSetOpCounts.log");
#endif

// static
HelperCallProperties Compiler::s_helperCallProperties;

/*****************************************************************************/
/*****************************************************************************/

//------------------------------------------------------------------------
// killGCRefs:
// Given some tree node return does it need all GC refs to be spilled from
// callee save registers.
//
// Arguments:
//    tree       - the tree for which we ask about gc refs.
//
// Return Value:
//    true       - tree kills GC refs on callee save registers
//    false      - tree doesn't affect GC refs on callee save registers
bool Compiler::killGCRefs(GenTree* tree)
{
    if (tree->IsCall())
    {
        GenTreeCall* call = tree->AsCall();
        if (call->IsUnmanaged())
        {
            return true;
        }

        if (call->gtCallMethHnd == eeFindHelper(CORINFO_HELP_JIT_PINVOKE_BEGIN))
        {
            assert(opts.ShouldUsePInvokeHelpers());
            return true;
        }
    }
    else if (tree->OperIs(GT_START_PREEMPTGC))
    {
        return true;
    }

    return false;
}

//------------------------------------------------------------------------
// lvaIsOSRLocal: check if this local var is one that requires special
//     treatment for OSR compilations.
//
// Arguments:
//    varNum     - variable of interest
//
// Return Value:
//    true       - this is an OSR compile and this local requires special treatment
//    false      - not an OSR compile, or not an interesting local for OSR

bool Compiler::lvaIsOSRLocal(unsigned varNum)
{
    LclVarDsc* const varDsc = lvaGetDesc(varNum);

#ifdef DEBUG
    if (opts.IsOSR())
    {
        if (varDsc->lvIsOSRLocal)
        {
            // Sanity check for promoted fields of OSR locals.
            //
            if (varNum >= info.compLocalsCount)
            {
                assert(varDsc->lvIsStructField);
                assert(varDsc->lvParentLcl < info.compLocalsCount);
            }
        }
    }
    else
    {
        assert(!varDsc->lvIsOSRLocal);
    }
#endif

    return varDsc->lvIsOSRLocal;
}

//------------------------------------------------------------------------------
// gtTypeForNullCheck: helper to get the most optimal and correct type for nullcheck
//
// Arguments:
//    tree - the node for nullcheck;
//
var_types Compiler::gtTypeForNullCheck(GenTree* tree)
{
    static const var_types s_typesBySize[] = {TYP_UNDEF, TYP_BYTE,  TYP_SHORT, TYP_UNDEF, TYP_INT,
                                              TYP_UNDEF, TYP_UNDEF, TYP_UNDEF, TYP_LONG};

    if (!varTypeIsStruct(tree))
    {
#if defined(TARGET_XARCH)
        // Just an optimization for XARCH - smaller mov
        if (genTypeSize(tree) == 8)
        {
            return TYP_INT;
        }
#endif

        assert((genTypeSize(tree) < ARRAY_SIZE(s_typesBySize)) && (s_typesBySize[genTypeSize(tree)] != TYP_UNDEF));
        return s_typesBySize[genTypeSize(tree)];
    }
    // for the rest: probe a single byte to avoid potential AVEs
    return TYP_BYTE;
}

//------------------------------------------------------------------------------
// gtChangeOperToNullCheck: helper to change tree oper to a NULLCHECK.
//
// Arguments:
//    tree  - the node to change;
//    block - basic block of the node.
//
// Notes:
//    the function should not be called after lowering for platforms that do not support
//    emitting NULLCHECK nodes, like arm32. Use `Lowering::TransformUnusedIndirection`
//    that handles it and calls this function when appropriate.
//
void Compiler::gtChangeOperToNullCheck(GenTree* tree, BasicBlock* block)
{
    assert(tree->OperIs(GT_IND, GT_BLK));
    tree->ChangeOper(GT_NULLCHECK);
    tree->ChangeType(gtTypeForNullCheck(tree));
    tree->SetIndirExceptionFlags(this);
    block->SetFlags(BBF_HAS_NULLCHECK);
    optMethodFlags |= OMF_HAS_NULLCHECK;
}

#if defined(DEBUG)
//------------------------------------------------------------------------------
// devirtualizationDetailToString: describe the detailed devirtualization reason
//
// Arguments:
//    detail - detail to describe
//
// Returns:
//    descriptive string
//
const char* Compiler::devirtualizationDetailToString(CORINFO_DEVIRTUALIZATION_DETAIL detail)
{
    switch (detail)
    {
        case CORINFO_DEVIRTUALIZATION_UNKNOWN:
            return "unknown";
        case CORINFO_DEVIRTUALIZATION_SUCCESS:
            return "success";
        case CORINFO_DEVIRTUALIZATION_FAILED_CANON:
            return "object class was canonical";
        case CORINFO_DEVIRTUALIZATION_FAILED_COM:
            return "object class was com";
        case CORINFO_DEVIRTUALIZATION_FAILED_CAST:
            return "object class could not be cast to interface class";
        case CORINFO_DEVIRTUALIZATION_FAILED_LOOKUP:
            return "interface method could not be found";
        case CORINFO_DEVIRTUALIZATION_FAILED_DIM:
            return "interface method was default interface method";
        case CORINFO_DEVIRTUALIZATION_FAILED_SUBCLASS:
            return "object not subclass of base class";
        case CORINFO_DEVIRTUALIZATION_FAILED_SLOT:
            return "virtual method installed via explicit override";
        case CORINFO_DEVIRTUALIZATION_FAILED_BUBBLE:
            return "devirtualization crossed version bubble";
        case CORINFO_DEVIRTUALIZATION_MULTIPLE_IMPL:
            return "object class has multiple implementations of interface";
        case CORINFO_DEVIRTUALIZATION_FAILED_BUBBLE_CLASS_DECL:
            return "decl method is defined on class and decl method not in version bubble, and decl method not in "
                   "type closest to version bubble";
        case CORINFO_DEVIRTUALIZATION_FAILED_BUBBLE_INTERFACE_DECL:
            return "decl method is defined on interface and not in version bubble, and implementation type not "
                   "entirely defined in bubble";
        case CORINFO_DEVIRTUALIZATION_FAILED_BUBBLE_IMPL:
            return "object class not defined within version bubble";
        case CORINFO_DEVIRTUALIZATION_FAILED_BUBBLE_IMPL_NOT_REFERENCEABLE:
            return "object class cannot be referenced from R2R code due to missing tokens";
        case CORINFO_DEVIRTUALIZATION_FAILED_DUPLICATE_INTERFACE:
            return "crossgen2 virtual method algorithm and runtime algorithm differ in the presence of duplicate "
                   "interface implementations";
        case CORINFO_DEVIRTUALIZATION_FAILED_DECL_NOT_REPRESENTABLE:
            return "Decl method cannot be represented in R2R image";
        case CORINFO_DEVIRTUALIZATION_FAILED_TYPE_EQUIVALENCE:
            return "Support for type equivalence in devirtualization is not yet implemented in crossgen2";
        default:
            return "undefined";
    }
}
#endif // defined(DEBUG)

#if TRACK_ENREG_STATS
Compiler::EnregisterStats Compiler::s_enregisterStats;

void Compiler::EnregisterStats::RecordLocal(const LclVarDsc* varDsc)
{
    m_totalNumberOfVars++;
    if (varDsc->TypeGet() == TYP_STRUCT)
    {
        m_totalNumberOfStructVars++;
    }
    if (!varDsc->lvDoNotEnregister)
    {
        m_totalNumberOfEnregVars++;
        if (varDsc->TypeGet() == TYP_STRUCT)
        {
            m_totalNumberOfStructEnregVars++;
        }
    }
    else
    {
        switch (varDsc->GetDoNotEnregReason())
        {
            case DoNotEnregisterReason::AddrExposed:
                m_addrExposed++;
                break;
            case DoNotEnregisterReason::HiddenBufferStructArg:
                m_hiddenStructArg++;
                break;
            case DoNotEnregisterReason::DontEnregStructs:
                m_dontEnregStructs++;
                break;
            case DoNotEnregisterReason::NotRegSizeStruct:
                m_notRegSizeStruct++;
                break;
            case DoNotEnregisterReason::LocalField:
                m_localField++;
                break;
            case DoNotEnregisterReason::VMNeedsStackAddr:
                m_VMNeedsStackAddr++;
                break;
            case DoNotEnregisterReason::LiveInOutOfHandler:
                m_liveInOutHndlr++;
                break;
            case DoNotEnregisterReason::BlockOp:
                m_blockOp++;
                break;
            case DoNotEnregisterReason::IsStructArg:
                m_structArg++;
                break;
            case DoNotEnregisterReason::DepField:
                m_depField++;
                break;
            case DoNotEnregisterReason::NoRegVars:
                m_noRegVars++;
                break;
            case DoNotEnregisterReason::MinOptsGC:
                m_minOptsGC++;
                break;
#if !defined(TARGET_64BIT)
            case DoNotEnregisterReason::LongParamField:
                m_longParamField++;
                break;
#endif
#ifdef JIT32_GCENCODER
            case DoNotEnregisterReason::PinningRef:
                m_PinningRef++;
                break;
#endif
            case DoNotEnregisterReason::LclAddrNode:
                m_lclAddrNode++;
                break;

            case DoNotEnregisterReason::CastTakesAddr:
                m_castTakesAddr++;
                break;

            case DoNotEnregisterReason::StoreBlkSrc:
                m_storeBlkSrc++;
                break;

            case DoNotEnregisterReason::SwizzleArg:
                m_swizzleArg++;
                break;

            case DoNotEnregisterReason::BlockOpRet:
                m_blockOpRet++;
                break;

            case DoNotEnregisterReason::ReturnSpCheck:
                m_returnSpCheck++;
                break;

            case DoNotEnregisterReason::CallSpCheck:
                m_callSpCheck++;
                break;

            case DoNotEnregisterReason::SimdUserForcesDep:
                m_simdUserForcesDep++;
                break;

            default:
                unreached();
                break;
        }

        if (varDsc->GetDoNotEnregReason() == DoNotEnregisterReason::AddrExposed)
        {
            // We can't `assert(IsAddressExposed())` because `fgAdjustForAddressExposedOrWrittenThis`
            // does not clear `m_doNotEnregReason` on `this`.
            switch (varDsc->GetAddrExposedReason())
            {
                case AddressExposedReason::PARENT_EXPOSED:
                    m_parentExposed++;
                    break;

                case AddressExposedReason::TOO_CONSERVATIVE:
                    m_tooConservative++;
                    break;

                case AddressExposedReason::ESCAPE_ADDRESS:
                    m_escapeAddress++;
                    break;

                case AddressExposedReason::WIDE_INDIR:
                    m_wideIndir++;
                    break;

                case AddressExposedReason::OSR_EXPOSED:
                    m_osrExposed++;
                    break;

                case AddressExposedReason::STRESS_LCL_FLD:
                    m_stressLclFld++;
                    break;

                case AddressExposedReason::DISPATCH_RET_BUF:
                    m_dispatchRetBuf++;
                    break;

                case AddressExposedReason::STRESS_POISON_IMPLICIT_BYREFS:
                    m_stressPoisonImplicitByrefs++;
                    break;

                case AddressExposedReason::EXTERNALLY_VISIBLE_IMPLICITLY:
                    m_externallyVisibleImplicitly++;
                    break;

                default:
                    unreached();
                    break;
            }
        }
    }
}

void Compiler::EnregisterStats::Dump(FILE* fout) const
{
    const unsigned totalNumberOfNotStructVars =
        s_enregisterStats.m_totalNumberOfVars - s_enregisterStats.m_totalNumberOfStructVars;
    const unsigned totalNumberOfNotStructEnregVars =
        s_enregisterStats.m_totalNumberOfEnregVars - s_enregisterStats.m_totalNumberOfStructEnregVars;
    const unsigned notEnreg = s_enregisterStats.m_totalNumberOfVars - s_enregisterStats.m_totalNumberOfEnregVars;

    fprintf(fout, "\nLocals enregistration statistics:\n");
    if (m_totalNumberOfVars == 0)
    {
        fprintf(fout, "No locals to report.\n");
        return;
    }
    fprintf(fout, "total number of locals: %d, number of enregistered: %d, notEnreg: %d, ratio: %.2f\n",
            m_totalNumberOfVars, m_totalNumberOfEnregVars, m_totalNumberOfVars - m_totalNumberOfEnregVars,
            (float)m_totalNumberOfEnregVars / m_totalNumberOfVars);

    if (m_totalNumberOfStructVars != 0)
    {
        fprintf(fout, "total number of struct locals: %d, number of enregistered: %d, notEnreg: %d, ratio: %.2f\n",
                m_totalNumberOfStructVars, m_totalNumberOfStructEnregVars,
                m_totalNumberOfStructVars - m_totalNumberOfStructEnregVars,
                (float)m_totalNumberOfStructEnregVars / m_totalNumberOfStructVars);
    }

    const unsigned numberOfPrimitiveLocals = totalNumberOfNotStructVars - totalNumberOfNotStructEnregVars;
    if (numberOfPrimitiveLocals != 0)
    {
        fprintf(fout, "total number of primitive locals: %d, number of enregistered: %d, notEnreg: %d, ratio: %.2f\n",
                totalNumberOfNotStructVars, totalNumberOfNotStructEnregVars, numberOfPrimitiveLocals,
                (float)totalNumberOfNotStructEnregVars / totalNumberOfNotStructVars);
    }

    if (notEnreg == 0)
    {
        fprintf(fout, "All locals are enregistered.\n");
        return;
    }

#define PRINT_STATS(stat, total)                                                                                       \
    if (stat != 0)                                                                                                     \
    {                                                                                                                  \
        fprintf(fout, #stat " %d, ratio: %.2f\n", stat, (float)stat / total);                                          \
    }

    PRINT_STATS(m_addrExposed, notEnreg);
    PRINT_STATS(m_hiddenStructArg, notEnreg);
    PRINT_STATS(m_dontEnregStructs, notEnreg);
    PRINT_STATS(m_notRegSizeStruct, notEnreg);
    PRINT_STATS(m_localField, notEnreg);
    PRINT_STATS(m_VMNeedsStackAddr, notEnreg);
    PRINT_STATS(m_liveInOutHndlr, notEnreg);
    PRINT_STATS(m_blockOp, notEnreg);
    PRINT_STATS(m_structArg, notEnreg);
    PRINT_STATS(m_depField, notEnreg);
    PRINT_STATS(m_noRegVars, notEnreg);
    PRINT_STATS(m_minOptsGC, notEnreg);
#if !defined(TARGET_64BIT)
    PRINT_STATS(m_longParamField, notEnreg);
#endif // !TARGET_64BIT
#ifdef JIT32_GCENCODER
    PRINT_STATS(m_PinningRef, notEnreg);
#endif // JIT32_GCENCODER
    PRINT_STATS(m_lclAddrNode, notEnreg);
    PRINT_STATS(m_castTakesAddr, notEnreg);
    PRINT_STATS(m_storeBlkSrc, notEnreg);
    PRINT_STATS(m_swizzleArg, notEnreg);
    PRINT_STATS(m_blockOpRet, notEnreg);
    PRINT_STATS(m_returnSpCheck, notEnreg);
    PRINT_STATS(m_callSpCheck, notEnreg);
    PRINT_STATS(m_simdUserForcesDep, notEnreg);

    fprintf(fout, "\nAddr exposed details:\n");
    if (m_addrExposed == 0)
    {
        fprintf(fout, "\nNo address exposed locals to report.\n");
        return;
    }

    PRINT_STATS(m_parentExposed, m_addrExposed);
    PRINT_STATS(m_tooConservative, m_addrExposed);
    PRINT_STATS(m_escapeAddress, m_addrExposed);
    PRINT_STATS(m_wideIndir, m_addrExposed);
    PRINT_STATS(m_osrExposed, m_addrExposed);
    PRINT_STATS(m_stressLclFld, m_addrExposed);
    PRINT_STATS(m_dispatchRetBuf, m_addrExposed);
    PRINT_STATS(m_stressPoisonImplicitByrefs, m_addrExposed);
    PRINT_STATS(m_externallyVisibleImplicitly, m_addrExposed);
}
#endif // TRACK_ENREG_STATS<|MERGE_RESOLUTION|>--- conflicted
+++ resolved
@@ -5483,14 +5483,8 @@
             }
         }
 
-<<<<<<< HEAD
-        // If there is an unconditional jump (which is not part of callf/always pair, and isn't to the next block)
-        if (opts.compJitHideAlignBehindJmp && block->KindIs(BBJ_ALWAYS) && !block->JumpsToNext() &&
-            !block->isBBCallAlwaysPairTail())
-=======
-        // If there is an unconditional jump (which isn't to the next block)
-        if (opts.compJitHideAlignBehindJmp && block->KindIs(BBJ_ALWAYS) && !block->HasFlag(BBF_NONE_QUIRK))
->>>>>>> 8725a6e2
+        // If there is an unconditional jump that won't be removed
+        if (opts.compJitHideAlignBehindJmp && block->KindIs(BBJ_ALWAYS) && !block->CanRemoveJumpToNext())
         {
             // Track the lower weight blocks
             if (block->bbWeight < minBlockSoFar)
