--- conflicted
+++ resolved
@@ -4617,13 +4617,6 @@
     // Record "start" values for post-inlining cycles and elapsed time.
     RecordStateAtEndOfInlining();
 
-<<<<<<< HEAD
-=======
-    // Drop back to just checking profile likelihoods.
-    //
-    activePhaseChecks &= ~PhaseChecks::CHECK_PROFILE;
-    activePhaseChecks |= PhaseChecks::CHECK_LIKELIHOODS;
-
     if (opts.OptimizationEnabled())
     {
         // Build post-order and remove dead blocks
@@ -4631,7 +4624,6 @@
         DoPhase(this, PHASE_DFS_BLOCKS1, &Compiler::fgDfsBlocksAndRemove);
     }
 
->>>>>>> d3d0fced
     // Transform each GT_ALLOCOBJ node into either an allocation helper call or
     // local variable allocation on the stack.
     ObjectAllocator objectAllocator(this); // PHASE_ALLOCATE_OBJECTS
