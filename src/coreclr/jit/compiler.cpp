--- conflicted
+++ resolved
@@ -5176,13 +5176,10 @@
         // Optimize block order
         //
         DoPhase(this, PHASE_OPTIMIZE_LAYOUT, &Compiler::optOptimizeLayout);
-<<<<<<< HEAD
-=======
 
         // Conditional to Switch conversion
         //
         DoPhase(this, PHASE_SWITCH_RECOGNITION, &Compiler::optSwitchRecognition);
->>>>>>> c5b9a02d
     }
 
 #ifdef DEBUG
