// Licensed to the .NET Foundation under one or more agreements.
// The .NET Foundation licenses this file to you under the MIT license.

/*XXXXXXXXXXXXXXXXXXXXXXXXXXXXXXXXXXXXXXXXXXXXXXXXXXXXXXXXXXXXXXXXXXXXXXXXXXXXX
XXXXXXXXXXXXXXXXXXXXXXXXXXXXXXXXXXXXXXXXXXXXXXXXXXXXXXXXXXXXXXXXXXXXXXXXXXXXXXX
XX                                                                           XX
XX                          BasicBlock                                       XX
XX                                                                           XX
XX                                                                           XX
XXXXXXXXXXXXXXXXXXXXXXXXXXXXXXXXXXXXXXXXXXXXXXXXXXXXXXXXXXXXXXXXXXXXXXXXXXXXXXX
XXXXXXXXXXXXXXXXXXXXXXXXXXXXXXXXXXXXXXXXXXXXXXXXXXXXXXXXXXXXXXXXXXXXXXXXXXXXXXX
*/

/*****************************************************************************/
#ifndef _BLOCK_H_
#define _BLOCK_H_
/*****************************************************************************/

#include "vartype.h" // For "var_types.h"
#include "_typeinfo.h"
/*****************************************************************************/

// Defines VARSET_TP
#include "varset.h"

#include "blockset.h"
#include "jitstd.h"
#include "bitvec.h"
#include "jithashtable.h"

/*****************************************************************************/
typedef BitVec          EXPSET_TP;
typedef BitVec_ValArg_T EXPSET_VALARG_TP;
typedef BitVec_ValRet_T EXPSET_VALRET_TP;

#define EXPSET_SZ 64

typedef BitVec          ASSERT_TP;
typedef BitVec_ValArg_T ASSERT_VALARG_TP;
typedef BitVec_ValRet_T ASSERT_VALRET_TP;

// We use the following format when printing the BasicBlock number: bbNum
// This define is used with string concatenation to put this in printf format strings  (Note that %u means unsigned int)
#define FMT_BB "BB%02u"

// Use this format for loop indices
#define FMT_LP "L%02u"

// And this format for profile weights
#define FMT_WT "%.7g"

/*****************************************************************************
 *
 *  Each basic block ends with a jump which is described as a value
 *  of the following enumeration.
 */

// clang-format off

enum BBKinds : BYTE
{
    BBJ_EHFINALLYRET,// block ends with 'endfinally' (for finally)
    BBJ_EHFAULTRET,  // block ends with 'endfinally' (IL alias for 'endfault') (for fault)
    BBJ_EHFILTERRET, // block ends with 'endfilter'
    BBJ_EHCATCHRET,  // block ends with a leave out of a catch (only #if defined(FEATURE_EH_FUNCLETS))
    BBJ_THROW,       // block ends with 'throw'
    BBJ_RETURN,      // block ends with 'ret'
    BBJ_ALWAYS,      // block always jumps to the target
    BBJ_LEAVE,       // block always jumps to the target, maybe out of guarded region. Only used until importing.
    BBJ_CALLFINALLY, // block always calls the target finally
    BBJ_CALLFINALLYRET, // block targets the return from finally, aka "finally continuation". Always paired with BBJ_CALLFINALLY.
    BBJ_COND,        // block conditionally jumps to the target
    BBJ_SWITCH,      // block ends with a switch statement

    BBJ_COUNT
};

#ifdef DEBUG
const char* const bbKindNames[] = {
    "BBJ_EHFINALLYRET",
    "BBJ_EHFAULTRET",
    "BBJ_EHFILTERRET",
    "BBJ_EHCATCHRET",
    "BBJ_THROW",
    "BBJ_RETURN",
    "BBJ_ALWAYS",
    "BBJ_LEAVE",
    "BBJ_CALLFINALLY",
    "BBJ_CALLFINALLYRET",
    "BBJ_COND",
    "BBJ_SWITCH",
    "BBJ_COUNT"
};
#endif // DEBUG

// clang-format on

struct GenTree;
struct Statement;
struct BasicBlock;
class Compiler;
class typeInfo;
struct BasicBlockList;
struct FlowEdge;
struct EHblkDsc;
struct BBswtDesc;
struct BBehfDesc;

struct StackEntry
{
    GenTree* val;
    typeInfo seTypeInfo;
};

struct EntryState
{
    unsigned    esStackDepth; // size of esStack
    StackEntry* esStack;      // ptr to  stack
};

// Enumeration of the kinds of memory whose state changes the compiler tracks
enum MemoryKind
{
    ByrefExposed = 0, // Includes anything byrefs can read/write (everything in GcHeap, address-taken locals,
                      //                                          unmanaged heap, callers' locals, etc.)
    GcHeap,           // Includes actual GC heap, and also static fields
    MemoryKindCount,  // Number of MemoryKinds
};
#ifdef DEBUG
const char* const memoryKindNames[] = {"ByrefExposed", "GcHeap"};
#endif // DEBUG

// Bitmask describing a set of memory kinds (usable in bitfields)
typedef unsigned int MemoryKindSet;

// Bitmask for a MemoryKindSet containing just the specified MemoryKind
inline MemoryKindSet memoryKindSet(MemoryKind memoryKind)
{
    return (1U << memoryKind);
}

// Bitmask for a MemoryKindSet containing the specified MemoryKinds
template <typename... MemoryKinds>
inline MemoryKindSet memoryKindSet(MemoryKind memoryKind, MemoryKinds... memoryKinds)
{
    return memoryKindSet(memoryKind) | memoryKindSet(memoryKinds...);
}

// Bitmask containing all the MemoryKinds
const MemoryKindSet fullMemoryKindSet = (1 << MemoryKindCount) - 1;

// Bitmask containing no MemoryKinds
const MemoryKindSet emptyMemoryKindSet = 0;

// Standard iterator class for iterating through MemoryKinds
class MemoryKindIterator
{
    int value;

public:
    explicit inline MemoryKindIterator(int val) : value(val)
    {
    }
    inline MemoryKindIterator& operator++()
    {
        ++value;
        return *this;
    }
    inline MemoryKindIterator operator++(int)
    {
        return MemoryKindIterator(value++);
    }
    inline MemoryKind operator*()
    {
        return static_cast<MemoryKind>(value);
    }
    friend bool operator==(const MemoryKindIterator& left, const MemoryKindIterator& right)
    {
        return left.value == right.value;
    }
    friend bool operator!=(const MemoryKindIterator& left, const MemoryKindIterator& right)
    {
        return left.value != right.value;
    }
};

// Empty struct that allows enumerating memory kinds via `for(MemoryKind kind : allMemoryKinds())`
struct allMemoryKinds
{
    inline allMemoryKinds()
    {
    }
    inline MemoryKindIterator begin()
    {
        return MemoryKindIterator(0);
    }
    inline MemoryKindIterator end()
    {
        return MemoryKindIterator(MemoryKindCount);
    }
};

// PredEdgeList: adapter class for forward iteration of the predecessor edge linked list using range-based `for`,
// normally used via BasicBlock::PredEdges(), e.g.:
//    for (FlowEdge* const edge : block->PredEdges()) ...
//
class PredEdgeList
{
    FlowEdge* m_begin;

    // Forward iterator for the predecessor edges linked list.
    // The caller can't make changes to the preds list when using this.
    //
    class iterator
    {
        FlowEdge* m_pred;

#ifdef DEBUG
        // Try to guard against the user of the iterator from making changes to the IR that would invalidate
        // the iterator: cache the edge we think should be next, then check it when we actually do the `++`
        // operation. This is a bit conservative, but attempts to protect against callers assuming too much about
        // this iterator implementation.
        FlowEdge* m_next;
#endif

    public:
        iterator(FlowEdge* pred);

        FlowEdge* operator*() const
        {
            return m_pred;
        }

        iterator& operator++();

        bool operator!=(const iterator& i) const
        {
            return m_pred != i.m_pred;
        }
    };

public:
    PredEdgeList(FlowEdge* pred) : m_begin(pred)
    {
    }

    iterator begin() const
    {
        return iterator(m_begin);
    }

    iterator end() const
    {
        return iterator(nullptr);
    }
};

// PredBlockList: adapter class for forward iteration of the predecessor edge linked list yielding
// predecessor blocks, using range-based `for`, normally used via BasicBlock::PredBlocks(), e.g.:
//    for (BasicBlock* const predBlock : block->PredBlocks()) ...
//
class PredBlockList
{
    FlowEdge* m_begin;

    // Forward iterator for the predecessor edges linked list, yielding the predecessor block, not the edge.
    // The caller can't make changes to the preds list when using this.
    //
    class iterator
    {
        FlowEdge* m_pred;

#ifdef DEBUG
        // Try to guard against the user of the iterator from making changes to the IR that would invalidate
        // the iterator: cache the edge we think should be next, then check it when we actually do the `++`
        // operation. This is a bit conservative, but attempts to protect against callers assuming too much about
        // this iterator implementation.
        FlowEdge* m_next;
#endif

    public:
        iterator(FlowEdge* pred);

        BasicBlock* operator*() const;

        iterator& operator++();

        bool operator!=(const iterator& i) const
        {
            return m_pred != i.m_pred;
        }
    };

public:
    PredBlockList(FlowEdge* pred) : m_begin(pred)
    {
    }

    iterator begin() const
    {
        return iterator(m_begin);
    }

    iterator end() const
    {
        return iterator(nullptr);
    }
};

// BBArrayIterator: forward iterator for an array of BasicBlock*, such as the BBswtDesc->bbsDstTab.
// It is an error (with assert) to yield a nullptr BasicBlock* in this array.
// `m_edgeEntry` can be nullptr, but it only makes sense if both the begin and end of an iteration range are nullptr
// (meaning, no actual iteration will happen).
//
class BBArrayIterator
{
    FlowEdge* const* m_edgeEntry;

public:
    BBArrayIterator(FlowEdge* const* edgeEntry) : m_edgeEntry(edgeEntry)
    {
    }

    BasicBlock* operator*() const;

    BBArrayIterator& operator++()
    {
        assert(m_edgeEntry != nullptr);
        ++m_edgeEntry;
        return *this;
    }

    bool operator!=(const BBArrayIterator& i) const
    {
        return m_edgeEntry != i.m_edgeEntry;
    }
};

// BBSwitchTargetList: adapter class for forward iteration of switch targets, using range-based `for`,
// normally used via BasicBlock::SwitchTargets(), e.g.:
//    for (BasicBlock* const target : block->SwitchTargets()) ...
//
class BBSwitchTargetList
{
    BBswtDesc* m_bbsDesc;

public:
    BBSwitchTargetList(BBswtDesc* bbsDesc);
    BBArrayIterator begin() const;
    BBArrayIterator end() const;
};

// BBEhfSuccList: adapter class for forward iteration of BBJ_EHFINALLYRET blocks, using range-based `for`,
// normally used via BasicBlock::EHFinallyRetSuccs(), e.g.:
//    for (BasicBlock* const succ : block->EHFinallyRetSuccs()) ...
//
class BBEhfSuccList
{
    BBehfDesc* m_bbeDesc;

public:
    BBEhfSuccList(BBehfDesc* bbeDesc);
    BBArrayIterator begin() const;
    BBArrayIterator end() const;
};

//------------------------------------------------------------------------
// BasicBlockFlags: a bitmask of flags for BasicBlock
//
// clang-format off
enum BasicBlockFlags : unsigned __int64
{
#define MAKE_BBFLAG(bit) (1ULL << (bit))
    BBF_EMPTY                = 0,

    BBF_IS_LIR               = MAKE_BBFLAG( 0), // Set if the basic block contains LIR (as opposed to HIR)
    BBF_MARKED               = MAKE_BBFLAG( 1), // BB marked  during optimizations
    BBF_REMOVED              = MAKE_BBFLAG( 2), // BB has been removed from bb-list
    BBF_DONT_REMOVE          = MAKE_BBFLAG( 3), // BB should not be removed during flow graph optimizations
    BBF_IMPORTED             = MAKE_BBFLAG( 4), // BB byte-code has been imported
    BBF_INTERNAL             = MAKE_BBFLAG( 5), // BB has been added by the compiler
    BBF_FAILED_VERIFICATION  = MAKE_BBFLAG( 6), // BB has verification exception
    BBF_NEEDS_GCPOLL         = MAKE_BBFLAG( 7), // BB may need a GC poll because it uses the slow tail call helper
    BBF_FUNCLET_BEG          = MAKE_BBFLAG( 8), // BB is the beginning of a funclet
    BBF_CLONED_FINALLY_BEGIN = MAKE_BBFLAG( 9), // First block of a cloned finally region
    BBF_CLONED_FINALLY_END   = MAKE_BBFLAG(10), // Last block of a cloned finally region
    BBF_HAS_NULLCHECK        = MAKE_BBFLAG(11), // BB contains a null check
    BBF_HAS_SUPPRESSGC_CALL  = MAKE_BBFLAG(12), // BB contains a call to a method with SuppressGCTransitionAttribute
    BBF_RUN_RARELY           = MAKE_BBFLAG(13), // BB is rarely run (catch clauses, blocks with throws etc)
    BBF_LOOP_HEAD            = MAKE_BBFLAG(14), // BB is the head of a loop (can reach a predecessor)
    BBF_HAS_LABEL            = MAKE_BBFLAG(15), // BB needs a label
    BBF_LOOP_ALIGN           = MAKE_BBFLAG(16), // Block is lexically the first block in a loop we intend to align.
    BBF_HAS_ALIGN            = MAKE_BBFLAG(17), // BB ends with 'align' instruction
    BBF_HAS_JMP              = MAKE_BBFLAG(18), // BB executes a JMP instruction (instead of return)
    BBF_GC_SAFE_POINT        = MAKE_BBFLAG(19), // BB has a GC safe point (e.g. a call)
    BBF_HAS_IDX_LEN          = MAKE_BBFLAG(20), // BB contains simple index or length expressions on an SD array local var.
    BBF_HAS_MD_IDX_LEN       = MAKE_BBFLAG(21), // BB contains simple index, length, or lower bound expressions on an MD array local var.
    BBF_HAS_MDARRAYREF       = MAKE_BBFLAG(22), // Block has a multi-dimensional array reference
    BBF_HAS_NEWOBJ           = MAKE_BBFLAG(23), // BB contains 'new' of an object type.

    BBF_RETLESS_CALL                   = MAKE_BBFLAG(24), // BBJ_CALLFINALLY that will never return (and therefore, won't need a paired
                                                          // BBJ_CALLFINALLYRET); see isBBCallFinallyPair().
    BBF_COLD                           = MAKE_BBFLAG(25), // BB is cold
    BBF_PROF_WEIGHT                    = MAKE_BBFLAG(26), // BB weight is computed from profile data
    BBF_KEEP_BBJ_ALWAYS                = MAKE_BBFLAG(27), // A special BBJ_ALWAYS block, used by EH code generation. Keep the jump kind
                                                          // as BBJ_ALWAYS. Used on x86 for the final step block out of a finally.
    BBF_HAS_CALL                       = MAKE_BBFLAG(28), // BB contains a call
    BBF_DOMINATED_BY_EXCEPTIONAL_ENTRY = MAKE_BBFLAG(29), // Block is dominated by exceptional entry.
    BBF_BACKWARD_JUMP                  = MAKE_BBFLAG(30), // BB is surrounded by a backward jump/switch arc
    BBF_BACKWARD_JUMP_SOURCE           = MAKE_BBFLAG(31), // Block is a source of a backward jump
    BBF_BACKWARD_JUMP_TARGET           = MAKE_BBFLAG(32), // Block is a target of a backward jump
    BBF_PATCHPOINT                     = MAKE_BBFLAG(33), // Block is a patchpoint
    BBF_PARTIAL_COMPILATION_PATCHPOINT = MAKE_BBFLAG(34), // Block is a partial compilation patchpoint
    BBF_HAS_HISTOGRAM_PROFILE          = MAKE_BBFLAG(35), // BB contains a call needing a histogram profile
    BBF_TAILCALL_SUCCESSOR             = MAKE_BBFLAG(36), // BB has pred that has potential tail call
    BBF_RECURSIVE_TAILCALL             = MAKE_BBFLAG(37), // Block has recursive tailcall that may turn into a loop
    BBF_NO_CSE_IN                      = MAKE_BBFLAG(38), // Block should kill off any incoming CSE
    BBF_CAN_ADD_PRED                   = MAKE_BBFLAG(39), // Ok to add pred edge to this block, even when "safe" edge creation disabled
    BBF_NONE_QUIRK                     = MAKE_BBFLAG(40), // Block was created as a BBJ_ALWAYS to the next block,
                                                          // and should be treated as if it falls through.
                                                          // This is just to reduce diffs from removing BBJ_NONE.
                                                          // (TODO: Remove this quirk after refactoring Compiler::fgFindInsertPoint)
    BBF_HAS_VALUE_PROFILE              = MAKE_BBFLAG(41), // Block has a node that needs a value probing

    // The following are sets of flags.

    // Flags to update when two blocks are compacted

    BBF_COMPACT_UPD = BBF_GC_SAFE_POINT | BBF_NEEDS_GCPOLL | BBF_HAS_JMP | BBF_HAS_IDX_LEN | BBF_HAS_MD_IDX_LEN | BBF_BACKWARD_JUMP | \
                      BBF_HAS_NEWOBJ | BBF_HAS_NULLCHECK | BBF_HAS_MDARRAYREF,

    // Flags a block should not have had before it is split.

    BBF_SPLIT_NONEXIST = BBF_LOOP_HEAD | BBF_RETLESS_CALL | BBF_COLD,

    // Flags lost by the top block when a block is split.
    // Note, this is a conservative guess.
    // For example, the top block might or might not have BBF_GC_SAFE_POINT,
    // but we assume it does not have BBF_GC_SAFE_POINT any more.

    BBF_SPLIT_LOST = BBF_GC_SAFE_POINT | BBF_NEEDS_GCPOLL | BBF_HAS_JMP | BBF_KEEP_BBJ_ALWAYS | BBF_CLONED_FINALLY_END | BBF_RECURSIVE_TAILCALL,

    // Flags gained by the bottom block when a block is split.
    // Note, this is a conservative guess.
    // For example, the bottom block might or might not have BBF_HAS_NULLCHECK, but we assume it has BBF_HAS_NULLCHECK.
    // TODO: Should BBF_RUN_RARELY be added to BBF_SPLIT_GAINED ?

    BBF_SPLIT_GAINED = BBF_DONT_REMOVE | BBF_HAS_JMP | BBF_BACKWARD_JUMP | BBF_HAS_IDX_LEN | BBF_HAS_MD_IDX_LEN | BBF_PROF_WEIGHT | \
                       BBF_HAS_NEWOBJ | BBF_KEEP_BBJ_ALWAYS | BBF_CLONED_FINALLY_END | BBF_HAS_NULLCHECK | BBF_HAS_HISTOGRAM_PROFILE | BBF_HAS_VALUE_PROFILE | BBF_HAS_MDARRAYREF | BBF_NEEDS_GCPOLL | BBF_NONE_QUIRK,

    // Flags that must be propagated to a new block if code is copied from a block to a new block. These are flags that
    // limit processing of a block if the code in question doesn't exist. This is conservative; we might not
    // have actually copied one of these type of tree nodes, but if we only copy a portion of the block's statements,
    // we don't know (unless we actually pay close attention during the copy).

    BBF_COPY_PROPAGATE = BBF_HAS_NEWOBJ | BBF_HAS_NULLCHECK | BBF_HAS_IDX_LEN | BBF_HAS_MD_IDX_LEN | BBF_HAS_MDARRAYREF,
};

FORCEINLINE
constexpr BasicBlockFlags operator ~(BasicBlockFlags a)
{
    return (BasicBlockFlags)(~(unsigned __int64)a);
}

FORCEINLINE
constexpr BasicBlockFlags operator |(BasicBlockFlags a, BasicBlockFlags b)
{
    return (BasicBlockFlags)((unsigned __int64)a | (unsigned __int64)b);
}

FORCEINLINE
constexpr BasicBlockFlags operator &(BasicBlockFlags a, BasicBlockFlags b)
{
    return (BasicBlockFlags)((unsigned __int64)a & (unsigned __int64)b);
}

FORCEINLINE 
BasicBlockFlags& operator |=(BasicBlockFlags& a, BasicBlockFlags b)
{
    return a = (BasicBlockFlags)((unsigned __int64)a | (unsigned __int64)b);
}

FORCEINLINE 
BasicBlockFlags& operator &=(BasicBlockFlags& a, BasicBlockFlags b)
{
    return a = (BasicBlockFlags)((unsigned __int64)a & (unsigned __int64)b);
}

enum class BasicBlockVisit
{
    Continue,
    Abort,
};

// clang-format on

//-------------------------------------------------------------------------
// FlowEdge -- control flow edge
//
// In compiler terminology the control flow between two BasicBlocks
// is typically referred to as an "edge".  Most well known are the
// backward branches for loops, which are often called "back-edges".
//
// "struct FlowEdge" is the type that represents our control flow edges.
// This type is a linked list of zero or more "edges".
// (The list of zero edges is represented by NULL.)
// Every BasicBlock has a field called bbPreds of this type.  This field
// represents the list of "edges" that flow into this BasicBlock.
// The FlowEdge type only stores the BasicBlock* of the source for the
// control flow edge.  The destination block for the control flow edge
// is implied to be the block which contained the bbPreds field.
//
// For a switch branch target there may be multiple "edges" that have
// the same source block (and destination block).  We need to count the
// number of these edges so that during optimization we will know when
// we have zero of them.  Rather than have extra FlowEdge entries we
// track this via the DupCount property.
//
// When we have Profile weight for the BasicBlocks we can usually compute
// the number of times each edge was executed by examining the adjacent
// BasicBlock weights.  As we are doing for BasicBlocks, we call the number
// of times that a control flow edge was executed the "edge weight".
// In order to compute the edge weights we need to use a bounded range
// for every edge weight. These two fields, 'flEdgeWeightMin' and 'flEdgeWeightMax'
// are used to hold a bounded range.  Most often these will converge such
// that both values are the same and that value is the exact edge weight.
// Sometimes we are left with a rage of possible values between [Min..Max]
// which represents an inexact edge weight.
//
// The bbPreds list is initially created by Compiler::fgLinkBasicBlocks()
// and is incrementally kept up to date.
//
// The edge weight are computed by Compiler::fgComputeEdgeWeights()
// the edge weights are used to straighten conditional branches
// by Compiler::fgReorderBlocks()
//
struct FlowEdge
{
private:
    // The next predecessor edge in the list, nullptr for end of list.
    FlowEdge* m_nextPredEdge;

    // The source of the control flow
    BasicBlock* m_sourceBlock;

    // The destination of the control flow
    BasicBlock* m_destBlock;

    // Edge weights
    weight_t m_edgeWeightMin;
    weight_t m_edgeWeightMax;

    // Likelihood that m_sourceBlock transfers control along this edge.
    // Values in range [0..1]
    weight_t m_likelihood;

    // The count of duplicate "edges" (used for switch stmts or degenerate branches)
    unsigned m_dupCount;

    // True if likelihood has been set
    bool m_likelihoodSet;

public:
    FlowEdge(BasicBlock* sourceBlock, BasicBlock* destBlock, FlowEdge* rest)
        : m_nextPredEdge(rest)
        , m_sourceBlock(sourceBlock)
        , m_destBlock(destBlock)
        , m_edgeWeightMin(0)
        , m_edgeWeightMax(0)
        , m_likelihood(0)
        , m_dupCount(0)
        , m_likelihoodSet(false)
    {
    }

    FlowEdge* getNextPredEdge() const
    {
        return m_nextPredEdge;
    }

    FlowEdge** getNextPredEdgeRef()
    {
        return &m_nextPredEdge;
    }

    void setNextPredEdge(FlowEdge* newEdge)
    {
        m_nextPredEdge = newEdge;
    }

    BasicBlock* getSourceBlock() const
    {
        assert(m_sourceBlock != nullptr);
        return m_sourceBlock;
    }

    void setSourceBlock(BasicBlock* newBlock)
    {
        assert(newBlock != nullptr);
        m_sourceBlock = newBlock;
    }

    BasicBlock* getDestinationBlock() const
    {
        assert(m_destBlock != nullptr);
        return m_destBlock;
    }

    void setDestinationBlock(BasicBlock* newBlock)
    {
        assert(newBlock != nullptr);
        m_destBlock = newBlock;
    }

    weight_t edgeWeightMin() const
    {
        return m_edgeWeightMin;
    }

    weight_t edgeWeightMax() const
    {
        return m_edgeWeightMax;
    }

    // These two methods are used to set new values for edge weights.
    // They return false if the newWeight is not between the current [min..max]
    // when slop is non-zero we allow for the case where our weights might be off by 'slop'
    //
    bool setEdgeWeightMinChecked(weight_t newWeight, BasicBlock* bDst, weight_t slop, bool* wbUsedSlop);
    bool setEdgeWeightMaxChecked(weight_t newWeight, BasicBlock* bDst, weight_t slop, bool* wbUsedSlop);
    void setEdgeWeights(weight_t newMinWeight, weight_t newMaxWeight, BasicBlock* bDst);

    weight_t getLikelihood() const
    {
        return m_likelihood;
    }

    void setLikelihood(weight_t likelihood)
    {
        assert(likelihood >= 0.0);
        assert(likelihood <= 1.0);
        m_likelihoodSet = true;
        m_likelihood    = likelihood;
    }

    void clearLikelihood()
    {
        m_likelihood    = 0.0;
        m_likelihoodSet = false;
    }

    bool hasLikelihood() const
    {
        return m_likelihoodSet;
    }

    weight_t getLikelyWeight() const;

    unsigned getDupCount() const
    {
        return m_dupCount;
    }

    void incrementDupCount()
    {
        m_dupCount++;
    }

    void decrementDupCount()
    {
        assert(m_dupCount >= 1);
        m_dupCount--;
    }
};

//------------------------------------------------------------------------
// BasicBlock: describes a basic block in the flowgraph.
//
// Note that this type derives from LIR::Range in order to make the LIR
// utilities that are polymorphic over basic block and scratch ranges
// faster and simpler.
//
struct BasicBlock : private LIR::Range
{
    friend class LIR;

private:
    BasicBlock* bbNext; // next BB in ascending PC offset order
    BasicBlock* bbPrev;

    BBKinds bbKind; // jump (if any) at the end of this block

    /* The following union describes the jump target(s) of this block */
    union {
        unsigned   bbTargetOffs; // PC offset (temporary only)
        FlowEdge*  bbTargetEdge; // successor edge for block kinds with only one successor (BBJ_ALWAYS, etc)
        FlowEdge*  bbTrueEdge;   // BBJ_COND successor edge when its condition is true (alias for bbTargetEdge)
        BBswtDesc* bbSwtTargets; // switch descriptor
        BBehfDesc* bbEhfTargets; // BBJ_EHFINALLYRET descriptor
    };

    // Successor edge of a BBJ_COND block if bbTrueEdge is not taken
    FlowEdge* bbFalseEdge;

public:
    static BasicBlock* New(Compiler* compiler);
    static BasicBlock* New(Compiler* compiler, BBKinds kind);
    static BasicBlock* New(Compiler* compiler, BBehfDesc* ehfTargets);
    static BasicBlock* New(Compiler* compiler, BBswtDesc* swtTargets);
    static BasicBlock* New(Compiler* compiler, BBKinds kind, unsigned targetOffs);

    BBKinds GetKind() const
    {
        return bbKind;
    }

    void SetKind(BBKinds kind)
    {
        // If this block's jump kind requires a target, ensure it is already set
        assert(!HasTarget() || HasInitializedTarget());
        bbKind = kind;
        // If new jump kind requires a target, ensure a target is already set
        assert(!HasTarget() || HasInitializedTarget());
    }

    BasicBlock* Prev() const
    {
        return bbPrev;
    }

    void SetPrev(BasicBlock* prev)
    {
        assert(prev != nullptr);
        bbPrev       = prev;
        prev->bbNext = this;
    }

    void SetPrevToNull()
    {
        bbPrev = nullptr;
    }

    BasicBlock* Next() const
    {
        return bbNext;
    }

    void SetNext(BasicBlock* next)
    {
        assert(next != nullptr);
        bbNext       = next;
        next->bbPrev = this;
    }

    void SetNextToNull()
    {
        bbNext = nullptr;
    }

    bool IsFirst() const
    {
        return (bbPrev == nullptr);
    }

    bool IsLast() const
    {
        return (bbNext == nullptr);
    }

    bool PrevIs(const BasicBlock* block) const
    {
        return (bbPrev == block);
    }

    bool NextIs(const BasicBlock* block) const
    {
        return (bbNext == block);
    }

    bool IsLastHotBlock(Compiler* compiler) const;

    bool IsFirstColdBlock(Compiler* compiler) const;

    bool CanRemoveJumpToNext(Compiler* compiler) const;

    bool CanRemoveJumpToTarget(BasicBlock* target, Compiler* compiler) const;

    unsigned GetTargetOffs() const
    {
        return bbTargetOffs;
    }

    bool HasTarget() const
    {
        // These block types should always have bbTargetEdge set
        return KindIs(BBJ_ALWAYS, BBJ_CALLFINALLY, BBJ_CALLFINALLYRET, BBJ_EHCATCHRET, BBJ_EHFILTERRET, BBJ_LEAVE);
    }

    BasicBlock* GetTarget() const
    {
        return GetTargetEdge()->getDestinationBlock();
    }

    FlowEdge* GetTargetEdge() const
    {
        // Only block kinds that use `bbTargetEdge` can access it, and it must be non-null.
        assert(HasInitializedTarget());
        assert(bbTargetEdge->getSourceBlock() == this);
        assert(bbTargetEdge->getDestinationBlock() != nullptr);
        return bbTargetEdge;
    }

    void SetTargetEdge(FlowEdge* targetEdge)
    {
        // SetKindAndTarget() nulls target for non-jump kinds,
        // so don't use SetTargetEdge() to null bbTargetEdge without updating bbKind.
        bbTargetEdge = targetEdge;
        assert(HasInitializedTarget());
        assert(bbTargetEdge->getSourceBlock() == this);
        assert(bbTargetEdge->getDestinationBlock() != nullptr);
    }

    BasicBlock* GetTrueTarget() const
    {
        return GetTrueEdge()->getDestinationBlock();
    }

    FlowEdge* GetTrueEdge() const
    {
        assert(KindIs(BBJ_COND));
        assert(bbTrueEdge != nullptr);
        assert(bbTrueEdge->getSourceBlock() == this);
        assert(bbTrueEdge->getDestinationBlock() != nullptr);
        return bbTrueEdge;
    }

    void SetTrueEdge(FlowEdge* trueEdge)
    {
        assert(KindIs(BBJ_COND));
        bbTrueEdge = trueEdge;
        assert(bbTrueEdge != nullptr);
        assert(bbTrueEdge->getSourceBlock() == this);
        assert(bbTrueEdge->getDestinationBlock() != nullptr);
    }

    bool TrueTargetIs(const BasicBlock* target) const
    {
        return (GetTrueTarget() == target);
    }

    bool TrueEdgeIs(const FlowEdge* targetEdge) const
    {
        return (GetTrueEdge() == targetEdge);
    }

    BasicBlock* GetFalseTarget() const
    {
        return GetFalseEdge()->getDestinationBlock();
    }

    FlowEdge* GetFalseEdge() const
    {
        assert(KindIs(BBJ_COND));
        assert(bbFalseEdge != nullptr);
        assert(bbFalseEdge->getSourceBlock() == this);
        assert(bbFalseEdge->getDestinationBlock() != nullptr);
        return bbFalseEdge;
    }

    void SetFalseEdge(FlowEdge* falseEdge)
    {
        assert(KindIs(BBJ_COND));
        bbFalseEdge = falseEdge;
        assert(bbFalseEdge != nullptr);
        assert(bbFalseEdge->getSourceBlock() == this);
        assert(bbFalseEdge->getDestinationBlock() != nullptr);
    }

    bool FalseTargetIs(const BasicBlock* target) const
    {
        return (GetFalseTarget() == target);
    }

    bool FalseEdgeIs(const FlowEdge* targetEdge) const
    {
        return (GetFalseEdge() == targetEdge);
    }

    void SetCond(FlowEdge* trueEdge, FlowEdge* falseEdge)
    {
        bbKind = BBJ_COND;
        SetTrueEdge(trueEdge);
        SetFalseEdge(falseEdge);
    }

    // In most cases, a block's true and false targets are known by the time SetCond is called.
    // To simplify the few cases where the false target isn't available until later,
    // overload SetCond to initialize only the true target.
    // This simplifies, for example, lowering switch blocks into jump sequences.
    void SetCond(FlowEdge* trueEdge)
    {
        bbKind = BBJ_COND;
        SetTrueEdge(trueEdge);
    }

    // Set both the block kind and target edge. This can clear `bbTargetEdge` when setting
    // block kinds that don't use `bbTargetEdge`.
    void SetKindAndTargetEdge(BBKinds kind, FlowEdge* targetEdge = nullptr)
    {
        bbKind       = kind;
        bbTargetEdge = targetEdge;

        // If bbKind indicates this block has a jump, bbTargetEdge cannot be null.
        // You shouldn't use this to set a BBJ_COND, BBJ_SWITCH, or BBJ_EHFINALLYRET.
        assert(HasTarget() ? HasInitializedTarget() : (bbTargetEdge == nullptr));
    }

    bool HasInitializedTarget() const
    {
        assert(HasTarget());
        return (bbTargetEdge != nullptr);
    }

    bool TargetIs(const BasicBlock* target) const
    {
        return (GetTarget() == target);
    }

    bool JumpsToNext() const
    {
        return (GetTarget() == bbNext);
    }

    BBswtDesc* GetSwitchTargets() const
    {
        assert(KindIs(BBJ_SWITCH));
        assert(bbSwtTargets != nullptr);
        return bbSwtTargets;
    }

    void SetSwitch(BBswtDesc* swtTarget)
    {
        assert(swtTarget != nullptr);
        bbKind       = BBJ_SWITCH;
        bbSwtTargets = swtTarget;
    }

    BBehfDesc* GetEhfTargets() const
    {
        assert(KindIs(BBJ_EHFINALLYRET));
        return bbEhfTargets;
    }

    void SetEhfTargets(BBehfDesc* ehfTarget)
    {
        assert(KindIs(BBJ_EHFINALLYRET));
        bbEhfTargets = ehfTarget;
    }

    void SetEhf(BBehfDesc* ehfTarget)
    {
        assert(ehfTarget != nullptr);
        bbKind       = BBJ_EHFINALLYRET;
        bbEhfTargets = ehfTarget;
    }

    // BBJ_CALLFINALLYRET uses the `bbTargetEdge` field. However, also treat it specially:
    // for callers that know they want a continuation, use this function instead of the
    // general `GetTarget()` to allow asserting on the block kind.
    BasicBlock* GetFinallyContinuation() const
    {
        assert(KindIs(BBJ_CALLFINALLYRET));
        return GetTarget();
    }

#ifdef DEBUG

    // Return the block target; it might be null. Only used during dumping.
    BasicBlock* GetTargetRaw() const
    {
        assert(HasTarget());
        return (bbTargetEdge == nullptr) ? nullptr : bbTargetEdge->getDestinationBlock();
    }

    // Return the BBJ_COND true target; it might be null. Only used during dumping.
    BasicBlock* GetTrueTargetRaw() const
    {
        assert(KindIs(BBJ_COND));
        return (bbTrueEdge == nullptr) ? nullptr : bbTrueEdge->getDestinationBlock();
    }

    // Return the BBJ_COND false target; it might be null. Only used during dumping.
    BasicBlock* GetFalseTargetRaw() const
    {
        assert(KindIs(BBJ_COND));
        return (bbFalseEdge == nullptr) ? nullptr : bbFalseEdge->getDestinationBlock();
    }

#endif // DEBUG

private:
    BasicBlockFlags bbFlags;

public:
    // MSVC doesn't inline this method in large callers by default
    FORCEINLINE BasicBlockFlags HasFlag(const BasicBlockFlags flag) const
    {
        // Assert flag is not multiple BasicBlockFlags OR'd together
        // by checking if it is a power of 2
        // (HasFlag expects to check only one flag at a time)
        assert(isPow2(flag));
        return (bbFlags & flag);
    }

    // HasAnyFlag takes a set of flags OR'd together. It requires at least
    // two flags to be set (or else you should use `HasFlag`).
    // It is true if *any* of those flags are set on the block.
    BasicBlockFlags HasAnyFlag(const BasicBlockFlags flags) const
    {
        assert((flags != BBF_EMPTY) && !isPow2(flags));
        return (bbFlags & flags);
    }

    // HasAllFlags takes a set of flags OR'd together. It requires at least
    // two flags to be set (or else you should use `HasFlag`).
    // It is true if *all* of those flags are set on the block.
    bool HasAllFlags(const BasicBlockFlags flags) const
    {
        assert((flags != BBF_EMPTY) && !isPow2(flags));
        return (bbFlags & flags) == flags;
    }

    // Copy all the flags from another block. This is a complete copy; any flags
    // that were previously set on this block are overwritten.
    void CopyFlags(const BasicBlock* block)
    {
        bbFlags = block->bbFlags;
    }

    // Copy the values of a specific set of flags from another block. All flags
    // not in the mask are preserved. Note however, that only set flags are copied;
    // if a flag in the mask is already set in this block, it will not be reset!
    // (Perhaps we should have a `ReplaceFlags` function that first clears the
    // bits in `mask` before doing the copy. Possibly we should assert that
    // `(bbFlags & mask) == 0` under the assumption that we copy flags when
    // creating a new block from scratch.)
    void CopyFlags(const BasicBlock* block, const BasicBlockFlags mask)
    {
        bbFlags |= (block->bbFlags & mask);
    }

    // MSVC doesn't inline this method in large callers by default
    FORCEINLINE void SetFlags(const BasicBlockFlags flags)
    {
        bbFlags |= flags;
    }

    void RemoveFlags(const BasicBlockFlags flags)
    {
        bbFlags &= ~flags;
    }

    BasicBlockFlags GetFlagsRaw() const
    {
        return bbFlags;
    }

    void SetFlagsRaw(const BasicBlockFlags flags)
    {
        bbFlags = flags;
    }

    static_assert_no_msg((BBF_SPLIT_NONEXIST & BBF_SPLIT_LOST) == 0);
    static_assert_no_msg((BBF_SPLIT_NONEXIST & BBF_SPLIT_GAINED) == 0);

    unsigned bbNum; // the block's number

    unsigned bbRefs; // number of blocks that can reach here, either by fall-through or a branch. If this falls to zero,
                     // the block is unreachable.

    bool isRunRarely() const
    {
        return HasFlag(BBF_RUN_RARELY);
    }
    bool isLoopHead() const
    {
        return HasFlag(BBF_LOOP_HEAD);
    }

    bool isLoopAlign() const
    {
        return HasFlag(BBF_LOOP_ALIGN);
    }

    bool hasAlign() const
    {
        return HasFlag(BBF_HAS_ALIGN);
    }

#ifdef DEBUG
    void     dspFlags() const;         // Print the flags
    unsigned dspPreds() const;         // Print the predecessors (bbPreds)
    void dspSuccs(Compiler* compiler); // Print the successors. The 'compiler' argument determines whether EH
                                       // regions are printed: see NumSucc() for details.
    void dspKind() const;              // Print the block jump kind (e.g., BBJ_ALWAYS, BBJ_COND, etc.).

    // Print a simple basic block header for various output, including a list of predecessors and successors.
    void dspBlockHeader(Compiler* compiler, bool showKind = true, bool showFlags = false, bool showPreds = true);

    const char* dspToString(int blockNumPadding = 0) const;
#endif // DEBUG

#define BB_UNITY_WEIGHT 100.0        // how much a normal execute once block weighs
#define BB_UNITY_WEIGHT_UNSIGNED 100 // how much a normal execute once block weighs
#define BB_LOOP_WEIGHT_SCALE 8.0     // synthetic profile scale factor for loops
#define BB_ZERO_WEIGHT 0.0
#define BB_MAX_WEIGHT FLT_MAX // maximum finite weight  -- needs rethinking.

    weight_t bbWeight; // The dynamic execution weight of this block

    // getCalledCount -- get the value used to normalize weights for this method
    static weight_t getCalledCount(Compiler* comp);

    // getBBWeight -- get the normalized weight of this block
    weight_t getBBWeight(Compiler* comp) const;

    // hasProfileWeight -- Returns true if this block's weight came from profile data
    bool hasProfileWeight() const
    {
        return this->HasFlag(BBF_PROF_WEIGHT);
    }

    // setBBProfileWeight -- Set the profile-derived weight for a basic block
    // and update the run rarely flag as appropriate.
    void setBBProfileWeight(weight_t weight)
    {
        this->SetFlags(BBF_PROF_WEIGHT);
        this->bbWeight = weight;

        if (weight == BB_ZERO_WEIGHT)
        {
            this->SetFlags(BBF_RUN_RARELY);
        }
        else
        {
            this->RemoveFlags(BBF_RUN_RARELY);
        }
    }

    // this block will inherit the same weight and relevant bbFlags as bSrc
    //
    void inheritWeight(BasicBlock* bSrc)
    {
        inheritWeightPercentage(bSrc, 100);
    }

    // Similar to inheritWeight(), but we're splitting a block (such as creating blocks for qmark removal).
    // So, specify a percentage (0 to 100) of the weight the block should inherit.
    //
    // Can be invoked as a self-rescale, eg: block->inheritWeightPecentage(block, 50))
    //
    void inheritWeightPercentage(BasicBlock* bSrc, unsigned percentage)
    {
        assert(0 <= percentage && percentage <= 100);

        this->bbWeight = (bSrc->bbWeight * percentage) / 100;

        if (bSrc->hasProfileWeight())
        {
            this->SetFlags(BBF_PROF_WEIGHT);
        }
        else
        {
            this->RemoveFlags(BBF_PROF_WEIGHT);
        }

        if (this->bbWeight == BB_ZERO_WEIGHT)
        {
            this->SetFlags(BBF_RUN_RARELY);
        }
        else
        {
            this->RemoveFlags(BBF_RUN_RARELY);
        }
    }

    // Scale a blocks' weight by some factor.
    //
    void scaleBBWeight(weight_t scale)
    {
        this->bbWeight = this->bbWeight * scale;

        if (this->bbWeight == BB_ZERO_WEIGHT)
        {
            this->SetFlags(BBF_RUN_RARELY);
        }
        else
        {
            this->RemoveFlags(BBF_RUN_RARELY);
        }
    }

    // Set block weight to zero, and set run rarely flag.
    //
    void bbSetRunRarely()
    {
        this->scaleBBWeight(BB_ZERO_WEIGHT);
    }

    // makeBlockHot()
    //     This is used to override any profiling data
    //     and force a block to be in the hot region.
    //     We only call this method for handler entry point
    //     and only when HANDLER_ENTRY_MUST_BE_IN_HOT_SECTION is 1.
    //     Doing this helps fgReorderBlocks() by telling
    //     it to try to move these blocks into the hot region.
    //     Note that we do this strictly as an optimization,
    //     not for correctness. fgDetermineFirstColdBlock()
    //     will find all handler entry points and ensure that
    //     for now we don't place them in the cold section.
    //
    void makeBlockHot()
    {
        if (this->bbWeight == BB_ZERO_WEIGHT)
        {
            this->RemoveFlags(BBF_RUN_RARELY | BBF_PROF_WEIGHT);
            this->bbWeight = 1;
        }
    }

    bool isMaxBBWeight() const
    {
        return (bbWeight >= BB_MAX_WEIGHT);
    }

    // Returns "true" if the block is empty. Empty here means there are no statement
    // trees *except* PHI definitions.
    bool isEmpty() const;

    bool isValid() const;

    // Returns "true" iff "this" is the first block of a BBJ_CALLFINALLY/BBJ_CALLFINALLYRET pair --
    // a block corresponding to an exit from the try of a try/finally.
    bool isBBCallFinallyPair() const;

    // Returns "true" iff "this" is the last block of a BBJ_CALLFINALLY/BBJ_CALLFINALLYRET pair --
    // a block corresponding to an exit from the try of a try/finally.
    bool isBBCallFinallyPairTail() const;

    bool KindIs(BBKinds kind) const
    {
        return bbKind == kind;
    }

    template <typename... T>
    bool KindIs(BBKinds kind, T... rest) const
    {
        return KindIs(kind) || KindIs(rest...);
    }

    bool HasTerminator()
    {
        return KindIs(BBJ_EHFINALLYRET, BBJ_EHFAULTRET, BBJ_EHFILTERRET, BBJ_COND, BBJ_SWITCH, BBJ_RETURN);
    }

    // NumSucc() gives the number of successors, and GetSucc() returns a given numbered successor.
    //
    // There are two versions of these functions: ones that take a Compiler* and ones that don't. You must
    // always use a matching set. Thus, if you call NumSucc() without a Compiler*, you must also call
    // GetSucc() without a Compiler*.
    //
    // The behavior of NumSucc()/GetSucc() is different when passed a Compiler* for blocks that end in:
    // (1) BBJ_SWITCH
    //
    // For BBJ_SWITCH, if Compiler* is not passed, then all switch successors are returned. If Compiler*
    // is passed, then only unique switch successors are returned; the duplicate successors are omitted.
    //
    // Note that for BBJ_COND, which has two successors (fall through (condition false), and condition true
    // branch target), only the unique targets are returned. Thus, if both targets are the same, NumSucc()
    // will only return 1 instead of 2.
    //
    // NumSucc: Returns the number of successors of "this".
    unsigned NumSucc() const;
    unsigned NumSucc(Compiler* comp);

    // GetSucc: Returns the "i"th successor. Requires (0 <= i < NumSucc()).
    BasicBlock* GetSucc(unsigned i) const;
    BasicBlock* GetSucc(unsigned i, Compiler* comp);

    // SwitchTargets: convenience method for enabling range-based `for` iteration over a switch block's targets, e.g.:
    //    for (BasicBlock* const bTarget : block->SwitchTargets()) ...
    //
    BBSwitchTargetList SwitchTargets() const
    {
        assert(bbKind == BBJ_SWITCH);
        return BBSwitchTargetList(bbSwtTargets);
    }

    // EHFinallyRetSuccs: convenience method for enabling range-based `for` iteration over BBJ_EHFINALLYRET block
    // successors, e.g.:
    //    for (BasicBlock* const succ : block->EHFinallyRetSuccs()) ...
    //
    BBEhfSuccList EHFinallyRetSuccs() const
    {
        assert(bbKind == BBJ_EHFINALLYRET);
        return BBEhfSuccList(bbEhfTargets);
    }

    BasicBlock* GetUniquePred(Compiler* comp) const;

    BasicBlock* GetUniqueSucc() const;

    unsigned countOfInEdges() const
    {
        return bbRefs;
    }

    Statement* bbStmtList;

    GenTree* GetFirstLIRNode() const
    {
        return m_firstNode;
    }

    void SetFirstLIRNode(GenTree* tree)
    {
        m_firstNode = tree;
    }

    EntryState* bbEntryState; // verifier tracked state of all entries in stack.

#define NO_BASE_TMP UINT_MAX // base# to use when we have none

    union {
        unsigned bbStkTempsIn;       // base# for input stack temps
        int      bbCountSchemaIndex; // schema index for count instrumentation
    };

    union {
        unsigned bbStkTempsOut;          // base# for output stack temps
        int      bbHistogramSchemaIndex; // schema index for histogram instrumentation
    };

#define MAX_XCPTN_INDEX (USHRT_MAX - 1)

    // It would be nice to make bbTryIndex and bbHndIndex private, but there is still code that uses them directly,
    // especially Compiler::fgNewBBinRegion() and friends.

    // index, into the compHndBBtab table, of innermost 'try' clause containing the BB (used for raising exceptions).
    // Stored as index + 1; 0 means "no try index".
    unsigned short bbTryIndex;

    // index, into the compHndBBtab table, of innermost handler (filter, catch, fault/finally) containing the BB.
    // Stored as index + 1; 0 means "no handler index".
    unsigned short bbHndIndex;

    // Given two EH indices that are either bbTryIndex or bbHndIndex (or related), determine if index1 might be more
    // deeply nested than index2. Both index1 and index2 are in the range [0..compHndBBtabCount], where 0 means
    // "main function" and otherwise the value is an index into compHndBBtab[]. Note that "sibling" EH regions will
    // have a numeric index relationship that doesn't indicate nesting, whereas a more deeply nested region must have
    // a lower index than the region it is nested within. Note that if you compare a single block's bbTryIndex and
    // bbHndIndex, there is guaranteed to be a nesting relationship, since that block can't be simultaneously in two
    // sibling EH regions. In that case, "maybe" is actually "definitely".
    static bool ehIndexMaybeMoreNested(unsigned index1, unsigned index2)
    {
        if (index1 == 0)
        {
            // index1 is in the main method. It can't be more deeply nested than index2.
            return false;
        }
        else if (index2 == 0)
        {
            // index1 represents an EH region, whereas index2 is the main method. Thus, index1 is more deeply nested.
            assert(index1 > 0);
            return true;
        }
        else
        {
            // If index1 has a smaller index, it might be more deeply nested than index2.
            assert(index1 > 0);
            assert(index2 > 0);
            return index1 < index2;
        }
    }

    // catch type: class token of handler, or one of BBCT_*. Only set on first block of catch handler.
    unsigned bbCatchTyp;

    bool hasTryIndex() const
    {
        return bbTryIndex != 0;
    }
    bool hasHndIndex() const
    {
        return bbHndIndex != 0;
    }
    unsigned getTryIndex() const
    {
        assert(bbTryIndex != 0);
        return bbTryIndex - 1;
    }
    unsigned getHndIndex() const
    {
        assert(bbHndIndex != 0);
        return bbHndIndex - 1;
    }
    void setTryIndex(unsigned val)
    {
        bbTryIndex = (unsigned short)(val + 1);
        assert(bbTryIndex != 0);
    }
    void setHndIndex(unsigned val)
    {
        bbHndIndex = (unsigned short)(val + 1);
        assert(bbHndIndex != 0);
    }
    void clearTryIndex()
    {
        bbTryIndex = 0;
    }
    void clearHndIndex()
    {
        bbHndIndex = 0;
    }

    void copyEHRegion(const BasicBlock* from)
    {
        bbTryIndex = from->bbTryIndex;
        bbHndIndex = from->bbHndIndex;
    }

    void copyTryIndex(const BasicBlock* from)
    {
        bbTryIndex = from->bbTryIndex;
    }

    void copyHndIndex(const BasicBlock* from)
    {
        bbHndIndex = from->bbHndIndex;
    }

    static bool sameTryRegion(const BasicBlock* blk1, const BasicBlock* blk2)
    {
        return blk1->bbTryIndex == blk2->bbTryIndex;
    }
    static bool sameHndRegion(const BasicBlock* blk1, const BasicBlock* blk2)
    {
        return blk1->bbHndIndex == blk2->bbHndIndex;
    }
    static bool sameEHRegion(const BasicBlock* blk1, const BasicBlock* blk2)
    {
        return sameTryRegion(blk1, blk2) && sameHndRegion(blk1, blk2);
    }

    bool hasEHBoundaryIn() const;
    bool hasEHBoundaryOut() const;

// Some non-zero value that will not collide with real tokens for bbCatchTyp
#define BBCT_NONE 0x00000000
#define BBCT_FAULT 0xFFFFFFFC
#define BBCT_FINALLY 0xFFFFFFFD
#define BBCT_FILTER 0xFFFFFFFE
#define BBCT_FILTER_HANDLER 0xFFFFFFFF
#define handlerGetsXcptnObj(hndTyp) ((hndTyp) != BBCT_NONE && (hndTyp) != BBCT_FAULT && (hndTyp) != BBCT_FINALLY)

    // TODO-Cleanup: Get rid of bbStkDepth and use bbStackDepthOnEntry() instead
    union {
        unsigned short bbStkDepth; // stack depth on entry
        unsigned short bbFPinVars; // number of inner enregistered FP vars
    };

    // Basic block predecessor lists. Predecessor lists are created by fgLinkBasicBlocks(), stored
    // in 'bbPreds', and then maintained throughout compilation. 'fgPredsComputed' will be 'true' after the
    // predecessor lists are created.
    //
    FlowEdge* bbPreds; // ptr to list of predecessors

    // PredEdges: convenience method for enabling range-based `for` iteration over predecessor edges, e.g.:
    //    for (FlowEdge* const edge : block->PredEdges()) ...
    //
    PredEdgeList PredEdges() const
    {
        return PredEdgeList(bbPreds);
    }

    // PredBlocks: convenience method for enabling range-based `for` iteration over predecessor blocks, e.g.:
    //    for (BasicBlock* const predBlock : block->PredBlocks()) ...
    //
    PredBlockList PredBlocks() const
    {
        return PredBlockList(bbPreds);
    }

    // Pred list maintenance
    //
    bool checkPredListOrder();
    void ensurePredListOrder(Compiler* compiler);
    void reorderPredList(Compiler* compiler);

    union {
        BasicBlock* bbIDom;          // Represent the closest dominator to this block (called the Immediate
                                     // Dominator) used to compute the dominance tree.
        FlowEdge* bbLastPred;        // Used early on by fgLinkBasicBlock/fgAddRefPred
        void*     bbSparseProbeList; // Used early on by fgInstrument
    };

    void* bbSparseCountInfo; // Used early on by fgIncorporateEdgeCounts

    unsigned bbPreorderNum;  // the block's  preorder number in the graph [0...postOrderCount)
    unsigned bbPostorderNum; // the block's postorder number in the graph [0...postOrderCount)

    IL_OFFSET bbCodeOffs;    // IL offset of the beginning of the block
    IL_OFFSET bbCodeOffsEnd; // IL offset past the end of the block. Thus, the [bbCodeOffs..bbCodeOffsEnd)
                             // range is not inclusive of the end offset. The count of IL bytes in the block
                             // is bbCodeOffsEnd - bbCodeOffs, assuming neither are BAD_IL_OFFSET.

#ifdef DEBUG
    void dspBlockILRange() const; // Display the block's IL range as [XXX...YYY), where XXX and YYY might be "???" for
                                  // BAD_IL_OFFSET.
#endif                            // DEBUG

    VARSET_TP bbVarUse; // variables used     by block (before a definition)
    VARSET_TP bbVarDef; // variables assigned by block (before a use)

    VARSET_TP bbLiveIn;  // variables live on entry
    VARSET_TP bbLiveOut; // variables live on exit

    // Use, def, live in/out information for the implicit memory variable.
    MemoryKindSet bbMemoryUse : MemoryKindCount; // must be set for any MemoryKinds this block references
    MemoryKindSet bbMemoryDef : MemoryKindCount; // must be set for any MemoryKinds this block mutates
    MemoryKindSet bbMemoryLiveIn : MemoryKindCount;
    MemoryKindSet bbMemoryLiveOut : MemoryKindCount;
    MemoryKindSet bbMemoryHavoc : MemoryKindCount; // If true, at some point the block does an operation
                                                   // that leaves memory in an unknown state. (E.g.,
                                                   // unanalyzed call, store through unknown pointer...)

    // We want to make phi functions for the special implicit var memory.  But since this is not a real
    // lclVar, and thus has no local #, we can't use a GenTreePhiArg.  Instead, we use this struct.
    struct MemoryPhiArg
    {
        unsigned      m_ssaNum;  // SSA# for incoming value.
        MemoryPhiArg* m_nextArg; // Next arg in the list, else NULL.

        unsigned GetSsaNum()
        {
            return m_ssaNum;
        }

        MemoryPhiArg(unsigned ssaNum, MemoryPhiArg* nextArg = nullptr) : m_ssaNum(ssaNum), m_nextArg(nextArg)
        {
        }

        void* operator new(size_t sz, class Compiler* comp);
    };
    static MemoryPhiArg* EmptyMemoryPhiDef; // Special value (0x1, FWIW) to represent a to-be-filled in Phi arg list
                                            // for Heap.
    MemoryPhiArg* bbMemorySsaPhiFunc[MemoryKindCount]; // If the "in" Heap SSA var is not a phi definition, this value
                                                       // is NULL.
    // Otherwise, it is either the special value EmptyMemoryPhiDefn, to indicate
    // that Heap needs a phi definition on entry, or else it is the linked list
    // of the phi arguments.
    unsigned bbMemorySsaNumIn[MemoryKindCount];  // The SSA # of memory on entry to the block.
    unsigned bbMemorySsaNumOut[MemoryKindCount]; // The SSA # of memory on exit from the block.

    VARSET_TP bbScope; // variables in scope over the block

    void InitVarSets(class Compiler* comp);

    /* The following are the standard bit sets for dataflow analysis.
     *  We perform CSE and range-checks at the same time
     *  and assertion propagation separately,
     *  thus we can union them since the two operations are completely disjunct.
     */

    union {
        EXPSET_TP bbCseGen;             // CSEs computed by block
        ASSERT_TP bbAssertionGen;       // assertions created by block (global prop)
        ASSERT_TP bbAssertionOutIfTrue; // assertions available on exit along true/jump edge (BBJ_COND, local prop)
    };

    union {
        EXPSET_TP bbCseIn;       // CSEs available on entry
        ASSERT_TP bbAssertionIn; // assertions available on entry (global prop)
    };

    union {
        EXPSET_TP bbCseOut;              // CSEs available on exit
        ASSERT_TP bbAssertionOut;        // assertions available on exit (global prop, local prop & !BBJ_COND)
        ASSERT_TP bbAssertionOutIfFalse; // assertions available on exit along false/next edge (BBJ_COND, local prop)
    };

    void* bbEmitCookie;

#ifdef VERIFIER
    stackDesc bbStackIn;  // stack descriptor for  input
    stackDesc bbStackOut; // stack descriptor for output

    verTypeVal* bbTypesIn;  // list of variable types on  input
    verTypeVal* bbTypesOut; // list of variable types on output
#endif                      // VERIFIER

//-------------------------------------------------------------------------

#if MEASURE_BLOCK_SIZE
    static size_t s_Size;
    static size_t s_Count;
#endif // MEASURE_BLOCK_SIZE

    bool bbFallsThrough() const;

    // Our slop fraction is 1/50 of the block weight.
    static weight_t GetSlopFraction(weight_t weightBlk)
    {
        return weightBlk / 50.0;
    }

    // Given an the edge b1 -> b2, calculate the slop fraction by
    // using the higher of the two block weights
    static weight_t GetSlopFraction(BasicBlock* b1, BasicBlock* b2)
    {
        return GetSlopFraction(max(b1->bbWeight, b2->bbWeight));
    }

#ifdef DEBUG
    unsigned        bbTgtStkDepth; // Native stack depth on entry (for throw-blocks)
    static unsigned s_nMaxTrees;   // The max # of tree nodes in any BB

    // This is used in integrity checks.  We semi-randomly pick a traversal stamp, label all blocks
    // in the BB list with that stamp (in this field); then we can tell if (e.g.) predecessors are
    // still in the BB list by whether they have the same stamp (with high probability).
    unsigned bbTraversalStamp;

    // bbID is a unique block identifier number that does not change: it does not get renumbered, like bbNum.
    unsigned bbID;
#endif // DEBUG

    unsigned bbStackDepthOnEntry() const;
    void bbSetStack(StackEntry* stack);
    StackEntry* bbStackOnEntry() const;

    // "bbNum" is one-based (for unknown reasons); it is sometimes useful to have the corresponding
    // zero-based number for use as an array index.
    unsigned bbInd() const
    {
        assert(bbNum > 0);
        return bbNum - 1;
    }

    Statement* firstStmt() const;
    Statement* lastStmt() const;
    bool       hasSingleStmt() const;

    // Statements: convenience method for enabling range-based `for` iteration over the statement list, e.g.:
    //    for (Statement* const stmt : block->Statements())
    //
    StatementList Statements() const
    {
        return StatementList(firstStmt());
    }

    // NonPhiStatements: convenience method for enabling range-based `for` iteration over the statement list,
    // excluding any initial PHI statements, e.g.:
    //    for (Statement* const stmt : block->NonPhiStatements())
    //
    StatementList NonPhiStatements() const
    {
        return StatementList(FirstNonPhiDef());
    }

    GenTree* lastNode() const;

    bool endsWithJmpMethod(Compiler* comp) const;

    bool endsWithTailCall(Compiler* comp,
                          bool      fastTailCallsOnly,
                          bool      tailCallsConvertibleToLoopOnly,
                          GenTree** tailCall) const;

    bool endsWithTailCallOrJmp(Compiler* comp, bool fastTailCallsOnly = false) const;

    bool endsWithTailCallConvertibleToLoop(Compiler* comp, GenTree** tailCall) const;

    // Returns the first statement in the statement list of "this" that is
    // not an SSA definition (a lcl = phi(...) store).
    Statement* FirstNonPhiDef() const;
    Statement* FirstNonPhiDefOrCatchArgStore() const;

    BasicBlock() : bbStmtList(nullptr), bbLiveIn(VarSetOps::UninitVal()), bbLiveOut(VarSetOps::UninitVal())
    {
    }

    // Iteratable collection of successors of a block.
    template <typename TPosition>
    class Successors
    {
        Compiler*   m_comp;
        BasicBlock* m_block;

    public:
        Successors(Compiler* comp, BasicBlock* block) : m_comp(comp), m_block(block)
        {
        }

        class iterator
        {
            Compiler*   m_comp;
            BasicBlock* m_block;
            TPosition   m_pos;

        public:
            iterator(Compiler* comp, BasicBlock* block) : m_comp(comp), m_block(block), m_pos(comp, block)
            {
            }

            iterator() : m_pos()
            {
            }

            void operator++(void)
            {
                m_pos.Advance(m_comp, m_block);
            }

            BasicBlock* operator*()
            {
                return m_pos.Current(m_comp, m_block);
            }

            bool operator==(const iterator& other)
            {
                return m_pos == other.m_pos;
            }

            bool operator!=(const iterator& other)
            {
                return m_pos != other.m_pos;
            }
        };

        iterator begin()
        {
            return iterator(m_comp, m_block);
        }

        iterator end()
        {
            return iterator();
        }
    };

    template <typename TFunc>
    BasicBlockVisit VisitEHEnclosedHandlerSecondPassSuccs(Compiler* comp, TFunc func);

    template <typename TFunc>
    BasicBlockVisit VisitAllSuccs(Compiler* comp, TFunc func);

    template <typename TFunc>
    BasicBlockVisit VisitEHSuccs(Compiler* comp, TFunc func);

    template <typename TFunc>
    BasicBlockVisit VisitRegularSuccs(Compiler* comp, TFunc func);

    bool HasPotentialEHSuccs(Compiler* comp);

    // BBSuccList: adapter class for forward iteration of block successors, using range-based `for`,
    // normally used via BasicBlock::Succs(), e.g.:
    //    for (BasicBlock* const target : block->Succs()) ...
    //
    class BBSuccList
    {
        // For one or two successors, pre-compute and stash the successors inline, in m_succs[], so we don't
        // need to call a function or execute another `switch` to get them. Also, pre-compute the begin and end
        // points of the iteration, for use by BBArrayIterator. `m_begin` and `m_end` will either point at
        // `m_succs` or at the switch table successor array.
        FlowEdge*        m_succs[2];
        FlowEdge* const* m_begin;
        FlowEdge* const* m_end;

    public:
        BBSuccList(const BasicBlock* block);
        BBArrayIterator begin() const;
        BBArrayIterator end() const;
    };

    // BBCompilerSuccList: adapter class for forward iteration of block successors, using range-based `for`,
    // normally used via BasicBlock::Succs(), e.g.:
    //    for (BasicBlock* const target : block->Succs(compiler)) ...
    //
    // This version uses NumSucc(Compiler*)/GetSucc(Compiler*). See the documentation there for the explanation
    // of the implications of this versus the version that does not take `Compiler*`.
    class BBCompilerSuccList
    {
        Compiler*   m_comp;
        BasicBlock* m_block;

        // iterator: forward iterator for an array of BasicBlock*, such as the BBswtDesc->bbsDstTab.
        //
        class iterator
        {
            Compiler*   m_comp;
            BasicBlock* m_block;
            unsigned    m_succNum;

        public:
            iterator(Compiler* comp, BasicBlock* block, unsigned succNum)
                : m_comp(comp), m_block(block), m_succNum(succNum)
            {
            }

            BasicBlock* operator*() const
            {
                assert(m_block != nullptr);
                BasicBlock* bTarget = m_block->GetSucc(m_succNum, m_comp);
                assert(bTarget != nullptr);
                return bTarget;
            }

            iterator& operator++()
            {
                ++m_succNum;
                return *this;
            }

            bool operator!=(const iterator& i) const
            {
                return m_succNum != i.m_succNum;
            }
        };

    public:
        BBCompilerSuccList(Compiler* comp, BasicBlock* block) : m_comp(comp), m_block(block)
        {
        }

        iterator begin() const
        {
            return iterator(m_comp, m_block, 0);
        }

        iterator end() const
        {
            return iterator(m_comp, m_block, m_block->NumSucc(m_comp));
        }
    };

    // Succs: convenience methods for enabling range-based `for` iteration over a block's successors, e.g.:
    //    for (BasicBlock* const succ : block->Succs()) ...
    //
    // There are two options: one that takes a Compiler* and one that doesn't. These correspond to the
    // NumSucc()/GetSucc() functions that do or do not take a Compiler*. See the comment for NumSucc()/GetSucc()
    // for the distinction.
    BBSuccList Succs() const
    {
        return BBSuccList(this);
    }

    BBCompilerSuccList Succs(Compiler* comp)
    {
        return BBCompilerSuccList(comp, this);
    }

    // Clone block state and statements from `from` block to `to` block (which must be new/empty)
    static void CloneBlockState(Compiler* compiler, BasicBlock* to, const BasicBlock* from);

    // Copy the block kind and take memory ownership of the targets.
    void TransferTarget(BasicBlock* from);

    void MakeLIR(GenTree* firstNode, GenTree* lastNode);
    bool IsLIR() const;

    void SetDominatedByExceptionalEntryFlag()
    {
        SetFlags(BBF_DOMINATED_BY_EXCEPTIONAL_ENTRY);
    }

    bool IsDominatedByExceptionalEntryFlag() const
    {
        return HasFlag(BBF_DOMINATED_BY_EXCEPTIONAL_ENTRY);
    }

#ifdef DEBUG
    bool Contains(const GenTree* node) const
    {
        assert(IsLIR());
        for (Iterator iter = begin(); iter != end(); ++iter)
        {
            if (*iter == node)
            {
                return true;
            }
        }
        return false;
    }
#endif // DEBUG
};

template <>
struct JitPtrKeyFuncs<BasicBlock> : public JitKeyFuncsDefEquals<const BasicBlock*>
{
public:
    // Make sure hashing is deterministic and not on "ptr."
    static unsigned GetHashCode(const BasicBlock* ptr);
};

// A set of blocks.
typedef JitHashTable<BasicBlock*, JitPtrKeyFuncs<BasicBlock>, bool> BlkSet;

// A vector of blocks.
typedef jitstd::vector<BasicBlock*> BlkVector;

// A map of block -> set of blocks, can be used as sparse block trees.
typedef JitHashTable<BasicBlock*, JitPtrKeyFuncs<BasicBlock>, BlkSet*> BlkToBlkSetMap;

// A map of block -> vector of blocks, can be used as sparse block trees.
typedef JitHashTable<BasicBlock*, JitPtrKeyFuncs<BasicBlock>, BlkVector> BlkToBlkVectorMap;

// Map from Block to Block.  Used for a variety of purposes.
typedef JitHashTable<BasicBlock*, JitPtrKeyFuncs<BasicBlock>, BasicBlock*> BlockToBlockMap;

// BasicBlockIterator: forward iterator for the BasicBlock linked list.
// It is allowed to make changes to the BasicBlock list as long as the current block remains in the list.
// E.g., the current block `m_bbNext` pointer can be altered (such as when inserting a following block),
// as long as the current block is still in the list.
// The block list is expected to be properly doubly-linked.
//
class BasicBlockIterator
{
    BasicBlock* m_block;

public:
    BasicBlockIterator(BasicBlock* block) : m_block(block)
    {
    }

    BasicBlock* operator*() const
    {
        return m_block;
    }

    BasicBlockIterator& operator++()
    {
        assert(m_block != nullptr);
        // Check that we haven't been spliced out of the list.
        assert(m_block->IsLast() || m_block->Next()->PrevIs(m_block));
        assert(m_block->IsFirst() || m_block->Prev()->NextIs(m_block));

        m_block = m_block->Next();
        return *this;
    }

    bool operator!=(const BasicBlockIterator& i) const
    {
        return m_block != i.m_block;
    }
};

// BasicBlockSimpleList: adapter class for forward iteration of a lexically contiguous range of
// BasicBlock, starting at `begin` and going to the end of the function, using range-based `for`,
// normally used via Compiler::Blocks(), e.g.:
//    for (BasicBlock* const block : Blocks()) ...
//
class BasicBlockSimpleList
{
    BasicBlock* m_begin;

public:
    BasicBlockSimpleList(BasicBlock* begin) : m_begin(begin)
    {
    }

    BasicBlockIterator begin() const
    {
        return BasicBlockIterator(m_begin);
    }

    BasicBlockIterator end() const
    {
        return BasicBlockIterator(nullptr);
    }
};

// BasicBlockRangeList: adapter class for forward iteration of a lexically contiguous range of
// BasicBlock specified with both `begin` and `end` blocks. `begin` and `end` are *inclusive*
// and must be non-null. E.g.,
//    for (BasicBlock* const block : BasicBlockRangeList(startBlock, endBlock)) ...
//
// Note that endBlock->bbNext is captured at the beginning of the iteration. Thus, any blocks
// inserted before that will continue the iteration. In particular, inserting blocks between endBlock
// and endBlock->bbNext will yield unexpected results, as the iteration will continue longer than desired.
//
class BasicBlockRangeList
{
    BasicBlock* m_begin;
    BasicBlock* m_end;

public:
    BasicBlockRangeList(BasicBlock* begin, BasicBlock* end) : m_begin(begin), m_end(end)
    {
        assert(begin != nullptr);
        assert(end != nullptr);
    }

    BasicBlockIterator begin() const
    {
        return BasicBlockIterator(m_begin);
    }

    BasicBlockIterator end() const
    {
        return BasicBlockIterator(m_end->Next()); // walk until we see the block *following* the `m_end` block
    }
};

// BBswtDesc -- descriptor for a switch block
//
//  Things to know:
//  1. If bbsHasDefault is true, the default case is the last one in the array of basic block addresses
//     namely bbsDstTab[bbsCount - 1].
//  2. bbsCount must be at least 1, for the default case. bbsCount cannot be zero. It appears that the ECMA spec
//     allows for a degenerate switch with zero cases. Normally, the optimizer will optimize degenerate
//     switches with just a default case to a BBJ_ALWAYS branch, and a switch with just two cases to a BBJ_COND.
//     However, in debuggable code, we might not do that, so bbsCount might be 1.
//
struct BBswtDesc
{
    FlowEdge** bbsDstTab; // case label table address
    unsigned   bbsCount;  // count of cases (includes 'default' if bbsHasDefault)

    // Case number and likelihood of most likely case
    // (only known with PGO, only valid if bbsHasDominantCase is true)
    unsigned bbsDominantCase;
    weight_t bbsDominantFraction;

    bool bbsHasDefault;      // true if last switch case is a default case
    bool bbsHasDominantCase; // true if switch has a dominant case

    BBswtDesc() : bbsHasDefault(true), bbsHasDominantCase(false)
    {
    }

    BBswtDesc(const BBswtDesc* other);

    BBswtDesc(Compiler* comp, const BBswtDesc* other);

    void removeDefault()
    {
        assert(bbsHasDefault);
        assert(bbsCount > 0);
        bbsHasDefault = false;
        bbsCount--;
    }

    FlowEdge* getDefault()
    {
        assert(bbsHasDefault);
        assert(bbsCount > 0);
        return bbsDstTab[bbsCount - 1];
    }
};

// BBSwitchTargetList out-of-class-declaration implementations (here due to C++ ordering requirements).
//

inline BBSwitchTargetList::BBSwitchTargetList(BBswtDesc* bbsDesc) : m_bbsDesc(bbsDesc)
{
    assert(m_bbsDesc != nullptr);
    assert(m_bbsDesc->bbsDstTab != nullptr);
}

inline BBArrayIterator BBSwitchTargetList::begin() const
{
    return BBArrayIterator(m_bbsDesc->bbsDstTab);
}

inline BBArrayIterator BBSwitchTargetList::end() const
{
    return BBArrayIterator(m_bbsDesc->bbsDstTab + m_bbsDesc->bbsCount);
}

// BBehfDesc -- descriptor for a BBJ_EHFINALLYRET block
//
struct BBehfDesc
{
    FlowEdge** bbeSuccs; // array of `FlowEdge*` pointing to BBJ_EHFINALLYRET block successors
    unsigned   bbeCount; // size of `bbeSuccs` array

    BBehfDesc() : bbeSuccs(nullptr), bbeCount(0)
    {
    }

    BBehfDesc(Compiler* comp, const BBehfDesc* other);
};

// BBEhfSuccList out-of-class-declaration implementations (here due to C++ ordering requirements).
//

inline BBEhfSuccList::BBEhfSuccList(BBehfDesc* bbeDesc) : m_bbeDesc(bbeDesc)
{
    assert(m_bbeDesc != nullptr);
    assert((m_bbeDesc->bbeSuccs != nullptr) || (m_bbeDesc->bbeCount == 0));
}

inline BBArrayIterator BBEhfSuccList::begin() const
{
    return BBArrayIterator(m_bbeDesc->bbeSuccs);
}

inline BBArrayIterator BBEhfSuccList::end() const
{
    return BBArrayIterator(m_bbeDesc->bbeSuccs + m_bbeDesc->bbeCount);
}

// BBSuccList out-of-class-declaration implementations
//
inline BasicBlock::BBSuccList::BBSuccList(const BasicBlock* block)
{
    assert(block != nullptr);

    switch (block->bbKind)
    {
        case BBJ_THROW:
        case BBJ_RETURN:
        case BBJ_EHFAULTRET:
            // We don't need m_succs.
            m_begin = nullptr;
            m_end   = nullptr;
            break;

        case BBJ_CALLFINALLY:
        case BBJ_CALLFINALLYRET:
        case BBJ_ALWAYS:
        case BBJ_EHCATCHRET:
        case BBJ_EHFILTERRET:
        case BBJ_LEAVE:
            m_succs[0] = block->GetTargetEdge();
            m_begin    = &m_succs[0];
            m_end      = &m_succs[1];
            break;

        case BBJ_COND:
            m_succs[0] = block->GetFalseEdge();
            m_begin    = &m_succs[0];

            // If both fall-through and branch successors are identical, then only include
            // them once in the iteration (this is the same behavior as NumSucc()/GetSucc()).
            if (block->TrueEdgeIs(block->GetFalseEdge()))
            {
                m_end = &m_succs[1];
            }
            else
            {
                m_succs[1] = block->GetTrueEdge();
                m_end      = &m_succs[2];
            }
            break;

        case BBJ_EHFINALLYRET:
            // We don't use the m_succs in-line data; use the existing successor table in the block.
            // We must tolerate iterating successors early in the system, before EH_FINALLYRET successors have
            // been computed.
            if (block->GetEhfTargets() == nullptr)
            {
                m_begin = nullptr;
                m_end   = nullptr;
            }
            else
            {
                m_begin = block->GetEhfTargets()->bbeSuccs;
                m_end   = block->GetEhfTargets()->bbeSuccs + block->GetEhfTargets()->bbeCount;
            }
            break;

        case BBJ_SWITCH:
            // We don't use the m_succs in-line data for switches; use the existing jump table in the block.
            assert(block->bbSwtTargets != nullptr);
            assert(block->bbSwtTargets->bbsDstTab != nullptr);
            m_begin = block->bbSwtTargets->bbsDstTab;
            m_end   = block->bbSwtTargets->bbsDstTab + block->bbSwtTargets->bbsCount;
            break;

        default:
            unreached();
    }

    assert(m_end >= m_begin);
}

inline BBArrayIterator BasicBlock::BBSuccList::begin() const
{
    return BBArrayIterator(m_begin);
}

inline BBArrayIterator BasicBlock::BBSuccList::end() const
{
    return BBArrayIterator(m_end);
}

// We have a simpler struct, BasicBlockList, which is simply a singly-linked
// list of blocks.

struct BasicBlockList
{
    BasicBlockList* next;  // The next BasicBlock in the list, nullptr for end of list.
    BasicBlock*     block; // The BasicBlock of interest.

    BasicBlockList() : next(nullptr), block(nullptr)
    {
    }

    BasicBlockList(BasicBlock* blk, BasicBlockList* rest) : next(rest), block(blk)
    {
    }
};

// FlowEdge implementations (that are required to be defined after the declaration of BasicBlock)

<<<<<<< HEAD
    BasicBlock* getDestinationBlock() const
    {
        assert(m_destBlock != nullptr);
        return m_destBlock;
    }

    void setDestinationBlock(BasicBlock* newBlock)
    {
        assert(newBlock != nullptr);
        m_destBlock = newBlock;
    }

    weight_t edgeWeightMin() const
    {
        return m_edgeWeightMin;
    }

    weight_t edgeWeightMax() const
    {
        return m_edgeWeightMax;
    }

    // These two methods are used to set new values for edge weights.
    // They return false if the newWeight is not between the current [min..max]
    // when slop is non-zero we allow for the case where our weights might be off by 'slop'
    //
    bool setEdgeWeightMinChecked(weight_t newWeight, BasicBlock* bDst, weight_t slop, bool* wbUsedSlop);
    bool setEdgeWeightMaxChecked(weight_t newWeight, BasicBlock* bDst, weight_t slop, bool* wbUsedSlop);
    void setEdgeWeights(weight_t newMinWeight, weight_t newMaxWeight, BasicBlock* bDst);

    weight_t getLikelihood() const
    {
        return m_likelihood;
    }

    void setLikelihood(weight_t likelihood);

    void clearLikelihood()
    {
        m_likelihood    = 0.0;
        m_likelihoodSet = false;
    }

    bool hasLikelihood() const
    {
        return m_likelihoodSet;
    }

    weight_t getLikelyWeight() const
    {
        assert(m_likelihoodSet);
        return m_likelihood * m_sourceBlock->bbWeight;
    }

    unsigned getDupCount() const
    {
        return m_dupCount;
    }

    void incrementDupCount()
    {
        m_dupCount++;
    }

    void decrementDupCount()
    {
        assert(m_dupCount >= 1);
        m_dupCount--;
    }
};
=======
inline weight_t FlowEdge::getLikelyWeight() const
{
    assert(m_likelihoodSet);
    return m_likelihood * m_sourceBlock->bbWeight;
}
>>>>>>> 8303e25d

// BasicBlock iterator implementations (that are required to be defined after the declaration of FlowEdge)

inline BasicBlock* BBArrayIterator::operator*() const
{
    assert(m_edgeEntry != nullptr);
    FlowEdge* edgeTarget = *m_edgeEntry;
    assert(edgeTarget != nullptr);
    assert(edgeTarget->getDestinationBlock() != nullptr);
    return edgeTarget->getDestinationBlock();
}

// Pred list iterator implementations (that are required to be defined after the declaration of BasicBlock and FlowEdge)

inline PredEdgeList::iterator::iterator(FlowEdge* pred) : m_pred(pred)
{
#ifdef DEBUG
    m_next = (m_pred == nullptr) ? nullptr : m_pred->getNextPredEdge();
#endif
}

inline PredEdgeList::iterator& PredEdgeList::iterator::operator++()
{
    FlowEdge* next = m_pred->getNextPredEdge();

#ifdef DEBUG
    // Check that the next block is the one we expect to see.
    assert(next == m_next);
    m_next = (next == nullptr) ? nullptr : next->getNextPredEdge();
#endif // DEBUG

    m_pred = next;
    return *this;
}

inline PredBlockList::iterator::iterator(FlowEdge* pred) : m_pred(pred)
{
#ifdef DEBUG
    m_next = (m_pred == nullptr) ? nullptr : m_pred->getNextPredEdge();
#endif
}

inline BasicBlock* PredBlockList::iterator::operator*() const
{
    return m_pred->getSourceBlock();
}

inline PredBlockList::iterator& PredBlockList::iterator::operator++()
{
    FlowEdge* next = m_pred->getNextPredEdge();

#ifdef DEBUG
    // Check that the next block is the one we expect to see.
    assert(next == m_next);
    m_next = (next == nullptr) ? nullptr : next->getNextPredEdge();
#endif // DEBUG

    m_pred = next;
    return *this;
}

/*****************************************************************************
 *
 *  The following call-backs supplied by the client; it's used by the code
 *  emitter to convert a basic block to its corresponding emitter cookie.
 */

void* emitCodeGetCookie(const BasicBlock* block);

// An enumerator of a block's all successors. In some cases (e.g. SsaBuilder::TopologicalSort)
// using iterators is not exactly efficient, at least because they contain an unnecessary
// member - a pointer to the Compiler object.
class AllSuccessorEnumerator
{
    BasicBlock* m_block;
    union {
        // We store up to 4 successors inline in the enumerator. For ASP.NET
        // and libraries.pmi this is enough in 99.7% of cases.
        BasicBlock*  m_successors[4];
        BasicBlock** m_pSuccessors;
    };

    unsigned m_numSuccs;
    unsigned m_curSucc = UINT_MAX;

public:
    // Constructs an enumerator of all `block`'s successors.
    AllSuccessorEnumerator(Compiler* comp, BasicBlock* block);

    // Gets the block whose successors are enumerated.
    BasicBlock* Block()
    {
        return m_block;
    }

    // Returns the next available successor or `nullptr` if there are no more successors.
    BasicBlock* NextSuccessor()
    {
        m_curSucc++;
        if (m_curSucc >= m_numSuccs)
        {
            return nullptr;
        }

        if (m_numSuccs <= ArrLen(m_successors))
        {
            return m_successors[m_curSucc];
        }

        return m_pSuccessors[m_curSucc];
    }
};

// Simple dominator tree node that keeps track of a node's first child and next sibling.
// The parent is provided by BasicBlock::bbIDom.
struct DomTreeNode
{
    BasicBlock* firstChild;
    BasicBlock* nextSibling;
};

/*****************************************************************************/
#endif // _BLOCK_H_
/*****************************************************************************/<|MERGE_RESOLUTION|>--- conflicted
+++ resolved
@@ -635,13 +635,7 @@
         return m_likelihood;
     }
 
-    void setLikelihood(weight_t likelihood)
-    {
-        assert(likelihood >= 0.0);
-        assert(likelihood <= 1.0);
-        m_likelihoodSet = true;
-        m_likelihood    = likelihood;
-    }
+    void setLikelihood(weight_t likelihood);
 
     void clearLikelihood()
     {
@@ -2214,84 +2208,11 @@
 
 // FlowEdge implementations (that are required to be defined after the declaration of BasicBlock)
 
-<<<<<<< HEAD
-    BasicBlock* getDestinationBlock() const
-    {
-        assert(m_destBlock != nullptr);
-        return m_destBlock;
-    }
-
-    void setDestinationBlock(BasicBlock* newBlock)
-    {
-        assert(newBlock != nullptr);
-        m_destBlock = newBlock;
-    }
-
-    weight_t edgeWeightMin() const
-    {
-        return m_edgeWeightMin;
-    }
-
-    weight_t edgeWeightMax() const
-    {
-        return m_edgeWeightMax;
-    }
-
-    // These two methods are used to set new values for edge weights.
-    // They return false if the newWeight is not between the current [min..max]
-    // when slop is non-zero we allow for the case where our weights might be off by 'slop'
-    //
-    bool setEdgeWeightMinChecked(weight_t newWeight, BasicBlock* bDst, weight_t slop, bool* wbUsedSlop);
-    bool setEdgeWeightMaxChecked(weight_t newWeight, BasicBlock* bDst, weight_t slop, bool* wbUsedSlop);
-    void setEdgeWeights(weight_t newMinWeight, weight_t newMaxWeight, BasicBlock* bDst);
-
-    weight_t getLikelihood() const
-    {
-        return m_likelihood;
-    }
-
-    void setLikelihood(weight_t likelihood);
-
-    void clearLikelihood()
-    {
-        m_likelihood    = 0.0;
-        m_likelihoodSet = false;
-    }
-
-    bool hasLikelihood() const
-    {
-        return m_likelihoodSet;
-    }
-
-    weight_t getLikelyWeight() const
-    {
-        assert(m_likelihoodSet);
-        return m_likelihood * m_sourceBlock->bbWeight;
-    }
-
-    unsigned getDupCount() const
-    {
-        return m_dupCount;
-    }
-
-    void incrementDupCount()
-    {
-        m_dupCount++;
-    }
-
-    void decrementDupCount()
-    {
-        assert(m_dupCount >= 1);
-        m_dupCount--;
-    }
-};
-=======
 inline weight_t FlowEdge::getLikelyWeight() const
 {
     assert(m_likelihoodSet);
     return m_likelihood * m_sourceBlock->bbWeight;
 }
->>>>>>> 8303e25d
 
 // BasicBlock iterator implementations (that are required to be defined after the declaration of FlowEdge)
 
