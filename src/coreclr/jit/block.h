// Licensed to the .NET Foundation under one or more agreements.
// The .NET Foundation licenses this file to you under the MIT license.

/*XXXXXXXXXXXXXXXXXXXXXXXXXXXXXXXXXXXXXXXXXXXXXXXXXXXXXXXXXXXXXXXXXXXXXXXXXXXXX
XXXXXXXXXXXXXXXXXXXXXXXXXXXXXXXXXXXXXXXXXXXXXXXXXXXXXXXXXXXXXXXXXXXXXXXXXXXXXXX
XX                                                                           XX
XX                          BasicBlock                                       XX
XX                                                                           XX
XX                                                                           XX
XXXXXXXXXXXXXXXXXXXXXXXXXXXXXXXXXXXXXXXXXXXXXXXXXXXXXXXXXXXXXXXXXXXXXXXXXXXXXXX
XXXXXXXXXXXXXXXXXXXXXXXXXXXXXXXXXXXXXXXXXXXXXXXXXXXXXXXXXXXXXXXXXXXXXXXXXXXXXXX
*/

/*****************************************************************************/
#ifndef _BLOCK_H_
#define _BLOCK_H_
/*****************************************************************************/

#include "vartype.h" // For "var_types.h"
#include "_typeinfo.h"
/*****************************************************************************/

// Defines VARSET_TP
#include "varset.h"

#include "blockset.h"
#include "jitstd.h"
#include "bitvec.h"
#include "jithashtable.h"

/*****************************************************************************/
typedef BitVec          EXPSET_TP;
typedef BitVec_ValArg_T EXPSET_VALARG_TP;
typedef BitVec_ValRet_T EXPSET_VALRET_TP;

#define EXPSET_SZ 64

typedef BitVec          ASSERT_TP;
typedef BitVec_ValArg_T ASSERT_VALARG_TP;
typedef BitVec_ValRet_T ASSERT_VALRET_TP;

// We use the following format when printing the BasicBlock number: bbNum
// This define is used with string concatenation to put this in printf format strings  (Note that %u means unsigned int)
#define FMT_BB "BB%02u"

// Use this format for loop table indices.
#define FMT_LP "L%02u"

// And this format for profile weights
#define FMT_WT "%.7g"

/*****************************************************************************
 *
 *  Each basic block ends with a jump which is described as a value
 *  of the following enumeration.
 */

// clang-format off

enum BBKinds : BYTE
{
    BBJ_EHFINALLYRET,// block ends with 'endfinally' (for finally)
    BBJ_EHFAULTRET,  // block ends with 'endfinally' (IL alias for 'endfault') (for fault)
    BBJ_EHFILTERRET, // block ends with 'endfilter'
    BBJ_EHCATCHRET,  // block ends with a leave out of a catch (only #if defined(FEATURE_EH_FUNCLETS))
    BBJ_THROW,       // block ends with 'throw'
    BBJ_RETURN,      // block ends with 'ret'
    BBJ_ALWAYS,      // block always jumps to the target
    BBJ_LEAVE,       // block always jumps to the target, maybe out of guarded region. Only used until importing.
    BBJ_CALLFINALLY, // block always calls the target finally
    BBJ_CALLFINALLYRET, // block targets the return from finally, aka "finally continuation". Always paired with BBJ_CALLFINALLY.
    BBJ_COND,        // block conditionally jumps to the target
    BBJ_SWITCH,      // block ends with a switch statement

    BBJ_COUNT
};

#ifdef DEBUG
const char* const bbKindNames[] = {
    "BBJ_EHFINALLYRET",
    "BBJ_EHFAULTRET",
    "BBJ_EHFILTERRET",
    "BBJ_EHCATCHRET",
    "BBJ_THROW",
    "BBJ_RETURN",
    "BBJ_ALWAYS",
    "BBJ_LEAVE",
    "BBJ_CALLFINALLY",
    "BBJ_CALLFINALLYRET",
    "BBJ_COND",
    "BBJ_SWITCH",
    "BBJ_COUNT"
};
#endif // DEBUG

// clang-format on

struct GenTree;
struct Statement;
struct BasicBlock;
class Compiler;
class typeInfo;
struct BasicBlockList;
struct FlowEdge;
struct EHblkDsc;
struct BBswtDesc;
struct BBehfDesc;

struct StackEntry
{
    GenTree* val;
    typeInfo seTypeInfo;
};

struct EntryState
{
    unsigned    esStackDepth; // size of esStack
    StackEntry* esStack;      // ptr to  stack
};

// Enumeration of the kinds of memory whose state changes the compiler tracks
enum MemoryKind
{
    ByrefExposed = 0, // Includes anything byrefs can read/write (everything in GcHeap, address-taken locals,
                      //                                          unmanaged heap, callers' locals, etc.)
    GcHeap,           // Includes actual GC heap, and also static fields
    MemoryKindCount,  // Number of MemoryKinds
};
#ifdef DEBUG
const char* const memoryKindNames[] = {"ByrefExposed", "GcHeap"};
#endif // DEBUG

// Bitmask describing a set of memory kinds (usable in bitfields)
typedef unsigned int MemoryKindSet;

// Bitmask for a MemoryKindSet containing just the specified MemoryKind
inline MemoryKindSet memoryKindSet(MemoryKind memoryKind)
{
    return (1U << memoryKind);
}

// Bitmask for a MemoryKindSet containing the specified MemoryKinds
template <typename... MemoryKinds>
inline MemoryKindSet memoryKindSet(MemoryKind memoryKind, MemoryKinds... memoryKinds)
{
    return memoryKindSet(memoryKind) | memoryKindSet(memoryKinds...);
}

// Bitmask containing all the MemoryKinds
const MemoryKindSet fullMemoryKindSet = (1 << MemoryKindCount) - 1;

// Bitmask containing no MemoryKinds
const MemoryKindSet emptyMemoryKindSet = 0;

// Standard iterator class for iterating through MemoryKinds
class MemoryKindIterator
{
    int value;

public:
    explicit inline MemoryKindIterator(int val) : value(val)
    {
    }
    inline MemoryKindIterator& operator++()
    {
        ++value;
        return *this;
    }
    inline MemoryKindIterator operator++(int)
    {
        return MemoryKindIterator(value++);
    }
    inline MemoryKind operator*()
    {
        return static_cast<MemoryKind>(value);
    }
    friend bool operator==(const MemoryKindIterator& left, const MemoryKindIterator& right)
    {
        return left.value == right.value;
    }
    friend bool operator!=(const MemoryKindIterator& left, const MemoryKindIterator& right)
    {
        return left.value != right.value;
    }
};

// Empty struct that allows enumerating memory kinds via `for(MemoryKind kind : allMemoryKinds())`
struct allMemoryKinds
{
    inline allMemoryKinds()
    {
    }
    inline MemoryKindIterator begin()
    {
        return MemoryKindIterator(0);
    }
    inline MemoryKindIterator end()
    {
        return MemoryKindIterator(MemoryKindCount);
    }
};

// PredEdgeList: adapter class for forward iteration of the predecessor edge linked list using range-based `for`,
// normally used via BasicBlock::PredEdges(), e.g.:
//    for (FlowEdge* const edge : block->PredEdges()) ...
//
class PredEdgeList
{
    FlowEdge* m_begin;

    // Forward iterator for the predecessor edges linked list.
    // The caller can't make changes to the preds list when using this.
    //
    class iterator
    {
        FlowEdge* m_pred;

#ifdef DEBUG
        // Try to guard against the user of the iterator from making changes to the IR that would invalidate
        // the iterator: cache the edge we think should be next, then check it when we actually do the `++`
        // operation. This is a bit conservative, but attempts to protect against callers assuming too much about
        // this iterator implementation.
        FlowEdge* m_next;
#endif

    public:
        iterator(FlowEdge* pred);

        FlowEdge* operator*() const
        {
            return m_pred;
        }

        iterator& operator++();

        bool operator!=(const iterator& i) const
        {
            return m_pred != i.m_pred;
        }
    };

public:
    PredEdgeList(FlowEdge* pred) : m_begin(pred)
    {
    }

    iterator begin() const
    {
        return iterator(m_begin);
    }

    iterator end() const
    {
        return iterator(nullptr);
    }
};

// PredBlockList: adapter class for forward iteration of the predecessor edge linked list yielding
// predecessor blocks, using range-based `for`, normally used via BasicBlock::PredBlocks(), e.g.:
//    for (BasicBlock* const predBlock : block->PredBlocks()) ...
//
class PredBlockList
{
    FlowEdge* m_begin;

    // Forward iterator for the predecessor edges linked list, yielding the predecessor block, not the edge.
    // The caller can't make changes to the preds list when using this.
    //
    class iterator
    {
        FlowEdge* m_pred;

#ifdef DEBUG
        // Try to guard against the user of the iterator from making changes to the IR that would invalidate
        // the iterator: cache the edge we think should be next, then check it when we actually do the `++`
        // operation. This is a bit conservative, but attempts to protect against callers assuming too much about
        // this iterator implementation.
        FlowEdge* m_next;
#endif

    public:
        iterator(FlowEdge* pred);

        BasicBlock* operator*() const;

        iterator& operator++();

        bool operator!=(const iterator& i) const
        {
            return m_pred != i.m_pred;
        }
    };

public:
    PredBlockList(FlowEdge* pred) : m_begin(pred)
    {
    }

    iterator begin() const
    {
        return iterator(m_begin);
    }

    iterator end() const
    {
        return iterator(nullptr);
    }
};

// BBArrayIterator: forward iterator for an array of BasicBlock*, such as the BBswtDesc->bbsDstTab.
// It is an error (with assert) to yield a nullptr BasicBlock* in this array.
// `m_bbEntry` can be nullptr, but it only makes sense if both the begin and end of an iteration range are nullptr
// (meaning, no actual iteration will happen).
//
class BBArrayIterator
{
    BasicBlock* const* m_bbEntry;

public:
    BBArrayIterator(BasicBlock* const* bbEntry) : m_bbEntry(bbEntry)
    {
    }

    BasicBlock* operator*() const
    {
        assert(m_bbEntry != nullptr);
        BasicBlock* bTarget = *m_bbEntry;
        assert(bTarget != nullptr);
        return bTarget;
    }

    BBArrayIterator& operator++()
    {
        assert(m_bbEntry != nullptr);
        ++m_bbEntry;
        return *this;
    }

    bool operator!=(const BBArrayIterator& i) const
    {
        return m_bbEntry != i.m_bbEntry;
    }
};

// BBSwitchTargetList: adapter class for forward iteration of switch targets, using range-based `for`,
// normally used via BasicBlock::SwitchTargets(), e.g.:
//    for (BasicBlock* const target : block->SwitchTargets()) ...
//
class BBSwitchTargetList
{
    BBswtDesc* m_bbsDesc;

public:
    BBSwitchTargetList(BBswtDesc* bbsDesc);
    BBArrayIterator begin() const;
    BBArrayIterator end() const;
};

// BBEhfSuccList: adapter class for forward iteration of BBJ_EHFINALLYRET blocks, using range-based `for`,
// normally used via BasicBlock::EHFinallyRetSuccs(), e.g.:
//    for (BasicBlock* const succ : block->EHFinallyRetSuccs()) ...
//
class BBEhfSuccList
{
    BBehfDesc* m_bbeDesc;

public:
    BBEhfSuccList(BBehfDesc* bbeDesc);
    BBArrayIterator begin() const;
    BBArrayIterator end() const;
};

//------------------------------------------------------------------------
// BasicBlockFlags: a bitmask of flags for BasicBlock
//
// clang-format off
enum BasicBlockFlags : unsigned __int64
{
#define MAKE_BBFLAG(bit) (1ULL << (bit))
    BBF_EMPTY                = 0,

    BBF_IS_LIR               = MAKE_BBFLAG( 0), // Set if the basic block contains LIR (as opposed to HIR)
    BBF_MARKED               = MAKE_BBFLAG( 1), // BB marked  during optimizations
    BBF_REMOVED              = MAKE_BBFLAG( 2), // BB has been removed from bb-list
    BBF_DONT_REMOVE          = MAKE_BBFLAG( 3), // BB should not be removed during flow graph optimizations
    BBF_IMPORTED             = MAKE_BBFLAG( 4), // BB byte-code has been imported
    BBF_INTERNAL             = MAKE_BBFLAG( 5), // BB has been added by the compiler
    BBF_FAILED_VERIFICATION  = MAKE_BBFLAG( 6), // BB has verification exception
    BBF_NEEDS_GCPOLL         = MAKE_BBFLAG( 7), // BB may need a GC poll because it uses the slow tail call helper
    BBF_FUNCLET_BEG          = MAKE_BBFLAG( 8), // BB is the beginning of a funclet
    BBF_CLONED_FINALLY_BEGIN = MAKE_BBFLAG( 9), // First block of a cloned finally region
    BBF_CLONED_FINALLY_END   = MAKE_BBFLAG(10), // Last block of a cloned finally region
    BBF_HAS_NULLCHECK        = MAKE_BBFLAG(11), // BB contains a null check
    BBF_HAS_SUPPRESSGC_CALL  = MAKE_BBFLAG(12), // BB contains a call to a method with SuppressGCTransitionAttribute
    BBF_RUN_RARELY           = MAKE_BBFLAG(13), // BB is rarely run (catch clauses, blocks with throws etc)
    BBF_LOOP_HEAD            = MAKE_BBFLAG(14), // BB is the head of a loop
    BBF_HAS_LABEL            = MAKE_BBFLAG(15), // BB needs a label
    BBF_LOOP_ALIGN           = MAKE_BBFLAG(16), // Block is lexically the first block in a loop we intend to align.
    BBF_HAS_ALIGN            = MAKE_BBFLAG(17), // BB ends with 'align' instruction
    BBF_HAS_JMP              = MAKE_BBFLAG(18), // BB executes a JMP instruction (instead of return)
    BBF_GC_SAFE_POINT        = MAKE_BBFLAG(19), // BB has a GC safe point (a call).  More abstractly, BB does not require a
                                                // (further) poll -- this may be because this BB has a call, or, in some
                                                // cases, because the BB occurs in a loop, and we've determined that all
                                                // paths in the loop body leading to BB include a call.
    BBF_HAS_IDX_LEN          = MAKE_BBFLAG(20), // BB contains simple index or length expressions on an SD array local var.
    BBF_HAS_MD_IDX_LEN       = MAKE_BBFLAG(21), // BB contains simple index, length, or lower bound expressions on an MD array local var.
    BBF_HAS_MDARRAYREF       = MAKE_BBFLAG(22), // Block has a multi-dimensional array reference
    BBF_HAS_NEWOBJ           = MAKE_BBFLAG(23), // BB contains 'new' of an object type.

    BBF_RETLESS_CALL                   = MAKE_BBFLAG(24), // BBJ_CALLFINALLY that will never return (and therefore, won't need a paired
                                                          // BBJ_CALLFINALLYRET); see isBBCallFinallyPair().
    BBF_LOOP_PREHEADER                 = MAKE_BBFLAG(25), // BB is a loop preheader block
    BBF_COLD                           = MAKE_BBFLAG(26), // BB is cold
    BBF_PROF_WEIGHT                    = MAKE_BBFLAG(27), // BB weight is computed from profile data
    BBF_KEEP_BBJ_ALWAYS                = MAKE_BBFLAG(28), // A special BBJ_ALWAYS block, used by EH code generation. Keep the jump kind
                                                          // as BBJ_ALWAYS. Used on x86 for the final step block out of a finally.
    BBF_HAS_CALL                       = MAKE_BBFLAG(29), // BB contains a call
    BBF_DOMINATED_BY_EXCEPTIONAL_ENTRY = MAKE_BBFLAG(30), // Block is dominated by exceptional entry.
    BBF_BACKWARD_JUMP                  = MAKE_BBFLAG(31), // BB is surrounded by a backward jump/switch arc
    BBF_BACKWARD_JUMP_SOURCE           = MAKE_BBFLAG(32), // Block is a source of a backward jump
    BBF_BACKWARD_JUMP_TARGET           = MAKE_BBFLAG(33), // Block is a target of a backward jump
    BBF_PATCHPOINT                     = MAKE_BBFLAG(34), // Block is a patchpoint
    BBF_PARTIAL_COMPILATION_PATCHPOINT = MAKE_BBFLAG(35), // Block is a partial compilation patchpoint
    BBF_HAS_HISTOGRAM_PROFILE          = MAKE_BBFLAG(36), // BB contains a call needing a histogram profile
    BBF_TAILCALL_SUCCESSOR             = MAKE_BBFLAG(37), // BB has pred that has potential tail call
    BBF_RECURSIVE_TAILCALL             = MAKE_BBFLAG(38), // Block has recursive tailcall that may turn into a loop
    BBF_NO_CSE_IN                      = MAKE_BBFLAG(39), // Block should kill off any incoming CSE
    BBF_CAN_ADD_PRED                   = MAKE_BBFLAG(40), // Ok to add pred edge to this block, even when "safe" edge creation disabled
    BBF_NONE_QUIRK                     = MAKE_BBFLAG(41), // Block was created as a BBJ_ALWAYS to the next block,
                                                          // and should be treated as if it falls through.
                                                          // This is just to reduce diffs from removing BBJ_NONE.
                                                          // (TODO: Remove this quirk after refactoring Compiler::fgFindInsertPoint)
    BBF_OLD_LOOP_HEADER_QUIRK          = MAKE_BBFLAG(42), // Block was the header ('entry') of a loop recognized by old loop finding

    // The following are sets of flags.

    // Flags that relate blocks to loop structure.

    BBF_LOOP_FLAGS = BBF_LOOP_PREHEADER | BBF_LOOP_HEAD | BBF_LOOP_ALIGN,

    // Flags to update when two blocks are compacted

    BBF_COMPACT_UPD = BBF_GC_SAFE_POINT | BBF_NEEDS_GCPOLL | BBF_HAS_JMP | BBF_HAS_IDX_LEN | BBF_HAS_MD_IDX_LEN | BBF_BACKWARD_JUMP | \
                      BBF_HAS_NEWOBJ | BBF_HAS_NULLCHECK | BBF_HAS_MDARRAYREF | BBF_LOOP_PREHEADER | BBF_OLD_LOOP_HEADER_QUIRK,

    // Flags a block should not have had before it is split.

    BBF_SPLIT_NONEXIST = BBF_LOOP_HEAD | BBF_RETLESS_CALL | BBF_LOOP_PREHEADER | BBF_COLD,

    // Flags lost by the top block when a block is split.
    // Note, this is a conservative guess.
    // For example, the top block might or might not have BBF_GC_SAFE_POINT,
    // but we assume it does not have BBF_GC_SAFE_POINT any more.

    BBF_SPLIT_LOST = BBF_GC_SAFE_POINT | BBF_NEEDS_GCPOLL | BBF_HAS_JMP | BBF_KEEP_BBJ_ALWAYS | BBF_CLONED_FINALLY_END | BBF_RECURSIVE_TAILCALL,

    // Flags gained by the bottom block when a block is split.
    // Note, this is a conservative guess.
    // For example, the bottom block might or might not have BBF_HAS_NULLCHECK, but we assume it has BBF_HAS_NULLCHECK.
    // TODO: Should BBF_RUN_RARELY be added to BBF_SPLIT_GAINED ?

    BBF_SPLIT_GAINED = BBF_DONT_REMOVE | BBF_HAS_JMP | BBF_BACKWARD_JUMP | BBF_HAS_IDX_LEN | BBF_HAS_MD_IDX_LEN | BBF_PROF_WEIGHT | \
                       BBF_HAS_NEWOBJ | BBF_KEEP_BBJ_ALWAYS | BBF_CLONED_FINALLY_END | BBF_HAS_NULLCHECK | BBF_HAS_HISTOGRAM_PROFILE | BBF_HAS_MDARRAYREF | BBF_NEEDS_GCPOLL | BBF_NONE_QUIRK,

    // Flags that must be propagated to a new block if code is copied from a block to a new block. These are flags that
    // limit processing of a block if the code in question doesn't exist. This is conservative; we might not
    // have actually copied one of these type of tree nodes, but if we only copy a portion of the block's statements,
    // we don't know (unless we actually pay close attention during the copy).

    BBF_COPY_PROPAGATE = BBF_HAS_NEWOBJ | BBF_HAS_NULLCHECK | BBF_HAS_IDX_LEN | BBF_HAS_MD_IDX_LEN | BBF_HAS_MDARRAYREF,
};

FORCEINLINE
constexpr BasicBlockFlags operator ~(BasicBlockFlags a)
{
    return (BasicBlockFlags)(~(unsigned __int64)a);
}

FORCEINLINE
constexpr BasicBlockFlags operator |(BasicBlockFlags a, BasicBlockFlags b)
{
    return (BasicBlockFlags)((unsigned __int64)a | (unsigned __int64)b);
}

FORCEINLINE
constexpr BasicBlockFlags operator &(BasicBlockFlags a, BasicBlockFlags b)
{
    return (BasicBlockFlags)((unsigned __int64)a & (unsigned __int64)b);
}

FORCEINLINE 
BasicBlockFlags& operator |=(BasicBlockFlags& a, BasicBlockFlags b)
{
    return a = (BasicBlockFlags)((unsigned __int64)a | (unsigned __int64)b);
}

FORCEINLINE 
BasicBlockFlags& operator &=(BasicBlockFlags& a, BasicBlockFlags b)
{
    return a = (BasicBlockFlags)((unsigned __int64)a & (unsigned __int64)b);
}

enum class BasicBlockVisit
{
    Continue,
    Abort,
};

// clang-format on

//------------------------------------------------------------------------
// BasicBlock: describes a basic block in the flowgraph.
//
// Note that this type derives from LIR::Range in order to make the LIR
// utilities that are polymorphic over basic block and scratch ranges
// faster and simpler.
//
struct BasicBlock : private LIR::Range
{
    friend class LIR;

private:
    BasicBlock* bbNext; // next BB in ascending PC offset order
    BasicBlock* bbPrev;

    BBKinds bbKind; // jump (if any) at the end of this block

    /* The following union describes the jump target(s) of this block */
    union {
        unsigned    bbTargetOffs; // PC offset (temporary only)
        BasicBlock* bbTarget;     // basic block
        BasicBlock* bbTrueTarget; // BBJ_COND jump target when its condition is true (alias for bbTarget)
        BBswtDesc*  bbSwtTargets; // switch descriptor
        BBehfDesc*  bbEhfTargets; // BBJ_EHFINALLYRET descriptor
    };

    // Points to the successor of a BBJ_COND block if bbTrueTarget is not taken
    BasicBlock* bbFalseTarget;

public:
    static BasicBlock* New(Compiler* compiler);
    static BasicBlock* New(Compiler* compiler, BBKinds kind, BasicBlock* target = nullptr);
    static BasicBlock* New(Compiler* compiler, BBehfDesc* ehfTargets);
    static BasicBlock* New(Compiler* compiler, BBswtDesc* swtTargets);
    static BasicBlock* New(Compiler* compiler, BBKinds kind, unsigned targetOffs);

    BBKinds GetKind() const
    {
        return bbKind;
    }

    void SetKind(BBKinds kind)
    {
        // If this block's jump kind requires a target, ensure it is already set
        assert(!HasTarget() || HasInitializedTarget());
        bbKind = kind;
        // If new jump kind requires a target, ensure a target is already set
        assert(!HasTarget() || HasInitializedTarget());
    }

    BasicBlock* Prev() const
    {
        return bbPrev;
    }

    void SetPrev(BasicBlock* prev)
    {
        assert(prev != nullptr);
        bbPrev       = prev;
        prev->bbNext = this;
    }

    void SetPrevToNull()
    {
        bbPrev = nullptr;
    }

    BasicBlock* Next() const
    {
        return bbNext;
    }

    void SetNext(BasicBlock* next)
    {
<<<<<<< HEAD
        assert(next != nullptr);
        bbNext       = next;
        next->bbPrev = this;

        // BBJ_COND convenience: This ensures bbFalseTarget is always consistent with bbNext.
        // For now, if a BBJ_COND's bbTrueTarget is not taken, we expect to fall through,
        // so bbFalseTarget must be the next block.
        // TODO-NoFallThrough: Remove this once we allow bbFalseTarget to diverge from bbNext
        bbFalseTarget = next;
=======
        bbNext = next;
        if (next)
        {
            next->bbPrev = this;
        }
>>>>>>> 25efee0d
    }

    void SetNextToNull()
    {
        bbNext = nullptr;
    }

    bool IsFirst() const
    {
        return (bbPrev == nullptr);
    }

    bool IsLast() const
    {
        return (bbNext == nullptr);
    }

    bool PrevIs(const BasicBlock* block) const
    {
        return (bbPrev == block);
    }

    bool NextIs(const BasicBlock* block) const
    {
        return (bbNext == block);
    }

    bool IsLastHotBlock(Compiler* compiler) const;

    bool IsFirstColdBlock(Compiler* compiler) const;

    bool CanRemoveJumpToNext(Compiler* compiler);

    unsigned GetTargetOffs() const
    {
        return bbTargetOffs;
    }

    void SetKindAndTarget(BBKinds kind, unsigned targetOffs)
    {
        bbKind       = kind;
        bbTargetOffs = targetOffs;
        assert(KindIs(BBJ_ALWAYS, BBJ_COND, BBJ_LEAVE));
    }

    bool HasTarget() const
    {
        // These block types should always have bbTarget set
        return KindIs(BBJ_ALWAYS, BBJ_CALLFINALLY, BBJ_CALLFINALLYRET, BBJ_EHCATCHRET, BBJ_EHFILTERRET, BBJ_LEAVE);
    }

    BasicBlock* GetTarget() const
    {
        // Only block kinds that use `bbTarget` can access it, and it must be non-null.
        assert(HasInitializedTarget());
        return bbTarget;
    }

    void SetTarget(BasicBlock* target)
    {
        // SetKindAndTarget() nulls target for non-jump kinds,
        // so don't use SetTarget() to null bbTarget without updating bbKind.
        bbTarget = target;
        assert(HasInitializedTarget());
    }

    BasicBlock* GetTrueTarget() const
    {
        assert(KindIs(BBJ_COND));
        assert(bbTrueTarget != nullptr);
        return bbTrueTarget;
    }

    void SetTrueTarget(BasicBlock* target)
    {
        assert(KindIs(BBJ_COND));
        assert(target != nullptr);
        bbTrueTarget = target;
    }

    bool TrueTargetIs(const BasicBlock* target) const
    {
        assert(KindIs(BBJ_COND));
        assert(bbTrueTarget != nullptr);
        assert(target != nullptr);
        return (bbTrueTarget == target);
    }

    BasicBlock* GetFalseTarget() const
    {
        assert(KindIs(BBJ_COND));

        // So long as bbFalseTarget tracks bbNext in SetNext(), it is possible for bbFalseTarget to be null
        // if this block is unlinked from the block list.
        // So check bbNext before triggering the assert if bbFalseTarget is null.
        // TODO-NoFallThrough: Remove IsLast() check once bbFalseTarget isn't hard-coded to bbNext
        assert((bbFalseTarget != nullptr) || IsLast());
        return bbFalseTarget;
    }

    void SetFalseTarget(BasicBlock* target)
    {
        assert(KindIs(BBJ_COND));
        assert(target != nullptr);
        bbFalseTarget = target;
    }

    bool FalseTargetIs(const BasicBlock* target) const
    {
        assert(KindIs(BBJ_COND));
        assert(bbFalseTarget != nullptr);
        assert(target != nullptr);
        return (bbFalseTarget == target);
    }

    void SetCond(BasicBlock* trueTarget)
    {
        assert(trueTarget != nullptr);
        bbKind        = BBJ_COND;
        bbTrueTarget  = trueTarget;
        bbFalseTarget = bbNext;
    }

    // Set both the block kind and target. This can clear `bbTarget` when setting
    // block kinds that don't use `bbTarget`.
    void SetKindAndTarget(BBKinds kind, BasicBlock* target = nullptr)
    {
        bbKind   = kind;
        bbTarget = target;

        // If bbKind indicates this block has a jump, bbTarget cannot be null.
        // You shouldn't use this to set a BBJ_COND, BBJ_SWITCH, or BBJ_EHFINALLYRET.
        assert(HasTarget() ? HasInitializedTarget() : (bbTarget == nullptr));
    }

    bool HasInitializedTarget() const
    {
        assert(HasTarget());
        return (bbTarget != nullptr);
    }

    bool TargetIs(const BasicBlock* target) const
    {
        return (GetTarget() == target);
    }

    bool JumpsToNext() const
    {
        return (GetTarget() == bbNext);
    }

    BBswtDesc* GetSwitchTargets() const
    {
        assert(KindIs(BBJ_SWITCH));
        assert(bbSwtTargets != nullptr);
        return bbSwtTargets;
    }

    void SetSwitch(BBswtDesc* swtTarget)
    {
        assert(swtTarget != nullptr);
        bbKind       = BBJ_SWITCH;
        bbSwtTargets = swtTarget;
    }

    BBehfDesc* GetEhfTargets() const
    {
        assert(KindIs(BBJ_EHFINALLYRET));
        return bbEhfTargets;
    }

    void SetEhfTargets(BBehfDesc* ehfTarget)
    {
        assert(KindIs(BBJ_EHFINALLYRET));
        bbEhfTargets = ehfTarget;
    }

    void SetEhf(BBehfDesc* ehfTarget)
    {
        assert(ehfTarget != nullptr);
        bbKind       = BBJ_EHFINALLYRET;
        bbEhfTargets = ehfTarget;
    }

    // BBJ_CALLFINALLYRET uses the `bbTarget` field. However, also treat it specially:
    // for callers that know they want a continuation, use this function instead of the
    // general `GetTarget()` to allow asserting on the block kind.
    BasicBlock* GetFinallyContinuation() const
    {
        assert(KindIs(BBJ_CALLFINALLYRET));
        return bbTarget;
    }

    void SetFinallyContinuation(BasicBlock* finallyContinuation)
    {
        assert(KindIs(BBJ_CALLFINALLYRET));
        bbTarget = finallyContinuation;
    }

private:
    BasicBlockFlags bbFlags;

public:
    // MSVC doesn't inline this method in large callers by default
    FORCEINLINE BasicBlockFlags HasFlag(const BasicBlockFlags flag) const
    {
        // Assert flag is not multiple BasicBlockFlags OR'd together
        // by checking if it is a power of 2
        // (HasFlag expects to check only one flag at a time)
        assert(isPow2(flag));
        return (bbFlags & flag);
    }

    // HasAnyFlag takes a set of flags OR'd together. It requires at least
    // two flags to be set (or else you should use `HasFlag`).
    // It is true if *any* of those flags are set on the block.
    BasicBlockFlags HasAnyFlag(const BasicBlockFlags flags) const
    {
        assert((flags != BBF_EMPTY) && !isPow2(flags));
        return (bbFlags & flags);
    }

    // HasAllFlags takes a set of flags OR'd together. It requires at least
    // two flags to be set (or else you should use `HasFlag`).
    // It is true if *all* of those flags are set on the block.
    bool HasAllFlags(const BasicBlockFlags flags) const
    {
        assert((flags != BBF_EMPTY) && !isPow2(flags));
        return (bbFlags & flags) == flags;
    }

    // Copy all the flags from another block. This is a complete copy; any flags
    // that were previously set on this block are overwritten.
    void CopyFlags(const BasicBlock* block)
    {
        bbFlags = block->bbFlags;
    }

    // Copy the values of a specific set of flags from another block. All flags
    // not in the mask are preserved. Note however, that only set flags are copied;
    // if a flag in the mask is already set in this block, it will not be reset!
    // (Perhaps we should have a `ReplaceFlags` function that first clears the
    // bits in `mask` before doing the copy. Possibly we should assert that
    // `(bbFlags & mask) == 0` under the assumption that we copy flags when
    // creating a new block from scratch.)
    void CopyFlags(const BasicBlock* block, const BasicBlockFlags mask)
    {
        bbFlags |= (block->bbFlags & mask);
    }

    // MSVC doesn't inline this method in large callers by default
    FORCEINLINE void SetFlags(const BasicBlockFlags flags)
    {
        bbFlags |= flags;
    }

    void RemoveFlags(const BasicBlockFlags flags)
    {
        bbFlags &= ~flags;
    }

    BasicBlockFlags GetFlagsRaw() const
    {
        return bbFlags;
    }

    void SetFlagsRaw(const BasicBlockFlags flags)
    {
        bbFlags = flags;
    }

    static_assert_no_msg((BBF_SPLIT_NONEXIST & BBF_SPLIT_LOST) == 0);
    static_assert_no_msg((BBF_SPLIT_NONEXIST & BBF_SPLIT_GAINED) == 0);

    unsigned bbNum; // the block's number

    unsigned bbRefs; // number of blocks that can reach here, either by fall-through or a branch. If this falls to zero,
                     // the block is unreachable.

    bool isRunRarely() const
    {
        return HasFlag(BBF_RUN_RARELY);
    }
    bool isLoopHead() const
    {
        return HasFlag(BBF_LOOP_HEAD);
    }

    bool isLoopAlign() const
    {
        return HasFlag(BBF_LOOP_ALIGN);
    }

    bool hasAlign() const
    {
        return HasFlag(BBF_HAS_ALIGN);
    }

#ifdef DEBUG
    void     dspFlags() const;         // Print the flags
    unsigned dspPreds() const;         // Print the predecessors (bbPreds)
    void dspSuccs(Compiler* compiler); // Print the successors. The 'compiler' argument determines whether EH
                                       // regions are printed: see NumSucc() for details.
    void dspKind() const;              // Print the block jump kind (e.g., BBJ_ALWAYS, BBJ_COND, etc.).

    // Print a simple basic block header for various output, including a list of predecessors and successors.
    void dspBlockHeader(Compiler* compiler, bool showKind = true, bool showFlags = false, bool showPreds = true);

    const char* dspToString(int blockNumPadding = 0) const;
#endif // DEBUG

#define BB_UNITY_WEIGHT 100.0        // how much a normal execute once block weighs
#define BB_UNITY_WEIGHT_UNSIGNED 100 // how much a normal execute once block weighs
#define BB_LOOP_WEIGHT_SCALE 8.0     // synthetic profile scale factor for loops
#define BB_ZERO_WEIGHT 0.0
#define BB_MAX_WEIGHT FLT_MAX // maximum finite weight  -- needs rethinking.

    weight_t bbWeight; // The dynamic execution weight of this block

    // getCalledCount -- get the value used to normalize weights for this method
    static weight_t getCalledCount(Compiler* comp);

    // getBBWeight -- get the normalized weight of this block
    weight_t getBBWeight(Compiler* comp);

    // hasProfileWeight -- Returns true if this block's weight came from profile data
    bool hasProfileWeight() const
    {
        return this->HasFlag(BBF_PROF_WEIGHT);
    }

    // setBBProfileWeight -- Set the profile-derived weight for a basic block
    // and update the run rarely flag as appropriate.
    void setBBProfileWeight(weight_t weight)
    {
        this->SetFlags(BBF_PROF_WEIGHT);
        this->bbWeight = weight;

        if (weight == BB_ZERO_WEIGHT)
        {
            this->SetFlags(BBF_RUN_RARELY);
        }
        else
        {
            this->RemoveFlags(BBF_RUN_RARELY);
        }
    }

    // this block will inherit the same weight and relevant bbFlags as bSrc
    //
    void inheritWeight(BasicBlock* bSrc)
    {
        inheritWeightPercentage(bSrc, 100);
    }

    // Similar to inheritWeight(), but we're splitting a block (such as creating blocks for qmark removal).
    // So, specify a percentage (0 to 100) of the weight the block should inherit.
    //
    // Can be invoked as a self-rescale, eg: block->inheritWeightPecentage(block, 50))
    //
    void inheritWeightPercentage(BasicBlock* bSrc, unsigned percentage)
    {
        assert(0 <= percentage && percentage <= 100);

        this->bbWeight = (bSrc->bbWeight * percentage) / 100;

        if (bSrc->hasProfileWeight())
        {
            this->SetFlags(BBF_PROF_WEIGHT);
        }
        else
        {
            this->RemoveFlags(BBF_PROF_WEIGHT);
        }

        if (this->bbWeight == BB_ZERO_WEIGHT)
        {
            this->SetFlags(BBF_RUN_RARELY);
        }
        else
        {
            this->RemoveFlags(BBF_RUN_RARELY);
        }
    }

    // Scale a blocks' weight by some factor.
    //
    void scaleBBWeight(weight_t scale)
    {
        this->bbWeight = this->bbWeight * scale;

        if (this->bbWeight == BB_ZERO_WEIGHT)
        {
            this->SetFlags(BBF_RUN_RARELY);
        }
        else
        {
            this->RemoveFlags(BBF_RUN_RARELY);
        }
    }

    // Set block weight to zero, and set run rarely flag.
    //
    void bbSetRunRarely()
    {
        this->scaleBBWeight(BB_ZERO_WEIGHT);
    }

    // makeBlockHot()
    //     This is used to override any profiling data
    //     and force a block to be in the hot region.
    //     We only call this method for handler entry point
    //     and only when HANDLER_ENTRY_MUST_BE_IN_HOT_SECTION is 1.
    //     Doing this helps fgReorderBlocks() by telling
    //     it to try to move these blocks into the hot region.
    //     Note that we do this strictly as an optimization,
    //     not for correctness. fgDetermineFirstColdBlock()
    //     will find all handler entry points and ensure that
    //     for now we don't place them in the cold section.
    //
    void makeBlockHot()
    {
        if (this->bbWeight == BB_ZERO_WEIGHT)
        {
            this->RemoveFlags(BBF_RUN_RARELY | BBF_PROF_WEIGHT);
            this->bbWeight = 1;
        }
    }

    bool isMaxBBWeight() const
    {
        return (bbWeight >= BB_MAX_WEIGHT);
    }

    // Returns "true" if the block is empty. Empty here means there are no statement
    // trees *except* PHI definitions.
    bool isEmpty() const;

    bool isValid() const;

    // Returns "true" iff "this" is the first block of a BBJ_CALLFINALLY/BBJ_CALLFINALLYRET pair --
    // a block corresponding to an exit from the try of a try/finally.
    bool isBBCallFinallyPair() const;

    // Returns "true" iff "this" is the last block of a BBJ_CALLFINALLY/BBJ_CALLFINALLYRET pair --
    // a block corresponding to an exit from the try of a try/finally.
    bool isBBCallFinallyPairTail() const;

    bool KindIs(BBKinds kind) const
    {
        return bbKind == kind;
    }

    template <typename... T>
    bool KindIs(BBKinds kind, T... rest) const
    {
        return KindIs(kind) || KindIs(rest...);
    }

    bool HasTerminator()
    {
        return KindIs(BBJ_EHFINALLYRET, BBJ_EHFAULTRET, BBJ_EHFILTERRET, BBJ_COND, BBJ_SWITCH, BBJ_RETURN);
    }

    // NumSucc() gives the number of successors, and GetSucc() returns a given numbered successor.
    //
    // There are two versions of these functions: ones that take a Compiler* and ones that don't. You must
    // always use a matching set. Thus, if you call NumSucc() without a Compiler*, you must also call
    // GetSucc() without a Compiler*.
    //
    // The behavior of NumSucc()/GetSucc() is different when passed a Compiler* for blocks that end in:
    // (1) BBJ_SWITCH
    //
    // For BBJ_SWITCH, if Compiler* is not passed, then all switch successors are returned. If Compiler*
    // is passed, then only unique switch successors are returned; the duplicate successors are omitted.
    //
    // Note that for BBJ_COND, which has two successors (fall through (condition false), and condition true
    // branch target), only the unique targets are returned. Thus, if both targets are the same, NumSucc()
    // will only return 1 instead of 2.
    //
    // NumSucc: Returns the number of successors of "this".
    unsigned NumSucc() const;
    unsigned NumSucc(Compiler* comp);

    // GetSucc: Returns the "i"th successor. Requires (0 <= i < NumSucc()).
    BasicBlock* GetSucc(unsigned i) const;
    BasicBlock* GetSucc(unsigned i, Compiler* comp);

    // SwitchTargets: convenience method for enabling range-based `for` iteration over a switch block's targets, e.g.:
    //    for (BasicBlock* const bTarget : block->SwitchTargets()) ...
    //
    BBSwitchTargetList SwitchTargets() const
    {
        assert(bbKind == BBJ_SWITCH);
        return BBSwitchTargetList(bbSwtTargets);
    }

    // EHFinallyRetSuccs: convenience method for enabling range-based `for` iteration over BBJ_EHFINALLYRET block
    // successors, e.g.:
    //    for (BasicBlock* const succ : block->EHFinallyRetSuccs()) ...
    //
    BBEhfSuccList EHFinallyRetSuccs() const
    {
        assert(bbKind == BBJ_EHFINALLYRET);
        return BBEhfSuccList(bbEhfTargets);
    }

    BasicBlock* GetUniquePred(Compiler* comp) const;

    BasicBlock* GetUniqueSucc() const;

    unsigned countOfInEdges() const
    {
        return bbRefs;
    }

    Statement* bbStmtList;

    GenTree* GetFirstLIRNode() const
    {
        return m_firstNode;
    }

    void SetFirstLIRNode(GenTree* tree)
    {
        m_firstNode = tree;
    }

    EntryState* bbEntryState; // verifier tracked state of all entries in stack.

#define NO_BASE_TMP UINT_MAX // base# to use when we have none

    union {
        unsigned bbStkTempsIn;       // base# for input stack temps
        int      bbCountSchemaIndex; // schema index for count instrumentation
    };

    union {
        unsigned bbStkTempsOut;          // base# for output stack temps
        int      bbHistogramSchemaIndex; // schema index for histogram instrumentation
    };

#define MAX_XCPTN_INDEX (USHRT_MAX - 1)

    // It would be nice to make bbTryIndex and bbHndIndex private, but there is still code that uses them directly,
    // especially Compiler::fgNewBBinRegion() and friends.

    // index, into the compHndBBtab table, of innermost 'try' clause containing the BB (used for raising exceptions).
    // Stored as index + 1; 0 means "no try index".
    unsigned short bbTryIndex;

    // index, into the compHndBBtab table, of innermost handler (filter, catch, fault/finally) containing the BB.
    // Stored as index + 1; 0 means "no handler index".
    unsigned short bbHndIndex;

    // Given two EH indices that are either bbTryIndex or bbHndIndex (or related), determine if index1 might be more
    // deeply nested than index2. Both index1 and index2 are in the range [0..compHndBBtabCount], where 0 means
    // "main function" and otherwise the value is an index into compHndBBtab[]. Note that "sibling" EH regions will
    // have a numeric index relationship that doesn't indicate nesting, whereas a more deeply nested region must have
    // a lower index than the region it is nested within. Note that if you compare a single block's bbTryIndex and
    // bbHndIndex, there is guaranteed to be a nesting relationship, since that block can't be simultaneously in two
    // sibling EH regions. In that case, "maybe" is actually "definitely".
    static bool ehIndexMaybeMoreNested(unsigned index1, unsigned index2)
    {
        if (index1 == 0)
        {
            // index1 is in the main method. It can't be more deeply nested than index2.
            return false;
        }
        else if (index2 == 0)
        {
            // index1 represents an EH region, whereas index2 is the main method. Thus, index1 is more deeply nested.
            assert(index1 > 0);
            return true;
        }
        else
        {
            // If index1 has a smaller index, it might be more deeply nested than index2.
            assert(index1 > 0);
            assert(index2 > 0);
            return index1 < index2;
        }
    }

    // catch type: class token of handler, or one of BBCT_*. Only set on first block of catch handler.
    unsigned bbCatchTyp;

    bool hasTryIndex() const
    {
        return bbTryIndex != 0;
    }
    bool hasHndIndex() const
    {
        return bbHndIndex != 0;
    }
    unsigned getTryIndex() const
    {
        assert(bbTryIndex != 0);
        return bbTryIndex - 1;
    }
    unsigned getHndIndex() const
    {
        assert(bbHndIndex != 0);
        return bbHndIndex - 1;
    }
    void setTryIndex(unsigned val)
    {
        bbTryIndex = (unsigned short)(val + 1);
        assert(bbTryIndex != 0);
    }
    void setHndIndex(unsigned val)
    {
        bbHndIndex = (unsigned short)(val + 1);
        assert(bbHndIndex != 0);
    }
    void clearTryIndex()
    {
        bbTryIndex = 0;
    }
    void clearHndIndex()
    {
        bbHndIndex = 0;
    }

    void copyEHRegion(const BasicBlock* from)
    {
        bbTryIndex = from->bbTryIndex;
        bbHndIndex = from->bbHndIndex;
    }

    void copyTryIndex(const BasicBlock* from)
    {
        bbTryIndex = from->bbTryIndex;
    }

    void copyHndIndex(const BasicBlock* from)
    {
        bbHndIndex = from->bbHndIndex;
    }

    static bool sameTryRegion(const BasicBlock* blk1, const BasicBlock* blk2)
    {
        return blk1->bbTryIndex == blk2->bbTryIndex;
    }
    static bool sameHndRegion(const BasicBlock* blk1, const BasicBlock* blk2)
    {
        return blk1->bbHndIndex == blk2->bbHndIndex;
    }
    static bool sameEHRegion(const BasicBlock* blk1, const BasicBlock* blk2)
    {
        return sameTryRegion(blk1, blk2) && sameHndRegion(blk1, blk2);
    }

    bool hasEHBoundaryIn() const;
    bool hasEHBoundaryOut() const;

// Some non-zero value that will not collide with real tokens for bbCatchTyp
#define BBCT_NONE 0x00000000
#define BBCT_FAULT 0xFFFFFFFC
#define BBCT_FINALLY 0xFFFFFFFD
#define BBCT_FILTER 0xFFFFFFFE
#define BBCT_FILTER_HANDLER 0xFFFFFFFF
#define handlerGetsXcptnObj(hndTyp) ((hndTyp) != BBCT_NONE && (hndTyp) != BBCT_FAULT && (hndTyp) != BBCT_FINALLY)

    // The following fields are used for loop detection
    typedef unsigned char loopNumber;
    static const unsigned NOT_IN_LOOP  = UCHAR_MAX;
    static const unsigned MAX_LOOP_NUM = 64;

    loopNumber bbNatLoopNum; // Index, in optLoopTable, of most-nested loop that contains this block,
                             // or else NOT_IN_LOOP if this block is not in a loop.

    // TODO-Cleanup: Get rid of bbStkDepth and use bbStackDepthOnEntry() instead
    union {
        unsigned short bbStkDepth; // stack depth on entry
        unsigned short bbFPinVars; // number of inner enregistered FP vars
    };

    // Basic block predecessor lists. Predecessor lists are created by fgLinkBasicBlocks(), stored
    // in 'bbPreds', and then maintained throughout compilation. 'fgPredsComputed' will be 'true' after the
    // predecessor lists are created.
    //
    FlowEdge* bbPreds; // ptr to list of predecessors

    // PredEdges: convenience method for enabling range-based `for` iteration over predecessor edges, e.g.:
    //    for (FlowEdge* const edge : block->PredEdges()) ...
    //
    PredEdgeList PredEdges() const
    {
        return PredEdgeList(bbPreds);
    }

    // PredBlocks: convenience method for enabling range-based `for` iteration over predecessor blocks, e.g.:
    //    for (BasicBlock* const predBlock : block->PredBlocks()) ...
    //
    PredBlockList PredBlocks() const
    {
        return PredBlockList(bbPreds);
    }

    // Pred list maintenance
    //
    bool checkPredListOrder();
    void ensurePredListOrder(Compiler* compiler);
    void reorderPredList(Compiler* compiler);

    BlockSet bbReach; // Set of all blocks that can reach this one

    union {
        BasicBlock* bbIDom;          // Represent the closest dominator to this block (called the Immediate
                                     // Dominator) used to compute the dominance tree.
        FlowEdge* bbLastPred;        // Used early on by fgLinkBasicBlock/fgAddRefPred
        void*     bbSparseProbeList; // Used early on by fgInstrument
    };

    void* bbSparseCountInfo; // Used early on by fgIncorporateEdgeCounts

    unsigned bbPreorderNum;     // the block's  preorder number in the graph (1...fgMaxBBNum]
    unsigned bbPostorderNum;    // the block's postorder number in the graph (1...fgMaxBBNum]
    unsigned bbNewPostorderNum; // the block's postorder number in the graph [0...postOrderCount)

    IL_OFFSET bbCodeOffs;    // IL offset of the beginning of the block
    IL_OFFSET bbCodeOffsEnd; // IL offset past the end of the block. Thus, the [bbCodeOffs..bbCodeOffsEnd)
                             // range is not inclusive of the end offset. The count of IL bytes in the block
                             // is bbCodeOffsEnd - bbCodeOffs, assuming neither are BAD_IL_OFFSET.

#ifdef DEBUG
    void dspBlockILRange() const; // Display the block's IL range as [XXX...YYY), where XXX and YYY might be "???" for
                                  // BAD_IL_OFFSET.
#endif                            // DEBUG

    VARSET_TP bbVarUse; // variables used     by block (before a definition)
    VARSET_TP bbVarDef; // variables assigned by block (before a use)

    VARSET_TP bbLiveIn;  // variables live on entry
    VARSET_TP bbLiveOut; // variables live on exit

    // Use, def, live in/out information for the implicit memory variable.
    MemoryKindSet bbMemoryUse : MemoryKindCount; // must be set for any MemoryKinds this block references
    MemoryKindSet bbMemoryDef : MemoryKindCount; // must be set for any MemoryKinds this block mutates
    MemoryKindSet bbMemoryLiveIn : MemoryKindCount;
    MemoryKindSet bbMemoryLiveOut : MemoryKindCount;
    MemoryKindSet bbMemoryHavoc : MemoryKindCount; // If true, at some point the block does an operation
                                                   // that leaves memory in an unknown state. (E.g.,
                                                   // unanalyzed call, store through unknown pointer...)

    // We want to make phi functions for the special implicit var memory.  But since this is not a real
    // lclVar, and thus has no local #, we can't use a GenTreePhiArg.  Instead, we use this struct.
    struct MemoryPhiArg
    {
        unsigned      m_ssaNum;  // SSA# for incoming value.
        MemoryPhiArg* m_nextArg; // Next arg in the list, else NULL.

        unsigned GetSsaNum()
        {
            return m_ssaNum;
        }

        MemoryPhiArg(unsigned ssaNum, MemoryPhiArg* nextArg = nullptr) : m_ssaNum(ssaNum), m_nextArg(nextArg)
        {
        }

        void* operator new(size_t sz, class Compiler* comp);
    };
    static MemoryPhiArg* EmptyMemoryPhiDef; // Special value (0x1, FWIW) to represent a to-be-filled in Phi arg list
                                            // for Heap.
    MemoryPhiArg* bbMemorySsaPhiFunc[MemoryKindCount]; // If the "in" Heap SSA var is not a phi definition, this value
                                                       // is NULL.
    // Otherwise, it is either the special value EmptyMemoryPhiDefn, to indicate
    // that Heap needs a phi definition on entry, or else it is the linked list
    // of the phi arguments.
    unsigned bbMemorySsaNumIn[MemoryKindCount];  // The SSA # of memory on entry to the block.
    unsigned bbMemorySsaNumOut[MemoryKindCount]; // The SSA # of memory on exit from the block.

    VARSET_TP bbScope; // variables in scope over the block

    void InitVarSets(class Compiler* comp);

    /* The following are the standard bit sets for dataflow analysis.
     *  We perform CSE and range-checks at the same time
     *  and assertion propagation separately,
     *  thus we can union them since the two operations are completely disjunct.
     */

    union {
        EXPSET_TP bbCseGen;             // CSEs computed by block
        ASSERT_TP bbAssertionGen;       // assertions created by block (global prop)
        ASSERT_TP bbAssertionOutIfTrue; // assertions available on exit along true/jump edge (BBJ_COND, local prop)
    };

    union {
        EXPSET_TP bbCseIn;       // CSEs available on entry
        ASSERT_TP bbAssertionIn; // assertions available on entry (global prop)
    };

    union {
        EXPSET_TP bbCseOut;              // CSEs available on exit
        ASSERT_TP bbAssertionOut;        // assertions available on exit (global prop, local prop & !BBJ_COND)
        ASSERT_TP bbAssertionOutIfFalse; // assertions available on exit along false/next edge (BBJ_COND, local prop)
    };

    void* bbEmitCookie;

#ifdef VERIFIER
    stackDesc bbStackIn;  // stack descriptor for  input
    stackDesc bbStackOut; // stack descriptor for output

    verTypeVal* bbTypesIn;  // list of variable types on  input
    verTypeVal* bbTypesOut; // list of variable types on output
#endif                      // VERIFIER

//-------------------------------------------------------------------------

#if MEASURE_BLOCK_SIZE
    static size_t s_Size;
    static size_t s_Count;
#endif // MEASURE_BLOCK_SIZE

    bool bbFallsThrough() const;

    // Our slop fraction is 1/50 of the block weight.
    static weight_t GetSlopFraction(weight_t weightBlk)
    {
        return weightBlk / 50.0;
    }

    // Given an the edge b1 -> b2, calculate the slop fraction by
    // using the higher of the two block weights
    static weight_t GetSlopFraction(BasicBlock* b1, BasicBlock* b2)
    {
        return GetSlopFraction(max(b1->bbWeight, b2->bbWeight));
    }

#ifdef DEBUG
    unsigned        bbTgtStkDepth; // Native stack depth on entry (for throw-blocks)
    static unsigned s_nMaxTrees;   // The max # of tree nodes in any BB

    // This is used in integrity checks.  We semi-randomly pick a traversal stamp, label all blocks
    // in the BB list with that stamp (in this field); then we can tell if (e.g.) predecessors are
    // still in the BB list by whether they have the same stamp (with high probability).
    unsigned bbTraversalStamp;

    // bbID is a unique block identifier number that does not change: it does not get renumbered, like bbNum.
    unsigned bbID;
#endif // DEBUG

    unsigned bbStackDepthOnEntry() const;
    void bbSetStack(StackEntry* stack);
    StackEntry* bbStackOnEntry() const;

    // "bbNum" is one-based (for unknown reasons); it is sometimes useful to have the corresponding
    // zero-based number for use as an array index.
    unsigned bbInd() const
    {
        assert(bbNum > 0);
        return bbNum - 1;
    }

    Statement* firstStmt() const;
    Statement* lastStmt() const;
    bool       hasSingleStmt() const;

    // Statements: convenience method for enabling range-based `for` iteration over the statement list, e.g.:
    //    for (Statement* const stmt : block->Statements())
    //
    StatementList Statements() const
    {
        return StatementList(firstStmt());
    }

    // NonPhiStatements: convenience method for enabling range-based `for` iteration over the statement list,
    // excluding any initial PHI statements, e.g.:
    //    for (Statement* const stmt : block->NonPhiStatements())
    //
    StatementList NonPhiStatements() const
    {
        return StatementList(FirstNonPhiDef());
    }

    GenTree* lastNode() const;

    bool endsWithJmpMethod(Compiler* comp) const;

    bool endsWithTailCall(Compiler* comp,
                          bool      fastTailCallsOnly,
                          bool      tailCallsConvertibleToLoopOnly,
                          GenTree** tailCall) const;

    bool endsWithTailCallOrJmp(Compiler* comp, bool fastTailCallsOnly = false) const;

    bool endsWithTailCallConvertibleToLoop(Compiler* comp, GenTree** tailCall) const;

    // Returns the first statement in the statement list of "this" that is
    // not an SSA definition (a lcl = phi(...) store).
    Statement* FirstNonPhiDef() const;
    Statement* FirstNonPhiDefOrCatchArgStore() const;

    BasicBlock() : bbStmtList(nullptr), bbLiveIn(VarSetOps::UninitVal()), bbLiveOut(VarSetOps::UninitVal())
    {
    }

    // Iteratable collection of successors of a block.
    template <typename TPosition>
    class Successors
    {
        Compiler*   m_comp;
        BasicBlock* m_block;

    public:
        Successors(Compiler* comp, BasicBlock* block) : m_comp(comp), m_block(block)
        {
        }

        class iterator
        {
            Compiler*   m_comp;
            BasicBlock* m_block;
            TPosition   m_pos;

        public:
            iterator(Compiler* comp, BasicBlock* block) : m_comp(comp), m_block(block), m_pos(comp, block)
            {
            }

            iterator() : m_pos()
            {
            }

            void operator++(void)
            {
                m_pos.Advance(m_comp, m_block);
            }

            BasicBlock* operator*()
            {
                return m_pos.Current(m_comp, m_block);
            }

            bool operator==(const iterator& other)
            {
                return m_pos == other.m_pos;
            }

            bool operator!=(const iterator& other)
            {
                return m_pos != other.m_pos;
            }
        };

        iterator begin()
        {
            return iterator(m_comp, m_block);
        }

        iterator end()
        {
            return iterator();
        }
    };

    template <typename TFunc>
    BasicBlockVisit VisitEHEnclosedHandlerSecondPassSuccs(Compiler* comp, TFunc func);

    template <typename TFunc>
    BasicBlockVisit VisitAllSuccs(Compiler* comp, TFunc func);

    template <typename TFunc>
    BasicBlockVisit VisitEHSuccs(Compiler* comp, TFunc func);

    template <typename TFunc>
    BasicBlockVisit VisitRegularSuccs(Compiler* comp, TFunc func);

    bool HasPotentialEHSuccs(Compiler* comp);

    // BBSuccList: adapter class for forward iteration of block successors, using range-based `for`,
    // normally used via BasicBlock::Succs(), e.g.:
    //    for (BasicBlock* const target : block->Succs()) ...
    //
    class BBSuccList
    {
        // For one or two successors, pre-compute and stash the successors inline, in m_succs[], so we don't
        // need to call a function or execute another `switch` to get them. Also, pre-compute the begin and end
        // points of the iteration, for use by BBArrayIterator. `m_begin` and `m_end` will either point at
        // `m_succs` or at the switch table successor array.
        BasicBlock*        m_succs[2];
        BasicBlock* const* m_begin;
        BasicBlock* const* m_end;

    public:
        BBSuccList(const BasicBlock* block);
        BBArrayIterator begin() const;
        BBArrayIterator end() const;
    };

    // BBCompilerSuccList: adapter class for forward iteration of block successors, using range-based `for`,
    // normally used via BasicBlock::Succs(), e.g.:
    //    for (BasicBlock* const target : block->Succs(compiler)) ...
    //
    // This version uses NumSucc(Compiler*)/GetSucc(Compiler*). See the documentation there for the explanation
    // of the implications of this versus the version that does not take `Compiler*`.
    class BBCompilerSuccList
    {
        Compiler*   m_comp;
        BasicBlock* m_block;

        // iterator: forward iterator for an array of BasicBlock*, such as the BBswtDesc->bbsDstTab.
        //
        class iterator
        {
            Compiler*   m_comp;
            BasicBlock* m_block;
            unsigned    m_succNum;

        public:
            iterator(Compiler* comp, BasicBlock* block, unsigned succNum)
                : m_comp(comp), m_block(block), m_succNum(succNum)
            {
            }

            BasicBlock* operator*() const
            {
                assert(m_block != nullptr);
                BasicBlock* bTarget = m_block->GetSucc(m_succNum, m_comp);
                assert(bTarget != nullptr);
                return bTarget;
            }

            iterator& operator++()
            {
                ++m_succNum;
                return *this;
            }

            bool operator!=(const iterator& i) const
            {
                return m_succNum != i.m_succNum;
            }
        };

    public:
        BBCompilerSuccList(Compiler* comp, BasicBlock* block) : m_comp(comp), m_block(block)
        {
        }

        iterator begin() const
        {
            return iterator(m_comp, m_block, 0);
        }

        iterator end() const
        {
            return iterator(m_comp, m_block, m_block->NumSucc(m_comp));
        }
    };

    // Succs: convenience methods for enabling range-based `for` iteration over a block's successors, e.g.:
    //    for (BasicBlock* const succ : block->Succs()) ...
    //
    // There are two options: one that takes a Compiler* and one that doesn't. These correspond to the
    // NumSucc()/GetSucc() functions that do or do not take a Compiler*. See the comment for NumSucc()/GetSucc()
    // for the distinction.
    BBSuccList Succs() const
    {
        return BBSuccList(this);
    }

    BBCompilerSuccList Succs(Compiler* comp)
    {
        return BBCompilerSuccList(comp, this);
    }

    // Try to clone block state and statements from `from` block to `to` block (which must be new/empty),
    // optionally replacing uses of local `varNum` with IntCns `varVal`.  Return true if all statements
    // in the block are cloned successfully, false (with partially-populated `to` block) if one fails.
    static bool CloneBlockState(
        Compiler* compiler, BasicBlock* to, const BasicBlock* from, unsigned varNum = (unsigned)-1, int varVal = 0);

    // Copy the block kind and targets. The `from` block is untouched.
    void CopyTarget(Compiler* compiler, const BasicBlock* from);

    // Copy the block kind and take memory ownership of the targets.
    void TransferTarget(BasicBlock* from);

    void MakeLIR(GenTree* firstNode, GenTree* lastNode);
    bool IsLIR() const;

    void SetDominatedByExceptionalEntryFlag()
    {
        SetFlags(BBF_DOMINATED_BY_EXCEPTIONAL_ENTRY);
    }

    bool IsDominatedByExceptionalEntryFlag() const
    {
        return HasFlag(BBF_DOMINATED_BY_EXCEPTIONAL_ENTRY);
    }

#ifdef DEBUG
    bool Contains(const GenTree* node) const
    {
        assert(IsLIR());
        for (Iterator iter = begin(); iter != end(); ++iter)
        {
            if (*iter == node)
            {
                return true;
            }
        }
        return false;
    }
#endif // DEBUG
};

template <>
struct JitPtrKeyFuncs<BasicBlock> : public JitKeyFuncsDefEquals<const BasicBlock*>
{
public:
    // Make sure hashing is deterministic and not on "ptr."
    static unsigned GetHashCode(const BasicBlock* ptr);
};

// A set of blocks.
typedef JitHashTable<BasicBlock*, JitPtrKeyFuncs<BasicBlock>, bool> BlkSet;

// A vector of blocks.
typedef jitstd::vector<BasicBlock*> BlkVector;

// A map of block -> set of blocks, can be used as sparse block trees.
typedef JitHashTable<BasicBlock*, JitPtrKeyFuncs<BasicBlock>, BlkSet*> BlkToBlkSetMap;

// A map of block -> vector of blocks, can be used as sparse block trees.
typedef JitHashTable<BasicBlock*, JitPtrKeyFuncs<BasicBlock>, BlkVector> BlkToBlkVectorMap;

// Map from Block to Block.  Used for a variety of purposes.
typedef JitHashTable<BasicBlock*, JitPtrKeyFuncs<BasicBlock>, BasicBlock*> BlockToBlockMap;

// BasicBlockIterator: forward iterator for the BasicBlock linked list.
// It is allowed to make changes to the BasicBlock list as long as the current block remains in the list.
// E.g., the current block `m_bbNext` pointer can be altered (such as when inserting a following block),
// as long as the current block is still in the list.
// The block list is expected to be properly doubly-linked.
//
class BasicBlockIterator
{
    BasicBlock* m_block;

public:
    BasicBlockIterator(BasicBlock* block) : m_block(block)
    {
    }

    BasicBlock* operator*() const
    {
        return m_block;
    }

    BasicBlockIterator& operator++()
    {
        assert(m_block != nullptr);
        // Check that we haven't been spliced out of the list.
        assert(m_block->IsLast() || m_block->Next()->PrevIs(m_block));
        assert(m_block->IsFirst() || m_block->Prev()->NextIs(m_block));

        m_block = m_block->Next();
        return *this;
    }

    bool operator!=(const BasicBlockIterator& i) const
    {
        return m_block != i.m_block;
    }
};

// BasicBlockSimpleList: adapter class for forward iteration of a lexically contiguous range of
// BasicBlock, starting at `begin` and going to the end of the function, using range-based `for`,
// normally used via Compiler::Blocks(), e.g.:
//    for (BasicBlock* const block : Blocks()) ...
//
class BasicBlockSimpleList
{
    BasicBlock* m_begin;

public:
    BasicBlockSimpleList(BasicBlock* begin) : m_begin(begin)
    {
    }

    BasicBlockIterator begin() const
    {
        return BasicBlockIterator(m_begin);
    }

    BasicBlockIterator end() const
    {
        return BasicBlockIterator(nullptr);
    }
};

// BasicBlockRangeList: adapter class for forward iteration of a lexically contiguous range of
// BasicBlock specified with both `begin` and `end` blocks. `begin` and `end` are *inclusive*
// and must be non-null. E.g.,
//    for (BasicBlock* const block : BasicBlockRangeList(startBlock, endBlock)) ...
//
// Note that endBlock->bbNext is captured at the beginning of the iteration. Thus, any blocks
// inserted before that will continue the iteration. In particular, inserting blocks between endBlock
// and endBlock->bbNext will yield unexpected results, as the iteration will continue longer than desired.
//
class BasicBlockRangeList
{
    BasicBlock* m_begin;
    BasicBlock* m_end;

public:
    BasicBlockRangeList(BasicBlock* begin, BasicBlock* end) : m_begin(begin), m_end(end)
    {
        assert(begin != nullptr);
        assert(end != nullptr);
    }

    BasicBlockIterator begin() const
    {
        return BasicBlockIterator(m_begin);
    }

    BasicBlockIterator end() const
    {
        return BasicBlockIterator(m_end->Next()); // walk until we see the block *following* the `m_end` block
    }
};

// BBswtDesc -- descriptor for a switch block
//
//  Things to know:
//  1. If bbsHasDefault is true, the default case is the last one in the array of basic block addresses
//     namely bbsDstTab[bbsCount - 1].
//  2. bbsCount must be at least 1, for the default case. bbsCount cannot be zero. It appears that the ECMA spec
//     allows for a degenerate switch with zero cases. Normally, the optimizer will optimize degenerate
//     switches with just a default case to a BBJ_ALWAYS branch, and a switch with just two cases to a BBJ_COND.
//     However, in debuggable code, we might not do that, so bbsCount might be 1.
//
struct BBswtDesc
{
    BasicBlock** bbsDstTab; // case label table address
    unsigned     bbsCount;  // count of cases (includes 'default' if bbsHasDefault)

    // Case number and likelihood of most likely case
    // (only known with PGO, only valid if bbsHasDominantCase is true)
    unsigned bbsDominantCase;
    weight_t bbsDominantFraction;

    bool bbsHasDefault;      // true if last switch case is a default case
    bool bbsHasDominantCase; // true if switch has a dominant case

    BBswtDesc() : bbsHasDefault(true), bbsHasDominantCase(false)
    {
    }

    BBswtDesc(Compiler* comp, const BBswtDesc* other);

    void removeDefault()
    {
        assert(bbsHasDefault);
        assert(bbsCount > 0);
        bbsHasDefault = false;
        bbsCount--;
    }

    BasicBlock* getDefault()
    {
        assert(bbsHasDefault);
        assert(bbsCount > 0);
        return bbsDstTab[bbsCount - 1];
    }
};

// BBSwitchTargetList out-of-class-declaration implementations (here due to C++ ordering requirements).
//

inline BBSwitchTargetList::BBSwitchTargetList(BBswtDesc* bbsDesc) : m_bbsDesc(bbsDesc)
{
    assert(m_bbsDesc != nullptr);
    assert(m_bbsDesc->bbsDstTab != nullptr);
}

inline BBArrayIterator BBSwitchTargetList::begin() const
{
    return BBArrayIterator(m_bbsDesc->bbsDstTab);
}

inline BBArrayIterator BBSwitchTargetList::end() const
{
    return BBArrayIterator(m_bbsDesc->bbsDstTab + m_bbsDesc->bbsCount);
}

// BBehfDesc -- descriptor for a BBJ_EHFINALLYRET block
//
struct BBehfDesc
{
    BasicBlock** bbeSuccs; // array of `BasicBlock*` pointing to BBJ_EHFINALLYRET block successors
    unsigned     bbeCount; // size of `bbeSuccs` array

    BBehfDesc() : bbeSuccs(nullptr), bbeCount(0)
    {
    }

    BBehfDesc(Compiler* comp, const BBehfDesc* other);
};

// BBEhfSuccList out-of-class-declaration implementations (here due to C++ ordering requirements).
//

inline BBEhfSuccList::BBEhfSuccList(BBehfDesc* bbeDesc) : m_bbeDesc(bbeDesc)
{
    assert(m_bbeDesc != nullptr);
    assert((m_bbeDesc->bbeSuccs != nullptr) || (m_bbeDesc->bbeCount == 0));
}

inline BBArrayIterator BBEhfSuccList::begin() const
{
    return BBArrayIterator(m_bbeDesc->bbeSuccs);
}

inline BBArrayIterator BBEhfSuccList::end() const
{
    return BBArrayIterator(m_bbeDesc->bbeSuccs + m_bbeDesc->bbeCount);
}

// BBSuccList out-of-class-declaration implementations
//
inline BasicBlock::BBSuccList::BBSuccList(const BasicBlock* block)
{
    assert(block != nullptr);
    switch (block->bbKind)
    {
        case BBJ_THROW:
        case BBJ_RETURN:
        case BBJ_EHFAULTRET:
            // We don't need m_succs.
            m_begin = nullptr;
            m_end   = nullptr;
            break;

        case BBJ_CALLFINALLY:
        case BBJ_CALLFINALLYRET:
        case BBJ_ALWAYS:
        case BBJ_EHCATCHRET:
        case BBJ_EHFILTERRET:
        case BBJ_LEAVE:
            m_succs[0] = block->bbTarget;
            m_begin    = &m_succs[0];
            m_end      = &m_succs[1];
            break;

        case BBJ_COND:
            m_succs[0] = block->bbFalseTarget;
            m_begin    = &m_succs[0];

            // If both fall-through and branch successors are identical, then only include
            // them once in the iteration (this is the same behavior as NumSucc()/GetSucc()).
            if (block->TrueTargetIs(block->GetFalseTarget()))
            {
                m_end = &m_succs[1];
            }
            else
            {
                m_succs[1] = block->bbTrueTarget;
                m_end      = &m_succs[2];
            }
            break;

        case BBJ_EHFINALLYRET:
            // We don't use the m_succs in-line data; use the existing successor table in the block.
            // We must tolerate iterating successors early in the system, before EH_FINALLYRET successors have
            // been computed.
            if (block->GetEhfTargets() == nullptr)
            {
                m_begin = nullptr;
                m_end   = nullptr;
            }
            else
            {
                m_begin = block->GetEhfTargets()->bbeSuccs;
                m_end   = block->GetEhfTargets()->bbeSuccs + block->GetEhfTargets()->bbeCount;
            }
            break;

        case BBJ_SWITCH:
            // We don't use the m_succs in-line data for switches; use the existing jump table in the block.
            assert(block->bbSwtTargets != nullptr);
            assert(block->bbSwtTargets->bbsDstTab != nullptr);
            m_begin = block->bbSwtTargets->bbsDstTab;
            m_end   = block->bbSwtTargets->bbsDstTab + block->bbSwtTargets->bbsCount;
            break;

        default:
            unreached();
    }

    assert(m_end >= m_begin);
}

inline BBArrayIterator BasicBlock::BBSuccList::begin() const
{
    return BBArrayIterator(m_begin);
}

inline BBArrayIterator BasicBlock::BBSuccList::end() const
{
    return BBArrayIterator(m_end);
}

// We have a simpler struct, BasicBlockList, which is simply a singly-linked
// list of blocks.

struct BasicBlockList
{
    BasicBlockList* next;  // The next BasicBlock in the list, nullptr for end of list.
    BasicBlock*     block; // The BasicBlock of interest.

    BasicBlockList() : next(nullptr), block(nullptr)
    {
    }

    BasicBlockList(BasicBlock* blk, BasicBlockList* rest) : next(rest), block(blk)
    {
    }
};

//-------------------------------------------------------------------------
// FlowEdge -- control flow edge
//
// In compiler terminology the control flow between two BasicBlocks
// is typically referred to as an "edge".  Most well known are the
// backward branches for loops, which are often called "back-edges".
//
// "struct FlowEdge" is the type that represents our control flow edges.
// This type is a linked list of zero or more "edges".
// (The list of zero edges is represented by NULL.)
// Every BasicBlock has a field called bbPreds of this type.  This field
// represents the list of "edges" that flow into this BasicBlock.
// The FlowEdge type only stores the BasicBlock* of the source for the
// control flow edge.  The destination block for the control flow edge
// is implied to be the block which contained the bbPreds field.
//
// For a switch branch target there may be multiple "edges" that have
// the same source block (and destination block).  We need to count the
// number of these edges so that during optimization we will know when
// we have zero of them.  Rather than have extra FlowEdge entries we
// track this via the DupCount property.
//
// When we have Profile weight for the BasicBlocks we can usually compute
// the number of times each edge was executed by examining the adjacent
// BasicBlock weights.  As we are doing for BasicBlocks, we call the number
// of times that a control flow edge was executed the "edge weight".
// In order to compute the edge weights we need to use a bounded range
// for every edge weight. These two fields, 'flEdgeWeightMin' and 'flEdgeWeightMax'
// are used to hold a bounded range.  Most often these will converge such
// that both values are the same and that value is the exact edge weight.
// Sometimes we are left with a rage of possible values between [Min..Max]
// which represents an inexact edge weight.
//
// The bbPreds list is initially created by Compiler::fgLinkBasicBlocks()
// and is incrementally kept up to date.
//
// The edge weight are computed by Compiler::fgComputeEdgeWeights()
// the edge weights are used to straighten conditional branches
// by Compiler::fgReorderBlocks()
//
struct FlowEdge
{
private:
    // The next predecessor edge in the list, nullptr for end of list.
    FlowEdge* m_nextPredEdge;

    // The source of the control flow
    BasicBlock* m_sourceBlock;

    // Edge weights
    weight_t m_edgeWeightMin;
    weight_t m_edgeWeightMax;

    // Likelihood that m_sourceBlock transfers control along this edge.
    // Values in range [0..1]
    weight_t m_likelihood;

    // The count of duplicate "edges" (used for switch stmts or degenerate branches)
    unsigned m_dupCount;

#ifdef DEBUG
    bool m_likelihoodSet;
#endif

public:
    FlowEdge(BasicBlock* block, FlowEdge* rest)
        : m_nextPredEdge(rest)
        , m_sourceBlock(block)
        , m_edgeWeightMin(0)
        , m_edgeWeightMax(0)
        , m_likelihood(0)
        , m_dupCount(0) DEBUGARG(m_likelihoodSet(false))
    {
    }

    FlowEdge* getNextPredEdge() const
    {
        return m_nextPredEdge;
    }

    FlowEdge** getNextPredEdgeRef()
    {
        return &m_nextPredEdge;
    }

    void setNextPredEdge(FlowEdge* newEdge)
    {
        m_nextPredEdge = newEdge;
    }

    BasicBlock* getSourceBlock() const
    {
        return m_sourceBlock;
    }

    void setSourceBlock(BasicBlock* newBlock)
    {
        m_sourceBlock = newBlock;
    }

    weight_t edgeWeightMin() const
    {
        return m_edgeWeightMin;
    }

    weight_t edgeWeightMax() const
    {
        return m_edgeWeightMax;
    }

    // These two methods are used to set new values for edge weights.
    // They return false if the newWeight is not between the current [min..max]
    // when slop is non-zero we allow for the case where our weights might be off by 'slop'
    //
    bool setEdgeWeightMinChecked(weight_t newWeight, BasicBlock* bDst, weight_t slop, bool* wbUsedSlop);
    bool setEdgeWeightMaxChecked(weight_t newWeight, BasicBlock* bDst, weight_t slop, bool* wbUsedSlop);
    void setEdgeWeights(weight_t newMinWeight, weight_t newMaxWeight, BasicBlock* bDst);

    weight_t getLikelihood() const
    {
        return m_likelihood;
    }

    void setLikelihood(weight_t likelihood)
    {
        assert(likelihood >= 0.0);
        assert(likelihood <= 1.0);
        INDEBUG(m_likelihoodSet = true);
        m_likelihood = likelihood;
    }

    void clearLikelihood()
    {
        m_likelihood = 0.0;
        INDEBUG(m_likelihoodSet = false);
    }

#ifdef DEBUG
    bool hasLikelihood() const
    {
        return m_likelihoodSet;
    }
#endif

    weight_t getLikelyWeight() const
    {
        assert(m_likelihoodSet);
        return m_likelihood * m_sourceBlock->bbWeight;
    }

    unsigned getDupCount() const
    {
        return m_dupCount;
    }

    void incrementDupCount()
    {
        m_dupCount++;
    }

    void decrementDupCount()
    {
        assert(m_dupCount >= 1);
        m_dupCount--;
    }
};

// Pred list iterator implementations (that are required to be defined after the declaration of BasicBlock and FlowEdge)

inline PredEdgeList::iterator::iterator(FlowEdge* pred) : m_pred(pred)
{
#ifdef DEBUG
    m_next = (m_pred == nullptr) ? nullptr : m_pred->getNextPredEdge();
#endif
}

inline PredEdgeList::iterator& PredEdgeList::iterator::operator++()
{
    FlowEdge* next = m_pred->getNextPredEdge();

#ifdef DEBUG
    // Check that the next block is the one we expect to see.
    assert(next == m_next);
    m_next = (next == nullptr) ? nullptr : next->getNextPredEdge();
#endif // DEBUG

    m_pred = next;
    return *this;
}

inline PredBlockList::iterator::iterator(FlowEdge* pred) : m_pred(pred)
{
#ifdef DEBUG
    m_next = (m_pred == nullptr) ? nullptr : m_pred->getNextPredEdge();
#endif
}

inline BasicBlock* PredBlockList::iterator::operator*() const
{
    return m_pred->getSourceBlock();
}

inline PredBlockList::iterator& PredBlockList::iterator::operator++()
{
    FlowEdge* next = m_pred->getNextPredEdge();

#ifdef DEBUG
    // Check that the next block is the one we expect to see.
    assert(next == m_next);
    m_next = (next == nullptr) ? nullptr : next->getNextPredEdge();
#endif // DEBUG

    m_pred = next;
    return *this;
}

/*****************************************************************************
 *
 *  The following call-backs supplied by the client; it's used by the code
 *  emitter to convert a basic block to its corresponding emitter cookie.
 */

void* emitCodeGetCookie(BasicBlock* block);

// An enumerator of a block's all successors. In some cases (e.g. SsaBuilder::TopologicalSort)
// using iterators is not exactly efficient, at least because they contain an unnecessary
// member - a pointer to the Compiler object.
class AllSuccessorEnumerator
{
    BasicBlock* m_block;
    union {
        // We store up to 4 successors inline in the enumerator. For ASP.NET
        // and libraries.pmi this is enough in 99.7% of cases.
        BasicBlock*  m_successors[4];
        BasicBlock** m_pSuccessors;
    };

    unsigned m_numSuccs;
    unsigned m_curSucc = UINT_MAX;

public:
    // Constructs an enumerator of all `block`'s successors.
    AllSuccessorEnumerator(Compiler* comp, BasicBlock* block);

    // Gets the block whose successors are enumerated.
    BasicBlock* Block()
    {
        return m_block;
    }

    // Returns the next available successor or `nullptr` if there are no more successors.
    BasicBlock* NextSuccessor()
    {
        m_curSucc++;
        if (m_curSucc >= m_numSuccs)
        {
            return nullptr;
        }

        if (m_numSuccs <= ArrLen(m_successors))
        {
            return m_successors[m_curSucc];
        }

        return m_pSuccessors[m_curSucc];
    }
};

// Simple dominator tree node that keeps track of a node's first child and next sibling.
// The parent is provided by BasicBlock::bbIDom.
struct DomTreeNode
{
    BasicBlock* firstChild;
    BasicBlock* nextSibling;
};

/*****************************************************************************/
#endif // _BLOCK_H_
/*****************************************************************************/<|MERGE_RESOLUTION|>--- conflicted
+++ resolved
@@ -582,23 +582,9 @@
 
     void SetNext(BasicBlock* next)
     {
-<<<<<<< HEAD
         assert(next != nullptr);
         bbNext       = next;
         next->bbPrev = this;
-
-        // BBJ_COND convenience: This ensures bbFalseTarget is always consistent with bbNext.
-        // For now, if a BBJ_COND's bbTrueTarget is not taken, we expect to fall through,
-        // so bbFalseTarget must be the next block.
-        // TODO-NoFallThrough: Remove this once we allow bbFalseTarget to diverge from bbNext
-        bbFalseTarget = next;
-=======
-        bbNext = next;
-        if (next)
-        {
-            next->bbPrev = this;
-        }
->>>>>>> 25efee0d
     }
 
     void SetNextToNull()
