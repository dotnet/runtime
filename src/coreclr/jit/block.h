// Licensed to the .NET Foundation under one or more agreements.
// The .NET Foundation licenses this file to you under the MIT license.

/*XXXXXXXXXXXXXXXXXXXXXXXXXXXXXXXXXXXXXXXXXXXXXXXXXXXXXXXXXXXXXXXXXXXXXXXXXXXXX
XXXXXXXXXXXXXXXXXXXXXXXXXXXXXXXXXXXXXXXXXXXXXXXXXXXXXXXXXXXXXXXXXXXXXXXXXXXXXXX
XX                                                                           XX
XX                          BasicBlock                                       XX
XX                                                                           XX
XX                                                                           XX
XXXXXXXXXXXXXXXXXXXXXXXXXXXXXXXXXXXXXXXXXXXXXXXXXXXXXXXXXXXXXXXXXXXXXXXXXXXXXXX
XXXXXXXXXXXXXXXXXXXXXXXXXXXXXXXXXXXXXXXXXXXXXXXXXXXXXXXXXXXXXXXXXXXXXXXXXXXXXXX
*/

/*****************************************************************************/
#ifndef _BLOCK_H_
#define _BLOCK_H_
/*****************************************************************************/

#include "vartype.h" // For "var_types.h"
#include "_typeinfo.h"
/*****************************************************************************/

// Defines VARSET_TP
#include "varset.h"

#include "blockset.h"
#include "jitstd.h"
#include "bitvec.h"
#include "jithashtable.h"

/*****************************************************************************/
typedef BitVec          EXPSET_TP;
typedef BitVec_ValArg_T EXPSET_VALARG_TP;
typedef BitVec_ValRet_T EXPSET_VALRET_TP;

#define EXPSET_SZ 64

typedef BitVec          ASSERT_TP;
typedef BitVec_ValArg_T ASSERT_VALARG_TP;
typedef BitVec_ValRet_T ASSERT_VALRET_TP;

// We use the following format when printing the BasicBlock number: bbNum
// This define is used with string concatenation to put this in printf format strings  (Note that %u means unsigned int)
#define FMT_BB "BB%02u"

// Use this format for loop table indices.
#define FMT_LP "L%02u"

// And this format for profile weights
#define FMT_WT "%.7g"

/*****************************************************************************
 *
 *  Each basic block ends with a jump which is described as a value
 *  of the following enumeration.
 */

// clang-format off

enum BBjumpKinds : BYTE
{
    BBJ_EHFINALLYRET,// block ends with 'endfinally' (for finally)
    BBJ_EHFAULTRET,  // block ends with 'endfinally' (IL alias for 'endfault') (for fault)
    BBJ_EHFILTERRET, // block ends with 'endfilter'
    BBJ_EHCATCHRET,  // block ends with a leave out of a catch (only #if defined(FEATURE_EH_FUNCLETS))
    BBJ_THROW,       // block ends with 'throw'
    BBJ_RETURN,      // block ends with 'ret'
    BBJ_ALWAYS,      // block always jumps to the target
    BBJ_LEAVE,       // block always jumps to the target, maybe out of guarded region. Only used until importing.
    BBJ_CALLFINALLY, // block always calls the target finally
    BBJ_COND,        // block conditionally jumps to the target
    BBJ_SWITCH,      // block ends with a switch statement

    BBJ_COUNT
};

#ifdef DEBUG
const char* const BBjumpKindNames[] = {
    "BBJ_EHFINALLYRET",
    "BBJ_EHFAULTRET",
    "BBJ_EHFILTERRET",
    "BBJ_EHCATCHRET",
    "BBJ_THROW",
    "BBJ_RETURN",
    "BBJ_ALWAYS",
    "BBJ_LEAVE",
    "BBJ_CALLFINALLY",
    "BBJ_COND",
    "BBJ_SWITCH",
    "BBJ_COUNT"
};
#endif // DEBUG

// clang-format on

struct GenTree;
struct Statement;
struct BasicBlock;
class Compiler;
class typeInfo;
struct BasicBlockList;
struct FlowEdge;
struct EHblkDsc;
struct BBswtDesc;
struct BBehfDesc;

struct StackEntry
{
    GenTree* val;
    typeInfo seTypeInfo;
};

struct EntryState
{
    unsigned    esStackDepth; // size of esStack
    StackEntry* esStack;      // ptr to  stack
};

// Enumeration of the kinds of memory whose state changes the compiler tracks
enum MemoryKind
{
    ByrefExposed = 0, // Includes anything byrefs can read/write (everything in GcHeap, address-taken locals,
                      //                                          unmanaged heap, callers' locals, etc.)
    GcHeap,           // Includes actual GC heap, and also static fields
    MemoryKindCount,  // Number of MemoryKinds
};
#ifdef DEBUG
const char* const memoryKindNames[] = {"ByrefExposed", "GcHeap"};
#endif // DEBUG

// Bitmask describing a set of memory kinds (usable in bitfields)
typedef unsigned int MemoryKindSet;

// Bitmask for a MemoryKindSet containing just the specified MemoryKind
inline MemoryKindSet memoryKindSet(MemoryKind memoryKind)
{
    return (1U << memoryKind);
}

// Bitmask for a MemoryKindSet containing the specified MemoryKinds
template <typename... MemoryKinds>
inline MemoryKindSet memoryKindSet(MemoryKind memoryKind, MemoryKinds... memoryKinds)
{
    return memoryKindSet(memoryKind) | memoryKindSet(memoryKinds...);
}

// Bitmask containing all the MemoryKinds
const MemoryKindSet fullMemoryKindSet = (1 << MemoryKindCount) - 1;

// Bitmask containing no MemoryKinds
const MemoryKindSet emptyMemoryKindSet = 0;

// Standard iterator class for iterating through MemoryKinds
class MemoryKindIterator
{
    int value;

public:
    explicit inline MemoryKindIterator(int val) : value(val)
    {
    }
    inline MemoryKindIterator& operator++()
    {
        ++value;
        return *this;
    }
    inline MemoryKindIterator operator++(int)
    {
        return MemoryKindIterator(value++);
    }
    inline MemoryKind operator*()
    {
        return static_cast<MemoryKind>(value);
    }
    friend bool operator==(const MemoryKindIterator& left, const MemoryKindIterator& right)
    {
        return left.value == right.value;
    }
    friend bool operator!=(const MemoryKindIterator& left, const MemoryKindIterator& right)
    {
        return left.value != right.value;
    }
};

// Empty struct that allows enumerating memory kinds via `for(MemoryKind kind : allMemoryKinds())`
struct allMemoryKinds
{
    inline allMemoryKinds()
    {
    }
    inline MemoryKindIterator begin()
    {
        return MemoryKindIterator(0);
    }
    inline MemoryKindIterator end()
    {
        return MemoryKindIterator(MemoryKindCount);
    }
};

// PredEdgeList: adapter class for forward iteration of the predecessor edge linked list using range-based `for`,
// normally used via BasicBlock::PredEdges(), e.g.:
//    for (FlowEdge* const edge : block->PredEdges()) ...
//
class PredEdgeList
{
    FlowEdge* m_begin;

    // Forward iterator for the predecessor edges linked list.
    // The caller can't make changes to the preds list when using this.
    //
    class iterator
    {
        FlowEdge* m_pred;

#ifdef DEBUG
        // Try to guard against the user of the iterator from making changes to the IR that would invalidate
        // the iterator: cache the edge we think should be next, then check it when we actually do the `++`
        // operation. This is a bit conservative, but attempts to protect against callers assuming too much about
        // this iterator implementation.
        FlowEdge* m_next;
#endif

    public:
        iterator(FlowEdge* pred);

        FlowEdge* operator*() const
        {
            return m_pred;
        }

        iterator& operator++();

        bool operator!=(const iterator& i) const
        {
            return m_pred != i.m_pred;
        }
    };

public:
    PredEdgeList(FlowEdge* pred) : m_begin(pred)
    {
    }

    iterator begin() const
    {
        return iterator(m_begin);
    }

    iterator end() const
    {
        return iterator(nullptr);
    }
};

// PredBlockList: adapter class for forward iteration of the predecessor edge linked list yielding
// predecessor blocks, using range-based `for`, normally used via BasicBlock::PredBlocks(), e.g.:
//    for (BasicBlock* const predBlock : block->PredBlocks()) ...
//
class PredBlockList
{
    FlowEdge* m_begin;

    // Forward iterator for the predecessor edges linked list, yielding the predecessor block, not the edge.
    // The caller can't make changes to the preds list when using this.
    //
    class iterator
    {
        FlowEdge* m_pred;

#ifdef DEBUG
        // Try to guard against the user of the iterator from making changes to the IR that would invalidate
        // the iterator: cache the edge we think should be next, then check it when we actually do the `++`
        // operation. This is a bit conservative, but attempts to protect against callers assuming too much about
        // this iterator implementation.
        FlowEdge* m_next;
#endif

    public:
        iterator(FlowEdge* pred);

        BasicBlock* operator*() const;

        iterator& operator++();

        bool operator!=(const iterator& i) const
        {
            return m_pred != i.m_pred;
        }
    };

public:
    PredBlockList(FlowEdge* pred) : m_begin(pred)
    {
    }

    iterator begin() const
    {
        return iterator(m_begin);
    }

    iterator end() const
    {
        return iterator(nullptr);
    }
};

// BBArrayIterator: forward iterator for an array of BasicBlock*, such as the BBswtDesc->bbsDstTab.
// It is an error (with assert) to yield a nullptr BasicBlock* in this array.
// `m_bbEntry` can be nullptr, but it only makes sense if both the begin and end of an iteration range are nullptr
// (meaning, no actual iteration will happen).
//
class BBArrayIterator
{
    BasicBlock* const* m_bbEntry;

public:
    BBArrayIterator(BasicBlock* const* bbEntry) : m_bbEntry(bbEntry)
    {
    }

    BasicBlock* operator*() const
    {
        assert(m_bbEntry != nullptr);
        BasicBlock* bTarget = *m_bbEntry;
        assert(bTarget != nullptr);
        return bTarget;
    }

    BBArrayIterator& operator++()
    {
        assert(m_bbEntry != nullptr);
        ++m_bbEntry;
        return *this;
    }

    bool operator!=(const BBArrayIterator& i) const
    {
        return m_bbEntry != i.m_bbEntry;
    }
};

// BBSwitchTargetList: adapter class for forward iteration of switch targets, using range-based `for`,
// normally used via BasicBlock::SwitchTargets(), e.g.:
//    for (BasicBlock* const target : block->SwitchTargets()) ...
//
class BBSwitchTargetList
{
    BBswtDesc* m_bbsDesc;

public:
    BBSwitchTargetList(BBswtDesc* bbsDesc);
    BBArrayIterator begin() const;
    BBArrayIterator end() const;
};

// BBEhfSuccList: adapter class for forward iteration of BBJ_EHFINALLYRET blocks, using range-based `for`,
// normally used via BasicBlock::EHFinallyRetSuccs(), e.g.:
//    for (BasicBlock* const succ : block->EHFinallyRetSuccs()) ...
//
class BBEhfSuccList
{
    BBehfDesc* m_bbeDesc;

public:
    BBEhfSuccList(BBehfDesc* bbeDesc);
    BBArrayIterator begin() const;
    BBArrayIterator end() const;
};

//------------------------------------------------------------------------
// BasicBlockFlags: a bitmask of flags for BasicBlock
//
// clang-format off
enum BasicBlockFlags : unsigned __int64
{
#define MAKE_BBFLAG(bit) (1ULL << (bit))
    BBF_EMPTY                = 0,

    BBF_IS_LIR               = MAKE_BBFLAG( 0), // Set if the basic block contains LIR (as opposed to HIR)
    BBF_MARKED               = MAKE_BBFLAG( 1), // BB marked  during optimizations
    BBF_REMOVED              = MAKE_BBFLAG( 2), // BB has been removed from bb-list
    BBF_DONT_REMOVE          = MAKE_BBFLAG( 3), // BB should not be removed during flow graph optimizations
    BBF_IMPORTED             = MAKE_BBFLAG( 4), // BB byte-code has been imported
    BBF_INTERNAL             = MAKE_BBFLAG( 5), // BB has been added by the compiler
    BBF_FAILED_VERIFICATION  = MAKE_BBFLAG( 6), // BB has verification exception
    BBF_NEEDS_GCPOLL         = MAKE_BBFLAG( 7), // BB may need a GC poll because it uses the slow tail call helper
    BBF_FUNCLET_BEG          = MAKE_BBFLAG( 8), // BB is the beginning of a funclet
    BBF_CLONED_FINALLY_BEGIN = MAKE_BBFLAG( 9), // First block of a cloned finally region
    BBF_CLONED_FINALLY_END   = MAKE_BBFLAG(10), // Last block of a cloned finally region
    BBF_HAS_NULLCHECK        = MAKE_BBFLAG(11), // BB contains a null check
    BBF_HAS_SUPPRESSGC_CALL  = MAKE_BBFLAG(12), // BB contains a call to a method with SuppressGCTransitionAttribute
    BBF_RUN_RARELY           = MAKE_BBFLAG(13), // BB is rarely run (catch clauses, blocks with throws etc)
    BBF_LOOP_HEAD            = MAKE_BBFLAG(14), // BB is the head of a loop
    BBF_HAS_LABEL            = MAKE_BBFLAG(15), // BB needs a label
    BBF_LOOP_ALIGN           = MAKE_BBFLAG(16), // Block is lexically the first block in a loop we intend to align.
    BBF_HAS_ALIGN            = MAKE_BBFLAG(17), // BB ends with 'align' instruction
    BBF_HAS_JMP              = MAKE_BBFLAG(18), // BB executes a JMP instruction (instead of return)
    BBF_GC_SAFE_POINT        = MAKE_BBFLAG(19), // BB has a GC safe point (a call).  More abstractly, BB does not require a
                                                // (further) poll -- this may be because this BB has a call, or, in some
                                                // cases, because the BB occurs in a loop, and we've determined that all
                                                // paths in the loop body leading to BB include a call.
    BBF_HAS_IDX_LEN          = MAKE_BBFLAG(20), // BB contains simple index or length expressions on an SD array local var.
    BBF_HAS_MD_IDX_LEN       = MAKE_BBFLAG(21), // BB contains simple index, length, or lower bound expressions on an MD array local var.
    BBF_HAS_MDARRAYREF       = MAKE_BBFLAG(22), // Block has a multi-dimensional array reference
    BBF_HAS_NEWOBJ           = MAKE_BBFLAG(23), // BB contains 'new' of an object type.

    BBF_RETLESS_CALL                   = MAKE_BBFLAG(24), // BBJ_CALLFINALLY that will never return (and therefore, won't need a paired
                                                          // BBJ_ALWAYS); see isBBCallAlwaysPair().
    BBF_LOOP_PREHEADER                 = MAKE_BBFLAG(25), // BB is a loop preheader block
    BBF_COLD                           = MAKE_BBFLAG(26), // BB is cold
    BBF_PROF_WEIGHT                    = MAKE_BBFLAG(27), // BB weight is computed from profile data
    BBF_KEEP_BBJ_ALWAYS                = MAKE_BBFLAG(28), // A special BBJ_ALWAYS block, used by EH code generation. Keep the jump kind
                                                          // as BBJ_ALWAYS. Used for the paired BBJ_ALWAYS block following the
                                                          // BBJ_CALLFINALLY block, as well as, on x86, the final step block out of a
                                                          // finally.
<<<<<<< HEAD
    BBF_HAS_CALL                       = MAKE_BBFLAG(29), // BB contains a call
    BBF_DOMINATED_BY_EXCEPTIONAL_ENTRY = MAKE_BBFLAG(30), // Block is dominated by exceptional entry.
    BBF_BACKWARD_JUMP                  = MAKE_BBFLAG(31), // BB is surrounded by a backward jump/switch arc
    BBF_BACKWARD_JUMP_SOURCE           = MAKE_BBFLAG(32), // Block is a source of a backward jump
    BBF_BACKWARD_JUMP_TARGET           = MAKE_BBFLAG(33), // Block is a target of a backward jump
    BBF_PATCHPOINT                     = MAKE_BBFLAG(34), // Block is a patchpoint
    BBF_PARTIAL_COMPILATION_PATCHPOINT = MAKE_BBFLAG(35), // Block is a partial compilation patchpoint
    BBF_HAS_HISTOGRAM_PROFILE          = MAKE_BBFLAG(36), // BB contains a call needing a histogram profile
    BBF_TAILCALL_SUCCESSOR             = MAKE_BBFLAG(37), // BB has pred that has potential tail call
    BBF_RECURSIVE_TAILCALL             = MAKE_BBFLAG(38), // Block has recursive tailcall that may turn into a loop
    BBF_NO_CSE_IN                      = MAKE_BBFLAG(39), // Block should kill off any incoming CSE
    BBF_CAN_ADD_PRED                   = MAKE_BBFLAG(40), // Ok to add pred edge to this block, even when "safe" edge creation disabled
=======
    BBF_HAS_CALL                       = MAKE_BBFLAG(31), // BB contains a call
    BBF_DOMINATED_BY_EXCEPTIONAL_ENTRY = MAKE_BBFLAG(32), // Block is dominated by exceptional entry.
    BBF_BACKWARD_JUMP                  = MAKE_BBFLAG(33), // BB is surrounded by a backward jump/switch arc
    BBF_BACKWARD_JUMP_SOURCE           = MAKE_BBFLAG(34), // Block is a source of a backward jump
    BBF_BACKWARD_JUMP_TARGET           = MAKE_BBFLAG(35), // Block is a target of a backward jump
    BBF_PATCHPOINT                     = MAKE_BBFLAG(36), // Block is a patchpoint
    BBF_PARTIAL_COMPILATION_PATCHPOINT = MAKE_BBFLAG(37), // Block is a partial compilation patchpoint
    BBF_HAS_HISTOGRAM_PROFILE          = MAKE_BBFLAG(38), // BB contains a call needing a histogram profile
    BBF_TAILCALL_SUCCESSOR             = MAKE_BBFLAG(39), // BB has pred that has potential tail call
    BBF_RECURSIVE_TAILCALL             = MAKE_BBFLAG(40), // Block has recursive tailcall that may turn into a loop
    BBF_NO_CSE_IN                      = MAKE_BBFLAG(41), // Block should kill off any incoming CSE
    BBF_CAN_ADD_PRED                   = MAKE_BBFLAG(42), // Ok to add pred edge to this block, even when "safe" edge creation disabled
    BBF_NONE_QUIRK                     = MAKE_BBFLAG(43), // Block was created as a BBJ_ALWAYS to the next block,
                                                          // and should be treated as if it falls through.
                                                          // This is just to reduce diffs from removing BBJ_NONE.
                                                          // (TODO: Remove this quirk after refactoring Compiler::fgFindInsertPoint)
>>>>>>> 52e65a5f

    // The following are sets of flags.

    // Flags that relate blocks to loop structure.

    BBF_LOOP_FLAGS = BBF_LOOP_PREHEADER | BBF_LOOP_HEAD | BBF_LOOP_ALIGN,

    // Flags to update when two blocks are compacted

    BBF_COMPACT_UPD = BBF_GC_SAFE_POINT | BBF_NEEDS_GCPOLL | BBF_HAS_JMP | BBF_HAS_IDX_LEN | BBF_HAS_MD_IDX_LEN | BBF_BACKWARD_JUMP | \
                      BBF_HAS_NEWOBJ | BBF_HAS_NULLCHECK | BBF_HAS_MDARRAYREF | BBF_LOOP_PREHEADER,

    // Flags a block should not have had before it is split.

    BBF_SPLIT_NONEXIST = BBF_LOOP_HEAD | BBF_RETLESS_CALL | BBF_LOOP_PREHEADER | BBF_COLD,

    // Flags lost by the top block when a block is split.
    // Note, this is a conservative guess.
    // For example, the top block might or might not have BBF_GC_SAFE_POINT,
    // but we assume it does not have BBF_GC_SAFE_POINT any more.

    BBF_SPLIT_LOST = BBF_GC_SAFE_POINT | BBF_NEEDS_GCPOLL | BBF_HAS_JMP | BBF_KEEP_BBJ_ALWAYS | BBF_CLONED_FINALLY_END | BBF_RECURSIVE_TAILCALL,

    // Flags gained by the bottom block when a block is split.
    // Note, this is a conservative guess.
    // For example, the bottom block might or might not have BBF_HAS_NULLCHECK, but we assume it has BBF_HAS_NULLCHECK.
    // TODO: Should BBF_RUN_RARELY be added to BBF_SPLIT_GAINED ?

    BBF_SPLIT_GAINED = BBF_DONT_REMOVE | BBF_HAS_JMP | BBF_BACKWARD_JUMP | BBF_HAS_IDX_LEN | BBF_HAS_MD_IDX_LEN | BBF_PROF_WEIGHT | \
                       BBF_HAS_NEWOBJ | BBF_KEEP_BBJ_ALWAYS | BBF_CLONED_FINALLY_END | BBF_HAS_NULLCHECK | BBF_HAS_HISTOGRAM_PROFILE | BBF_HAS_MDARRAYREF | BBF_NEEDS_GCPOLL | BBF_NONE_QUIRK,

    // Flags that must be propagated to a new block if code is copied from a block to a new block. These are flags that
    // limit processing of a block if the code in question doesn't exist. This is conservative; we might not
    // have actually copied one of these type of tree nodes, but if we only copy a portion of the block's statements,
    // we don't know (unless we actually pay close attention during the copy).

    BBF_COPY_PROPAGATE = BBF_HAS_NEWOBJ | BBF_HAS_NULLCHECK | BBF_HAS_IDX_LEN | BBF_HAS_MD_IDX_LEN | BBF_HAS_MDARRAYREF,
};

inline constexpr BasicBlockFlags operator ~(BasicBlockFlags a)
{
    return (BasicBlockFlags)(~(unsigned __int64)a);
}

inline constexpr BasicBlockFlags operator |(BasicBlockFlags a, BasicBlockFlags b)
{
    return (BasicBlockFlags)((unsigned __int64)a | (unsigned __int64)b);
}

inline constexpr BasicBlockFlags operator &(BasicBlockFlags a, BasicBlockFlags b)
{
    return (BasicBlockFlags)((unsigned __int64)a & (unsigned __int64)b);
}

inline BasicBlockFlags& operator |=(BasicBlockFlags& a, BasicBlockFlags b)
{
    return a = (BasicBlockFlags)((unsigned __int64)a | (unsigned __int64)b);
}

inline BasicBlockFlags& operator &=(BasicBlockFlags& a, BasicBlockFlags b)
{
    return a = (BasicBlockFlags)((unsigned __int64)a & (unsigned __int64)b);
}

enum class BasicBlockVisit
{
    Continue,
    Abort,
};

// clang-format on

//------------------------------------------------------------------------
// BasicBlock: describes a basic block in the flowgraph.
//
// Note that this type derives from LIR::Range in order to make the LIR
// utilities that are polymorphic over basic block and scratch ranges
// faster and simpler.
//
struct BasicBlock : private LIR::Range
{
    friend class LIR;

private:
    BasicBlock* bbNext; // next BB in ascending PC offset order
    BasicBlock* bbPrev;

    BBjumpKinds bbJumpKind; // jump (if any) at the end of this block

    /* The following union describes the jump target(s) of this block */
    union {
        unsigned    bbJumpOffs; // PC offset (temporary only)
        BasicBlock* bbJumpDest; // basic block
        BBswtDesc*  bbJumpSwt;  // switch descriptor
        BBehfDesc*  bbJumpEhf;  // BBJ_EHFINALLYRET descriptor
    };

public:
    static BasicBlock* New(Compiler* compiler);
    static BasicBlock* New(Compiler* compiler, BBjumpKinds jumpKind, BasicBlock* jumpDest = nullptr);
    static BasicBlock* New(Compiler* compiler, BBswtDesc* jumpSwt);
    static BasicBlock* New(Compiler* compiler, BBjumpKinds jumpKind, unsigned jumpOffs);

    BBjumpKinds GetJumpKind() const
    {
        return bbJumpKind;
    }

    void SetJumpKind(BBjumpKinds jumpKind)
    {
        // If this block's jump kind requires a target, ensure it is already set
        assert(!HasJumpDest() || HasInitializedJumpDest());
        bbJumpKind = jumpKind;
        // If new jump kind requires a target, ensure a target is already set
        assert(!HasJumpDest() || HasInitializedJumpDest());
    }

    BasicBlock* Prev() const
    {
        return bbPrev;
    }

    void SetPrev(BasicBlock* prev)
    {
        bbPrev = prev;
        if (prev)
        {
            prev->bbNext = this;
        }
    }

    BasicBlock* Next() const
    {
        return bbNext;
    }

    void SetNext(BasicBlock* next)
    {
        bbNext = next;
        if (next)
        {
            next->bbPrev = this;
        }
    }

    bool IsFirst() const
    {
        return (bbPrev == nullptr);
    }

    bool IsLast() const
    {
        return (bbNext == nullptr);
    }

    bool PrevIs(const BasicBlock* block) const
    {
        return (bbPrev == block);
    }

    bool NextIs(const BasicBlock* block) const
    {
        return (bbNext == block);
    }

    bool IsLastHotBlock(Compiler* compiler) const;

    bool IsFirstColdBlock(Compiler* compiler) const;

    bool CanRemoveJumpToNext(Compiler* compiler);

    unsigned GetJumpOffs() const
    {
        return bbJumpOffs;
    }

    void SetJumpKindAndTarget(BBjumpKinds jumpKind, unsigned jumpOffs)
    {
        bbJumpKind = jumpKind;
        bbJumpOffs = jumpOffs;
        assert(KindIs(BBJ_ALWAYS, BBJ_COND, BBJ_LEAVE));
    }

    bool HasJumpDest() const
    {
        // These block types should always have bbJumpDest set
        return KindIs(BBJ_ALWAYS, BBJ_CALLFINALLY, BBJ_COND, BBJ_EHCATCHRET, BBJ_EHFILTERRET, BBJ_LEAVE);
    }

    BasicBlock* GetJumpDest() const
    {
        // If bbJumpKind indicates this block has a jump, bbJumpDest cannot be null
        assert(!HasJumpDest() || HasInitializedJumpDest());
        return bbJumpDest;
    }

    void SetJumpDest(BasicBlock* jumpDest)
    {
        // SetJumpKindAndTarget() nulls jumpDest for non-jump kinds,
        // so don't use SetJumpDest() to null bbJumpDest without updating bbJumpKind.
        bbJumpDest = jumpDest;
        assert(!HasJumpDest() || HasInitializedJumpDest());
    }

    void SetJumpKindAndTarget(BBjumpKinds jumpKind, BasicBlock* jumpDest = nullptr)
    {
        bbJumpKind = jumpKind;
        bbJumpDest = jumpDest;

        // If bbJumpKind indicates this block has a jump, bbJumpDest cannot be null
        assert(!HasJumpDest() || HasInitializedJumpDest());
    }

    bool HasInitializedJumpDest() const
    {
        assert(HasJumpDest());
        return (bbJumpDest != nullptr);
    }

    bool HasJumpTo(const BasicBlock* jumpDest) const
    {
        assert(HasInitializedJumpDest());
        return (bbJumpDest == jumpDest);
    }

    bool JumpsToNext() const
    {
        assert(HasInitializedJumpDest());
        return (bbJumpDest == bbNext);
    }

    BBswtDesc* GetJumpSwt() const
    {
        assert(KindIs(BBJ_SWITCH));
        assert(bbJumpSwt != nullptr);
        return bbJumpSwt;
    }

    void SetSwitchKindAndTarget(BBswtDesc* jumpSwt)
    {
        assert(jumpSwt != nullptr);
        bbJumpKind = BBJ_SWITCH;
        bbJumpSwt  = jumpSwt;
    }

    BBehfDesc* GetJumpEhf() const
    {
        assert(KindIs(BBJ_EHFINALLYRET));
        return bbJumpEhf;
    }

    void SetJumpEhf(BBehfDesc* jumpEhf)
    {
        assert(KindIs(BBJ_EHFINALLYRET));
        bbJumpEhf = jumpEhf;
    }

    void SetJumpKindAndTarget(BBjumpKinds jumpKind, BBehfDesc* jumpEhf)
    {
        assert(jumpKind == BBJ_EHFINALLYRET);
        assert(jumpEhf != nullptr);
        bbJumpKind = jumpKind;
        bbJumpEhf  = jumpEhf;
    }

    BasicBlockFlags bbFlags;

    static_assert_no_msg((BBF_SPLIT_NONEXIST & BBF_SPLIT_LOST) == 0);
    static_assert_no_msg((BBF_SPLIT_NONEXIST & BBF_SPLIT_GAINED) == 0);

    unsigned bbNum; // the block's number

    unsigned bbRefs; // number of blocks that can reach here, either by fall-through or a branch. If this falls to zero,
                     // the block is unreachable.

    bool isRunRarely() const
    {
        return ((bbFlags & BBF_RUN_RARELY) != 0);
    }
    bool isLoopHead() const
    {
        return ((bbFlags & BBF_LOOP_HEAD) != 0);
    }

    bool isLoopAlign() const
    {
        return ((bbFlags & BBF_LOOP_ALIGN) != 0);
    }

    void unmarkLoopAlign(Compiler* comp DEBUG_ARG(const char* reason));

    bool hasAlign() const
    {
        return ((bbFlags & BBF_HAS_ALIGN) != 0);
    }

#ifdef DEBUG
    void     dspFlags();               // Print the flags
    unsigned dspPreds();               // Print the predecessors (bbPreds)
    void dspSuccs(Compiler* compiler); // Print the successors. The 'compiler' argument determines whether EH
                                       // regions are printed: see NumSucc() for details.
    void dspJumpKind();                // Print the block jump kind (e.g., BBJ_ALWAYS, BBJ_COND, etc.).

    // Print a simple basic block header for various output, including a list of predecessors and successors.
    void dspBlockHeader(Compiler* compiler, bool showKind = true, bool showFlags = false, bool showPreds = true);

    const char* dspToString(int blockNumPadding = 0);
#endif // DEBUG

#define BB_UNITY_WEIGHT 100.0        // how much a normal execute once block weighs
#define BB_UNITY_WEIGHT_UNSIGNED 100 // how much a normal execute once block weighs
#define BB_LOOP_WEIGHT_SCALE 8.0     // synthetic profile scale factor for loops
#define BB_ZERO_WEIGHT 0.0
#define BB_MAX_WEIGHT FLT_MAX // maximum finite weight  -- needs rethinking.

    weight_t bbWeight; // The dynamic execution weight of this block

    // getCalledCount -- get the value used to normalize weights for this method
    static weight_t getCalledCount(Compiler* comp);

    // getBBWeight -- get the normalized weight of this block
    weight_t getBBWeight(Compiler* comp);

    // hasProfileWeight -- Returns true if this block's weight came from profile data
    bool hasProfileWeight() const
    {
        return ((this->bbFlags & BBF_PROF_WEIGHT) != 0);
    }

    // setBBProfileWeight -- Set the profile-derived weight for a basic block
    // and update the run rarely flag as appropriate.
    void setBBProfileWeight(weight_t weight)
    {
        this->bbFlags |= BBF_PROF_WEIGHT;
        this->bbWeight = weight;

        if (weight == BB_ZERO_WEIGHT)
        {
            this->bbFlags |= BBF_RUN_RARELY;
        }
        else
        {
            this->bbFlags &= ~BBF_RUN_RARELY;
        }
    }

    // this block will inherit the same weight and relevant bbFlags as bSrc
    //
    void inheritWeight(BasicBlock* bSrc)
    {
        inheritWeightPercentage(bSrc, 100);
    }

    // Similar to inheritWeight(), but we're splitting a block (such as creating blocks for qmark removal).
    // So, specify a percentage (0 to 100) of the weight the block should inherit.
    //
    // Can be invoked as a self-rescale, eg: block->inheritWeightPecentage(block, 50))
    //
    void inheritWeightPercentage(BasicBlock* bSrc, unsigned percentage)
    {
        assert(0 <= percentage && percentage <= 100);

        this->bbWeight = (bSrc->bbWeight * percentage) / 100;

        if (bSrc->hasProfileWeight())
        {
            this->bbFlags |= BBF_PROF_WEIGHT;
        }
        else
        {
            this->bbFlags &= ~BBF_PROF_WEIGHT;
        }

        if (this->bbWeight == BB_ZERO_WEIGHT)
        {
            this->bbFlags |= BBF_RUN_RARELY;
        }
        else
        {
            this->bbFlags &= ~BBF_RUN_RARELY;
        }
    }

    // Scale a blocks' weight by some factor.
    //
    void scaleBBWeight(weight_t scale)
    {
        this->bbWeight = this->bbWeight * scale;

        if (this->bbWeight == BB_ZERO_WEIGHT)
        {
            this->bbFlags |= BBF_RUN_RARELY;
        }
        else
        {
            this->bbFlags &= ~BBF_RUN_RARELY;
        }
    }

    // Set block weight to zero, and set run rarely flag.
    //
    void bbSetRunRarely()
    {
        this->scaleBBWeight(BB_ZERO_WEIGHT);
    }

    // makeBlockHot()
    //     This is used to override any profiling data
    //     and force a block to be in the hot region.
    //     We only call this method for handler entry point
    //     and only when HANDLER_ENTRY_MUST_BE_IN_HOT_SECTION is 1.
    //     Doing this helps fgReorderBlocks() by telling
    //     it to try to move these blocks into the hot region.
    //     Note that we do this strictly as an optimization,
    //     not for correctness. fgDetermineFirstColdBlock()
    //     will find all handler entry points and ensure that
    //     for now we don't place them in the cold section.
    //
    void makeBlockHot()
    {
        if (this->bbWeight == BB_ZERO_WEIGHT)
        {
            this->bbFlags &= ~BBF_RUN_RARELY;  // Clear any RarelyRun flag
            this->bbFlags &= ~BBF_PROF_WEIGHT; // Clear any profile-derived flag
            this->bbWeight = 1;
        }
    }

    bool isMaxBBWeight() const
    {
        return (bbWeight >= BB_MAX_WEIGHT);
    }

    // Returns "true" if the block is empty. Empty here means there are no statement
    // trees *except* PHI definitions.
    bool isEmpty() const;

    bool isValid() const;

    // Returns "true" iff "this" is the first block of a BBJ_CALLFINALLY/BBJ_ALWAYS pair --
    // a block corresponding to an exit from the try of a try/finally.
    bool isBBCallAlwaysPair() const;

    // Returns "true" iff "this" is the last block of a BBJ_CALLFINALLY/BBJ_ALWAYS pair --
    // a block corresponding to an exit from the try of a try/finally.
    bool isBBCallAlwaysPairTail() const;

    bool KindIs(BBjumpKinds kind) const
    {
        return bbJumpKind == kind;
    }

    template <typename... T>
    bool KindIs(BBjumpKinds kind, T... rest) const
    {
        return KindIs(kind) || KindIs(rest...);
    }

    bool HasTerminator()
    {
        return KindIs(BBJ_EHFINALLYRET, BBJ_EHFAULTRET, BBJ_EHFILTERRET, BBJ_COND, BBJ_SWITCH, BBJ_RETURN);
    }

    // NumSucc() gives the number of successors, and GetSucc() returns a given numbered successor.
    //
    // There are two versions of these functions: ones that take a Compiler* and ones that don't. You must
    // always use a matching set. Thus, if you call NumSucc() without a Compiler*, you must also call
    // GetSucc() without a Compiler*.
    //
    // The behavior of NumSucc()/GetSucc() is different when passed a Compiler* for blocks that end in:
    // (1) BBJ_SWITCH
    //
    // For BBJ_SWITCH, if Compiler* is not passed, then all switch successors are returned. If Compiler*
    // is passed, then only unique switch successors are returned; the duplicate successors are omitted.
    //
    // Note that for BBJ_COND, which has two successors (fall through (condition false), and condition true
    // branch target), only the unique targets are returned. Thus, if both targets are the same, NumSucc()
    // will only return 1 instead of 2.
    //
    // NumSucc: Returns the number of successors of "this".
    unsigned NumSucc() const;
    unsigned NumSucc(Compiler* comp);

    // GetSucc: Returns the "i"th successor. Requires (0 <= i < NumSucc()).
    BasicBlock* GetSucc(unsigned i) const;
    BasicBlock* GetSucc(unsigned i, Compiler* comp);

    // SwitchTargets: convenience method for enabling range-based `for` iteration over a switch block's targets, e.g.:
    //    for (BasicBlock* const bTarget : block->SwitchTargets()) ...
    //
    BBSwitchTargetList SwitchTargets() const
    {
        assert(bbJumpKind == BBJ_SWITCH);
        return BBSwitchTargetList(bbJumpSwt);
    }

    // EHFinallyRetSuccs: convenience method for enabling range-based `for` iteration over BBJ_EHFINALLYRET block
    // successors, e.g.:
    //    for (BasicBlock* const succ : block->EHFinallyRetSuccs()) ...
    //
    BBEhfSuccList EHFinallyRetSuccs() const
    {
        assert(bbJumpKind == BBJ_EHFINALLYRET);
        return BBEhfSuccList(bbJumpEhf);
    }

    BasicBlock* GetUniquePred(Compiler* comp) const;

    BasicBlock* GetUniqueSucc() const;

    unsigned countOfInEdges() const
    {
        return bbRefs;
    }

    Statement* bbStmtList;

    GenTree* GetFirstLIRNode() const
    {
        return m_firstNode;
    }

    void SetFirstLIRNode(GenTree* tree)
    {
        m_firstNode = tree;
    }

    EntryState* bbEntryState; // verifier tracked state of all entries in stack.

#define NO_BASE_TMP UINT_MAX // base# to use when we have none

    union {
        unsigned bbStkTempsIn;       // base# for input stack temps
        int      bbCountSchemaIndex; // schema index for count instrumentation
    };

    union {
        unsigned bbStkTempsOut;          // base# for output stack temps
        int      bbHistogramSchemaIndex; // schema index for histogram instrumentation
    };

#define MAX_XCPTN_INDEX (USHRT_MAX - 1)

    // It would be nice to make bbTryIndex and bbHndIndex private, but there is still code that uses them directly,
    // especially Compiler::fgNewBBinRegion() and friends.

    // index, into the compHndBBtab table, of innermost 'try' clause containing the BB (used for raising exceptions).
    // Stored as index + 1; 0 means "no try index".
    unsigned short bbTryIndex;

    // index, into the compHndBBtab table, of innermost handler (filter, catch, fault/finally) containing the BB.
    // Stored as index + 1; 0 means "no handler index".
    unsigned short bbHndIndex;

    // Given two EH indices that are either bbTryIndex or bbHndIndex (or related), determine if index1 might be more
    // deeply nested than index2. Both index1 and index2 are in the range [0..compHndBBtabCount], where 0 means
    // "main function" and otherwise the value is an index into compHndBBtab[]. Note that "sibling" EH regions will
    // have a numeric index relationship that doesn't indicate nesting, whereas a more deeply nested region must have
    // a lower index than the region it is nested within. Note that if you compare a single block's bbTryIndex and
    // bbHndIndex, there is guaranteed to be a nesting relationship, since that block can't be simultaneously in two
    // sibling EH regions. In that case, "maybe" is actually "definitely".
    static bool ehIndexMaybeMoreNested(unsigned index1, unsigned index2)
    {
        if (index1 == 0)
        {
            // index1 is in the main method. It can't be more deeply nested than index2.
            return false;
        }
        else if (index2 == 0)
        {
            // index1 represents an EH region, whereas index2 is the main method. Thus, index1 is more deeply nested.
            assert(index1 > 0);
            return true;
        }
        else
        {
            // If index1 has a smaller index, it might be more deeply nested than index2.
            assert(index1 > 0);
            assert(index2 > 0);
            return index1 < index2;
        }
    }

    // catch type: class token of handler, or one of BBCT_*. Only set on first block of catch handler.
    unsigned bbCatchTyp;

    bool hasTryIndex() const
    {
        return bbTryIndex != 0;
    }
    bool hasHndIndex() const
    {
        return bbHndIndex != 0;
    }
    unsigned getTryIndex() const
    {
        assert(bbTryIndex != 0);
        return bbTryIndex - 1;
    }
    unsigned getHndIndex() const
    {
        assert(bbHndIndex != 0);
        return bbHndIndex - 1;
    }
    void setTryIndex(unsigned val)
    {
        bbTryIndex = (unsigned short)(val + 1);
        assert(bbTryIndex != 0);
    }
    void setHndIndex(unsigned val)
    {
        bbHndIndex = (unsigned short)(val + 1);
        assert(bbHndIndex != 0);
    }
    void clearTryIndex()
    {
        bbTryIndex = 0;
    }
    void clearHndIndex()
    {
        bbHndIndex = 0;
    }

    void copyEHRegion(const BasicBlock* from)
    {
        bbTryIndex = from->bbTryIndex;
        bbHndIndex = from->bbHndIndex;
    }

    void copyTryIndex(const BasicBlock* from)
    {
        bbTryIndex = from->bbTryIndex;
    }

    void copyHndIndex(const BasicBlock* from)
    {
        bbHndIndex = from->bbHndIndex;
    }

    static bool sameTryRegion(const BasicBlock* blk1, const BasicBlock* blk2)
    {
        return blk1->bbTryIndex == blk2->bbTryIndex;
    }
    static bool sameHndRegion(const BasicBlock* blk1, const BasicBlock* blk2)
    {
        return blk1->bbHndIndex == blk2->bbHndIndex;
    }
    static bool sameEHRegion(const BasicBlock* blk1, const BasicBlock* blk2)
    {
        return sameTryRegion(blk1, blk2) && sameHndRegion(blk1, blk2);
    }

    bool hasEHBoundaryIn() const;
    bool hasEHBoundaryOut() const;

// Some non-zero value that will not collide with real tokens for bbCatchTyp
#define BBCT_NONE 0x00000000
#define BBCT_FAULT 0xFFFFFFFC
#define BBCT_FINALLY 0xFFFFFFFD
#define BBCT_FILTER 0xFFFFFFFE
#define BBCT_FILTER_HANDLER 0xFFFFFFFF
#define handlerGetsXcptnObj(hndTyp) ((hndTyp) != BBCT_NONE && (hndTyp) != BBCT_FAULT && (hndTyp) != BBCT_FINALLY)

    // The following fields are used for loop detection
    typedef unsigned char loopNumber;
    static const unsigned NOT_IN_LOOP  = UCHAR_MAX;
    static const unsigned MAX_LOOP_NUM = 64;

    loopNumber bbNatLoopNum; // Index, in optLoopTable, of most-nested loop that contains this block,
                             // or else NOT_IN_LOOP if this block is not in a loop.

    // TODO-Cleanup: Get rid of bbStkDepth and use bbStackDepthOnEntry() instead
    union {
        unsigned short bbStkDepth; // stack depth on entry
        unsigned short bbFPinVars; // number of inner enregistered FP vars
    };

    // Basic block predecessor lists. Predecessor lists are created by fgLinkBasicBlocks(), stored
    // in 'bbPreds', and then maintained throughout compilation. 'fgPredsComputed' will be 'true' after the
    // predecessor lists are created.
    //
    FlowEdge* bbPreds; // ptr to list of predecessors

    // PredEdges: convenience method for enabling range-based `for` iteration over predecessor edges, e.g.:
    //    for (FlowEdge* const edge : block->PredEdges()) ...
    //
    PredEdgeList PredEdges() const
    {
        return PredEdgeList(bbPreds);
    }

    // PredBlocks: convenience method for enabling range-based `for` iteration over predecessor blocks, e.g.:
    //    for (BasicBlock* const predBlock : block->PredBlocks()) ...
    //
    PredBlockList PredBlocks() const
    {
        return PredBlockList(bbPreds);
    }

    // Pred list maintenance
    //
    bool checkPredListOrder();
    void ensurePredListOrder(Compiler* compiler);
    void reorderPredList(Compiler* compiler);

    BlockSet bbReach; // Set of all blocks that can reach this one

    union {
        BasicBlock* bbIDom;          // Represent the closest dominator to this block (called the Immediate
                                     // Dominator) used to compute the dominance tree.
        FlowEdge* bbLastPred;        // Used early on by fgLinkBasicBlock/fgAddRefPred
        void*     bbSparseProbeList; // Used early on by fgInstrument
    };

    void* bbSparseCountInfo; // Used early on by fgIncorporateEdgeCounts

    unsigned bbPreorderNum;  // the block's  preorder number in the graph (1...fgMaxBBNum]
    unsigned bbPostorderNum; // the block's postorder number in the graph (1...fgMaxBBNum]

    IL_OFFSET bbCodeOffs;    // IL offset of the beginning of the block
    IL_OFFSET bbCodeOffsEnd; // IL offset past the end of the block. Thus, the [bbCodeOffs..bbCodeOffsEnd)
                             // range is not inclusive of the end offset. The count of IL bytes in the block
                             // is bbCodeOffsEnd - bbCodeOffs, assuming neither are BAD_IL_OFFSET.

#ifdef DEBUG
    void dspBlockILRange() const; // Display the block's IL range as [XXX...YYY), where XXX and YYY might be "???" for
                                  // BAD_IL_OFFSET.
#endif                            // DEBUG

    VARSET_TP bbVarUse; // variables used     by block (before a definition)
    VARSET_TP bbVarDef; // variables assigned by block (before a use)

    VARSET_TP bbLiveIn;  // variables live on entry
    VARSET_TP bbLiveOut; // variables live on exit

    // Use, def, live in/out information for the implicit memory variable.
    MemoryKindSet bbMemoryUse : MemoryKindCount; // must be set for any MemoryKinds this block references
    MemoryKindSet bbMemoryDef : MemoryKindCount; // must be set for any MemoryKinds this block mutates
    MemoryKindSet bbMemoryLiveIn : MemoryKindCount;
    MemoryKindSet bbMemoryLiveOut : MemoryKindCount;
    MemoryKindSet bbMemoryHavoc : MemoryKindCount; // If true, at some point the block does an operation
                                                   // that leaves memory in an unknown state. (E.g.,
                                                   // unanalyzed call, store through unknown pointer...)

    // We want to make phi functions for the special implicit var memory.  But since this is not a real
    // lclVar, and thus has no local #, we can't use a GenTreePhiArg.  Instead, we use this struct.
    struct MemoryPhiArg
    {
        unsigned      m_ssaNum;  // SSA# for incoming value.
        MemoryPhiArg* m_nextArg; // Next arg in the list, else NULL.

        unsigned GetSsaNum()
        {
            return m_ssaNum;
        }

        MemoryPhiArg(unsigned ssaNum, MemoryPhiArg* nextArg = nullptr) : m_ssaNum(ssaNum), m_nextArg(nextArg)
        {
        }

        void* operator new(size_t sz, class Compiler* comp);
    };
    static MemoryPhiArg* EmptyMemoryPhiDef; // Special value (0x1, FWIW) to represent a to-be-filled in Phi arg list
                                            // for Heap.
    MemoryPhiArg* bbMemorySsaPhiFunc[MemoryKindCount]; // If the "in" Heap SSA var is not a phi definition, this value
                                                       // is NULL.
    // Otherwise, it is either the special value EmptyMemoryPhiDefn, to indicate
    // that Heap needs a phi definition on entry, or else it is the linked list
    // of the phi arguments.
    unsigned bbMemorySsaNumIn[MemoryKindCount];  // The SSA # of memory on entry to the block.
    unsigned bbMemorySsaNumOut[MemoryKindCount]; // The SSA # of memory on exit from the block.

    VARSET_TP bbScope; // variables in scope over the block

    void InitVarSets(class Compiler* comp);

    /* The following are the standard bit sets for dataflow analysis.
     *  We perform CSE and range-checks at the same time
     *  and assertion propagation separately,
     *  thus we can union them since the two operations are completely disjunct.
     */

    union {
        EXPSET_TP bbCseGen;             // CSEs computed by block
        ASSERT_TP bbAssertionGen;       // assertions created by block (global prop)
        ASSERT_TP bbAssertionOutIfTrue; // assertions available on exit along true/jump edge (BBJ_COND, local prop)
    };

    union {
        EXPSET_TP bbCseIn;       // CSEs available on entry
        ASSERT_TP bbAssertionIn; // assertions available on entry (global prop)
    };

    union {
        EXPSET_TP bbCseOut;              // CSEs available on exit
        ASSERT_TP bbAssertionOut;        // assertions available on exit (global prop, local prop & !BBJ_COND)
        ASSERT_TP bbAssertionOutIfFalse; // assertions available on exit along false/next edge (BBJ_COND, local prop)
    };

    void* bbEmitCookie;

#ifdef VERIFIER
    stackDesc bbStackIn;  // stack descriptor for  input
    stackDesc bbStackOut; // stack descriptor for output

    verTypeVal* bbTypesIn;  // list of variable types on  input
    verTypeVal* bbTypesOut; // list of variable types on output
#endif                      // VERIFIER

//-------------------------------------------------------------------------

#if MEASURE_BLOCK_SIZE
    static size_t s_Size;
    static size_t s_Count;
#endif // MEASURE_BLOCK_SIZE

    bool bbFallsThrough() const;

    // Our slop fraction is 1/50 of the block weight.
    static weight_t GetSlopFraction(weight_t weightBlk)
    {
        return weightBlk / 50.0;
    }

    // Given an the edge b1 -> b2, calculate the slop fraction by
    // using the higher of the two block weights
    static weight_t GetSlopFraction(BasicBlock* b1, BasicBlock* b2)
    {
        return GetSlopFraction(max(b1->bbWeight, b2->bbWeight));
    }

#ifdef DEBUG
    unsigned        bbTgtStkDepth; // Native stack depth on entry (for throw-blocks)
    static unsigned s_nMaxTrees;   // The max # of tree nodes in any BB

    // This is used in integrity checks.  We semi-randomly pick a traversal stamp, label all blocks
    // in the BB list with that stamp (in this field); then we can tell if (e.g.) predecessors are
    // still in the BB list by whether they have the same stamp (with high probability).
    unsigned bbTraversalStamp;

    // bbID is a unique block identifier number that does not change: it does not get renumbered, like bbNum.
    unsigned bbID;
#endif // DEBUG

    unsigned bbStackDepthOnEntry() const;
    void bbSetStack(StackEntry* stack);
    StackEntry* bbStackOnEntry() const;

    // "bbNum" is one-based (for unknown reasons); it is sometimes useful to have the corresponding
    // zero-based number for use as an array index.
    unsigned bbInd() const
    {
        assert(bbNum > 0);
        return bbNum - 1;
    }

    Statement* firstStmt() const;
    Statement* lastStmt() const;
    bool       hasSingleStmt() const;

    // Statements: convenience method for enabling range-based `for` iteration over the statement list, e.g.:
    //    for (Statement* const stmt : block->Statements())
    //
    StatementList Statements() const
    {
        return StatementList(firstStmt());
    }

    // NonPhiStatements: convenience method for enabling range-based `for` iteration over the statement list,
    // excluding any initial PHI statements, e.g.:
    //    for (Statement* const stmt : block->NonPhiStatements())
    //
    StatementList NonPhiStatements() const
    {
        return StatementList(FirstNonPhiDef());
    }

    GenTree* lastNode() const;

    bool endsWithJmpMethod(Compiler* comp) const;

    bool endsWithTailCall(Compiler* comp,
                          bool      fastTailCallsOnly,
                          bool      tailCallsConvertibleToLoopOnly,
                          GenTree** tailCall) const;

    bool endsWithTailCallOrJmp(Compiler* comp, bool fastTailCallsOnly = false) const;

    bool endsWithTailCallConvertibleToLoop(Compiler* comp, GenTree** tailCall) const;

    // Returns the first statement in the statement list of "this" that is
    // not an SSA definition (a lcl = phi(...) store).
    Statement* FirstNonPhiDef() const;
    Statement* FirstNonPhiDefOrCatchArgStore() const;

    BasicBlock() : bbStmtList(nullptr), bbLiveIn(VarSetOps::UninitVal()), bbLiveOut(VarSetOps::UninitVal())
    {
    }

    // Iteratable collection of successors of a block.
    template <typename TPosition>
    class Successors
    {
        Compiler*   m_comp;
        BasicBlock* m_block;

    public:
        Successors(Compiler* comp, BasicBlock* block) : m_comp(comp), m_block(block)
        {
        }

        class iterator
        {
            Compiler*   m_comp;
            BasicBlock* m_block;
            TPosition   m_pos;

        public:
            iterator(Compiler* comp, BasicBlock* block) : m_comp(comp), m_block(block), m_pos(comp, block)
            {
            }

            iterator() : m_pos()
            {
            }

            void operator++(void)
            {
                m_pos.Advance(m_comp, m_block);
            }

            BasicBlock* operator*()
            {
                return m_pos.Current(m_comp, m_block);
            }

            bool operator==(const iterator& other)
            {
                return m_pos == other.m_pos;
            }

            bool operator!=(const iterator& other)
            {
                return m_pos != other.m_pos;
            }
        };

        iterator begin()
        {
            return iterator(m_comp, m_block);
        }

        iterator end()
        {
            return iterator();
        }
    };

    template <typename TFunc>
    BasicBlockVisit VisitEHEnclosedHandlerSecondPassSuccs(Compiler* comp, TFunc func);

    template <typename TFunc>
    BasicBlockVisit VisitAllSuccs(Compiler* comp, TFunc func);

    template <typename TFunc>
    BasicBlockVisit VisitEHSuccs(Compiler* comp, TFunc func);

    template <typename TFunc>
    BasicBlockVisit VisitRegularSuccs(Compiler* comp, TFunc func);

    bool HasPotentialEHSuccs(Compiler* comp);

    // BBSuccList: adapter class for forward iteration of block successors, using range-based `for`,
    // normally used via BasicBlock::Succs(), e.g.:
    //    for (BasicBlock* const target : block->Succs()) ...
    //
    class BBSuccList
    {
        // For one or two successors, pre-compute and stash the successors inline, in m_succs[], so we don't
        // need to call a function or execute another `switch` to get them. Also, pre-compute the begin and end
        // points of the iteration, for use by BBArrayIterator. `m_begin` and `m_end` will either point at
        // `m_succs` or at the switch table successor array.
        BasicBlock*        m_succs[2];
        BasicBlock* const* m_begin;
        BasicBlock* const* m_end;

    public:
        BBSuccList(const BasicBlock* block);
        BBArrayIterator begin() const;
        BBArrayIterator end() const;
    };

    // BBCompilerSuccList: adapter class for forward iteration of block successors, using range-based `for`,
    // normally used via BasicBlock::Succs(), e.g.:
    //    for (BasicBlock* const target : block->Succs(compiler)) ...
    //
    // This version uses NumSucc(Compiler*)/GetSucc(Compiler*). See the documentation there for the explanation
    // of the implications of this versus the version that does not take `Compiler*`.
    class BBCompilerSuccList
    {
        Compiler*   m_comp;
        BasicBlock* m_block;

        // iterator: forward iterator for an array of BasicBlock*, such as the BBswtDesc->bbsDstTab.
        //
        class iterator
        {
            Compiler*   m_comp;
            BasicBlock* m_block;
            unsigned    m_succNum;

        public:
            iterator(Compiler* comp, BasicBlock* block, unsigned succNum)
                : m_comp(comp), m_block(block), m_succNum(succNum)
            {
            }

            BasicBlock* operator*() const
            {
                assert(m_block != nullptr);
                BasicBlock* bTarget = m_block->GetSucc(m_succNum, m_comp);
                assert(bTarget != nullptr);
                return bTarget;
            }

            iterator& operator++()
            {
                ++m_succNum;
                return *this;
            }

            bool operator!=(const iterator& i) const
            {
                return m_succNum != i.m_succNum;
            }
        };

    public:
        BBCompilerSuccList(Compiler* comp, BasicBlock* block) : m_comp(comp), m_block(block)
        {
        }

        iterator begin() const
        {
            return iterator(m_comp, m_block, 0);
        }

        iterator end() const
        {
            return iterator(m_comp, m_block, m_block->NumSucc(m_comp));
        }
    };

    // Succs: convenience methods for enabling range-based `for` iteration over a block's successors, e.g.:
    //    for (BasicBlock* const succ : block->Succs()) ...
    //
    // There are two options: one that takes a Compiler* and one that doesn't. These correspond to the
    // NumSucc()/GetSucc() functions that do or do not take a Compiler*. See the comment for NumSucc()/GetSucc()
    // for the distinction.
    BBSuccList Succs() const
    {
        return BBSuccList(this);
    }

    BBCompilerSuccList Succs(Compiler* comp)
    {
        return BBCompilerSuccList(comp, this);
    }

    // Try to clone block state and statements from `from` block to `to` block (which must be new/empty),
    // optionally replacing uses of local `varNum` with IntCns `varVal`.  Return true if all statements
    // in the block are cloned successfully, false (with partially-populated `to` block) if one fails.
    static bool CloneBlockState(
        Compiler* compiler, BasicBlock* to, const BasicBlock* from, unsigned varNum = (unsigned)-1, int varVal = 0);

    void MakeLIR(GenTree* firstNode, GenTree* lastNode);
    bool IsLIR() const;

    void SetDominatedByExceptionalEntryFlag()
    {
        bbFlags |= BBF_DOMINATED_BY_EXCEPTIONAL_ENTRY;
    }

    bool IsDominatedByExceptionalEntryFlag() const
    {
        return (bbFlags & BBF_DOMINATED_BY_EXCEPTIONAL_ENTRY) != 0;
    }

#ifdef DEBUG
    bool Contains(const GenTree* node) const
    {
        assert(IsLIR());
        for (Iterator iter = begin(); iter != end(); ++iter)
        {
            if (*iter == node)
            {
                return true;
            }
        }
        return false;
    }
#endif // DEBUG
};

template <>
struct JitPtrKeyFuncs<BasicBlock> : public JitKeyFuncsDefEquals<const BasicBlock*>
{
public:
    // Make sure hashing is deterministic and not on "ptr."
    static unsigned GetHashCode(const BasicBlock* ptr);
};

// A set of blocks.
typedef JitHashTable<BasicBlock*, JitPtrKeyFuncs<BasicBlock>, bool> BlkSet;

// A vector of blocks.
typedef jitstd::vector<BasicBlock*> BlkVector;

// A map of block -> set of blocks, can be used as sparse block trees.
typedef JitHashTable<BasicBlock*, JitPtrKeyFuncs<BasicBlock>, BlkSet*> BlkToBlkSetMap;

// A map of block -> vector of blocks, can be used as sparse block trees.
typedef JitHashTable<BasicBlock*, JitPtrKeyFuncs<BasicBlock>, BlkVector> BlkToBlkVectorMap;

// Map from Block to Block.  Used for a variety of purposes.
typedef JitHashTable<BasicBlock*, JitPtrKeyFuncs<BasicBlock>, BasicBlock*> BlockToBlockMap;

// BasicBlockIterator: forward iterator for the BasicBlock linked list.
// It is allowed to make changes to the BasicBlock list as long as the current block remains in the list.
// E.g., the current block `m_bbNext` pointer can be altered (such as when inserting a following block),
// as long as the current block is still in the list.
// The block list is expected to be properly doubly-linked.
//
class BasicBlockIterator
{
    BasicBlock* m_block;

public:
    BasicBlockIterator(BasicBlock* block) : m_block(block)
    {
    }

    BasicBlock* operator*() const
    {
        return m_block;
    }

    BasicBlockIterator& operator++()
    {
        assert(m_block != nullptr);
        // Check that we haven't been spliced out of the list.
        assert(m_block->IsLast() || m_block->Next()->PrevIs(m_block));
        assert(m_block->IsFirst() || m_block->Prev()->NextIs(m_block));

        m_block = m_block->Next();
        return *this;
    }

    bool operator!=(const BasicBlockIterator& i) const
    {
        return m_block != i.m_block;
    }
};

// BasicBlockSimpleList: adapter class for forward iteration of a lexically contiguous range of
// BasicBlock, starting at `begin` and going to the end of the function, using range-based `for`,
// normally used via Compiler::Blocks(), e.g.:
//    for (BasicBlock* const block : Blocks()) ...
//
class BasicBlockSimpleList
{
    BasicBlock* m_begin;

public:
    BasicBlockSimpleList(BasicBlock* begin) : m_begin(begin)
    {
    }

    BasicBlockIterator begin() const
    {
        return BasicBlockIterator(m_begin);
    }

    BasicBlockIterator end() const
    {
        return BasicBlockIterator(nullptr);
    }
};

// BasicBlockRangeList: adapter class for forward iteration of a lexically contiguous range of
// BasicBlock specified with both `begin` and `end` blocks. `begin` and `end` are *inclusive*
// and must be non-null. E.g.,
//    for (BasicBlock* const block : BasicBlockRangeList(startBlock, endBlock)) ...
//
// Note that endBlock->bbNext is captured at the beginning of the iteration. Thus, any blocks
// inserted before that will continue the iteration. In particular, inserting blocks between endBlock
// and endBlock->bbNext will yield unexpected results, as the iteration will continue longer than desired.
//
class BasicBlockRangeList
{
    BasicBlock* m_begin;
    BasicBlock* m_end;

public:
    BasicBlockRangeList(BasicBlock* begin, BasicBlock* end) : m_begin(begin), m_end(end)
    {
        assert(begin != nullptr);
        assert(end != nullptr);
    }

    BasicBlockIterator begin() const
    {
        return BasicBlockIterator(m_begin);
    }

    BasicBlockIterator end() const
    {
        return BasicBlockIterator(m_end->Next()); // walk until we see the block *following* the `m_end` block
    }
};

// BBswtDesc -- descriptor for a switch block
//
//  Things to know:
//  1. If bbsHasDefault is true, the default case is the last one in the array of basic block addresses
//     namely bbsDstTab[bbsCount - 1].
//  2. bbsCount must be at least 1, for the default case. bbsCount cannot be zero. It appears that the ECMA spec
//     allows for a degenerate switch with zero cases. Normally, the optimizer will optimize degenerate
//     switches with just a default case to a BBJ_ALWAYS branch, and a switch with just two cases to a BBJ_COND.
//     However, in debuggable code, we might not do that, so bbsCount might be 1.
//
struct BBswtDesc
{
    BasicBlock** bbsDstTab; // case label table address
    unsigned     bbsCount;  // count of cases (includes 'default' if bbsHasDefault)

    // Case number and likelihood of most likely case
    // (only known with PGO, only valid if bbsHasDominantCase is true)
    unsigned bbsDominantCase;
    weight_t bbsDominantFraction;

    bool bbsHasDefault;      // true if last switch case is a default case
    bool bbsHasDominantCase; // true if switch has a dominant case

    BBswtDesc() : bbsHasDefault(true), bbsHasDominantCase(false)
    {
    }

    BBswtDesc(Compiler* comp, const BBswtDesc* other);

    void removeDefault()
    {
        assert(bbsHasDefault);
        assert(bbsCount > 0);
        bbsHasDefault = false;
        bbsCount--;
    }

    BasicBlock* getDefault()
    {
        assert(bbsHasDefault);
        assert(bbsCount > 0);
        return bbsDstTab[bbsCount - 1];
    }
};

// BBSwitchTargetList out-of-class-declaration implementations (here due to C++ ordering requirements).
//

inline BBSwitchTargetList::BBSwitchTargetList(BBswtDesc* bbsDesc) : m_bbsDesc(bbsDesc)
{
    assert(m_bbsDesc != nullptr);
    assert(m_bbsDesc->bbsDstTab != nullptr);
}

inline BBArrayIterator BBSwitchTargetList::begin() const
{
    return BBArrayIterator(m_bbsDesc->bbsDstTab);
}

inline BBArrayIterator BBSwitchTargetList::end() const
{
    return BBArrayIterator(m_bbsDesc->bbsDstTab + m_bbsDesc->bbsCount);
}

// BBehfDesc -- descriptor for a BBJ_EHFINALLYRET block
//
struct BBehfDesc
{
    BasicBlock** bbeSuccs; // array of `BasicBlock*` pointing to BBJ_EHFINALLYRET block successors
    unsigned     bbeCount; // size of `bbeSuccs` array

    BBehfDesc() : bbeSuccs(nullptr), bbeCount(0)
    {
    }

    BBehfDesc(Compiler* comp, const BBehfDesc* other);
};

// BBEhfSuccList out-of-class-declaration implementations (here due to C++ ordering requirements).
//

inline BBEhfSuccList::BBEhfSuccList(BBehfDesc* bbeDesc) : m_bbeDesc(bbeDesc)
{
    assert(m_bbeDesc != nullptr);
    assert((m_bbeDesc->bbeSuccs != nullptr) || (m_bbeDesc->bbeCount == 0));
}

inline BBArrayIterator BBEhfSuccList::begin() const
{
    return BBArrayIterator(m_bbeDesc->bbeSuccs);
}

inline BBArrayIterator BBEhfSuccList::end() const
{
    return BBArrayIterator(m_bbeDesc->bbeSuccs + m_bbeDesc->bbeCount);
}

// BBSuccList out-of-class-declaration implementations
//
inline BasicBlock::BBSuccList::BBSuccList(const BasicBlock* block)
{
    assert(block != nullptr);
    switch (block->bbJumpKind)
    {
        case BBJ_THROW:
        case BBJ_RETURN:
        case BBJ_EHFAULTRET:
            // We don't need m_succs.
            m_begin = nullptr;
            m_end   = nullptr;
            break;

        case BBJ_CALLFINALLY:
        case BBJ_ALWAYS:
        case BBJ_EHCATCHRET:
        case BBJ_EHFILTERRET:
        case BBJ_LEAVE:
            m_succs[0] = block->bbJumpDest;
            m_begin    = &m_succs[0];
            m_end      = &m_succs[1];
            break;

        case BBJ_COND:
            m_succs[0] = block->bbNext;
            m_begin    = &m_succs[0];

            // If both fall-through and branch successors are identical, then only include
            // them once in the iteration (this is the same behavior as NumSucc()/GetSucc()).
            if (block->JumpsToNext())
            {
                m_end = &m_succs[1];
            }
            else
            {
                m_succs[1] = block->bbJumpDest;
                m_end      = &m_succs[2];
            }
            break;

        case BBJ_EHFINALLYRET:
            // We don't use the m_succs in-line data; use the existing successor table in the block.
            // We must tolerate iterating successors early in the system, before EH_FINALLYRET successors have
            // been computed.
            if (block->GetJumpEhf() == nullptr)
            {
                m_begin = nullptr;
                m_end   = nullptr;
            }
            else
            {
                m_begin = block->GetJumpEhf()->bbeSuccs;
                m_end   = block->GetJumpEhf()->bbeSuccs + block->GetJumpEhf()->bbeCount;
            }
            break;

        case BBJ_SWITCH:
            // We don't use the m_succs in-line data for switches; use the existing jump table in the block.
            assert(block->bbJumpSwt != nullptr);
            assert(block->bbJumpSwt->bbsDstTab != nullptr);
            m_begin = block->bbJumpSwt->bbsDstTab;
            m_end   = block->bbJumpSwt->bbsDstTab + block->bbJumpSwt->bbsCount;
            break;

        default:
            unreached();
    }

    assert(m_end >= m_begin);
}

inline BBArrayIterator BasicBlock::BBSuccList::begin() const
{
    return BBArrayIterator(m_begin);
}

inline BBArrayIterator BasicBlock::BBSuccList::end() const
{
    return BBArrayIterator(m_end);
}

// We have a simpler struct, BasicBlockList, which is simply a singly-linked
// list of blocks.

struct BasicBlockList
{
    BasicBlockList* next;  // The next BasicBlock in the list, nullptr for end of list.
    BasicBlock*     block; // The BasicBlock of interest.

    BasicBlockList() : next(nullptr), block(nullptr)
    {
    }

    BasicBlockList(BasicBlock* blk, BasicBlockList* rest) : next(rest), block(blk)
    {
    }
};

//-------------------------------------------------------------------------
// FlowEdge -- control flow edge
//
// In compiler terminology the control flow between two BasicBlocks
// is typically referred to as an "edge".  Most well known are the
// backward branches for loops, which are often called "back-edges".
//
// "struct FlowEdge" is the type that represents our control flow edges.
// This type is a linked list of zero or more "edges".
// (The list of zero edges is represented by NULL.)
// Every BasicBlock has a field called bbPreds of this type.  This field
// represents the list of "edges" that flow into this BasicBlock.
// The FlowEdge type only stores the BasicBlock* of the source for the
// control flow edge.  The destination block for the control flow edge
// is implied to be the block which contained the bbPreds field.
//
// For a switch branch target there may be multiple "edges" that have
// the same source block (and destination block).  We need to count the
// number of these edges so that during optimization we will know when
// we have zero of them.  Rather than have extra FlowEdge entries we
// track this via the DupCount property.
//
// When we have Profile weight for the BasicBlocks we can usually compute
// the number of times each edge was executed by examining the adjacent
// BasicBlock weights.  As we are doing for BasicBlocks, we call the number
// of times that a control flow edge was executed the "edge weight".
// In order to compute the edge weights we need to use a bounded range
// for every edge weight. These two fields, 'flEdgeWeightMin' and 'flEdgeWeightMax'
// are used to hold a bounded range.  Most often these will converge such
// that both values are the same and that value is the exact edge weight.
// Sometimes we are left with a rage of possible values between [Min..Max]
// which represents an inexact edge weight.
//
// The bbPreds list is initially created by Compiler::fgLinkBasicBlocks()
// and is incrementally kept up to date.
//
// The edge weight are computed by Compiler::fgComputeEdgeWeights()
// the edge weights are used to straighten conditional branches
// by Compiler::fgReorderBlocks()
//
struct FlowEdge
{
private:
    // The next predecessor edge in the list, nullptr for end of list.
    FlowEdge* m_nextPredEdge;

    // The source of the control flow
    BasicBlock* m_sourceBlock;

    // Edge weights
    weight_t m_edgeWeightMin;
    weight_t m_edgeWeightMax;

    // Likelihood that m_sourceBlock transfers control along this edge.
    // Values in range [0..1]
    weight_t m_likelihood;

    // The count of duplicate "edges" (used for switch stmts or degenerate branches)
    unsigned m_dupCount;

#ifdef DEBUG
    bool m_likelihoodSet;
#endif

public:
    FlowEdge(BasicBlock* block, FlowEdge* rest)
        : m_nextPredEdge(rest)
        , m_sourceBlock(block)
        , m_edgeWeightMin(0)
        , m_edgeWeightMax(0)
        , m_likelihood(0)
        , m_dupCount(0) DEBUGARG(m_likelihoodSet(false))
    {
    }

    FlowEdge* getNextPredEdge() const
    {
        return m_nextPredEdge;
    }

    FlowEdge** getNextPredEdgeRef()
    {
        return &m_nextPredEdge;
    }

    void setNextPredEdge(FlowEdge* newEdge)
    {
        m_nextPredEdge = newEdge;
    }

    BasicBlock* getSourceBlock() const
    {
        return m_sourceBlock;
    }

    void setSourceBlock(BasicBlock* newBlock)
    {
        m_sourceBlock = newBlock;
    }

    weight_t edgeWeightMin() const
    {
        return m_edgeWeightMin;
    }

    weight_t edgeWeightMax() const
    {
        return m_edgeWeightMax;
    }

    // These two methods are used to set new values for edge weights.
    // They return false if the newWeight is not between the current [min..max]
    // when slop is non-zero we allow for the case where our weights might be off by 'slop'
    //
    bool setEdgeWeightMinChecked(weight_t newWeight, BasicBlock* bDst, weight_t slop, bool* wbUsedSlop);
    bool setEdgeWeightMaxChecked(weight_t newWeight, BasicBlock* bDst, weight_t slop, bool* wbUsedSlop);
    void setEdgeWeights(weight_t newMinWeight, weight_t newMaxWeight, BasicBlock* bDst);

    weight_t getLikelihood() const
    {
        return m_likelihood;
    }

    void setLikelihood(weight_t likelihood)
    {
        assert(likelihood >= 0.0);
        assert(likelihood <= 1.0);
        INDEBUG(m_likelihoodSet = true);
        m_likelihood = likelihood;
    }

    void clearLikelihood()
    {
        m_likelihood = 0.0;
        INDEBUG(m_likelihoodSet = false);
    }

#ifdef DEBUG
    bool hasLikelihood() const
    {
        return m_likelihoodSet;
    }
#endif

    weight_t getLikelyWeight() const
    {
        assert(m_likelihoodSet);
        return m_likelihood * m_sourceBlock->bbWeight;
    }

    unsigned getDupCount() const
    {
        return m_dupCount;
    }

    void incrementDupCount()
    {
        m_dupCount++;
    }

    void decrementDupCount()
    {
        assert(m_dupCount >= 1);
        m_dupCount--;
    }
};

// Pred list iterator implementations (that are required to be defined after the declaration of BasicBlock and FlowEdge)

inline PredEdgeList::iterator::iterator(FlowEdge* pred) : m_pred(pred)
{
#ifdef DEBUG
    m_next = (m_pred == nullptr) ? nullptr : m_pred->getNextPredEdge();
#endif
}

inline PredEdgeList::iterator& PredEdgeList::iterator::operator++()
{
    FlowEdge* next = m_pred->getNextPredEdge();

#ifdef DEBUG
    // Check that the next block is the one we expect to see.
    assert(next == m_next);
    m_next = (next == nullptr) ? nullptr : next->getNextPredEdge();
#endif // DEBUG

    m_pred = next;
    return *this;
}

inline PredBlockList::iterator::iterator(FlowEdge* pred) : m_pred(pred)
{
#ifdef DEBUG
    m_next = (m_pred == nullptr) ? nullptr : m_pred->getNextPredEdge();
#endif
}

inline BasicBlock* PredBlockList::iterator::operator*() const
{
    return m_pred->getSourceBlock();
}

inline PredBlockList::iterator& PredBlockList::iterator::operator++()
{
    FlowEdge* next = m_pred->getNextPredEdge();

#ifdef DEBUG
    // Check that the next block is the one we expect to see.
    assert(next == m_next);
    m_next = (next == nullptr) ? nullptr : next->getNextPredEdge();
#endif // DEBUG

    m_pred = next;
    return *this;
}

/*****************************************************************************
 *
 *  The following call-backs supplied by the client; it's used by the code
 *  emitter to convert a basic block to its corresponding emitter cookie.
 */

void* emitCodeGetCookie(BasicBlock* block);

// An enumerator of a block's all successors. In some cases (e.g. SsaBuilder::TopologicalSort)
// using iterators is not exactly efficient, at least because they contain an unnecessary
// member - a pointer to the Compiler object.
class AllSuccessorEnumerator
{
    BasicBlock* m_block;
    union {
        // We store up to 4 successors inline in the enumerator. For ASP.NET
        // and libraries.pmi this is enough in 99.7% of cases.
        BasicBlock*  m_successors[4];
        BasicBlock** m_pSuccessors;
    };

    unsigned m_numSuccs;
    unsigned m_curSucc = UINT_MAX;

public:
    // Constructs an enumerator of all `block`'s successors.
    AllSuccessorEnumerator(Compiler* comp, BasicBlock* block);

    // Gets the block whose successors are enumerated.
    BasicBlock* Block()
    {
        return m_block;
    }

    // Returns the next available successor or `nullptr` if there are no more successors.
    BasicBlock* NextSuccessor()
    {
        m_curSucc++;
        if (m_curSucc >= m_numSuccs)
        {
            return nullptr;
        }

        if (m_numSuccs <= ArrLen(m_successors))
        {
            return m_successors[m_curSucc];
        }

        return m_pSuccessors[m_curSucc];
    }
};

// Simple dominator tree node that keeps track of a node's first child and next sibling.
// The parent is provided by BasicBlock::bbIDom.
struct DomTreeNode
{
    BasicBlock* firstChild;
    BasicBlock* nextSibling;
};

/*****************************************************************************/
#endif // _BLOCK_H_
/*****************************************************************************/<|MERGE_RESOLUTION|>--- conflicted
+++ resolved
@@ -414,7 +414,6 @@
                                                           // as BBJ_ALWAYS. Used for the paired BBJ_ALWAYS block following the
                                                           // BBJ_CALLFINALLY block, as well as, on x86, the final step block out of a
                                                           // finally.
-<<<<<<< HEAD
     BBF_HAS_CALL                       = MAKE_BBFLAG(29), // BB contains a call
     BBF_DOMINATED_BY_EXCEPTIONAL_ENTRY = MAKE_BBFLAG(30), // Block is dominated by exceptional entry.
     BBF_BACKWARD_JUMP                  = MAKE_BBFLAG(31), // BB is surrounded by a backward jump/switch arc
@@ -427,24 +426,10 @@
     BBF_RECURSIVE_TAILCALL             = MAKE_BBFLAG(38), // Block has recursive tailcall that may turn into a loop
     BBF_NO_CSE_IN                      = MAKE_BBFLAG(39), // Block should kill off any incoming CSE
     BBF_CAN_ADD_PRED                   = MAKE_BBFLAG(40), // Ok to add pred edge to this block, even when "safe" edge creation disabled
-=======
-    BBF_HAS_CALL                       = MAKE_BBFLAG(31), // BB contains a call
-    BBF_DOMINATED_BY_EXCEPTIONAL_ENTRY = MAKE_BBFLAG(32), // Block is dominated by exceptional entry.
-    BBF_BACKWARD_JUMP                  = MAKE_BBFLAG(33), // BB is surrounded by a backward jump/switch arc
-    BBF_BACKWARD_JUMP_SOURCE           = MAKE_BBFLAG(34), // Block is a source of a backward jump
-    BBF_BACKWARD_JUMP_TARGET           = MAKE_BBFLAG(35), // Block is a target of a backward jump
-    BBF_PATCHPOINT                     = MAKE_BBFLAG(36), // Block is a patchpoint
-    BBF_PARTIAL_COMPILATION_PATCHPOINT = MAKE_BBFLAG(37), // Block is a partial compilation patchpoint
-    BBF_HAS_HISTOGRAM_PROFILE          = MAKE_BBFLAG(38), // BB contains a call needing a histogram profile
-    BBF_TAILCALL_SUCCESSOR             = MAKE_BBFLAG(39), // BB has pred that has potential tail call
-    BBF_RECURSIVE_TAILCALL             = MAKE_BBFLAG(40), // Block has recursive tailcall that may turn into a loop
-    BBF_NO_CSE_IN                      = MAKE_BBFLAG(41), // Block should kill off any incoming CSE
-    BBF_CAN_ADD_PRED                   = MAKE_BBFLAG(42), // Ok to add pred edge to this block, even when "safe" edge creation disabled
-    BBF_NONE_QUIRK                     = MAKE_BBFLAG(43), // Block was created as a BBJ_ALWAYS to the next block,
+    BBF_NONE_QUIRK                     = MAKE_BBFLAG(41), // Block was created as a BBJ_ALWAYS to the next block,
                                                           // and should be treated as if it falls through.
                                                           // This is just to reduce diffs from removing BBJ_NONE.
                                                           // (TODO: Remove this quirk after refactoring Compiler::fgFindInsertPoint)
->>>>>>> 52e65a5f
 
     // The following are sets of flags.
 
