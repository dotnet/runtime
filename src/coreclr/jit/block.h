// Licensed to the .NET Foundation under one or more agreements.
// The .NET Foundation licenses this file to you under the MIT license.

/*XXXXXXXXXXXXXXXXXXXXXXXXXXXXXXXXXXXXXXXXXXXXXXXXXXXXXXXXXXXXXXXXXXXXXXXXXXXXX
XXXXXXXXXXXXXXXXXXXXXXXXXXXXXXXXXXXXXXXXXXXXXXXXXXXXXXXXXXXXXXXXXXXXXXXXXXXXXXX
XX                                                                           XX
XX                          BasicBlock                                       XX
XX                                                                           XX
XX                                                                           XX
XXXXXXXXXXXXXXXXXXXXXXXXXXXXXXXXXXXXXXXXXXXXXXXXXXXXXXXXXXXXXXXXXXXXXXXXXXXXXXX
XXXXXXXXXXXXXXXXXXXXXXXXXXXXXXXXXXXXXXXXXXXXXXXXXXXXXXXXXXXXXXXXXXXXXXXXXXXXXXX
*/

/*****************************************************************************/
#ifndef _BLOCK_H_
#define _BLOCK_H_
/*****************************************************************************/

#include "vartype.h" // For "var_types.h"
#include "_typeinfo.h"
/*****************************************************************************/

// Defines VARSET_TP
#include "varset.h"

#include "blockset.h"
#include "jitstd.h"
#include "bitvec.h"
#include "jithashtable.h"

/*****************************************************************************/
typedef BitVec          EXPSET_TP;
typedef BitVec_ValArg_T EXPSET_VALARG_TP;
typedef BitVec_ValRet_T EXPSET_VALRET_TP;

#define EXPSET_SZ 64

typedef BitVec          ASSERT_TP;
typedef BitVec_ValArg_T ASSERT_VALARG_TP;
typedef BitVec_ValRet_T ASSERT_VALRET_TP;

// We use the following format when printing the BasicBlock number: bbNum
// This define is used with string concatenation to put this in printf format strings  (Note that %u means unsigned int)
#define FMT_BB "BB%02u"

// Use this format for loop table indices.
#define FMT_LP "L%02u"

// And this format for profile weights
#define FMT_WT "%.7g"

/*****************************************************************************
 *
 *  Each basic block ends with a jump which is described as a value
 *  of the following enumeration.
 */

// clang-format off

enum BBKinds : BYTE
{
    BBJ_EHFINALLYRET,// block ends with 'endfinally' (for finally)
    BBJ_EHFAULTRET,  // block ends with 'endfinally' (IL alias for 'endfault') (for fault)
    BBJ_EHFILTERRET, // block ends with 'endfilter'
    BBJ_EHCATCHRET,  // block ends with a leave out of a catch (only #if defined(FEATURE_EH_FUNCLETS))
    BBJ_THROW,       // block ends with 'throw'
    BBJ_RETURN,      // block ends with 'ret'
    BBJ_ALWAYS,      // block always jumps to the target
    BBJ_LEAVE,       // block always jumps to the target, maybe out of guarded region. Only used until importing.
    BBJ_CALLFINALLY, // block always calls the target finally
    BBJ_COND,        // block conditionally jumps to the target
    BBJ_SWITCH,      // block ends with a switch statement

    BBJ_COUNT
};

#ifdef DEBUG
const char* const bbKindNames[] = {
    "BBJ_EHFINALLYRET",
    "BBJ_EHFAULTRET",
    "BBJ_EHFILTERRET",
    "BBJ_EHCATCHRET",
    "BBJ_THROW",
    "BBJ_RETURN",
    "BBJ_ALWAYS",
    "BBJ_LEAVE",
    "BBJ_CALLFINALLY",
    "BBJ_COND",
    "BBJ_SWITCH",
    "BBJ_COUNT"
};
#endif // DEBUG

// clang-format on

struct GenTree;
struct Statement;
struct BasicBlock;
class Compiler;
class typeInfo;
struct BasicBlockList;
struct FlowEdge;
struct EHblkDsc;
struct BBswtDesc;
struct BBehfDesc;

struct StackEntry
{
    GenTree* val;
    typeInfo seTypeInfo;
};

struct EntryState
{
    unsigned    esStackDepth; // size of esStack
    StackEntry* esStack;      // ptr to  stack
};

// Enumeration of the kinds of memory whose state changes the compiler tracks
enum MemoryKind
{
    ByrefExposed = 0, // Includes anything byrefs can read/write (everything in GcHeap, address-taken locals,
                      //                                          unmanaged heap, callers' locals, etc.)
    GcHeap,           // Includes actual GC heap, and also static fields
    MemoryKindCount,  // Number of MemoryKinds
};
#ifdef DEBUG
const char* const memoryKindNames[] = {"ByrefExposed", "GcHeap"};
#endif // DEBUG

// Bitmask describing a set of memory kinds (usable in bitfields)
typedef unsigned int MemoryKindSet;

// Bitmask for a MemoryKindSet containing just the specified MemoryKind
inline MemoryKindSet memoryKindSet(MemoryKind memoryKind)
{
    return (1U << memoryKind);
}

// Bitmask for a MemoryKindSet containing the specified MemoryKinds
template <typename... MemoryKinds>
inline MemoryKindSet memoryKindSet(MemoryKind memoryKind, MemoryKinds... memoryKinds)
{
    return memoryKindSet(memoryKind) | memoryKindSet(memoryKinds...);
}

// Bitmask containing all the MemoryKinds
const MemoryKindSet fullMemoryKindSet = (1 << MemoryKindCount) - 1;

// Bitmask containing no MemoryKinds
const MemoryKindSet emptyMemoryKindSet = 0;

// Standard iterator class for iterating through MemoryKinds
class MemoryKindIterator
{
    int value;

public:
    explicit inline MemoryKindIterator(int val) : value(val)
    {
    }
    inline MemoryKindIterator& operator++()
    {
        ++value;
        return *this;
    }
    inline MemoryKindIterator operator++(int)
    {
        return MemoryKindIterator(value++);
    }
    inline MemoryKind operator*()
    {
        return static_cast<MemoryKind>(value);
    }
    friend bool operator==(const MemoryKindIterator& left, const MemoryKindIterator& right)
    {
        return left.value == right.value;
    }
    friend bool operator!=(const MemoryKindIterator& left, const MemoryKindIterator& right)
    {
        return left.value != right.value;
    }
};

// Empty struct that allows enumerating memory kinds via `for(MemoryKind kind : allMemoryKinds())`
struct allMemoryKinds
{
    inline allMemoryKinds()
    {
    }
    inline MemoryKindIterator begin()
    {
        return MemoryKindIterator(0);
    }
    inline MemoryKindIterator end()
    {
        return MemoryKindIterator(MemoryKindCount);
    }
};

// PredEdgeList: adapter class for forward iteration of the predecessor edge linked list using range-based `for`,
// normally used via BasicBlock::PredEdges(), e.g.:
//    for (FlowEdge* const edge : block->PredEdges()) ...
//
class PredEdgeList
{
    FlowEdge* m_begin;

    // Forward iterator for the predecessor edges linked list.
    // The caller can't make changes to the preds list when using this.
    //
    class iterator
    {
        FlowEdge* m_pred;

#ifdef DEBUG
        // Try to guard against the user of the iterator from making changes to the IR that would invalidate
        // the iterator: cache the edge we think should be next, then check it when we actually do the `++`
        // operation. This is a bit conservative, but attempts to protect against callers assuming too much about
        // this iterator implementation.
        FlowEdge* m_next;
#endif

    public:
        iterator(FlowEdge* pred);

        FlowEdge* operator*() const
        {
            return m_pred;
        }

        iterator& operator++();

        bool operator!=(const iterator& i) const
        {
            return m_pred != i.m_pred;
        }
    };

public:
    PredEdgeList(FlowEdge* pred) : m_begin(pred)
    {
    }

    iterator begin() const
    {
        return iterator(m_begin);
    }

    iterator end() const
    {
        return iterator(nullptr);
    }
};

// PredBlockList: adapter class for forward iteration of the predecessor edge linked list yielding
// predecessor blocks, using range-based `for`, normally used via BasicBlock::PredBlocks(), e.g.:
//    for (BasicBlock* const predBlock : block->PredBlocks()) ...
//
class PredBlockList
{
    FlowEdge* m_begin;

    // Forward iterator for the predecessor edges linked list, yielding the predecessor block, not the edge.
    // The caller can't make changes to the preds list when using this.
    //
    class iterator
    {
        FlowEdge* m_pred;

#ifdef DEBUG
        // Try to guard against the user of the iterator from making changes to the IR that would invalidate
        // the iterator: cache the edge we think should be next, then check it when we actually do the `++`
        // operation. This is a bit conservative, but attempts to protect against callers assuming too much about
        // this iterator implementation.
        FlowEdge* m_next;
#endif

    public:
        iterator(FlowEdge* pred);

        BasicBlock* operator*() const;

        iterator& operator++();

        bool operator!=(const iterator& i) const
        {
            return m_pred != i.m_pred;
        }
    };

public:
    PredBlockList(FlowEdge* pred) : m_begin(pred)
    {
    }

    iterator begin() const
    {
        return iterator(m_begin);
    }

    iterator end() const
    {
        return iterator(nullptr);
    }
};

// BBArrayIterator: forward iterator for an array of BasicBlock*, such as the BBswtDesc->bbsDstTab.
// It is an error (with assert) to yield a nullptr BasicBlock* in this array.
// `m_bbEntry` can be nullptr, but it only makes sense if both the begin and end of an iteration range are nullptr
// (meaning, no actual iteration will happen).
//
class BBArrayIterator
{
    BasicBlock* const* m_bbEntry;

public:
    BBArrayIterator(BasicBlock* const* bbEntry) : m_bbEntry(bbEntry)
    {
    }

    BasicBlock* operator*() const
    {
        assert(m_bbEntry != nullptr);
        BasicBlock* bTarget = *m_bbEntry;
        assert(bTarget != nullptr);
        return bTarget;
    }

    BBArrayIterator& operator++()
    {
        assert(m_bbEntry != nullptr);
        ++m_bbEntry;
        return *this;
    }

    bool operator!=(const BBArrayIterator& i) const
    {
        return m_bbEntry != i.m_bbEntry;
    }
};

// BBSwitchTargetList: adapter class for forward iteration of switch targets, using range-based `for`,
// normally used via BasicBlock::SwitchTargets(), e.g.:
//    for (BasicBlock* const target : block->SwitchTargets()) ...
//
class BBSwitchTargetList
{
    BBswtDesc* m_bbsDesc;

public:
    BBSwitchTargetList(BBswtDesc* bbsDesc);
    BBArrayIterator begin() const;
    BBArrayIterator end() const;
};

// BBEhfSuccList: adapter class for forward iteration of BBJ_EHFINALLYRET blocks, using range-based `for`,
// normally used via BasicBlock::EHFinallyRetSuccs(), e.g.:
//    for (BasicBlock* const succ : block->EHFinallyRetSuccs()) ...
//
class BBEhfSuccList
{
    BBehfDesc* m_bbeDesc;

public:
    BBEhfSuccList(BBehfDesc* bbeDesc);
    BBArrayIterator begin() const;
    BBArrayIterator end() const;
};

//------------------------------------------------------------------------
// BasicBlockFlags: a bitmask of flags for BasicBlock
//
// clang-format off
enum BasicBlockFlags : unsigned __int64
{
#define MAKE_BBFLAG(bit) (1ULL << (bit))
    BBF_EMPTY                = 0,

    BBF_IS_LIR               = MAKE_BBFLAG( 0), // Set if the basic block contains LIR (as opposed to HIR)
    BBF_MARKED               = MAKE_BBFLAG( 1), // BB marked  during optimizations
    BBF_REMOVED              = MAKE_BBFLAG( 2), // BB has been removed from bb-list
    BBF_DONT_REMOVE          = MAKE_BBFLAG( 3), // BB should not be removed during flow graph optimizations
    BBF_IMPORTED             = MAKE_BBFLAG( 4), // BB byte-code has been imported
    BBF_INTERNAL             = MAKE_BBFLAG( 5), // BB has been added by the compiler
    BBF_FAILED_VERIFICATION  = MAKE_BBFLAG( 6), // BB has verification exception
    BBF_NEEDS_GCPOLL         = MAKE_BBFLAG( 7), // BB may need a GC poll because it uses the slow tail call helper
    BBF_FUNCLET_BEG          = MAKE_BBFLAG( 8), // BB is the beginning of a funclet
    BBF_CLONED_FINALLY_BEGIN = MAKE_BBFLAG( 9), // First block of a cloned finally region
    BBF_CLONED_FINALLY_END   = MAKE_BBFLAG(10), // Last block of a cloned finally region
    BBF_HAS_NULLCHECK        = MAKE_BBFLAG(11), // BB contains a null check
    BBF_HAS_SUPPRESSGC_CALL  = MAKE_BBFLAG(12), // BB contains a call to a method with SuppressGCTransitionAttribute
    BBF_RUN_RARELY           = MAKE_BBFLAG(13), // BB is rarely run (catch clauses, blocks with throws etc)
    BBF_LOOP_HEAD            = MAKE_BBFLAG(14), // BB is the head of a loop
    BBF_HAS_LABEL            = MAKE_BBFLAG(15), // BB needs a label
    BBF_LOOP_ALIGN           = MAKE_BBFLAG(16), // Block is lexically the first block in a loop we intend to align.
    BBF_HAS_ALIGN            = MAKE_BBFLAG(17), // BB ends with 'align' instruction
    BBF_HAS_JMP              = MAKE_BBFLAG(18), // BB executes a JMP instruction (instead of return)
    BBF_GC_SAFE_POINT        = MAKE_BBFLAG(19), // BB has a GC safe point (a call).  More abstractly, BB does not require a
                                                // (further) poll -- this may be because this BB has a call, or, in some
                                                // cases, because the BB occurs in a loop, and we've determined that all
                                                // paths in the loop body leading to BB include a call.
    BBF_HAS_IDX_LEN          = MAKE_BBFLAG(20), // BB contains simple index or length expressions on an SD array local var.
    BBF_HAS_MD_IDX_LEN       = MAKE_BBFLAG(21), // BB contains simple index, length, or lower bound expressions on an MD array local var.
    BBF_HAS_MDARRAYREF       = MAKE_BBFLAG(22), // Block has a multi-dimensional array reference
    BBF_HAS_NEWOBJ           = MAKE_BBFLAG(23), // BB contains 'new' of an object type.

    BBF_RETLESS_CALL                   = MAKE_BBFLAG(24), // BBJ_CALLFINALLY that will never return (and therefore, won't need a paired
                                                          // BBJ_ALWAYS); see isBBCallAlwaysPair().
    BBF_LOOP_PREHEADER                 = MAKE_BBFLAG(25), // BB is a loop preheader block
    BBF_COLD                           = MAKE_BBFLAG(26), // BB is cold
    BBF_PROF_WEIGHT                    = MAKE_BBFLAG(27), // BB weight is computed from profile data
    BBF_KEEP_BBJ_ALWAYS                = MAKE_BBFLAG(28), // A special BBJ_ALWAYS block, used by EH code generation. Keep the jump kind
                                                          // as BBJ_ALWAYS. Used for the paired BBJ_ALWAYS block following the
                                                          // BBJ_CALLFINALLY block, as well as, on x86, the final step block out of a
                                                          // finally.
    BBF_HAS_CALL                       = MAKE_BBFLAG(29), // BB contains a call
    BBF_DOMINATED_BY_EXCEPTIONAL_ENTRY = MAKE_BBFLAG(30), // Block is dominated by exceptional entry.
    BBF_BACKWARD_JUMP                  = MAKE_BBFLAG(31), // BB is surrounded by a backward jump/switch arc
    BBF_BACKWARD_JUMP_SOURCE           = MAKE_BBFLAG(32), // Block is a source of a backward jump
    BBF_BACKWARD_JUMP_TARGET           = MAKE_BBFLAG(33), // Block is a target of a backward jump
    BBF_PATCHPOINT                     = MAKE_BBFLAG(34), // Block is a patchpoint
    BBF_PARTIAL_COMPILATION_PATCHPOINT = MAKE_BBFLAG(35), // Block is a partial compilation patchpoint
    BBF_HAS_HISTOGRAM_PROFILE          = MAKE_BBFLAG(36), // BB contains a call needing a histogram profile
    BBF_TAILCALL_SUCCESSOR             = MAKE_BBFLAG(37), // BB has pred that has potential tail call
    BBF_RECURSIVE_TAILCALL             = MAKE_BBFLAG(38), // Block has recursive tailcall that may turn into a loop
    BBF_NO_CSE_IN                      = MAKE_BBFLAG(39), // Block should kill off any incoming CSE
    BBF_CAN_ADD_PRED                   = MAKE_BBFLAG(40), // Ok to add pred edge to this block, even when "safe" edge creation disabled
    BBF_NONE_QUIRK                     = MAKE_BBFLAG(41), // Block was created as a BBJ_ALWAYS to the next block,
                                                          // and should be treated as if it falls through.
                                                          // This is just to reduce diffs from removing BBJ_NONE.
                                                          // (TODO: Remove this quirk after refactoring Compiler::fgFindInsertPoint)
<<<<<<< HEAD
    BBF_OLD_LOOP_HEADER_QUIRK          = MAKE_BBFLAG(42),
=======
    BBF_OLD_LOOP_HEADER_QUIRK          = MAKE_BBFLAG(42), // Block was the header ('entry') of a loop recognized by old loop finding
>>>>>>> d4bfbf14

    // The following are sets of flags.

    // Flags that relate blocks to loop structure.

    BBF_LOOP_FLAGS = BBF_LOOP_PREHEADER | BBF_LOOP_HEAD | BBF_LOOP_ALIGN,

    // Flags to update when two blocks are compacted

    BBF_COMPACT_UPD = BBF_GC_SAFE_POINT | BBF_NEEDS_GCPOLL | BBF_HAS_JMP | BBF_HAS_IDX_LEN | BBF_HAS_MD_IDX_LEN | BBF_BACKWARD_JUMP | \
                      BBF_HAS_NEWOBJ | BBF_HAS_NULLCHECK | BBF_HAS_MDARRAYREF | BBF_LOOP_PREHEADER | BBF_OLD_LOOP_HEADER_QUIRK,

    // Flags a block should not have had before it is split.

    BBF_SPLIT_NONEXIST = BBF_LOOP_HEAD | BBF_RETLESS_CALL | BBF_LOOP_PREHEADER | BBF_COLD,

    // Flags lost by the top block when a block is split.
    // Note, this is a conservative guess.
    // For example, the top block might or might not have BBF_GC_SAFE_POINT,
    // but we assume it does not have BBF_GC_SAFE_POINT any more.

    BBF_SPLIT_LOST = BBF_GC_SAFE_POINT | BBF_NEEDS_GCPOLL | BBF_HAS_JMP | BBF_KEEP_BBJ_ALWAYS | BBF_CLONED_FINALLY_END | BBF_RECURSIVE_TAILCALL,

    // Flags gained by the bottom block when a block is split.
    // Note, this is a conservative guess.
    // For example, the bottom block might or might not have BBF_HAS_NULLCHECK, but we assume it has BBF_HAS_NULLCHECK.
    // TODO: Should BBF_RUN_RARELY be added to BBF_SPLIT_GAINED ?

    BBF_SPLIT_GAINED = BBF_DONT_REMOVE | BBF_HAS_JMP | BBF_BACKWARD_JUMP | BBF_HAS_IDX_LEN | BBF_HAS_MD_IDX_LEN | BBF_PROF_WEIGHT | \
                       BBF_HAS_NEWOBJ | BBF_KEEP_BBJ_ALWAYS | BBF_CLONED_FINALLY_END | BBF_HAS_NULLCHECK | BBF_HAS_HISTOGRAM_PROFILE | BBF_HAS_MDARRAYREF | BBF_NEEDS_GCPOLL | BBF_NONE_QUIRK,

    // Flags that must be propagated to a new block if code is copied from a block to a new block. These are flags that
    // limit processing of a block if the code in question doesn't exist. This is conservative; we might not
    // have actually copied one of these type of tree nodes, but if we only copy a portion of the block's statements,
    // we don't know (unless we actually pay close attention during the copy).

    BBF_COPY_PROPAGATE = BBF_HAS_NEWOBJ | BBF_HAS_NULLCHECK | BBF_HAS_IDX_LEN | BBF_HAS_MD_IDX_LEN | BBF_HAS_MDARRAYREF,
};

FORCEINLINE
constexpr BasicBlockFlags operator ~(BasicBlockFlags a)
{
    return (BasicBlockFlags)(~(unsigned __int64)a);
}

FORCEINLINE
constexpr BasicBlockFlags operator |(BasicBlockFlags a, BasicBlockFlags b)
{
    return (BasicBlockFlags)((unsigned __int64)a | (unsigned __int64)b);
}

FORCEINLINE
constexpr BasicBlockFlags operator &(BasicBlockFlags a, BasicBlockFlags b)
{
    return (BasicBlockFlags)((unsigned __int64)a & (unsigned __int64)b);
}

FORCEINLINE 
BasicBlockFlags& operator |=(BasicBlockFlags& a, BasicBlockFlags b)
{
    return a = (BasicBlockFlags)((unsigned __int64)a | (unsigned __int64)b);
}

FORCEINLINE 
BasicBlockFlags& operator &=(BasicBlockFlags& a, BasicBlockFlags b)
{
    return a = (BasicBlockFlags)((unsigned __int64)a & (unsigned __int64)b);
}

enum class BasicBlockVisit
{
    Continue,
    Abort,
};

// clang-format on

//------------------------------------------------------------------------
// BasicBlock: describes a basic block in the flowgraph.
//
// Note that this type derives from LIR::Range in order to make the LIR
// utilities that are polymorphic over basic block and scratch ranges
// faster and simpler.
//
struct BasicBlock : private LIR::Range
{
    friend class LIR;

private:
    BasicBlock* bbNext; // next BB in ascending PC offset order
    BasicBlock* bbPrev;

    BBKinds bbKind; // jump (if any) at the end of this block

    /* The following union describes the jump target(s) of this block */
    union {
        unsigned    bbTargetOffs; // PC offset (temporary only)
        BasicBlock* bbTarget;     // basic block
        BasicBlock* bbTrueTarget; // BBJ_COND jump target when its condition is true (alias for bbTarget)
        BBswtDesc*  bbSwtTargets; // switch descriptor
        BBehfDesc*  bbEhfTargets; // BBJ_EHFINALLYRET descriptor
    };

    // Points to the successor of a BBJ_COND block if bbTrueTarget is not taken
    BasicBlock* bbFalseTarget;

public:
    static BasicBlock* New(Compiler* compiler);
    static BasicBlock* New(Compiler* compiler, BBKinds kind, BasicBlock* target = nullptr);
    static BasicBlock* New(Compiler* compiler, BBehfDesc* ehfTargets);
    static BasicBlock* New(Compiler* compiler, BBswtDesc* swtTargets);
    static BasicBlock* New(Compiler* compiler, BBKinds kind, unsigned targetOffs);

    BBKinds GetKind() const
    {
        return bbKind;
    }

    void SetKind(BBKinds kind)
    {
        // If this block's jump kind requires a target, ensure it is already set
        assert(!HasTarget() || HasInitializedTarget());
        bbKind = kind;
        // If new jump kind requires a target, ensure a target is already set
        assert(!HasTarget() || HasInitializedTarget());
    }

    BasicBlock* Prev() const
    {
        return bbPrev;
    }

    void SetPrev(BasicBlock* prev)
    {
        bbPrev = prev;
        if (prev)
        {
            prev->bbNext = this;
        }
    }

    BasicBlock* Next() const
    {
        return bbNext;
    }

    void SetNext(BasicBlock* next)
    {
        bbNext = next;
        if (next)
        {
            next->bbPrev = this;
        }

        // BBJ_COND convenience: This ensures bbFalseTarget is always consistent with bbNext.
        // For now, if a BBJ_COND's bbTrueTarget is not taken, we expect to fall through,
        // so bbFalseTarget must be the next block.
        // TODO-NoFallThrough: Remove this once we allow bbFalseTarget to diverge from bbNext
        bbFalseTarget = next;
    }

    bool IsFirst() const
    {
        return (bbPrev == nullptr);
    }

    bool IsLast() const
    {
        return (bbNext == nullptr);
    }

    bool PrevIs(const BasicBlock* block) const
    {
        return (bbPrev == block);
    }

    bool NextIs(const BasicBlock* block) const
    {
        return (bbNext == block);
    }

    bool IsLastHotBlock(Compiler* compiler) const;

    bool IsFirstColdBlock(Compiler* compiler) const;

    bool CanRemoveJumpToNext(Compiler* compiler);

    unsigned GetTargetOffs() const
    {
        return bbTargetOffs;
    }

    void SetKindAndTarget(BBKinds kind, unsigned targetOffs)
    {
        bbKind       = kind;
        bbTargetOffs = targetOffs;
        assert(KindIs(BBJ_ALWAYS, BBJ_COND, BBJ_LEAVE));
    }

    bool HasTarget() const
    {
        // These block types should always have bbTarget set
        return KindIs(BBJ_ALWAYS, BBJ_CALLFINALLY, BBJ_COND, BBJ_EHCATCHRET, BBJ_EHFILTERRET, BBJ_LEAVE);
    }

    BasicBlock* GetTarget() const
    {
        // BBJ_COND should use GetTrueTarget, and BBJ_EHFINALLYRET/BBJ_SWITCH don't use bbTarget
        assert(!KindIs(BBJ_COND, BBJ_EHFINALLYRET, BBJ_SWITCH));

        // If bbKind indicates this block has a jump, bbTarget cannot be null
        assert(!HasTarget() || HasInitializedTarget());
        return bbTarget;
    }

    void SetTarget(BasicBlock* target)
    {
        // BBJ_COND should use SetTrueTarget, and BBJ_EHFINALLYRET/BBJ_SWITCH don't use bbTarget
        assert(!KindIs(BBJ_COND, BBJ_EHFINALLYRET, BBJ_SWITCH));

        // SetKindAndTarget() nulls target for non-jump kinds,
        // so don't use SetTarget() to null bbTarget without updating bbKind.
        bbTarget = target;
        assert(!HasTarget() || HasInitializedTarget());
    }

    BasicBlock* GetTrueTarget() const
    {
        assert(KindIs(BBJ_COND));
        assert(HasInitializedTarget());
        return bbTrueTarget;
    }

    void SetTrueTarget(BasicBlock* target)
    {
        assert(KindIs(BBJ_COND));
        assert(target != nullptr);
        bbTrueTarget = target;
    }

    bool TrueTargetIs(const BasicBlock* target) const
    {
        assert(KindIs(BBJ_COND));
        assert(HasInitializedTarget());
        assert(target != nullptr);
        return (bbTrueTarget == target);
    }

    BasicBlock* GetFalseTarget() const
    {
        assert(KindIs(BBJ_COND));

        // So long as bbFalseTarget tracks bbNext in SetNext(), it is possible for bbFalseTarget to be null
        // if this block is unlinked from the block list.
        // So check bbNext before triggering the assert if bbFalseTarget is null.
        // TODO-NoFallThrough: Remove IsLast() check once bbFalseTarget isn't hard-coded to bbNext
        assert((bbFalseTarget != nullptr) || IsLast());
        return bbFalseTarget;
    }

    void SetFalseTarget(BasicBlock* target)
    {
        assert(KindIs(BBJ_COND));
        assert(target != nullptr);
        bbFalseTarget = target;
    }

    bool FalseTargetIs(const BasicBlock* target) const
    {
        assert(KindIs(BBJ_COND));
        assert(bbFalseTarget != nullptr);
        assert(target != nullptr);
        return (bbFalseTarget == target);
    }

    void SetCond(BasicBlock* target)
    {
        assert(target != nullptr);
        bbKind       = BBJ_COND;
        bbTrueTarget = target;
    }

    void SetKindAndTarget(BBKinds kind, BasicBlock* target = nullptr)
    {
        // For BBJ_COND/BBJ_EHFINALLYRET/BBJ_SWITCH, use SetCond/SetEhf/SetSwitch
        assert(kind != BBJ_COND);
        assert(kind != BBJ_EHFINALLYRET);
        assert(kind != BBJ_SWITCH);

        bbKind   = kind;
        bbTarget = target;

        // If bbKind indicates this block has a jump, bbTarget cannot be null
        assert(!HasTarget() || HasInitializedTarget());
    }

    bool HasInitializedTarget() const
    {
        assert(HasTarget());
        return (bbTarget != nullptr);
    }

    bool TargetIs(const BasicBlock* target) const
    {
        // BBJ_COND should use TrueTargetIs, and BBJ_EHFINALLYRET/BBJ_SWITCH don't use bbTarget
        assert(!KindIs(BBJ_COND, BBJ_EHFINALLYRET, BBJ_SWITCH));
        assert(HasInitializedTarget());
        return (bbTarget == target);
    }

    bool JumpsToNext() const
    {
        assert(HasInitializedTarget());
        return (bbTarget == bbNext);
    }

    BBswtDesc* GetSwitchTargets() const
    {
        assert(KindIs(BBJ_SWITCH));
        assert(bbSwtTargets != nullptr);
        return bbSwtTargets;
    }

    void SetSwitch(BBswtDesc* swtTarget)
    {
        assert(swtTarget != nullptr);
        bbKind       = BBJ_SWITCH;
        bbSwtTargets = swtTarget;
    }

    BBehfDesc* GetEhfTargets() const
    {
        assert(KindIs(BBJ_EHFINALLYRET));
        return bbEhfTargets;
    }

    void SetEhfTargets(BBehfDesc* ehfTarget)
    {
        assert(KindIs(BBJ_EHFINALLYRET));
        bbEhfTargets = ehfTarget;
    }

    void SetEhf(BBehfDesc* ehfTarget)
    {
        assert(ehfTarget != nullptr);
        bbKind       = BBJ_EHFINALLYRET;
        bbEhfTargets = ehfTarget;
    }

private:
    BasicBlockFlags bbFlags;

public:
    // MSVC doesn't inline this method in large callers by default
    FORCEINLINE BasicBlockFlags HasFlag(const BasicBlockFlags flag) const
    {
        // Assert flag is not multiple BasicBlockFlags OR'd together
        // by checking if it is a power of 2
        // (HasFlag expects to check only one flag at a time)
        assert(isPow2(flag));
        return (bbFlags & flag);
    }

    // HasAnyFlag takes a set of flags OR'd together. It requires at least
    // two flags to be set (or else you should use `HasFlag`).
    // It is true if *any* of those flags are set on the block.
    BasicBlockFlags HasAnyFlag(const BasicBlockFlags flags) const
    {
        assert((flags != BBF_EMPTY) && !isPow2(flags));
        return (bbFlags & flags);
    }

    // HasAllFlags takes a set of flags OR'd together. It requires at least
    // two flags to be set (or else you should use `HasFlag`).
    // It is true if *all* of those flags are set on the block.
    bool HasAllFlags(const BasicBlockFlags flags) const
    {
        assert((flags != BBF_EMPTY) && !isPow2(flags));
        return (bbFlags & flags) == flags;
    }

    // Copy all the flags from another block. This is a complete copy; any flags
    // that were previously set on this block are overwritten.
    void CopyFlags(const BasicBlock* block)
    {
        bbFlags = block->bbFlags;
    }

    // Copy the values of a specific set of flags from another block. All flags
    // not in the mask are preserved. Note however, that only set flags are copied;
    // if a flag in the mask is already set in this block, it will not be reset!
    // (Perhaps we should have a `ReplaceFlags` function that first clears the
    // bits in `mask` before doing the copy. Possibly we should assert that
    // `(bbFlags & mask) == 0` under the assumption that we copy flags when
    // creating a new block from scratch.)
    void CopyFlags(const BasicBlock* block, const BasicBlockFlags mask)
    {
        bbFlags |= (block->bbFlags & mask);
    }

    // MSVC doesn't inline this method in large callers by default
    FORCEINLINE void SetFlags(const BasicBlockFlags flags)
    {
        bbFlags |= flags;
    }

    void RemoveFlags(const BasicBlockFlags flags)
    {
        bbFlags &= ~flags;
    }

    BasicBlockFlags GetFlagsRaw() const
    {
        return bbFlags;
    }

    void SetFlagsRaw(const BasicBlockFlags flags)
    {
        bbFlags = flags;
    }

    static_assert_no_msg((BBF_SPLIT_NONEXIST & BBF_SPLIT_LOST) == 0);
    static_assert_no_msg((BBF_SPLIT_NONEXIST & BBF_SPLIT_GAINED) == 0);

    unsigned bbNum; // the block's number

    unsigned bbRefs; // number of blocks that can reach here, either by fall-through or a branch. If this falls to zero,
                     // the block is unreachable.

    bool isRunRarely() const
    {
        return HasFlag(BBF_RUN_RARELY);
    }
    bool isLoopHead() const
    {
        return HasFlag(BBF_LOOP_HEAD);
    }

    bool isLoopAlign() const
    {
        return HasFlag(BBF_LOOP_ALIGN);
    }

    bool hasAlign() const
    {
        return HasFlag(BBF_HAS_ALIGN);
    }

#ifdef DEBUG
    void     dspFlags();               // Print the flags
    unsigned dspPreds();               // Print the predecessors (bbPreds)
    void dspSuccs(Compiler* compiler); // Print the successors. The 'compiler' argument determines whether EH
                                       // regions are printed: see NumSucc() for details.
    void dspKind();                    // Print the block jump kind (e.g., BBJ_ALWAYS, BBJ_COND, etc.).

    // Print a simple basic block header for various output, including a list of predecessors and successors.
    void dspBlockHeader(Compiler* compiler, bool showKind = true, bool showFlags = false, bool showPreds = true);

    const char* dspToString(int blockNumPadding = 0);
#endif // DEBUG

#define BB_UNITY_WEIGHT 100.0        // how much a normal execute once block weighs
#define BB_UNITY_WEIGHT_UNSIGNED 100 // how much a normal execute once block weighs
#define BB_LOOP_WEIGHT_SCALE 8.0     // synthetic profile scale factor for loops
#define BB_ZERO_WEIGHT 0.0
#define BB_MAX_WEIGHT FLT_MAX // maximum finite weight  -- needs rethinking.

    weight_t bbWeight; // The dynamic execution weight of this block

    // getCalledCount -- get the value used to normalize weights for this method
    static weight_t getCalledCount(Compiler* comp);

    // getBBWeight -- get the normalized weight of this block
    weight_t getBBWeight(Compiler* comp);

    // hasProfileWeight -- Returns true if this block's weight came from profile data
    bool hasProfileWeight() const
    {
        return this->HasFlag(BBF_PROF_WEIGHT);
    }

    // setBBProfileWeight -- Set the profile-derived weight for a basic block
    // and update the run rarely flag as appropriate.
    void setBBProfileWeight(weight_t weight)
    {
        this->SetFlags(BBF_PROF_WEIGHT);
        this->bbWeight = weight;

        if (weight == BB_ZERO_WEIGHT)
        {
            this->SetFlags(BBF_RUN_RARELY);
        }
        else
        {
            this->RemoveFlags(BBF_RUN_RARELY);
        }
    }

    // this block will inherit the same weight and relevant bbFlags as bSrc
    //
    void inheritWeight(BasicBlock* bSrc)
    {
        inheritWeightPercentage(bSrc, 100);
    }

    // Similar to inheritWeight(), but we're splitting a block (such as creating blocks for qmark removal).
    // So, specify a percentage (0 to 100) of the weight the block should inherit.
    //
    // Can be invoked as a self-rescale, eg: block->inheritWeightPecentage(block, 50))
    //
    void inheritWeightPercentage(BasicBlock* bSrc, unsigned percentage)
    {
        assert(0 <= percentage && percentage <= 100);

        this->bbWeight = (bSrc->bbWeight * percentage) / 100;

        if (bSrc->hasProfileWeight())
        {
            this->SetFlags(BBF_PROF_WEIGHT);
        }
        else
        {
            this->RemoveFlags(BBF_PROF_WEIGHT);
        }

        if (this->bbWeight == BB_ZERO_WEIGHT)
        {
            this->SetFlags(BBF_RUN_RARELY);
        }
        else
        {
            this->RemoveFlags(BBF_RUN_RARELY);
        }
    }

    // Scale a blocks' weight by some factor.
    //
    void scaleBBWeight(weight_t scale)
    {
        this->bbWeight = this->bbWeight * scale;

        if (this->bbWeight == BB_ZERO_WEIGHT)
        {
            this->SetFlags(BBF_RUN_RARELY);
        }
        else
        {
            this->RemoveFlags(BBF_RUN_RARELY);
        }
    }

    // Set block weight to zero, and set run rarely flag.
    //
    void bbSetRunRarely()
    {
        this->scaleBBWeight(BB_ZERO_WEIGHT);
    }

    // makeBlockHot()
    //     This is used to override any profiling data
    //     and force a block to be in the hot region.
    //     We only call this method for handler entry point
    //     and only when HANDLER_ENTRY_MUST_BE_IN_HOT_SECTION is 1.
    //     Doing this helps fgReorderBlocks() by telling
    //     it to try to move these blocks into the hot region.
    //     Note that we do this strictly as an optimization,
    //     not for correctness. fgDetermineFirstColdBlock()
    //     will find all handler entry points and ensure that
    //     for now we don't place them in the cold section.
    //
    void makeBlockHot()
    {
        if (this->bbWeight == BB_ZERO_WEIGHT)
        {
            this->RemoveFlags(BBF_RUN_RARELY | BBF_PROF_WEIGHT);
            this->bbWeight = 1;
        }
    }

    bool isMaxBBWeight() const
    {
        return (bbWeight >= BB_MAX_WEIGHT);
    }

    // Returns "true" if the block is empty. Empty here means there are no statement
    // trees *except* PHI definitions.
    bool isEmpty() const;

    bool isValid() const;

    // Returns "true" iff "this" is the first block of a BBJ_CALLFINALLY/BBJ_ALWAYS pair --
    // a block corresponding to an exit from the try of a try/finally.
    bool isBBCallAlwaysPair() const;

    // Returns "true" iff "this" is the last block of a BBJ_CALLFINALLY/BBJ_ALWAYS pair --
    // a block corresponding to an exit from the try of a try/finally.
    bool isBBCallAlwaysPairTail() const;

    bool KindIs(BBKinds kind) const
    {
        return bbKind == kind;
    }

    template <typename... T>
    bool KindIs(BBKinds kind, T... rest) const
    {
        return KindIs(kind) || KindIs(rest...);
    }

    bool HasTerminator()
    {
        return KindIs(BBJ_EHFINALLYRET, BBJ_EHFAULTRET, BBJ_EHFILTERRET, BBJ_COND, BBJ_SWITCH, BBJ_RETURN);
    }

    // NumSucc() gives the number of successors, and GetSucc() returns a given numbered successor.
    //
    // There are two versions of these functions: ones that take a Compiler* and ones that don't. You must
    // always use a matching set. Thus, if you call NumSucc() without a Compiler*, you must also call
    // GetSucc() without a Compiler*.
    //
    // The behavior of NumSucc()/GetSucc() is different when passed a Compiler* for blocks that end in:
    // (1) BBJ_SWITCH
    //
    // For BBJ_SWITCH, if Compiler* is not passed, then all switch successors are returned. If Compiler*
    // is passed, then only unique switch successors are returned; the duplicate successors are omitted.
    //
    // Note that for BBJ_COND, which has two successors (fall through (condition false), and condition true
    // branch target), only the unique targets are returned. Thus, if both targets are the same, NumSucc()
    // will only return 1 instead of 2.
    //
    // NumSucc: Returns the number of successors of "this".
    unsigned NumSucc() const;
    unsigned NumSucc(Compiler* comp);

    // GetSucc: Returns the "i"th successor. Requires (0 <= i < NumSucc()).
    BasicBlock* GetSucc(unsigned i) const;
    BasicBlock* GetSucc(unsigned i, Compiler* comp);

    // SwitchTargets: convenience method for enabling range-based `for` iteration over a switch block's targets, e.g.:
    //    for (BasicBlock* const bTarget : block->SwitchTargets()) ...
    //
    BBSwitchTargetList SwitchTargets() const
    {
        assert(bbKind == BBJ_SWITCH);
        return BBSwitchTargetList(bbSwtTargets);
    }

    // EHFinallyRetSuccs: convenience method for enabling range-based `for` iteration over BBJ_EHFINALLYRET block
    // successors, e.g.:
    //    for (BasicBlock* const succ : block->EHFinallyRetSuccs()) ...
    //
    BBEhfSuccList EHFinallyRetSuccs() const
    {
        assert(bbKind == BBJ_EHFINALLYRET);
        return BBEhfSuccList(bbEhfTargets);
    }

    BasicBlock* GetUniquePred(Compiler* comp) const;

    BasicBlock* GetUniqueSucc() const;

    unsigned countOfInEdges() const
    {
        return bbRefs;
    }

    Statement* bbStmtList;

    GenTree* GetFirstLIRNode() const
    {
        return m_firstNode;
    }

    void SetFirstLIRNode(GenTree* tree)
    {
        m_firstNode = tree;
    }

    EntryState* bbEntryState; // verifier tracked state of all entries in stack.

#define NO_BASE_TMP UINT_MAX // base# to use when we have none

    union {
        unsigned bbStkTempsIn;       // base# for input stack temps
        int      bbCountSchemaIndex; // schema index for count instrumentation
    };

    union {
        unsigned bbStkTempsOut;          // base# for output stack temps
        int      bbHistogramSchemaIndex; // schema index for histogram instrumentation
    };

#define MAX_XCPTN_INDEX (USHRT_MAX - 1)

    // It would be nice to make bbTryIndex and bbHndIndex private, but there is still code that uses them directly,
    // especially Compiler::fgNewBBinRegion() and friends.

    // index, into the compHndBBtab table, of innermost 'try' clause containing the BB (used for raising exceptions).
    // Stored as index + 1; 0 means "no try index".
    unsigned short bbTryIndex;

    // index, into the compHndBBtab table, of innermost handler (filter, catch, fault/finally) containing the BB.
    // Stored as index + 1; 0 means "no handler index".
    unsigned short bbHndIndex;

    // Given two EH indices that are either bbTryIndex or bbHndIndex (or related), determine if index1 might be more
    // deeply nested than index2. Both index1 and index2 are in the range [0..compHndBBtabCount], where 0 means
    // "main function" and otherwise the value is an index into compHndBBtab[]. Note that "sibling" EH regions will
    // have a numeric index relationship that doesn't indicate nesting, whereas a more deeply nested region must have
    // a lower index than the region it is nested within. Note that if you compare a single block's bbTryIndex and
    // bbHndIndex, there is guaranteed to be a nesting relationship, since that block can't be simultaneously in two
    // sibling EH regions. In that case, "maybe" is actually "definitely".
    static bool ehIndexMaybeMoreNested(unsigned index1, unsigned index2)
    {
        if (index1 == 0)
        {
            // index1 is in the main method. It can't be more deeply nested than index2.
            return false;
        }
        else if (index2 == 0)
        {
            // index1 represents an EH region, whereas index2 is the main method. Thus, index1 is more deeply nested.
            assert(index1 > 0);
            return true;
        }
        else
        {
            // If index1 has a smaller index, it might be more deeply nested than index2.
            assert(index1 > 0);
            assert(index2 > 0);
            return index1 < index2;
        }
    }

    // catch type: class token of handler, or one of BBCT_*. Only set on first block of catch handler.
    unsigned bbCatchTyp;

    bool hasTryIndex() const
    {
        return bbTryIndex != 0;
    }
    bool hasHndIndex() const
    {
        return bbHndIndex != 0;
    }
    unsigned getTryIndex() const
    {
        assert(bbTryIndex != 0);
        return bbTryIndex - 1;
    }
    unsigned getHndIndex() const
    {
        assert(bbHndIndex != 0);
        return bbHndIndex - 1;
    }
    void setTryIndex(unsigned val)
    {
        bbTryIndex = (unsigned short)(val + 1);
        assert(bbTryIndex != 0);
    }
    void setHndIndex(unsigned val)
    {
        bbHndIndex = (unsigned short)(val + 1);
        assert(bbHndIndex != 0);
    }
    void clearTryIndex()
    {
        bbTryIndex = 0;
    }
    void clearHndIndex()
    {
        bbHndIndex = 0;
    }

    void copyEHRegion(const BasicBlock* from)
    {
        bbTryIndex = from->bbTryIndex;
        bbHndIndex = from->bbHndIndex;
    }

    void copyTryIndex(const BasicBlock* from)
    {
        bbTryIndex = from->bbTryIndex;
    }

    void copyHndIndex(const BasicBlock* from)
    {
        bbHndIndex = from->bbHndIndex;
    }

    static bool sameTryRegion(const BasicBlock* blk1, const BasicBlock* blk2)
    {
        return blk1->bbTryIndex == blk2->bbTryIndex;
    }
    static bool sameHndRegion(const BasicBlock* blk1, const BasicBlock* blk2)
    {
        return blk1->bbHndIndex == blk2->bbHndIndex;
    }
    static bool sameEHRegion(const BasicBlock* blk1, const BasicBlock* blk2)
    {
        return sameTryRegion(blk1, blk2) && sameHndRegion(blk1, blk2);
    }

    bool hasEHBoundaryIn() const;
    bool hasEHBoundaryOut() const;

// Some non-zero value that will not collide with real tokens for bbCatchTyp
#define BBCT_NONE 0x00000000
#define BBCT_FAULT 0xFFFFFFFC
#define BBCT_FINALLY 0xFFFFFFFD
#define BBCT_FILTER 0xFFFFFFFE
#define BBCT_FILTER_HANDLER 0xFFFFFFFF
#define handlerGetsXcptnObj(hndTyp) ((hndTyp) != BBCT_NONE && (hndTyp) != BBCT_FAULT && (hndTyp) != BBCT_FINALLY)

    // The following fields are used for loop detection
    typedef unsigned char loopNumber;
    static const unsigned NOT_IN_LOOP  = UCHAR_MAX;
    static const unsigned MAX_LOOP_NUM = 64;

    loopNumber bbNatLoopNum; // Index, in optLoopTable, of most-nested loop that contains this block,
                             // or else NOT_IN_LOOP if this block is not in a loop.

    // TODO-Cleanup: Get rid of bbStkDepth and use bbStackDepthOnEntry() instead
    union {
        unsigned short bbStkDepth; // stack depth on entry
        unsigned short bbFPinVars; // number of inner enregistered FP vars
    };

    // Basic block predecessor lists. Predecessor lists are created by fgLinkBasicBlocks(), stored
    // in 'bbPreds', and then maintained throughout compilation. 'fgPredsComputed' will be 'true' after the
    // predecessor lists are created.
    //
    FlowEdge* bbPreds; // ptr to list of predecessors

    // PredEdges: convenience method for enabling range-based `for` iteration over predecessor edges, e.g.:
    //    for (FlowEdge* const edge : block->PredEdges()) ...
    //
    PredEdgeList PredEdges() const
    {
        return PredEdgeList(bbPreds);
    }

    // PredBlocks: convenience method for enabling range-based `for` iteration over predecessor blocks, e.g.:
    //    for (BasicBlock* const predBlock : block->PredBlocks()) ...
    //
    PredBlockList PredBlocks() const
    {
        return PredBlockList(bbPreds);
    }

    // Pred list maintenance
    //
    bool checkPredListOrder();
    void ensurePredListOrder(Compiler* compiler);
    void reorderPredList(Compiler* compiler);

    BlockSet bbReach; // Set of all blocks that can reach this one

    union {
        BasicBlock* bbIDom;          // Represent the closest dominator to this block (called the Immediate
                                     // Dominator) used to compute the dominance tree.
        FlowEdge* bbLastPred;        // Used early on by fgLinkBasicBlock/fgAddRefPred
        void*     bbSparseProbeList; // Used early on by fgInstrument
    };

    void* bbSparseCountInfo; // Used early on by fgIncorporateEdgeCounts

    unsigned bbPreorderNum;     // the block's  preorder number in the graph (1...fgMaxBBNum]
    unsigned bbPostorderNum;    // the block's postorder number in the graph (1...fgMaxBBNum]
    unsigned bbNewPostorderNum; // the block's postorder number in the graph [0...postOrderCount)

    IL_OFFSET bbCodeOffs;    // IL offset of the beginning of the block
    IL_OFFSET bbCodeOffsEnd; // IL offset past the end of the block. Thus, the [bbCodeOffs..bbCodeOffsEnd)
                             // range is not inclusive of the end offset. The count of IL bytes in the block
                             // is bbCodeOffsEnd - bbCodeOffs, assuming neither are BAD_IL_OFFSET.

#ifdef DEBUG
    void dspBlockILRange() const; // Display the block's IL range as [XXX...YYY), where XXX and YYY might be "???" for
                                  // BAD_IL_OFFSET.
#endif                            // DEBUG

    VARSET_TP bbVarUse; // variables used     by block (before a definition)
    VARSET_TP bbVarDef; // variables assigned by block (before a use)

    VARSET_TP bbLiveIn;  // variables live on entry
    VARSET_TP bbLiveOut; // variables live on exit

    // Use, def, live in/out information for the implicit memory variable.
    MemoryKindSet bbMemoryUse : MemoryKindCount; // must be set for any MemoryKinds this block references
    MemoryKindSet bbMemoryDef : MemoryKindCount; // must be set for any MemoryKinds this block mutates
    MemoryKindSet bbMemoryLiveIn : MemoryKindCount;
    MemoryKindSet bbMemoryLiveOut : MemoryKindCount;
    MemoryKindSet bbMemoryHavoc : MemoryKindCount; // If true, at some point the block does an operation
                                                   // that leaves memory in an unknown state. (E.g.,
                                                   // unanalyzed call, store through unknown pointer...)

    // We want to make phi functions for the special implicit var memory.  But since this is not a real
    // lclVar, and thus has no local #, we can't use a GenTreePhiArg.  Instead, we use this struct.
    struct MemoryPhiArg
    {
        unsigned      m_ssaNum;  // SSA# for incoming value.
        MemoryPhiArg* m_nextArg; // Next arg in the list, else NULL.

        unsigned GetSsaNum()
        {
            return m_ssaNum;
        }

        MemoryPhiArg(unsigned ssaNum, MemoryPhiArg* nextArg = nullptr) : m_ssaNum(ssaNum), m_nextArg(nextArg)
        {
        }

        void* operator new(size_t sz, class Compiler* comp);
    };
    static MemoryPhiArg* EmptyMemoryPhiDef; // Special value (0x1, FWIW) to represent a to-be-filled in Phi arg list
                                            // for Heap.
    MemoryPhiArg* bbMemorySsaPhiFunc[MemoryKindCount]; // If the "in" Heap SSA var is not a phi definition, this value
                                                       // is NULL.
    // Otherwise, it is either the special value EmptyMemoryPhiDefn, to indicate
    // that Heap needs a phi definition on entry, or else it is the linked list
    // of the phi arguments.
    unsigned bbMemorySsaNumIn[MemoryKindCount];  // The SSA # of memory on entry to the block.
    unsigned bbMemorySsaNumOut[MemoryKindCount]; // The SSA # of memory on exit from the block.

    VARSET_TP bbScope; // variables in scope over the block

    void InitVarSets(class Compiler* comp);

    /* The following are the standard bit sets for dataflow analysis.
     *  We perform CSE and range-checks at the same time
     *  and assertion propagation separately,
     *  thus we can union them since the two operations are completely disjunct.
     */

    union {
        EXPSET_TP bbCseGen;             // CSEs computed by block
        ASSERT_TP bbAssertionGen;       // assertions created by block (global prop)
        ASSERT_TP bbAssertionOutIfTrue; // assertions available on exit along true/jump edge (BBJ_COND, local prop)
    };

    union {
        EXPSET_TP bbCseIn;       // CSEs available on entry
        ASSERT_TP bbAssertionIn; // assertions available on entry (global prop)
    };

    union {
        EXPSET_TP bbCseOut;              // CSEs available on exit
        ASSERT_TP bbAssertionOut;        // assertions available on exit (global prop, local prop & !BBJ_COND)
        ASSERT_TP bbAssertionOutIfFalse; // assertions available on exit along false/next edge (BBJ_COND, local prop)
    };

    void* bbEmitCookie;

#ifdef VERIFIER
    stackDesc bbStackIn;  // stack descriptor for  input
    stackDesc bbStackOut; // stack descriptor for output

    verTypeVal* bbTypesIn;  // list of variable types on  input
    verTypeVal* bbTypesOut; // list of variable types on output
#endif                      // VERIFIER

//-------------------------------------------------------------------------

#if MEASURE_BLOCK_SIZE
    static size_t s_Size;
    static size_t s_Count;
#endif // MEASURE_BLOCK_SIZE

    bool bbFallsThrough() const;

    // Our slop fraction is 1/50 of the block weight.
    static weight_t GetSlopFraction(weight_t weightBlk)
    {
        return weightBlk / 50.0;
    }

    // Given an the edge b1 -> b2, calculate the slop fraction by
    // using the higher of the two block weights
    static weight_t GetSlopFraction(BasicBlock* b1, BasicBlock* b2)
    {
        return GetSlopFraction(max(b1->bbWeight, b2->bbWeight));
    }

#ifdef DEBUG
    unsigned        bbTgtStkDepth; // Native stack depth on entry (for throw-blocks)
    static unsigned s_nMaxTrees;   // The max # of tree nodes in any BB

    // This is used in integrity checks.  We semi-randomly pick a traversal stamp, label all blocks
    // in the BB list with that stamp (in this field); then we can tell if (e.g.) predecessors are
    // still in the BB list by whether they have the same stamp (with high probability).
    unsigned bbTraversalStamp;

    // bbID is a unique block identifier number that does not change: it does not get renumbered, like bbNum.
    unsigned bbID;
#endif // DEBUG

    unsigned bbStackDepthOnEntry() const;
    void bbSetStack(StackEntry* stack);
    StackEntry* bbStackOnEntry() const;

    // "bbNum" is one-based (for unknown reasons); it is sometimes useful to have the corresponding
    // zero-based number for use as an array index.
    unsigned bbInd() const
    {
        assert(bbNum > 0);
        return bbNum - 1;
    }

    Statement* firstStmt() const;
    Statement* lastStmt() const;
    bool       hasSingleStmt() const;

    // Statements: convenience method for enabling range-based `for` iteration over the statement list, e.g.:
    //    for (Statement* const stmt : block->Statements())
    //
    StatementList Statements() const
    {
        return StatementList(firstStmt());
    }

    // NonPhiStatements: convenience method for enabling range-based `for` iteration over the statement list,
    // excluding any initial PHI statements, e.g.:
    //    for (Statement* const stmt : block->NonPhiStatements())
    //
    StatementList NonPhiStatements() const
    {
        return StatementList(FirstNonPhiDef());
    }

    GenTree* lastNode() const;

    bool endsWithJmpMethod(Compiler* comp) const;

    bool endsWithTailCall(Compiler* comp,
                          bool      fastTailCallsOnly,
                          bool      tailCallsConvertibleToLoopOnly,
                          GenTree** tailCall) const;

    bool endsWithTailCallOrJmp(Compiler* comp, bool fastTailCallsOnly = false) const;

    bool endsWithTailCallConvertibleToLoop(Compiler* comp, GenTree** tailCall) const;

    // Returns the first statement in the statement list of "this" that is
    // not an SSA definition (a lcl = phi(...) store).
    Statement* FirstNonPhiDef() const;
    Statement* FirstNonPhiDefOrCatchArgStore() const;

    BasicBlock() : bbStmtList(nullptr), bbLiveIn(VarSetOps::UninitVal()), bbLiveOut(VarSetOps::UninitVal())
    {
    }

    // Iteratable collection of successors of a block.
    template <typename TPosition>
    class Successors
    {
        Compiler*   m_comp;
        BasicBlock* m_block;

    public:
        Successors(Compiler* comp, BasicBlock* block) : m_comp(comp), m_block(block)
        {
        }

        class iterator
        {
            Compiler*   m_comp;
            BasicBlock* m_block;
            TPosition   m_pos;

        public:
            iterator(Compiler* comp, BasicBlock* block) : m_comp(comp), m_block(block), m_pos(comp, block)
            {
            }

            iterator() : m_pos()
            {
            }

            void operator++(void)
            {
                m_pos.Advance(m_comp, m_block);
            }

            BasicBlock* operator*()
            {
                return m_pos.Current(m_comp, m_block);
            }

            bool operator==(const iterator& other)
            {
                return m_pos == other.m_pos;
            }

            bool operator!=(const iterator& other)
            {
                return m_pos != other.m_pos;
            }
        };

        iterator begin()
        {
            return iterator(m_comp, m_block);
        }

        iterator end()
        {
            return iterator();
        }
    };

    template <typename TFunc>
    BasicBlockVisit VisitEHEnclosedHandlerSecondPassSuccs(Compiler* comp, TFunc func);

    template <typename TFunc>
    BasicBlockVisit VisitAllSuccs(Compiler* comp, TFunc func);

    template <typename TFunc>
    BasicBlockVisit VisitEHSuccs(Compiler* comp, TFunc func);

    template <typename TFunc>
    BasicBlockVisit VisitRegularSuccs(Compiler* comp, TFunc func);

    bool HasPotentialEHSuccs(Compiler* comp);

    // BBSuccList: adapter class for forward iteration of block successors, using range-based `for`,
    // normally used via BasicBlock::Succs(), e.g.:
    //    for (BasicBlock* const target : block->Succs()) ...
    //
    class BBSuccList
    {
        // For one or two successors, pre-compute and stash the successors inline, in m_succs[], so we don't
        // need to call a function or execute another `switch` to get them. Also, pre-compute the begin and end
        // points of the iteration, for use by BBArrayIterator. `m_begin` and `m_end` will either point at
        // `m_succs` or at the switch table successor array.
        BasicBlock*        m_succs[2];
        BasicBlock* const* m_begin;
        BasicBlock* const* m_end;

    public:
        BBSuccList(const BasicBlock* block);
        BBArrayIterator begin() const;
        BBArrayIterator end() const;
    };

    // BBCompilerSuccList: adapter class for forward iteration of block successors, using range-based `for`,
    // normally used via BasicBlock::Succs(), e.g.:
    //    for (BasicBlock* const target : block->Succs(compiler)) ...
    //
    // This version uses NumSucc(Compiler*)/GetSucc(Compiler*). See the documentation there for the explanation
    // of the implications of this versus the version that does not take `Compiler*`.
    class BBCompilerSuccList
    {
        Compiler*   m_comp;
        BasicBlock* m_block;

        // iterator: forward iterator for an array of BasicBlock*, such as the BBswtDesc->bbsDstTab.
        //
        class iterator
        {
            Compiler*   m_comp;
            BasicBlock* m_block;
            unsigned    m_succNum;

        public:
            iterator(Compiler* comp, BasicBlock* block, unsigned succNum)
                : m_comp(comp), m_block(block), m_succNum(succNum)
            {
            }

            BasicBlock* operator*() const
            {
                assert(m_block != nullptr);
                BasicBlock* bTarget = m_block->GetSucc(m_succNum, m_comp);
                assert(bTarget != nullptr);
                return bTarget;
            }

            iterator& operator++()
            {
                ++m_succNum;
                return *this;
            }

            bool operator!=(const iterator& i) const
            {
                return m_succNum != i.m_succNum;
            }
        };

    public:
        BBCompilerSuccList(Compiler* comp, BasicBlock* block) : m_comp(comp), m_block(block)
        {
        }

        iterator begin() const
        {
            return iterator(m_comp, m_block, 0);
        }

        iterator end() const
        {
            return iterator(m_comp, m_block, m_block->NumSucc(m_comp));
        }
    };

    // Succs: convenience methods for enabling range-based `for` iteration over a block's successors, e.g.:
    //    for (BasicBlock* const succ : block->Succs()) ...
    //
    // There are two options: one that takes a Compiler* and one that doesn't. These correspond to the
    // NumSucc()/GetSucc() functions that do or do not take a Compiler*. See the comment for NumSucc()/GetSucc()
    // for the distinction.
    BBSuccList Succs() const
    {
        return BBSuccList(this);
    }

    BBCompilerSuccList Succs(Compiler* comp)
    {
        return BBCompilerSuccList(comp, this);
    }

    // Try to clone block state and statements from `from` block to `to` block (which must be new/empty),
    // optionally replacing uses of local `varNum` with IntCns `varVal`.  Return true if all statements
    // in the block are cloned successfully, false (with partially-populated `to` block) if one fails.
    static bool CloneBlockState(
        Compiler* compiler, BasicBlock* to, const BasicBlock* from, unsigned varNum = (unsigned)-1, int varVal = 0);

    void MakeLIR(GenTree* firstNode, GenTree* lastNode);
    bool IsLIR() const;

    void SetDominatedByExceptionalEntryFlag()
    {
        SetFlags(BBF_DOMINATED_BY_EXCEPTIONAL_ENTRY);
    }

    bool IsDominatedByExceptionalEntryFlag() const
    {
        return HasFlag(BBF_DOMINATED_BY_EXCEPTIONAL_ENTRY);
    }

#ifdef DEBUG
    bool Contains(const GenTree* node) const
    {
        assert(IsLIR());
        for (Iterator iter = begin(); iter != end(); ++iter)
        {
            if (*iter == node)
            {
                return true;
            }
        }
        return false;
    }
#endif // DEBUG
};

template <>
struct JitPtrKeyFuncs<BasicBlock> : public JitKeyFuncsDefEquals<const BasicBlock*>
{
public:
    // Make sure hashing is deterministic and not on "ptr."
    static unsigned GetHashCode(const BasicBlock* ptr);
};

// A set of blocks.
typedef JitHashTable<BasicBlock*, JitPtrKeyFuncs<BasicBlock>, bool> BlkSet;

// A vector of blocks.
typedef jitstd::vector<BasicBlock*> BlkVector;

// A map of block -> set of blocks, can be used as sparse block trees.
typedef JitHashTable<BasicBlock*, JitPtrKeyFuncs<BasicBlock>, BlkSet*> BlkToBlkSetMap;

// A map of block -> vector of blocks, can be used as sparse block trees.
typedef JitHashTable<BasicBlock*, JitPtrKeyFuncs<BasicBlock>, BlkVector> BlkToBlkVectorMap;

// Map from Block to Block.  Used for a variety of purposes.
typedef JitHashTable<BasicBlock*, JitPtrKeyFuncs<BasicBlock>, BasicBlock*> BlockToBlockMap;

// BasicBlockIterator: forward iterator for the BasicBlock linked list.
// It is allowed to make changes to the BasicBlock list as long as the current block remains in the list.
// E.g., the current block `m_bbNext` pointer can be altered (such as when inserting a following block),
// as long as the current block is still in the list.
// The block list is expected to be properly doubly-linked.
//
class BasicBlockIterator
{
    BasicBlock* m_block;

public:
    BasicBlockIterator(BasicBlock* block) : m_block(block)
    {
    }

    BasicBlock* operator*() const
    {
        return m_block;
    }

    BasicBlockIterator& operator++()
    {
        assert(m_block != nullptr);
        // Check that we haven't been spliced out of the list.
        assert(m_block->IsLast() || m_block->Next()->PrevIs(m_block));
        assert(m_block->IsFirst() || m_block->Prev()->NextIs(m_block));

        m_block = m_block->Next();
        return *this;
    }

    bool operator!=(const BasicBlockIterator& i) const
    {
        return m_block != i.m_block;
    }
};

// BasicBlockSimpleList: adapter class for forward iteration of a lexically contiguous range of
// BasicBlock, starting at `begin` and going to the end of the function, using range-based `for`,
// normally used via Compiler::Blocks(), e.g.:
//    for (BasicBlock* const block : Blocks()) ...
//
class BasicBlockSimpleList
{
    BasicBlock* m_begin;

public:
    BasicBlockSimpleList(BasicBlock* begin) : m_begin(begin)
    {
    }

    BasicBlockIterator begin() const
    {
        return BasicBlockIterator(m_begin);
    }

    BasicBlockIterator end() const
    {
        return BasicBlockIterator(nullptr);
    }
};

// BasicBlockRangeList: adapter class for forward iteration of a lexically contiguous range of
// BasicBlock specified with both `begin` and `end` blocks. `begin` and `end` are *inclusive*
// and must be non-null. E.g.,
//    for (BasicBlock* const block : BasicBlockRangeList(startBlock, endBlock)) ...
//
// Note that endBlock->bbNext is captured at the beginning of the iteration. Thus, any blocks
// inserted before that will continue the iteration. In particular, inserting blocks between endBlock
// and endBlock->bbNext will yield unexpected results, as the iteration will continue longer than desired.
//
class BasicBlockRangeList
{
    BasicBlock* m_begin;
    BasicBlock* m_end;

public:
    BasicBlockRangeList(BasicBlock* begin, BasicBlock* end) : m_begin(begin), m_end(end)
    {
        assert(begin != nullptr);
        assert(end != nullptr);
    }

    BasicBlockIterator begin() const
    {
        return BasicBlockIterator(m_begin);
    }

    BasicBlockIterator end() const
    {
        return BasicBlockIterator(m_end->Next()); // walk until we see the block *following* the `m_end` block
    }
};

// BBswtDesc -- descriptor for a switch block
//
//  Things to know:
//  1. If bbsHasDefault is true, the default case is the last one in the array of basic block addresses
//     namely bbsDstTab[bbsCount - 1].
//  2. bbsCount must be at least 1, for the default case. bbsCount cannot be zero. It appears that the ECMA spec
//     allows for a degenerate switch with zero cases. Normally, the optimizer will optimize degenerate
//     switches with just a default case to a BBJ_ALWAYS branch, and a switch with just two cases to a BBJ_COND.
//     However, in debuggable code, we might not do that, so bbsCount might be 1.
//
struct BBswtDesc
{
    BasicBlock** bbsDstTab; // case label table address
    unsigned     bbsCount;  // count of cases (includes 'default' if bbsHasDefault)

    // Case number and likelihood of most likely case
    // (only known with PGO, only valid if bbsHasDominantCase is true)
    unsigned bbsDominantCase;
    weight_t bbsDominantFraction;

    bool bbsHasDefault;      // true if last switch case is a default case
    bool bbsHasDominantCase; // true if switch has a dominant case

    BBswtDesc() : bbsHasDefault(true), bbsHasDominantCase(false)
    {
    }

    BBswtDesc(Compiler* comp, const BBswtDesc* other);

    void removeDefault()
    {
        assert(bbsHasDefault);
        assert(bbsCount > 0);
        bbsHasDefault = false;
        bbsCount--;
    }

    BasicBlock* getDefault()
    {
        assert(bbsHasDefault);
        assert(bbsCount > 0);
        return bbsDstTab[bbsCount - 1];
    }
};

// BBSwitchTargetList out-of-class-declaration implementations (here due to C++ ordering requirements).
//

inline BBSwitchTargetList::BBSwitchTargetList(BBswtDesc* bbsDesc) : m_bbsDesc(bbsDesc)
{
    assert(m_bbsDesc != nullptr);
    assert(m_bbsDesc->bbsDstTab != nullptr);
}

inline BBArrayIterator BBSwitchTargetList::begin() const
{
    return BBArrayIterator(m_bbsDesc->bbsDstTab);
}

inline BBArrayIterator BBSwitchTargetList::end() const
{
    return BBArrayIterator(m_bbsDesc->bbsDstTab + m_bbsDesc->bbsCount);
}

// BBehfDesc -- descriptor for a BBJ_EHFINALLYRET block
//
struct BBehfDesc
{
    BasicBlock** bbeSuccs; // array of `BasicBlock*` pointing to BBJ_EHFINALLYRET block successors
    unsigned     bbeCount; // size of `bbeSuccs` array

    BBehfDesc() : bbeSuccs(nullptr), bbeCount(0)
    {
    }

    BBehfDesc(Compiler* comp, const BBehfDesc* other);
};

// BBEhfSuccList out-of-class-declaration implementations (here due to C++ ordering requirements).
//

inline BBEhfSuccList::BBEhfSuccList(BBehfDesc* bbeDesc) : m_bbeDesc(bbeDesc)
{
    assert(m_bbeDesc != nullptr);
    assert((m_bbeDesc->bbeSuccs != nullptr) || (m_bbeDesc->bbeCount == 0));
}

inline BBArrayIterator BBEhfSuccList::begin() const
{
    return BBArrayIterator(m_bbeDesc->bbeSuccs);
}

inline BBArrayIterator BBEhfSuccList::end() const
{
    return BBArrayIterator(m_bbeDesc->bbeSuccs + m_bbeDesc->bbeCount);
}

// BBSuccList out-of-class-declaration implementations
//
inline BasicBlock::BBSuccList::BBSuccList(const BasicBlock* block)
{
    assert(block != nullptr);
    switch (block->bbKind)
    {
        case BBJ_THROW:
        case BBJ_RETURN:
        case BBJ_EHFAULTRET:
            // We don't need m_succs.
            m_begin = nullptr;
            m_end   = nullptr;
            break;

        case BBJ_CALLFINALLY:
        case BBJ_ALWAYS:
        case BBJ_EHCATCHRET:
        case BBJ_EHFILTERRET:
        case BBJ_LEAVE:
            m_succs[0] = block->bbTarget;
            m_begin    = &m_succs[0];
            m_end      = &m_succs[1];
            break;

        case BBJ_COND:
            m_succs[0] = block->bbFalseTarget;
            m_begin    = &m_succs[0];

            // If both fall-through and branch successors are identical, then only include
            // them once in the iteration (this is the same behavior as NumSucc()/GetSucc()).
            if (block->JumpsToNext())
            {
                m_end = &m_succs[1];
            }
            else
            {
                m_succs[1] = block->bbTrueTarget;
                m_end      = &m_succs[2];
            }
            break;

        case BBJ_EHFINALLYRET:
            // We don't use the m_succs in-line data; use the existing successor table in the block.
            // We must tolerate iterating successors early in the system, before EH_FINALLYRET successors have
            // been computed.
            if (block->GetEhfTargets() == nullptr)
            {
                m_begin = nullptr;
                m_end   = nullptr;
            }
            else
            {
                m_begin = block->GetEhfTargets()->bbeSuccs;
                m_end   = block->GetEhfTargets()->bbeSuccs + block->GetEhfTargets()->bbeCount;
            }
            break;

        case BBJ_SWITCH:
            // We don't use the m_succs in-line data for switches; use the existing jump table in the block.
            assert(block->bbSwtTargets != nullptr);
            assert(block->bbSwtTargets->bbsDstTab != nullptr);
            m_begin = block->bbSwtTargets->bbsDstTab;
            m_end   = block->bbSwtTargets->bbsDstTab + block->bbSwtTargets->bbsCount;
            break;

        default:
            unreached();
    }

    assert(m_end >= m_begin);
}

inline BBArrayIterator BasicBlock::BBSuccList::begin() const
{
    return BBArrayIterator(m_begin);
}

inline BBArrayIterator BasicBlock::BBSuccList::end() const
{
    return BBArrayIterator(m_end);
}

// We have a simpler struct, BasicBlockList, which is simply a singly-linked
// list of blocks.

struct BasicBlockList
{
    BasicBlockList* next;  // The next BasicBlock in the list, nullptr for end of list.
    BasicBlock*     block; // The BasicBlock of interest.

    BasicBlockList() : next(nullptr), block(nullptr)
    {
    }

    BasicBlockList(BasicBlock* blk, BasicBlockList* rest) : next(rest), block(blk)
    {
    }
};

//-------------------------------------------------------------------------
// FlowEdge -- control flow edge
//
// In compiler terminology the control flow between two BasicBlocks
// is typically referred to as an "edge".  Most well known are the
// backward branches for loops, which are often called "back-edges".
//
// "struct FlowEdge" is the type that represents our control flow edges.
// This type is a linked list of zero or more "edges".
// (The list of zero edges is represented by NULL.)
// Every BasicBlock has a field called bbPreds of this type.  This field
// represents the list of "edges" that flow into this BasicBlock.
// The FlowEdge type only stores the BasicBlock* of the source for the
// control flow edge.  The destination block for the control flow edge
// is implied to be the block which contained the bbPreds field.
//
// For a switch branch target there may be multiple "edges" that have
// the same source block (and destination block).  We need to count the
// number of these edges so that during optimization we will know when
// we have zero of them.  Rather than have extra FlowEdge entries we
// track this via the DupCount property.
//
// When we have Profile weight for the BasicBlocks we can usually compute
// the number of times each edge was executed by examining the adjacent
// BasicBlock weights.  As we are doing for BasicBlocks, we call the number
// of times that a control flow edge was executed the "edge weight".
// In order to compute the edge weights we need to use a bounded range
// for every edge weight. These two fields, 'flEdgeWeightMin' and 'flEdgeWeightMax'
// are used to hold a bounded range.  Most often these will converge such
// that both values are the same and that value is the exact edge weight.
// Sometimes we are left with a rage of possible values between [Min..Max]
// which represents an inexact edge weight.
//
// The bbPreds list is initially created by Compiler::fgLinkBasicBlocks()
// and is incrementally kept up to date.
//
// The edge weight are computed by Compiler::fgComputeEdgeWeights()
// the edge weights are used to straighten conditional branches
// by Compiler::fgReorderBlocks()
//
struct FlowEdge
{
private:
    // The next predecessor edge in the list, nullptr for end of list.
    FlowEdge* m_nextPredEdge;

    // The source of the control flow
    BasicBlock* m_sourceBlock;

    // Edge weights
    weight_t m_edgeWeightMin;
    weight_t m_edgeWeightMax;

    // Likelihood that m_sourceBlock transfers control along this edge.
    // Values in range [0..1]
    weight_t m_likelihood;

    // The count of duplicate "edges" (used for switch stmts or degenerate branches)
    unsigned m_dupCount;

#ifdef DEBUG
    bool m_likelihoodSet;
#endif

public:
    FlowEdge(BasicBlock* block, FlowEdge* rest)
        : m_nextPredEdge(rest)
        , m_sourceBlock(block)
        , m_edgeWeightMin(0)
        , m_edgeWeightMax(0)
        , m_likelihood(0)
        , m_dupCount(0) DEBUGARG(m_likelihoodSet(false))
    {
    }

    FlowEdge* getNextPredEdge() const
    {
        return m_nextPredEdge;
    }

    FlowEdge** getNextPredEdgeRef()
    {
        return &m_nextPredEdge;
    }

    void setNextPredEdge(FlowEdge* newEdge)
    {
        m_nextPredEdge = newEdge;
    }

    BasicBlock* getSourceBlock() const
    {
        return m_sourceBlock;
    }

    void setSourceBlock(BasicBlock* newBlock)
    {
        m_sourceBlock = newBlock;
    }

    weight_t edgeWeightMin() const
    {
        return m_edgeWeightMin;
    }

    weight_t edgeWeightMax() const
    {
        return m_edgeWeightMax;
    }

    // These two methods are used to set new values for edge weights.
    // They return false if the newWeight is not between the current [min..max]
    // when slop is non-zero we allow for the case where our weights might be off by 'slop'
    //
    bool setEdgeWeightMinChecked(weight_t newWeight, BasicBlock* bDst, weight_t slop, bool* wbUsedSlop);
    bool setEdgeWeightMaxChecked(weight_t newWeight, BasicBlock* bDst, weight_t slop, bool* wbUsedSlop);
    void setEdgeWeights(weight_t newMinWeight, weight_t newMaxWeight, BasicBlock* bDst);

    weight_t getLikelihood() const
    {
        return m_likelihood;
    }

    void setLikelihood(weight_t likelihood)
    {
        assert(likelihood >= 0.0);
        assert(likelihood <= 1.0);
        INDEBUG(m_likelihoodSet = true);
        m_likelihood = likelihood;
    }

    void clearLikelihood()
    {
        m_likelihood = 0.0;
        INDEBUG(m_likelihoodSet = false);
    }

#ifdef DEBUG
    bool hasLikelihood() const
    {
        return m_likelihoodSet;
    }
#endif

    weight_t getLikelyWeight() const
    {
        assert(m_likelihoodSet);
        return m_likelihood * m_sourceBlock->bbWeight;
    }

    unsigned getDupCount() const
    {
        return m_dupCount;
    }

    void incrementDupCount()
    {
        m_dupCount++;
    }

    void decrementDupCount()
    {
        assert(m_dupCount >= 1);
        m_dupCount--;
    }
};

// Pred list iterator implementations (that are required to be defined after the declaration of BasicBlock and FlowEdge)

inline PredEdgeList::iterator::iterator(FlowEdge* pred) : m_pred(pred)
{
#ifdef DEBUG
    m_next = (m_pred == nullptr) ? nullptr : m_pred->getNextPredEdge();
#endif
}

inline PredEdgeList::iterator& PredEdgeList::iterator::operator++()
{
    FlowEdge* next = m_pred->getNextPredEdge();

#ifdef DEBUG
    // Check that the next block is the one we expect to see.
    assert(next == m_next);
    m_next = (next == nullptr) ? nullptr : next->getNextPredEdge();
#endif // DEBUG

    m_pred = next;
    return *this;
}

inline PredBlockList::iterator::iterator(FlowEdge* pred) : m_pred(pred)
{
#ifdef DEBUG
    m_next = (m_pred == nullptr) ? nullptr : m_pred->getNextPredEdge();
#endif
}

inline BasicBlock* PredBlockList::iterator::operator*() const
{
    return m_pred->getSourceBlock();
}

inline PredBlockList::iterator& PredBlockList::iterator::operator++()
{
    FlowEdge* next = m_pred->getNextPredEdge();

#ifdef DEBUG
    // Check that the next block is the one we expect to see.
    assert(next == m_next);
    m_next = (next == nullptr) ? nullptr : next->getNextPredEdge();
#endif // DEBUG

    m_pred = next;
    return *this;
}

/*****************************************************************************
 *
 *  The following call-backs supplied by the client; it's used by the code
 *  emitter to convert a basic block to its corresponding emitter cookie.
 */

void* emitCodeGetCookie(BasicBlock* block);

// An enumerator of a block's all successors. In some cases (e.g. SsaBuilder::TopologicalSort)
// using iterators is not exactly efficient, at least because they contain an unnecessary
// member - a pointer to the Compiler object.
class AllSuccessorEnumerator
{
    BasicBlock* m_block;
    union {
        // We store up to 4 successors inline in the enumerator. For ASP.NET
        // and libraries.pmi this is enough in 99.7% of cases.
        BasicBlock*  m_successors[4];
        BasicBlock** m_pSuccessors;
    };

    unsigned m_numSuccs;
    unsigned m_curSucc = UINT_MAX;

public:
    // Constructs an enumerator of all `block`'s successors.
    AllSuccessorEnumerator(Compiler* comp, BasicBlock* block);

    // Gets the block whose successors are enumerated.
    BasicBlock* Block()
    {
        return m_block;
    }

    // Returns the next available successor or `nullptr` if there are no more successors.
    BasicBlock* NextSuccessor()
    {
        m_curSucc++;
        if (m_curSucc >= m_numSuccs)
        {
            return nullptr;
        }

        if (m_numSuccs <= ArrLen(m_successors))
        {
            return m_successors[m_curSucc];
        }

        return m_pSuccessors[m_curSucc];
    }
};

// Simple dominator tree node that keeps track of a node's first child and next sibling.
// The parent is provided by BasicBlock::bbIDom.
struct DomTreeNode
{
    BasicBlock* firstChild;
    BasicBlock* nextSibling;
};

/*****************************************************************************/
#endif // _BLOCK_H_
/*****************************************************************************/<|MERGE_RESOLUTION|>--- conflicted
+++ resolved
@@ -430,11 +430,7 @@
                                                           // and should be treated as if it falls through.
                                                           // This is just to reduce diffs from removing BBJ_NONE.
                                                           // (TODO: Remove this quirk after refactoring Compiler::fgFindInsertPoint)
-<<<<<<< HEAD
-    BBF_OLD_LOOP_HEADER_QUIRK          = MAKE_BBFLAG(42),
-=======
     BBF_OLD_LOOP_HEADER_QUIRK          = MAKE_BBFLAG(42), // Block was the header ('entry') of a loop recognized by old loop finding
->>>>>>> d4bfbf14
 
     // The following are sets of flags.
 
