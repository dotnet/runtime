// Licensed to the .NET Foundation under one or more agreements.
// The .NET Foundation licenses this file to you under the MIT license.

/*XXXXXXXXXXXXXXXXXXXXXXXXXXXXXXXXXXXXXXXXXXXXXXXXXXXXXXXXXXXXXXXXXXXXXXXXXXXXX
XXXXXXXXXXXXXXXXXXXXXXXXXXXXXXXXXXXXXXXXXXXXXXXXXXXXXXXXXXXXXXXXXXXXXXXXXXXXXXX
XX                                                                           XX
XX                          BasicBlock                                       XX
XX                                                                           XX
XX                                                                           XX
XXXXXXXXXXXXXXXXXXXXXXXXXXXXXXXXXXXXXXXXXXXXXXXXXXXXXXXXXXXXXXXXXXXXXXXXXXXXXXX
XXXXXXXXXXXXXXXXXXXXXXXXXXXXXXXXXXXXXXXXXXXXXXXXXXXXXXXXXXXXXXXXXXXXXXXXXXXXXXX
*/

/*****************************************************************************/
#ifndef _BLOCK_H_
#define _BLOCK_H_
/*****************************************************************************/

#include "vartype.h" // For "var_types.h"
#include "_typeinfo.h"
/*****************************************************************************/

// Defines VARSET_TP
#include "varset.h"

#include "jitstd.h"
#include "bitvec.h"
#include "jithashtable.h"

/*****************************************************************************/
typedef BitVec          EXPSET_TP;
typedef BitVec_ValArg_T EXPSET_VALARG_TP;
typedef BitVec_ValRet_T EXPSET_VALRET_TP;

#define EXPSET_SZ 64

typedef BitVec          ASSERT_TP;
typedef BitVec_ValArg_T ASSERT_VALARG_TP;
typedef BitVec_ValRet_T ASSERT_VALRET_TP;

// We use the following format when printing the BasicBlock number: bbNum
// This define is used with string concatenation to put this in printf format strings  (Note that %u means unsigned int)
#define FMT_BB "BB%02u"

// Use this format for loop indices
#define FMT_LP "L%02u"

// Use this format for profile weights
#define FMT_WT "%.7g"

// Use this format for profile weights where we want to conserve horizontal space, at the expense of displaying
// less precision.
#define FMT_WT_NARROW "%.3g"

/*****************************************************************************
 *
 *  Each basic block ends with a jump which is described as a value
 *  of the following enumeration.
 */

// clang-format off

enum BBKinds : BYTE
{
    BBJ_EHFINALLYRET,// block ends with 'endfinally' (for finally)
    BBJ_EHFAULTRET,  // block ends with 'endfinally' (IL alias for 'endfault') (for fault)
    BBJ_EHFILTERRET, // block ends with 'endfilter'
    BBJ_EHCATCHRET,  // block ends with a leave out of a catch
    BBJ_THROW,       // block ends with 'throw'
    BBJ_RETURN,      // block ends with 'ret'
    BBJ_ALWAYS,      // block always jumps to the target
    BBJ_LEAVE,       // block always jumps to the target, maybe out of guarded region. Only used until importing.
    BBJ_CALLFINALLY, // block always calls the target finally
    BBJ_CALLFINALLYRET, // block targets the return from finally, aka "finally continuation". Always paired with BBJ_CALLFINALLY.
    BBJ_COND,        // block conditionally jumps to the target
    BBJ_SWITCH,      // block ends with a switch statement

    BBJ_COUNT
};

#ifdef DEBUG
const char* const bbKindNames[] = {
    "BBJ_EHFINALLYRET",
    "BBJ_EHFAULTRET",
    "BBJ_EHFILTERRET",
    "BBJ_EHCATCHRET",
    "BBJ_THROW",
    "BBJ_RETURN",
    "BBJ_ALWAYS",
    "BBJ_LEAVE",
    "BBJ_CALLFINALLY",
    "BBJ_CALLFINALLYRET",
    "BBJ_COND",
    "BBJ_SWITCH",
    "BBJ_COUNT"
};
#endif // DEBUG

// clang-format on

struct GenTree;
struct Statement;
struct BasicBlock;
class Compiler;
class typeInfo;
struct BasicBlockList;
struct FlowEdge;
struct EHblkDsc;
struct BBswtDesc;
struct BBJumpTable;

struct StackEntry
{
    GenTree* val;
    typeInfo seTypeInfo;
};

struct EntryState
{
    unsigned    esStackDepth; // size of esStack
    StackEntry* esStack;      // ptr to  stack
};

// Enumeration of the kinds of memory whose state changes the compiler tracks
enum MemoryKind
{
    ByrefExposed = 0, // Includes anything byrefs can read/write (everything in GcHeap, address-taken locals,
                      //                                          unmanaged heap, callers' locals, etc.)
    GcHeap,           // Includes actual GC heap, and also static fields
    MemoryKindCount,  // Number of MemoryKinds
};
#ifdef DEBUG
const char* const memoryKindNames[] = {"ByrefExposed", "GcHeap"};
#endif // DEBUG

// Bitmask describing a set of memory kinds (usable in bitfields)
typedef unsigned int MemoryKindSet;

// Bitmask for a MemoryKindSet containing just the specified MemoryKind
inline MemoryKindSet memoryKindSet(MemoryKind memoryKind)
{
    return (1U << memoryKind);
}

// Bitmask for a MemoryKindSet containing the specified MemoryKinds
template <typename... MemoryKinds>
inline MemoryKindSet memoryKindSet(MemoryKind memoryKind, MemoryKinds... memoryKinds)
{
    return memoryKindSet(memoryKind) | memoryKindSet(memoryKinds...);
}

// Bitmask containing all the MemoryKinds
const MemoryKindSet fullMemoryKindSet = (1 << MemoryKindCount) - 1;

// Bitmask containing no MemoryKinds
const MemoryKindSet emptyMemoryKindSet = 0;

// Standard iterator class for iterating through MemoryKinds
class MemoryKindIterator
{
    int value;

public:
    explicit inline MemoryKindIterator(int val)
        : value(val)
    {
    }
    inline MemoryKindIterator& operator++()
    {
        ++value;
        return *this;
    }
    inline MemoryKindIterator operator++(int)
    {
        return MemoryKindIterator(value++);
    }
    inline MemoryKind operator*()
    {
        return static_cast<MemoryKind>(value);
    }
    friend bool operator==(const MemoryKindIterator& left, const MemoryKindIterator& right)
    {
        return left.value == right.value;
    }
    friend bool operator!=(const MemoryKindIterator& left, const MemoryKindIterator& right)
    {
        return left.value != right.value;
    }
};

// Empty struct that allows enumerating memory kinds via `for(MemoryKind kind : allMemoryKinds())`
struct allMemoryKinds
{
    inline allMemoryKinds()
    {
    }
    inline MemoryKindIterator begin()
    {
        return MemoryKindIterator(0);
    }
    inline MemoryKindIterator end()
    {
        return MemoryKindIterator(MemoryKindCount);
    }
};

// Base class for forward iterators over the predecessor edge linked list.
// Subclasses decide what the iterator yields (edge, source block, etc.) by implementing the dereference operator.
// The pred list cannot be modified during iteration unless allowEdits is true.
//
template <bool allowEdits>
class BasePredIterator
{
private:
    // When allowEdits=false, try to guard against the user of the iterator from modifying the predecessor list
    // being traversed: cache the edge we think should be next, then check it when we actually do the `++`
    // operation. This is a bit conservative, but attempts to protect against callers assuming too much about
    // this iterator implementation.
    // When allowEdits=true, m_next is always used to update m_pred, so changes to m_pred don't break the iterator.
    FlowEdge* m_next;

protected:
    FlowEdge* m_pred;

    BasePredIterator(FlowEdge* pred);

public:
    BasePredIterator& operator++();

    bool operator!=(const BasePredIterator& i) const
    {
        return m_pred != i.m_pred;
    }
};

// PredEdgeList: adapter class for forward iteration of the predecessor edge linked list using range-based `for`,
// normally used via BasicBlock::PredEdges(), e.g.:
//    for (FlowEdge* const edge : block->PredEdges()) ...
// allowEdits controls whether the iterator should be resilient to changes to the predecessor list.
//
template <bool allowEdits>
class PredEdgeList
{
    FlowEdge* m_begin;

    // Forward iterator for the predecessor edges linked list.
    //
    class PredEdgeIterator : public BasePredIterator<allowEdits>
    {
    public:
        PredEdgeIterator(FlowEdge* pred)
            : BasePredIterator<allowEdits>(pred)
        {
        }

        FlowEdge* operator*() const
        {
            return this->m_pred;
        }
    };

public:
    PredEdgeList(FlowEdge* pred)
        : m_begin(pred)
    {
    }

    PredEdgeIterator begin() const
    {
        return PredEdgeIterator(m_begin);
    }

    PredEdgeIterator end() const
    {
        return PredEdgeIterator(nullptr);
    }
};

// PredBlockList: adapter class for forward iteration of the predecessor edge linked list yielding
// predecessor blocks, using range-based `for`, normally used via BasicBlock::PredBlocks(), e.g.:
//    for (BasicBlock* const predBlock : block->PredBlocks()) ...
// allowEdits controls whether the iterator should be resilient to changes to the predecessor list.
//
template <bool allowEdits>
class PredBlockList
{
    FlowEdge* m_begin;

    // Forward iterator for the predecessor edges linked list, yielding the predecessor block, not the edge.
    //
    class PredBlockIterator : public BasePredIterator<allowEdits>
    {
    public:
        PredBlockIterator(FlowEdge* pred)
            : BasePredIterator<allowEdits>(pred)
        {
        }

        BasicBlock* operator*() const;
    };

public:
    PredBlockList(FlowEdge* pred)
        : m_begin(pred)
    {
    }

    PredBlockIterator begin() const
    {
        return PredBlockIterator(m_begin);
    }

    PredBlockIterator end() const
    {
        return PredBlockIterator(nullptr);
    }
};

// BBArrayIterator: forward iterator for an array of BasicBlock*.
// It is an error (with assert) to yield a nullptr BasicBlock* in this array.
// `m_edgeEntry` can be nullptr, but it only makes sense if both the begin and end of an iteration range are nullptr
// (meaning, no actual iteration will happen).
//
class BBArrayIterator
{
    FlowEdge* const* m_edgeEntry;

public:
    BBArrayIterator(FlowEdge* const* edgeEntry)
        : m_edgeEntry(edgeEntry)
    {
    }

    BasicBlock* operator*() const;

    BBArrayIterator& operator++()
    {
        assert(m_edgeEntry != nullptr);
        ++m_edgeEntry;
        return *this;
    }

    bool operator!=(const BBArrayIterator& i) const
    {
        return m_edgeEntry != i.m_edgeEntry;
    }
};

// FlowEdgeArrayIterator: forward iterator for an array of FlowEdge*, such as BBJumpTable::succs.
// It is an error (with assert) to yield a nullptr FlowEdge* in this array.
// `m_edgeEntry` can be nullptr, but it only makes sense if both the begin and end of an iteration range are nullptr
// (meaning, no actual iteration will happen).
//
class FlowEdgeArrayIterator
{
    FlowEdge* const* m_edgeEntry;

public:
    FlowEdgeArrayIterator(FlowEdge* const* edgeEntry)
        : m_edgeEntry(edgeEntry)
    {
    }

    FlowEdge* operator*() const
    {
        assert(m_edgeEntry != nullptr);
        FlowEdge* const edge = *m_edgeEntry;
        assert(edge != nullptr);
        return edge;
    }

    FlowEdgeArrayIterator& operator++()
    {
        assert(m_edgeEntry != nullptr);
        ++m_edgeEntry;
        return *this;
    }

    bool operator!=(const FlowEdgeArrayIterator& i) const
    {
        return m_edgeEntry != i.m_edgeEntry;
    }
};

// BBJumpTableList: adapter class for forward iteration of blocks with N successors, using range-based `for`,
// normally used via BasicBlock::EHFinallyRetSuccs() or BasicBlock::SwitchSuccs(), e.g.:
//    for (BasicBlock* const succ : block->EHFinallyRetSuccs()) ...
//
class BBJumpTableList
{
    BBJumpTable* m_bbJumpTable;

public:
    BBJumpTableList(BBJumpTable* bbJumpTable);
    BBArrayIterator begin() const;
    BBArrayIterator end() const;
};

//------------------------------------------------------------------------
// BasicBlockFlags: a bitmask of flags for BasicBlock
//
// clang-format off
enum BasicBlockFlags : uint64_t
{
#define MAKE_BBFLAG(bit) (1ULL << (bit))
    BBF_EMPTY                = 0,

    BBF_IS_LIR               = MAKE_BBFLAG( 0), // Set if the basic block contains LIR (as opposed to HIR)
    BBF_MARKED               = MAKE_BBFLAG( 1), // BB marked  during optimizations
    BBF_REMOVED              = MAKE_BBFLAG( 2), // BB has been removed from bb-list
    BBF_DONT_REMOVE          = MAKE_BBFLAG( 3), // BB should not be removed during flow graph optimizations
    BBF_IMPORTED             = MAKE_BBFLAG( 4), // BB byte-code has been imported
    BBF_INTERNAL             = MAKE_BBFLAG( 5), // BB has been added by the compiler
    BBF_NEEDS_GCPOLL         = MAKE_BBFLAG( 6), // BB may need a GC poll because it uses the slow tail call helper
    BBF_CLONED_FINALLY_BEGIN = MAKE_BBFLAG( 7), // First block of a cloned finally region
    BBF_CLONED_FINALLY_END   = MAKE_BBFLAG( 8), // Last block of a cloned finally region
    BBF_HAS_SUPPRESSGC_CALL  = MAKE_BBFLAG( 9), // BB contains a call to a method with SuppressGCTransitionAttribute
    BBF_HAS_LABEL            = MAKE_BBFLAG(10), // BB needs a label
    BBF_LOOP_ALIGN           = MAKE_BBFLAG(11), // Block is lexically the first block in a loop we intend to align.
    BBF_HAS_ALIGN            = MAKE_BBFLAG(12), // BB ends with 'align' instruction
    BBF_HAS_JMP              = MAKE_BBFLAG(13), // BB executes a JMP instruction (instead of return)
    BBF_GC_SAFE_POINT        = MAKE_BBFLAG(14), // BB has a GC safe point (e.g. a call)
    BBF_HAS_MDARRAYREF       = MAKE_BBFLAG(15), // Block has a multi-dimensional array reference
    BBF_HAS_NEWOBJ           = MAKE_BBFLAG(16), // BB contains 'new' of an object type.

    BBF_RETLESS_CALL                   = MAKE_BBFLAG(17), // BBJ_CALLFINALLY that will never return (and therefore, won't need a paired
                                                          // BBJ_CALLFINALLYRET); see isBBCallFinallyPair().
    BBF_COLD                           = MAKE_BBFLAG(18), // BB is cold
    BBF_PROF_WEIGHT                    = MAKE_BBFLAG(19), // BB weight is computed from profile data
    BBF_KEEP_BBJ_ALWAYS                = MAKE_BBFLAG(20), // A special BBJ_ALWAYS block, used by EH code generation. Keep the jump kind
                                                          // as BBJ_ALWAYS. Used on x86 for the final step block out of a finally.
    BBF_HAS_CALL                       = MAKE_BBFLAG(21), // BB contains a call
    BBF_DOMINATED_BY_EXCEPTIONAL_ENTRY = MAKE_BBFLAG(22), // Block is dominated by exceptional entry.
    BBF_BACKWARD_JUMP                  = MAKE_BBFLAG(23), // BB is surrounded by a backward jump/switch arc
    BBF_BACKWARD_JUMP_SOURCE           = MAKE_BBFLAG(24), // Block is a source of a backward jump
    BBF_BACKWARD_JUMP_TARGET           = MAKE_BBFLAG(25), // Block is a target of a backward jump
    BBF_PATCHPOINT                     = MAKE_BBFLAG(26), // Block is a patchpoint
    BBF_PARTIAL_COMPILATION_PATCHPOINT = MAKE_BBFLAG(27), // Block is a partial compilation patchpoint
    BBF_HAS_HISTOGRAM_PROFILE          = MAKE_BBFLAG(28), // BB contains a call needing a histogram profile
    BBF_TAILCALL_SUCCESSOR             = MAKE_BBFLAG(29), // BB has pred that has potential tail call
    BBF_RECURSIVE_TAILCALL             = MAKE_BBFLAG(30), // Block has recursive tailcall that may turn into a loop
    BBF_NO_CSE_IN                      = MAKE_BBFLAG(31), // Block should kill off any incoming CSE
    BBF_CAN_ADD_PRED                   = MAKE_BBFLAG(32), // Ok to add pred edge to this block, even when "safe" edge creation disabled
    BBF_HAS_VALUE_PROFILE              = MAKE_BBFLAG(33), // Block has a node that needs a value probing
    BBF_HAS_NEWARR                     = MAKE_BBFLAG(34), // BB contains 'new' of an array type.
    BBF_MAY_HAVE_BOUNDS_CHECKS         = MAKE_BBFLAG(35), // BB *likely* has a bounds check (after rangecheck phase).
    BBF_ASYNC_RESUMPTION               = MAKE_BBFLAG(36), // Block is a resumption block in an async method

    // The following are sets of flags.

    // Flags to update when two blocks are compacted

    BBF_COMPACT_UPD = BBF_GC_SAFE_POINT | BBF_NEEDS_GCPOLL | BBF_HAS_JMP | BBF_BACKWARD_JUMP | \
                      BBF_HAS_NEWOBJ | BBF_HAS_NEWARR | BBF_HAS_MDARRAYREF | BBF_MAY_HAVE_BOUNDS_CHECKS,

    // Flags a block should not have had before it is split.

    BBF_SPLIT_NONEXIST = BBF_RETLESS_CALL | BBF_COLD,

    // Flags lost by the top block when a block is split.
    // Note, this is a conservative guess.
    // For example, the top block might or might not have BBF_GC_SAFE_POINT,
    // but we assume it does not have BBF_GC_SAFE_POINT any more.

    BBF_SPLIT_LOST = BBF_GC_SAFE_POINT | BBF_NEEDS_GCPOLL | BBF_HAS_JMP | BBF_KEEP_BBJ_ALWAYS | BBF_CLONED_FINALLY_END | BBF_RECURSIVE_TAILCALL,

    // Flags gained by the bottom block when a block is split.
    // Note, this is a conservative guess.
    // For example, the bottom block might or might not have BBF_HAS_NEWARR, but we assume it has BBF_HAS_NEWARR.

    BBF_SPLIT_GAINED = BBF_DONT_REMOVE | BBF_HAS_JMP | BBF_BACKWARD_JUMP | BBF_PROF_WEIGHT | BBF_HAS_NEWARR | \
                       BBF_HAS_NEWOBJ | BBF_KEEP_BBJ_ALWAYS | BBF_CLONED_FINALLY_END | BBF_HAS_HISTOGRAM_PROFILE | BBF_HAS_VALUE_PROFILE | BBF_HAS_MDARRAYREF | BBF_NEEDS_GCPOLL | BBF_MAY_HAVE_BOUNDS_CHECKS | BBF_ASYNC_RESUMPTION,

    // Flags that must be propagated to a new block if code is copied from a block to a new block. These are flags that
    // limit processing of a block if the code in question doesn't exist. This is conservative; we might not
    // have actually copied one of these type of tree nodes, but if we only copy a portion of the block's statements,
    // we don't know (unless we actually pay close attention during the copy).

    BBF_COPY_PROPAGATE = BBF_HAS_NEWOBJ | BBF_HAS_NEWARR | BBF_HAS_MDARRAYREF | BBF_MAY_HAVE_BOUNDS_CHECKS,
};

FORCEINLINE
constexpr BasicBlockFlags operator ~(BasicBlockFlags a)
{
    return (BasicBlockFlags)(~(uint64_t)a);
}

FORCEINLINE
constexpr BasicBlockFlags operator |(BasicBlockFlags a, BasicBlockFlags b)
{
    return (BasicBlockFlags)((uint64_t)a | (uint64_t)b);
}

FORCEINLINE
constexpr BasicBlockFlags operator &(BasicBlockFlags a, BasicBlockFlags b)
{
    return (BasicBlockFlags)((uint64_t)a & (uint64_t)b);
}

FORCEINLINE 
BasicBlockFlags& operator |=(BasicBlockFlags& a, BasicBlockFlags b)
{
    return a = (BasicBlockFlags)((uint64_t)a | (uint64_t)b);
}

FORCEINLINE 
BasicBlockFlags& operator &=(BasicBlockFlags& a, BasicBlockFlags b)
{
    return a = (BasicBlockFlags)((uint64_t)a & (uint64_t)b);
}

enum class BasicBlockVisit
{
    Continue,
    Abort,
};

// clang-format on

//-------------------------------------------------------------------------
// FlowEdge -- control flow edge
//
// In compiler terminology the control flow between two BasicBlocks
// is typically referred to as an "edge".  Most well known are the
// backward branches for loops, which are often called "back-edges".
//
// "struct FlowEdge" is the type that represents our control flow edges.
// This type is a linked list of zero or more "edges".
// (The list of zero edges is represented by NULL.)
// Every BasicBlock has a field called bbPreds of this type.  This field
// represents the list of "edges" that flow into this BasicBlock.
// The FlowEdge type only stores the BasicBlock* of the source for the
// control flow edge.  The destination block for the control flow edge
// is implied to be the block which contained the bbPreds field.
//
// For a switch branch target there may be multiple "edges" that have
// the same source block (and destination block).  We need to count the
// number of these edges so that during optimization we will know when
// we have zero of them.  Rather than have extra FlowEdge entries we
// track this via the DupCount property.
//
// When we have Profile weight for the BasicBlocks we can usually compute
// the number of times each edge was executed by examining the adjacent
// BasicBlock weights.  As we are doing for BasicBlocks, we call the number
// of times that a control flow edge was executed the "edge weight".
// In order to compute the edge weights we need to use a bounded range
// for every edge weight. These two fields, 'flEdgeWeightMin' and 'flEdgeWeightMax'
// are used to hold a bounded range.  Most often these will converge such
// that both values are the same and that value is the exact edge weight.
// Sometimes we are left with a rage of possible values between [Min..Max]
// which represents an inexact edge weight.
//
// The bbPreds list is initially created by Compiler::fgLinkBasicBlocks()
// and is incrementally kept up to date.
//
struct FlowEdge
{
private:
    // The next predecessor edge in the list, nullptr for end of list.
    FlowEdge* m_nextPredEdge;

    // The source of the control flow
    BasicBlock* m_sourceBlock;

    // The destination of the control flow
    BasicBlock* m_destBlock;

    // Likelihood that m_sourceBlock transfers control along this edge.
    // Values in range [0..1]
    weight_t m_likelihood;

    // The count of duplicate "edges" (used for switch stmts or degenerate branches)
    unsigned m_dupCount;

    // Convenience flag for phases that need to track edge visitation
    bool m_visited;

    // Indicates if m_likelihood was determined using profile synthesis's heuristics
    bool m_heuristicBasedLikelihood;

    // True if likelihood has been set
    INDEBUG(bool m_likelihoodSet);

public:
    FlowEdge(BasicBlock* sourceBlock, BasicBlock* destBlock, FlowEdge* rest)
        : m_nextPredEdge(rest)
        , m_sourceBlock(sourceBlock)
        , m_destBlock(destBlock)
        , m_likelihood(0)
        , m_dupCount(0)
        , m_visited(false)
        , m_heuristicBasedLikelihood(false)
#ifdef DEBUG
        , m_likelihoodSet(false)
#endif // DEBUG
    {
    }

    FlowEdge* getNextPredEdge() const
    {
        return m_nextPredEdge;
    }

    FlowEdge** getNextPredEdgeRef()
    {
        return &m_nextPredEdge;
    }

    void setNextPredEdge(FlowEdge* newEdge)
    {
        m_nextPredEdge = newEdge;
    }

    BasicBlock* getSourceBlock() const
    {
        assert(m_sourceBlock != nullptr);
        return m_sourceBlock;
    }

    void setSourceBlock(BasicBlock* newBlock)
    {
        assert(newBlock != nullptr);
        m_sourceBlock = newBlock;
    }

    BasicBlock* getDestinationBlock() const
    {
        assert(m_destBlock != nullptr);
        return m_destBlock;
    }

    void setDestinationBlock(BasicBlock* newBlock)
    {
        assert(newBlock != nullptr);
        m_destBlock = newBlock;
    }

    weight_t getLikelihood() const
    {
        assert(m_likelihoodSet);
        return m_likelihood;
    }

    void setLikelihood(weight_t likelihood);
    void addLikelihood(weight_t addedLikelihod);

    void clearLikelihood()
    {
        m_likelihood               = 0.0;
        m_heuristicBasedLikelihood = false;
        INDEBUG(m_likelihoodSet = false);
    }

#ifdef DEBUG
    bool hasLikelihood() const
    {
        return m_likelihoodSet;
    }
#endif // DEBUG

    weight_t getLikelyWeight() const;

    unsigned getDupCount() const
    {
        return m_dupCount;
    }

    void incrementDupCount(unsigned dupCount = 1)
    {
        m_dupCount += dupCount;
    }

    void decrementDupCount(unsigned dupCount = 1)
    {
        assert(m_dupCount >= dupCount);
        m_dupCount -= dupCount;
    }

    bool visited() const
    {
        return m_visited;
    }

    void markVisited()
    {
        assert(!visited());
        m_visited = true;
    }

    void markUnvisited()
    {
        assert(visited());
        m_visited = false;
    }

    bool isHeuristicBased() const
    {
        return m_heuristicBasedLikelihood;
    }

    void setHeuristicBased(bool isHeuristicBased)
    {
        m_heuristicBasedLikelihood = isHeuristicBased;
    }
};

//------------------------------------------------------------------------
// BasicBlock: describes a basic block in the flowgraph.
//
// Note that this type derives from LIR::Range in order to make the LIR
// utilities that are polymorphic over basic block and scratch ranges
// faster and simpler.
//
struct BasicBlock : private LIR::Range
{
    friend class LIR;

private:
    BasicBlock* bbNext; // next BB in ascending PC offset order
    BasicBlock* bbPrev;

    BBKinds bbKind; // jump (if any) at the end of this block

    /* The following union describes the jump target(s) of this block */
    union
    {
        unsigned     bbTargetOffs; // PC offset (temporary only)
        FlowEdge*    bbTargetEdge; // successor edge for block kinds with only one successor (BBJ_ALWAYS, etc)
        FlowEdge*    bbTrueEdge;   // BBJ_COND successor edge when its condition is true (alias for bbTargetEdge)
        BBswtDesc*   bbSwtTargets; // switch descriptor
        BBJumpTable* bbEhfTargets; // BBJ_EHFINALLYRET descriptor
    };

    // Successor edge of a BBJ_COND block if bbTrueEdge is not taken
    FlowEdge* bbFalseEdge;

public:
    static BasicBlock* New(Compiler* compiler);
    static BasicBlock* New(Compiler* compiler, BBKinds kind);
    static BasicBlock* New(Compiler* compiler, BBJumpTable* ehfTargets);
    static BasicBlock* New(Compiler* compiler, BBswtDesc* swtTargets);
    static BasicBlock* New(Compiler* compiler, BBKinds kind, unsigned targetOffs);

    BBKinds GetKind() const
    {
        return bbKind;
    }

    void SetKind(BBKinds kind)
    {
        // If this block's jump kind requires a target, ensure it is already set
        assert(!HasTarget() || HasInitializedTarget());
        bbKind = kind;
        // If new jump kind requires a target, ensure a target is already set
        assert(!HasTarget() || HasInitializedTarget());
    }

    BasicBlock* Prev() const
    {
        return bbPrev;
    }

    void SetPrev(BasicBlock* prev)
    {
        assert(prev != nullptr);
        bbPrev       = prev;
        prev->bbNext = this;
    }

    void SetPrevToNull()
    {
        bbPrev = nullptr;
    }

    BasicBlock* Next() const
    {
        return bbNext;
    }

    void SetNext(BasicBlock* next)
    {
        assert(next != nullptr);
        bbNext       = next;
        next->bbPrev = this;
    }

    void SetNextToNull()
    {
        bbNext = nullptr;
    }

    bool IsFirst() const
    {
        return (bbPrev == nullptr);
    }

    bool IsLast() const
    {
        return (bbNext == nullptr);
    }

    bool PrevIs(const BasicBlock* block) const
    {
        return (bbPrev == block);
    }

    bool NextIs(const BasicBlock* block) const
    {
        return (bbNext == block);
    }

    bool IsLastHotBlock(Compiler* compiler) const;

    bool IsFirstColdBlock(Compiler* compiler) const;

    bool CanRemoveJumpToNext(Compiler* compiler) const;

    bool CanRemoveJumpToTarget(BasicBlock* target, Compiler* compiler) const;

    unsigned GetTargetOffs() const
    {
        return bbTargetOffs;
    }

    bool HasTarget() const
    {
        // These block types should always have bbTargetEdge set
        return KindIs(BBJ_ALWAYS, BBJ_CALLFINALLY, BBJ_CALLFINALLYRET, BBJ_EHCATCHRET, BBJ_EHFILTERRET, BBJ_LEAVE);
    }

    BasicBlock* GetTarget() const
    {
        return GetTargetEdge()->getDestinationBlock();
    }

    FlowEdge* GetTargetEdge() const
    {
        // Only block kinds that use `bbTargetEdge` can access it, and it must be non-null.
        assert(HasInitializedTarget());
        assert(bbTargetEdge->getSourceBlock() == this);
        assert(bbTargetEdge->getDestinationBlock() != nullptr);
        return bbTargetEdge;
    }

    FlowEdge*& TargetEdgeRef()
    {
        assert(HasInitializedTarget());
        assert(bbTargetEdge->getSourceBlock() == this);
        assert(bbTargetEdge->getDestinationBlock() != nullptr);
        return bbTargetEdge;
    }

    void SetTargetEdge(FlowEdge* targetEdge)
    {
        // SetKindAndTarget() nulls target for non-jump kinds,
        // so don't use SetTargetEdge() to null bbTargetEdge without updating bbKind.
        bbTargetEdge = targetEdge;
        assert(HasInitializedTarget());
        assert(bbTargetEdge->getSourceBlock() == this);
        assert(bbTargetEdge->getDestinationBlock() != nullptr);

        // This is the only successor edge for this block, so likelihood should be 1.0
        bbTargetEdge->setLikelihood(1.0);
    }

    BasicBlock* GetTrueTarget() const
    {
        return GetTrueEdge()->getDestinationBlock();
    }

    FlowEdge* GetTrueEdge() const
    {
        assert(KindIs(BBJ_COND));
        assert(bbTrueEdge != nullptr);
        assert(bbTrueEdge->getSourceBlock() == this);
        assert(bbTrueEdge->getDestinationBlock() != nullptr);
        return bbTrueEdge;
    }

    FlowEdge*& TrueEdgeRef()
    {
        assert(KindIs(BBJ_COND));
        assert(bbTrueEdge != nullptr);
        assert(bbTrueEdge->getSourceBlock() == this);
        assert(bbTrueEdge->getDestinationBlock() != nullptr);
        return bbTrueEdge;
    }

    void SetTrueEdge(FlowEdge* trueEdge)
    {
        assert(KindIs(BBJ_COND));
        bbTrueEdge = trueEdge;
        assert(bbTrueEdge != nullptr);
        assert(bbTrueEdge->getSourceBlock() == this);
        assert(bbTrueEdge->getDestinationBlock() != nullptr);
    }

    bool TrueTargetIs(const BasicBlock* target) const
    {
        return (GetTrueTarget() == target);
    }

    bool TrueEdgeIs(const FlowEdge* targetEdge) const
    {
        return (GetTrueEdge() == targetEdge);
    }

    BasicBlock* GetFalseTarget() const
    {
        return GetFalseEdge()->getDestinationBlock();
    }

    FlowEdge* GetFalseEdge() const
    {
        assert(KindIs(BBJ_COND));
        assert(bbFalseEdge != nullptr);
        assert(bbFalseEdge->getSourceBlock() == this);
        assert(bbFalseEdge->getDestinationBlock() != nullptr);
        return bbFalseEdge;
    }

    FlowEdge*& FalseEdgeRef()
    {
        assert(KindIs(BBJ_COND));
        assert(bbFalseEdge != nullptr);
        assert(bbFalseEdge->getSourceBlock() == this);
        assert(bbFalseEdge->getDestinationBlock() != nullptr);
        return bbFalseEdge;
    }

    void SetFalseEdge(FlowEdge* falseEdge)
    {
        assert(KindIs(BBJ_COND));
        bbFalseEdge = falseEdge;
        assert(bbFalseEdge != nullptr);
        assert(bbFalseEdge->getSourceBlock() == this);
        assert(bbFalseEdge->getDestinationBlock() != nullptr);
    }

    bool FalseTargetIs(const BasicBlock* target) const
    {
        return (GetFalseTarget() == target);
    }

    bool FalseEdgeIs(const FlowEdge* targetEdge) const
    {
        return (GetFalseEdge() == targetEdge);
    }

    void SetCond(FlowEdge* trueEdge, FlowEdge* falseEdge)
    {
        bbKind = BBJ_COND;
        SetTrueEdge(trueEdge);
        SetFalseEdge(falseEdge);
    }

    // In most cases, a block's true and false targets are known by the time SetCond is called.
    // To simplify the few cases where the false target isn't available until later,
    // overload SetCond to initialize only the true target.
    // This simplifies, for example, lowering switch blocks into jump sequences.
    void SetCond(FlowEdge* trueEdge)
    {
        bbKind = BBJ_COND;
        SetTrueEdge(trueEdge);
    }

    // Set both the block kind and target edge.
    void SetKindAndTargetEdge(BBKinds kind, FlowEdge* targetEdge)
    {
        bbKind       = kind;
        bbTargetEdge = targetEdge;
        assert(HasInitializedTarget());

        // This is the only successor edge for this block, so likelihood should be 1.0
        bbTargetEdge->setLikelihood(1.0);
    }

    // Set the block kind, and clear bbTargetEdge.
    void SetKindAndTargetEdge(BBKinds kind)
    {
        bbKind       = kind;
        bbTargetEdge = nullptr;
        assert(!HasTarget());
    }

    bool HasInitializedTarget() const
    {
        assert(HasTarget());
        return (bbTargetEdge != nullptr);
    }

    bool TargetIs(const BasicBlock* target) const
    {
        return (GetTarget() == target);
    }

    bool JumpsToNext() const
    {
        return (GetTarget() == bbNext);
    }

    BBswtDesc* GetSwitchTargets() const
    {
        assert(KindIs(BBJ_SWITCH));
        assert(bbSwtTargets != nullptr);
        return bbSwtTargets;
    }

    void SetSwitch(BBswtDesc* swtTarget)
    {
        assert(swtTarget != nullptr);
        bbKind       = BBJ_SWITCH;
        bbSwtTargets = swtTarget;
    }

    BBJumpTable* GetEhfTargets() const
    {
        assert(KindIs(BBJ_EHFINALLYRET));
        return bbEhfTargets;
    }

    void SetEhfTargets(BBJumpTable* ehfTarget)
    {
        assert(KindIs(BBJ_EHFINALLYRET));
        bbEhfTargets = ehfTarget;
    }

    void SetEhf(BBJumpTable* ehfTarget)
    {
        assert(ehfTarget != nullptr);
        bbKind       = BBJ_EHFINALLYRET;
        bbEhfTargets = ehfTarget;
    }

    // BBJ_CALLFINALLYRET uses the `bbTargetEdge` field. However, also treat it specially:
    // for callers that know they want a continuation, use this function instead of the
    // general `GetTarget()` to allow asserting on the block kind.
    BasicBlock* GetFinallyContinuation() const
    {
        assert(KindIs(BBJ_CALLFINALLYRET));
        return GetTarget();
    }

#ifdef DEBUG

    // Return the block target; it might be null. Only used during dumping.
    BasicBlock* GetTargetRaw() const
    {
        assert(HasTarget());
        return (bbTargetEdge == nullptr) ? nullptr : bbTargetEdge->getDestinationBlock();
    }

    // Return the BBJ_COND true target; it might be null. Only used during dumping.
    BasicBlock* GetTrueTargetRaw() const
    {
        assert(KindIs(BBJ_COND));
        return (bbTrueEdge == nullptr) ? nullptr : bbTrueEdge->getDestinationBlock();
    }

    // Return the BBJ_COND false target; it might be null. Only used during dumping.
    BasicBlock* GetFalseTargetRaw() const
    {
        assert(KindIs(BBJ_COND));
        return (bbFalseEdge == nullptr) ? nullptr : bbFalseEdge->getDestinationBlock();
    }

    // Return the target edge; it might be null. Only used during dumping.
    FlowEdge* GetTargetEdgeRaw() const
    {
        assert(HasTarget());
        return bbTargetEdge;
    }

    // Return the BBJ_COND true target edge; it might be null. Only used during dumping.
    FlowEdge* GetTrueEdgeRaw() const
    {
        assert(KindIs(BBJ_COND));
        return bbTrueEdge;
    }

    // Return the BBJ_COND false target edge; it might be null. Only used during dumping.
    FlowEdge* GetFalseEdgeRaw() const
    {
        assert(KindIs(BBJ_COND));
        return bbFalseEdge;
    }

#endif // DEBUG

private:
    BasicBlockFlags bbFlags;

public:
    // MSVC doesn't inline this method in large callers by default
    FORCEINLINE BasicBlockFlags HasFlag(const BasicBlockFlags flag) const
    {
        // Assert flag is not multiple BasicBlockFlags OR'd together
        // by checking if it is a power of 2
        // (HasFlag expects to check only one flag at a time)
        assert(isPow2(flag));
        return (bbFlags & flag);
    }

    // HasAnyFlag takes a set of flags OR'd together. It requires at least
    // two flags to be set (or else you should use `HasFlag`).
    // It is true if *any* of those flags are set on the block.
    BasicBlockFlags HasAnyFlag(const BasicBlockFlags flags) const
    {
        assert((flags != BBF_EMPTY) && !isPow2(flags));
        return (bbFlags & flags);
    }

    // HasAllFlags takes a set of flags OR'd together. It requires at least
    // two flags to be set (or else you should use `HasFlag`).
    // It is true if *all* of those flags are set on the block.
    bool HasAllFlags(const BasicBlockFlags flags) const
    {
        assert((flags != BBF_EMPTY) && !isPow2(flags));
        return (bbFlags & flags) == flags;
    }

    // Copy all the flags from another block. This is a complete copy; any flags
    // that were previously set on this block are overwritten.
    void CopyFlags(const BasicBlock* block)
    {
        bbFlags = block->bbFlags;
    }

    // Copy the values of a specific set of flags from another block. All flags
    // not in the mask are preserved. Note however, that only set flags are copied;
    // if a flag in the mask is already set in this block, it will not be reset!
    // (Perhaps we should have a `ReplaceFlags` function that first clears the
    // bits in `mask` before doing the copy. Possibly we should assert that
    // `(bbFlags & mask) == 0` under the assumption that we copy flags when
    // creating a new block from scratch.)
    void CopyFlags(const BasicBlock* block, const BasicBlockFlags mask)
    {
        bbFlags |= (block->bbFlags & mask);
    }

    // MSVC doesn't inline this method in large callers by default
    FORCEINLINE void SetFlags(const BasicBlockFlags flags)
    {
        bbFlags |= flags;
    }

    void RemoveFlags(const BasicBlockFlags flags)
    {
        bbFlags &= ~flags;
    }

    BasicBlockFlags GetFlagsRaw() const
    {
        return bbFlags;
    }

    void SetFlagsRaw(const BasicBlockFlags flags)
    {
        bbFlags = flags;
    }

    static_assert_no_msg((BBF_SPLIT_NONEXIST & BBF_SPLIT_LOST) == 0);
    static_assert_no_msg((BBF_SPLIT_NONEXIST & BBF_SPLIT_GAINED) == 0);

    unsigned bbNum; // the block's number

    unsigned bbRefs; // number of blocks that can reach here, either by fall-through or a branch. If this falls to zero,
                     // the block is unreachable.

#define BB_UNITY_WEIGHT          100.0 // how much a normal execute once block weighs
#define BB_UNITY_WEIGHT_UNSIGNED 100   // how much a normal execute once block weighs
#define BB_LOOP_WEIGHT_SCALE     8.0   // synthetic profile scale factor for loops
#define BB_ZERO_WEIGHT           0.0
#define BB_COLD_WEIGHT           0.01    // Upper bound for cold weights; used during block layout
#define BB_MAX_WEIGHT            FLT_MAX // maximum finite weight -- needs rethinking.

    bool isRunRarely() const
    {
        return (bbWeight == BB_ZERO_WEIGHT);
    }

    bool isLoopAlign() const
    {
        return HasFlag(BBF_LOOP_ALIGN);
    }

    bool hasAlign() const
    {
        return HasFlag(BBF_HAS_ALIGN);
    }

#ifdef DEBUG
    void     dspFlags() const; // Print the flags
    unsigned dspPreds() const; // Print the predecessors (bbPreds)
    void     dspSuccs() const; // Print the successors.
    void     dspKind() const;  // Print the block jump kind (e.g., BBJ_ALWAYS, BBJ_COND, etc.).

    // Print a simple basic block header for various output, including a list of predecessors and successors.
    void dspBlockHeader(bool showKind = true, bool showFlags = false, bool showPreds = true) const;

    const char* dspToString(int blockNumPadding = 0) const;
#endif // DEBUG

<<<<<<< HEAD
#define BB_UNITY_WEIGHT          1.0 // how much a normal execute once block weighs
#define BB_UNITY_WEIGHT_UNSIGNED 1   // how much a normal execute once block weighs
#define BB_LOOP_WEIGHT_SCALE     8.0 // synthetic profile scale factor for loops
#define BB_ZERO_WEIGHT           0.0

// TODO-BB-UNITY-WEIGHT: Consider scaling up
#define BB_COLD_WEIGHT 0.0001  // Upper bound for cold weights; used during block layout
#define BB_MAX_WEIGHT  FLT_MAX // maximum finite weight  -- needs rethinking.

=======
>>>>>>> 39aec194
    weight_t bbWeight; // The dynamic execution weight of this block

    // getCalledCount -- get the value used to normalize weights for this method
    static weight_t getCalledCount(Compiler* comp);

    // getBBWeight -- get the normalized weight of this block
    weight_t getBBWeight(Compiler* comp) const;

    // computeIncomingWeight -- sum the weights of the flow edges into this block
    weight_t computeIncomingWeight() const
    {
        weight_t incomingWeight = BB_ZERO_WEIGHT;
        for (FlowEdge* const predEdge : PredEdges())
        {
            incomingWeight += predEdge->getLikelyWeight();
        }

        return incomingWeight;
    }

    // hasProfileWeight -- Returns true if this block's weight came from profile data
    bool hasProfileWeight() const
    {
        return this->HasFlag(BBF_PROF_WEIGHT);
    }

    // setBBProfileWeight -- Set the profile-derived weight for a basic block
    // and update the run rarely flag as appropriate.
    void setBBProfileWeight(weight_t weight)
    {
        this->SetFlags(BBF_PROF_WEIGHT);
        this->bbWeight = weight;
    }

    // increaseBBProfileWeight -- Increase the profile-derived weight for a basic block
    // and update the run rarely flag as appropriate.
    void increaseBBProfileWeight(weight_t weight)
    {
        assert(weight >= BB_ZERO_WEIGHT);
        setBBProfileWeight(bbWeight + weight);
    }

    // decreaseBBProfileWeight -- Decrease the profile-derived weight for a basic block,
    // ensuring it remains non-negative, and update the run rarely flag as appropriate.
    void decreaseBBProfileWeight(weight_t weight)
    {
        assert(weight >= BB_ZERO_WEIGHT);
        setBBProfileWeight(max(BB_ZERO_WEIGHT, bbWeight - weight));
    }

    // this block will inherit the same weight and relevant bbFlags as bSrc
    //
    void inheritWeight(BasicBlock* bSrc)
    {
        inheritWeightPercentage(bSrc, 100);
    }

    // Similar to inheritWeight(), but we're splitting a block (such as creating blocks for qmark removal).
    // So, specify a percentage (0 to 100) of the weight the block should inherit.
    //
    // Can be invoked as a self-rescale, eg: block->inheritWeightPecentage(block, 50))
    //
    void inheritWeightPercentage(BasicBlock* bSrc, unsigned percentage)
    {
        assert(0 <= percentage && percentage <= 100);

        this->bbWeight                         = (bSrc->bbWeight * percentage) / 100;
        const BasicBlockFlags hasProfileWeight = bSrc->GetFlagsRaw() & BBF_PROF_WEIGHT;
        this->RemoveFlags(BBF_PROF_WEIGHT);
        this->SetFlags(hasProfileWeight);
    }

    // Scale a blocks' weight by some factor.
    //
    void scaleBBWeight(weight_t scale)
    {
        this->bbWeight = this->bbWeight * scale;
    }

    // Set block weight to zero.
    //
    void bbSetRunRarely()
    {
        this->scaleBBWeight(BB_ZERO_WEIGHT);
    }

    bool isMaxBBWeight() const
    {
        return (bbWeight >= BB_MAX_WEIGHT);
    }

    bool isBBWeightCold(Compiler* comp) const
    {
        return bbWeight < (getCalledCount(comp) * BB_COLD_WEIGHT);
    }

    // Returns "true" if the block is empty. Empty here means there are no statement
    // trees *except* PHI definitions.
    bool isEmpty() const;

    bool isValid() const;

    // Returns "true" iff "this" is the first block of a BBJ_CALLFINALLY/BBJ_CALLFINALLYRET pair --
    // a block corresponding to an exit from the try of a try/finally.
    bool isBBCallFinallyPair() const;

    // Returns "true" iff "this" is the last block of a BBJ_CALLFINALLY/BBJ_CALLFINALLYRET pair --
    // a block corresponding to an exit from the try of a try/finally.
    bool isBBCallFinallyPairTail() const;

    bool KindIs(BBKinds kind) const
    {
        return bbKind == kind;
    }

    template <typename... T>
    bool KindIs(BBKinds kind, T... rest) const
    {
        return KindIs(kind) || KindIs(rest...);
    }

    bool HasTerminator()
    {
        return KindIs(BBJ_EHFINALLYRET, BBJ_EHFAULTRET, BBJ_EHFILTERRET, BBJ_COND, BBJ_SWITCH, BBJ_RETURN);
    }

    // NumSucc() gives the number of successors, and GetSucc() returns a given numbered successor.
    //
    // There are two versions of these functions: ones that take a Compiler* and ones that don't. You must
    // always use a matching set. Thus, if you call NumSucc() without a Compiler*, you must also call
    // GetSucc() without a Compiler*.
    //
    // The behavior of NumSucc()/GetSucc() is different when passed a Compiler* for blocks that end in:
    // (1) BBJ_SWITCH
    //
    // For BBJ_SWITCH, if Compiler* is not passed, then all switch successors are returned. If Compiler*
    // is passed, then only unique switch successors are returned; the duplicate successors are omitted.
    //
    // Note that for BBJ_COND, which has two successors (fall through (condition false), and condition true
    // branch target), only the unique targets are returned. Thus, if both targets are the same, NumSucc()
    // will only return 1 instead of 2.
    //
    // NumSucc: Returns the number of successors of "this".
    unsigned NumSucc() const;

    // GetSuccEdge: Returns the "i"th successor edge. Requires (0 <= i < NumSucc()).
    FlowEdge* GetSuccEdge(unsigned i) const;

    // GetSucc: Returns the "i"th successor block. Requires (0 <= i < NumSucc()).
    BasicBlock* GetSucc(unsigned i) const;

    // SwitchSuccs: convenience method for enabling range-based `for` iteration over a switch block's unique successors,
    // e.g.:
    //    for (BasicBlock* const bTarget : block->SwitchSuccs()) ...
    //
    BBJumpTableList SwitchSuccs() const
    {
        assert(bbKind == BBJ_SWITCH);
        return BBJumpTableList((BBJumpTable*)bbSwtTargets);
    }

    // EHFinallyRetSuccs: convenience method for enabling range-based `for` iteration over BBJ_EHFINALLYRET block
    // successors, e.g.:
    //    for (BasicBlock* const succ : block->EHFinallyRetSuccs()) ...
    //
    BBJumpTableList EHFinallyRetSuccs() const
    {
        assert(bbKind == BBJ_EHFINALLYRET);
        return BBJumpTableList(bbEhfTargets);
    }

    BasicBlock* GetUniquePred(Compiler* comp) const;

    BasicBlock* GetUniqueSucc() const;

    unsigned countOfInEdges() const
    {
        return bbRefs;
    }

    Statement* bbStmtList;

    GenTree* GetFirstLIRNode() const
    {
        return m_firstNode;
    }

    void SetFirstLIRNode(GenTree* tree)
    {
        m_firstNode = tree;
    }

    GenTree* GetLastLIRNode() const
    {
        return m_lastNode;
    }

    void SetLastLIRNode(GenTree* tree)
    {
        m_lastNode = tree;
    }

    EntryState* bbEntryState; // verifier tracked state of all entries in stack.

#define NO_BASE_TMP UINT_MAX // base# to use when we have none

    union
    {
        unsigned bbStkTempsIn;       // base# for input stack temps
        int      bbCountSchemaIndex; // schema index for count instrumentation
    };

    union
    {
        unsigned bbStkTempsOut;          // base# for output stack temps
        int      bbHistogramSchemaIndex; // schema index for histogram instrumentation
    };

#define MAX_XCPTN_INDEX (USHRT_MAX - 1)

    // It would be nice to make bbTryIndex and bbHndIndex private, but there is still code that uses them directly,
    // especially Compiler::fgNewBBinRegion() and friends.

    // index, into the compHndBBtab table, of innermost 'try' clause containing the BB (used for raising exceptions).
    // Stored as index + 1; 0 means "no try index".
    unsigned short bbTryIndex;

    // index, into the compHndBBtab table, of innermost handler (filter, catch, fault/finally) containing the BB.
    // Stored as index + 1; 0 means "no handler index".
    unsigned short bbHndIndex;

    // Given two EH indices that are either bbTryIndex or bbHndIndex (or related), determine if index1 might be more
    // deeply nested than index2. Both index1 and index2 are in the range [0..compHndBBtabCount], where 0 means
    // "main function" and otherwise the value is an index into compHndBBtab[]. Note that "sibling" EH regions will
    // have a numeric index relationship that doesn't indicate nesting, whereas a more deeply nested region must have
    // a lower index than the region it is nested within. Note that if you compare a single block's bbTryIndex and
    // bbHndIndex, there is guaranteed to be a nesting relationship, since that block can't be simultaneously in two
    // sibling EH regions. In that case, "maybe" is actually "definitely".
    static bool ehIndexMaybeMoreNested(unsigned index1, unsigned index2)
    {
        if (index1 == 0)
        {
            // index1 is in the main method. It can't be more deeply nested than index2.
            return false;
        }
        else if (index2 == 0)
        {
            // index1 represents an EH region, whereas index2 is the main method. Thus, index1 is more deeply nested.
            assert(index1 > 0);
            return true;
        }
        else
        {
            // If index1 has a smaller index, it might be more deeply nested than index2.
            assert(index1 > 0);
            assert(index2 > 0);
            return index1 < index2;
        }
    }

    // catch type: class token of handler, or one of BBCT_*. Only set on first block of catch handler.
    unsigned bbCatchTyp;

    bool hasTryIndex() const
    {
        return bbTryIndex != 0;
    }
    bool hasHndIndex() const
    {
        return bbHndIndex != 0;
    }
    unsigned getTryIndex() const
    {
        assert(bbTryIndex != 0);
        return bbTryIndex - 1;
    }
    unsigned getHndIndex() const
    {
        assert(bbHndIndex != 0);
        return bbHndIndex - 1;
    }
    void setTryIndex(unsigned val)
    {
        bbTryIndex = (unsigned short)(val + 1);
        assert(bbTryIndex != 0);
    }
    void setHndIndex(unsigned val)
    {
        bbHndIndex = (unsigned short)(val + 1);
        assert(bbHndIndex != 0);
    }
    void clearTryIndex()
    {
        bbTryIndex = 0;
    }
    void clearHndIndex()
    {
        bbHndIndex = 0;
    }

    void copyEHRegion(const BasicBlock* from)
    {
        bbTryIndex = from->bbTryIndex;
        bbHndIndex = from->bbHndIndex;
    }

    void copyTryIndex(const BasicBlock* from)
    {
        bbTryIndex = from->bbTryIndex;
    }

    void copyHndIndex(const BasicBlock* from)
    {
        bbHndIndex = from->bbHndIndex;
    }

    static bool sameTryRegion(const BasicBlock* blk1, const BasicBlock* blk2)
    {
        return blk1->bbTryIndex == blk2->bbTryIndex;
    }
    static bool sameHndRegion(const BasicBlock* blk1, const BasicBlock* blk2)
    {
        return blk1->bbHndIndex == blk2->bbHndIndex;
    }
    static bool sameEHRegion(const BasicBlock* blk1, const BasicBlock* blk2)
    {
        return sameTryRegion(blk1, blk2) && sameHndRegion(blk1, blk2);
    }

    bool hasEHBoundaryIn() const;
    bool hasEHBoundaryOut() const;

// Some non-zero value that will not collide with real tokens for bbCatchTyp
#define BBCT_NONE                   0x00000000
#define BBCT_FAULT                  0xFFFFFFFC
#define BBCT_FINALLY                0xFFFFFFFD
#define BBCT_FILTER                 0xFFFFFFFE
#define BBCT_FILTER_HANDLER         0xFFFFFFFF
#define handlerGetsXcptnObj(hndTyp) ((hndTyp) != BBCT_NONE && (hndTyp) != BBCT_FAULT && (hndTyp) != BBCT_FINALLY)

    // TODO-Cleanup: Get rid of bbStkDepth and use bbStackDepthOnEntry() instead
    unsigned short bbStkDepth; // stack depth on entry

    // Basic block predecessor lists. Predecessor lists are created by fgLinkBasicBlocks(), stored
    // in 'bbPreds', and then maintained throughout compilation. 'fgPredsComputed' will be 'true' after the
    // predecessor lists are created.
    //
    FlowEdge* bbPreds; // ptr to list of predecessors

    // PredEdges: convenience method for enabling range-based `for` iteration over predecessor edges, e.g.:
    //    for (FlowEdge* const edge : block->PredEdges()) ...
    //
    PredEdgeList<false> PredEdges() const
    {
        return PredEdgeList<false>(bbPreds);
    }

    // PredEdgesEditing: convenience method for enabling range-based `for` iteration over predecessor edges, e.g.:
    //    for (FlowEdge* const edge : block->PredEdges()) ...
    // This iterator tolerates modifications to bbPreds.
    //
    PredEdgeList<true> PredEdgesEditing() const
    {
        return PredEdgeList<true>(bbPreds);
    }

    // PredBlocks: convenience method for enabling range-based `for` iteration over predecessor blocks, e.g.:
    //    for (BasicBlock* const predBlock : block->PredBlocks()) ...
    //
    PredBlockList<false> PredBlocks() const
    {
        return PredBlockList<false>(bbPreds);
    }

    // PredBlocksEditing: convenience method for enabling range-based `for` iteration over predecessor blocks, e.g.:
    //    for (BasicBlock* const predBlock : block->PredBlocksEditing()) ...
    // This iterator tolerates modifications to bbPreds.
    //
    PredBlockList<true> PredBlocksEditing() const
    {
        return PredBlockList<true>(bbPreds);
    }

#ifdef DEBUG
    bool checkPredListOrder();
#endif

    union
    {
        BasicBlock* bbIDom;          // Represent the closest dominator to this block (called the Immediate
                                     // Dominator) used to compute the dominance tree.
        FlowEdge* bbLastPred;        // Used early on by fgLinkBasicBlock/fgAddRefPred
        void*     bbSparseProbeList; // Used early on by fgInstrument
    };

    void* bbSparseCountInfo; // Used early on by fgIncorporateEdgeCounts

    unsigned bbPreorderNum;  // the block's  preorder number in the graph [0...postOrderCount)
    unsigned bbPostorderNum; // the block's postorder number in the graph [0...postOrderCount)

    IL_OFFSET bbCodeOffs;    // IL offset of the beginning of the block
    IL_OFFSET bbCodeOffsEnd; // IL offset past the end of the block. Thus, the [bbCodeOffs..bbCodeOffsEnd)
                             // range is not inclusive of the end offset. The count of IL bytes in the block
                             // is bbCodeOffsEnd - bbCodeOffs, assuming neither are BAD_IL_OFFSET.

#ifdef DEBUG
    void dspBlockILRange() const; // Display the block's IL range as [XXX...YYY), where XXX and YYY might be "???" for
                                  // BAD_IL_OFFSET.
#endif                            // DEBUG

    VARSET_TP bbVarUse; // variables used     by block (before a definition)
    VARSET_TP bbVarDef; // variables assigned by block (before a use)

    VARSET_TP bbLiveIn;  // variables live on entry
    VARSET_TP bbLiveOut; // variables live on exit

    // Use, def, live in/out information for the implicit memory variable.
    MemoryKindSet bbMemoryUse : MemoryKindCount; // must be set for any MemoryKinds this block references
    MemoryKindSet bbMemoryDef : MemoryKindCount; // must be set for any MemoryKinds this block mutates
    MemoryKindSet bbMemoryLiveIn : MemoryKindCount;
    MemoryKindSet bbMemoryLiveOut : MemoryKindCount;
    MemoryKindSet bbMemoryHavoc : MemoryKindCount; // If true, at some point the block does an operation
                                                   // that leaves memory in an unknown state. (E.g.,
                                                   // unanalyzed call, store through unknown pointer...)

    // We want to make phi functions for the special implicit var memory.  But since this is not a real
    // lclVar, and thus has no local #, we can't use a GenTreePhiArg.  Instead, we use this struct.
    struct MemoryPhiArg
    {
        unsigned      m_ssaNum;  // SSA# for incoming value.
        MemoryPhiArg* m_nextArg; // Next arg in the list, else NULL.

        unsigned GetSsaNum()
        {
            return m_ssaNum;
        }

        MemoryPhiArg(unsigned ssaNum, MemoryPhiArg* nextArg = nullptr)
            : m_ssaNum(ssaNum)
            , m_nextArg(nextArg)
        {
        }

        void* operator new(size_t sz, class Compiler* comp);
    };
    static MemoryPhiArg* EmptyMemoryPhiDef; // Special value (0x1, FWIW) to represent a to-be-filled in Phi arg list
                                            // for Heap.
    MemoryPhiArg* bbMemorySsaPhiFunc[MemoryKindCount]; // If the "in" Heap SSA var is not a phi definition, this value
                                                       // is NULL.
    // Otherwise, it is either the special value EmptyMemoryPhiDefn, to indicate
    // that Heap needs a phi definition on entry, or else it is the linked list
    // of the phi arguments.
    unsigned bbMemorySsaNumIn[MemoryKindCount];  // The SSA # of memory on entry to the block.
    unsigned bbMemorySsaNumOut[MemoryKindCount]; // The SSA # of memory on exit from the block.

    void InitVarSets(class Compiler* comp);

    /* The following are the standard bit sets for dataflow analysis.
     *  We perform CSE and range-checks at the same time
     *  and assertion propagation separately,
     *  thus we can union them since the two operations are completely disjunct.
     */

    union
    {
        EXPSET_TP bbCseGen;             // CSEs computed by block
        ASSERT_TP bbAssertionGen;       // assertions created by block (global prop)
        ASSERT_TP bbAssertionOutIfTrue; // assertions available on exit along true/jump edge (BBJ_COND, local prop)
    };

    union
    {
        EXPSET_TP bbCseIn;       // CSEs available on entry
        ASSERT_TP bbAssertionIn; // assertions available on entry (global prop)
    };

    union
    {
        EXPSET_TP bbCseOut;              // CSEs available on exit
        ASSERT_TP bbAssertionOut;        // assertions available on exit (global prop, local prop & !BBJ_COND)
        ASSERT_TP bbAssertionOutIfFalse; // assertions available on exit along false/next edge (BBJ_COND, local prop)
    };

    void* bbEmitCookie;

    //-------------------------------------------------------------------------

#if MEASURE_BLOCK_SIZE
    static size_t s_Size;
    static size_t s_Count;
#endif // MEASURE_BLOCK_SIZE

#ifdef DEBUG
    unsigned        bbTgtStkDepth; // Native stack depth on entry (for throw-blocks)
    static unsigned s_nMaxTrees;   // The max # of tree nodes in any BB

    // This is used in integrity checks.  We semi-randomly pick a traversal stamp, label all blocks
    // in the BB list with that stamp (in this field); then we can tell if (e.g.) predecessors are
    // still in the BB list by whether they have the same stamp (with high probability).
    unsigned bbTraversalStamp;

#endif // DEBUG

    // bbID is a unique block identifier number that does not change: it does not get renumbered, like bbNum.
    unsigned bbID;

    unsigned    bbStackDepthOnEntry() const;
    void        bbSetStack(StackEntry* stack);
    StackEntry* bbStackOnEntry() const;

    // "bbNum" is one-based (for unknown reasons); it is sometimes useful to have the corresponding
    // zero-based number for use as an array index.
    unsigned bbInd() const
    {
        assert(bbNum > 0);
        return bbNum - 1;
    }

    Statement* firstStmt() const;
    Statement* lastStmt() const;
    bool       hasSingleStmt() const;

    // Statements: convenience method for enabling range-based `for` iteration over the statement list, e.g.:
    //    for (Statement* const stmt : block->Statements())
    //
    StatementList Statements() const
    {
        return StatementList(firstStmt());
    }

    // NonPhiStatements: convenience method for enabling range-based `for` iteration over the statement list,
    // excluding any initial PHI statements, e.g.:
    //    for (Statement* const stmt : block->NonPhiStatements())
    //
    StatementList NonPhiStatements() const
    {
        return StatementList(FirstNonPhiDef());
    }

    // Simple "size" estimates
    //
    unsigned StatementCount();
    bool     StatementCountExceeds(unsigned limit, unsigned* count = nullptr);

    template <typename TFunc>
    bool ComplexityExceeds(Compiler* comp, unsigned limit, TFunc getTreeComplexity);

    GenTree* lastNode() const;

    bool endsWithJmpMethod(Compiler* comp) const;

    bool endsWithTailCall(Compiler*     comp,
                          bool          fastTailCallsOnly,
                          bool          tailCallsConvertibleToLoopOnly,
                          GenTreeCall** tailCall) const;

    bool endsWithTailCallOrJmp(Compiler* comp, bool fastTailCallsOnly = false) const;

    bool endsWithTailCallConvertibleToLoop(Compiler* comp, GenTreeCall** tailCall) const;

    // Returns the first statement in the statement list of "this" that is
    // not an SSA definition (a lcl = phi(...) store).
    Statement* FirstNonPhiDef() const;
    Statement* FirstNonPhiDefOrCatchArgStore() const;

    BasicBlock()
        : bbStmtList(nullptr)
        , bbLiveIn(VarSetOps::UninitVal())
        , bbLiveOut(VarSetOps::UninitVal())
    {
    }

    template <typename TFunc>
    BasicBlockVisit VisitEHEnclosedHandlerSecondPassSuccs(Compiler* comp, TFunc func);

    template <typename TFunc>
    BasicBlockVisit VisitAllSuccs(Compiler* comp, TFunc func, const bool useProfile = false);

    template <typename TFunc>
    BasicBlockVisit VisitEHSuccs(Compiler* comp, TFunc func);

    template <typename TFunc>
    BasicBlockVisit VisitRegularSuccs(Compiler* comp, TFunc func);

    bool HasPotentialEHSuccs(Compiler* comp);

    // BBSuccList: adapter class for forward iteration of block successors, using range-based `for`,
    // normally used via BasicBlock::Succs(), e.g.:
    //    for (BasicBlock* const target : block->Succs()) ...
    //
    template <typename IteratorType>
    class BBSuccList
    {
    private:
        // For one or two successors, pre-compute and stash the successors inline, in m_succs[], so we don't
        // need to call a function or execute another `switch` to get them. Also, pre-compute the begin and end
        // points of the iteration, for use by the iterator. `m_begin` and `m_end` will either point at
        // `m_succs` or at the switch table successor array.
        FlowEdge*        m_succs[2];
        FlowEdge* const* m_begin;
        FlowEdge* const* m_end;

    public:
        BBSuccList(const BasicBlock* block);

        IteratorType begin() const
        {
            return IteratorType(m_begin);
        }

        IteratorType end() const
        {
            return IteratorType(m_end);
        }
    };

    // Succs: convenience method for enabling range-based `for` iteration over unique successor blocks, e.g.:
    //    for (BasicBlock* const succ : block->Succs()) ...
    //
    BBSuccList<BBArrayIterator> Succs() const
    {
        return BBSuccList<BBArrayIterator>(this);
    }

    // SuccEdges: convenience method for enabling range-based `for` iteration over unique successor edges, e.g.:
    //    for (FlowEdge* const edge : block->SuccEdges()) ...
    //
    BBSuccList<FlowEdgeArrayIterator> SuccEdges()
    {
        return BBSuccList<FlowEdgeArrayIterator>(this);
    }

    // Clone block state and statements from `from` block to `to` block (which must be new/empty)
    static void CloneBlockState(Compiler* compiler, BasicBlock* to, const BasicBlock* from);

    // Copy the block kind and take memory ownership of the targets.
    void TransferTarget(BasicBlock* from);

    void MakeLIR(GenTree* firstNode, GenTree* lastNode);
    bool IsLIR() const;

    void SetDominatedByExceptionalEntryFlag()
    {
        SetFlags(BBF_DOMINATED_BY_EXCEPTIONAL_ENTRY);
    }

    bool IsDominatedByExceptionalEntryFlag() const
    {
        return HasFlag(BBF_DOMINATED_BY_EXCEPTIONAL_ENTRY);
    }

#ifdef DEBUG
    bool Contains(const GenTree* node) const
    {
        assert(IsLIR());
        for (Iterator iter = begin(); iter != end(); ++iter)
        {
            if (*iter == node)
            {
                return true;
            }
        }
        return false;
    }
#endif // DEBUG
};

template <>
struct JitPtrKeyFuncs<BasicBlock> : public JitKeyFuncsDefEquals<const BasicBlock*>
{
public:
    // Make sure hashing is deterministic and not on "ptr."
    static unsigned GetHashCode(const BasicBlock* ptr);
};

// A set of blocks.
typedef JitHashTable<BasicBlock*, JitPtrKeyFuncs<BasicBlock>, bool> BlkSet;

// A vector of blocks.
typedef jitstd::vector<BasicBlock*> BlkVector;

// A map of block -> set of blocks, can be used as sparse block trees.
typedef JitHashTable<BasicBlock*, JitPtrKeyFuncs<BasicBlock>, BlkSet*> BlkToBlkSetMap;

// A map of block -> vector of blocks, can be used as sparse block trees.
typedef JitHashTable<BasicBlock*, JitPtrKeyFuncs<BasicBlock>, BlkVector> BlkToBlkVectorMap;

// Map from Block to Block.  Used for a variety of purposes.
typedef JitHashTable<BasicBlock*, JitPtrKeyFuncs<BasicBlock>, BasicBlock*> BlockToBlockMap;

// BasicBlockIterator: forward iterator for the BasicBlock linked list.
// It is allowed to make changes to the BasicBlock list as long as the current block remains in the list.
// E.g., the current block `m_bbNext` pointer can be altered (such as when inserting a following block),
// as long as the current block is still in the list.
// The block list is expected to be properly doubly-linked.
//
class BasicBlockIterator
{
    BasicBlock* m_block;

public:
    BasicBlockIterator(BasicBlock* block)
        : m_block(block)
    {
    }

    BasicBlock* operator*() const
    {
        return m_block;
    }

    BasicBlockIterator& operator++()
    {
        assert(m_block != nullptr);
        // Check that we haven't been spliced out of the list.
        assert(m_block->IsLast() || m_block->Next()->PrevIs(m_block));
        assert(m_block->IsFirst() || m_block->Prev()->NextIs(m_block));

        m_block = m_block->Next();
        return *this;
    }

    bool operator!=(const BasicBlockIterator& i) const
    {
        return m_block != i.m_block;
    }
};

// BasicBlockSimpleList: adapter class for forward iteration of a lexically contiguous range of
// BasicBlock, starting at `begin` and going to the end of the function, using range-based `for`,
// normally used via Compiler::Blocks(), e.g.:
//    for (BasicBlock* const block : Blocks()) ...
//
class BasicBlockSimpleList
{
    BasicBlock* m_begin;

public:
    BasicBlockSimpleList(BasicBlock* begin)
        : m_begin(begin)
    {
    }

    BasicBlockIterator begin() const
    {
        return BasicBlockIterator(m_begin);
    }

    BasicBlockIterator end() const
    {
        return BasicBlockIterator(nullptr);
    }
};

// BasicBlockRangeList: adapter class for forward iteration of a lexically contiguous range of
// BasicBlock specified with both `begin` and `end` blocks. `begin` and `end` are *inclusive*
// and must be non-null. E.g.,
//    for (BasicBlock* const block : BasicBlockRangeList(startBlock, endBlock)) ...
//
// Note that endBlock->bbNext is captured at the beginning of the iteration. Thus, any blocks
// inserted before that will continue the iteration. In particular, inserting blocks between endBlock
// and endBlock->bbNext will yield unexpected results, as the iteration will continue longer than desired.
//
class BasicBlockRangeList
{
    BasicBlock* m_begin;
    BasicBlock* m_end;

public:
    BasicBlockRangeList(BasicBlock* begin, BasicBlock* end)
        : m_begin(begin)
        , m_end(end)
    {
        assert(begin != nullptr);
        assert(end != nullptr);
    }

    BasicBlockIterator begin() const
    {
        return BasicBlockIterator(m_begin);
    }

    BasicBlockIterator end() const
    {
        return BasicBlockIterator(m_end->Next()); // walk until we see the block *following* the `m_end` block
    }

    template <typename TFunc>
    bool ComplexityExceeds(Compiler* comp, unsigned limit, TFunc getTreeComplexity);
};

// BBJumpTable -- descriptor blocks with N successors
//
struct BBJumpTable
{
protected:
    FlowEdge** succs;     // array of unique `FlowEdge*` pointing to the block's successors
    unsigned   succCount; // Number of unique successors

public:
    BBJumpTable()
        : succs(nullptr)
        , succCount(0)
    {
    }

    BBJumpTable(FlowEdge** succs, unsigned succCount)
        : succs(succs)
        , succCount(succCount)
    {
    }

    BBJumpTable(Compiler* comp, const BBJumpTable* other);

    FlowEdge** GetSuccs() const
    {
        return succs;
    }

    FlowEdge* GetSucc(unsigned index) const
    {
        assert(index < succCount);
        assert(succs != nullptr);
        return succs[index];
    }

    unsigned GetSuccCount() const
    {
        return succCount;
    }

    void SetSuccs(FlowEdge** newSuccs, unsigned newSuccCount)
    {
        assert((newSuccs != nullptr) || (newSuccCount == 0));

        succs     = newSuccs;
        succCount = newSuccCount;
    }

    void RemoveSucc(unsigned index)
    {
        assert(index < succCount);
        assert(succs != nullptr);

        // If succEdge is not the last entry, move everything after in the table down one slot.
        if ((index + 1) < succCount)
        {
            memmove_s(succs + index, (succCount - index) * sizeof(FlowEdge*), succs + index + 1,
                      (succCount - index - 1) * sizeof(FlowEdge*));
        }

        succCount--;
    }
};

// BBswtDesc -- descriptor for a switch block
//
//  Things to know:
//  1. If bbsHasDefault is true, the default case is the last one in the array of basic block addresses
//     namely bbsDstTab[bbsCount - 1].
//  2. bbsCount must be at least 1, for the default case. bbsCount cannot be zero. It appears that the ECMA spec
//     allows for a degenerate switch with zero cases. Normally, the optimizer will optimize degenerate
//     switches with just a default case to a BBJ_ALWAYS branch, and a switch with just two cases to a BBJ_COND.
//     However, in debuggable code, we might not do that, so bbsCount might be 1.
//  3. BBswtDesc makes no promises about the relative positions of the 'succs' and 'cases' arrays.
//     Callers are responsible for allocating these arrays during BBswtDesc creation.
//     A potential optimization is to allocate one array large enough for the two;
//     this is safe, because BBswtDesc does not support adding new cases/successors.
//
struct BBswtDesc : public BBJumpTable
{
private:
    // Inherited from BBJumpTable:
    // FlowEdge** succs;   // array of unique `FlowEdge*` pointing to the block's successors
    // unsigned succCount; // Number of unique successors

    unsigned   caseCount; // count of cases (includes 'default' if bbsHasDefault)
    FlowEdge** cases;     // array of non-unique FlowEdge* pointing to the switch cases

    // Case number of most likely case
    // (only known with PGO, only valid if bbsHasDominantCase is true)
    unsigned bbsDominantCase;

    bool bbsHasDefault;      // true if last switch case is a default case
    bool bbsHasDominantCase; // true if switch has a dominant case

public:
    BBswtDesc(FlowEdge** succs, unsigned succCount, FlowEdge** cases, unsigned caseCount, bool hasDefault)
        : BBJumpTable(succs, succCount)
        , caseCount(caseCount)
        , cases(cases)
        , bbsDominantCase(0)
        , bbsHasDefault(hasDefault)
        , bbsHasDominantCase(false)
    {
    }

    BBswtDesc(FlowEdge** succs,
              unsigned   succCount,
              FlowEdge** cases,
              unsigned   caseCount,
              bool       hasDefault,
              unsigned   dominantCase)
        : BBJumpTable(succs, succCount)
        , caseCount(caseCount)
        , cases(cases)
        , bbsDominantCase(dominantCase)
        , bbsHasDefault(hasDefault)
        , bbsHasDominantCase(true)
    {
    }

    BBswtDesc(Compiler* comp, const BBswtDesc* other);

    FlowEdge** GetCases() const
    {
        assert((cases != nullptr) || (caseCount == 0));
        return cases;
    }

    FlowEdge* GetCase(unsigned index) const
    {
        assert(index < caseCount);
        return cases[index];
    }

    unsigned GetCaseCount() const
    {
        return caseCount;
    }

    void RemoveDefaultCase()
    {
        assert(bbsHasDefault);
        assert(caseCount > 0);
        bbsHasDefault = false;
        caseCount--;
    }

    bool HasDefaultCase() const
    {
        return bbsHasDefault;
    }

    FlowEdge* GetDefaultCase() const
    {
        assert(bbsHasDefault);
        assert(caseCount > 0);
        return cases[caseCount - 1];
    }

    void SetDominantCase(unsigned dominantCase)
    {
        assert(!bbsHasDominantCase);
        bbsDominantCase    = dominantCase;
        bbsHasDominantCase = true;
    }

    void RemoveDominantCase()
    {
        assert(bbsHasDominantCase);
        bbsHasDominantCase = false;
    }

    bool HasDominantCase() const
    {
        return bbsHasDominantCase;
    }

    unsigned GetDominantCase() const
    {
        assert(bbsHasDominantCase);
        return bbsDominantCase;
    }
};

// BBJumpTableList out-of-class-declaration implementations (here due to C++ ordering requirements).
//

inline BBJumpTableList::BBJumpTableList(BBJumpTable* bbJumpTable)
    : m_bbJumpTable(bbJumpTable)
{
    assert(m_bbJumpTable != nullptr);
    assert((m_bbJumpTable->GetSuccs() != nullptr) || (m_bbJumpTable->GetSuccCount() == 0));
}

inline BBArrayIterator BBJumpTableList::begin() const
{
    return BBArrayIterator(m_bbJumpTable->GetSuccs());
}

inline BBArrayIterator BBJumpTableList::end() const
{
    return BBArrayIterator(m_bbJumpTable->GetSuccs() + m_bbJumpTable->GetSuccCount());
}

// BBSuccList out-of-class-declaration implementations
//
template <typename IteratorType>
inline BasicBlock::BBSuccList<IteratorType>::BBSuccList(const BasicBlock* block)
{
    assert(block != nullptr);

    switch (block->bbKind)
    {
        case BBJ_THROW:
        case BBJ_RETURN:
        case BBJ_EHFAULTRET:
            // We don't need m_succs.
            m_begin = nullptr;
            m_end   = nullptr;
            break;

        case BBJ_CALLFINALLY:
        case BBJ_CALLFINALLYRET:
        case BBJ_ALWAYS:
        case BBJ_EHCATCHRET:
        case BBJ_EHFILTERRET:
        case BBJ_LEAVE:
            m_succs[0] = block->GetTargetEdge();
            m_begin    = &m_succs[0];
            m_end      = &m_succs[1];
            break;

        case BBJ_COND:
            m_succs[0] = block->GetFalseEdge();
            m_begin    = &m_succs[0];

            // If the true/false successors are identical, then only include
            // them once in the iteration (this is the same behavior as NumSucc()/GetSucc()).
            if (block->TrueEdgeIs(block->GetFalseEdge()))
            {
                m_end = &m_succs[1];
            }
            else
            {
                m_succs[1] = block->GetTrueEdge();
                m_end      = &m_succs[2];
            }
            break;

        case BBJ_EHFINALLYRET:
            // We don't use the m_succs in-line data; use the existing successor table in the block.
            // We must tolerate iterating successors early in the system, before EH_FINALLYRET successors have
            // been computed.
            if (block->GetEhfTargets() == nullptr)
            {
                m_begin = nullptr;
                m_end   = nullptr;
            }
            else
            {
                m_begin = block->GetEhfTargets()->GetSuccs();
                m_end   = block->GetEhfTargets()->GetSuccs() + block->GetEhfTargets()->GetSuccCount();
            }
            break;

        case BBJ_SWITCH:
            // We don't use the m_succs in-line data for switches; use the existing jump table in the block.
            assert(block->GetSwitchTargets() != nullptr);
            m_begin = block->GetSwitchTargets()->GetSuccs();
            m_end   = block->GetSwitchTargets()->GetSuccs() + block->GetSwitchTargets()->GetSuccCount();
            break;

        default:
            unreached();
    }

    assert(m_end >= m_begin);
}

// We have a simpler struct, BasicBlockList, which is simply a singly-linked
// list of blocks.

struct BasicBlockList
{
    BasicBlockList* next;  // The next BasicBlock in the list, nullptr for end of list.
    BasicBlock*     block; // The BasicBlock of interest.

    BasicBlockList()
        : next(nullptr)
        , block(nullptr)
    {
    }

    BasicBlockList(BasicBlock* blk, BasicBlockList* rest)
        : next(rest)
        , block(blk)
    {
    }
};

// FlowEdge implementations (that are required to be defined after the declaration of BasicBlock)

inline weight_t FlowEdge::getLikelyWeight() const
{
    assert(m_likelihoodSet);
    return m_likelihood * m_sourceBlock->bbWeight;
}

// BasicBlock iterator implementations (that are required to be defined after the declaration of FlowEdge)

inline BasicBlock* BBArrayIterator::operator*() const
{
    assert(m_edgeEntry != nullptr);
    FlowEdge* edgeTarget = *m_edgeEntry;
    assert(edgeTarget != nullptr);
    assert(edgeTarget->getDestinationBlock() != nullptr);
    return edgeTarget->getDestinationBlock();
}

// Pred list iterator implementations (that are required to be defined after the declaration of BasicBlock and FlowEdge)

template <bool allowEdits>
inline BasePredIterator<allowEdits>::BasePredIterator(FlowEdge* pred)
    : m_pred(pred)
{
    bool initNextPointer = allowEdits;
    INDEBUG(initNextPointer = true);
    if (initNextPointer)
    {
        m_next = (m_pred == nullptr) ? nullptr : m_pred->getNextPredEdge();
    }
}

template <bool allowEdits>
inline BasePredIterator<allowEdits>& BasePredIterator<allowEdits>::operator++()
{
    if (allowEdits)
    {
        // For editing iterators, m_next is always used and maintained
        m_pred = m_next;
        m_next = (m_next == nullptr) ? nullptr : m_next->getNextPredEdge();
    }
    else
    {
        FlowEdge* next = m_pred->getNextPredEdge();

        // If allowEdits=false, check that the next block is the one we expect to see.
        assert(next == m_next);
        INDEBUG(m_next = (m_next == nullptr) ? nullptr : m_next->getNextPredEdge());

        m_pred = next;
    }

    return *this;
}

template <bool allowEdits>
inline BasicBlock* PredBlockList<allowEdits>::PredBlockIterator::operator*() const
{
    return this->m_pred->getSourceBlock();
}

/*****************************************************************************
 *
 *  The following call-backs supplied by the client; it's used by the code
 *  emitter to convert a basic block to its corresponding emitter cookie.
 */

void* emitCodeGetCookie(const BasicBlock* block);

// An enumerator of a block's all successors. In some cases (e.g. SsaBuilder::TopologicalSort)
// using iterators is not exactly efficient, at least because they contain an unnecessary
// member - a pointer to the Compiler object.
class AllSuccessorEnumerator
{
    BasicBlock* m_block;
    union
    {
        // We store up to 4 successors inline in the enumerator. For ASP.NET
        // and libraries.pmi this is enough in 99.7% of cases.
        BasicBlock*  m_successors[4];
        BasicBlock** m_pSuccessors;
    };

    unsigned m_numSuccs;
    unsigned m_curSucc = UINT_MAX;

public:
    // Constructs an enumerator of all `block`'s successors.
    AllSuccessorEnumerator(Compiler* comp, BasicBlock* block, const bool useProfile = false);

    // Gets the block whose successors are enumerated.
    BasicBlock* Block()
    {
        return m_block;
    }

    // Returns the next available successor or `nullptr` if there are no more successors.
    BasicBlock* NextSuccessor()
    {
        m_curSucc++;
        if (m_curSucc >= m_numSuccs)
        {
            return nullptr;
        }

        if (m_numSuccs <= ArrLen(m_successors))
        {
            return m_successors[m_curSucc];
        }

        return m_pSuccessors[m_curSucc];
    }
};

// Simple dominator tree node that keeps track of a node's first child and next sibling.
// The parent is provided by BasicBlock::bbIDom.
struct DomTreeNode
{
    BasicBlock* firstChild;
    BasicBlock* nextSibling;
};

/*****************************************************************************/
#endif // _BLOCK_H_
/*****************************************************************************/<|MERGE_RESOLUTION|>--- conflicted
+++ resolved
@@ -1201,18 +1201,6 @@
     const char* dspToString(int blockNumPadding = 0) const;
 #endif // DEBUG
 
-<<<<<<< HEAD
-#define BB_UNITY_WEIGHT          1.0 // how much a normal execute once block weighs
-#define BB_UNITY_WEIGHT_UNSIGNED 1   // how much a normal execute once block weighs
-#define BB_LOOP_WEIGHT_SCALE     8.0 // synthetic profile scale factor for loops
-#define BB_ZERO_WEIGHT           0.0
-
-// TODO-BB-UNITY-WEIGHT: Consider scaling up
-#define BB_COLD_WEIGHT 0.0001  // Upper bound for cold weights; used during block layout
-#define BB_MAX_WEIGHT  FLT_MAX // maximum finite weight  -- needs rethinking.
-
-=======
->>>>>>> 39aec194
     weight_t bbWeight; // The dynamic execution weight of this block
 
     // getCalledCount -- get the value used to normalize weights for this method
