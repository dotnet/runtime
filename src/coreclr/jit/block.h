--- conflicted
+++ resolved
@@ -646,17 +646,7 @@
         assert(!KindIs(BBJ_ALWAYS, BBJ_CALLFINALLY, BBJ_COND, BBJ_EHCATCHRET, BBJ_LEAVE) || HasInitializedJumpDest());
     }
 
-<<<<<<< HEAD
-    void SetJumpKindAndTarget(BBjumpKinds jumpKind DEBUG_ARG(Compiler* compiler))
-    {
-        BasicBlock* jumpDest = nullptr;
-        SetJumpKindAndTarget(jumpKind, jumpDest DEBUG_ARG(compiler));
-    }
-
     bool HasInitializedJumpDest() const
-=======
-    bool HasJump() const
->>>>>>> 4fa760f5
     {
         assert(KindIs(BBJ_ALWAYS, BBJ_CALLFINALLY, BBJ_COND, BBJ_EHCATCHRET, BBJ_EHFILTERRET, BBJ_LEAVE));
         return (bbJumpDest != nullptr);
