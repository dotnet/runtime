// Licensed to the .NET Foundation under one or more agreements.
// The .NET Foundation licenses this file to you under the MIT license.

/*XXXXXXXXXXXXXXXXXXXXXXXXXXXXXXXXXXXXXXXXXXXXXXXXXXXXXXXXXXXXXXXXXXXXXXXXXXXXX
XXXXXXXXXXXXXXXXXXXXXXXXXXXXXXXXXXXXXXXXXXXXXXXXXXXXXXXXXXXXXXXXXXXXXXXXXXXXXXX
XX                                                                           XX
XX                          BasicBlock                                       XX
XX                                                                           XX
XX                                                                           XX
XXXXXXXXXXXXXXXXXXXXXXXXXXXXXXXXXXXXXXXXXXXXXXXXXXXXXXXXXXXXXXXXXXXXXXXXXXXXXXX
XXXXXXXXXXXXXXXXXXXXXXXXXXXXXXXXXXXXXXXXXXXXXXXXXXXXXXXXXXXXXXXXXXXXXXXXXXXXXXX
*/

/*****************************************************************************/
#ifndef _BLOCK_H_
#define _BLOCK_H_
/*****************************************************************************/

#include "vartype.h" // For "var_types.h"
#include "_typeinfo.h"
/*****************************************************************************/

// Defines VARSET_TP
#include "varset.h"

#include "blockset.h"
#include "jitstd.h"
#include "bitvec.h"
#include "jithashtable.h"

/*****************************************************************************/
typedef BitVec          EXPSET_TP;
typedef BitVec_ValArg_T EXPSET_VALARG_TP;
typedef BitVec_ValRet_T EXPSET_VALRET_TP;

#define EXPSET_SZ 64

typedef BitVec          ASSERT_TP;
typedef BitVec_ValArg_T ASSERT_VALARG_TP;
typedef BitVec_ValRet_T ASSERT_VALRET_TP;

// We use the following format when printing the BasicBlock number: bbNum
// This define is used with string concatenation to put this in printf format strings  (Note that %u means unsigned int)
#define FMT_BB "BB%02u"

// Use this format for loop indices
#define FMT_LP "L%02u"

// Use this format for profile weights
#define FMT_WT "%.7g"

// Use this format for profile weights where we want to conserve horizontal space, at the expense of displaying
// less precision.
#define FMT_WT_NARROW "%.3g"

/*****************************************************************************
 *
 *  Each basic block ends with a jump which is described as a value
 *  of the following enumeration.
 */

// clang-format off

enum BBKinds : BYTE
{
    BBJ_EHFINALLYRET,// block ends with 'endfinally' (for finally)
    BBJ_EHFAULTRET,  // block ends with 'endfinally' (IL alias for 'endfault') (for fault)
    BBJ_EHFILTERRET, // block ends with 'endfilter'
    BBJ_EHCATCHRET,  // block ends with a leave out of a catch (only #if defined(FEATURE_EH_FUNCLETS))
    BBJ_THROW,       // block ends with 'throw'
    BBJ_RETURN,      // block ends with 'ret'
    BBJ_ALWAYS,      // block always jumps to the target
    BBJ_LEAVE,       // block always jumps to the target, maybe out of guarded region. Only used until importing.
    BBJ_CALLFINALLY, // block always calls the target finally
    BBJ_CALLFINALLYRET, // block targets the return from finally, aka "finally continuation". Always paired with BBJ_CALLFINALLY.
    BBJ_COND,        // block conditionally jumps to the target
    BBJ_SWITCH,      // block ends with a switch statement

    BBJ_COUNT
};

#ifdef DEBUG
const char* const bbKindNames[] = {
    "BBJ_EHFINALLYRET",
    "BBJ_EHFAULTRET",
    "BBJ_EHFILTERRET",
    "BBJ_EHCATCHRET",
    "BBJ_THROW",
    "BBJ_RETURN",
    "BBJ_ALWAYS",
    "BBJ_LEAVE",
    "BBJ_CALLFINALLY",
    "BBJ_CALLFINALLYRET",
    "BBJ_COND",
    "BBJ_SWITCH",
    "BBJ_COUNT"
};
#endif // DEBUG

// clang-format on

struct GenTree;
struct Statement;
struct BasicBlock;
class Compiler;
class typeInfo;
struct BasicBlockList;
struct FlowEdge;
struct EHblkDsc;
struct BBswtDesc;
struct BBehfDesc;

struct StackEntry
{
    GenTree* val;
    typeInfo seTypeInfo;
};

struct EntryState
{
    unsigned    esStackDepth; // size of esStack
    StackEntry* esStack;      // ptr to  stack
};

// Enumeration of the kinds of memory whose state changes the compiler tracks
enum MemoryKind
{
    ByrefExposed = 0, // Includes anything byrefs can read/write (everything in GcHeap, address-taken locals,
                      //                                          unmanaged heap, callers' locals, etc.)
    GcHeap,           // Includes actual GC heap, and also static fields
    MemoryKindCount,  // Number of MemoryKinds
};
#ifdef DEBUG
const char* const memoryKindNames[] = {"ByrefExposed", "GcHeap"};
#endif // DEBUG

// Bitmask describing a set of memory kinds (usable in bitfields)
typedef unsigned int MemoryKindSet;

// Bitmask for a MemoryKindSet containing just the specified MemoryKind
inline MemoryKindSet memoryKindSet(MemoryKind memoryKind)
{
    return (1U << memoryKind);
}

// Bitmask for a MemoryKindSet containing the specified MemoryKinds
template <typename... MemoryKinds>
inline MemoryKindSet memoryKindSet(MemoryKind memoryKind, MemoryKinds... memoryKinds)
{
    return memoryKindSet(memoryKind) | memoryKindSet(memoryKinds...);
}

// Bitmask containing all the MemoryKinds
const MemoryKindSet fullMemoryKindSet = (1 << MemoryKindCount) - 1;

// Bitmask containing no MemoryKinds
const MemoryKindSet emptyMemoryKindSet = 0;

// Standard iterator class for iterating through MemoryKinds
class MemoryKindIterator
{
    int value;

public:
    explicit inline MemoryKindIterator(int val)
        : value(val)
    {
    }
    inline MemoryKindIterator& operator++()
    {
        ++value;
        return *this;
    }
    inline MemoryKindIterator operator++(int)
    {
        return MemoryKindIterator(value++);
    }
    inline MemoryKind operator*()
    {
        return static_cast<MemoryKind>(value);
    }
    friend bool operator==(const MemoryKindIterator& left, const MemoryKindIterator& right)
    {
        return left.value == right.value;
    }
    friend bool operator!=(const MemoryKindIterator& left, const MemoryKindIterator& right)
    {
        return left.value != right.value;
    }
};

// Empty struct that allows enumerating memory kinds via `for(MemoryKind kind : allMemoryKinds())`
struct allMemoryKinds
{
    inline allMemoryKinds()
    {
    }
    inline MemoryKindIterator begin()
    {
        return MemoryKindIterator(0);
    }
    inline MemoryKindIterator end()
    {
        return MemoryKindIterator(MemoryKindCount);
    }
};

// PredEdgeList: adapter class for forward iteration of the predecessor edge linked list using range-based `for`,
// normally used via BasicBlock::PredEdges(), e.g.:
//    for (FlowEdge* const edge : block->PredEdges()) ...
//
class PredEdgeList
{
    FlowEdge* m_begin;

    // Forward iterator for the predecessor edges linked list.
    // The caller can't make changes to the preds list when using this.
    //
    class iterator
    {
        FlowEdge* m_pred;

#ifdef DEBUG
        // Try to guard against the user of the iterator from making changes to the IR that would invalidate
        // the iterator: cache the edge we think should be next, then check it when we actually do the `++`
        // operation. This is a bit conservative, but attempts to protect against callers assuming too much about
        // this iterator implementation.
        FlowEdge* m_next;
#endif

    public:
        iterator(FlowEdge* pred);

        FlowEdge* operator*() const
        {
            return m_pred;
        }

        iterator& operator++();

        bool operator!=(const iterator& i) const
        {
            return m_pred != i.m_pred;
        }
    };

public:
    PredEdgeList(FlowEdge* pred)
        : m_begin(pred)
    {
    }

    iterator begin() const
    {
        return iterator(m_begin);
    }

    iterator end() const
    {
        return iterator(nullptr);
    }
};

// PredBlockList: adapter class for forward iteration of the predecessor edge linked list yielding
// predecessor blocks, using range-based `for`, normally used via BasicBlock::PredBlocks(), e.g.:
//    for (BasicBlock* const predBlock : block->PredBlocks()) ...
// allowEdits controls whether the iterator should be resilient to changes to the predecessor list.
//
template <bool allowEdits>
class PredBlockList
{
    FlowEdge* m_begin;

    // Forward iterator for the predecessor edges linked list, yielding the predecessor block, not the edge.
    // The caller can't make changes to the preds list when using this.
    //
    class iterator
    {
        FlowEdge* m_pred;

        // When allowEdits=false, try to guard against the user of the iterator from modifying the predecessor list
        // being traversed: cache the edge we think should be next, then check it when we actually do the `++`
        // operation. This is a bit conservative, but attempts to protect against callers assuming too much about
        // this iterator implementation.
        // When allowEdits=true, m_next is always used to update m_pred, so changes to m_pred don't break the iterator.
        FlowEdge* m_next;

    public:
        iterator(FlowEdge* pred);

        BasicBlock* operator*() const;

        iterator& operator++();

        bool operator!=(const iterator& i) const
        {
            return m_pred != i.m_pred;
        }
    };

public:
    PredBlockList(FlowEdge* pred)
        : m_begin(pred)
    {
    }

    iterator begin() const
    {
        return iterator(m_begin);
    }

    iterator end() const
    {
        return iterator(nullptr);
    }
};

// BBArrayIterator: forward iterator for an array of BasicBlock*.
// It is an error (with assert) to yield a nullptr BasicBlock* in this array.
// `m_edgeEntry` can be nullptr, but it only makes sense if both the begin and end of an iteration range are nullptr
// (meaning, no actual iteration will happen).
//
class BBArrayIterator
{
    FlowEdge* const* m_edgeEntry;

public:
    BBArrayIterator(FlowEdge* const* edgeEntry)
        : m_edgeEntry(edgeEntry)
    {
    }

    BasicBlock* operator*() const;

    BBArrayIterator& operator++()
    {
        assert(m_edgeEntry != nullptr);
        ++m_edgeEntry;
        return *this;
    }

    bool operator!=(const BBArrayIterator& i) const
    {
        return m_edgeEntry != i.m_edgeEntry;
    }
};

// FlowEdgeArrayIterator: forward iterator for an array of FlowEdge*, such as the BBswtDesc->bbsDstTab.
// It is an error (with assert) to yield a nullptr FlowEdge* in this array.
// `m_edgeEntry` can be nullptr, but it only makes sense if both the begin and end of an iteration range are nullptr
// (meaning, no actual iteration will happen).
//
class FlowEdgeArrayIterator
{
    FlowEdge* const* m_edgeEntry;

public:
    FlowEdgeArrayIterator(FlowEdge* const* edgeEntry)
        : m_edgeEntry(edgeEntry)
    {
    }

    FlowEdge* operator*() const
    {
        assert(m_edgeEntry != nullptr);
        FlowEdge* const edge = *m_edgeEntry;
        assert(edge != nullptr);
        return edge;
    }

    FlowEdgeArrayIterator& operator++()
    {
        assert(m_edgeEntry != nullptr);
        ++m_edgeEntry;
        return *this;
    }

    bool operator!=(const FlowEdgeArrayIterator& i) const
    {
        return m_edgeEntry != i.m_edgeEntry;
    }
};

// BBSwitchTargetList: adapter class for forward iteration of switch targets, using range-based `for`,
// normally used via BasicBlock::SwitchTargets(), e.g.:
//    for (BasicBlock* const target : block->SwitchTargets()) ...
//
class BBSwitchTargetList
{
    BBswtDesc* m_bbsDesc;

public:
    BBSwitchTargetList(BBswtDesc* bbsDesc);
    BBArrayIterator begin() const;
    BBArrayIterator end() const;
};

// BBEhfSuccList: adapter class for forward iteration of BBJ_EHFINALLYRET blocks, using range-based `for`,
// normally used via BasicBlock::EHFinallyRetSuccs(), e.g.:
//    for (BasicBlock* const succ : block->EHFinallyRetSuccs()) ...
//
class BBEhfSuccList
{
    BBehfDesc* m_bbeDesc;

public:
    BBEhfSuccList(BBehfDesc* bbeDesc);
    BBArrayIterator begin() const;
    BBArrayIterator end() const;
};

//------------------------------------------------------------------------
// BasicBlockFlags: a bitmask of flags for BasicBlock
//
// clang-format off
enum BasicBlockFlags : unsigned __int64
{
#define MAKE_BBFLAG(bit) (1ULL << (bit))
    BBF_EMPTY                = 0,

    BBF_IS_LIR               = MAKE_BBFLAG( 0), // Set if the basic block contains LIR (as opposed to HIR)
    BBF_MARKED               = MAKE_BBFLAG( 1), // BB marked  during optimizations
    BBF_REMOVED              = MAKE_BBFLAG( 2), // BB has been removed from bb-list
    BBF_DONT_REMOVE          = MAKE_BBFLAG( 3), // BB should not be removed during flow graph optimizations
    BBF_IMPORTED             = MAKE_BBFLAG( 4), // BB byte-code has been imported
    BBF_INTERNAL             = MAKE_BBFLAG( 5), // BB has been added by the compiler
    BBF_FAILED_VERIFICATION  = MAKE_BBFLAG( 6), // BB has verification exception
    BBF_NEEDS_GCPOLL         = MAKE_BBFLAG( 7), // BB may need a GC poll because it uses the slow tail call helper
    BBF_FUNCLET_BEG          = MAKE_BBFLAG( 8), // BB is the beginning of a funclet
    BBF_CLONED_FINALLY_BEGIN = MAKE_BBFLAG( 9), // First block of a cloned finally region
    BBF_CLONED_FINALLY_END   = MAKE_BBFLAG(10), // Last block of a cloned finally region
    BBF_HAS_NULLCHECK        = MAKE_BBFLAG(11), // BB contains a null check
    BBF_HAS_SUPPRESSGC_CALL  = MAKE_BBFLAG(12), // BB contains a call to a method with SuppressGCTransitionAttribute
    BBF_RUN_RARELY           = MAKE_BBFLAG(13), // BB is rarely run (catch clauses, blocks with throws etc)
    BBF_LOOP_HEAD            = MAKE_BBFLAG(14), // BB is the head of a loop (can reach a predecessor)
    BBF_HAS_LABEL            = MAKE_BBFLAG(15), // BB needs a label
    BBF_LOOP_ALIGN           = MAKE_BBFLAG(16), // Block is lexically the first block in a loop we intend to align.
    BBF_HAS_ALIGN            = MAKE_BBFLAG(17), // BB ends with 'align' instruction
    BBF_HAS_JMP              = MAKE_BBFLAG(18), // BB executes a JMP instruction (instead of return)
    BBF_GC_SAFE_POINT        = MAKE_BBFLAG(19), // BB has a GC safe point (e.g. a call)
    BBF_HAS_IDX_LEN          = MAKE_BBFLAG(20), // BB contains simple index or length expressions on an SD array local var.
    BBF_HAS_MD_IDX_LEN       = MAKE_BBFLAG(21), // BB contains simple index, length, or lower bound expressions on an MD array local var.
    BBF_HAS_MDARRAYREF       = MAKE_BBFLAG(22), // Block has a multi-dimensional array reference
    BBF_HAS_NEWOBJ           = MAKE_BBFLAG(23), // BB contains 'new' of an object type.

    BBF_RETLESS_CALL                   = MAKE_BBFLAG(24), // BBJ_CALLFINALLY that will never return (and therefore, won't need a paired
                                                          // BBJ_CALLFINALLYRET); see isBBCallFinallyPair().
    BBF_COLD                           = MAKE_BBFLAG(25), // BB is cold
    BBF_PROF_WEIGHT                    = MAKE_BBFLAG(26), // BB weight is computed from profile data
    BBF_KEEP_BBJ_ALWAYS                = MAKE_BBFLAG(27), // A special BBJ_ALWAYS block, used by EH code generation. Keep the jump kind
                                                          // as BBJ_ALWAYS. Used on x86 for the final step block out of a finally.
    BBF_HAS_CALL                       = MAKE_BBFLAG(28), // BB contains a call
    BBF_DOMINATED_BY_EXCEPTIONAL_ENTRY = MAKE_BBFLAG(29), // Block is dominated by exceptional entry.
    BBF_BACKWARD_JUMP                  = MAKE_BBFLAG(30), // BB is surrounded by a backward jump/switch arc
    BBF_BACKWARD_JUMP_SOURCE           = MAKE_BBFLAG(31), // Block is a source of a backward jump
    BBF_BACKWARD_JUMP_TARGET           = MAKE_BBFLAG(32), // Block is a target of a backward jump
    BBF_PATCHPOINT                     = MAKE_BBFLAG(33), // Block is a patchpoint
    BBF_PARTIAL_COMPILATION_PATCHPOINT = MAKE_BBFLAG(34), // Block is a partial compilation patchpoint
    BBF_HAS_HISTOGRAM_PROFILE          = MAKE_BBFLAG(35), // BB contains a call needing a histogram profile
    BBF_TAILCALL_SUCCESSOR             = MAKE_BBFLAG(36), // BB has pred that has potential tail call
    BBF_RECURSIVE_TAILCALL             = MAKE_BBFLAG(37), // Block has recursive tailcall that may turn into a loop
    BBF_NO_CSE_IN                      = MAKE_BBFLAG(38), // Block should kill off any incoming CSE
    BBF_CAN_ADD_PRED                   = MAKE_BBFLAG(39), // Ok to add pred edge to this block, even when "safe" edge creation disabled
    BBF_HAS_VALUE_PROFILE              = MAKE_BBFLAG(40), // Block has a node that needs a value probing

    // The following are sets of flags.

    // Flags to update when two blocks are compacted

    BBF_COMPACT_UPD = BBF_GC_SAFE_POINT | BBF_NEEDS_GCPOLL | BBF_HAS_JMP | BBF_HAS_IDX_LEN | BBF_HAS_MD_IDX_LEN | BBF_BACKWARD_JUMP | \
                      BBF_HAS_NEWOBJ | BBF_HAS_NULLCHECK | BBF_HAS_MDARRAYREF,

    // Flags a block should not have had before it is split.

    BBF_SPLIT_NONEXIST = BBF_LOOP_HEAD | BBF_RETLESS_CALL | BBF_COLD,

    // Flags lost by the top block when a block is split.
    // Note, this is a conservative guess.
    // For example, the top block might or might not have BBF_GC_SAFE_POINT,
    // but we assume it does not have BBF_GC_SAFE_POINT any more.

    BBF_SPLIT_LOST = BBF_GC_SAFE_POINT | BBF_NEEDS_GCPOLL | BBF_HAS_JMP | BBF_KEEP_BBJ_ALWAYS | BBF_CLONED_FINALLY_END | BBF_RECURSIVE_TAILCALL,

    // Flags gained by the bottom block when a block is split.
    // Note, this is a conservative guess.
    // For example, the bottom block might or might not have BBF_HAS_NULLCHECK, but we assume it has BBF_HAS_NULLCHECK.
    // TODO: Should BBF_RUN_RARELY be added to BBF_SPLIT_GAINED ?

    BBF_SPLIT_GAINED = BBF_DONT_REMOVE | BBF_HAS_JMP | BBF_BACKWARD_JUMP | BBF_HAS_IDX_LEN | BBF_HAS_MD_IDX_LEN | BBF_PROF_WEIGHT | \
                       BBF_HAS_NEWOBJ | BBF_KEEP_BBJ_ALWAYS | BBF_CLONED_FINALLY_END | BBF_HAS_NULLCHECK | BBF_HAS_HISTOGRAM_PROFILE | BBF_HAS_VALUE_PROFILE | BBF_HAS_MDARRAYREF | BBF_NEEDS_GCPOLL,

    // Flags that must be propagated to a new block if code is copied from a block to a new block. These are flags that
    // limit processing of a block if the code in question doesn't exist. This is conservative; we might not
    // have actually copied one of these type of tree nodes, but if we only copy a portion of the block's statements,
    // we don't know (unless we actually pay close attention during the copy).

    BBF_COPY_PROPAGATE = BBF_HAS_NEWOBJ | BBF_HAS_NULLCHECK | BBF_HAS_IDX_LEN | BBF_HAS_MD_IDX_LEN | BBF_HAS_MDARRAYREF,
};

FORCEINLINE
constexpr BasicBlockFlags operator ~(BasicBlockFlags a)
{
    return (BasicBlockFlags)(~(unsigned __int64)a);
}

FORCEINLINE
constexpr BasicBlockFlags operator |(BasicBlockFlags a, BasicBlockFlags b)
{
    return (BasicBlockFlags)((unsigned __int64)a | (unsigned __int64)b);
}

FORCEINLINE
constexpr BasicBlockFlags operator &(BasicBlockFlags a, BasicBlockFlags b)
{
    return (BasicBlockFlags)((unsigned __int64)a & (unsigned __int64)b);
}

FORCEINLINE 
BasicBlockFlags& operator |=(BasicBlockFlags& a, BasicBlockFlags b)
{
    return a = (BasicBlockFlags)((unsigned __int64)a | (unsigned __int64)b);
}

FORCEINLINE 
BasicBlockFlags& operator &=(BasicBlockFlags& a, BasicBlockFlags b)
{
    return a = (BasicBlockFlags)((unsigned __int64)a & (unsigned __int64)b);
}

enum class BasicBlockVisit
{
    Continue,
    Abort,
};

// clang-format on

//-------------------------------------------------------------------------
// FlowEdge -- control flow edge
//
// In compiler terminology the control flow between two BasicBlocks
// is typically referred to as an "edge".  Most well known are the
// backward branches for loops, which are often called "back-edges".
//
// "struct FlowEdge" is the type that represents our control flow edges.
// This type is a linked list of zero or more "edges".
// (The list of zero edges is represented by NULL.)
// Every BasicBlock has a field called bbPreds of this type.  This field
// represents the list of "edges" that flow into this BasicBlock.
// The FlowEdge type only stores the BasicBlock* of the source for the
// control flow edge.  The destination block for the control flow edge
// is implied to be the block which contained the bbPreds field.
//
// For a switch branch target there may be multiple "edges" that have
// the same source block (and destination block).  We need to count the
// number of these edges so that during optimization we will know when
// we have zero of them.  Rather than have extra FlowEdge entries we
// track this via the DupCount property.
//
// When we have Profile weight for the BasicBlocks we can usually compute
// the number of times each edge was executed by examining the adjacent
// BasicBlock weights.  As we are doing for BasicBlocks, we call the number
// of times that a control flow edge was executed the "edge weight".
// In order to compute the edge weights we need to use a bounded range
// for every edge weight. These two fields, 'flEdgeWeightMin' and 'flEdgeWeightMax'
// are used to hold a bounded range.  Most often these will converge such
// that both values are the same and that value is the exact edge weight.
// Sometimes we are left with a rage of possible values between [Min..Max]
// which represents an inexact edge weight.
//
// The bbPreds list is initially created by Compiler::fgLinkBasicBlocks()
// and is incrementally kept up to date.
//
// The edge weight are computed by Compiler::fgComputeEdgeWeights()
// the edge weights are used to straighten conditional branches
// by Compiler::fgReorderBlocks()
//
struct FlowEdge
{
private:
    // The next predecessor edge in the list, nullptr for end of list.
    FlowEdge* m_nextPredEdge;

    // The source of the control flow
    BasicBlock* m_sourceBlock;

    // The destination of the control flow
    BasicBlock* m_destBlock;

    // Edge weights
    weight_t m_edgeWeightMin;
    weight_t m_edgeWeightMax;

    // Likelihood that m_sourceBlock transfers control along this edge.
    // Values in range [0..1]
    weight_t m_likelihood;

    // The count of duplicate "edges" (used for switch stmts or degenerate branches)
    unsigned m_dupCount;

    // True if likelihood has been set
    INDEBUG(bool m_likelihoodSet);

public:
    FlowEdge(BasicBlock* sourceBlock, BasicBlock* destBlock, FlowEdge* rest)
        : m_nextPredEdge(rest)
        , m_sourceBlock(sourceBlock)
        , m_destBlock(destBlock)
        , m_edgeWeightMin(0)
        , m_edgeWeightMax(0)
        , m_likelihood(0)
        , m_dupCount(0)
#ifdef DEBUG
        , m_likelihoodSet(false)
#endif // DEBUG
    {
    }

    FlowEdge* getNextPredEdge() const
    {
        return m_nextPredEdge;
    }

    FlowEdge** getNextPredEdgeRef()
    {
        return &m_nextPredEdge;
    }

    void setNextPredEdge(FlowEdge* newEdge)
    {
        m_nextPredEdge = newEdge;
    }

    BasicBlock* getSourceBlock() const
    {
        assert(m_sourceBlock != nullptr);
        return m_sourceBlock;
    }

    void setSourceBlock(BasicBlock* newBlock)
    {
        assert(newBlock != nullptr);
        m_sourceBlock = newBlock;
    }

    BasicBlock* getDestinationBlock() const
    {
        assert(m_destBlock != nullptr);
        return m_destBlock;
    }

    void setDestinationBlock(BasicBlock* newBlock)
    {
        assert(newBlock != nullptr);
        m_destBlock = newBlock;
    }

    weight_t edgeWeightMin() const
    {
        return m_edgeWeightMin;
    }

    weight_t edgeWeightMax() const
    {
        return m_edgeWeightMax;
    }

    // These two methods are used to set new values for edge weights.
    // They return false if the newWeight is not between the current [min..max]
    // when slop is non-zero we allow for the case where our weights might be off by 'slop'
    //
    bool setEdgeWeightMinChecked(weight_t newWeight, BasicBlock* bDst, weight_t slop, bool* wbUsedSlop);
    bool setEdgeWeightMaxChecked(weight_t newWeight, BasicBlock* bDst, weight_t slop, bool* wbUsedSlop);
    void setEdgeWeights(weight_t newMinWeight, weight_t newMaxWeight, BasicBlock* bDst);

    weight_t getLikelihood() const
    {
        assert(m_likelihoodSet);
        return m_likelihood;
    }

    void setLikelihood(weight_t likelihood);
    void addLikelihood(weight_t addedLikelihod);

    void clearLikelihood()
    {
        m_likelihood = 0.0;
        INDEBUG(m_likelihoodSet = false);
    }

#ifdef DEBUG
    bool hasLikelihood() const
    {
        return m_likelihoodSet;
    }
#endif // DEBUG

    weight_t getLikelyWeight() const;

    unsigned getDupCount() const
    {
        return m_dupCount;
    }

    void incrementDupCount()
    {
        m_dupCount++;
    }

    void decrementDupCount()
    {
        assert(m_dupCount >= 1);
        m_dupCount--;
    }
};

//------------------------------------------------------------------------
// BasicBlock: describes a basic block in the flowgraph.
//
// Note that this type derives from LIR::Range in order to make the LIR
// utilities that are polymorphic over basic block and scratch ranges
// faster and simpler.
//
struct BasicBlock : private LIR::Range
{
    friend class LIR;

private:
    BasicBlock* bbNext; // next BB in ascending PC offset order
    BasicBlock* bbPrev;

    BBKinds bbKind; // jump (if any) at the end of this block

    /* The following union describes the jump target(s) of this block */
    union
    {
        unsigned   bbTargetOffs; // PC offset (temporary only)
        FlowEdge*  bbTargetEdge; // successor edge for block kinds with only one successor (BBJ_ALWAYS, etc)
        FlowEdge*  bbTrueEdge;   // BBJ_COND successor edge when its condition is true (alias for bbTargetEdge)
        BBswtDesc* bbSwtTargets; // switch descriptor
        BBehfDesc* bbEhfTargets; // BBJ_EHFINALLYRET descriptor
    };

    // Successor edge of a BBJ_COND block if bbTrueEdge is not taken
    FlowEdge* bbFalseEdge;

public:
    static BasicBlock* New(Compiler* compiler);
    static BasicBlock* New(Compiler* compiler, BBKinds kind);
    static BasicBlock* New(Compiler* compiler, BBehfDesc* ehfTargets);
    static BasicBlock* New(Compiler* compiler, BBswtDesc* swtTargets);
    static BasicBlock* New(Compiler* compiler, BBKinds kind, unsigned targetOffs);

    BBKinds GetKind() const
    {
        return bbKind;
    }

    void SetKind(BBKinds kind)
    {
        // If this block's jump kind requires a target, ensure it is already set
        assert(!HasTarget() || HasInitializedTarget());
        bbKind = kind;
        // If new jump kind requires a target, ensure a target is already set
        assert(!HasTarget() || HasInitializedTarget());
    }

    BasicBlock* Prev() const
    {
        return bbPrev;
    }

    void SetPrev(BasicBlock* prev)
    {
        assert(prev != nullptr);
        bbPrev       = prev;
        prev->bbNext = this;
    }

    void SetPrevToNull()
    {
        bbPrev = nullptr;
    }

    BasicBlock* Next() const
    {
        return bbNext;
    }

    void SetNext(BasicBlock* next)
    {
        assert(next != nullptr);
        bbNext       = next;
        next->bbPrev = this;
    }

    void SetNextToNull()
    {
        bbNext = nullptr;
    }

    bool IsFirst() const
    {
        return (bbPrev == nullptr);
    }

    bool IsLast() const
    {
        return (bbNext == nullptr);
    }

    bool PrevIs(const BasicBlock* block) const
    {
        return (bbPrev == block);
    }

    bool NextIs(const BasicBlock* block) const
    {
        return (bbNext == block);
    }

    bool IsLastHotBlock(Compiler* compiler) const;

    bool IsFirstColdBlock(Compiler* compiler) const;

    bool CanRemoveJumpToNext(Compiler* compiler) const;

    bool CanRemoveJumpToTarget(BasicBlock* target, Compiler* compiler) const;

    unsigned GetTargetOffs() const
    {
        return bbTargetOffs;
    }

    bool HasTarget() const
    {
        // These block types should always have bbTargetEdge set
        return KindIs(BBJ_ALWAYS, BBJ_CALLFINALLY, BBJ_CALLFINALLYRET, BBJ_EHCATCHRET, BBJ_EHFILTERRET, BBJ_LEAVE);
    }

    BasicBlock* GetTarget() const
    {
        return GetTargetEdge()->getDestinationBlock();
    }

    FlowEdge* GetTargetEdge() const
    {
        // Only block kinds that use `bbTargetEdge` can access it, and it must be non-null.
        assert(HasInitializedTarget());
        assert(bbTargetEdge->getSourceBlock() == this);
        assert(bbTargetEdge->getDestinationBlock() != nullptr);
        return bbTargetEdge;
    }

    void SetTargetEdge(FlowEdge* targetEdge)
    {
        // SetKindAndTarget() nulls target for non-jump kinds,
        // so don't use SetTargetEdge() to null bbTargetEdge without updating bbKind.
        bbTargetEdge = targetEdge;
        assert(HasInitializedTarget());
        assert(bbTargetEdge->getSourceBlock() == this);
        assert(bbTargetEdge->getDestinationBlock() != nullptr);

        // This is the only successor edge for this block, so likelihood should be 1.0
        bbTargetEdge->setLikelihood(1.0);
    }

    BasicBlock* GetTrueTarget() const
    {
        return GetTrueEdge()->getDestinationBlock();
    }

    FlowEdge* GetTrueEdge() const
    {
        assert(KindIs(BBJ_COND));
        assert(bbTrueEdge != nullptr);
        assert(bbTrueEdge->getSourceBlock() == this);
        assert(bbTrueEdge->getDestinationBlock() != nullptr);
        return bbTrueEdge;
    }

    void SetTrueEdge(FlowEdge* trueEdge)
    {
        assert(KindIs(BBJ_COND));
        bbTrueEdge = trueEdge;
        assert(bbTrueEdge != nullptr);
        assert(bbTrueEdge->getSourceBlock() == this);
        assert(bbTrueEdge->getDestinationBlock() != nullptr);
    }

    bool TrueTargetIs(const BasicBlock* target) const
    {
        return (GetTrueTarget() == target);
    }

    bool TrueEdgeIs(const FlowEdge* targetEdge) const
    {
        return (GetTrueEdge() == targetEdge);
    }

    BasicBlock* GetFalseTarget() const
    {
        return GetFalseEdge()->getDestinationBlock();
    }

    FlowEdge* GetFalseEdge() const
    {
        assert(KindIs(BBJ_COND));
        assert(bbFalseEdge != nullptr);
        assert(bbFalseEdge->getSourceBlock() == this);
        assert(bbFalseEdge->getDestinationBlock() != nullptr);
        return bbFalseEdge;
    }

    void SetFalseEdge(FlowEdge* falseEdge)
    {
        assert(KindIs(BBJ_COND));
        bbFalseEdge = falseEdge;
        assert(bbFalseEdge != nullptr);
        assert(bbFalseEdge->getSourceBlock() == this);
        assert(bbFalseEdge->getDestinationBlock() != nullptr);
    }

    bool FalseTargetIs(const BasicBlock* target) const
    {
        return (GetFalseTarget() == target);
    }

    bool FalseEdgeIs(const FlowEdge* targetEdge) const
    {
        return (GetFalseEdge() == targetEdge);
    }

    void SetCond(FlowEdge* trueEdge, FlowEdge* falseEdge)
    {
        bbKind = BBJ_COND;
        SetTrueEdge(trueEdge);
        SetFalseEdge(falseEdge);
    }

    // In most cases, a block's true and false targets are known by the time SetCond is called.
    // To simplify the few cases where the false target isn't available until later,
    // overload SetCond to initialize only the true target.
    // This simplifies, for example, lowering switch blocks into jump sequences.
    void SetCond(FlowEdge* trueEdge)
    {
        bbKind = BBJ_COND;
        SetTrueEdge(trueEdge);
    }

    // Set both the block kind and target edge.
    void SetKindAndTargetEdge(BBKinds kind, FlowEdge* targetEdge)
    {
        bbKind       = kind;
        bbTargetEdge = targetEdge;
        assert(HasInitializedTarget());

        // This is the only successor edge for this block, so likelihood should be 1.0
        bbTargetEdge->setLikelihood(1.0);
    }

    // Set the block kind, and clear bbTargetEdge.
    void SetKindAndTargetEdge(BBKinds kind)
    {
        bbKind       = kind;
        bbTargetEdge = nullptr;
        assert(!HasTarget());
    }

    bool HasInitializedTarget() const
    {
        assert(HasTarget());
        return (bbTargetEdge != nullptr);
    }

    bool TargetIs(const BasicBlock* target) const
    {
        return (GetTarget() == target);
    }

    bool JumpsToNext() const
    {
        return (GetTarget() == bbNext);
    }

    BBswtDesc* GetSwitchTargets() const
    {
        assert(KindIs(BBJ_SWITCH));
        assert(bbSwtTargets != nullptr);
        return bbSwtTargets;
    }

    void SetSwitch(BBswtDesc* swtTarget)
    {
        assert(swtTarget != nullptr);
        bbKind       = BBJ_SWITCH;
        bbSwtTargets = swtTarget;
    }

    BBehfDesc* GetEhfTargets() const
    {
        assert(KindIs(BBJ_EHFINALLYRET));
        return bbEhfTargets;
    }

    void SetEhfTargets(BBehfDesc* ehfTarget)
    {
        assert(KindIs(BBJ_EHFINALLYRET));
        bbEhfTargets = ehfTarget;
    }

    void SetEhf(BBehfDesc* ehfTarget)
    {
        assert(ehfTarget != nullptr);
        bbKind       = BBJ_EHFINALLYRET;
        bbEhfTargets = ehfTarget;
    }

    // BBJ_CALLFINALLYRET uses the `bbTargetEdge` field. However, also treat it specially:
    // for callers that know they want a continuation, use this function instead of the
    // general `GetTarget()` to allow asserting on the block kind.
    BasicBlock* GetFinallyContinuation() const
    {
        assert(KindIs(BBJ_CALLFINALLYRET));
        return GetTarget();
    }

#ifdef DEBUG

    // Return the block target; it might be null. Only used during dumping.
    BasicBlock* GetTargetRaw() const
    {
        assert(HasTarget());
        return (bbTargetEdge == nullptr) ? nullptr : bbTargetEdge->getDestinationBlock();
    }

    // Return the BBJ_COND true target; it might be null. Only used during dumping.
    BasicBlock* GetTrueTargetRaw() const
    {
        assert(KindIs(BBJ_COND));
        return (bbTrueEdge == nullptr) ? nullptr : bbTrueEdge->getDestinationBlock();
    }

    // Return the BBJ_COND false target; it might be null. Only used during dumping.
    BasicBlock* GetFalseTargetRaw() const
    {
        assert(KindIs(BBJ_COND));
        return (bbFalseEdge == nullptr) ? nullptr : bbFalseEdge->getDestinationBlock();
    }

    // Return the target edge; it might be null. Only used during dumping.
    FlowEdge* GetTargetEdgeRaw() const
    {
        assert(HasTarget());
        return bbTargetEdge;
    }

    // Return the BBJ_COND true target edge; it might be null. Only used during dumping.
    FlowEdge* GetTrueEdgeRaw() const
    {
        assert(KindIs(BBJ_COND));
        return bbTrueEdge;
    }

    // Return the BBJ_COND false target edge; it might be null. Only used during dumping.
    FlowEdge* GetFalseEdgeRaw() const
    {
        assert(KindIs(BBJ_COND));
        return bbFalseEdge;
    }

#endif // DEBUG

private:
    BasicBlockFlags bbFlags;

public:
    // MSVC doesn't inline this method in large callers by default
    FORCEINLINE BasicBlockFlags HasFlag(const BasicBlockFlags flag) const
    {
        // Assert flag is not multiple BasicBlockFlags OR'd together
        // by checking if it is a power of 2
        // (HasFlag expects to check only one flag at a time)
        assert(isPow2(flag));
        return (bbFlags & flag);
    }

    // HasAnyFlag takes a set of flags OR'd together. It requires at least
    // two flags to be set (or else you should use `HasFlag`).
    // It is true if *any* of those flags are set on the block.
    BasicBlockFlags HasAnyFlag(const BasicBlockFlags flags) const
    {
        assert((flags != BBF_EMPTY) && !isPow2(flags));
        return (bbFlags & flags);
    }

    // HasAllFlags takes a set of flags OR'd together. It requires at least
    // two flags to be set (or else you should use `HasFlag`).
    // It is true if *all* of those flags are set on the block.
    bool HasAllFlags(const BasicBlockFlags flags) const
    {
        assert((flags != BBF_EMPTY) && !isPow2(flags));
        return (bbFlags & flags) == flags;
    }

    // Copy all the flags from another block. This is a complete copy; any flags
    // that were previously set on this block are overwritten.
    void CopyFlags(const BasicBlock* block)
    {
        bbFlags = block->bbFlags;
    }

    // Copy the values of a specific set of flags from another block. All flags
    // not in the mask are preserved. Note however, that only set flags are copied;
    // if a flag in the mask is already set in this block, it will not be reset!
    // (Perhaps we should have a `ReplaceFlags` function that first clears the
    // bits in `mask` before doing the copy. Possibly we should assert that
    // `(bbFlags & mask) == 0` under the assumption that we copy flags when
    // creating a new block from scratch.)
    void CopyFlags(const BasicBlock* block, const BasicBlockFlags mask)
    {
        bbFlags |= (block->bbFlags & mask);
    }

    // MSVC doesn't inline this method in large callers by default
    FORCEINLINE void SetFlags(const BasicBlockFlags flags)
    {
        bbFlags |= flags;
    }

    void RemoveFlags(const BasicBlockFlags flags)
    {
        bbFlags &= ~flags;
    }

    BasicBlockFlags GetFlagsRaw() const
    {
        return bbFlags;
    }

    void SetFlagsRaw(const BasicBlockFlags flags)
    {
        bbFlags = flags;
    }

    static_assert_no_msg((BBF_SPLIT_NONEXIST & BBF_SPLIT_LOST) == 0);
    static_assert_no_msg((BBF_SPLIT_NONEXIST & BBF_SPLIT_GAINED) == 0);

    unsigned bbNum; // the block's number

    unsigned bbRefs; // number of blocks that can reach here, either by fall-through or a branch. If this falls to zero,
                     // the block is unreachable.

    bool isRunRarely() const
    {
        return HasFlag(BBF_RUN_RARELY);
    }
    bool isLoopHead() const
    {
        return HasFlag(BBF_LOOP_HEAD);
    }

    bool isLoopAlign() const
    {
        return HasFlag(BBF_LOOP_ALIGN);
    }

    bool hasAlign() const
    {
        return HasFlag(BBF_HAS_ALIGN);
    }

#ifdef DEBUG
    void     dspFlags() const;             // Print the flags
    unsigned dspPreds() const;             // Print the predecessors (bbPreds)
    void     dspSuccs(Compiler* compiler); // Print the successors. The 'compiler' argument determines whether EH
                                           // regions are printed: see NumSucc() for details.
    void dspKind() const;                  // Print the block jump kind (e.g., BBJ_ALWAYS, BBJ_COND, etc.).

    // Print a simple basic block header for various output, including a list of predecessors and successors.
    void dspBlockHeader(Compiler* compiler, bool showKind = true, bool showFlags = false, bool showPreds = true);

    const char* dspToString(int blockNumPadding = 0) const;
#endif // DEBUG

#define BB_UNITY_WEIGHT          100.0 // how much a normal execute once block weighs
#define BB_UNITY_WEIGHT_UNSIGNED 100   // how much a normal execute once block weighs
#define BB_LOOP_WEIGHT_SCALE     8.0   // synthetic profile scale factor for loops
#define BB_ZERO_WEIGHT           0.0
#define BB_MAX_WEIGHT            FLT_MAX // maximum finite weight  -- needs rethinking.

    weight_t bbWeight; // The dynamic execution weight of this block

    // getCalledCount -- get the value used to normalize weights for this method
    static weight_t getCalledCount(Compiler* comp);

    // getBBWeight -- get the normalized weight of this block
    weight_t getBBWeight(Compiler* comp) const;

    // hasProfileWeight -- Returns true if this block's weight came from profile data
    bool hasProfileWeight() const
    {
        return this->HasFlag(BBF_PROF_WEIGHT);
    }

    // setBBProfileWeight -- Set the profile-derived weight for a basic block
    // and update the run rarely flag as appropriate.
    void setBBProfileWeight(weight_t weight)
    {
        this->SetFlags(BBF_PROF_WEIGHT);
        this->bbWeight = weight;

        if (weight == BB_ZERO_WEIGHT)
        {
            this->SetFlags(BBF_RUN_RARELY);
        }
        else
        {
            this->RemoveFlags(BBF_RUN_RARELY);
        }
    }

    // this block will inherit the same weight and relevant bbFlags as bSrc
    //
    void inheritWeight(BasicBlock* bSrc)
    {
        inheritWeightPercentage(bSrc, 100);
    }

    // Similar to inheritWeight(), but we're splitting a block (such as creating blocks for qmark removal).
    // So, specify a percentage (0 to 100) of the weight the block should inherit.
    //
    // Can be invoked as a self-rescale, eg: block->inheritWeightPecentage(block, 50))
    //
    void inheritWeightPercentage(BasicBlock* bSrc, unsigned percentage)
    {
        assert(0 <= percentage && percentage <= 100);

        this->bbWeight = (bSrc->bbWeight * percentage) / 100;

        if (bSrc->hasProfileWeight())
        {
            this->SetFlags(BBF_PROF_WEIGHT);
        }
        else
        {
            this->RemoveFlags(BBF_PROF_WEIGHT);
        }

        if (this->bbWeight == BB_ZERO_WEIGHT)
        {
            this->SetFlags(BBF_RUN_RARELY);
        }
        else
        {
            this->RemoveFlags(BBF_RUN_RARELY);
        }
    }

    // Scale a blocks' weight by some factor.
    //
    void scaleBBWeight(weight_t scale)
    {
        this->bbWeight = this->bbWeight * scale;

        if (this->bbWeight == BB_ZERO_WEIGHT)
        {
            this->SetFlags(BBF_RUN_RARELY);
        }
        else
        {
            this->RemoveFlags(BBF_RUN_RARELY);
        }
    }

    // Set block weight to zero, and set run rarely flag.
    //
    void bbSetRunRarely()
    {
        this->scaleBBWeight(BB_ZERO_WEIGHT);
    }

    // makeBlockHot()
    //     This is used to override any profiling data
    //     and force a block to be in the hot region.
    //     We only call this method for handler entry point
    //     and only when HANDLER_ENTRY_MUST_BE_IN_HOT_SECTION is 1.
    //     Doing this helps fgReorderBlocks() by telling
    //     it to try to move these blocks into the hot region.
    //     Note that we do this strictly as an optimization,
    //     not for correctness. fgDetermineFirstColdBlock()
    //     will find all handler entry points and ensure that
    //     for now we don't place them in the cold section.
    //
    void makeBlockHot()
    {
        if (this->bbWeight == BB_ZERO_WEIGHT)
        {
            this->RemoveFlags(BBF_RUN_RARELY | BBF_PROF_WEIGHT);
            this->bbWeight = 1;
        }
    }

    bool isMaxBBWeight() const
    {
        return (bbWeight >= BB_MAX_WEIGHT);
    }

    // Returns "true" if the block is empty. Empty here means there are no statement
    // trees *except* PHI definitions.
    bool isEmpty() const;

    bool isValid() const;

    // Returns "true" iff "this" is the first block of a BBJ_CALLFINALLY/BBJ_CALLFINALLYRET pair --
    // a block corresponding to an exit from the try of a try/finally.
    bool isBBCallFinallyPair() const;

    // Returns "true" iff "this" is the last block of a BBJ_CALLFINALLY/BBJ_CALLFINALLYRET pair --
    // a block corresponding to an exit from the try of a try/finally.
    bool isBBCallFinallyPairTail() const;

    bool KindIs(BBKinds kind) const
    {
        return bbKind == kind;
    }

    template <typename... T>
    bool KindIs(BBKinds kind, T... rest) const
    {
        return KindIs(kind) || KindIs(rest...);
    }

    bool HasTerminator()
    {
        return KindIs(BBJ_EHFINALLYRET, BBJ_EHFAULTRET, BBJ_EHFILTERRET, BBJ_COND, BBJ_SWITCH, BBJ_RETURN);
    }

    // NumSucc() gives the number of successors, and GetSucc() returns a given numbered successor.
    //
    // There are two versions of these functions: ones that take a Compiler* and ones that don't. You must
    // always use a matching set. Thus, if you call NumSucc() without a Compiler*, you must also call
    // GetSucc() without a Compiler*.
    //
    // The behavior of NumSucc()/GetSucc() is different when passed a Compiler* for blocks that end in:
    // (1) BBJ_SWITCH
    //
    // For BBJ_SWITCH, if Compiler* is not passed, then all switch successors are returned. If Compiler*
    // is passed, then only unique switch successors are returned; the duplicate successors are omitted.
    //
    // Note that for BBJ_COND, which has two successors (fall through (condition false), and condition true
    // branch target), only the unique targets are returned. Thus, if both targets are the same, NumSucc()
    // will only return 1 instead of 2.
    //
    // NumSucc: Returns the number of successors of "this".
    unsigned NumSucc() const;
    unsigned NumSucc(Compiler* comp);

    // GetSuccEdge: Returns the "i"th successor edge. Requires (0 <= i < NumSucc()).
    FlowEdge* GetSuccEdge(unsigned i) const;
    FlowEdge* GetSuccEdge(unsigned i, Compiler* comp);

    // GetSucc: Returns the "i"th successor block. Requires (0 <= i < NumSucc()).
    BasicBlock* GetSucc(unsigned i) const;
    BasicBlock* GetSucc(unsigned i, Compiler* comp);

    // SwitchTargets: convenience method for enabling range-based `for` iteration over a switch block's targets, e.g.:
    //    for (BasicBlock* const bTarget : block->SwitchTargets()) ...
    //
    BBSwitchTargetList SwitchTargets() const
    {
        assert(bbKind == BBJ_SWITCH);
        return BBSwitchTargetList(bbSwtTargets);
    }

    // EHFinallyRetSuccs: convenience method for enabling range-based `for` iteration over BBJ_EHFINALLYRET block
    // successors, e.g.:
    //    for (BasicBlock* const succ : block->EHFinallyRetSuccs()) ...
    //
    BBEhfSuccList EHFinallyRetSuccs() const
    {
        assert(bbKind == BBJ_EHFINALLYRET);
        return BBEhfSuccList(bbEhfTargets);
    }

    BasicBlock* GetUniquePred(Compiler* comp) const;

    BasicBlock* GetUniqueSucc() const;

    unsigned countOfInEdges() const
    {
        return bbRefs;
    }

    Statement* bbStmtList;

    GenTree* GetFirstLIRNode() const
    {
        return m_firstNode;
    }

    void SetFirstLIRNode(GenTree* tree)
    {
        m_firstNode = tree;
    }

    EntryState* bbEntryState; // verifier tracked state of all entries in stack.

#define NO_BASE_TMP UINT_MAX // base# to use when we have none

    union
    {
        unsigned bbStkTempsIn;       // base# for input stack temps
        int      bbCountSchemaIndex; // schema index for count instrumentation
    };

    union
    {
        unsigned bbStkTempsOut;          // base# for output stack temps
        int      bbHistogramSchemaIndex; // schema index for histogram instrumentation
    };

#define MAX_XCPTN_INDEX (USHRT_MAX - 1)

    // It would be nice to make bbTryIndex and bbHndIndex private, but there is still code that uses them directly,
    // especially Compiler::fgNewBBinRegion() and friends.

    // index, into the compHndBBtab table, of innermost 'try' clause containing the BB (used for raising exceptions).
    // Stored as index + 1; 0 means "no try index".
    unsigned short bbTryIndex;

    // index, into the compHndBBtab table, of innermost handler (filter, catch, fault/finally) containing the BB.
    // Stored as index + 1; 0 means "no handler index".
    unsigned short bbHndIndex;

    // Given two EH indices that are either bbTryIndex or bbHndIndex (or related), determine if index1 might be more
    // deeply nested than index2. Both index1 and index2 are in the range [0..compHndBBtabCount], where 0 means
    // "main function" and otherwise the value is an index into compHndBBtab[]. Note that "sibling" EH regions will
    // have a numeric index relationship that doesn't indicate nesting, whereas a more deeply nested region must have
    // a lower index than the region it is nested within. Note that if you compare a single block's bbTryIndex and
    // bbHndIndex, there is guaranteed to be a nesting relationship, since that block can't be simultaneously in two
    // sibling EH regions. In that case, "maybe" is actually "definitely".
    static bool ehIndexMaybeMoreNested(unsigned index1, unsigned index2)
    {
        if (index1 == 0)
        {
            // index1 is in the main method. It can't be more deeply nested than index2.
            return false;
        }
        else if (index2 == 0)
        {
            // index1 represents an EH region, whereas index2 is the main method. Thus, index1 is more deeply nested.
            assert(index1 > 0);
            return true;
        }
        else
        {
            // If index1 has a smaller index, it might be more deeply nested than index2.
            assert(index1 > 0);
            assert(index2 > 0);
            return index1 < index2;
        }
    }

    // catch type: class token of handler, or one of BBCT_*. Only set on first block of catch handler.
    unsigned bbCatchTyp;

    bool hasTryIndex() const
    {
        return bbTryIndex != 0;
    }
    bool hasHndIndex() const
    {
        return bbHndIndex != 0;
    }
    unsigned getTryIndex() const
    {
        assert(bbTryIndex != 0);
        return bbTryIndex - 1;
    }
    unsigned getHndIndex() const
    {
        assert(bbHndIndex != 0);
        return bbHndIndex - 1;
    }
    void setTryIndex(unsigned val)
    {
        bbTryIndex = (unsigned short)(val + 1);
        assert(bbTryIndex != 0);
    }
    void setHndIndex(unsigned val)
    {
        bbHndIndex = (unsigned short)(val + 1);
        assert(bbHndIndex != 0);
    }
    void clearTryIndex()
    {
        bbTryIndex = 0;
    }
    void clearHndIndex()
    {
        bbHndIndex = 0;
    }

    void copyEHRegion(const BasicBlock* from)
    {
        bbTryIndex = from->bbTryIndex;
        bbHndIndex = from->bbHndIndex;
    }

    void copyTryIndex(const BasicBlock* from)
    {
        bbTryIndex = from->bbTryIndex;
    }

    void copyHndIndex(const BasicBlock* from)
    {
        bbHndIndex = from->bbHndIndex;
    }

    static bool sameTryRegion(const BasicBlock* blk1, const BasicBlock* blk2)
    {
        return blk1->bbTryIndex == blk2->bbTryIndex;
    }
    static bool sameHndRegion(const BasicBlock* blk1, const BasicBlock* blk2)
    {
        return blk1->bbHndIndex == blk2->bbHndIndex;
    }
    static bool sameEHRegion(const BasicBlock* blk1, const BasicBlock* blk2)
    {
        return sameTryRegion(blk1, blk2) && sameHndRegion(blk1, blk2);
    }

    bool hasEHBoundaryIn() const;
    bool hasEHBoundaryOut() const;

// Some non-zero value that will not collide with real tokens for bbCatchTyp
#define BBCT_NONE                   0x00000000
#define BBCT_FAULT                  0xFFFFFFFC
#define BBCT_FINALLY                0xFFFFFFFD
#define BBCT_FILTER                 0xFFFFFFFE
#define BBCT_FILTER_HANDLER         0xFFFFFFFF
#define handlerGetsXcptnObj(hndTyp) ((hndTyp) != BBCT_NONE && (hndTyp) != BBCT_FAULT && (hndTyp) != BBCT_FINALLY)

    // TODO-Cleanup: Get rid of bbStkDepth and use bbStackDepthOnEntry() instead
<<<<<<< HEAD
    union
    {
        unsigned short bbStkDepth; // stack depth on entry
        unsigned short bbFPinVars; // number of inner enregistered FP vars
    };
=======
    unsigned short bbStkDepth; // stack depth on entry
>>>>>>> 48aa85fa

    // Basic block predecessor lists. Predecessor lists are created by fgLinkBasicBlocks(), stored
    // in 'bbPreds', and then maintained throughout compilation. 'fgPredsComputed' will be 'true' after the
    // predecessor lists are created.
    //
    FlowEdge* bbPreds; // ptr to list of predecessors

    // PredEdges: convenience method for enabling range-based `for` iteration over predecessor edges, e.g.:
    //    for (FlowEdge* const edge : block->PredEdges()) ...
    //
    PredEdgeList PredEdges() const
    {
        return PredEdgeList(bbPreds);
    }

    // PredBlocks: convenience method for enabling range-based `for` iteration over predecessor blocks, e.g.:
    //    for (BasicBlock* const predBlock : block->PredBlocks()) ...
    //
    PredBlockList<false> PredBlocks() const
    {
        return PredBlockList<false>(bbPreds);
    }

    // PredBlocksEditing: convenience method for enabling range-based `for` iteration over predecessor blocks, e.g.:
    //    for (BasicBlock* const predBlock : block->PredBlocksEditing()) ...
    // This iterator tolerates modifications to bbPreds.
    //
    PredBlockList<true> PredBlocksEditing() const
    {
        return PredBlockList<true>(bbPreds);
    }

    // Pred list maintenance
    //
    bool checkPredListOrder();
    void ensurePredListOrder(Compiler* compiler);
    void reorderPredList(Compiler* compiler);

    union
    {
        BasicBlock* bbIDom;          // Represent the closest dominator to this block (called the Immediate
                                     // Dominator) used to compute the dominance tree.
        FlowEdge* bbLastPred;        // Used early on by fgLinkBasicBlock/fgAddRefPred
        void*     bbSparseProbeList; // Used early on by fgInstrument
    };

    void* bbSparseCountInfo; // Used early on by fgIncorporateEdgeCounts

    unsigned bbPreorderNum;  // the block's  preorder number in the graph [0...postOrderCount)
    unsigned bbPostorderNum; // the block's postorder number in the graph [0...postOrderCount)

    IL_OFFSET bbCodeOffs;    // IL offset of the beginning of the block
    IL_OFFSET bbCodeOffsEnd; // IL offset past the end of the block. Thus, the [bbCodeOffs..bbCodeOffsEnd)
                             // range is not inclusive of the end offset. The count of IL bytes in the block
                             // is bbCodeOffsEnd - bbCodeOffs, assuming neither are BAD_IL_OFFSET.

#ifdef DEBUG
    void dspBlockILRange() const; // Display the block's IL range as [XXX...YYY), where XXX and YYY might be "???" for
                                  // BAD_IL_OFFSET.
#endif                            // DEBUG

    VARSET_TP bbVarUse; // variables used     by block (before a definition)
    VARSET_TP bbVarDef; // variables assigned by block (before a use)

    VARSET_TP bbLiveIn;  // variables live on entry
    VARSET_TP bbLiveOut; // variables live on exit

    // Use, def, live in/out information for the implicit memory variable.
    MemoryKindSet bbMemoryUse : MemoryKindCount; // must be set for any MemoryKinds this block references
    MemoryKindSet bbMemoryDef : MemoryKindCount; // must be set for any MemoryKinds this block mutates
    MemoryKindSet bbMemoryLiveIn : MemoryKindCount;
    MemoryKindSet bbMemoryLiveOut : MemoryKindCount;
    MemoryKindSet bbMemoryHavoc : MemoryKindCount; // If true, at some point the block does an operation
                                                   // that leaves memory in an unknown state. (E.g.,
                                                   // unanalyzed call, store through unknown pointer...)

    // We want to make phi functions for the special implicit var memory.  But since this is not a real
    // lclVar, and thus has no local #, we can't use a GenTreePhiArg.  Instead, we use this struct.
    struct MemoryPhiArg
    {
        unsigned      m_ssaNum;  // SSA# for incoming value.
        MemoryPhiArg* m_nextArg; // Next arg in the list, else NULL.

        unsigned GetSsaNum()
        {
            return m_ssaNum;
        }

        MemoryPhiArg(unsigned ssaNum, MemoryPhiArg* nextArg = nullptr)
            : m_ssaNum(ssaNum)
            , m_nextArg(nextArg)
        {
        }

        void* operator new(size_t sz, class Compiler* comp);
    };
    static MemoryPhiArg* EmptyMemoryPhiDef; // Special value (0x1, FWIW) to represent a to-be-filled in Phi arg list
                                            // for Heap.
    MemoryPhiArg* bbMemorySsaPhiFunc[MemoryKindCount]; // If the "in" Heap SSA var is not a phi definition, this value
                                                       // is NULL.
    // Otherwise, it is either the special value EmptyMemoryPhiDefn, to indicate
    // that Heap needs a phi definition on entry, or else it is the linked list
    // of the phi arguments.
    unsigned bbMemorySsaNumIn[MemoryKindCount];  // The SSA # of memory on entry to the block.
    unsigned bbMemorySsaNumOut[MemoryKindCount]; // The SSA # of memory on exit from the block.

    VARSET_TP bbScope; // variables in scope over the block

    void InitVarSets(class Compiler* comp);

    /* The following are the standard bit sets for dataflow analysis.
     *  We perform CSE and range-checks at the same time
     *  and assertion propagation separately,
     *  thus we can union them since the two operations are completely disjunct.
     */

    union
    {
        EXPSET_TP bbCseGen;             // CSEs computed by block
        ASSERT_TP bbAssertionGen;       // assertions created by block (global prop)
        ASSERT_TP bbAssertionOutIfTrue; // assertions available on exit along true/jump edge (BBJ_COND, local prop)
    };

    union
    {
        EXPSET_TP bbCseIn;       // CSEs available on entry
        ASSERT_TP bbAssertionIn; // assertions available on entry (global prop)
    };

    union
    {
        EXPSET_TP bbCseOut;              // CSEs available on exit
        ASSERT_TP bbAssertionOut;        // assertions available on exit (global prop, local prop & !BBJ_COND)
        ASSERT_TP bbAssertionOutIfFalse; // assertions available on exit along false/next edge (BBJ_COND, local prop)
    };

    void* bbEmitCookie;

<<<<<<< HEAD
#ifdef VERIFIER
    stackDesc bbStackIn;  // stack descriptor for  input
    stackDesc bbStackOut; // stack descriptor for output

    verTypeVal* bbTypesIn;  // list of variable types on  input
    verTypeVal* bbTypesOut; // list of variable types on output
#endif                      // VERIFIER

=======
>>>>>>> 48aa85fa
    //-------------------------------------------------------------------------

#if MEASURE_BLOCK_SIZE
    static size_t s_Size;
    static size_t s_Count;
#endif // MEASURE_BLOCK_SIZE

    bool bbFallsThrough() const;

    // Our slop fraction is 1/50 of the block weight.
    static weight_t GetSlopFraction(weight_t weightBlk)
    {
        return weightBlk / 50.0;
    }

    // Given an the edge b1 -> b2, calculate the slop fraction by
    // using the higher of the two block weights
    static weight_t GetSlopFraction(BasicBlock* b1, BasicBlock* b2)
    {
        return GetSlopFraction(max(b1->bbWeight, b2->bbWeight));
    }

#ifdef DEBUG
    unsigned        bbTgtStkDepth; // Native stack depth on entry (for throw-blocks)
    static unsigned s_nMaxTrees;   // The max # of tree nodes in any BB

    // This is used in integrity checks.  We semi-randomly pick a traversal stamp, label all blocks
    // in the BB list with that stamp (in this field); then we can tell if (e.g.) predecessors are
    // still in the BB list by whether they have the same stamp (with high probability).
    unsigned bbTraversalStamp;

    // bbID is a unique block identifier number that does not change: it does not get renumbered, like bbNum.
    unsigned bbID;
#endif // DEBUG

    unsigned    bbStackDepthOnEntry() const;
    void        bbSetStack(StackEntry* stack);
    StackEntry* bbStackOnEntry() const;

    // "bbNum" is one-based (for unknown reasons); it is sometimes useful to have the corresponding
    // zero-based number for use as an array index.
    unsigned bbInd() const
    {
        assert(bbNum > 0);
        return bbNum - 1;
    }

    Statement* firstStmt() const;
    Statement* lastStmt() const;
    bool       hasSingleStmt() const;

    // Statements: convenience method for enabling range-based `for` iteration over the statement list, e.g.:
    //    for (Statement* const stmt : block->Statements())
    //
    StatementList Statements() const
    {
        return StatementList(firstStmt());
    }

    // NonPhiStatements: convenience method for enabling range-based `for` iteration over the statement list,
    // excluding any initial PHI statements, e.g.:
    //    for (Statement* const stmt : block->NonPhiStatements())
    //
    StatementList NonPhiStatements() const
    {
        return StatementList(FirstNonPhiDef());
    }

    GenTree* lastNode() const;

    bool endsWithJmpMethod(Compiler* comp) const;

    bool endsWithTailCall(Compiler* comp,
                          bool      fastTailCallsOnly,
                          bool      tailCallsConvertibleToLoopOnly,
                          GenTree** tailCall) const;

    bool endsWithTailCallOrJmp(Compiler* comp, bool fastTailCallsOnly = false) const;

    bool endsWithTailCallConvertibleToLoop(Compiler* comp, GenTree** tailCall) const;

    // Returns the first statement in the statement list of "this" that is
    // not an SSA definition (a lcl = phi(...) store).
    Statement* FirstNonPhiDef() const;
    Statement* FirstNonPhiDefOrCatchArgStore() const;

    BasicBlock()
        : bbStmtList(nullptr)
        , bbLiveIn(VarSetOps::UninitVal())
        , bbLiveOut(VarSetOps::UninitVal())
    {
    }

    // Iteratable collection of successors of a block.
    template <typename TPosition>
    class Successors
    {
        Compiler*   m_comp;
        BasicBlock* m_block;

    public:
        Successors(Compiler* comp, BasicBlock* block)
            : m_comp(comp)
            , m_block(block)
        {
        }

        class iterator
        {
            Compiler*   m_comp;
            BasicBlock* m_block;
            TPosition   m_pos;

        public:
            iterator(Compiler* comp, BasicBlock* block)
                : m_comp(comp)
                , m_block(block)
                , m_pos(comp, block)
            {
            }

            iterator()
                : m_pos()
            {
            }

            void operator++(void)
            {
                m_pos.Advance(m_comp, m_block);
            }

            BasicBlock* operator*()
            {
                return m_pos.Current(m_comp, m_block);
            }

            bool operator==(const iterator& other)
            {
                return m_pos == other.m_pos;
            }

            bool operator!=(const iterator& other)
            {
                return m_pos != other.m_pos;
            }
        };

        iterator begin()
        {
            return iterator(m_comp, m_block);
        }

        iterator end()
        {
            return iterator();
        }
    };

    template <typename TFunc>
    BasicBlockVisit VisitEHEnclosedHandlerSecondPassSuccs(Compiler* comp, TFunc func);

    template <typename TFunc>
    BasicBlockVisit VisitAllSuccs(Compiler* comp, TFunc func);

    template <typename TFunc>
    BasicBlockVisit VisitEHSuccs(Compiler* comp, TFunc func);

    template <typename TFunc>
    BasicBlockVisit VisitRegularSuccs(Compiler* comp, TFunc func);

    bool HasPotentialEHSuccs(Compiler* comp);

    // Base class for Successor block/edge iterators.
    //
    class SuccList
    {
    protected:
        // For one or two successors, pre-compute and stash the successors inline, in m_succs[], so we don't
        // need to call a function or execute another `switch` to get them. Also, pre-compute the begin and end
        // points of the iteration, for use by BBArrayIterator. `m_begin` and `m_end` will either point at
        // `m_succs` or at the switch table successor array.
        FlowEdge*        m_succs[2];
        FlowEdge* const* m_begin;
        FlowEdge* const* m_end;

        SuccList(const BasicBlock* block);
    };

    // BBSuccList: adapter class for forward iteration of block successors, using range-based `for`,
    // normally used via BasicBlock::Succs(), e.g.:
    //    for (BasicBlock* const target : block->Succs()) ...
    //
    class BBSuccList : private SuccList
    {
    public:
        BBSuccList(const BasicBlock* block)
            : SuccList(block)
        {
        }

        BBArrayIterator begin() const
        {
            return BBArrayIterator(m_begin);
        }

        BBArrayIterator end() const
        {
            return BBArrayIterator(m_end);
        }
    };

    // BBSuccEdgeList: adapter class for forward iteration of block successors edges, using range-based `for`,
    // normally used via BasicBlock::SuccEdges(), e.g.:
    //    for (FlowEdge* const succEdge : block->SuccEdges()) ...
    //
    class BBSuccEdgeList : private SuccList
    {
    public:
        BBSuccEdgeList(const BasicBlock* block)
            : SuccList(block)
        {
        }

        FlowEdgeArrayIterator begin() const
        {
            return FlowEdgeArrayIterator(m_begin);
        }

        FlowEdgeArrayIterator end() const
        {
            return FlowEdgeArrayIterator(m_end);
        }
    };

    // BBCompilerSuccList: adapter class for forward iteration of block successors, using range-based `for`,
    // normally used via BasicBlock::Succs(), e.g.:
    //    for (BasicBlock* const target : block->Succs(compiler)) ...
    //
    // This version uses NumSucc(Compiler*)/GetSucc(Compiler*). See the documentation there for the explanation
    // of the implications of this versus the version that does not take `Compiler*`.
    class BBCompilerSuccList
    {
        Compiler*   m_comp;
        BasicBlock* m_block;

        // iterator: forward iterator for an array of BasicBlock*
        //
        class iterator
        {
            Compiler*   m_comp;
            BasicBlock* m_block;
            unsigned    m_succNum;

        public:
            iterator(Compiler* comp, BasicBlock* block, unsigned succNum)
                : m_comp(comp)
                , m_block(block)
                , m_succNum(succNum)
            {
            }

            BasicBlock* operator*() const
            {
                assert(m_block != nullptr);
                BasicBlock* bTarget = m_block->GetSucc(m_succNum, m_comp);
                assert(bTarget != nullptr);
                return bTarget;
            }

            iterator& operator++()
            {
                ++m_succNum;
                return *this;
            }

            bool operator!=(const iterator& i) const
            {
                return m_succNum != i.m_succNum;
            }
        };

    public:
        BBCompilerSuccList(Compiler* comp, BasicBlock* block)
            : m_comp(comp)
            , m_block(block)
        {
        }

        iterator begin() const
        {
            return iterator(m_comp, m_block, 0);
        }

        iterator end() const
        {
            return iterator(m_comp, m_block, m_block->NumSucc(m_comp));
        }
    };

    // BBCompilerSuccEdgeList: adapter class for forward iteration of block successors edges, using range-based `for`,
    // normally used via BasicBlock::SuccEdges(), e.g.:
    //    for (FlowEdge* const succEdge : block->SuccEdges(compiler)) ...
    //
    // This version uses NumSucc(Compiler*)/GetSucc(Compiler*). See the documentation there for the explanation
    // of the implications of this versus the version that does not take `Compiler*`.
    class BBCompilerSuccEdgeList
    {
        Compiler*   m_comp;
        BasicBlock* m_block;

        // iterator: forward iterator for an array of BasicBlock*
        //
        class iterator
        {
            Compiler*   m_comp;
            BasicBlock* m_block;
            unsigned    m_succNum;

        public:
            iterator(Compiler* comp, BasicBlock* block, unsigned succNum)
                : m_comp(comp)
                , m_block(block)
                , m_succNum(succNum)
            {
            }

            FlowEdge* operator*() const
            {
                assert(m_block != nullptr);
                FlowEdge* succEdge = m_block->GetSuccEdge(m_succNum, m_comp);
                assert(succEdge != nullptr);
                return succEdge;
            }

            iterator& operator++()
            {
                ++m_succNum;
                return *this;
            }

            bool operator!=(const iterator& i) const
            {
                return m_succNum != i.m_succNum;
            }
        };

    public:
        BBCompilerSuccEdgeList(Compiler* comp, BasicBlock* block)
            : m_comp(comp)
            , m_block(block)
        {
        }

        iterator begin() const
        {
            return iterator(m_comp, m_block, 0);
        }

        iterator end() const
        {
            return iterator(m_comp, m_block, m_block->NumSucc(m_comp));
        }
    };

    // Succs: convenience methods for enabling range-based `for` iteration over a block's successors, e.g.:
    //    for (BasicBlock* const succ : block->Succs()) ...
    //
    // There are two options: one that takes a Compiler* and one that doesn't. These correspond to the
    // NumSucc()/GetSucc() functions that do or do not take a Compiler*. See the comment for NumSucc()/GetSucc()
    // for the distinction.
    BBSuccList Succs() const
    {
        return BBSuccList(this);
    }

    BBCompilerSuccList Succs(Compiler* comp)
    {
        return BBCompilerSuccList(comp, this);
    }

    BBSuccEdgeList SuccEdges()
    {
        return BBSuccEdgeList(this);
    }

    BBCompilerSuccEdgeList SuccEdges(Compiler* comp)
    {
        return BBCompilerSuccEdgeList(comp, this);
    }

    // Clone block state and statements from `from` block to `to` block (which must be new/empty)
    static void CloneBlockState(Compiler* compiler, BasicBlock* to, const BasicBlock* from);

    // Copy the block kind and take memory ownership of the targets.
    void TransferTarget(BasicBlock* from);

    void MakeLIR(GenTree* firstNode, GenTree* lastNode);
    bool IsLIR() const;

    void SetDominatedByExceptionalEntryFlag()
    {
        SetFlags(BBF_DOMINATED_BY_EXCEPTIONAL_ENTRY);
    }

    bool IsDominatedByExceptionalEntryFlag() const
    {
        return HasFlag(BBF_DOMINATED_BY_EXCEPTIONAL_ENTRY);
    }

#ifdef DEBUG
    bool Contains(const GenTree* node) const
    {
        assert(IsLIR());
        for (Iterator iter = begin(); iter != end(); ++iter)
        {
            if (*iter == node)
            {
                return true;
            }
        }
        return false;
    }
#endif // DEBUG
};

template <>
struct JitPtrKeyFuncs<BasicBlock> : public JitKeyFuncsDefEquals<const BasicBlock*>
{
public:
    // Make sure hashing is deterministic and not on "ptr."
    static unsigned GetHashCode(const BasicBlock* ptr);
};

// A set of blocks.
typedef JitHashTable<BasicBlock*, JitPtrKeyFuncs<BasicBlock>, bool> BlkSet;

// A vector of blocks.
typedef jitstd::vector<BasicBlock*> BlkVector;

// A map of block -> set of blocks, can be used as sparse block trees.
typedef JitHashTable<BasicBlock*, JitPtrKeyFuncs<BasicBlock>, BlkSet*> BlkToBlkSetMap;

// A map of block -> vector of blocks, can be used as sparse block trees.
typedef JitHashTable<BasicBlock*, JitPtrKeyFuncs<BasicBlock>, BlkVector> BlkToBlkVectorMap;

// Map from Block to Block.  Used for a variety of purposes.
typedef JitHashTable<BasicBlock*, JitPtrKeyFuncs<BasicBlock>, BasicBlock*> BlockToBlockMap;

// BasicBlockIterator: forward iterator for the BasicBlock linked list.
// It is allowed to make changes to the BasicBlock list as long as the current block remains in the list.
// E.g., the current block `m_bbNext` pointer can be altered (such as when inserting a following block),
// as long as the current block is still in the list.
// The block list is expected to be properly doubly-linked.
//
class BasicBlockIterator
{
    BasicBlock* m_block;

public:
    BasicBlockIterator(BasicBlock* block)
        : m_block(block)
    {
    }

    BasicBlock* operator*() const
    {
        return m_block;
    }

    BasicBlockIterator& operator++()
    {
        assert(m_block != nullptr);
        // Check that we haven't been spliced out of the list.
        assert(m_block->IsLast() || m_block->Next()->PrevIs(m_block));
        assert(m_block->IsFirst() || m_block->Prev()->NextIs(m_block));

        m_block = m_block->Next();
        return *this;
    }

    bool operator!=(const BasicBlockIterator& i) const
    {
        return m_block != i.m_block;
    }
};

// BasicBlockSimpleList: adapter class for forward iteration of a lexically contiguous range of
// BasicBlock, starting at `begin` and going to the end of the function, using range-based `for`,
// normally used via Compiler::Blocks(), e.g.:
//    for (BasicBlock* const block : Blocks()) ...
//
class BasicBlockSimpleList
{
    BasicBlock* m_begin;

public:
    BasicBlockSimpleList(BasicBlock* begin)
        : m_begin(begin)
    {
    }

    BasicBlockIterator begin() const
    {
        return BasicBlockIterator(m_begin);
    }

    BasicBlockIterator end() const
    {
        return BasicBlockIterator(nullptr);
    }
};

// BasicBlockRangeList: adapter class for forward iteration of a lexically contiguous range of
// BasicBlock specified with both `begin` and `end` blocks. `begin` and `end` are *inclusive*
// and must be non-null. E.g.,
//    for (BasicBlock* const block : BasicBlockRangeList(startBlock, endBlock)) ...
//
// Note that endBlock->bbNext is captured at the beginning of the iteration. Thus, any blocks
// inserted before that will continue the iteration. In particular, inserting blocks between endBlock
// and endBlock->bbNext will yield unexpected results, as the iteration will continue longer than desired.
//
class BasicBlockRangeList
{
    BasicBlock* m_begin;
    BasicBlock* m_end;

public:
    BasicBlockRangeList(BasicBlock* begin, BasicBlock* end)
        : m_begin(begin)
        , m_end(end)
    {
        assert(begin != nullptr);
        assert(end != nullptr);
    }

    BasicBlockIterator begin() const
    {
        return BasicBlockIterator(m_begin);
    }

    BasicBlockIterator end() const
    {
        return BasicBlockIterator(m_end->Next()); // walk until we see the block *following* the `m_end` block
    }
};

// BBswtDesc -- descriptor for a switch block
//
//  Things to know:
//  1. If bbsHasDefault is true, the default case is the last one in the array of basic block addresses
//     namely bbsDstTab[bbsCount - 1].
//  2. bbsCount must be at least 1, for the default case. bbsCount cannot be zero. It appears that the ECMA spec
//     allows for a degenerate switch with zero cases. Normally, the optimizer will optimize degenerate
//     switches with just a default case to a BBJ_ALWAYS branch, and a switch with just two cases to a BBJ_COND.
//     However, in debuggable code, we might not do that, so bbsCount might be 1.
//
struct BBswtDesc
{
    FlowEdge** bbsDstTab; // case label table address
    unsigned   bbsCount;  // count of cases (includes 'default' if bbsHasDefault)

    // Case number and likelihood of most likely case
    // (only known with PGO, only valid if bbsHasDominantCase is true)
    unsigned bbsDominantCase;
    weight_t bbsDominantFraction;

    bool bbsHasDefault;      // true if last switch case is a default case
    bool bbsHasDominantCase; // true if switch has a dominant case

    BBswtDesc()
        : bbsHasDefault(true)
        , bbsHasDominantCase(false)
    {
    }

    BBswtDesc(const BBswtDesc* other);

    BBswtDesc(Compiler* comp, const BBswtDesc* other);

    void removeDefault()
    {
        assert(bbsHasDefault);
        assert(bbsCount > 0);
        bbsHasDefault = false;
        bbsCount--;
    }

    FlowEdge* getDefault()
    {
        assert(bbsHasDefault);
        assert(bbsCount > 0);
        return bbsDstTab[bbsCount - 1];
    }
};

// BBSwitchTargetList out-of-class-declaration implementations (here due to C++ ordering requirements).
//

inline BBSwitchTargetList::BBSwitchTargetList(BBswtDesc* bbsDesc)
    : m_bbsDesc(bbsDesc)
{
    assert(m_bbsDesc != nullptr);
    assert(m_bbsDesc->bbsDstTab != nullptr);
}

inline BBArrayIterator BBSwitchTargetList::begin() const
{
    return BBArrayIterator(m_bbsDesc->bbsDstTab);
}

inline BBArrayIterator BBSwitchTargetList::end() const
{
    return BBArrayIterator(m_bbsDesc->bbsDstTab + m_bbsDesc->bbsCount);
}

// BBehfDesc -- descriptor for a BBJ_EHFINALLYRET block
//
struct BBehfDesc
{
    FlowEdge** bbeSuccs; // array of `FlowEdge*` pointing to BBJ_EHFINALLYRET block successors
    unsigned   bbeCount; // size of `bbeSuccs` array

    BBehfDesc()
        : bbeSuccs(nullptr)
        , bbeCount(0)
    {
    }

    BBehfDesc(Compiler* comp, const BBehfDesc* other);
};

// BBEhfSuccList out-of-class-declaration implementations (here due to C++ ordering requirements).
//

inline BBEhfSuccList::BBEhfSuccList(BBehfDesc* bbeDesc)
    : m_bbeDesc(bbeDesc)
{
    assert(m_bbeDesc != nullptr);
    assert((m_bbeDesc->bbeSuccs != nullptr) || (m_bbeDesc->bbeCount == 0));
}

inline BBArrayIterator BBEhfSuccList::begin() const
{
    return BBArrayIterator(m_bbeDesc->bbeSuccs);
}

inline BBArrayIterator BBEhfSuccList::end() const
{
    return BBArrayIterator(m_bbeDesc->bbeSuccs + m_bbeDesc->bbeCount);
}

// SuccList out-of-class-declaration implementations
//
inline BasicBlock::SuccList::SuccList(const BasicBlock* block)
{
    assert(block != nullptr);

    switch (block->bbKind)
    {
        case BBJ_THROW:
        case BBJ_RETURN:
        case BBJ_EHFAULTRET:
            // We don't need m_succs.
            m_begin = nullptr;
            m_end   = nullptr;
            break;

        case BBJ_CALLFINALLY:
        case BBJ_CALLFINALLYRET:
        case BBJ_ALWAYS:
        case BBJ_EHCATCHRET:
        case BBJ_EHFILTERRET:
        case BBJ_LEAVE:
            m_succs[0] = block->GetTargetEdge();
            m_begin    = &m_succs[0];
            m_end      = &m_succs[1];
            break;

        case BBJ_COND:
            m_succs[0] = block->GetFalseEdge();
            m_begin    = &m_succs[0];

            // If both fall-through and branch successors are identical, then only include
            // them once in the iteration (this is the same behavior as NumSucc()/GetSucc()).
            if (block->TrueEdgeIs(block->GetFalseEdge()))
            {
                m_end = &m_succs[1];
            }
            else
            {
                m_succs[1] = block->GetTrueEdge();
                m_end      = &m_succs[2];
            }
            break;

        case BBJ_EHFINALLYRET:
            // We don't use the m_succs in-line data; use the existing successor table in the block.
            // We must tolerate iterating successors early in the system, before EH_FINALLYRET successors have
            // been computed.
            if (block->GetEhfTargets() == nullptr)
            {
                m_begin = nullptr;
                m_end   = nullptr;
            }
            else
            {
                m_begin = block->GetEhfTargets()->bbeSuccs;
                m_end   = block->GetEhfTargets()->bbeSuccs + block->GetEhfTargets()->bbeCount;
            }
            break;

        case BBJ_SWITCH:
            // We don't use the m_succs in-line data for switches; use the existing jump table in the block.
            assert(block->bbSwtTargets != nullptr);
            assert(block->bbSwtTargets->bbsDstTab != nullptr);
            m_begin = block->bbSwtTargets->bbsDstTab;
            m_end   = block->bbSwtTargets->bbsDstTab + block->bbSwtTargets->bbsCount;
            break;

        default:
            unreached();
    }

    assert(m_end >= m_begin);
}

// We have a simpler struct, BasicBlockList, which is simply a singly-linked
// list of blocks.

struct BasicBlockList
{
    BasicBlockList* next;  // The next BasicBlock in the list, nullptr for end of list.
    BasicBlock*     block; // The BasicBlock of interest.

    BasicBlockList()
        : next(nullptr)
        , block(nullptr)
    {
    }

    BasicBlockList(BasicBlock* blk, BasicBlockList* rest)
        : next(rest)
        , block(blk)
    {
    }
};

// FlowEdge implementations (that are required to be defined after the declaration of BasicBlock)

inline weight_t FlowEdge::getLikelyWeight() const
{
    assert(m_likelihoodSet);
    return m_likelihood * m_sourceBlock->bbWeight;
}

// BasicBlock iterator implementations (that are required to be defined after the declaration of FlowEdge)

inline BasicBlock* BBArrayIterator::operator*() const
{
    assert(m_edgeEntry != nullptr);
    FlowEdge* edgeTarget = *m_edgeEntry;
    assert(edgeTarget != nullptr);
    assert(edgeTarget->getDestinationBlock() != nullptr);
    return edgeTarget->getDestinationBlock();
}

// Pred list iterator implementations (that are required to be defined after the declaration of BasicBlock and FlowEdge)

inline PredEdgeList::iterator::iterator(FlowEdge* pred)
    : m_pred(pred)
{
#ifdef DEBUG
    m_next = (m_pred == nullptr) ? nullptr : m_pred->getNextPredEdge();
#endif
}

inline PredEdgeList::iterator& PredEdgeList::iterator::operator++()
{
    FlowEdge* next = m_pred->getNextPredEdge();

#ifdef DEBUG
    // Check that the next block is the one we expect to see.
    assert(next == m_next);
    m_next = (next == nullptr) ? nullptr : next->getNextPredEdge();
#endif // DEBUG

    m_pred = next;
    return *this;
}

template <bool allowEdits>
inline PredBlockList<allowEdits>::iterator::iterator(FlowEdge* pred)
    : m_pred(pred)
{
    bool initNextPointer = allowEdits;
    INDEBUG(initNextPointer = true);
    if (initNextPointer)
    {
        m_next = (m_pred == nullptr) ? nullptr : m_pred->getNextPredEdge();
    }
}

template <bool allowEdits>
inline BasicBlock* PredBlockList<allowEdits>::iterator::operator*() const
{
    return m_pred->getSourceBlock();
}

template <bool allowEdits>
inline typename PredBlockList<allowEdits>::iterator& PredBlockList<allowEdits>::iterator::operator++()
{
    if (allowEdits)
    {
        // For editing iterators, m_next is always used and maintained
        m_pred = m_next;
        m_next = (m_next == nullptr) ? nullptr : m_next->getNextPredEdge();
    }
    else
    {
        FlowEdge* next = m_pred->getNextPredEdge();

#ifdef DEBUG
        // If allowEdits=false, check that the next block is the one we expect to see.
        assert(next == m_next);
        m_next = (m_next == nullptr) ? nullptr : m_next->getNextPredEdge();
#endif // DEBUG

        m_pred = next;
    }

    return *this;
}

/*****************************************************************************
 *
 *  The following call-backs supplied by the client; it's used by the code
 *  emitter to convert a basic block to its corresponding emitter cookie.
 */

void* emitCodeGetCookie(const BasicBlock* block);

// An enumerator of a block's all successors. In some cases (e.g. SsaBuilder::TopologicalSort)
// using iterators is not exactly efficient, at least because they contain an unnecessary
// member - a pointer to the Compiler object.
class AllSuccessorEnumerator
{
    BasicBlock* m_block;
    union
    {
        // We store up to 4 successors inline in the enumerator. For ASP.NET
        // and libraries.pmi this is enough in 99.7% of cases.
        BasicBlock*  m_successors[4];
        BasicBlock** m_pSuccessors;
    };

    unsigned m_numSuccs;
    unsigned m_curSucc = UINT_MAX;

public:
    // Constructs an enumerator of all `block`'s successors.
    AllSuccessorEnumerator(Compiler* comp, BasicBlock* block);

    // Gets the block whose successors are enumerated.
    BasicBlock* Block()
    {
        return m_block;
    }

    // Returns the next available successor or `nullptr` if there are no more successors.
    BasicBlock* NextSuccessor()
    {
        m_curSucc++;
        if (m_curSucc >= m_numSuccs)
        {
            return nullptr;
        }

        if (m_numSuccs <= ArrLen(m_successors))
        {
            return m_successors[m_curSucc];
        }

        return m_pSuccessors[m_curSucc];
    }
};

// Simple dominator tree node that keeps track of a node's first child and next sibling.
// The parent is provided by BasicBlock::bbIDom.
struct DomTreeNode
{
    BasicBlock* firstChild;
    BasicBlock* nextSibling;
};

/*****************************************************************************/
#endif // _BLOCK_H_
/*****************************************************************************/<|MERGE_RESOLUTION|>--- conflicted
+++ resolved
@@ -1543,15 +1543,8 @@
 #define handlerGetsXcptnObj(hndTyp) ((hndTyp) != BBCT_NONE && (hndTyp) != BBCT_FAULT && (hndTyp) != BBCT_FINALLY)
 
     // TODO-Cleanup: Get rid of bbStkDepth and use bbStackDepthOnEntry() instead
-<<<<<<< HEAD
-    union
-    {
-        unsigned short bbStkDepth; // stack depth on entry
-        unsigned short bbFPinVars; // number of inner enregistered FP vars
-    };
-=======
+    {
     unsigned short bbStkDepth; // stack depth on entry
->>>>>>> 48aa85fa
 
     // Basic block predecessor lists. Predecessor lists are created by fgLinkBasicBlocks(), stored
     // in 'bbPreds', and then maintained throughout compilation. 'fgPredsComputed' will be 'true' after the
@@ -1690,17 +1683,6 @@
 
     void* bbEmitCookie;
 
-<<<<<<< HEAD
-#ifdef VERIFIER
-    stackDesc bbStackIn;  // stack descriptor for  input
-    stackDesc bbStackOut; // stack descriptor for output
-
-    verTypeVal* bbTypesIn;  // list of variable types on  input
-    verTypeVal* bbTypesOut; // list of variable types on output
-#endif                      // VERIFIER
-
-=======
->>>>>>> 48aa85fa
     //-------------------------------------------------------------------------
 
 #if MEASURE_BLOCK_SIZE
