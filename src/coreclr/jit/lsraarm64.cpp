// Licensed to the .NET Foundation under one or more agreements.
// The .NET Foundation licenses this file to you under the MIT license.

/*XXXXXXXXXXXXXXXXXXXXXXXXXXXXXXXXXXXXXXXXXXXXXXXXXXXXXXXXXXXXXXXXXXXXXXXXXXXXX
XXXXXXXXXXXXXXXXXXXXXXXXXXXXXXXXXXXXXXXXXXXXXXXXXXXXXXXXXXXXXXXXXXXXXXXXXXXXXXX
XX                                                                           XX
XX                    Register Requirements for ARM64                        XX
XX                                                                           XX
XX  This encapsulates all the logic for setting register requirements for    XX
XX  the ARM64 architecture.                                                  XX
XX                                                                           XX
XX                                                                           XX
XXXXXXXXXXXXXXXXXXXXXXXXXXXXXXXXXXXXXXXXXXXXXXXXXXXXXXXXXXXXXXXXXXXXXXXXXXXXXXX
XXXXXXXXXXXXXXXXXXXXXXXXXXXXXXXXXXXXXXXXXXXXXXXXXXXXXXXXXXXXXXXXXXXXXXXXXXXXXXX
*/

#include "jitpch.h"
#ifdef _MSC_VER
#pragma hdrstop
#endif

#ifdef TARGET_ARM64

#include "jit.h"
#include "sideeffects.h"
#include "lower.h"

//------------------------------------------------------------------------
// getNextConsecutiveRefPosition: Get the next subsequent RefPosition.
//
// Arguments:
//    refPosition   - The RefPosition for which we need to find the next RefPosition.
//
// Return Value:
//    The next RefPosition or nullptr if there is not one.
//
RefPosition* LinearScan::getNextConsecutiveRefPosition(RefPosition* refPosition)
{
    assert(compiler->info.compNeedsConsecutiveRegisters);
    RefPosition* nextRefPosition = nullptr;
    assert(refPosition->needsConsecutive);
    nextConsecutiveRefPositionMap->Lookup(refPosition, &nextRefPosition);
    assert((nextRefPosition == nullptr) || nextRefPosition->needsConsecutive);
    return nextRefPosition;
}

//------------------------------------------------------------------------
// assignConsecutiveRegisters: For subsequent RefPositions, set the register
//   requirement to be the consecutive register(s) of the register that is assigned to
//   the firstRefPosition.
//   If one of the subsequent RefPosition is RefTypeUpperVectorRestore, sets the
//   registerAssignment to not include any of the consecutive registers that are being
//   assigned to the RefTypeUse RefPositions.
//
// Arguments:
//    firstRefPosition  - First RefPosition of the series of consecutive registers.
//    firstRegAssigned  - Register assigned to the first RefPosition.
//
//  Note:
//      This method will set the registerAssignment of subsequent RefPositions with consecutive registers.
//      Some of the registers could be busy, and they will be spilled. We would end up with busy registers if
//      we did not find free consecutive registers.
//
void LinearScan::assignConsecutiveRegisters(RefPosition* firstRefPosition, regNumber firstRegAssigned)
{
    assert(compiler->info.compNeedsConsecutiveRegisters);
    assert(firstRefPosition->assignedReg() == firstRegAssigned);
    assert(firstRefPosition->isFirstRefPositionOfConsecutiveRegisters());
    assert(emitter::isVectorRegister(firstRegAssigned));
    assert(consecutiveRegsInUseThisLocation == RBM_NONE);

    RefPosition* consecutiveRefPosition = getNextConsecutiveRefPosition(firstRefPosition);
    regNumber    regToAssign            = firstRegAssigned == REG_FP_LAST ? REG_FP_FIRST : REG_NEXT(firstRegAssigned);

    // First RefPosition should always start with RefTypeUse
    assert(firstRefPosition->refType != RefTypeUpperVectorRestore);

    INDEBUG(int refPosCount = 1);
    consecutiveRegsInUseThisLocation = (((1ULL << firstRefPosition->regCount) - 1) << firstRegAssigned);

    while (consecutiveRefPosition != nullptr)
    {
        assert(consecutiveRefPosition->regCount == 0);
#if FEATURE_PARTIAL_SIMD_CALLEE_SAVE
        if (consecutiveRefPosition->refType == RefTypeUpperVectorRestore)
        {
            Interval* srcInterval = consecutiveRefPosition->getInterval();
            assert(srcInterval->isUpperVector);
            assert(srcInterval->relatedInterval != nullptr);
            if (srcInterval->relatedInterval->isPartiallySpilled)
            {
                // Make sure that restore doesn't get one of the registers that are part of series we are trying to set
                // currently.
                // TODO-CQ: We could technically assign RefTypeUpperVectorRestore and its RefTypeUse same register, but
                // during register selection, it might get tricky to know which of the busy registers are assigned to
                // RefTypeUpperVectorRestore positions of corresponding variables for which (another criteria)
                // we are trying to find consecutive registers.

                consecutiveRefPosition->registerAssignment &= ~consecutiveRegsInUseThisLocation;
            }
            consecutiveRefPosition = getNextConsecutiveRefPosition(consecutiveRefPosition);
        }
#endif // FEATURE_PARTIAL_SIMD_CALLEE_SAVE
        INDEBUG(refPosCount++);
        assert((consecutiveRefPosition->refType == RefTypeDef) || (consecutiveRefPosition->refType == RefTypeUse));
        consecutiveRefPosition->registerAssignment = genRegMask(regToAssign);
        consecutiveRefPosition                     = getNextConsecutiveRefPosition(consecutiveRefPosition);
        regToAssign                                = regToAssign == REG_FP_LAST ? REG_FP_FIRST : REG_NEXT(regToAssign);
    }

    assert(refPosCount == firstRefPosition->regCount);
}

//------------------------------------------------------------------------
// canAssignNextConsecutiveRegisters: Starting with `firstRegAssigned`, check if next
//   consecutive registers are free or are already assigned to the subsequent RefPositions.
//
// Arguments:
//    firstRefPosition  - First RefPosition of the series of consecutive registers.
//    firstRegAssigned  - Register assigned to the first RefPosition.
//
//  Returns:
//      True if all the consecutive registers starting from `firstRegAssigned` are assignable.
//      Even if one of them is busy, returns false.
//
bool LinearScan::canAssignNextConsecutiveRegisters(RefPosition* firstRefPosition, regNumber firstRegAssigned)
{
    int          registersCount  = firstRefPosition->regCount;
    RefPosition* nextRefPosition = firstRefPosition;
    regNumber    regToAssign     = firstRegAssigned;
    assert(compiler->info.compNeedsConsecutiveRegisters);
    assert(registersCount > 1);
    assert(emitter::isVectorRegister(firstRegAssigned));

    int i = 1;
    do
    {
        nextRefPosition = getNextConsecutiveRefPosition(nextRefPosition);
        regToAssign     = regToAssign == REG_FP_LAST ? REG_FP_FIRST : REG_NEXT(regToAssign);
        if (!isFree(getRegisterRecord(regToAssign)))
        {
            if (nextRefPosition->refType == RefTypeUpperVectorRestore)
            {
                nextRefPosition = getNextConsecutiveRefPosition(nextRefPosition);
            }

            Interval* interval = nextRefPosition->getInterval();

            // If regToAssign is not free, make sure it is not in use at current location.
            // If not, then check if it is already assigned to the interval corresponding
            // to the subsequent nextRefPosition.
            // If yes, it would just use regToAssign for that nextRefPosition.
            if ((interval != nullptr) && !isRegInUse(regToAssign, interval->registerType) &&
                (interval->assignedReg != nullptr) && ((interval->assignedReg->regNum == regToAssign)))
            {
                continue;
            }

            return false;
        }
    } while (++i != registersCount);

    return true;
}

//------------------------------------------------------------------------
// filterConsecutiveCandidates: Given `candidates`, check if `registersNeeded` consecutive
//   registers are available in it, and if yes, returns first bit set of every possible series.
//
// Arguments:
//    candidates                - Set of available candidates.
//    registersNeeded           - Number of consecutive registers needed.
//    allConsecutiveCandidates  - Mask returned containing all bits set for possible consecutive register candidates.
//
//  Returns:
//      From `candidates`, the mask of series of consecutive registers of `registersNeeded` size with just the first-bit
//      set.
//
regMaskTP LinearScan::filterConsecutiveCandidates(regMaskTP    candidates,
                                                  unsigned int registersNeeded,
                                                  regMaskTP*   allConsecutiveCandidates)
{
    if (PopCount(candidates) < registersNeeded)
    {
        // There is no way the register demanded can be satisfied for this RefPosition
        // based on the candidates from which it can allocate a register.
        return RBM_NONE;
    }

    regMaskTP currAvailableRegs = candidates;
    regMaskTP overallResult     = RBM_NONE;
    regMaskTP consecutiveResult = RBM_NONE;

// At this point, for 'n' registers requirement, if Rm, Rm+1, Rm+2, ..., Rm+k-1 are
// available, create the mask only for Rm, Rm+1, ..., Rm+(k-n) to convey that it
// is safe to assign any of those registers, but not beyond that.
#define AppendConsecutiveMask(startIndex, endIndex, availableRegistersMask)                                            \
    regMaskTP selectionStartMask = (1ULL << regAvailableStartIndex) - 1;                                               \
    regMaskTP selectionEndMask   = (1ULL << (regAvailableEndIndex - registersNeeded + 1)) - 1;                         \
    consecutiveResult |= availableRegistersMask & (selectionEndMask & ~selectionStartMask);                            \
    overallResult |= availableRegistersMask;

    unsigned regAvailableStartIndex = 0, regAvailableEndIndex = 0;

    do
    {
        // From LSB, find the first available register (bit `1`)
        regAvailableStartIndex = BitScanForward(currAvailableRegs);
        regMaskTP startMask    = (1ULL << regAvailableStartIndex) - 1;

        // Mask all the bits that are processed from LSB thru regAvailableStart until the last `1`.
        regMaskTP maskProcessed = ~(currAvailableRegs | startMask);

        // From regAvailableStart, find the first unavailable register (bit `0`).
        if (maskProcessed == RBM_NONE)
        {
            regAvailableEndIndex = 64;
            if ((regAvailableEndIndex - regAvailableStartIndex) >= registersNeeded)
            {
                AppendConsecutiveMask(regAvailableStartIndex, regAvailableEndIndex, currAvailableRegs);
            }
            break;
        }
        else
        {
            regAvailableEndIndex = BitScanForward(maskProcessed);
        }
        regMaskTP endMask = (1ULL << regAvailableEndIndex) - 1;

        // Anything between regAvailableStart and regAvailableEnd is the range of consecutive registers available.
        // If they are equal to or greater than our register requirements, then add all of them to the result.
        if ((regAvailableEndIndex - regAvailableStartIndex) >= registersNeeded)
        {
            AppendConsecutiveMask(regAvailableStartIndex, regAvailableEndIndex, (endMask & ~startMask));
        }
        currAvailableRegs &= ~endMask;
    } while (currAvailableRegs != RBM_NONE);

    regMaskTP v0_v31_mask = RBM_V0 | RBM_V31;
    if ((candidates & v0_v31_mask) == v0_v31_mask)
    {
        // Finally, check for round robin case where sequence of last register
        // round to first register is available.
        // For n registers needed, it checks if MSB (n-1) + LSB (1) or
        // MSB (n - 2) + LSB (2) registers are available and if yes,
        // set the least bit of such MSB.
        //
        // This could have done using bit-twiddling, but is simpler when the
        // checks are done with these hardcoded values.
        switch (registersNeeded)
        {
            case 2:
            {
                if ((candidates & v0_v31_mask) != RBM_NONE)
                {
                    consecutiveResult |= RBM_V31;
                    overallResult |= v0_v31_mask;
                }
                break;
            }
            case 3:
            {
                regMaskTP v0_v30_v31_mask = RBM_V0 | RBM_V30 | RBM_V31;
                if ((candidates & v0_v30_v31_mask) != RBM_NONE)
                {
                    consecutiveResult |= RBM_V30;
                    overallResult |= v0_v30_v31_mask;
                }

                regMaskTP v0_v1_v31_mask = RBM_V0 | RBM_V1 | RBM_V31;
                if ((candidates & v0_v1_v31_mask) != RBM_NONE)
                {
                    consecutiveResult |= RBM_V31;
                    overallResult |= v0_v1_v31_mask;
                }
                break;
            }
            case 4:
            {
                regMaskTP v0_v29_v30_v31_mask = RBM_V0 | RBM_V29 | RBM_V30 | RBM_V31;
                if ((candidates & v0_v29_v30_v31_mask) != RBM_NONE)
                {
                    consecutiveResult |= RBM_V29;
                    overallResult |= v0_v29_v30_v31_mask;
                }

                regMaskTP v0_v1_v30_v31_mask = RBM_V0 | RBM_V29 | RBM_V30 | RBM_V31;
                if ((candidates & v0_v1_v30_v31_mask) != RBM_NONE)
                {
                    consecutiveResult |= RBM_V30;
                    overallResult |= v0_v1_v30_v31_mask;
                }

                regMaskTP v0_v1_v2_v31_mask = RBM_V0 | RBM_V29 | RBM_V30 | RBM_V31;
                if ((candidates & v0_v1_v2_v31_mask) != RBM_NONE)
                {
                    consecutiveResult |= RBM_V31;
                    overallResult |= v0_v1_v2_v31_mask;
                }
                break;
            }
            default:
                assert(!"Unexpected registersNeeded\n");
        }
    }

    // consecutiveResult should always be a subset of overallResult
    assert((overallResult & consecutiveResult) == consecutiveResult);
    *allConsecutiveCandidates = overallResult;
    return consecutiveResult;
}

//------------------------------------------------------------------------
// filterConsecutiveCandidatesForSpill: Amoung the selected consecutiveCandidates,
//   check if there are any ranges that would require fewer registers to spill
//   and returns such mask. The return result would always be a subset of
//   consecutiveCandidates.
//
// Arguments:
//    consecutiveCandidates   - Consecutive candidates to filter  on.
//    registersNeeded         - Number of registers needed.
//
//  Returns:
//      Filtered candidates that needs fewer spilling.
//
regMaskTP LinearScan::filterConsecutiveCandidatesForSpill(regMaskTP consecutiveCandidates, unsigned int registersNeeded)
{
    assert(consecutiveCandidates != RBM_NONE);
    assert((registersNeeded >= 2) && (registersNeeded <= 4));
    regMaskTP consecutiveResultForBusy = RBM_NONE;
    regMaskTP unprocessedRegs          = consecutiveCandidates;
    unsigned  regAvailableStartIndex = 0, regAvailableEndIndex = 0;
    int       maxSpillRegs        = registersNeeded;
    regMaskTP registersNeededMask = (1ULL << registersNeeded) - 1;
    do
    {
        // From LSB, find the first available register (bit `1`)
        regAvailableStartIndex = BitScanForward(unprocessedRegs);

        // For the current range, find how many registers are free vs. busy
        regMaskTP maskForCurRange        = RBM_NONE;
        bool      shouldCheckForRounding = false;
        switch (registersNeeded)
        {
            case 2:
                shouldCheckForRounding = (regAvailableStartIndex == 63);
                break;
            case 3:
                shouldCheckForRounding = (regAvailableStartIndex >= 62);
                break;
            case 4:
                shouldCheckForRounding = (regAvailableStartIndex >= 61);
                break;
            default:
                assert("Unsupported registersNeeded\n");
                break;
        }

        if (shouldCheckForRounding)
        {
            unsigned int roundedRegistersNeeded = registersNeeded - (63 - regAvailableStartIndex + 1);
            maskForCurRange                     = (1ULL << roundedRegistersNeeded) - 1;
        }

        maskForCurRange |= (registersNeededMask << regAvailableStartIndex);
        maskForCurRange &= m_AvailableRegs;

        if (maskForCurRange != RBM_NONE)
        {
            // In the given range, there are some free registers available. Calculate how many registers
            // will need spilling if this range is picked.

            int curSpillRegs = registersNeeded - PopCount(maskForCurRange);
            if (curSpillRegs < maxSpillRegs)
            {
                consecutiveResultForBusy = 1ULL << regAvailableStartIndex;
                maxSpillRegs             = curSpillRegs;
            }
            else if (curSpillRegs == maxSpillRegs)
            {
                consecutiveResultForBusy |= 1ULL << regAvailableStartIndex;
            }
        }
        unprocessedRegs &= ~(1ULL << regAvailableStartIndex);
    } while (unprocessedRegs != RBM_NONE);

    // consecutiveResultForBusy should always be a subset of consecutiveCandidates.
    assert((consecutiveCandidates & consecutiveResultForBusy) == consecutiveResultForBusy);
    return consecutiveResultForBusy;
}

//------------------------------------------------------------------------
// getConsecutiveCandidates: Returns the mask of all the consecutive candidates
//   for given RefPosition. For first RefPosition of a series of RefPositions that needs
//   consecutive registers, then returns only the mask such that it satisfies the need
//   of having free consecutive registers. If free consecutive registers are not available
//   it finds such a series that needs fewer registers spilling.
//
// Arguments:
//    allCandidates   - Register assigned to the first RefPosition.
//    refPosition     - Number of registers to check.
//    busyCandidates  - Register mask of free/busy registers.
//
//  Returns:
//      Register mask of free consecutive registers. If there are not enough free registers,
//      or the free registers are not consecutive, then return RBM_NONE. In that case,
//      `busyCandidates` will contain the register mask that can be assigned and will include
//      both free and busy registers.
//
//  Notes:
//      The consecutive registers mask includes just the bits of first registers or
//      (n - k) registers. For example, if we need 3 consecutive registers and
//      allCandidates = 0x1C080D0F00000000, the consecutive register mask returned
//      will be 0x400000300000000.
//
regMaskTP LinearScan::getConsecutiveCandidates(regMaskTP    allCandidates,
                                               RefPosition* refPosition,
                                               regMaskTP*   busyCandidates)
{
    assert(compiler->info.compNeedsConsecutiveRegisters);
    assert(refPosition->isFirstRefPositionOfConsecutiveRegisters());
    regMaskTP freeCandidates = allCandidates & m_AvailableRegs;

#ifdef DEBUG
    if (getStressLimitRegs() != LSRA_LIMIT_NONE)
    {
        // For stress, make only alternate registers available so we can stress the selection of free/busy registers.
        freeCandidates &= (RBM_V0 | RBM_V2 | RBM_V4 | RBM_V6 | RBM_V8 | RBM_V10 | RBM_V12 | RBM_V14 | RBM_V16 |
                           RBM_V18 | RBM_V20 | RBM_V22 | RBM_V24 | RBM_V26 | RBM_V28 | RBM_V30);
    }
#endif

    *busyCandidates = RBM_NONE;
    regMaskTP    overallResult;
    unsigned int registersNeeded = refPosition->regCount;

    if (freeCandidates != RBM_NONE)
    {
        regMaskTP consecutiveResultForFree =
            filterConsecutiveCandidates(freeCandidates, registersNeeded, &overallResult);

        if (consecutiveResultForFree != RBM_NONE)
        {
            // One last time, check if subsequent RefPositions (all RefPositions except the first for which
            // we assigned above) already have consecutive registers assigned. If yes, and if one of the
            // register out of the `consecutiveResult` is available for the first RefPosition, then just use
            // that. This will avoid unnecessary copies.

            regNumber firstRegNum  = REG_NA;
            regNumber prevRegNum   = REG_NA;
            int       foundCount   = 0;
            regMaskTP foundRegMask = RBM_NONE;

            RefPosition* consecutiveRefPosition = getNextConsecutiveRefPosition(refPosition);
            assert(consecutiveRefPosition != nullptr);

            for (unsigned int i = 1; i < registersNeeded; i++)
            {
                Interval* interval     = consecutiveRefPosition->getInterval();
                consecutiveRefPosition = getNextConsecutiveRefPosition(consecutiveRefPosition);

                if (!interval->isActive)
                {
                    foundRegMask = RBM_NONE;
                    foundCount   = 0;
                    continue;
                }

                regNumber currRegNum = interval->assignedReg->regNum;
                if ((prevRegNum == REG_NA) || (prevRegNum == REG_PREV(currRegNum)) ||
                    ((prevRegNum == REG_FP_LAST) && (currRegNum == REG_FP_FIRST)))
                {
                    foundRegMask |= genRegMask(currRegNum);
                    if (prevRegNum == REG_NA)
                    {
                        firstRegNum = currRegNum;
                    }
                    prevRegNum = currRegNum;
                    foundCount++;
                    continue;
                }

                foundRegMask = RBM_NONE;
                foundCount   = 0;
                break;
            }

            if (foundCount != 0)
            {
                assert(firstRegNum != REG_NA);
                regMaskTP remainingRegsMask = ((1ULL << (registersNeeded - foundCount)) - 1) << (firstRegNum - 1);

                if ((overallResult & remainingRegsMask) != RBM_NONE)
                {
                    // If remaining registers are available, then just set the firstRegister mask
                    consecutiveResultForFree = 1ULL << (firstRegNum - 1);
                }
            }

            return consecutiveResultForFree;
        }
    }
    // There are registers available but they are not consecutive.
    // Here are some options to address them:
    //
    //  1.  Scan once again the available registers and find a set which has maximum register available.
    //      In other words, try to find register sequence that needs fewer registers to be spilled. This
    //      will give optimal CQ.
    //
    //  2.  Check if some of the RefPositions in the series are already in *somewhat* consecutive registers
    //      and if yes, assign that register sequence. That way, we will avoid copying values of
    //      RefPositions that are already positioned in the desired registers. Checking this is beneficial
    //      only if it can happen frequently. So for RefPositions <RP# 5, RP# 6, RP# 7, RP# 8>, it should
    //      be that, RP# 6 is already in V14 and RP# 8 is already in V16. But this can be rare (not tested).
    //      In future, if we see such cases being hit, we could use this heuristics.
    //
    //  3.  Give one of the free register to the first position and the algorithm will
    //      give the subsequent consecutive registers (free or busy) to the remaining RefPositions
    //      of the series. This may not give optimal CQ however.
    //
    //  4.  Return the set of available registers and let selection heuristics pick one of them to get
    //      assigned to the first RefPosition. Remaining RefPositions will be assigned to the subsequent
    //      registers (if busy, they will be spilled), similar to #3 above and will not give optimal CQ.
    //
    //
    // Among `consecutiveResultForBusy`, we could shortlist the registers that are beneficial from "busy register
    // selection" heuristics perspective. However, we would need to add logic of try_SPILL_COST(),
    // try_FAR_NEXT_REF(), etc. here which would complicate things. Instead, we just go with option# 1 and select
    // registers based on fewer number of registers that has to be spilled.
    //
    regMaskTP overallResultForBusy;
    regMaskTP consecutiveResultForBusy =
        filterConsecutiveCandidates(allCandidates, registersNeeded, &overallResultForBusy);

    *busyCandidates = consecutiveResultForBusy;

    // Check if we can further check better registers amoung consecutiveResultForBusy.
    if ((m_AvailableRegs & overallResultForBusy) != RBM_NONE)
    {
        // `overallResultForBusy` contains the mask of entire series that can be the consecutive candidates.
        // If there is an overlap of that with free registers, then try to find a series that will need least
        // registers spilling as mentioned in #1 above.

        regMaskTP optimalConsecutiveResultForBusy =
            filterConsecutiveCandidatesForSpill(consecutiveResultForBusy, registersNeeded);

        if (optimalConsecutiveResultForBusy != RBM_NONE)
        {
            *busyCandidates = optimalConsecutiveResultForBusy;
        }
        else if ((m_AvailableRegs & consecutiveResultForBusy) != RBM_NONE)
        {
            // We did not find free consecutive candidates, however we found some registers among the
            // `allCandidates` that are mix of free and busy. Since `busyCandidates` just has bit set for first
            // register of such series, return the mask that starts with free register, if possible. The busy
            // registers will be spilled during assignment of subsequent RefPosition.
            *busyCandidates = (m_AvailableRegs & consecutiveResultForBusy);
        }
    }

    // Return RBM_NONE because there was no free candidates.
    return RBM_NONE;
}
//------------------------------------------------------------------------
// BuildNode: Build the RefPositions for a node
//
// Arguments:
//    treeNode - the node of interest
//
// Return Value:
//    The number of sources consumed by this node.
//
// Notes:
// Preconditions:
//    LSRA Has been initialized.
//
// Postconditions:
//    RefPositions have been built for all the register defs and uses required
//    for this node.
//
int LinearScan::BuildNode(GenTree* tree)
{
    assert(!tree->isContained());
    int       srcCount;
    int       dstCount;
    regMaskTP killMask      = RBM_NONE;
    bool      isLocalDefUse = false;

    // Reset the build-related members of LinearScan.
    clearBuildState();

    // Set the default dstCount. This may be modified below.
    if (tree->IsValue())
    {
        dstCount = 1;
        if (tree->IsUnusedValue())
        {
            isLocalDefUse = true;
        }
    }
    else
    {
        dstCount = 0;
    }

    switch (tree->OperGet())
    {
        default:
            srcCount = BuildSimple(tree);
            break;

        case GT_LCL_VAR:
            // We make a final determination about whether a GT_LCL_VAR is a candidate or contained
            // after liveness. In either case we don't build any uses or defs. Otherwise, this is a
            // load of a stack-based local into a register and we'll fall through to the general
            // local case below.
            if (checkContainedOrCandidateLclVar(tree->AsLclVar()))
            {
                return 0;
            }
            FALLTHROUGH;

        case GT_LCL_FLD:
        {
            srcCount = 0;
#ifdef FEATURE_SIMD
            // Need an additional register to read upper 4 bytes of Vector3.
            if (tree->TypeGet() == TYP_SIMD12)
            {
                // We need an internal register different from targetReg in which 'tree' produces its result
                // because both targetReg and internal reg will be in use at the same time.
                buildInternalFloatRegisterDefForNode(tree, allSIMDRegs());
                setInternalRegsDelayFree = true;
                buildInternalRegisterUses();
            }
#endif
            BuildDef(tree);
        }
        break;

        case GT_STORE_LCL_VAR:
            if (tree->IsMultiRegLclVar() && isCandidateMultiRegLclVar(tree->AsLclVar()))
            {
                dstCount = compiler->lvaGetDesc(tree->AsLclVar())->lvFieldCnt;
            }
            FALLTHROUGH;

        case GT_STORE_LCL_FLD:
            srcCount = BuildStoreLoc(tree->AsLclVarCommon());
            break;

        case GT_FIELD_LIST:
            // These should always be contained. We don't correctly allocate or
            // generate code for a non-contained GT_FIELD_LIST.
            noway_assert(!"Non-contained GT_FIELD_LIST");
            srcCount = 0;
            break;

        case GT_NO_OP:
        case GT_START_NONGC:
            srcCount = 0;
            assert(dstCount == 0);
            break;

        case GT_PROF_HOOK:
            srcCount = 0;
            assert(dstCount == 0);
            killMask = getKillSetForProfilerHook();
            BuildDefsWithKills(tree, 0, RBM_NONE, killMask);
            break;

        case GT_START_PREEMPTGC:
            // This kills GC refs in callee save regs
            srcCount = 0;
            assert(dstCount == 0);
            BuildDefsWithKills(tree, 0, RBM_NONE, RBM_NONE);
            break;

        case GT_CNS_DBL:
        {
            GenTreeDblCon* dblConst   = tree->AsDblCon();
            double         constValue = dblConst->AsDblCon()->DconValue();

            if (emitter::emitIns_valid_imm_for_fmov(constValue))
            {
                // Directly encode constant to instructions.
            }
            else
            {
                // Reserve int to load constant from memory (IF_LARGELDC)
                buildInternalIntRegisterDefForNode(tree);
                buildInternalRegisterUses();
            }
        }
            FALLTHROUGH;

        case GT_CNS_INT:
        {
            srcCount = 0;
            assert(dstCount == 1);
            RefPosition* def               = BuildDef(tree);
            def->getInterval()->isConstant = true;
        }
        break;

        case GT_CNS_VEC:
        {
            GenTreeVecCon* vecCon = tree->AsVecCon();

            if (vecCon->IsAllBitsSet() || vecCon->IsZero())
            {
                // Directly encode constant to instructions.
            }
            else
            {
                // Reserve int to load constant from memory (IF_LARGELDC)
                buildInternalIntRegisterDefForNode(tree);
                buildInternalRegisterUses();
            }

            srcCount = 0;
            assert(dstCount == 1);

            RefPosition* def               = BuildDef(tree);
            def->getInterval()->isConstant = true;
            break;
        }

        case GT_BOX:
        case GT_COMMA:
        case GT_QMARK:
        case GT_COLON:
            srcCount = 0;
            assert(dstCount == 0);
            unreached();
            break;

        case GT_RETURN:
            srcCount = BuildReturn(tree);
            killMask = getKillSetForReturn();
            BuildDefsWithKills(tree, 0, RBM_NONE, killMask);
            break;

#ifdef SWIFT_SUPPORT
        case GT_SWIFT_ERROR_RET:
            BuildUse(tree->gtGetOp1(), RBM_SWIFT_ERROR);
            // Plus one for error register
            srcCount = BuildReturn(tree) + 1;
            killMask = getKillSetForReturn();
            BuildDefsWithKills(tree, 0, RBM_NONE, killMask);
            break;
#endif // SWIFT_SUPPORT

        case GT_RETFILT:
            assert(dstCount == 0);
            if (tree->TypeGet() == TYP_VOID)
            {
                srcCount = 0;
            }
            else
            {
                assert(tree->TypeGet() == TYP_INT);
                srcCount = 1;
                BuildUse(tree->gtGetOp1(), RBM_INTRET);
            }
            break;

        case GT_NOP:
            srcCount = 0;
            assert(tree->TypeIs(TYP_VOID));
            assert(dstCount == 0);
            break;

        case GT_KEEPALIVE:
            assert(dstCount == 0);
            srcCount = BuildOperandUses(tree->gtGetOp1());
            break;

        case GT_JMP:
            srcCount = 0;
            assert(dstCount == 0);
            break;

        case GT_SWITCH:
            // This should never occur since switch nodes must not be visible at this
            // point in the JIT.
            srcCount = 0;
            noway_assert(!"Switch must be lowered at this point");
            break;

        case GT_JMPTABLE:
            srcCount = 0;
            assert(dstCount == 1);
            BuildDef(tree);
            break;

        case GT_SWITCH_TABLE:
            buildInternalIntRegisterDefForNode(tree);
            srcCount = BuildBinaryUses(tree->AsOp());
            assert(dstCount == 0);
            break;

        case GT_ADD:
        case GT_SUB:
            if (varTypeIsFloating(tree->TypeGet()))
            {
                // overflow operations aren't supported on float/double types.
                assert(!tree->gtOverflow());

                // No implicit conversions at this stage as the expectation is that
                // everything is made explicit by adding casts.
                assert(tree->gtGetOp1()->TypeGet() == tree->gtGetOp2()->TypeGet());
            }
            FALLTHROUGH;

        case GT_AND:
        case GT_AND_NOT:
        case GT_OR:
        case GT_XOR:
        case GT_LSH:
        case GT_RSH:
        case GT_RSZ:
        case GT_ROR:
            srcCount = BuildBinaryUses(tree->AsOp());
            assert(dstCount == 1);
            BuildDef(tree);
            break;

        case GT_BFIZ:
            assert(tree->gtGetOp1()->OperIs(GT_CAST));
            srcCount = BuildOperandUses(tree->gtGetOp1()->gtGetOp1());
            BuildDef(tree);
            break;

        case GT_RETURNTRAP:
            // this just turns into a compare of its child with an int
            // + a conditional call
            BuildUse(tree->gtGetOp1());
            srcCount = 1;
            assert(dstCount == 0);
            killMask = compiler->compHelperCallKillSet(CORINFO_HELP_STOP_FOR_GC);
            BuildDefsWithKills(tree, 0, RBM_NONE, killMask);
            break;

        case GT_MOD:
        case GT_UMOD:
            NYI_IF(varTypeIsFloating(tree->TypeGet()), "FP Remainder in ARM64");
            assert(!"Shouldn't see an integer typed GT_MOD node in ARM64");
            srcCount = 0;
            break;

        case GT_MUL:
            if (tree->gtOverflow())
            {
                // Need a register different from target reg to check for overflow.
                buildInternalIntRegisterDefForNode(tree);
                setInternalRegsDelayFree = true;
            }
            FALLTHROUGH;

        case GT_DIV:
        case GT_MULHI:
        case GT_MUL_LONG:
        case GT_UDIV:
        {
            srcCount = BuildBinaryUses(tree->AsOp());
            buildInternalRegisterUses();
            assert(dstCount == 1);
            BuildDef(tree);
        }
        break;

        case GT_INTRINSIC:
        {
            switch (tree->AsIntrinsic()->gtIntrinsicName)
            {
                case NI_System_Math_Max:
                case NI_System_Math_Min:
                case NI_System_Math_MaxNumber:
                case NI_System_Math_MinNumber:
                {
                    assert(varTypeIsFloating(tree->gtGetOp1()));
                    assert(varTypeIsFloating(tree->gtGetOp2()));
                    assert(tree->gtGetOp1()->TypeIs(tree->TypeGet()));

                    srcCount = BuildBinaryUses(tree->AsOp());
                    assert(dstCount == 1);
                    BuildDef(tree);
                    break;
                }

                case NI_System_Math_Abs:
                case NI_System_Math_Ceiling:
                case NI_System_Math_Floor:
                case NI_System_Math_Truncate:
                case NI_System_Math_Round:
                case NI_System_Math_Sqrt:
                {
                    assert(varTypeIsFloating(tree->gtGetOp1()));
                    assert(tree->gtGetOp1()->TypeIs(tree->TypeGet()));

                    BuildUse(tree->gtGetOp1());
                    srcCount = 1;
                    assert(dstCount == 1);
                    BuildDef(tree);
                    break;
                }

                default:
                    unreached();
            }
        }
        break;

#ifdef FEATURE_HW_INTRINSICS
        case GT_HWINTRINSIC:
            srcCount = BuildHWIntrinsic(tree->AsHWIntrinsic(), &dstCount);
            break;
#endif // FEATURE_HW_INTRINSICS

        case GT_CAST:
            assert(dstCount == 1);
            srcCount = BuildCast(tree->AsCast());
            break;

        case GT_NEG:
        case GT_NOT:
            srcCount = BuildOperandUses(tree->gtGetOp1(), RBM_NONE);
            assert(dstCount == 1);
            BuildDef(tree);
            break;

        case GT_EQ:
        case GT_NE:
        case GT_LT:
        case GT_LE:
        case GT_GE:
        case GT_GT:
        case GT_TEST_EQ:
        case GT_TEST_NE:
        case GT_CMP:
        case GT_TEST:
        case GT_CCMP:
        case GT_JCMP:
        case GT_JTEST:
            srcCount = BuildCmp(tree);
            break;

        case GT_JTRUE:
            BuildOperandUses(tree->gtGetOp1(), RBM_NONE);
            srcCount = 1;
            break;

        case GT_CKFINITE:
            srcCount = 1;
            assert(dstCount == 1);
            buildInternalIntRegisterDefForNode(tree);
            BuildUse(tree->gtGetOp1());
            BuildDef(tree);
            buildInternalRegisterUses();
            break;

        case GT_CMPXCHG:
        {
            GenTreeCmpXchg* cmpXchgNode = tree->AsCmpXchg();
            srcCount                    = cmpXchgNode->Comparand()->isContained() ? 2 : 3;
            assert(dstCount == 1);

            if (!compiler->compOpportunisticallyDependsOn(InstructionSet_Atomics))
            {
                // For ARMv8 exclusives requires a single internal register
                buildInternalIntRegisterDefForNode(tree);
            }

            // For ARMv8 exclusives the lifetime of the addr and data must be extended because
            // it may be used used multiple during retries

            // For ARMv8.1 atomic cas the lifetime of the addr and data must be extended to prevent
            // them being reused as the target register which must be destroyed early

            RefPosition* locationUse = BuildUse(tree->AsCmpXchg()->Addr());
            setDelayFree(locationUse);
            RefPosition* valueUse = BuildUse(tree->AsCmpXchg()->Data());
            setDelayFree(valueUse);
            if (!cmpXchgNode->Comparand()->isContained())
            {
                RefPosition* comparandUse = BuildUse(tree->AsCmpXchg()->Comparand());

                // For ARMv8 exclusives the lifetime of the comparand must be extended because
                // it may be used used multiple during retries
                if (!compiler->compOpportunisticallyDependsOn(InstructionSet_Atomics))
                {
                    setDelayFree(comparandUse);
                }
            }

            // Internals may not collide with target
            setInternalRegsDelayFree = true;
            buildInternalRegisterUses();
            BuildDef(tree);
        }
        break;

        case GT_LOCKADD:
        case GT_XORR:
        case GT_XAND:
        case GT_XADD:
        case GT_XCHG:
        {
            assert(dstCount == (tree->TypeIs(TYP_VOID) ? 0 : 1));
            srcCount = tree->gtGetOp2()->isContained() ? 1 : 2;

            if (!compiler->compOpportunisticallyDependsOn(InstructionSet_Atomics))
            {
                // GT_XCHG requires a single internal register; the others require two.
                buildInternalIntRegisterDefForNode(tree);
                if (tree->OperGet() != GT_XCHG)
                {
                    buildInternalIntRegisterDefForNode(tree);
                }
            }
            else if (tree->OperIs(GT_XAND))
            {
                // for ldclral we need an internal register.
                buildInternalIntRegisterDefForNode(tree);
            }

            assert(!tree->gtGetOp1()->isContained());
            RefPosition* op1Use = BuildUse(tree->gtGetOp1());
            RefPosition* op2Use = nullptr;
            if (!tree->gtGetOp2()->isContained())
            {
                op2Use = BuildUse(tree->gtGetOp2());
            }

            // For ARMv8 exclusives the lifetime of the addr and data must be extended because
            // it may be used used multiple during retries
            if (!compiler->compOpportunisticallyDependsOn(InstructionSet_Atomics))
            {
                // Internals may not collide with target
                if (dstCount == 1)
                {
                    setDelayFree(op1Use);
                    if (op2Use != nullptr)
                    {
                        setDelayFree(op2Use);
                    }
                    setInternalRegsDelayFree = true;
                }
            }
            buildInternalRegisterUses();
            if (dstCount == 1)
            {
                BuildDef(tree);
            }
        }
        break;

#if FEATURE_ARG_SPLIT
        case GT_PUTARG_SPLIT:
            srcCount = BuildPutArgSplit(tree->AsPutArgSplit());
            dstCount = tree->AsPutArgSplit()->gtNumRegs;
            break;
#endif // FEATURE_ARG_SPLIT

        case GT_PUTARG_STK:
            srcCount = BuildPutArgStk(tree->AsPutArgStk());
            break;

        case GT_PUTARG_REG:
            srcCount = BuildPutArgReg(tree->AsUnOp());
            break;

        case GT_CALL:
            srcCount = BuildCall(tree->AsCall());
            if (tree->AsCall()->HasMultiRegRetVal())
            {
                dstCount = tree->AsCall()->GetReturnTypeDesc()->GetReturnRegCount();
            }
            break;

        case GT_BLK:
            // These should all be eliminated prior to Lowering.
            assert(!"Non-store block node in Lowering");
            srcCount = 0;
            break;

        case GT_STORE_BLK:
            srcCount = BuildBlockStore(tree->AsBlk());
            break;

        case GT_INIT_VAL:
            // Always a passthrough of its child's value.
            assert(!"INIT_VAL should always be contained");
            srcCount = 0;
            break;

        case GT_LCLHEAP:
        {
            assert(dstCount == 1);

            // Need a variable number of temp regs (see genLclHeap() in codegenarm64.cpp):
            // Here '-' means don't care.
            //
            //  Size?                   Init Memory?    # temp regs
            //   0                          -               0
            //   const and <=UnrollLimit    -               0
            //   const and <PageSize        No              0
            //   >UnrollLimit               Yes             0
            //   Non-const                  Yes             0
            //   Non-const                  No              2
            //

            GenTree* size = tree->gtGetOp1();
            if (size->IsCnsIntOrI())
            {
                assert(size->isContained());
                srcCount = 0;

                size_t sizeVal = size->AsIntCon()->gtIconVal;

                if (sizeVal != 0)
                {
                    // Compute the amount of memory to properly STACK_ALIGN.
                    // Note: The GenTree node is not updated here as it is cheap to recompute stack aligned size.
                    // This should also help in debugging as we can examine the original size specified with
                    // localloc.
                    sizeVal = AlignUp(sizeVal, STACK_ALIGN);

                    if (sizeVal <= compiler->getUnrollThreshold(Compiler::UnrollKind::Memset))
                    {
                        // Need no internal registers
                    }
                    else if (!compiler->info.compInitMem)
                    {
                        // No need to initialize allocated stack space.
                        if (sizeVal < compiler->eeGetPageSize())
                        {
                            // Need no internal registers
                        }
                        else
                        {
                            // We need two registers: regCnt and RegTmp
                            buildInternalIntRegisterDefForNode(tree);
                            buildInternalIntRegisterDefForNode(tree);
                        }
                    }
                }
            }
            else
            {
                srcCount = 1;
                if (!compiler->info.compInitMem)
                {
                    buildInternalIntRegisterDefForNode(tree);
                    buildInternalIntRegisterDefForNode(tree);
                }
            }

            if (!size->isContained())
            {
                BuildUse(size);
            }
            buildInternalRegisterUses();
            BuildDef(tree);
        }
        break;

        case GT_BOUNDS_CHECK:
        {
            GenTreeBoundsChk* node = tree->AsBoundsChk();
            // Consumes arrLen & index - has no result
            assert(dstCount == 0);
            srcCount = BuildOperandUses(node->GetIndex());
            srcCount += BuildOperandUses(node->GetArrayLength());
        }
        break;

        case GT_ARR_ELEM:
            // These must have been lowered
            noway_assert(!"We should never see a GT_ARR_ELEM in lowering");
            srcCount = 0;
            assert(dstCount == 0);
            break;

        case GT_LEA:
        {
            GenTreeAddrMode* lea = tree->AsAddrMode();

            GenTree* base  = lea->Base();
            GenTree* index = lea->Index();
            int      cns   = lea->Offset();

            // This LEA is instantiating an address, so we set up the srcCount here.
            srcCount = 0;
            if (base != nullptr)
            {
                srcCount++;
                BuildUse(base);
            }
            if (index != nullptr)
            {
                srcCount++;
                if (index->OperIs(GT_BFIZ) && index->isContained())
                {
                    GenTreeCast* cast = index->gtGetOp1()->AsCast();
                    assert(cast->isContained() && (cns == 0));
                    BuildUse(cast->CastOp());
                }
                else if (index->OperIs(GT_CAST) && index->isContained())
                {
                    GenTreeCast* cast = index->AsCast();
                    assert(cast->isContained() && (cns == 0));
                    BuildUse(cast->CastOp());
                }
                else
                {
                    BuildUse(index);
                }
            }
            assert(dstCount == 1);

            // On ARM64 we may need a single internal register
            // (when both conditions are true then we still only need a single internal register)
            if ((index != nullptr) && (cns != 0))
            {
                // ARM64 does not support both Index and offset so we need an internal register
                buildInternalIntRegisterDefForNode(tree);
            }
            else if (!emitter::emitIns_valid_imm_for_add(cns, EA_8BYTE))
            {
                // This offset can't be contained in the add instruction, so we need an internal register
                buildInternalIntRegisterDefForNode(tree);
            }
            buildInternalRegisterUses();
            BuildDef(tree);
        }
        break;

        case GT_STOREIND:
        {
            assert(dstCount == 0);

            if (compiler->codeGen->gcInfo.gcIsWriteBarrierStoreIndNode(tree->AsStoreInd()))
            {
                srcCount = BuildGCWriteBarrier(tree);
                break;
            }

            srcCount = BuildIndir(tree->AsIndir());
            if (!tree->gtGetOp2()->isContained())
            {
                BuildUse(tree->gtGetOp2());
                srcCount++;
            }
        }
        break;

        case GT_NULLCHECK:
        case GT_IND:
            assert(dstCount == (tree->OperIs(GT_NULLCHECK) ? 0 : 1));
            srcCount = BuildIndir(tree->AsIndir());
            break;

        case GT_CATCH_ARG:
            srcCount = 0;
            assert(dstCount == 1);
            BuildDef(tree, RBM_EXCEPTION_OBJECT);
            break;

        case GT_INDEX_ADDR:
            assert(dstCount == 1);
            srcCount = BuildBinaryUses(tree->AsOp());
            buildInternalIntRegisterDefForNode(tree);
            if (!tree->AsIndexAddr()->Index()->TypeIs(TYP_I_IMPL) &&
                !(isPow2(tree->AsIndexAddr()->gtElemSize) && (tree->AsIndexAddr()->gtElemSize <= 32768)))
            {
                // We're going to need a temp reg to widen the index.
                buildInternalIntRegisterDefForNode(tree);
            }
            buildInternalRegisterUses();
            BuildDef(tree);
            break;

        case GT_SELECT:
            assert(dstCount == 1);
            srcCount = BuildSelect(tree->AsConditional());
            break;
        case GT_SELECTCC:
            assert(dstCount == 1);
            srcCount = BuildSelect(tree->AsOp());
            break;

#ifdef SWIFT_SUPPORT
        case GT_SWIFT_ERROR:
            srcCount = 0;
            assert(dstCount == 1);

            // Any register should do here, but the error register value should immediately
            // be moved from GT_SWIFT_ERROR's destination register to the SwiftError struct,
            // and we know REG_SWIFT_ERROR should be busy up to this point, anyway.
            // By forcing LSRA to use REG_SWIFT_ERROR as both the source and destination register,
            // we can ensure the redundant move is elided.
            BuildDef(tree, RBM_SWIFT_ERROR);
            break;
#endif // SWIFT_SUPPORT

    } // end switch (tree->OperGet())

    if (tree->IsUnusedValue() && (dstCount != 0))
    {
        isLocalDefUse = true;
    }
    // We need to be sure that we've set srcCount and dstCount appropriately
    assert((dstCount < 2) || tree->IsMultiRegNode());
    assert(isLocalDefUse == (tree->IsValue() && tree->IsUnusedValue()));
    assert(!tree->IsValue() || (dstCount != 0));
    assert(dstCount == tree->GetRegisterDstCount(compiler));
    return srcCount;
}

#ifdef FEATURE_HW_INTRINSICS

#include "hwintrinsic.h"

//------------------------------------------------------------------------
// BuildHWIntrinsic: Set the NodeInfo for a GT_HWINTRINSIC tree.
//
// Arguments:
//    tree       - The GT_HWINTRINSIC node of interest
//    pDstCount  - OUT parameter - the number of registers defined for the given node
//
// Return Value:
//    The number of sources consumed by this node.
//
int LinearScan::BuildHWIntrinsic(GenTreeHWIntrinsic* intrinsicTree, int* pDstCount)
{
    assert(pDstCount != nullptr);

    const HWIntrinsic intrin(intrinsicTree);

    int       srcCount      = 0;
    int       dstCount      = 0;
    regMaskTP dstCandidates = RBM_NONE;

    if (HWIntrinsicInfo::IsMultiReg(intrin.id))
    {
        dstCount = intrinsicTree->GetMultiRegCount(compiler);
    }
    else if (intrinsicTree->IsValue())
    {
        dstCount = 1;
    }

    const bool hasImmediateOperand = HWIntrinsicInfo::HasImmediateOperand(intrin.id);

    if (hasImmediateOperand && !HWIntrinsicInfo::NoJmpTableImm(intrin.id))
    {
        // We may need to allocate an additional general-purpose register when an intrinsic has a non-const immediate
        // operand and the intrinsic does not have an alternative non-const fallback form.
        // However, for a case when the operand can take only two possible values - zero and one
        // the codegen can use cbnz to do conditional branch, so such register is not needed.

        bool needBranchTargetReg = false;

        int immLowerBound = 0;
        int immUpperBound = 0;

        if (intrin.category == HW_Category_SIMDByIndexedElement)
        {
            var_types indexedElementOpType;

            if (intrin.numOperands == 3)
            {
                indexedElementOpType = intrin.op2->TypeGet();
            }
            else
            {
                assert(intrin.numOperands == 4);
                indexedElementOpType = intrin.op3->TypeGet();
            }

            assert(varTypeIsSIMD(indexedElementOpType));

            const unsigned int indexedElementSimdSize = genTypeSize(indexedElementOpType);
            HWIntrinsicInfo::lookupImmBounds(intrin.id, indexedElementSimdSize, intrin.baseType, 1, &immLowerBound,
                                             &immUpperBound);
        }
        else
        {
            HWIntrinsicInfo::lookupImmBounds(intrin.id, intrinsicTree->GetSimdSize(), intrin.baseType, 1,
                                             &immLowerBound, &immUpperBound);
        }

        if ((immLowerBound != 0) || (immUpperBound != 1))
        {
            if ((intrin.category == HW_Category_SIMDByIndexedElement) ||
                (intrin.category == HW_Category_ShiftLeftByImmediate) ||
                (intrin.category == HW_Category_ShiftRightByImmediate))
            {
                switch (intrin.numOperands)
                {
                    case 4:
                        needBranchTargetReg = !intrin.op4->isContainedIntOrIImmed();
                        break;

                    case 3:
                        needBranchTargetReg = !intrin.op3->isContainedIntOrIImmed();
                        break;

                    case 2:
                        needBranchTargetReg = !intrin.op2->isContainedIntOrIImmed();
                        break;

                    default:
                        unreached();
                }
            }
            else
            {
                switch (intrin.id)
                {
                    case NI_AdvSimd_DuplicateSelectedScalarToVector64:
                    case NI_AdvSimd_DuplicateSelectedScalarToVector128:
                    case NI_AdvSimd_Extract:
                    case NI_AdvSimd_Insert:
                    case NI_AdvSimd_InsertScalar:
                    case NI_AdvSimd_LoadAndInsertScalar:
                    case NI_AdvSimd_LoadAndInsertScalarVector64x2:
                    case NI_AdvSimd_LoadAndInsertScalarVector64x3:
                    case NI_AdvSimd_LoadAndInsertScalarVector64x4:
                    case NI_AdvSimd_Arm64_LoadAndInsertScalarVector128x2:
                    case NI_AdvSimd_Arm64_LoadAndInsertScalarVector128x3:
                    case NI_AdvSimd_Arm64_LoadAndInsertScalarVector128x4:
                    case NI_AdvSimd_Arm64_DuplicateSelectedScalarToVector128:
                        needBranchTargetReg = !intrin.op2->isContainedIntOrIImmed();
                        break;

                    case NI_AdvSimd_ExtractVector64:
                    case NI_AdvSimd_ExtractVector128:
                    case NI_AdvSimd_StoreSelectedScalar:
                    case NI_AdvSimd_StoreSelectedScalarVector64x2:
                    case NI_AdvSimd_StoreSelectedScalarVector64x3:
                    case NI_AdvSimd_StoreSelectedScalarVector64x4:
                    case NI_AdvSimd_Arm64_StoreSelectedScalar:
                    case NI_AdvSimd_Arm64_StoreSelectedScalarVector128x2:
                    case NI_AdvSimd_Arm64_StoreSelectedScalarVector128x3:
                    case NI_AdvSimd_Arm64_StoreSelectedScalarVector128x4:
                        needBranchTargetReg = !intrin.op3->isContainedIntOrIImmed();
                        break;

                    case NI_AdvSimd_Arm64_InsertSelectedScalar:
                        assert(intrin.op2->isContainedIntOrIImmed());
                        assert(intrin.op4->isContainedIntOrIImmed());
                        break;

                    case NI_Sve_CreateTrueMaskByte:
                    case NI_Sve_CreateTrueMaskDouble:
                    case NI_Sve_CreateTrueMaskInt16:
                    case NI_Sve_CreateTrueMaskInt32:
                    case NI_Sve_CreateTrueMaskInt64:
                    case NI_Sve_CreateTrueMaskSByte:
                    case NI_Sve_CreateTrueMaskSingle:
                    case NI_Sve_CreateTrueMaskUInt16:
                    case NI_Sve_CreateTrueMaskUInt32:
                    case NI_Sve_CreateTrueMaskUInt64:
                    case NI_Sve_Count16BitElements:
                    case NI_Sve_Count32BitElements:
                    case NI_Sve_Count64BitElements:
                    case NI_Sve_Count8BitElements:
                        needBranchTargetReg = !intrin.op1->isContainedIntOrIImmed();
                        break;

                    default:
                        unreached();
                }
            }
        }

        if (needBranchTargetReg)
        {
            buildInternalIntRegisterDefForNode(intrinsicTree);
        }
    }

    // Determine whether this is an RMW operation where op2+ must be marked delayFree so that it
    // is not allocated the same register as the target.
    const bool isRMW = intrinsicTree->isRMWHWIntrinsic(compiler);

    bool tgtPrefOp1        = false;
    bool delayFreeMultiple = false;
    if (intrin.op1 != nullptr)
    {
        bool simdRegToSimdRegMove = false;

        switch (intrin.id)
        {
            case NI_Vector64_CreateScalarUnsafe:
            case NI_Vector128_CreateScalarUnsafe:
            {
                simdRegToSimdRegMove = varTypeIsFloating(intrin.op1);
                break;
            }

            case NI_AdvSimd_Arm64_DuplicateToVector64:
            {
                simdRegToSimdRegMove = (intrin.op1->TypeGet() == TYP_DOUBLE);
                break;
            }

            case NI_Vector64_ToScalar:
            case NI_Vector128_ToScalar:
            {
                simdRegToSimdRegMove = varTypeIsFloating(intrinsicTree);
                break;
            }

            case NI_Vector64_ToVector128Unsafe:
            case NI_Vector128_AsVector3:
            case NI_Vector128_GetLower:
            {
                simdRegToSimdRegMove = true;
                break;
            }
            case NI_AdvSimd_LoadAndInsertScalarVector64x2:
            case NI_AdvSimd_LoadAndInsertScalarVector64x3:
            case NI_AdvSimd_LoadAndInsertScalarVector64x4:
            case NI_AdvSimd_Arm64_LoadAndInsertScalarVector128x2:
            case NI_AdvSimd_Arm64_LoadAndInsertScalarVector128x3:
            case NI_AdvSimd_Arm64_LoadAndInsertScalarVector128x4:
            {
                delayFreeMultiple = true;
                break;
            }

            default:
            {
                break;
            }
        }

        // If we have an RMW intrinsic or an intrinsic with simple move semantic between two SIMD registers,
        // we want to preference op1Reg to the target if op1 is not contained.
        if (isRMW || simdRegToSimdRegMove)
        {
            tgtPrefOp1 = !intrin.op1->isContained();
        }

        if (delayFreeMultiple)
        {
            assert(isRMW);
            assert(intrin.op1->OperIs(GT_FIELD_LIST));
            GenTreeFieldList* op1 = intrin.op1->AsFieldList();
            assert(compiler->info.compNeedsConsecutiveRegisters);

            for (GenTreeFieldList::Use& use : op1->Uses())
            {
                BuildDelayFreeUses(use.GetNode(), intrinsicTree);
                srcCount++;
            }
        }
        else if (HWIntrinsicInfo::IsMaskedOperation(intrin.id))
        {
            regMaskTP predMask = HWIntrinsicInfo::IsLowMaskedOperation(intrin.id) ? RBM_LOWMASK : RBM_ALLMASK;
            srcCount += BuildOperandUses(intrin.op1, predMask);
        }
        else if (intrinsicTree->OperIsMemoryLoadOrStore())
        {
            srcCount += BuildAddrUses(intrin.op1);
        }
        else if (tgtPrefOp1)
        {
            tgtPrefUse = BuildUse(intrin.op1);
            srcCount++;
        }
        else if ((intrin.id != NI_AdvSimd_VectorTableLookup) && (intrin.id != NI_AdvSimd_Arm64_VectorTableLookup))
        {
            srcCount += BuildOperandUses(intrin.op1);
        }
        else
        {
            srcCount += BuildConsecutiveRegistersForUse(intrin.op1);
        }
    }

    if ((intrin.category == HW_Category_SIMDByIndexedElement) && (genTypeSize(intrin.baseType) == 2))
    {
        // Some "Advanced SIMD scalar x indexed element" and "Advanced SIMD vector x indexed element" instructions (e.g.
        // "MLA (by element)") have encoding that restricts what registers that can be used for the indexed element when
        // the element size is H (i.e. 2 bytes).
        assert(intrin.op2 != nullptr);

        if ((intrin.op4 != nullptr) || ((intrin.op3 != nullptr) && !hasImmediateOperand))
        {
            if (isRMW)
            {
                srcCount += BuildDelayFreeUses(intrin.op2, nullptr);
                srcCount += BuildDelayFreeUses(intrin.op3, nullptr, RBM_ASIMD_INDEXED_H_ELEMENT_ALLOWED_REGS);
            }
            else
            {
                srcCount += BuildOperandUses(intrin.op2);
                srcCount += BuildOperandUses(intrin.op3, RBM_ASIMD_INDEXED_H_ELEMENT_ALLOWED_REGS);
            }

            if (intrin.op4 != nullptr)
            {
                assert(hasImmediateOperand);
                assert(varTypeIsIntegral(intrin.op4));

                srcCount += BuildOperandUses(intrin.op4);
            }
        }
        else
        {
            assert(!isRMW);

            srcCount += BuildOperandUses(intrin.op2, RBM_ASIMD_INDEXED_H_ELEMENT_ALLOWED_REGS);

            if (intrin.op3 != nullptr)
            {
                assert(hasImmediateOperand);
                assert(varTypeIsIntegral(intrin.op3));

                srcCount += BuildOperandUses(intrin.op3);
            }
        }
    }
    else if (HWIntrinsicInfo::NeedsConsecutiveRegisters(intrin.id))
    {
        switch (intrin.id)
        {
            case NI_AdvSimd_VectorTableLookup:
            case NI_AdvSimd_Arm64_VectorTableLookup:
            {
                assert(intrin.op2 != nullptr);
                srcCount += BuildOperandUses(intrin.op2);
                assert(dstCount == 1);
                buildInternalRegisterUses();
                BuildDef(intrinsicTree);
                *pDstCount = 1;
                break;
            }

            case NI_AdvSimd_VectorTableLookupExtension:
            case NI_AdvSimd_Arm64_VectorTableLookupExtension:
            {
                assert(intrin.op2 != nullptr);
                assert(intrin.op3 != nullptr);
                assert(isRMW);
                srcCount += BuildConsecutiveRegistersForUse(intrin.op2, intrin.op1);
                srcCount += BuildDelayFreeUses(intrin.op3, intrin.op1);
                assert(dstCount == 1);
                buildInternalRegisterUses();
                BuildDef(intrinsicTree);
                *pDstCount = 1;
                break;
            }

            case NI_AdvSimd_StoreSelectedScalar:
            case NI_AdvSimd_Arm64_StoreSelectedScalar:
                assert(intrin.op1 != nullptr);
                assert(intrin.op3 != nullptr);
                srcCount += BuildOperandUses(intrin.op2);
                if (!intrin.op3->isContainedIntOrIImmed())
                {
                    srcCount += BuildOperandUses(intrin.op3);
                }
                assert(dstCount == 0);
                buildInternalRegisterUses();
                *pDstCount = 0;
                break;

            case NI_AdvSimd_StoreSelectedScalarVector64x2:
            case NI_AdvSimd_StoreSelectedScalarVector64x3:
            case NI_AdvSimd_StoreSelectedScalarVector64x4:
            case NI_AdvSimd_Arm64_StoreSelectedScalarVector128x2:
            case NI_AdvSimd_Arm64_StoreSelectedScalarVector128x3:
            case NI_AdvSimd_Arm64_StoreSelectedScalarVector128x4:
            {
                assert(intrin.op1 != nullptr);
                assert(intrin.op3 != nullptr);
                srcCount += BuildConsecutiveRegistersForUse(intrin.op2);
                if (!intrin.op3->isContainedIntOrIImmed())
                {
                    srcCount += BuildOperandUses(intrin.op3);
                }
                assert(dstCount == 0);
                buildInternalRegisterUses();
                *pDstCount = 0;
                break;
            }

            case NI_AdvSimd_StoreVector64x2AndZip:
            case NI_AdvSimd_StoreVector64x3AndZip:
            case NI_AdvSimd_StoreVector64x4AndZip:
            case NI_AdvSimd_Arm64_StoreVector128x2AndZip:
            case NI_AdvSimd_Arm64_StoreVector128x3AndZip:
            case NI_AdvSimd_Arm64_StoreVector128x4AndZip:
            case NI_AdvSimd_StoreVector64x2:
            case NI_AdvSimd_StoreVector64x3:
            case NI_AdvSimd_StoreVector64x4:
            case NI_AdvSimd_Arm64_StoreVector128x2:
            case NI_AdvSimd_Arm64_StoreVector128x3:
            case NI_AdvSimd_Arm64_StoreVector128x4:
            {
                assert(intrin.op1 != nullptr);
                srcCount += BuildConsecutiveRegistersForUse(intrin.op2);
                assert(dstCount == 0);
                buildInternalRegisterUses();
                *pDstCount = 0;
                break;
            }

            case NI_AdvSimd_LoadAndInsertScalarVector64x2:
            case NI_AdvSimd_LoadAndInsertScalarVector64x3:
            case NI_AdvSimd_LoadAndInsertScalarVector64x4:
            case NI_AdvSimd_Arm64_LoadAndInsertScalarVector128x2:
            case NI_AdvSimd_Arm64_LoadAndInsertScalarVector128x3:
            case NI_AdvSimd_Arm64_LoadAndInsertScalarVector128x4:
            {
                assert(intrin.op2 != nullptr);
                assert(intrin.op3 != nullptr);
                assert(isRMW);
                if (!intrin.op2->isContainedIntOrIImmed())
                {
                    srcCount += BuildOperandUses(intrin.op2);
                }

                assert(intrinsicTree->OperIsMemoryLoadOrStore());
                srcCount += BuildAddrUses(intrin.op3);
                buildInternalRegisterUses();
                FALLTHROUGH;
            }

            case NI_AdvSimd_LoadVector64x2AndUnzip:
            case NI_AdvSimd_LoadVector64x3AndUnzip:
            case NI_AdvSimd_LoadVector64x4AndUnzip:
            case NI_AdvSimd_Arm64_LoadVector128x2AndUnzip:
            case NI_AdvSimd_Arm64_LoadVector128x3AndUnzip:
            case NI_AdvSimd_Arm64_LoadVector128x4AndUnzip:
            case NI_AdvSimd_LoadVector64x2:
            case NI_AdvSimd_LoadVector64x3:
            case NI_AdvSimd_LoadVector64x4:
            case NI_AdvSimd_Arm64_LoadVector128x2:
            case NI_AdvSimd_Arm64_LoadVector128x3:
            case NI_AdvSimd_Arm64_LoadVector128x4:
            case NI_AdvSimd_LoadAndReplicateToVector64x2:
            case NI_AdvSimd_LoadAndReplicateToVector64x3:
            case NI_AdvSimd_LoadAndReplicateToVector64x4:
            case NI_AdvSimd_Arm64_LoadAndReplicateToVector128x2:
            case NI_AdvSimd_Arm64_LoadAndReplicateToVector128x3:
            case NI_AdvSimd_Arm64_LoadAndReplicateToVector128x4:
            {
                assert(intrin.op1 != nullptr);
                BuildConsecutiveRegistersForDef(intrinsicTree, dstCount);
                *pDstCount = dstCount;
                break;
            }

            case NI_Sve_Storex2:
            case NI_Sve_Storex3:
            case NI_Sve_Storex4:
            {
                assert(intrin.op2 != nullptr);
                assert(intrin.op3 != nullptr);
                srcCount += BuildAddrUses(intrin.op2);
                srcCount += BuildConsecutiveRegistersForUse(intrin.op3);
                assert(dstCount == 0);
                buildInternalRegisterUses();
                *pDstCount = 0;
                break;
            }

            default:
                noway_assert(!"Not a supported as multiple consecutive register intrinsic");
        }
        return srcCount;
    }

    else if ((intrin.id == NI_Sve_ConditionalSelect) && (intrin.op2->IsEmbMaskOp()) &&
             (intrin.op2->isRMWHWIntrinsic(compiler)))
    {
        assert(intrin.op3 != nullptr);

        // For ConditionalSelect, if there is an embedded operation, and the operation has RMW semantics
        // then record delay-free for operands as well as the "merge" value
        GenTreeHWIntrinsic* embOp2Node = intrin.op2->AsHWIntrinsic();
        size_t              numArgs    = embOp2Node->GetOperandCount();
        const HWIntrinsic   intrinEmb(embOp2Node);
        numArgs = embOp2Node->GetOperandCount();

        if (HWIntrinsicInfo::IsFmaIntrinsic(intrinEmb.id))
        {
            assert(embOp2Node->isRMWHWIntrinsic(compiler));
            assert(numArgs == 3);

            LIR::Use use;
            GenTree* user = nullptr;

            if (LIR::AsRange(blockSequence[curBBSeqNum]).TryGetUse(embOp2Node, &use))
            {
                user = use.User();
            }
            unsigned resultOpNum =
                embOp2Node->GetResultOpNumForRmwIntrinsic(user, intrinEmb.op1, intrinEmb.op2, intrinEmb.op3);

            GenTree* emitOp1 = intrinEmb.op1;
            GenTree* emitOp2 = intrinEmb.op2;
            GenTree* emitOp3 = intrinEmb.op3;

            if (resultOpNum == 2)
            {
                // op2 = op1 + (op2 * op3)
                std::swap(emitOp1, emitOp3);
                std::swap(emitOp1, emitOp2);
                // op1 = (op1 * op2) + op3
            }
            else if (resultOpNum == 3)
            {
                // op3 = op1 + (op2 * op3)
                std::swap(emitOp1, emitOp3);
                // op1 = (op1 * op2) + op3
            }
            else
            {
                // op1 = op1 + (op2 * op3)
                // Nothing needs to be done
            }

            tgtPrefUse = BuildUse(emitOp1);
            srcCount += 1;
            srcCount += BuildDelayFreeUses(emitOp2, emitOp1);
            srcCount += BuildDelayFreeUses(emitOp3, emitOp1);
            srcCount += BuildDelayFreeUses(intrin.op3, emitOp1);
        }
        else
        {
            assert((numArgs == 1) || (numArgs == 2) || (numArgs == 3));
            tgtPrefUse = BuildUse(embOp2Node->Op(1));
            srcCount += 1;

            for (size_t argNum = 2; argNum <= numArgs; argNum++)
            {
                srcCount += BuildDelayFreeUses(embOp2Node->Op(argNum), embOp2Node->Op(1));
            }

            srcCount += BuildDelayFreeUses(intrin.op3, embOp2Node->Op(1));
        }
    }

    else if (intrin.op2 != nullptr)
    {
        // RMW intrinsic operands doesn't have to be delayFree when they can be assigned the same register as op1Reg
        // (i.e. a register that corresponds to read-modify-write operand) and one of them is the last use.

        assert(intrin.op1 != nullptr);

        bool      forceOp2DelayFree   = false;
        regMaskTP lowVectorCandidates = RBM_NONE;
        size_t    lowVectorOperandNum = 0;
        if ((intrin.id == NI_Vector64_GetElement) || (intrin.id == NI_Vector128_GetElement))
        {
            if (!intrin.op2->IsCnsIntOrI() && (!intrin.op1->isContained() || intrin.op1->OperIsLocal()))
            {
                // If the index is not a constant and the object is not contained or is a local
                // we will need a general purpose register to calculate the address
                // internal register must not clobber input index
                // TODO-Cleanup: An internal register will never clobber a source; this code actually
                // ensures that the index (op2) doesn't interfere with the target.
                buildInternalIntRegisterDefForNode(intrinsicTree);
                forceOp2DelayFree = true;
            }

            if (!intrin.op2->IsCnsIntOrI() && !intrin.op1->isContained())
            {
                // If the index is not a constant or op1 is in register,
                // we will use the SIMD temp location to store the vector.
                var_types requiredSimdTempType = (intrin.id == NI_Vector64_GetElement) ? TYP_SIMD8 : TYP_SIMD16;
                compiler->getSIMDInitTempVarNum(requiredSimdTempType);
            }
        }
<<<<<<< HEAD
        else if ((intrin.id == NI_Sve_FusedMultiplyAddBySelectedScalar) ||
                 (intrin.id == NI_Sve_FusedMultiplySubtractBySelectedScalar))
=======
        else if (HWIntrinsicInfo::IsLowVectorOperation(intrin.id))
>>>>>>> 8f3c6877
        {
            getLowVectorOperandAndCandidates(intrin, &lowVectorOperandNum, &lowVectorCandidates);
        }

        if ((intrin.id == NI_Sve_ConditionalSelect) && (intrin.op2->IsEmbMaskOp()) &&
            (intrin.op2->isRMWHWIntrinsic(compiler)))
        {
            // For ConditionalSelect, if there is an embedded operation, and the operation has RMW semantics
            // then record delay-free for them.
            GenTreeHWIntrinsic* intrinEmbOp2 = intrin.op2->AsHWIntrinsic();
            size_t              numArgs      = intrinEmbOp2->GetOperandCount();
            assert((numArgs == 1) || (numArgs == 2));
            const HWIntrinsic intrinEmb(intrinEmbOp2);
            if (HWIntrinsicInfo::IsLowVectorOperation(intrinEmb.id))
            {
                getLowVectorOperandAndCandidates(intrinEmb, &lowVectorOperandNum, &lowVectorCandidates);
            }

            tgtPrefUse = BuildUse(intrinEmbOp2->Op(1));
            srcCount += 1;

            for (size_t argNum = 2; argNum <= numArgs; argNum++)
            {
                srcCount += BuildDelayFreeUses(intrinEmbOp2->Op(argNum), intrinEmbOp2->Op(1),
                                               (argNum == lowVectorOperandNum) ? lowVectorCandidates : RBM_NONE);
            }
        }
        else if (intrin.id == NI_Sve_Store)
        {
            srcCount += BuildAddrUses(intrin.op2);
        }
        else
        {
            regMaskTP candidates = lowVectorOperandNum == 2 ? lowVectorCandidates : RBM_NONE;
            if (forceOp2DelayFree)
            {
                srcCount += BuildDelayFreeUses(intrin.op2, nullptr, candidates);
            }
            else
            {
                srcCount += isRMW ? BuildDelayFreeUses(intrin.op2, intrin.op1, candidates)
                                  : BuildOperandUses(intrin.op2, candidates);
            }
        }

        if (intrin.op3 != nullptr)
        {
            regMaskTP candidates = lowVectorOperandNum == 3 ? lowVectorCandidates : RBM_NONE;

            srcCount += isRMW ? BuildDelayFreeUses(intrin.op3, intrin.op1, candidates)
                              : BuildOperandUses(intrin.op3, candidates);

            if (intrin.op4 != nullptr)
            {
                assert(lowVectorOperandNum != 4);
                srcCount += isRMW ? BuildDelayFreeUses(intrin.op4, intrin.op1) : BuildOperandUses(intrin.op4);
            }
        }
    }

    buildInternalRegisterUses();

    if ((dstCount == 1) || (dstCount == 2))
    {
        BuildDef(intrinsicTree, dstCandidates);

        if (dstCount == 2)
        {
            BuildDef(intrinsicTree, dstCandidates, 1);
        }
    }
    else
    {
        assert(dstCount == 0);
    }

    *pDstCount = dstCount;
    return srcCount;
}

//------------------------------------------------------------------------
//  BuildConsecutiveRegistersForUse: Build ref position(s) for `treeNode` that has a
//  requirement of allocating consecutive registers. It will create the RefTypeUse
//  RefPositions for as many consecutive registers are needed for `treeNode` and in
//  between, it might contain RefTypeUpperVectorRestore RefPositions.
//
//  For the first RefPosition of the series, it sets the `regCount` field equal to
//  the number of subsequent RefPositions (including the first one) involved for this
//  treeNode. For the subsequent RefPositions, it sets the `regCount` to 0. For all
//  the RefPositions created, it sets the `needsConsecutive` flag so it can be used to
//  identify these RefPositions during allocation.
//
//  It also populates a `RefPositionMap` to access the subsequent RefPositions from
//  a given RefPosition. This was preferred rather than adding a field in RefPosition
//  for this purpose.
//
// Arguments:
//    treeNode       - The GT_HWINTRINSIC node of interest
//    rmwNode        - Read-modify-write node.
//
// Return Value:
//    The number of sources consumed by this node.
//
int LinearScan::BuildConsecutiveRegistersForUse(GenTree* treeNode, GenTree* rmwNode)
{
    int       srcCount     = 0;
    Interval* rmwInterval  = nullptr;
    bool      rmwIsLastUse = false;
    if (rmwNode != nullptr)
    {
        if (isCandidateLocalRef(rmwNode))
        {
            rmwInterval  = getIntervalForLocalVarNode(rmwNode->AsLclVar());
            rmwIsLastUse = rmwNode->AsLclVar()->IsLastUse(0);
        }
    }
    if (treeNode->OperIsFieldList())
    {
        assert(compiler->info.compNeedsConsecutiveRegisters);

        unsigned     regCount    = 0;
        RefPosition* firstRefPos = nullptr;
        RefPosition* currRefPos  = nullptr;
        RefPosition* lastRefPos  = nullptr;

        NextConsecutiveRefPositionsMap* refPositionMap = getNextConsecutiveRefPositionsMap();
        for (GenTreeFieldList::Use& use : treeNode->AsFieldList()->Uses())
        {
            RefPosition*        restoreRefPos = nullptr;
            RefPositionIterator prevRefPos    = refPositions.backPosition();

            currRefPos = BuildUse(use.GetNode(), RBM_NONE, 0);

            // Check if restore RefPositions were created
            RefPositionIterator tailRefPos = refPositions.backPosition();
            assert(tailRefPos == currRefPos);
            prevRefPos++;
            if (prevRefPos != tailRefPos)
            {
                restoreRefPos = prevRefPos;
                assert(restoreRefPos->refType == RefTypeUpperVectorRestore);
            }

            currRefPos->needsConsecutive = true;
            currRefPos->regCount         = 0;
#if FEATURE_PARTIAL_SIMD_CALLEE_SAVE
            if (restoreRefPos != nullptr)
            {
                // If there was a restoreRefPosition created, make sure to link it
                // as well so during register assignment, we could visit it and
                // make sure that it doesn't get assigned one of register that is part
                // of consecutive registers we are allocating for this treeNode.
                // See assignConsecutiveRegisters().
                restoreRefPos->needsConsecutive = true;
                restoreRefPos->regCount         = 0;
                if (firstRefPos == nullptr)
                {
                    // Always set the non UpperVectorRestore as the firstRefPos.
                    // UpperVectorRestore can be assigned to a different independent
                    // register.
                    // See TODO-CQ in assignConsecutiveRegisters().
                    firstRefPos = currRefPos;
                }
                refPositionMap->Set(lastRefPos, restoreRefPos, LinearScan::NextConsecutiveRefPositionsMap::Overwrite);
                refPositionMap->Set(restoreRefPos, currRefPos, LinearScan::NextConsecutiveRefPositionsMap::Overwrite);

                if (rmwNode != nullptr)
                {
                    // If we have rmwNode, determine if the restoreRefPos should be set to delay-free.
                    if ((restoreRefPos->getInterval() != rmwInterval) || (!rmwIsLastUse && !restoreRefPos->lastUse))
                    {
                        setDelayFree(restoreRefPos);
                    }
                }
            }
            else
#endif // FEATURE_PARTIAL_SIMD_CALLEE_SAVE
            {
                if (firstRefPos == nullptr)
                {
                    firstRefPos = currRefPos;
                }
                refPositionMap->Set(lastRefPos, currRefPos, LinearScan::NextConsecutiveRefPositionsMap::Overwrite);
            }

            refPositionMap->Set(currRefPos, nullptr);

            lastRefPos = currRefPos;
            regCount++;
            if (rmwNode != nullptr)
            {
                // If we have rmwNode, determine if the currRefPos should be set to delay-free.
                if ((currRefPos->getInterval() != rmwInterval) || (!rmwIsLastUse && !currRefPos->lastUse))
                {
                    setDelayFree(currRefPos);
                }
            }
        }

        // Set `regCount` to actual consecutive registers count for first ref-position.
        // For others, set 0 so we can identify that this is non-first RefPosition.
        firstRefPos->regCount = regCount;

#ifdef DEBUG
        // Set the minimum register candidates needed for stress to work.
        currRefPos = firstRefPos;
        while (currRefPos != nullptr)
        {
            currRefPos->minRegCandidateCount = regCount;
            currRefPos                       = getNextConsecutiveRefPosition(currRefPos);
        }
#endif
        srcCount += regCount;
    }
    else
    {
        RefPositionIterator refPositionMark   = refPositions.backPosition();
        int                 refPositionsAdded = BuildOperandUses(treeNode);

        if (rmwNode != nullptr)
        {
            // Check all the newly created RefPositions for delay free
            RefPositionIterator iter = refPositionMark;

            for (iter++; iter != refPositions.end(); iter++)
            {
                RefPosition* refPositionAdded = &(*iter);

                // If we have rmwNode, determine if the refPositionAdded should be set to delay-free.
                if ((refPositionAdded->getInterval() != rmwInterval) || (!rmwIsLastUse && !refPositionAdded->lastUse))
                {
                    setDelayFree(refPositionAdded);
                }
            }
        }

        srcCount += refPositionsAdded;
    }

    return srcCount;
}

//------------------------------------------------------------------------
//  BuildConsecutiveRegistersForDef: Build RefTypeDef ref position(s) for
//  `treeNode` that produces `registerCount` consecutive registers.
//
//  For the first RefPosition of the series, it sets the `regCount` field equal to
//  the total number of RefPositions (including the first one) involved for this
//  treeNode. For the subsequent RefPositions, it sets the `regCount` to 0. For all
//  the RefPositions created, it sets the `needsConsecutive` flag so it can be used to
//  identify these RefPositions during allocation.
//
//  It also populates a `RefPositionMap` to access the subsequent RefPositions from
//  a given RefPosition. This was preferred rather than adding a field in RefPosition
//  for this purpose.
//
// Arguments:
//    treeNode       - The GT_HWINTRINSIC node of interest
//    registerCount  - Number of registers the treeNode produces
//
void LinearScan::BuildConsecutiveRegistersForDef(GenTree* treeNode, int registerCount)
{
    assert(registerCount > 1);
    assert(compiler->info.compNeedsConsecutiveRegisters);

    RefPosition* currRefPos = nullptr;
    RefPosition* lastRefPos = nullptr;

    NextConsecutiveRefPositionsMap* refPositionMap = getNextConsecutiveRefPositionsMap();
    for (int fieldIdx = 0; fieldIdx < registerCount; fieldIdx++)
    {
        currRefPos                   = BuildDef(treeNode, RBM_NONE, fieldIdx);
        currRefPos->needsConsecutive = true;
        currRefPos->regCount         = 0;
#ifdef DEBUG
        // Set the minimum register candidates needed for stress to work.
        currRefPos->minRegCandidateCount = registerCount;
#endif
        if (fieldIdx == 0)
        {
            // Set `regCount` to actual consecutive registers count for first ref-position.
            // For others, set 0 so we can identify that this is non-first RefPosition.

            currRefPos->regCount = registerCount;
        }

        refPositionMap->Set(lastRefPos, currRefPos, LinearScan::NextConsecutiveRefPositionsMap::Overwrite);
        refPositionMap->Set(currRefPos, nullptr);

        lastRefPos = currRefPos;
    }
}

#ifdef DEBUG
//------------------------------------------------------------------------
// isLiveAtConsecutiveRegistersLoc: Check if the refPosition is live at the location
//    where consecutive registers are needed. This is used during JitStressRegs to
//    not constrain the register requirements for such refpositions, because a lot
//    of registers will be busy. For RefTypeUse, it will just see if the nodeLocation
//    matches with the tracking `consecutiveRegistersLocation`. For Def, it will check
//    the underlying `GenTree*` to see if the tree that produced it had consecutive
//    registers requirement.
//
//
// Arguments:
//    consecutiveRegistersLocation - The most recent location where consecutive
//     registers were needed.
//
// Returns: If the refposition is live at same location which has the requirement of
//    consecutive registers.
//
bool RefPosition::isLiveAtConsecutiveRegistersLoc(LsraLocation consecutiveRegistersLocation)
{
    if (needsConsecutive)
    {
        return true;
    }

    bool atConsecutiveRegsLoc          = consecutiveRegistersLocation == nodeLocation;
    bool treeNeedsConsecutiveRegisters = false;

    if ((treeNode != nullptr) && treeNode->OperIsHWIntrinsic())
    {
        const HWIntrinsic intrin(treeNode->AsHWIntrinsic());
        treeNeedsConsecutiveRegisters = HWIntrinsicInfo::NeedsConsecutiveRegisters(intrin.id);
    }

    if (refType == RefTypeDef)
    {
        return treeNeedsConsecutiveRegisters;
    }
    else if (refType == RefTypeUse)
    {
        if (isIntervalRef() && getInterval()->isInternal)
        {
            return treeNeedsConsecutiveRegisters;
        }
        return atConsecutiveRegsLoc;
    }
    else if (refType == RefTypeUpperVectorRestore)
    {
        return atConsecutiveRegsLoc;
    }
    return false;
}
#endif // DEBUG

//------------------------------------------------------------------------
// getLowVectorOperandAndCandidates: Instructions for certain intrinsics operate on low vector registers
//      depending on the size of the element. The method returns the candidates based on that size and
//      the operand number of the intrinsics that has the restriction.
//
// Arguments:
//    intrin - Intrinsics
//    operandNum (out) - The operand number having the low vector register restriction
//    candidates (out) - The restricted low vector registers
//
void LinearScan::getLowVectorOperandAndCandidates(HWIntrinsic intrin, size_t* operandNum, regMaskTP* candidates)
{
    assert(HWIntrinsicInfo::IsLowVectorOperation(intrin.id));
    unsigned baseElementSize = genTypeSize(intrin.baseType);

    if (baseElementSize == 8)
    {
        *candidates = RBM_SVE_INDEXED_D_ELEMENT_ALLOWED_REGS;
    }
    else
    {
        assert(baseElementSize == 4);
        *candidates = RBM_SVE_INDEXED_S_ELEMENT_ALLOWED_REGS;
    }

    switch (intrin.id)
    {
        case NI_Sve_DotProductBySelectedScalar:
        case NI_Sve_FusedMultiplyAddBySelectedScalar:
        case NI_Sve_FusedMultiplySubtractBySelectedScalar:
            *operandNum = 3;
            break;
        case NI_Sve_MultiplyBySelectedScalar:
            *operandNum = 2;
            break;
        default:
            unreached();
    }
}

#endif // FEATURE_HW_INTRINSICS

#endif // TARGET_ARM64<|MERGE_RESOLUTION|>--- conflicted
+++ resolved
@@ -1880,12 +1880,7 @@
                 compiler->getSIMDInitTempVarNum(requiredSimdTempType);
             }
         }
-<<<<<<< HEAD
-        else if ((intrin.id == NI_Sve_FusedMultiplyAddBySelectedScalar) ||
-                 (intrin.id == NI_Sve_FusedMultiplySubtractBySelectedScalar))
-=======
         else if (HWIntrinsicInfo::IsLowVectorOperation(intrin.id))
->>>>>>> 8f3c6877
         {
             getLowVectorOperandAndCandidates(intrin, &lowVectorOperandNum, &lowVectorCandidates);
         }
