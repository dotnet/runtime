// Licensed to the .NET Foundation under one or more agreements.
// The .NET Foundation licenses this file to you under the MIT license.

/*XXXXXXXXXXXXXXXXXXXXXXXXXXXXXXXXXXXXXXXXXXXXXXXXXXXXXXXXXXXXXXXXXXXXXXXXXXXXX
XXXXXXXXXXXXXXXXXXXXXXXXXXXXXXXXXXXXXXXXXXXXXXXXXXXXXXXXXXXXXXXXXXXXXXXXXXXXXXX
XX                                                                           XX
XX                    Register Requirements for ARM64                        XX
XX                                                                           XX
XX  This encapsulates all the logic for setting register requirements for    XX
XX  the ARM64 architecture.                                                  XX
XX                                                                           XX
XX                                                                           XX
XXXXXXXXXXXXXXXXXXXXXXXXXXXXXXXXXXXXXXXXXXXXXXXXXXXXXXXXXXXXXXXXXXXXXXXXXXXXXXX
XXXXXXXXXXXXXXXXXXXXXXXXXXXXXXXXXXXXXXXXXXXXXXXXXXXXXXXXXXXXXXXXXXXXXXXXXXXXXXX
*/

#include "jitpch.h"
#ifdef _MSC_VER
#pragma hdrstop
#endif

#ifdef TARGET_ARM64

#include "jit.h"
#include "sideeffects.h"
#include "lower.h"

//------------------------------------------------------------------------
// getNextConsecutiveRefPosition: Get the next subsequent RefPosition.
//
// Arguments:
//    refPosition   - The RefPosition for which we need to find the next RefPosition.
//
// Return Value:
//    The next RefPosition or nullptr if there is not one.
//
RefPosition* LinearScan::getNextConsecutiveRefPosition(RefPosition* refPosition)
{
    assert(compiler->info.compNeedsConsecutiveRegisters);
    RefPosition* nextRefPosition;
    assert(refPosition->needsConsecutive);
    nextConsecutiveRefPositionMap->Lookup(refPosition, &nextRefPosition);
    assert((nextRefPosition == nullptr) || nextRefPosition->needsConsecutive);
    return nextRefPosition;
}

//------------------------------------------------------------------------
// assignConsecutiveRegisters: For subsequent RefPositions, set the register
//   requirement to be the consecutive register(s) of the register that is assigned to
//   the firstRefPosition.
//   If one of the subsequent RefPosition is RefTypeUpperVectorRestore, sets the
//   registerAssignment to not include any of the consecutive registers that are being
//   assigned to the RefTypeUse RefPositions.
//
// Arguments:
//    firstRefPosition  - First RefPosition of the series of consecutive registers.
//    firstRegAssigned  - Register assigned to the first RefPosition.
//
//  Note:
//      This method will set the registerAssignment of subsequent RefPositions with consecutive registers.
//      Some of the registers could be busy, and they will be spilled. We would end up with busy registers if
//      we did not find free consecutive registers.
//
void LinearScan::assignConsecutiveRegisters(RefPosition* firstRefPosition, regNumber firstRegAssigned)
{
    assert(compiler->info.compNeedsConsecutiveRegisters);
    assert(firstRefPosition->assignedReg() == firstRegAssigned);
    assert(firstRefPosition->isFirstRefPositionOfConsecutiveRegisters());
    assert(emitter::isVectorRegister(firstRegAssigned));
    assert(consecutiveRegsInUseThisLocation == RBM_NONE);

    RefPosition* consecutiveRefPosition = getNextConsecutiveRefPosition(firstRefPosition);
    regNumber    regToAssign            = firstRegAssigned == REG_FP_LAST ? REG_FP_FIRST : REG_NEXT(firstRegAssigned);

    // First RefPosition should always start with RefTypeUse
    assert(firstRefPosition->refType != RefTypeUpperVectorRestore);

    INDEBUG(int refPosCount = 1);
    consecutiveRegsInUseThisLocation = (((1ULL << firstRefPosition->regCount) - 1) << firstRegAssigned);

    while (consecutiveRefPosition != nullptr)
    {
        assert(consecutiveRefPosition->regCount == 0);
#if FEATURE_PARTIAL_SIMD_CALLEE_SAVE
        if (consecutiveRefPosition->refType == RefTypeUpperVectorRestore)
        {
            Interval* srcInterval = consecutiveRefPosition->getInterval();
            assert(srcInterval->isUpperVector);
            assert(srcInterval->relatedInterval != nullptr);
            if (srcInterval->relatedInterval->isPartiallySpilled)
            {
                // Make sure that restore doesn't get one of the registers that are part of series we are trying to set
                // currently.
                // TODO-CQ: We could technically assign RefTypeUpperVectorRestore and its RefTypeUse same register, but
                // during register selection, it might get tricky to know which of the busy registers are assigned to
                // RefTypeUpperVectorRestore positions of corresponding variables for which (another criteria)
                // we are trying to find consecutive registers.

                consecutiveRefPosition->registerAssignment &= ~consecutiveRegsInUseThisLocation;
            }
            consecutiveRefPosition = getNextConsecutiveRefPosition(consecutiveRefPosition);
        }
#endif // FEATURE_PARTIAL_SIMD_CALLEE_SAVE
        INDEBUG(refPosCount++);
        assert((consecutiveRefPosition->refType == RefTypeDef) || (consecutiveRefPosition->refType == RefTypeUse));
        consecutiveRefPosition->registerAssignment = genRegMask(regToAssign);
        consecutiveRefPosition                     = getNextConsecutiveRefPosition(consecutiveRefPosition);
        regToAssign                                = regToAssign == REG_FP_LAST ? REG_FP_FIRST : REG_NEXT(regToAssign);
    }

    assert(refPosCount == firstRefPosition->regCount);
}

//------------------------------------------------------------------------
// canAssignNextConsecutiveRegisters: Starting with `firstRegAssigned`, check if next
//   consecutive registers are free or are already assigned to the subsequent RefPositions.
//
// Arguments:
//    firstRefPosition  - First RefPosition of the series of consecutive registers.
//    firstRegAssigned  - Register assigned to the first RefPosition.
//
//  Returns:
//      True if all the consecutive registers starting from `firstRegAssigned` are assignable.
//      Even if one of them is busy, returns false.
//
bool LinearScan::canAssignNextConsecutiveRegisters(RefPosition* firstRefPosition, regNumber firstRegAssigned)
{
    int          registersCount  = firstRefPosition->regCount;
    RefPosition* nextRefPosition = firstRefPosition;
    regNumber    regToAssign     = firstRegAssigned;
    assert(compiler->info.compNeedsConsecutiveRegisters);
    assert(registersCount > 1);
    assert(emitter::isVectorRegister(firstRegAssigned));

    int i = 1;
    do
    {
        nextRefPosition = getNextConsecutiveRefPosition(nextRefPosition);
        regToAssign     = regToAssign == REG_FP_LAST ? REG_FP_FIRST : REG_NEXT(regToAssign);
        if (!isFree(getRegisterRecord(regToAssign)))
        {
            if (nextRefPosition->refType == RefTypeUpperVectorRestore)
            {
                nextRefPosition = getNextConsecutiveRefPosition(nextRefPosition);
            }

            // If regToAssign is not free, check if it is already assigned to the interval corresponding
            // to the subsequent nextRefPosition. If yes, it would just use regToAssign for that nextRefPosition.
            if ((nextRefPosition->getInterval() != nullptr) &&
                (nextRefPosition->getInterval()->assignedReg != nullptr) &&
                ((nextRefPosition->getInterval()->assignedReg->regNum == regToAssign)))
            {
                continue;
            }

            return false;
        }
    } while (++i != registersCount);

    return true;
}

//------------------------------------------------------------------------
// filterConsecutiveCandidates: Given `candidates`, check if `registersNeeded` consecutive
//   registers are available in it, and if yes, returns first bit set of every possible series.
//
// Arguments:
//    candidates                - Set of available candidates.
//    registersNeeded           - Number of consecutive registers needed.
//    allConsecutiveCandidates  - Mask returned containing all bits set for possible consecutive register candidates.
//
//  Returns:
//      From `candidates`, the mask of series of consecutive registers of `registersNeeded` size with just the first-bit
//      set.
//
regMaskTP LinearScan::filterConsecutiveCandidates(regMaskTP    candidates,
                                                  unsigned int registersNeeded,
                                                  regMaskTP*   allConsecutiveCandidates)
{
    if (BitOperations::PopCount(candidates) < registersNeeded)
    {
        // There is no way the register demanded can be satisfied for this RefPosition
        // based on the candidates from which it can allocate a register.
        return RBM_NONE;
    }

    regMaskTP currAvailableRegs = candidates;
    regMaskTP overallResult     = RBM_NONE;
    regMaskTP consecutiveResult = RBM_NONE;

// At this point, for 'n' registers requirement, if Rm, Rm+1, Rm+2, ..., Rm+k-1 are
// available, create the mask only for Rm, Rm+1, ..., Rm+(k-n) to convey that it
// is safe to assign any of those registers, but not beyond that.
#define AppendConsecutiveMask(startIndex, endIndex, availableRegistersMask)                                            \
    regMaskTP selectionStartMask = (1ULL << regAvailableStartIndex) - 1;                                               \
    regMaskTP selectionEndMask   = (1ULL << (regAvailableEndIndex - registersNeeded + 1)) - 1;                         \
    consecutiveResult |= availableRegistersMask & (selectionEndMask & ~selectionStartMask);                            \
    overallResult |= availableRegistersMask;

    unsigned regAvailableStartIndex = 0, regAvailableEndIndex = 0;

    do
    {
        // From LSB, find the first available register (bit `1`)
        regAvailableStartIndex = BitOperations::BitScanForward(static_cast<DWORD64>(currAvailableRegs));
        regMaskTP startMask    = (1ULL << regAvailableStartIndex) - 1;

        // Mask all the bits that are processed from LSB thru regAvailableStart until the last `1`.
        regMaskTP maskProcessed = ~(currAvailableRegs | startMask);

        // From regAvailableStart, find the first unavailable register (bit `0`).
        if (maskProcessed == RBM_NONE)
        {
            regAvailableEndIndex = 64;
            if ((regAvailableEndIndex - regAvailableStartIndex) >= registersNeeded)
            {
                AppendConsecutiveMask(regAvailableStartIndex, regAvailableEndIndex, currAvailableRegs);
            }
            break;
        }
        else
        {
            regAvailableEndIndex = BitOperations::BitScanForward(static_cast<DWORD64>(maskProcessed));
        }
        regMaskTP endMask = (1ULL << regAvailableEndIndex) - 1;

        // Anything between regAvailableStart and regAvailableEnd is the range of consecutive registers available.
        // If they are equal to or greater than our register requirements, then add all of them to the result.
        if ((regAvailableEndIndex - regAvailableStartIndex) >= registersNeeded)
        {
            AppendConsecutiveMask(regAvailableStartIndex, regAvailableEndIndex, (endMask & ~startMask));
        }
        currAvailableRegs &= ~endMask;
    } while (currAvailableRegs != RBM_NONE);

    regMaskTP v0_v31_mask = RBM_V0 | RBM_V31;
    if ((candidates & v0_v31_mask) == v0_v31_mask)
    {
        // Finally, check for round robin case where sequence of last register
        // round to first register is available.
        // For n registers needed, it checks if MSB (n-1) + LSB (1) or
        // MSB (n - 2) + LSB (2) registers are available and if yes,
        // set the least bit of such MSB.
        //
        // This could have done using bit-twiddling, but is simpler when the
        // checks are done with these hardcoded values.
        switch (registersNeeded)
        {
            case 2:
            {
                if ((candidates & v0_v31_mask) != RBM_NONE)
                {
                    consecutiveResult |= RBM_V31;
                    overallResult |= v0_v31_mask;
                }
                break;
            }
            case 3:
            {
                regMaskTP v0_v30_v31_mask = RBM_V0 | RBM_V30 | RBM_V31;
                if ((candidates & v0_v30_v31_mask) != RBM_NONE)
                {
                    consecutiveResult |= RBM_V30;
                    overallResult |= v0_v30_v31_mask;
                }

                regMaskTP v0_v1_v31_mask = RBM_V0 | RBM_V1 | RBM_V31;
                if ((candidates & v0_v1_v31_mask) != RBM_NONE)
                {
                    consecutiveResult |= RBM_V31;
                    overallResult |= v0_v1_v31_mask;
                }
                break;
            }
            case 4:
            {
                regMaskTP v0_v29_v30_v31_mask = RBM_V0 | RBM_V29 | RBM_V30 | RBM_V31;
                if ((candidates & v0_v29_v30_v31_mask) != RBM_NONE)
                {
                    consecutiveResult |= RBM_V29;
                    overallResult |= v0_v29_v30_v31_mask;
                }

                regMaskTP v0_v1_v30_v31_mask = RBM_V0 | RBM_V29 | RBM_V30 | RBM_V31;
                if ((candidates & v0_v1_v30_v31_mask) != RBM_NONE)
                {
                    consecutiveResult |= RBM_V30;
                    overallResult |= v0_v1_v30_v31_mask;
                }

                regMaskTP v0_v1_v2_v31_mask = RBM_V0 | RBM_V29 | RBM_V30 | RBM_V31;
                if ((candidates & v0_v1_v2_v31_mask) != RBM_NONE)
                {
                    consecutiveResult |= RBM_V31;
                    overallResult |= v0_v1_v2_v31_mask;
                }
                break;
            }
            default:
                assert(!"Unexpected registersNeeded\n");
        }
    }

    // consecutiveResult should always be a subset of overallResult
    assert((overallResult & consecutiveResult) == consecutiveResult);
    *allConsecutiveCandidates = overallResult;
    return consecutiveResult;
}

//------------------------------------------------------------------------
// filterConsecutiveCandidatesForSpill: Amoung the selected consecutiveCandidates,
//   check if there are any ranges that would require fewer registers to spill
//   and returns such mask. The return result would always be a subset of
//   consecutiveCandidates.
//
// Arguments:
//    consecutiveCandidates   - Consecutive candidates to filter  on.
//    registersNeeded         - Number of registers needed.
//
//  Returns:
//      Filtered candidates that needs fewer spilling.
//
regMaskTP LinearScan::filterConsecutiveCandidatesForSpill(regMaskTP consecutiveCandidates, unsigned int registersNeeded)
{
    assert(consecutiveCandidates != RBM_NONE);
    assert((registersNeeded >= 2) && (registersNeeded <= 4));
    regMaskTP consecutiveResultForBusy = RBM_NONE;
    regMaskTP unprocessedRegs          = consecutiveCandidates;
    unsigned  regAvailableStartIndex = 0, regAvailableEndIndex = 0;
    int       maxSpillRegs        = registersNeeded;
    regMaskTP registersNeededMask = (1ULL << registersNeeded) - 1;
    do
    {
        // From LSB, find the first available register (bit `1`)
        regAvailableStartIndex = BitOperations::BitScanForward(static_cast<DWORD64>(unprocessedRegs));

        // For the current range, find how many registers are free vs. busy
        regMaskTP maskForCurRange        = RBM_NONE;
        bool      shouldCheckForRounding = false;
        switch (registersNeeded)
        {
            case 2:
                shouldCheckForRounding = (regAvailableStartIndex == 63);
                break;
            case 3:
                shouldCheckForRounding = (regAvailableStartIndex >= 62);
                break;
            case 4:
                shouldCheckForRounding = (regAvailableStartIndex >= 61);
                break;
            default:
                assert("Unsupported registersNeeded\n");
                break;
        }

        if (shouldCheckForRounding)
        {
            unsigned int roundedRegistersNeeded = registersNeeded - (63 - regAvailableStartIndex + 1);
            maskForCurRange                     = (1ULL << roundedRegistersNeeded) - 1;
        }

        maskForCurRange |= (registersNeededMask << regAvailableStartIndex);
        maskForCurRange &= m_AvailableRegs;

        if (maskForCurRange != RBM_NONE)
        {
            // In the given range, there are some free registers available. Calculate how many registers
            // will need spilling if this range is picked.

            int curSpillRegs = registersNeeded - BitOperations::PopCount(maskForCurRange);
            if (curSpillRegs < maxSpillRegs)
            {
                consecutiveResultForBusy = 1ULL << regAvailableStartIndex;
                maxSpillRegs             = curSpillRegs;
            }
            else if (curSpillRegs == maxSpillRegs)
            {
                consecutiveResultForBusy |= 1ULL << regAvailableStartIndex;
            }
        }
        unprocessedRegs &= ~(1ULL << regAvailableStartIndex);
    } while (unprocessedRegs != RBM_NONE);

    // consecutiveResultForBusy should always be a subset of consecutiveCandidates.
    assert((consecutiveCandidates & consecutiveResultForBusy) == consecutiveResultForBusy);
    return consecutiveResultForBusy;
}

//------------------------------------------------------------------------
// getConsecutiveCandidates: Returns the mask of all the consecutive candidates
//   for given RefPosition. For first RefPosition of a series of RefPositions that needs
//   consecutive registers, then returns only the mask such that it satisfies the need
//   of having free consecutive registers. If free consecutive registers are not available
//   it finds such a series that needs fewer registers spilling.
//
// Arguments:
//    allCandidates   - Register assigned to the first RefPosition.
//    refPosition     - Number of registers to check.
//    busyCandidates  - Register mask of free/busy registers.
//
//  Returns:
//      Register mask of free consecutive registers. If there are not enough free registers,
//      or the free registers are not consecutive, then return RBM_NONE. In that case,
//      `busyCandidates` will contain the register mask that can be assigned and will include
//      both free and busy registers.
//
//  Notes:
//      The consecutive registers mask includes just the bits of first registers or
//      (n - k) registers. For example, if we need 3 consecutive registers and
//      allCandidates = 0x1C080D0F00000000, the consecutive register mask returned
//      will be 0x400000300000000.
//
regMaskTP LinearScan::getConsecutiveCandidates(regMaskTP    allCandidates,
                                               RefPosition* refPosition,
                                               regMaskTP*   busyCandidates)
{
    assert(compiler->info.compNeedsConsecutiveRegisters);
    assert(refPosition->isFirstRefPositionOfConsecutiveRegisters());
    regMaskTP freeCandidates = allCandidates & m_AvailableRegs;

#ifdef DEBUG
    if (getStressLimitRegs() != LSRA_LIMIT_NONE)
    {
        // For stress, make only alternate registers available so we can stress the selection of free/busy registers.
        freeCandidates &= (RBM_V0 | RBM_V2 | RBM_V4 | RBM_V6 | RBM_V8 | RBM_V10 | RBM_V12 | RBM_V14 | RBM_V16 |
                           RBM_V18 | RBM_V20 | RBM_V22 | RBM_V24 | RBM_V26 | RBM_V28 | RBM_V30);
    }
#endif

    *busyCandidates = RBM_NONE;
    regMaskTP    overallResult;
    unsigned int registersNeeded = refPosition->regCount;

    if (freeCandidates != RBM_NONE)
    {
        regMaskTP consecutiveResultForFree =
            filterConsecutiveCandidates(freeCandidates, registersNeeded, &overallResult);

        if (consecutiveResultForFree != RBM_NONE)
        {
            // One last time, check if subsequent RefPositions (all RefPositions except the first for which
            // we assigned above) already have consecutive registers assigned. If yes, and if one of the
            // register out of the `consecutiveResult` is available for the first RefPosition, then just use
            // that. This will avoid unnecessary copies.

            regNumber firstRegNum  = REG_NA;
            regNumber prevRegNum   = REG_NA;
            int       foundCount   = 0;
            regMaskTP foundRegMask = RBM_NONE;

            RefPosition* consecutiveRefPosition = getNextConsecutiveRefPosition(refPosition);
            assert(consecutiveRefPosition != nullptr);

            for (unsigned int i = 1; i < registersNeeded; i++)
            {
                Interval* interval     = consecutiveRefPosition->getInterval();
                consecutiveRefPosition = getNextConsecutiveRefPosition(consecutiveRefPosition);

                if (!interval->isActive)
                {
                    foundRegMask = RBM_NONE;
                    foundCount   = 0;
                    continue;
                }

                regNumber currRegNum = interval->assignedReg->regNum;
                if ((prevRegNum == REG_NA) || (prevRegNum == REG_PREV(currRegNum)) ||
                    ((prevRegNum == REG_FP_LAST) && (currRegNum == REG_FP_FIRST)))
                {
                    foundRegMask |= genRegMask(currRegNum);
                    if (prevRegNum == REG_NA)
                    {
                        firstRegNum = currRegNum;
                    }
                    prevRegNum = currRegNum;
                    foundCount++;
                    continue;
                }

                foundRegMask = RBM_NONE;
                foundCount   = 0;
                break;
            }

            if (foundCount != 0)
            {
                assert(firstRegNum != REG_NA);
                regMaskTP remainingRegsMask = ((1ULL << (registersNeeded - foundCount)) - 1) << (firstRegNum - 1);

                if ((overallResult & remainingRegsMask) != RBM_NONE)
                {
                    // If remaining registers are available, then just set the firstRegister mask
                    consecutiveResultForFree = 1ULL << (firstRegNum - 1);
                }
            }

            return consecutiveResultForFree;
        }
    }
    // There are registers available but they are not consecutive.
    // Here are some options to address them:
    //
    //  1.  Scan once again the available registers and find a set which has maximum register available.
    //      In other words, try to find register sequence that needs fewer registers to be spilled. This
    //      will give optimal CQ.
    //
    //  2.  Check if some of the RefPositions in the series are already in *somewhat* consecutive registers
    //      and if yes, assign that register sequence. That way, we will avoid copying values of
    //      RefPositions that are already positioned in the desired registers. Checking this is beneficial
    //      only if it can happen frequently. So for RefPositions <RP# 5, RP# 6, RP# 7, RP# 8>, it should
    //      be that, RP# 6 is already in V14 and RP# 8 is already in V16. But this can be rare (not tested).
    //      In future, if we see such cases being hit, we could use this heuristics.
    //
    //  3.  Give one of the free register to the first position and the algorithm will
    //      give the subsequent consecutive registers (free or busy) to the remaining RefPositions
    //      of the series. This may not give optimal CQ however.
    //
    //  4.  Return the set of available registers and let selection heuristics pick one of them to get
    //      assigned to the first RefPosition. Remaining RefPositions will be assigned to the subsequent
    //      registers (if busy, they will be spilled), similar to #3 above and will not give optimal CQ.
    //
    //
    // Among `consecutiveResultForBusy`, we could shortlist the registers that are beneficial from "busy register
    // selection" heuristics perspective. However, we would need to add logic of try_SPILL_COST(),
    // try_FAR_NEXT_REF(), etc. here which would complicate things. Instead, we just go with option# 1 and select
    // registers based on fewer number of registers that has to be spilled.
    //
    regMaskTP overallResultForBusy;
    regMaskTP consecutiveResultForBusy =
        filterConsecutiveCandidates(allCandidates, registersNeeded, &overallResultForBusy);

    *busyCandidates = consecutiveResultForBusy;

    // Check if we can further check better registers amoung consecutiveResultForBusy.
    if ((m_AvailableRegs & overallResultForBusy) != RBM_NONE)
    {
        // `overallResultForBusy` contains the mask of entire series that can be the consecutive candidates.
        // If there is an overlap of that with free registers, then try to find a series that will need least
        // registers spilling as mentioned in #1 above.

        regMaskTP optimalConsecutiveResultForBusy =
            filterConsecutiveCandidatesForSpill(consecutiveResultForBusy, registersNeeded);

        if (optimalConsecutiveResultForBusy != RBM_NONE)
        {
            *busyCandidates = optimalConsecutiveResultForBusy;
        }
        else if ((m_AvailableRegs & consecutiveResultForBusy) != RBM_NONE)
        {
            // We did not find free consecutive candidates, however we found some registers among the
            // `allCandidates` that are mix of free and busy. Since `busyCandidates` just has bit set for first
            // register of such series, return the mask that starts with free register, if possible. The busy
            // registers will be spilled during assignment of subsequent RefPosition.
            *busyCandidates = (m_AvailableRegs & consecutiveResultForBusy);
        }
    }

    // Return RBM_NONE because there was no free candidates.
    return RBM_NONE;
}
//------------------------------------------------------------------------
// BuildNode: Build the RefPositions for a node
//
// Arguments:
//    treeNode - the node of interest
//
// Return Value:
//    The number of sources consumed by this node.
//
// Notes:
// Preconditions:
//    LSRA Has been initialized.
//
// Postconditions:
//    RefPositions have been built for all the register defs and uses required
//    for this node.
//
int LinearScan::BuildNode(GenTree* tree)
{
    assert(!tree->isContained());
    int       srcCount;
    int       dstCount      = 0;
    regMaskTP killMask      = RBM_NONE;
    bool      isLocalDefUse = false;

    // Reset the build-related members of LinearScan.
    clearBuildState();

    // Set the default dstCount. This may be modified below.
    if (tree->IsValue())
    {
        dstCount = 1;
        if (tree->IsUnusedValue())
        {
            isLocalDefUse = true;
        }
    }
    else
    {
        dstCount = 0;
    }

    switch (tree->OperGet())
    {
        default:
            srcCount = BuildSimple(tree);
            break;

        case GT_LCL_VAR:
            // We make a final determination about whether a GT_LCL_VAR is a candidate or contained
            // after liveness. In either case we don't build any uses or defs. Otherwise, this is a
            // load of a stack-based local into a register and we'll fall through to the general
            // local case below.
            if (checkContainedOrCandidateLclVar(tree->AsLclVar()))
            {
                return 0;
            }
            FALLTHROUGH;

        case GT_LCL_FLD:
        {
            srcCount = 0;
#ifdef FEATURE_SIMD
            // Need an additional register to read upper 4 bytes of Vector3.
            if (tree->TypeGet() == TYP_SIMD12)
            {
                // We need an internal register different from targetReg in which 'tree' produces its result
                // because both targetReg and internal reg will be in use at the same time.
                buildInternalFloatRegisterDefForNode(tree, allSIMDRegs());
                setInternalRegsDelayFree = true;
                buildInternalRegisterUses();
            }
#endif
            BuildDef(tree);
        }
        break;

        case GT_STORE_LCL_VAR:
            if (tree->IsMultiRegLclVar() && isCandidateMultiRegLclVar(tree->AsLclVar()))
            {
                dstCount = compiler->lvaGetDesc(tree->AsLclVar())->lvFieldCnt;
            }
            FALLTHROUGH;

        case GT_STORE_LCL_FLD:
            srcCount = BuildStoreLoc(tree->AsLclVarCommon());
            break;

        case GT_FIELD_LIST:
            // These should always be contained. We don't correctly allocate or
            // generate code for a non-contained GT_FIELD_LIST.
            noway_assert(!"Non-contained GT_FIELD_LIST");
            srcCount = 0;
            break;

        case GT_NO_OP:
        case GT_START_NONGC:
            srcCount = 0;
            assert(dstCount == 0);
            break;

        case GT_PROF_HOOK:
            srcCount = 0;
            assert(dstCount == 0);
            killMask = getKillSetForProfilerHook();
            BuildDefsWithKills(tree, 0, RBM_NONE, killMask);
            break;

        case GT_START_PREEMPTGC:
            // This kills GC refs in callee save regs
            srcCount = 0;
            assert(dstCount == 0);
            BuildDefsWithKills(tree, 0, RBM_NONE, RBM_NONE);
            break;

        case GT_CNS_DBL:
        {
            GenTreeDblCon* dblConst   = tree->AsDblCon();
            double         constValue = dblConst->AsDblCon()->DconValue();

            if (emitter::emitIns_valid_imm_for_fmov(constValue))
            {
                // Directly encode constant to instructions.
            }
            else
            {
                // Reserve int to load constant from memory (IF_LARGELDC)
                buildInternalIntRegisterDefForNode(tree);
                buildInternalRegisterUses();
            }
        }
            FALLTHROUGH;

        case GT_CNS_INT:
        {
            srcCount = 0;
            assert(dstCount == 1);
            RefPosition* def               = BuildDef(tree);
            def->getInterval()->isConstant = true;
        }
        break;

        case GT_CNS_VEC:
        {
            GenTreeVecCon* vecCon = tree->AsVecCon();

            if (vecCon->IsAllBitsSet() || vecCon->IsZero())
            {
                // Directly encode constant to instructions.
            }
            else
            {
                // Reserve int to load constant from memory (IF_LARGELDC)
                buildInternalIntRegisterDefForNode(tree);
                buildInternalRegisterUses();
            }

            srcCount = 0;
            assert(dstCount == 1);

            RefPosition* def               = BuildDef(tree);
            def->getInterval()->isConstant = true;
            break;
        }

        case GT_BOX:
        case GT_COMMA:
        case GT_QMARK:
        case GT_COLON:
            srcCount = 0;
            assert(dstCount == 0);
            unreached();
            break;

        case GT_RETURN:
            srcCount = BuildReturn(tree);
            killMask = getKillSetForReturn();
            BuildDefsWithKills(tree, 0, RBM_NONE, killMask);
            break;

        case GT_RETFILT:
            assert(dstCount == 0);
            if (tree->TypeGet() == TYP_VOID)
            {
                srcCount = 0;
            }
            else
            {
                assert(tree->TypeGet() == TYP_INT);
                srcCount = 1;
                BuildUse(tree->gtGetOp1(), RBM_INTRET);
            }
            break;

        case GT_NOP:
            // A GT_NOP is either a passthrough (if it is void, or if it has
            // a child), but must be considered to produce a dummy value if it
            // has a type but no child.
            srcCount = 0;
            if (tree->TypeGet() != TYP_VOID && tree->gtGetOp1() == nullptr)
            {
                assert(dstCount == 1);
                BuildDef(tree);
            }
            else
            {
                assert(dstCount == 0);
            }
            break;

        case GT_KEEPALIVE:
            assert(dstCount == 0);
            srcCount = BuildOperandUses(tree->gtGetOp1());
            break;

        case GT_JMP:
            srcCount = 0;
            assert(dstCount == 0);
            break;

        case GT_SWITCH:
            // This should never occur since switch nodes must not be visible at this
            // point in the JIT.
            srcCount = 0;
            noway_assert(!"Switch must be lowered at this point");
            break;

        case GT_JMPTABLE:
            srcCount = 0;
            assert(dstCount == 1);
            BuildDef(tree);
            break;

        case GT_SWITCH_TABLE:
            buildInternalIntRegisterDefForNode(tree);
            srcCount = BuildBinaryUses(tree->AsOp());
            assert(dstCount == 0);
            break;

        case GT_ADD:
        case GT_SUB:
            if (varTypeIsFloating(tree->TypeGet()))
            {
                // overflow operations aren't supported on float/double types.
                assert(!tree->gtOverflow());

                // No implicit conversions at this stage as the expectation is that
                // everything is made explicit by adding casts.
                assert(tree->gtGetOp1()->TypeGet() == tree->gtGetOp2()->TypeGet());
            }
            FALLTHROUGH;

        case GT_AND:
        case GT_AND_NOT:
        case GT_OR:
        case GT_XOR:
        case GT_LSH:
        case GT_RSH:
        case GT_RSZ:
        case GT_ROR:
            srcCount = BuildBinaryUses(tree->AsOp());
            assert(dstCount == 1);
            BuildDef(tree);
            break;

        case GT_BFIZ:
            assert(tree->gtGetOp1()->OperIs(GT_CAST));
            srcCount = BuildOperandUses(tree->gtGetOp1()->gtGetOp1());
            BuildDef(tree);
            break;

        case GT_RETURNTRAP:
            // this just turns into a compare of its child with an int
            // + a conditional call
            BuildUse(tree->gtGetOp1());
            srcCount = 1;
            assert(dstCount == 0);
            killMask = compiler->compHelperCallKillSet(CORINFO_HELP_STOP_FOR_GC);
            BuildDefsWithKills(tree, 0, RBM_NONE, killMask);
            break;

        case GT_MOD:
        case GT_UMOD:
            NYI_IF(varTypeIsFloating(tree->TypeGet()), "FP Remainder in ARM64");
            assert(!"Shouldn't see an integer typed GT_MOD node in ARM64");
            srcCount = 0;
            break;

        case GT_MUL:
            if (tree->gtOverflow())
            {
                // Need a register different from target reg to check for overflow.
                buildInternalIntRegisterDefForNode(tree);
                setInternalRegsDelayFree = true;
            }
            FALLTHROUGH;

        case GT_DIV:
        case GT_MULHI:
        case GT_MUL_LONG:
        case GT_UDIV:
        {
            srcCount = BuildBinaryUses(tree->AsOp());
            buildInternalRegisterUses();
            assert(dstCount == 1);
            BuildDef(tree);
        }
        break;

        case GT_INTRINSIC:
        {
            switch (tree->AsIntrinsic()->gtIntrinsicName)
            {
                case NI_System_Math_Max:
                case NI_System_Math_Min:
                case NI_System_Math_MaxNumber:
                case NI_System_Math_MinNumber:
                {
                    assert(varTypeIsFloating(tree->gtGetOp1()));
                    assert(varTypeIsFloating(tree->gtGetOp2()));
                    assert(tree->gtGetOp1()->TypeIs(tree->TypeGet()));

                    srcCount = BuildBinaryUses(tree->AsOp());
                    assert(dstCount == 1);
                    BuildDef(tree);
                    break;
                }

                case NI_System_Math_Abs:
                case NI_System_Math_Ceiling:
                case NI_System_Math_Floor:
                case NI_System_Math_Truncate:
                case NI_System_Math_Round:
                case NI_System_Math_Sqrt:
                {
                    assert(varTypeIsFloating(tree->gtGetOp1()));
                    assert(tree->gtGetOp1()->TypeIs(tree->TypeGet()));

                    BuildUse(tree->gtGetOp1());
                    srcCount = 1;
                    assert(dstCount == 1);
                    BuildDef(tree);
                    break;
                }

                default:
                    unreached();
            }
        }
        break;

#ifdef FEATURE_HW_INTRINSICS
        case GT_HWINTRINSIC:
            srcCount = BuildHWIntrinsic(tree->AsHWIntrinsic(), &dstCount);
            break;
#endif // FEATURE_HW_INTRINSICS

        case GT_CAST:
            assert(dstCount == 1);
            srcCount = BuildCast(tree->AsCast());
            break;

        case GT_NEG:
        case GT_NOT:
            srcCount = BuildOperandUses(tree->gtGetOp1(), RBM_NONE);
            assert(dstCount == 1);
            BuildDef(tree);
            break;

        case GT_EQ:
        case GT_NE:
        case GT_LT:
        case GT_LE:
        case GT_GE:
        case GT_GT:
        case GT_TEST_EQ:
        case GT_TEST_NE:
        case GT_CMP:
        case GT_TEST:
        case GT_CCMP:
        case GT_JCMP:
        case GT_JTEST:
            srcCount = BuildCmp(tree);
            break;

        case GT_JTRUE:
            BuildOperandUses(tree->gtGetOp1(), RBM_NONE);
            srcCount = 1;
            break;

        case GT_CKFINITE:
            srcCount = 1;
            assert(dstCount == 1);
            buildInternalIntRegisterDefForNode(tree);
            BuildUse(tree->gtGetOp1());
            BuildDef(tree);
            buildInternalRegisterUses();
            break;

        case GT_CMPXCHG:
        {
            GenTreeCmpXchg* cmpXchgNode = tree->AsCmpXchg();
            srcCount                    = cmpXchgNode->gtOpComparand->isContained() ? 2 : 3;
            assert(dstCount == 1);

            if (!compiler->compOpportunisticallyDependsOn(InstructionSet_Atomics))
            {
                // For ARMv8 exclusives requires a single internal register
                buildInternalIntRegisterDefForNode(tree);
            }

            // For ARMv8 exclusives the lifetime of the addr and data must be extended because
            // it may be used used multiple during retries

            // For ARMv8.1 atomic cas the lifetime of the addr and data must be extended to prevent
            // them being reused as the target register which must be destroyed early

            RefPosition* locationUse = BuildUse(tree->AsCmpXchg()->gtOpLocation);
            setDelayFree(locationUse);
            RefPosition* valueUse = BuildUse(tree->AsCmpXchg()->gtOpValue);
            setDelayFree(valueUse);
            if (!cmpXchgNode->gtOpComparand->isContained())
            {
                RefPosition* comparandUse = BuildUse(tree->AsCmpXchg()->gtOpComparand);

                // For ARMv8 exclusives the lifetime of the comparand must be extended because
                // it may be used used multiple during retries
                if (!compiler->compOpportunisticallyDependsOn(InstructionSet_Atomics))
                {
                    setDelayFree(comparandUse);
                }
            }

            // Internals may not collide with target
            setInternalRegsDelayFree = true;
            buildInternalRegisterUses();
            BuildDef(tree);
        }
        break;

        case GT_LOCKADD:
        case GT_XORR:
        case GT_XAND:
        case GT_XADD:
        case GT_XCHG:
        {
            assert(dstCount == (tree->TypeIs(TYP_VOID) ? 0 : 1));
            srcCount = tree->gtGetOp2()->isContained() ? 1 : 2;

            if (!compiler->compOpportunisticallyDependsOn(InstructionSet_Atomics))
            {
                // GT_XCHG requires a single internal register; the others require two.
                buildInternalIntRegisterDefForNode(tree);
                if (tree->OperGet() != GT_XCHG)
                {
                    buildInternalIntRegisterDefForNode(tree);
                }
            }
            else if (tree->OperIs(GT_XAND))
            {
                // for ldclral we need an internal register.
                buildInternalIntRegisterDefForNode(tree);
            }

            assert(!tree->gtGetOp1()->isContained());
            RefPosition* op1Use = BuildUse(tree->gtGetOp1());
            RefPosition* op2Use = nullptr;
            if (!tree->gtGetOp2()->isContained())
            {
                op2Use = BuildUse(tree->gtGetOp2());
            }

            // For ARMv8 exclusives the lifetime of the addr and data must be extended because
            // it may be used used multiple during retries
            if (!compiler->compOpportunisticallyDependsOn(InstructionSet_Atomics))
            {
                // Internals may not collide with target
                if (dstCount == 1)
                {
                    setDelayFree(op1Use);
                    if (op2Use != nullptr)
                    {
                        setDelayFree(op2Use);
                    }
                    setInternalRegsDelayFree = true;
                }
            }
            buildInternalRegisterUses();
            if (dstCount == 1)
            {
                BuildDef(tree);
            }
        }
        break;

#if FEATURE_ARG_SPLIT
        case GT_PUTARG_SPLIT:
            srcCount = BuildPutArgSplit(tree->AsPutArgSplit());
            dstCount = tree->AsPutArgSplit()->gtNumRegs;
            break;
#endif // FEATURE_ARG_SPLIT

        case GT_PUTARG_STK:
            srcCount = BuildPutArgStk(tree->AsPutArgStk());
            break;

        case GT_PUTARG_REG:
            srcCount = BuildPutArgReg(tree->AsUnOp());
            break;

        case GT_CALL:
            srcCount = BuildCall(tree->AsCall());
            if (tree->AsCall()->HasMultiRegRetVal())
            {
                dstCount = tree->AsCall()->GetReturnTypeDesc()->GetReturnRegCount();
            }
            break;

        case GT_BLK:
            // These should all be eliminated prior to Lowering.
            assert(!"Non-store block node in Lowering");
            srcCount = 0;
            break;

        case GT_STORE_BLK:
        case GT_STORE_DYN_BLK:
            srcCount = BuildBlockStore(tree->AsBlk());
            break;

        case GT_INIT_VAL:
            // Always a passthrough of its child's value.
            assert(!"INIT_VAL should always be contained");
            srcCount = 0;
            break;

        case GT_LCLHEAP:
        {
            assert(dstCount == 1);

            // Need a variable number of temp regs (see genLclHeap() in codegenarm64.cpp):
            // Here '-' means don't care.
            //
            //  Size?                   Init Memory?    # temp regs
            //   0                          -               0
            //   const and <=UnrollLimit    -               0
            //   const and <PageSize        No              0
            //   >UnrollLimit               Yes             0
            //   Non-const                  Yes             0
            //   Non-const                  No              2
            //

            GenTree* size = tree->gtGetOp1();
            if (size->IsCnsIntOrI())
            {
                assert(size->isContained());
                srcCount = 0;

                size_t sizeVal = size->AsIntCon()->gtIconVal;

                if (sizeVal != 0)
                {
                    // Compute the amount of memory to properly STACK_ALIGN.
                    // Note: The GenTree node is not updated here as it is cheap to recompute stack aligned size.
                    // This should also help in debugging as we can examine the original size specified with
                    // localloc.
                    sizeVal = AlignUp(sizeVal, STACK_ALIGN);

                    if (sizeVal <= compiler->getUnrollThreshold(Compiler::UnrollKind::Memset))
                    {
                        // Need no internal registers
                    }
                    else if (!compiler->info.compInitMem)
                    {
                        // No need to initialize allocated stack space.
                        if (sizeVal < compiler->eeGetPageSize())
                        {
                            // Need no internal registers
                        }
                        else
                        {
                            // We need two registers: regCnt and RegTmp
                            buildInternalIntRegisterDefForNode(tree);
                            buildInternalIntRegisterDefForNode(tree);
                        }
                    }
                }
            }
            else
            {
                srcCount = 1;
                if (!compiler->info.compInitMem)
                {
                    buildInternalIntRegisterDefForNode(tree);
                    buildInternalIntRegisterDefForNode(tree);
                }
            }

            if (!size->isContained())
            {
                BuildUse(size);
            }
            buildInternalRegisterUses();
            BuildDef(tree);
        }
        break;

        case GT_BOUNDS_CHECK:
        {
            GenTreeBoundsChk* node = tree->AsBoundsChk();
            // Consumes arrLen & index - has no result
            assert(dstCount == 0);
            srcCount = BuildOperandUses(node->GetIndex());
            srcCount += BuildOperandUses(node->GetArrayLength());
        }
        break;

        case GT_ARR_ELEM:
            // These must have been lowered
            noway_assert(!"We should never see a GT_ARR_ELEM in lowering");
            srcCount = 0;
            assert(dstCount == 0);
            break;

        case GT_LEA:
        {
            GenTreeAddrMode* lea = tree->AsAddrMode();

            GenTree* base  = lea->Base();
            GenTree* index = lea->Index();
            int      cns   = lea->Offset();

            // This LEA is instantiating an address, so we set up the srcCount here.
            srcCount = 0;
            if (base != nullptr)
            {
                srcCount++;
                BuildUse(base);
            }
            if (index != nullptr)
            {
                srcCount++;
                if (index->OperIs(GT_BFIZ) && index->isContained())
                {
                    GenTreeCast* cast = index->gtGetOp1()->AsCast();
                    assert(cast->isContained() && (cns == 0));
                    BuildUse(cast->CastOp());
                }
                else if (index->OperIs(GT_CAST) && index->isContained())
                {
                    GenTreeCast* cast = index->AsCast();
                    assert(cast->isContained() && (cns == 0));
                    BuildUse(cast->CastOp());
                }
                else
                {
                    BuildUse(index);
                }
            }
            assert(dstCount == 1);

            // On ARM64 we may need a single internal register
            // (when both conditions are true then we still only need a single internal register)
            if ((index != nullptr) && (cns != 0))
            {
                // ARM64 does not support both Index and offset so we need an internal register
                buildInternalIntRegisterDefForNode(tree);
            }
            else if (!emitter::emitIns_valid_imm_for_add(cns, EA_8BYTE))
            {
                // This offset can't be contained in the add instruction, so we need an internal register
                buildInternalIntRegisterDefForNode(tree);
            }
            buildInternalRegisterUses();
            BuildDef(tree);
        }
        break;

        case GT_STOREIND:
        {
            assert(dstCount == 0);

            if (compiler->codeGen->gcInfo.gcIsWriteBarrierStoreIndNode(tree->AsStoreInd()))
            {
                srcCount = BuildGCWriteBarrier(tree);
                break;
            }

            srcCount = BuildIndir(tree->AsIndir());
            if (!tree->gtGetOp2()->isContained())
            {
                BuildUse(tree->gtGetOp2());
                srcCount++;
            }
        }
        break;

        case GT_NULLCHECK:
        case GT_IND:
            assert(dstCount == (tree->OperIs(GT_NULLCHECK) ? 0 : 1));
            srcCount = BuildIndir(tree->AsIndir());
            break;

        case GT_CATCH_ARG:
            srcCount = 0;
            assert(dstCount == 1);
            BuildDef(tree, RBM_EXCEPTION_OBJECT);
            break;

        case GT_INDEX_ADDR:
            assert(dstCount == 1);
            srcCount = BuildBinaryUses(tree->AsOp());
            buildInternalIntRegisterDefForNode(tree);
            if (!tree->AsIndexAddr()->Index()->TypeIs(TYP_I_IMPL) &&
                !(isPow2(tree->AsIndexAddr()->gtElemSize) && (tree->AsIndexAddr()->gtElemSize <= 32768)))
            {
                // We're going to need a temp reg to widen the index.
                buildInternalIntRegisterDefForNode(tree);
            }
            buildInternalRegisterUses();
            BuildDef(tree);
            break;

        case GT_SELECT:
            assert(dstCount == 1);
            srcCount = BuildSelect(tree->AsConditional());
            break;
        case GT_SELECTCC:
            assert(dstCount == 1);
            srcCount = BuildSelect(tree->AsOp());
            break;

    } // end switch (tree->OperGet())

    if (tree->IsUnusedValue() && (dstCount != 0))
    {
        isLocalDefUse = true;
    }
    // We need to be sure that we've set srcCount and dstCount appropriately
    assert((dstCount < 2) || tree->IsMultiRegNode());
    assert(isLocalDefUse == (tree->IsValue() && tree->IsUnusedValue()));
    assert(!tree->IsValue() || (dstCount != 0));
    assert(dstCount == tree->GetRegisterDstCount(compiler));
    return srcCount;
}

#ifdef FEATURE_HW_INTRINSICS

#include "hwintrinsic.h"

//------------------------------------------------------------------------
// BuildHWIntrinsic: Set the NodeInfo for a GT_HWINTRINSIC tree.
//
// Arguments:
//    tree       - The GT_HWINTRINSIC node of interest
//    pDstCount  - OUT parameter - the number of registers defined for the given node
//
// Return Value:
//    The number of sources consumed by this node.
//
int LinearScan::BuildHWIntrinsic(GenTreeHWIntrinsic* intrinsicTree, int* pDstCount)
{
    assert(pDstCount != nullptr);

    const HWIntrinsic intrin(intrinsicTree);

    int srcCount = 0;
    int dstCount = 0;

    if (HWIntrinsicInfo::IsMultiReg(intrin.id))
    {
        dstCount = intrinsicTree->GetMultiRegCount(compiler);
    }
    else if (intrinsicTree->IsValue())
    {
        dstCount = 1;
    }

    const bool hasImmediateOperand = HWIntrinsicInfo::HasImmediateOperand(intrin.id);

    if (hasImmediateOperand && !HWIntrinsicInfo::NoJmpTableImm(intrin.id))
    {
        // We may need to allocate an additional general-purpose register when an intrinsic has a non-const immediate
        // operand and the intrinsic does not have an alternative non-const fallback form.
        // However, for a case when the operand can take only two possible values - zero and one
        // the codegen can use cbnz to do conditional branch, so such register is not needed.

        bool needBranchTargetReg = false;

        int immLowerBound = 0;
        int immUpperBound = 0;

        if (intrin.category == HW_Category_SIMDByIndexedElement)
        {
            var_types indexedElementOpType;

            if (intrin.numOperands == 3)
            {
                indexedElementOpType = intrin.op2->TypeGet();
            }
            else
            {
                assert(intrin.numOperands == 4);
                indexedElementOpType = intrin.op3->TypeGet();
            }

            assert(varTypeIsSIMD(indexedElementOpType));

            const unsigned int indexedElementSimdSize = genTypeSize(indexedElementOpType);
            HWIntrinsicInfo::lookupImmBounds(intrin.id, indexedElementSimdSize, intrin.baseType, &immLowerBound,
                                             &immUpperBound);
        }
        else
        {
            HWIntrinsicInfo::lookupImmBounds(intrin.id, intrinsicTree->GetSimdSize(), intrin.baseType, &immLowerBound,
                                             &immUpperBound);
        }

        if ((immLowerBound != 0) || (immUpperBound != 1))
        {
            if ((intrin.category == HW_Category_SIMDByIndexedElement) ||
                (intrin.category == HW_Category_ShiftLeftByImmediate) ||
                (intrin.category == HW_Category_ShiftRightByImmediate))
            {
                switch (intrin.numOperands)
                {
                    case 4:
                        needBranchTargetReg = !intrin.op4->isContainedIntOrIImmed();
                        break;

                    case 3:
                        needBranchTargetReg = !intrin.op3->isContainedIntOrIImmed();
                        break;

                    case 2:
                        needBranchTargetReg = !intrin.op2->isContainedIntOrIImmed();
                        break;

                    default:
                        unreached();
                }
            }
            else
            {
                switch (intrin.id)
                {
                    case NI_AdvSimd_DuplicateSelectedScalarToVector64:
                    case NI_AdvSimd_DuplicateSelectedScalarToVector128:
                    case NI_AdvSimd_Extract:
                    case NI_AdvSimd_Insert:
                    case NI_AdvSimd_InsertScalar:
                    case NI_AdvSimd_LoadAndInsertScalar:
                    case NI_AdvSimd_LoadAndInsertScalarVector64x2:
                    case NI_AdvSimd_LoadAndInsertScalarVector64x3:
                    case NI_AdvSimd_LoadAndInsertScalarVector64x4:
                    case NI_AdvSimd_Arm64_LoadAndInsertScalarVector128x2:
                    case NI_AdvSimd_Arm64_LoadAndInsertScalarVector128x3:
                    case NI_AdvSimd_Arm64_LoadAndInsertScalarVector128x4:
                    case NI_AdvSimd_Arm64_DuplicateSelectedScalarToVector128:
                        needBranchTargetReg = !intrin.op2->isContainedIntOrIImmed();
                        break;

                    case NI_AdvSimd_ExtractVector64:
                    case NI_AdvSimd_ExtractVector128:
                    case NI_AdvSimd_StoreSelectedScalar:
                    case NI_AdvSimd_StoreSelectedScalar64x2:
                    case NI_AdvSimd_StoreSelectedScalar64x3:
                    case NI_AdvSimd_StoreSelectedScalar64x4:
                    case NI_AdvSimd_Arm64_StoreSelectedScalar128x2:
                    case NI_AdvSimd_Arm64_StoreSelectedScalar128x3:
                    case NI_AdvSimd_Arm64_StoreSelectedScalar128x4:
                        needBranchTargetReg = !intrin.op3->isContainedIntOrIImmed();
                        break;

                    case NI_AdvSimd_Arm64_InsertSelectedScalar:
                        assert(intrin.op2->isContainedIntOrIImmed());
                        assert(intrin.op4->isContainedIntOrIImmed());
                        break;

                    default:
                        unreached();
                }
            }
        }

        if (needBranchTargetReg)
        {
            buildInternalIntRegisterDefForNode(intrinsicTree);
        }
    }

    // Determine whether this is an RMW operation where op2+ must be marked delayFree so that it
    // is not allocated the same register as the target.
    const bool isRMW = intrinsicTree->isRMWHWIntrinsic(compiler);

    bool tgtPrefOp1        = false;
    bool delayFreeMultiple = false;
    if (intrin.op1 != nullptr)
    {
        bool simdRegToSimdRegMove = false;

        switch (intrin.id)
        {
            case NI_Vector64_CreateScalarUnsafe:
            case NI_Vector128_CreateScalarUnsafe:
            {
                simdRegToSimdRegMove = varTypeIsFloating(intrin.op1);
                break;
            }

            case NI_AdvSimd_Arm64_DuplicateToVector64:
            {
                simdRegToSimdRegMove = (intrin.op1->TypeGet() == TYP_DOUBLE);
                break;
            }

            case NI_Vector64_ToScalar:
            case NI_Vector128_ToScalar:
            {
                simdRegToSimdRegMove = varTypeIsFloating(intrinsicTree);
                break;
            }

            case NI_Vector64_ToVector128Unsafe:
            case NI_Vector128_AsVector3:
            case NI_Vector128_GetLower:
            {
                simdRegToSimdRegMove = true;
                break;
            }
            case NI_AdvSimd_LoadAndInsertScalarVector64x2:
            case NI_AdvSimd_LoadAndInsertScalarVector64x3:
            case NI_AdvSimd_LoadAndInsertScalarVector64x4:
            case NI_AdvSimd_Arm64_LoadAndInsertScalarVector128x2:
            case NI_AdvSimd_Arm64_LoadAndInsertScalarVector128x3:
            case NI_AdvSimd_Arm64_LoadAndInsertScalarVector128x4:
            {
                delayFreeMultiple = true;
                break;
            }

            default:
            {
                break;
            }
        }

        // If we have an RMW intrinsic or an intrinsic with simple move semantic between two SIMD registers,
        // we want to preference op1Reg to the target if op1 is not contained.
        if (isRMW || simdRegToSimdRegMove)
        {
            tgtPrefOp1 = !intrin.op1->isContained();
        }

        if (delayFreeMultiple)
        {
            assert(isRMW);
            assert(intrin.op1->OperIs(GT_FIELD_LIST));
            GenTreeFieldList* op1 = intrin.op1->AsFieldList();
            assert(compiler->info.compNeedsConsecutiveRegisters);

            for (GenTreeFieldList::Use& use : op1->Uses())
            {
                BuildDelayFreeUses(use.GetNode(), intrinsicTree);
                srcCount++;
            }
        }
        else if (intrinsicTree->OperIsMemoryLoadOrStore())
        {
            srcCount += BuildAddrUses(intrin.op1);
        }
        else if (tgtPrefOp1)
        {
            tgtPrefUse = BuildUse(intrin.op1);
            srcCount++;
        }
        else if ((intrin.id != NI_AdvSimd_VectorTableLookup) && (intrin.id != NI_AdvSimd_Arm64_VectorTableLookup))
        {
            srcCount += BuildOperandUses(intrin.op1);
        }
        else
        {
            srcCount += BuildConsecutiveRegistersForUse(intrin.op1);
        }
    }

    if ((intrin.category == HW_Category_SIMDByIndexedElement) && (genTypeSize(intrin.baseType) == 2))
    {
        // Some "Advanced SIMD scalar x indexed element" and "Advanced SIMD vector x indexed element" instructions (e.g.
        // "MLA (by element)") have encoding that restricts what registers that can be used for the indexed element when
        // the element size is H (i.e. 2 bytes).
        assert(intrin.op2 != nullptr);

        if ((intrin.op4 != nullptr) || ((intrin.op3 != nullptr) && !hasImmediateOperand))
        {
            if (isRMW)
            {
                srcCount += BuildDelayFreeUses(intrin.op2, nullptr);
                srcCount += BuildDelayFreeUses(intrin.op3, nullptr, RBM_ASIMD_INDEXED_H_ELEMENT_ALLOWED_REGS);
            }
            else
            {
                srcCount += BuildOperandUses(intrin.op2);
                srcCount += BuildOperandUses(intrin.op3, RBM_ASIMD_INDEXED_H_ELEMENT_ALLOWED_REGS);
            }

            if (intrin.op4 != nullptr)
            {
                assert(hasImmediateOperand);
                assert(varTypeIsIntegral(intrin.op4));

                srcCount += BuildOperandUses(intrin.op4);
            }
        }
        else
        {
            assert(!isRMW);

            srcCount += BuildOperandUses(intrin.op2, RBM_ASIMD_INDEXED_H_ELEMENT_ALLOWED_REGS);

            if (intrin.op3 != nullptr)
            {
                assert(hasImmediateOperand);
                assert(varTypeIsIntegral(intrin.op3));

                srcCount += BuildOperandUses(intrin.op3);
            }
        }
    }

    else if (HWIntrinsicInfo::NeedsConsecutiveRegisters(intrin.id))
    {
        switch (intrin.id)
        {
            case NI_AdvSimd_VectorTableLookup:
            case NI_AdvSimd_Arm64_VectorTableLookup:
            {
                assert(intrin.op2 != nullptr);
                srcCount += BuildOperandUses(intrin.op2);
                assert(dstCount == 1);
                buildInternalRegisterUses();
                BuildDef(intrinsicTree);
                *pDstCount = 1;
                break;
            }

            case NI_AdvSimd_VectorTableLookupExtension:
            case NI_AdvSimd_Arm64_VectorTableLookupExtension:
            {
                assert(intrin.op2 != nullptr);
                assert(intrin.op3 != nullptr);
                assert(isRMW);
                srcCount += BuildConsecutiveRegistersForUse(intrin.op2, intrin.op1);
                srcCount += BuildDelayFreeUses(intrin.op3, intrin.op1);
                assert(dstCount == 1);
                buildInternalRegisterUses();
                BuildDef(intrinsicTree);
                *pDstCount = 1;
                break;
            }

            case NI_AdvSimd_StoreSelectedScalar64x2:
            case NI_AdvSimd_StoreSelectedScalar64x3:
            case NI_AdvSimd_StoreSelectedScalar64x4:
            case NI_AdvSimd_Arm64_StoreSelectedScalar128x2:
            case NI_AdvSimd_Arm64_StoreSelectedScalar128x3:
            case NI_AdvSimd_Arm64_StoreSelectedScalar128x4:
            {
                assert(intrin.op1 != nullptr);
                assert(intrin.op3 != nullptr);
                srcCount += BuildConsecutiveRegistersForUse(intrin.op2);
                if (!intrin.op3->isContainedIntOrIImmed())
                {
                    srcCount += BuildOperandUses(intrin.op3);
                }
                assert(dstCount == 0);
                buildInternalRegisterUses();
                *pDstCount = 0;
                break;
            }

            case NI_AdvSimd_StoreVector64x2:
            case NI_AdvSimd_Arm64_StoreVector128x2:
            {
                assert(intrin.op1 != nullptr);
                srcCount += BuildConsecutiveRegistersForUse(intrin.op2);
                assert(dstCount == 0);
                buildInternalRegisterUses();
                *pDstCount = 0;
                break;
<<<<<<< HEAD
            }

=======
>>>>>>> 44a2b2d0
            case NI_AdvSimd_LoadAndInsertScalarVector64x2:
            case NI_AdvSimd_LoadAndInsertScalarVector64x3:
            case NI_AdvSimd_LoadAndInsertScalarVector64x4:
            case NI_AdvSimd_Arm64_LoadAndInsertScalarVector128x2:
            case NI_AdvSimd_Arm64_LoadAndInsertScalarVector128x3:
            case NI_AdvSimd_Arm64_LoadAndInsertScalarVector128x4:
<<<<<<< HEAD
            {
=======
>>>>>>> 44a2b2d0
                assert(intrin.op2 != nullptr);
                assert(intrin.op3 != nullptr);
                assert(isRMW);
                srcCount += BuildOperandUses(intrin.op2);

                assert(intrinsicTree->OperIsMemoryLoadOrStore());
                srcCount += BuildAddrUses(intrin.op3);
                FALLTHROUGH;
<<<<<<< HEAD
            }

=======
>>>>>>> 44a2b2d0
            case NI_AdvSimd_LoadVector64x2:
            case NI_AdvSimd_LoadVector64x3:
            case NI_AdvSimd_LoadVector64x4:
            case NI_AdvSimd_Arm64_LoadVector128x2:
            case NI_AdvSimd_Arm64_LoadVector128x3:
            case NI_AdvSimd_Arm64_LoadVector128x4:
            case NI_AdvSimd_LoadAndReplicateToVector64x2:
            case NI_AdvSimd_LoadAndReplicateToVector64x3:
            case NI_AdvSimd_LoadAndReplicateToVector64x4:
            case NI_AdvSimd_Arm64_LoadAndReplicateToVector128x2:
            case NI_AdvSimd_Arm64_LoadAndReplicateToVector128x3:
            case NI_AdvSimd_Arm64_LoadAndReplicateToVector128x4:
            {
                assert(intrin.op1 != nullptr);
                BuildConsecutiveRegistersForDef(intrinsicTree, dstCount);
                *pDstCount = dstCount;
                break;
            }
            default:
                noway_assert(!"Not a supported as multiple consecutive register intrinsic");
        }
        return srcCount;
    }
    else if (intrin.op2 != nullptr)
    {
        // RMW intrinsic operands doesn't have to be delayFree when they can be assigned the same register as op1Reg
        // (i.e. a register that corresponds to read-modify-write operand) and one of them is the last use.

        assert(intrin.op1 != nullptr);

        bool forceOp2DelayFree = false;
        if ((intrin.id == NI_Vector64_GetElement) || (intrin.id == NI_Vector128_GetElement))
        {
            if (!intrin.op2->IsCnsIntOrI() && (!intrin.op1->isContained() || intrin.op1->OperIsLocal()))
            {
                // If the index is not a constant and the object is not contained or is a local
                // we will need a general purpose register to calculate the address
                // internal register must not clobber input index
                // TODO-Cleanup: An internal register will never clobber a source; this code actually
                // ensures that the index (op2) doesn't interfere with the target.
                buildInternalIntRegisterDefForNode(intrinsicTree);
                forceOp2DelayFree = true;
            }

            if (!intrin.op2->IsCnsIntOrI() && !intrin.op1->isContained())
            {
                // If the index is not a constant or op1 is in register,
                // we will use the SIMD temp location to store the vector.
                var_types requiredSimdTempType = (intrin.id == NI_Vector64_GetElement) ? TYP_SIMD8 : TYP_SIMD16;
                compiler->getSIMDInitTempVarNum(requiredSimdTempType);
            }
        }

        if (forceOp2DelayFree)
        {
            srcCount += BuildDelayFreeUses(intrin.op2);
        }
        else
        {
            srcCount += isRMW ? BuildDelayFreeUses(intrin.op2, intrin.op1) : BuildOperandUses(intrin.op2);
        }

        if (intrin.op3 != nullptr)
        {
            srcCount += isRMW ? BuildDelayFreeUses(intrin.op3, intrin.op1) : BuildOperandUses(intrin.op3);

            if (intrin.op4 != nullptr)
            {
                srcCount += isRMW ? BuildDelayFreeUses(intrin.op4, intrin.op1) : BuildOperandUses(intrin.op4);
            }
        }
    }

    buildInternalRegisterUses();

    if ((dstCount == 1) || (dstCount == 2))
    {
        BuildDef(intrinsicTree);

        if (dstCount == 2)
        {
            BuildDef(intrinsicTree, RBM_NONE, 1);
        }
    }
    else
    {
        assert(dstCount == 0);
    }

    *pDstCount = dstCount;
    return srcCount;
}

//------------------------------------------------------------------------
//  BuildConsecutiveRegistersForUse: Build ref position(s) for `treeNode` that has a
//  requirement of allocating consecutive registers. It will create the RefTypeUse
//  RefPositions for as many consecutive registers are needed for `treeNode` and in
//  between, it might contain RefTypeUpperVectorRestore RefPositions.
//
//  For the first RefPosition of the series, it sets the `regCount` field equal to
//  the number of subsequent RefPositions (including the first one) involved for this
//  treeNode. For the subsequent RefPositions, it sets the `regCount` to 0. For all
//  the RefPositions created, it sets the `needsConsecutive` flag so it can be used to
//  identify these RefPositions during allocation.
//
//  It also populates a `RefPositionMap` to access the subsequent RefPositions from
//  a given RefPosition. This was preferred rather than adding a field in RefPosition
//  for this purpose.
//
// Arguments:
//    treeNode       - The GT_HWINTRINSIC node of interest
//    rmwNode        - Read-modify-write node.
//
// Return Value:
//    The number of sources consumed by this node.
//
int LinearScan::BuildConsecutiveRegistersForUse(GenTree* treeNode, GenTree* rmwNode)
{
    int       srcCount     = 0;
    Interval* rmwInterval  = nullptr;
    bool      rmwIsLastUse = false;
    if (rmwNode != nullptr)
    {
        if (isCandidateLocalRef(rmwNode))
        {
            rmwInterval  = getIntervalForLocalVarNode(rmwNode->AsLclVar());
            rmwIsLastUse = rmwNode->AsLclVar()->IsLastUse(0);
        }
    }
    if (treeNode->OperIsFieldList())
    {
        assert(compiler->info.compNeedsConsecutiveRegisters);

        unsigned     regCount    = 0;
        RefPosition* firstRefPos = nullptr;
        RefPosition* currRefPos  = nullptr;
        RefPosition* lastRefPos  = nullptr;

        NextConsecutiveRefPositionsMap* refPositionMap = getNextConsecutiveRefPositionsMap();
        for (GenTreeFieldList::Use& use : treeNode->AsFieldList()->Uses())
        {
            RefPosition*        restoreRefPos = nullptr;
            RefPositionIterator prevRefPos    = refPositions.backPosition();

            currRefPos = BuildUse(use.GetNode(), RBM_NONE, 0);

            // Check if restore RefPositions were created
            RefPositionIterator tailRefPos = refPositions.backPosition();
            assert(tailRefPos == currRefPos);
            prevRefPos++;
            if (prevRefPos != tailRefPos)
            {
                restoreRefPos = prevRefPos;
                assert(restoreRefPos->refType == RefTypeUpperVectorRestore);
            }

            currRefPos->needsConsecutive = true;
            currRefPos->regCount         = 0;
#if FEATURE_PARTIAL_SIMD_CALLEE_SAVE
            if (restoreRefPos != nullptr)
            {
                // If there was a restoreRefPosition created, make sure to link it
                // as well so during register assignment, we could visit it and
                // make sure that it doesn't get assigned one of register that is part
                // of consecutive registers we are allocating for this treeNode.
                // See assignConsecutiveRegisters().
                restoreRefPos->needsConsecutive = true;
                restoreRefPos->regCount         = 0;
                if (firstRefPos == nullptr)
                {
                    // Always set the non UpperVectorRestore as the firstRefPos.
                    // UpperVectorRestore can be assigned to a different independent
                    // register.
                    // See TODO-CQ in assignConsecutiveRegisters().
                    firstRefPos = currRefPos;
                }
                refPositionMap->Set(lastRefPos, restoreRefPos, LinearScan::NextConsecutiveRefPositionsMap::Overwrite);
                refPositionMap->Set(restoreRefPos, currRefPos, LinearScan::NextConsecutiveRefPositionsMap::Overwrite);

                if (rmwNode != nullptr)
                {
                    // If we have rmwNode, determine if the restoreRefPos should be set to delay-free.
                    if ((restoreRefPos->getInterval() != rmwInterval) || (!rmwIsLastUse && !restoreRefPos->lastUse))
                    {
                        setDelayFree(restoreRefPos);
                    }
                }
            }
            else
#endif // FEATURE_PARTIAL_SIMD_CALLEE_SAVE
            {
                if (firstRefPos == nullptr)
                {
                    firstRefPos = currRefPos;
                }
                refPositionMap->Set(lastRefPos, currRefPos, LinearScan::NextConsecutiveRefPositionsMap::Overwrite);
            }

            refPositionMap->Set(currRefPos, nullptr);

            lastRefPos = currRefPos;
            regCount++;
            if (rmwNode != nullptr)
            {
                // If we have rmwNode, determine if the currRefPos should be set to delay-free.
                if ((currRefPos->getInterval() != rmwInterval) || (!rmwIsLastUse && !currRefPos->lastUse))
                {
                    setDelayFree(currRefPos);
                }
            }
        }

        // Set `regCount` to actual consecutive registers count for first ref-position.
        // For others, set 0 so we can identify that this is non-first RefPosition.
        firstRefPos->regCount = regCount;

#ifdef DEBUG
        // Set the minimum register candidates needed for stress to work.
        currRefPos = firstRefPos;
        while (currRefPos != nullptr)
        {
            currRefPos->minRegCandidateCount = regCount;
            currRefPos                       = getNextConsecutiveRefPosition(currRefPos);
        }
#endif
        srcCount += regCount;
    }
    else
    {
        RefPositionIterator refPositionMark   = refPositions.backPosition();
        int                 refPositionsAdded = BuildOperandUses(treeNode);

        if (rmwNode != nullptr)
        {
            // Check all the newly created RefPositions for delay free
            RefPositionIterator iter = refPositionMark;

            for (iter++; iter != refPositions.end(); iter++)
            {
                RefPosition* refPositionAdded = &(*iter);

                // If we have rmwNode, determine if the refPositionAdded should be set to delay-free.
                if ((refPositionAdded->getInterval() != rmwInterval) || (!rmwIsLastUse && !refPositionAdded->lastUse))
                {
                    setDelayFree(refPositionAdded);
                }
            }
        }

        srcCount += refPositionsAdded;
    }

    return srcCount;
}

//------------------------------------------------------------------------
//  BuildConsecutiveRegistersForDef: Build RefTypeDef ref position(s) for
//  `treeNode` that produces `registerCount` consecutive registers.
//
//  For the first RefPosition of the series, it sets the `regCount` field equal to
//  the total number of RefPositions (including the first one) involved for this
//  treeNode. For the subsequent RefPositions, it sets the `regCount` to 0. For all
//  the RefPositions created, it sets the `needsConsecutive` flag so it can be used to
//  identify these RefPositions during allocation.
//
//  It also populates a `RefPositionMap` to access the subsequent RefPositions from
//  a given RefPosition. This was preferred rather than adding a field in RefPosition
//  for this purpose.
//
// Arguments:
//    treeNode       - The GT_HWINTRINSIC node of interest
//    registerCount  - Number of registers the treeNode produces
//
void LinearScan::BuildConsecutiveRegistersForDef(GenTree* treeNode, int registerCount)
{
    assert(registerCount > 1);
    assert(compiler->info.compNeedsConsecutiveRegisters);

    RefPosition* currRefPos = nullptr;
    RefPosition* lastRefPos = nullptr;

    NextConsecutiveRefPositionsMap* refPositionMap = getNextConsecutiveRefPositionsMap();
    for (int fieldIdx = 0; fieldIdx < registerCount; fieldIdx++)
    {
        currRefPos                   = BuildDef(treeNode, RBM_NONE, fieldIdx);
        currRefPos->needsConsecutive = true;
        currRefPos->regCount         = 0;
#ifdef DEBUG
        // Set the minimum register candidates needed for stress to work.
        currRefPos->minRegCandidateCount = registerCount;
#endif
        if (fieldIdx == 0)
        {
            // Set `regCount` to actual consecutive registers count for first ref-position.
            // For others, set 0 so we can identify that this is non-first RefPosition.

            currRefPos->regCount = registerCount;
        }

        refPositionMap->Set(lastRefPos, currRefPos, LinearScan::NextConsecutiveRefPositionsMap::Overwrite);
        refPositionMap->Set(currRefPos, nullptr);

        lastRefPos = currRefPos;
    }
}

#ifdef DEBUG
//------------------------------------------------------------------------
// isLiveAtConsecutiveRegistersLoc: Check if the refPosition is live at the location
//    where consecutive registers are needed. This is used during JitStressRegs to
//    not constrain the register requirements for such refpositions, because a lot
//    of registers will be busy. For RefTypeUse, it will just see if the nodeLocation
//    matches with the tracking `consecutiveRegistersLocation`. For Def, it will check
//    the underlying `GenTree*` to see if the tree that produced it had consecutive
//    registers requirement.
//
//
// Arguments:
//    consecutiveRegistersLocation - The most recent location where consecutive
//     registers were needed.
//
// Returns: If the refposition is live at same location which has the requirement of
//    consecutive registers.
//
bool RefPosition::isLiveAtConsecutiveRegistersLoc(LsraLocation consecutiveRegistersLocation)
{
    if (needsConsecutive)
    {
        return true;
    }

    if (refType == RefTypeDef)
    {
        if (treeNode->OperIsHWIntrinsic())
        {
            const HWIntrinsic intrin(treeNode->AsHWIntrinsic());
            return HWIntrinsicInfo::NeedsConsecutiveRegisters(intrin.id);
        }
    }
    else if ((refType == RefTypeUse) || (refType == RefTypeUpperVectorRestore))
    {
        return consecutiveRegistersLocation == nodeLocation;
    }
    return false;
}
#endif

#endif

#endif // TARGET_ARM64<|MERGE_RESOLUTION|>--- conflicted
+++ resolved
@@ -1647,21 +1647,15 @@
                 buildInternalRegisterUses();
                 *pDstCount = 0;
                 break;
-<<<<<<< HEAD
-            }
-
-=======
->>>>>>> 44a2b2d0
+            }
+
             case NI_AdvSimd_LoadAndInsertScalarVector64x2:
             case NI_AdvSimd_LoadAndInsertScalarVector64x3:
             case NI_AdvSimd_LoadAndInsertScalarVector64x4:
             case NI_AdvSimd_Arm64_LoadAndInsertScalarVector128x2:
             case NI_AdvSimd_Arm64_LoadAndInsertScalarVector128x3:
             case NI_AdvSimd_Arm64_LoadAndInsertScalarVector128x4:
-<<<<<<< HEAD
-            {
-=======
->>>>>>> 44a2b2d0
+            {
                 assert(intrin.op2 != nullptr);
                 assert(intrin.op3 != nullptr);
                 assert(isRMW);
@@ -1670,11 +1664,8 @@
                 assert(intrinsicTree->OperIsMemoryLoadOrStore());
                 srcCount += BuildAddrUses(intrin.op3);
                 FALLTHROUGH;
-<<<<<<< HEAD
-            }
-
-=======
->>>>>>> 44a2b2d0
+            }
+
             case NI_AdvSimd_LoadVector64x2:
             case NI_AdvSimd_LoadVector64x3:
             case NI_AdvSimd_LoadVector64x4:
