// Licensed to the .NET Foundation under one or more agreements.
// The .NET Foundation licenses this file to you under the MIT license.

/*XXXXXXXXXXXXXXXXXXXXXXXXXXXXXXXXXXXXXXXXXXXXXXXXXXXXXXXXXXXXXXXXXXXXXXXXXXXXX
XXXXXXXXXXXXXXXXXXXXXXXXXXXXXXXXXXXXXXXXXXXXXXXXXXXXXXXXXXXXXXXXXXXXXXXXXXXXXXX
XX                                                                           XX
XX                    Register Requirements for ARM64                        XX
XX                                                                           XX
XX  This encapsulates all the logic for setting register requirements for    XX
XX  the ARM64 architecture.                                                  XX
XX                                                                           XX
XX                                                                           XX
XXXXXXXXXXXXXXXXXXXXXXXXXXXXXXXXXXXXXXXXXXXXXXXXXXXXXXXXXXXXXXXXXXXXXXXXXXXXXXX
XXXXXXXXXXXXXXXXXXXXXXXXXXXXXXXXXXXXXXXXXXXXXXXXXXXXXXXXXXXXXXXXXXXXXXXXXXXXXXX
*/

#include "jitpch.h"
#ifdef _MSC_VER
#pragma hdrstop
#endif

#ifdef TARGET_ARM64

#include "jit.h"
#include "sideeffects.h"
#include "lower.h"

//------------------------------------------------------------------------
// getNextConsecutiveRefPosition: Get the next subsequent RefPosition.
//
// Arguments:
//    refPosition   - The RefPosition for which we need to find the next RefPosition.
//
// Return Value:
//    The next RefPosition or nullptr if there is not one.
//
RefPosition* LinearScan::getNextConsecutiveRefPosition(RefPosition* refPosition)
{
    assert(compiler->info.compNeedsConsecutiveRegisters);
    RefPosition* nextRefPosition = nullptr;
    assert(refPosition->needsConsecutive);
    nextConsecutiveRefPositionMap->Lookup(refPosition, &nextRefPosition);
    assert((nextRefPosition == nullptr) || nextRefPosition->needsConsecutive);
    return nextRefPosition;
}

//------------------------------------------------------------------------
// assignConsecutiveRegisters: For subsequent RefPositions, set the register
//   requirement to be the consecutive register(s) of the register that is assigned to
//   the firstRefPosition.
//   If one of the subsequent RefPosition is RefTypeUpperVectorRestore, sets the
//   registerAssignment to not include any of the consecutive registers that are being
//   assigned to the RefTypeUse RefPositions.
//
// Arguments:
//    firstRefPosition  - First RefPosition of the series of consecutive registers.
//    firstRegAssigned  - Register assigned to the first RefPosition.
//
//  Note:
//      This method will set the registerAssignment of subsequent RefPositions with consecutive registers.
//      Some of the registers could be busy, and they will be spilled. We would end up with busy registers if
//      we did not find free consecutive registers.
//
void LinearScan::assignConsecutiveRegisters(RefPosition* firstRefPosition, regNumber firstRegAssigned)
{
    assert(compiler->info.compNeedsConsecutiveRegisters);
    assert(firstRefPosition->assignedReg() == firstRegAssigned);
    assert(firstRefPosition->isFirstRefPositionOfConsecutiveRegisters());
    assert(emitter::isVectorRegister(firstRegAssigned));
    assert(consecutiveRegsInUseThisLocation == RBM_NONE);

    RefPosition* consecutiveRefPosition = getNextConsecutiveRefPosition(firstRefPosition);
    regNumber    regToAssign            = firstRegAssigned == REG_FP_LAST ? REG_FP_FIRST : REG_NEXT(firstRegAssigned);

    // First RefPosition should always start with RefTypeUse
    assert(firstRefPosition->refType != RefTypeUpperVectorRestore);

    INDEBUG(int refPosCount = 1);
    consecutiveRegsInUseThisLocation = (((1ULL << firstRefPosition->regCount) - 1) << firstRegAssigned);

    while (consecutiveRefPosition != nullptr)
    {
        assert(consecutiveRefPosition->regCount == 0);
#if FEATURE_PARTIAL_SIMD_CALLEE_SAVE
        if (consecutiveRefPosition->refType == RefTypeUpperVectorRestore)
        {
            Interval* srcInterval = consecutiveRefPosition->getInterval();
            assert(srcInterval->isUpperVector);
            assert(srcInterval->relatedInterval != nullptr);
            if (srcInterval->relatedInterval->isPartiallySpilled)
            {
                // Make sure that restore doesn't get one of the registers that are part of series we are trying to set
                // currently.
                // TODO-CQ: We could technically assign RefTypeUpperVectorRestore and its RefTypeUse same register, but
                // during register selection, it might get tricky to know which of the busy registers are assigned to
                // RefTypeUpperVectorRestore positions of corresponding variables for which (another criteria)
                // we are trying to find consecutive registers.

                consecutiveRefPosition->registerAssignment &= ~consecutiveRegsInUseThisLocation;
            }
            consecutiveRefPosition = getNextConsecutiveRefPosition(consecutiveRefPosition);
        }
#endif // FEATURE_PARTIAL_SIMD_CALLEE_SAVE
        INDEBUG(refPosCount++);
        assert((consecutiveRefPosition->refType == RefTypeDef) || (consecutiveRefPosition->refType == RefTypeUse));
        consecutiveRefPosition->registerAssignment = genSingleTypeRegMask(regToAssign);
        consecutiveRefPosition                     = getNextConsecutiveRefPosition(consecutiveRefPosition);
        regToAssign                                = regToAssign == REG_FP_LAST ? REG_FP_FIRST : REG_NEXT(regToAssign);
    }

    assert(refPosCount == firstRefPosition->regCount);
}

//------------------------------------------------------------------------
// canAssignNextConsecutiveRegisters: Starting with `firstRegAssigned`, check if next
//   consecutive registers are free or are already assigned to the subsequent RefPositions.
//
// Arguments:
//    firstRefPosition  - First RefPosition of the series of consecutive registers.
//    firstRegAssigned  - Register assigned to the first RefPosition.
//
//  Returns:
//      True if all the consecutive registers starting from `firstRegAssigned` are assignable.
//      Even if one of them is busy, returns false.
//
bool LinearScan::canAssignNextConsecutiveRegisters(RefPosition* firstRefPosition, regNumber firstRegAssigned)
{
    int          registersCount  = firstRefPosition->regCount;
    RefPosition* nextRefPosition = firstRefPosition;
    regNumber    regToAssign     = firstRegAssigned;
    assert(compiler->info.compNeedsConsecutiveRegisters);
    assert(registersCount > 1);
    assert(emitter::isVectorRegister(firstRegAssigned));

    int i = 1;
    do
    {
        nextRefPosition = getNextConsecutiveRefPosition(nextRefPosition);
        regToAssign     = regToAssign == REG_FP_LAST ? REG_FP_FIRST : REG_NEXT(regToAssign);
        if (!isFree(getRegisterRecord(regToAssign)))
        {
            if (nextRefPosition->refType == RefTypeUpperVectorRestore)
            {
                nextRefPosition = getNextConsecutiveRefPosition(nextRefPosition);
            }

            Interval* interval = nextRefPosition->getInterval();

            // If regToAssign is not free, make sure it is not in use at current location.
            // If not, then check if it is already assigned to the interval corresponding
            // to the subsequent nextRefPosition.
            // If yes, it would just use regToAssign for that nextRefPosition.
            if ((interval != nullptr) && !isRegInUse(regToAssign, interval->registerType) &&
                (interval->assignedReg != nullptr) && ((interval->assignedReg->regNum == regToAssign)))
            {
                continue;
            }

            return false;
        }
    } while (++i != registersCount);

    return true;
}

//------------------------------------------------------------------------
// filterConsecutiveCandidates: Given `candidates`, check if `registersNeeded` consecutive
//   registers are available in it, and if yes, returns first bit set of every possible series.
//
// Arguments:
//    candidates                - Set of available candidates.
//    registersNeeded           - Number of consecutive registers needed.
//    allConsecutiveCandidates  - Mask returned containing all bits set for possible consecutive register candidates.
//
//  Returns:
//      From `candidates`, the mask of series of consecutive registers of `registersNeeded` size with just the first-bit
//      set.
//
SingleTypeRegSet LinearScan::filterConsecutiveCandidates(SingleTypeRegSet  floatCandidates,
                                                         unsigned int      registersNeeded,
                                                         SingleTypeRegSet* allConsecutiveCandidates)
{
    assert((floatCandidates == RBM_NONE) || (floatCandidates & availableFloatRegs) != RBM_NONE);

    if (PopCount(floatCandidates) < registersNeeded)
    {
        // There is no way the register demanded can be satisfied for this RefPosition
        // based on the candidates from which it can allocate a register.
        return RBM_NONE;
    }

    SingleTypeRegSet currAvailableRegs = floatCandidates;
    SingleTypeRegSet overallResult     = RBM_NONE;
    SingleTypeRegSet consecutiveResult = RBM_NONE;

// At this point, for 'n' registers requirement, if Rm, Rm+1, Rm+2, ..., Rm+k-1 are
// available, create the mask only for Rm, Rm+1, ..., Rm+(k-n) to convey that it
// is safe to assign any of those registers, but not beyond that.
#define AppendConsecutiveMask(startIndex, endIndex, availableRegistersMask)                                            \
    SingleTypeRegSet selectionStartMask = (1ULL << regAvailableStartIndex) - 1;                                        \
    SingleTypeRegSet selectionEndMask   = (1ULL << (regAvailableEndIndex - registersNeeded + 1)) - 1;                  \
    consecutiveResult |= availableRegistersMask & (selectionEndMask & ~selectionStartMask);                            \
    overallResult |= availableRegistersMask;

    unsigned regAvailableStartIndex = 0, regAvailableEndIndex = 0;

    do
    {
        // From LSB, find the first available register (bit `1`)
        regAvailableStartIndex     = BitScanForward(currAvailableRegs);
        SingleTypeRegSet startMask = (1ULL << regAvailableStartIndex) - 1;

        // Mask all the bits that are processed from LSB thru regAvailableStart until the last `1`.
        SingleTypeRegSet maskProcessed = ~(currAvailableRegs | startMask);

        // From regAvailableStart, find the first unavailable register (bit `0`).
        if (maskProcessed == RBM_NONE)
        {
            regAvailableEndIndex = 64;
            if ((regAvailableEndIndex - regAvailableStartIndex) >= registersNeeded)
            {
                AppendConsecutiveMask(regAvailableStartIndex, regAvailableEndIndex, currAvailableRegs);
            }
            break;
        }
        else
        {
            regAvailableEndIndex = BitScanForward(maskProcessed);
        }
        SingleTypeRegSet endMask = (1ULL << regAvailableEndIndex) - 1;

        // Anything between regAvailableStart and regAvailableEnd is the range of consecutive registers available.
        // If they are equal to or greater than our register requirements, then add all of them to the result.
        if ((regAvailableEndIndex - regAvailableStartIndex) >= registersNeeded)
        {
            AppendConsecutiveMask(regAvailableStartIndex, regAvailableEndIndex, (endMask & ~startMask));
        }
        currAvailableRegs &= ~endMask;
    } while (currAvailableRegs != RBM_NONE);

    SingleTypeRegSet v0_v31_mask = SRBM_V0 | SRBM_V31;
    if ((floatCandidates & v0_v31_mask) == v0_v31_mask)
    {
        // Finally, check for round robin case where sequence of last register
        // round to first register is available.
        // For n registers needed, it checks if MSB (n-1) + LSB (1) or
        // MSB (n - 2) + LSB (2) registers are available and if yes,
        // set the least bit of such MSB.
        //
        // This could have done using bit-twiddling, but is simpler when the
        // checks are done with these hardcoded values.
        switch (registersNeeded)
        {
            case 2:
            {
                if ((floatCandidates & v0_v31_mask) != RBM_NONE)
                {
                    consecutiveResult |= SRBM_V31;
                    overallResult |= v0_v31_mask;
                }
                break;
            }
            case 3:
            {
                SingleTypeRegSet v0_v30_v31_mask = SRBM_V0 | SRBM_V30 | SRBM_V31;
                if ((floatCandidates & v0_v30_v31_mask) != RBM_NONE)
                {
                    consecutiveResult |= SRBM_V30;
                    overallResult |= v0_v30_v31_mask;
                }

                SingleTypeRegSet v0_v1_v31_mask = SRBM_V0 | SRBM_V1 | SRBM_V31;
                if ((floatCandidates & v0_v1_v31_mask) != RBM_NONE)
                {
                    consecutiveResult |= SRBM_V31;
                    overallResult |= v0_v1_v31_mask;
                }
                break;
            }
            case 4:
            {
                SingleTypeRegSet v0_v29_v30_v31_mask = SRBM_V0 | SRBM_V29 | SRBM_V30 | SRBM_V31;
                if ((floatCandidates & v0_v29_v30_v31_mask) != RBM_NONE)
                {
                    consecutiveResult |= SRBM_V29;
                    overallResult |= v0_v29_v30_v31_mask;
                }

                SingleTypeRegSet v0_v1_v30_v31_mask = SRBM_V0 | SRBM_V29 | SRBM_V30 | SRBM_V31;
                if ((floatCandidates & v0_v1_v30_v31_mask) != RBM_NONE)
                {
                    consecutiveResult |= SRBM_V30;
                    overallResult |= v0_v1_v30_v31_mask;
                }

                SingleTypeRegSet v0_v1_v2_v31_mask = SRBM_V0 | SRBM_V29 | SRBM_V30 | SRBM_V31;
                if ((floatCandidates & v0_v1_v2_v31_mask) != RBM_NONE)
                {
                    consecutiveResult |= SRBM_V31;
                    overallResult |= v0_v1_v2_v31_mask;
                }
                break;
            }
            default:
                assert(!"Unexpected registersNeeded\n");
        }
    }

    // consecutiveResult should always be a subset of overallResult
    assert((overallResult & consecutiveResult) == consecutiveResult);
    *allConsecutiveCandidates = overallResult;
    return consecutiveResult;
}

//------------------------------------------------------------------------
// filterConsecutiveCandidatesForSpill: Amoung the selected consecutiveCandidates,
//   check if there are any ranges that would require fewer registers to spill
//   and returns such mask. The return result would always be a subset of
//   consecutiveCandidates.
//
// Arguments:
//    consecutiveCandidates   - Consecutive candidates to filter  on.
//    registersNeeded         - Number of registers needed.
//
//  Returns:
//      Filtered candidates that needs fewer spilling.
//
SingleTypeRegSet LinearScan::filterConsecutiveCandidatesForSpill(SingleTypeRegSet consecutiveCandidates,
                                                                 unsigned int     registersNeeded)
{
    assert(consecutiveCandidates != RBM_NONE);
    assert((registersNeeded >= 2) && (registersNeeded <= 4));
    SingleTypeRegSet consecutiveResultForBusy = RBM_NONE;
    SingleTypeRegSet unprocessedRegs          = consecutiveCandidates;
    unsigned         regAvailableStartIndex = 0, regAvailableEndIndex = 0;
    int              maxSpillRegs         = registersNeeded;
    SingleTypeRegSet registersNeededMask  = (1ULL << registersNeeded) - 1;
    SingleTypeRegSet availableFloatRegSet = m_AvailableRegs.GetFloatRegSet();
    do
    {
        // From LSB, find the first available register (bit `1`)
        regAvailableStartIndex = BitScanForward(unprocessedRegs);

        // For the current range, find how many registers are free vs. busy
        SingleTypeRegSet maskForCurRange        = RBM_NONE;
        bool             shouldCheckForRounding = false;
        switch (registersNeeded)
        {
            case 2:
                shouldCheckForRounding = (regAvailableStartIndex == 63);
                break;
            case 3:
                shouldCheckForRounding = (regAvailableStartIndex >= 62);
                break;
            case 4:
                shouldCheckForRounding = (regAvailableStartIndex >= 61);
                break;
            default:
                assert("Unsupported registersNeeded\n");
                break;
        }

        if (shouldCheckForRounding)
        {
            unsigned int roundedRegistersNeeded = registersNeeded - (63 - regAvailableStartIndex + 1);
            maskForCurRange                     = (1ULL << roundedRegistersNeeded) - 1;
        }

        maskForCurRange |= (registersNeededMask << regAvailableStartIndex);
        maskForCurRange &= availableFloatRegSet;

        if (maskForCurRange != RBM_NONE)
        {
            // In the given range, there are some free registers available. Calculate how many registers
            // will need spilling if this range is picked.

            int curSpillRegs = registersNeeded - PopCount(maskForCurRange);
            if (curSpillRegs < maxSpillRegs)
            {
                consecutiveResultForBusy = 1ULL << regAvailableStartIndex;
                maxSpillRegs             = curSpillRegs;
            }
            else if (curSpillRegs == maxSpillRegs)
            {
                consecutiveResultForBusy |= 1ULL << regAvailableStartIndex;
            }
        }
        unprocessedRegs &= ~(1ULL << regAvailableStartIndex);
    } while (unprocessedRegs != RBM_NONE);

    // consecutiveResultForBusy should always be a subset of consecutiveCandidates.
    assert((consecutiveCandidates & consecutiveResultForBusy) == consecutiveResultForBusy);
    return consecutiveResultForBusy;
}

//------------------------------------------------------------------------
// getConsecutiveCandidates: Returns the mask of all the consecutive candidates
//   for given RefPosition. For first RefPosition of a series of RefPositions that needs
//   consecutive registers, then returns only the mask such that it satisfies the need
//   of having free consecutive registers. If free consecutive registers are not available
//   it finds such a series that needs fewer registers spilling.
//
// Arguments:
//    allCandidates   - Register assigned to the first RefPosition.
//    refPosition     - Number of registers to check.
//    busyCandidates  - Register mask of free/busy registers.
//
//  Returns:
//      Register mask of free consecutive registers. If there are not enough free registers,
//      or the free registers are not consecutive, then return RBM_NONE. In that case,
//      `busyCandidates` will contain the register mask that can be assigned and will include
//      both free and busy registers.
//
//  Notes:
//      The consecutive registers mask includes just the bits of first registers or
//      (n - k) registers. For example, if we need 3 consecutive registers and
//      allCandidates = 0x1C080D0F00000000, the consecutive register mask returned
//      will be 0x400000300000000.
//
SingleTypeRegSet LinearScan::getConsecutiveCandidates(SingleTypeRegSet  allCandidates,
                                                      RefPosition*      refPosition,
                                                      SingleTypeRegSet* busyCandidates)
{
    assert(compiler->info.compNeedsConsecutiveRegisters);
    assert(refPosition->isFirstRefPositionOfConsecutiveRegisters());
    SingleTypeRegSet floatFreeCandidates = allCandidates & m_AvailableRegs.GetFloatRegSet();

#ifdef DEBUG
    if (getStressLimitRegs() != LSRA_LIMIT_NONE)
    {
        // For stress, make only alternate registers available so we can stress the selection of free/busy registers.
        floatFreeCandidates &= SRBM_V0 | SRBM_V2 | SRBM_V4 | SRBM_V6 | SRBM_V8 | SRBM_V10 | SRBM_V12 | SRBM_V14 |
                               SRBM_V16 | SRBM_V18 | SRBM_V20 | SRBM_V22 | SRBM_V24 | SRBM_V26 | SRBM_V28 | SRBM_V30;
    }
#endif

    *busyCandidates = RBM_NONE;
    SingleTypeRegSet overallResult;
    unsigned int     registersNeeded = refPosition->regCount;

    if (floatFreeCandidates != RBM_NONE)
    {
        SingleTypeRegSet consecutiveResultForFree =
            filterConsecutiveCandidates(floatFreeCandidates, registersNeeded, &overallResult);

        if (consecutiveResultForFree != RBM_NONE)
        {
            // One last time, check if subsequent RefPositions (all RefPositions except the first for which
            // we assigned above) already have consecutive registers assigned. If yes, and if one of the
            // register out of the `consecutiveResult` is available for the first RefPosition, then just use
            // that. This will avoid unnecessary copies.

            regNumber firstRegNum = REG_NA;
            regNumber prevRegNum  = REG_NA;
            int       foundCount  = 0;

            RefPosition* consecutiveRefPosition = getNextConsecutiveRefPosition(refPosition);
            assert(consecutiveRefPosition != nullptr);

            for (unsigned int i = 1; i < registersNeeded; i++)
            {
                Interval* interval     = consecutiveRefPosition->getInterval();
                consecutiveRefPosition = getNextConsecutiveRefPosition(consecutiveRefPosition);

                if (!interval->isActive)
                {
                    foundCount = 0;
                    continue;
                }

                regNumber currRegNum = interval->assignedReg->regNum;
                if ((prevRegNum == REG_NA) || (prevRegNum == REG_PREV(currRegNum)) ||
                    ((prevRegNum == REG_FP_LAST) && (currRegNum == REG_FP_FIRST)))
                {
                    if (prevRegNum == REG_NA)
                    {
                        firstRegNum = currRegNum;
                    }
                    prevRegNum = currRegNum;
                    foundCount++;
                    continue;
                }

                foundCount = 0;
                break;
            }

            if (foundCount != 0)
            {
                assert(firstRegNum != REG_NA);
                SingleTypeRegSet remainingRegsMask = ((1ULL << (registersNeeded - foundCount)) - 1)
                                                     << (firstRegNum - 1);

                if ((overallResult & remainingRegsMask) != RBM_NONE)
                {
                    // If remaining registers are available, then just set the firstRegister mask
                    consecutiveResultForFree = 1ULL << (firstRegNum - 1);
                }
            }

            return consecutiveResultForFree;
        }
    }
    // There are registers available but they are not consecutive.
    // Here are some options to address them:
    //
    //  1.  Scan once again the available registers and find a set which has maximum register available.
    //      In other words, try to find register sequence that needs fewer registers to be spilled. This
    //      will give optimal CQ.
    //
    //  2.  Check if some of the RefPositions in the series are already in *somewhat* consecutive registers
    //      and if yes, assign that register sequence. That way, we will avoid copying values of
    //      RefPositions that are already positioned in the desired registers. Checking this is beneficial
    //      only if it can happen frequently. So for RefPositions <RP# 5, RP# 6, RP# 7, RP# 8>, it should
    //      be that, RP# 6 is already in V14 and RP# 8 is already in V16. But this can be rare (not tested).
    //      In future, if we see such cases being hit, we could use this heuristics.
    //
    //  3.  Give one of the free register to the first position and the algorithm will
    //      give the subsequent consecutive registers (free or busy) to the remaining RefPositions
    //      of the series. This may not give optimal CQ however.
    //
    //  4.  Return the set of available registers and let selection heuristics pick one of them to get
    //      assigned to the first RefPosition. Remaining RefPositions will be assigned to the subsequent
    //      registers (if busy, they will be spilled), similar to #3 above and will not give optimal CQ.
    //
    //
    // Among `consecutiveResultForBusy`, we could shortlist the registers that are beneficial from "busy register
    // selection" heuristics perspective. However, we would need to add logic of try_SPILL_COST(),
    // try_FAR_NEXT_REF(), etc. here which would complicate things. Instead, we just go with option# 1 and select
    // registers based on fewer number of registers that has to be spilled.
    //
    SingleTypeRegSet overallResultForBusy;
    SingleTypeRegSet consecutiveResultForBusy =
        filterConsecutiveCandidates(allCandidates, registersNeeded, &overallResultForBusy);

    *busyCandidates = consecutiveResultForBusy;

    // Check if we can further check better registers amoung consecutiveResultForBusy.
    if ((m_AvailableRegs.GetFloatRegSet() & overallResultForBusy) != RBM_NONE)
    {
        // `overallResultForBusy` contains the mask of entire series that can be the consecutive candidates.
        // If there is an overlap of that with free registers, then try to find a series that will need least
        // registers spilling as mentioned in #1 above.

        SingleTypeRegSet optimalConsecutiveResultForBusy =
            filterConsecutiveCandidatesForSpill(consecutiveResultForBusy, registersNeeded);

        if (optimalConsecutiveResultForBusy != RBM_NONE)
        {
            *busyCandidates = optimalConsecutiveResultForBusy;
        }
        else if ((m_AvailableRegs.GetFloatRegSet() & consecutiveResultForBusy) != RBM_NONE)
        {
            // We did not find free consecutive candidates, however we found some registers among the
            // `allCandidates` that are mix of free and busy. Since `busyCandidates` just has bit set for first
            // register of such series, return the mask that starts with free register, if possible. The busy
            // registers will be spilled during assignment of subsequent RefPosition.
            *busyCandidates = (m_AvailableRegs.GetFloatRegSet() & consecutiveResultForBusy);
        }
    }

    // Return RBM_NONE because there was no free candidates.
    return RBM_NONE;
}
//------------------------------------------------------------------------
// BuildNode: Build the RefPositions for a node
//
// Arguments:
//    treeNode - the node of interest
//
// Return Value:
//    The number of sources consumed by this node.
//
// Notes:
// Preconditions:
//    LSRA Has been initialized.
//
// Postconditions:
//    RefPositions have been built for all the register defs and uses required
//    for this node.
//
int LinearScan::BuildNode(GenTree* tree)
{
    assert(!tree->isContained());
    int       srcCount;
    int       dstCount;
    regMaskTP killMask      = RBM_NONE;
    bool      isLocalDefUse = false;

    // Reset the build-related members of LinearScan.
    clearBuildState();

    // Set the default dstCount. This may be modified below.
    if (tree->IsValue())
    {
        dstCount = 1;
        if (tree->IsUnusedValue())
        {
            isLocalDefUse = true;
        }
    }
    else
    {
        dstCount = 0;
    }

    switch (tree->OperGet())
    {
        default:
            srcCount = BuildSimple(tree);
            break;

        case GT_LCL_VAR:
            // We make a final determination about whether a GT_LCL_VAR is a candidate or contained
            // after liveness. In either case we don't build any uses or defs. Otherwise, this is a
            // load of a stack-based local into a register and we'll fall through to the general
            // local case below.
            if (checkContainedOrCandidateLclVar(tree->AsLclVar()))
            {
                return 0;
            }
            FALLTHROUGH;

        case GT_LCL_FLD:
        {
            srcCount = 0;
#ifdef FEATURE_SIMD
            // Need an additional register to read upper 4 bytes of Vector3.
            if (tree->TypeGet() == TYP_SIMD12)
            {
                // We need an internal register different from targetReg in which 'tree' produces its result
                // because both targetReg and internal reg will be in use at the same time.
                buildInternalFloatRegisterDefForNode(tree, allSIMDRegs());
                setInternalRegsDelayFree = true;
                buildInternalRegisterUses();
            }
#endif
            BuildDef(tree);
        }
        break;

        case GT_STORE_LCL_VAR:
            if (tree->IsMultiRegLclVar() && isCandidateMultiRegLclVar(tree->AsLclVar()))
            {
                dstCount = compiler->lvaGetDesc(tree->AsLclVar())->lvFieldCnt;
            }
            FALLTHROUGH;

        case GT_STORE_LCL_FLD:
            srcCount = BuildStoreLoc(tree->AsLclVarCommon());
            break;

        case GT_FIELD_LIST:
            // These should always be contained. We don't correctly allocate or
            // generate code for a non-contained GT_FIELD_LIST.
            noway_assert(!"Non-contained GT_FIELD_LIST");
            srcCount = 0;
            break;

        case GT_NO_OP:
        case GT_START_NONGC:
            srcCount = 0;
            assert(dstCount == 0);
            break;

        case GT_PROF_HOOK:
            srcCount = 0;
            assert(dstCount == 0);
            killMask = getKillSetForProfilerHook();
            BuildKills(tree, killMask);
            break;

        case GT_START_PREEMPTGC:
            // This kills GC refs in callee save regs
            srcCount = 0;
            assert(dstCount == 0);
            BuildKills(tree, RBM_NONE);
            break;

        case GT_CNS_DBL:
        {
            GenTreeDblCon* dblConst   = tree->AsDblCon();
            double         constValue = dblConst->AsDblCon()->DconValue();

            if (emitter::emitIns_valid_imm_for_fmov(constValue))
            {
                // Directly encode constant to instructions.
            }
            else
            {
                // Reserve int to load constant from memory (IF_LARGELDC)
                buildInternalIntRegisterDefForNode(tree);
                buildInternalRegisterUses();
            }
        }
            FALLTHROUGH;

        case GT_CNS_INT:
        {
            srcCount = 0;
            assert(dstCount == 1);
            RefPosition* def               = BuildDef(tree);
            def->getInterval()->isConstant = true;
        }
        break;

        case GT_CNS_VEC:
        {
            GenTreeVecCon* vecCon = tree->AsVecCon();

            if (vecCon->IsAllBitsSet() || vecCon->IsZero())
            {
                // Directly encode constant to instructions.
            }
            else
            {
                // Reserve int to load constant from memory (IF_LARGELDC)
                buildInternalIntRegisterDefForNode(tree);
                buildInternalRegisterUses();
            }

            srcCount = 0;
            assert(dstCount == 1);

            RefPosition* def               = BuildDef(tree);
            def->getInterval()->isConstant = true;
            break;
        }

        case GT_CNS_MSK:
        {
            GenTreeMskCon* mskCon = tree->AsMskCon();

            if (mskCon->IsAllBitsSet() || mskCon->IsZero())
            {
                // Directly encode constant to instructions.
            }
            else
            {
                // Reserve int to load constant from memory (IF_LARGELDC)
                buildInternalIntRegisterDefForNode(tree);
                buildInternalRegisterUses();
            }

            srcCount = 0;
            assert(dstCount == 1);

            RefPosition* def               = BuildDef(tree);
            def->getInterval()->isConstant = true;
            break;
        }

        case GT_BOX:
        case GT_COMMA:
        case GT_QMARK:
        case GT_COLON:
            srcCount = 0;
            assert(dstCount == 0);
            unreached();
            break;

        case GT_RETURN:
            srcCount = BuildReturn(tree);
            killMask = getKillSetForReturn();
            BuildKills(tree, killMask);
            break;

#ifdef SWIFT_SUPPORT
        case GT_SWIFT_ERROR_RET:
            BuildUse(tree->gtGetOp1(), RBM_SWIFT_ERROR.GetIntRegSet());
            // Plus one for error register
            srcCount = BuildReturn(tree) + 1;
            killMask = getKillSetForReturn();
            BuildKills(tree, killMask);
            break;
#endif // SWIFT_SUPPORT

        case GT_RETFILT:
            assert(dstCount == 0);
            if (tree->TypeGet() == TYP_VOID)
            {
                srcCount = 0;
            }
            else
            {
                assert(tree->TypeGet() == TYP_INT);
                srcCount = 1;
                BuildUse(tree->gtGetOp1(), RBM_INTRET.GetIntRegSet());
            }
            break;

        case GT_NOP:
            srcCount = 0;
            assert(tree->TypeIs(TYP_VOID));
            assert(dstCount == 0);
            break;

        case GT_KEEPALIVE:
            assert(dstCount == 0);
            srcCount = BuildOperandUses(tree->gtGetOp1());
            break;

        case GT_JMP:
            srcCount = 0;
            assert(dstCount == 0);
            break;

        case GT_SWITCH:
            // This should never occur since switch nodes must not be visible at this
            // point in the JIT.
            srcCount = 0;
            noway_assert(!"Switch must be lowered at this point");
            break;

        case GT_JMPTABLE:
            srcCount = 0;
            assert(dstCount == 1);
            BuildDef(tree);
            break;

        case GT_SWITCH_TABLE:
            buildInternalIntRegisterDefForNode(tree);
            srcCount = BuildBinaryUses(tree->AsOp());
            assert(dstCount == 0);
            break;

        case GT_ADD:
        case GT_SUB:
            if (varTypeIsFloating(tree->TypeGet()))
            {
                // overflow operations aren't supported on float/double types.
                assert(!tree->gtOverflow());

                // No implicit conversions at this stage as the expectation is that
                // everything is made explicit by adding casts.
                assert(tree->gtGetOp1()->TypeGet() == tree->gtGetOp2()->TypeGet());
            }
            FALLTHROUGH;

        case GT_AND:
        case GT_AND_NOT:
        case GT_OR:
        case GT_XOR:
        case GT_LSH:
        case GT_RSH:
        case GT_RSZ:
        case GT_ROR:
            srcCount = BuildBinaryUses(tree->AsOp());
            assert(dstCount == 1);
            BuildDef(tree);
            break;

        case GT_BFIZ:
            assert(tree->gtGetOp1()->OperIs(GT_CAST));
            srcCount = BuildOperandUses(tree->gtGetOp1()->gtGetOp1());
            BuildDef(tree);
            break;

        case GT_RETURNTRAP:
            // this just turns into a compare of its child with an int
            // + a conditional call
            BuildUse(tree->gtGetOp1());
            srcCount = 1;
            assert(dstCount == 0);
            killMask = compiler->compHelperCallKillSet(CORINFO_HELP_STOP_FOR_GC);
            BuildKills(tree, killMask);
            break;

        case GT_MOD:
        case GT_UMOD:
            NYI_IF(varTypeIsFloating(tree->TypeGet()), "FP Remainder in ARM64");
            assert(!"Shouldn't see an integer typed GT_MOD node in ARM64");
            srcCount = 0;
            break;

        case GT_MUL:
            if (tree->gtOverflow())
            {
                // Need a register different from target reg to check for overflow.
                buildInternalIntRegisterDefForNode(tree);
                setInternalRegsDelayFree = true;
            }
            FALLTHROUGH;

        case GT_DIV:
        case GT_MULHI:
        case GT_MUL_LONG:
        case GT_UDIV:
        {
            srcCount = BuildBinaryUses(tree->AsOp());
            buildInternalRegisterUses();
            assert(dstCount == 1);
            BuildDef(tree);
        }
        break;

        case GT_INTRINSIC:
        {
            switch (tree->AsIntrinsic()->gtIntrinsicName)
            {
                case NI_System_Math_Max:
                case NI_System_Math_Min:
                case NI_System_Math_MaxNumber:
                case NI_System_Math_MinNumber:
                {
                    assert(varTypeIsFloating(tree->gtGetOp1()));
                    assert(varTypeIsFloating(tree->gtGetOp2()));
                    assert(tree->gtGetOp1()->TypeIs(tree->TypeGet()));

                    srcCount = BuildBinaryUses(tree->AsOp());
                    assert(dstCount == 1);
                    BuildDef(tree);
                    break;
                }

                case NI_System_Math_Abs:
                case NI_System_Math_Ceiling:
                case NI_System_Math_Floor:
                case NI_System_Math_Truncate:
                case NI_System_Math_Round:
                case NI_System_Math_Sqrt:
                {
                    assert(varTypeIsFloating(tree->gtGetOp1()));
                    assert(tree->gtGetOp1()->TypeIs(tree->TypeGet()));

                    BuildUse(tree->gtGetOp1());
                    srcCount = 1;
                    assert(dstCount == 1);
                    BuildDef(tree);
                    break;
                }

                default:
                    unreached();
            }
        }
        break;

#ifdef FEATURE_HW_INTRINSICS
        case GT_HWINTRINSIC:
            srcCount = BuildHWIntrinsic(tree->AsHWIntrinsic(), &dstCount);
            break;
#endif // FEATURE_HW_INTRINSICS

        case GT_CAST:
            assert(dstCount == 1);
            srcCount = BuildCast(tree->AsCast());
            break;

        case GT_NEG:
        case GT_NOT:
            srcCount = BuildOperandUses(tree->gtGetOp1(), RBM_NONE);
            assert(dstCount == 1);
            BuildDef(tree);
            break;

        case GT_EQ:
        case GT_NE:
        case GT_LT:
        case GT_LE:
        case GT_GE:
        case GT_GT:
        case GT_TEST_EQ:
        case GT_TEST_NE:
        case GT_CMP:
        case GT_TEST:
        case GT_CCMP:
        case GT_JCMP:
        case GT_JTEST:
            srcCount = BuildCmp(tree);
            break;

        case GT_JTRUE:
            BuildOperandUses(tree->gtGetOp1(), RBM_NONE);
            srcCount = 1;
            break;

        case GT_CKFINITE:
            srcCount = 1;
            assert(dstCount == 1);
            buildInternalIntRegisterDefForNode(tree);
            BuildUse(tree->gtGetOp1());
            BuildDef(tree);
            buildInternalRegisterUses();
            break;

        case GT_CMPXCHG:
        {
            GenTreeCmpXchg* cmpXchgNode = tree->AsCmpXchg();
            srcCount                    = cmpXchgNode->Comparand()->isContained() ? 2 : 3;
            assert(dstCount == 1);

            if (!compiler->compOpportunisticallyDependsOn(InstructionSet_Atomics))
            {
                // For ARMv8 exclusives requires a single internal register
                buildInternalIntRegisterDefForNode(tree);
            }

            // For ARMv8 exclusives the lifetime of the addr and data must be extended because
            // it may be used used multiple during retries

            // For ARMv8.1 atomic cas the lifetime of the addr and data must be extended to prevent
            // them being reused as the target register which must be destroyed early

            RefPosition* locationUse = BuildUse(tree->AsCmpXchg()->Addr());
            setDelayFree(locationUse);
            RefPosition* valueUse = BuildUse(tree->AsCmpXchg()->Data());
            setDelayFree(valueUse);
            if (!cmpXchgNode->Comparand()->isContained())
            {
                RefPosition* comparandUse = BuildUse(tree->AsCmpXchg()->Comparand());

                // For ARMv8 exclusives the lifetime of the comparand must be extended because
                // it may be used used multiple during retries
                if (!compiler->compOpportunisticallyDependsOn(InstructionSet_Atomics))
                {
                    setDelayFree(comparandUse);
                }
            }

            // Internals may not collide with target
            setInternalRegsDelayFree = true;
            buildInternalRegisterUses();
            BuildDef(tree);
        }
        break;

        case GT_LOCKADD:
        case GT_XORR:
        case GT_XAND:
        case GT_XADD:
        case GT_XCHG:
        {
            assert(dstCount == (tree->TypeIs(TYP_VOID) ? 0 : 1));
            srcCount = tree->gtGetOp2()->isContained() ? 1 : 2;

            if (!compiler->compOpportunisticallyDependsOn(InstructionSet_Atomics))
            {
                // GT_XCHG requires a single internal register; the others require two.
                buildInternalIntRegisterDefForNode(tree);
                if (tree->OperGet() != GT_XCHG)
                {
                    buildInternalIntRegisterDefForNode(tree);
                }
            }
            else if (tree->OperIs(GT_XAND))
            {
                // for ldclral we need an internal register.
                buildInternalIntRegisterDefForNode(tree);
            }

            assert(!tree->gtGetOp1()->isContained());
            RefPosition* op1Use = BuildUse(tree->gtGetOp1());
            RefPosition* op2Use = nullptr;
            if (!tree->gtGetOp2()->isContained())
            {
                op2Use = BuildUse(tree->gtGetOp2());
            }

            // For ARMv8 exclusives the lifetime of the addr and data must be extended because
            // it may be used used multiple during retries
            if (!compiler->compOpportunisticallyDependsOn(InstructionSet_Atomics))
            {
                // Internals may not collide with target
                if (dstCount == 1)
                {
                    setDelayFree(op1Use);
                    if (op2Use != nullptr)
                    {
                        setDelayFree(op2Use);
                    }
                    setInternalRegsDelayFree = true;
                }
            }
            buildInternalRegisterUses();
            if (dstCount == 1)
            {
                BuildDef(tree);
            }
        }
        break;

#if FEATURE_ARG_SPLIT
        case GT_PUTARG_SPLIT:
            srcCount = BuildPutArgSplit(tree->AsPutArgSplit());
            dstCount = tree->AsPutArgSplit()->gtNumRegs;
            break;
#endif // FEATURE_ARG_SPLIT

        case GT_PUTARG_STK:
            srcCount = BuildPutArgStk(tree->AsPutArgStk());
            break;

        case GT_PUTARG_REG:
            srcCount = BuildPutArgReg(tree->AsUnOp());
            break;

        case GT_CALL:
            srcCount = BuildCall(tree->AsCall());
            if (tree->AsCall()->HasMultiRegRetVal())
            {
                dstCount = tree->AsCall()->GetReturnTypeDesc()->GetReturnRegCount();
            }
            break;

        case GT_BLK:
            // These should all be eliminated prior to Lowering.
            assert(!"Non-store block node in Lowering");
            srcCount = 0;
            break;

        case GT_STORE_BLK:
            srcCount = BuildBlockStore(tree->AsBlk());
            break;

        case GT_INIT_VAL:
            // Always a passthrough of its child's value.
            assert(!"INIT_VAL should always be contained");
            srcCount = 0;
            break;

        case GT_LCLHEAP:
        {
            assert(dstCount == 1);

            // Need a variable number of temp regs (see genLclHeap() in codegenarm64.cpp):
            // Here '-' means don't care.
            //
            //  Size?                   Init Memory?    # temp regs
            //   0                          -               0
            //   const and <=UnrollLimit    -               0
            //   const and <PageSize        No              0
            //   >UnrollLimit               Yes             0
            //   Non-const                  Yes             0
            //   Non-const                  No              2
            //

            GenTree* size = tree->gtGetOp1();
            if (size->IsCnsIntOrI())
            {
                assert(size->isContained());
                srcCount = 0;

                size_t sizeVal = size->AsIntCon()->gtIconVal;

                if (sizeVal != 0)
                {
                    // Compute the amount of memory to properly STACK_ALIGN.
                    // Note: The GenTree node is not updated here as it is cheap to recompute stack aligned size.
                    // This should also help in debugging as we can examine the original size specified with
                    // localloc.
                    sizeVal = AlignUp(sizeVal, STACK_ALIGN);

                    if (sizeVal <= compiler->getUnrollThreshold(Compiler::UnrollKind::Memset))
                    {
                        // Need no internal registers
                    }
                    else if (!compiler->info.compInitMem)
                    {
                        // No need to initialize allocated stack space.
                        if (sizeVal < compiler->eeGetPageSize())
                        {
                            // Need no internal registers
                        }
                        else
                        {
                            // We need two registers: regCnt and RegTmp
                            buildInternalIntRegisterDefForNode(tree);
                            buildInternalIntRegisterDefForNode(tree);
                        }
                    }
                }
            }
            else
            {
                srcCount = 1;
                if (!compiler->info.compInitMem)
                {
                    buildInternalIntRegisterDefForNode(tree);
                    buildInternalIntRegisterDefForNode(tree);
                }
            }

            if (!size->isContained())
            {
                BuildUse(size);
            }
            buildInternalRegisterUses();
            BuildDef(tree);
        }
        break;

        case GT_BOUNDS_CHECK:
        {
            GenTreeBoundsChk* node = tree->AsBoundsChk();
            // Consumes arrLen & index - has no result
            assert(dstCount == 0);
            srcCount = BuildOperandUses(node->GetIndex());
            srcCount += BuildOperandUses(node->GetArrayLength());
        }
        break;

        case GT_ARR_ELEM:
            // These must have been lowered
            noway_assert(!"We should never see a GT_ARR_ELEM in lowering");
            srcCount = 0;
            assert(dstCount == 0);
            break;

        case GT_LEA:
        {
            GenTreeAddrMode* lea = tree->AsAddrMode();

            GenTree* base  = lea->Base();
            GenTree* index = lea->Index();
            int      cns   = lea->Offset();

            // This LEA is instantiating an address, so we set up the srcCount here.
            srcCount = 0;
            if (base != nullptr)
            {
                srcCount++;
                BuildUse(base);
            }
            if (index != nullptr)
            {
                srcCount++;
                if (index->OperIs(GT_BFIZ) && index->isContained())
                {
                    GenTreeCast* cast = index->gtGetOp1()->AsCast();
                    assert(cast->isContained() && (cns == 0));
                    BuildUse(cast->CastOp());
                }
                else if (index->OperIs(GT_CAST) && index->isContained())
                {
                    GenTreeCast* cast = index->AsCast();
                    assert(cast->isContained() && (cns == 0));
                    BuildUse(cast->CastOp());
                }
                else
                {
                    BuildUse(index);
                }
            }
            assert(dstCount == 1);

            // On ARM64 we may need a single internal register
            // (when both conditions are true then we still only need a single internal register)
            if ((index != nullptr) && (cns != 0))
            {
                // ARM64 does not support both Index and offset so we need an internal register
                buildInternalIntRegisterDefForNode(tree);
            }
            else if (!emitter::emitIns_valid_imm_for_add(cns, EA_8BYTE))
            {
                // This offset can't be contained in the add instruction, so we need an internal register
                buildInternalIntRegisterDefForNode(tree);
            }
            buildInternalRegisterUses();
            BuildDef(tree);
        }
        break;

        case GT_STOREIND:
        {
            assert(dstCount == 0);

            if (compiler->codeGen->gcInfo.gcIsWriteBarrierStoreIndNode(tree->AsStoreInd()))
            {
                srcCount = BuildGCWriteBarrier(tree);
                break;
            }

            srcCount = BuildIndir(tree->AsIndir());
            if (!tree->gtGetOp2()->isContained())
            {
                BuildUse(tree->gtGetOp2());
                srcCount++;
            }
        }
        break;

        case GT_NULLCHECK:
        case GT_IND:
            assert(dstCount == (tree->OperIs(GT_NULLCHECK) ? 0 : 1));
            srcCount = BuildIndir(tree->AsIndir());
            break;

        case GT_CATCH_ARG:
            srcCount = 0;
            assert(dstCount == 1);
            BuildDef(tree, RBM_EXCEPTION_OBJECT.GetIntRegSet());
            break;

        case GT_INDEX_ADDR:
            assert(dstCount == 1);
            srcCount = BuildBinaryUses(tree->AsOp());
            buildInternalIntRegisterDefForNode(tree);
            if (!tree->AsIndexAddr()->Index()->TypeIs(TYP_I_IMPL) &&
                !(isPow2(tree->AsIndexAddr()->gtElemSize) && (tree->AsIndexAddr()->gtElemSize <= 32768)))
            {
                // We're going to need a temp reg to widen the index.
                buildInternalIntRegisterDefForNode(tree);
            }
            buildInternalRegisterUses();
            BuildDef(tree);
            break;

        case GT_SELECT:
            assert(dstCount == 1);
            srcCount = BuildSelect(tree->AsConditional());
            break;
        case GT_SELECTCC:
            assert(dstCount == 1);
            srcCount = BuildSelect(tree->AsOp());
            break;

#ifdef SWIFT_SUPPORT
        case GT_SWIFT_ERROR:
            srcCount = 0;
            assert(dstCount == 1);

            // Any register should do here, but the error register value should immediately
            // be moved from GT_SWIFT_ERROR's destination register to the SwiftError struct,
            // and we know REG_SWIFT_ERROR should be busy up to this point, anyway.
            // By forcing LSRA to use REG_SWIFT_ERROR as both the source and destination register,
            // we can ensure the redundant move is elided.
            BuildDef(tree, RBM_SWIFT_ERROR.GetIntRegSet());
            break;
#endif // SWIFT_SUPPORT

    } // end switch (tree->OperGet())

    if (tree->IsUnusedValue() && (dstCount != 0))
    {
        isLocalDefUse = true;
    }
    // We need to be sure that we've set srcCount and dstCount appropriately
    assert((dstCount < 2) || tree->IsMultiRegNode());
    assert(isLocalDefUse == (tree->IsValue() && tree->IsUnusedValue()));
    assert(!tree->IsValue() || (dstCount != 0));
    assert(dstCount == tree->GetRegisterDstCount(compiler));
    return srcCount;
}

#ifdef FEATURE_HW_INTRINSICS

#include "hwintrinsic.h"

//------------------------------------------------------------------------
// BuildHWIntrinsic: Set the NodeInfo for a GT_HWINTRINSIC tree.
//
// Arguments:
//    tree       - The GT_HWINTRINSIC node of interest
//    pDstCount  - OUT parameter - the number of registers defined for the given node
//
// Return Value:
//    The number of sources consumed by this node.
//
int LinearScan::BuildHWIntrinsic(GenTreeHWIntrinsic* intrinsicTree, int* pDstCount)
{
    assert(pDstCount != nullptr);

    const HWIntrinsic intrin(intrinsicTree);

    int       srcCount      = 0;
    int       dstCount      = 0;
    regMaskTP dstCandidates = RBM_NONE;

    if (HWIntrinsicInfo::IsMultiReg(intrin.id))
    {
        dstCount = intrinsicTree->GetMultiRegCount(compiler);
    }
    else if (intrinsicTree->IsValue())
    {
        dstCount = 1;
    }

    const bool hasImmediateOperand = HWIntrinsicInfo::HasImmediateOperand(intrin.id);

    if (hasImmediateOperand && !HWIntrinsicInfo::NoJmpTableImm(intrin.id))
    {
        // We may need to allocate an additional general-purpose register when an intrinsic has a non-const immediate
        // operand and the intrinsic does not have an alternative non-const fallback form.
        // However, for a case when the operand can take only two possible values - zero and one
        // the codegen can use cbnz to do conditional branch, so such register is not needed.

        bool needBranchTargetReg = false;

        int immLowerBound = 0;
        int immUpperBound = 0;

        if (intrin.category == HW_Category_SIMDByIndexedElement)
        {
            var_types indexedElementOpType;

            if (intrin.numOperands == 2)
            {
                indexedElementOpType = intrin.op1->TypeGet();
            }
            else if (intrin.numOperands == 3)
            {
                indexedElementOpType = intrin.op2->TypeGet();
            }
            else
            {
                assert(intrin.numOperands == 4);
                indexedElementOpType = intrin.op3->TypeGet();
            }

            assert(varTypeIsSIMD(indexedElementOpType));

            const unsigned int indexedElementSimdSize = genTypeSize(indexedElementOpType);
            HWIntrinsicInfo::lookupImmBounds(intrin.id, indexedElementSimdSize, intrin.baseType, 1, &immLowerBound,
                                             &immUpperBound);
        }
        else
        {
            HWIntrinsicInfo::lookupImmBounds(intrin.id, intrinsicTree->GetSimdSize(), intrin.baseType, 1,
                                             &immLowerBound, &immUpperBound);
        }

        if ((immLowerBound != 0) || (immUpperBound != 1))
        {
            if ((intrin.category == HW_Category_SIMDByIndexedElement) ||
                (intrin.category == HW_Category_ShiftLeftByImmediate) ||
                (intrin.category == HW_Category_ShiftRightByImmediate))
            {
                switch (intrin.numOperands)
                {
                    case 4:
                        needBranchTargetReg = !intrin.op4->isContainedIntOrIImmed();
                        break;

                    case 3:
                        needBranchTargetReg = !intrin.op3->isContainedIntOrIImmed();
                        break;

                    case 2:
                        needBranchTargetReg = !intrin.op2->isContainedIntOrIImmed();
                        break;

                    default:
                        unreached();
                }
            }
            else
            {
                switch (intrin.id)
                {
                    case NI_AdvSimd_DuplicateSelectedScalarToVector64:
                    case NI_AdvSimd_DuplicateSelectedScalarToVector128:
                    case NI_AdvSimd_Extract:
                    case NI_AdvSimd_Insert:
                    case NI_AdvSimd_InsertScalar:
                    case NI_AdvSimd_LoadAndInsertScalar:
                    case NI_AdvSimd_LoadAndInsertScalarVector64x2:
                    case NI_AdvSimd_LoadAndInsertScalarVector64x3:
                    case NI_AdvSimd_LoadAndInsertScalarVector64x4:
                    case NI_AdvSimd_Arm64_LoadAndInsertScalarVector128x2:
                    case NI_AdvSimd_Arm64_LoadAndInsertScalarVector128x3:
                    case NI_AdvSimd_Arm64_LoadAndInsertScalarVector128x4:
                    case NI_AdvSimd_Arm64_DuplicateSelectedScalarToVector128:
                        needBranchTargetReg = !intrin.op2->isContainedIntOrIImmed();
                        break;

                    case NI_AdvSimd_ExtractVector64:
                    case NI_AdvSimd_ExtractVector128:
                    case NI_AdvSimd_StoreSelectedScalar:
                    case NI_AdvSimd_Arm64_StoreSelectedScalar:
                    case NI_Sve_PrefetchBytes:
                    case NI_Sve_PrefetchInt16:
                    case NI_Sve_PrefetchInt32:
                    case NI_Sve_PrefetchInt64:
                    case NI_Sve_ExtractVector:
                    case NI_Sve_TrigonometricMultiplyAddCoefficient:
                        needBranchTargetReg = !intrin.op3->isContainedIntOrIImmed();
                        break;

                    case NI_AdvSimd_Arm64_InsertSelectedScalar:
                        assert(intrin.op2->isContainedIntOrIImmed());
                        assert(intrin.op4->isContainedIntOrIImmed());
                        break;

                    case NI_Sve_CreateTrueMaskByte:
                    case NI_Sve_CreateTrueMaskDouble:
                    case NI_Sve_CreateTrueMaskInt16:
                    case NI_Sve_CreateTrueMaskInt32:
                    case NI_Sve_CreateTrueMaskInt64:
                    case NI_Sve_CreateTrueMaskSByte:
                    case NI_Sve_CreateTrueMaskSingle:
                    case NI_Sve_CreateTrueMaskUInt16:
                    case NI_Sve_CreateTrueMaskUInt32:
                    case NI_Sve_CreateTrueMaskUInt64:
                    case NI_Sve_Count16BitElements:
                    case NI_Sve_Count32BitElements:
                    case NI_Sve_Count64BitElements:
                    case NI_Sve_Count8BitElements:
                        needBranchTargetReg = !intrin.op1->isContainedIntOrIImmed();
                        break;

                    case NI_Sve_GatherPrefetch8Bit:
                    case NI_Sve_GatherPrefetch16Bit:
                    case NI_Sve_GatherPrefetch32Bit:
                    case NI_Sve_GatherPrefetch64Bit:
                        if (!varTypeIsSIMD(intrin.op2->gtType))
                        {
                            needBranchTargetReg = !intrin.op4->isContainedIntOrIImmed();
                        }
                        else
                        {
                            needBranchTargetReg = !intrin.op3->isContainedIntOrIImmed();
                        }
                        break;

                    case NI_Sve_SaturatingDecrementBy16BitElementCount:
                    case NI_Sve_SaturatingDecrementBy32BitElementCount:
                    case NI_Sve_SaturatingDecrementBy64BitElementCount:
                    case NI_Sve_SaturatingDecrementBy8BitElementCount:
                    case NI_Sve_SaturatingIncrementBy16BitElementCount:
                    case NI_Sve_SaturatingIncrementBy32BitElementCount:
                    case NI_Sve_SaturatingIncrementBy64BitElementCount:
                    case NI_Sve_SaturatingIncrementBy8BitElementCount:
                    case NI_Sve_SaturatingDecrementBy16BitElementCountScalar:
                    case NI_Sve_SaturatingDecrementBy32BitElementCountScalar:
                    case NI_Sve_SaturatingDecrementBy64BitElementCountScalar:
                    case NI_Sve_SaturatingIncrementBy16BitElementCountScalar:
                    case NI_Sve_SaturatingIncrementBy32BitElementCountScalar:
                    case NI_Sve_SaturatingIncrementBy64BitElementCountScalar:
                        // Can only avoid generating a table if both immediates are constant.
                        assert(intrin.op2->isContainedIntOrIImmed() == intrin.op3->isContainedIntOrIImmed());
                        needBranchTargetReg = !intrin.op2->isContainedIntOrIImmed();
                        // Ensure that internal does not collide with destination.
                        setInternalRegsDelayFree = true;
                        break;

                    case NI_Sve_MultiplyAddRotateComplexBySelectedScalar:
                        // This API has two immediates, one of which is used to index pairs of floats in a vector.
                        // For a vector width of 128 bits, this means the index's range is [0, 1],
                        // which means we will skip the above jump table register check,
                        // even though we might need a jump table for the second immediate.
                        // Thus, this API is special-cased, and does not use the HW_Category_SIMDByIndexedElement path.
                        // Also, only one internal register is needed for the jump table;
                        // we will combine the two immediates into one jump table.

                        // Can only avoid generating a table if both immediates are constant.
                        assert(intrin.op4->isContainedIntOrIImmed() == intrin.op5->isContainedIntOrIImmed());
                        needBranchTargetReg = !intrin.op4->isContainedIntOrIImmed();
                        // Ensure that internal does not collide with destination.
                        setInternalRegsDelayFree = true;
                        break;

                    default:
                        unreached();
                }
            }
        }

        if (needBranchTargetReg)
        {
            buildInternalIntRegisterDefForNode(intrinsicTree);
        }
    }

    // Determine whether this is an RMW operation where op2+ must be marked delayFree so that it
    // is not allocated the same register as the target.
    const bool isRMW = intrinsicTree->isRMWHWIntrinsic(compiler);

    bool tgtPrefOp1        = false;
    bool tgtPrefOp2        = false;
    bool delayFreeMultiple = false;
    if (intrin.op1 != nullptr)
    {
        bool simdRegToSimdRegMove = false;

        switch (intrin.id)
        {
            case NI_Vector64_CreateScalarUnsafe:
            case NI_Vector128_CreateScalarUnsafe:
            {
                simdRegToSimdRegMove = varTypeIsFloating(intrin.op1);
                break;
            }

            case NI_AdvSimd_Arm64_DuplicateToVector64:
            {
                simdRegToSimdRegMove = (intrin.op1->TypeGet() == TYP_DOUBLE);
                break;
            }

            case NI_Vector64_ToScalar:
            case NI_Vector128_ToScalar:
            {
                simdRegToSimdRegMove = varTypeIsFloating(intrinsicTree);
                break;
            }

            case NI_Vector64_ToVector128Unsafe:
            case NI_Vector128_AsVector128Unsafe:
            case NI_Vector128_AsVector3:
            case NI_Vector128_GetLower:
            {
                simdRegToSimdRegMove = true;
                break;
            }
            case NI_AdvSimd_LoadAndInsertScalarVector64x2:
            case NI_AdvSimd_LoadAndInsertScalarVector64x3:
            case NI_AdvSimd_LoadAndInsertScalarVector64x4:
            case NI_AdvSimd_Arm64_LoadAndInsertScalarVector128x2:
            case NI_AdvSimd_Arm64_LoadAndInsertScalarVector128x3:
            case NI_AdvSimd_Arm64_LoadAndInsertScalarVector128x4:
            {
                delayFreeMultiple = true;
                break;
            }

            default:
            {
                break;
            }
        }

        // If we have an RMW intrinsic or an intrinsic with simple move semantic between two SIMD registers,
        // we want to preference op1Reg to the target if op1 is not contained.

        if ((isRMW || simdRegToSimdRegMove))
        {
            if (HWIntrinsicInfo::IsExplicitMaskedOperation(intrin.id))
            {
                assert(!simdRegToSimdRegMove);
                // Prefer op2Reg for the masked operation as mask would be the op1Reg
                tgtPrefOp2 = !intrin.op1->isContained();
            }
            else
            {
                tgtPrefOp1 = !intrin.op1->isContained();
            }
        }

        if (delayFreeMultiple)
        {
            assert(isRMW);
            assert(intrin.op1->OperIs(GT_FIELD_LIST));
            GenTreeFieldList* op1 = intrin.op1->AsFieldList();
            assert(compiler->info.compNeedsConsecutiveRegisters);

            for (GenTreeFieldList::Use& use : op1->Uses())
            {
                BuildDelayFreeUses(use.GetNode(), intrinsicTree);
                srcCount++;
            }
        }
        else if (HWIntrinsicInfo::IsMaskedOperation(intrin.id))
        {
            if (!varTypeIsMask(intrin.op1->TypeGet()) && !HWIntrinsicInfo::IsExplicitMaskedOperation(intrin.id))
            {
                srcCount += BuildOperandUses(intrin.op1);
            }
            else
            {
                bool             tgtPrefEmbOp2 = false;
                SingleTypeRegSet predMask      = RBM_ALLMASK.GetPredicateRegSet();
                if (intrin.id == NI_Sve_ConditionalSelect)
                {
                    // If this is conditional select, make sure to check the embedded
                    // operation to determine the predicate mask.
                    assert(intrinsicTree->GetOperandCount() == 3);
                    assert(!HWIntrinsicInfo::IsLowMaskedOperation(intrin.id));

                    if (intrin.op2->OperIs(GT_HWINTRINSIC))
                    {
                        GenTreeHWIntrinsic* embOp2Node = intrin.op2->AsHWIntrinsic();
                        const HWIntrinsic   intrinEmb(embOp2Node);
                        if (HWIntrinsicInfo::IsLowMaskedOperation(intrinEmb.id))
                        {
                            predMask = RBM_LOWMASK.GetPredicateRegSet();
                        }

                        // Special-case, CreateBreakPropagateMask's op2 is the RMW node.
                        if (intrinEmb.id == NI_Sve_CreateBreakPropagateMask)
                        {
                            assert(embOp2Node->isRMWHWIntrinsic(compiler));
                            assert(!tgtPrefOp1);
                            assert(!tgtPrefOp2);
                            tgtPrefEmbOp2 = true;
                        }
                    }
                }
                else if (HWIntrinsicInfo::IsLowMaskedOperation(intrin.id))
                {
                    predMask = RBM_LOWMASK.GetPredicateRegSet();
                }

                if (tgtPrefOp2 || tgtPrefEmbOp2)
                {
                    assert(!tgtPrefOp1);
                    srcCount += BuildDelayFreeUses(intrin.op1, nullptr, predMask);
                }
                else
                {
                    srcCount += BuildOperandUses(intrin.op1, predMask);
                }
            }
        }
        else if (intrinsicTree->OperIsMemoryLoadOrStore())
        {
            srcCount += BuildAddrUses(intrin.op1);
        }
        else if (tgtPrefOp1)
        {
            tgtPrefUse = BuildUse(intrin.op1);
            srcCount++;
        }
        else if ((intrin.id != NI_AdvSimd_VectorTableLookup) && (intrin.id != NI_AdvSimd_Arm64_VectorTableLookup))
        {
            srcCount += BuildOperandUses(intrin.op1);
        }
        else
        {
            srcCount += BuildConsecutiveRegistersForUse(intrin.op1);
        }
    }

    if ((intrin.category == HW_Category_SIMDByIndexedElement) && (genTypeSize(intrin.baseType) == 2))
    {
        // Some "Advanced SIMD scalar x indexed element" and "Advanced SIMD vector x indexed element" instructions (e.g.
        // "MLA (by element)") have encoding that restricts what registers that can be used for the indexed element when
        // the element size is H (i.e. 2 bytes).
        assert(intrin.op2 != nullptr);

        if ((intrin.op4 != nullptr) || ((intrin.op3 != nullptr) && !hasImmediateOperand))
        {
            if (isRMW)
            {
                srcCount += BuildDelayFreeUses(intrin.op2, nullptr);
                srcCount +=
                    BuildDelayFreeUses(intrin.op3, nullptr, RBM_ASIMD_INDEXED_H_ELEMENT_ALLOWED_REGS.GetFloatRegSet());
            }
            else
            {
                srcCount += BuildOperandUses(intrin.op2);
                srcCount += BuildOperandUses(intrin.op3, RBM_ASIMD_INDEXED_H_ELEMENT_ALLOWED_REGS.GetFloatRegSet());
            }

            if (intrin.op4 != nullptr)
            {
                assert(hasImmediateOperand);
                assert(varTypeIsIntegral(intrin.op4));

                srcCount += BuildOperandUses(intrin.op4);
            }
        }
        else
        {
            assert(!isRMW);

            if (intrin.id == NI_Sve_DuplicateSelectedScalarToVector)
            {
                srcCount += BuildOperandUses(intrin.op2);
            }
            else
            {
                srcCount += BuildOperandUses(intrin.op2, RBM_ASIMD_INDEXED_H_ELEMENT_ALLOWED_REGS.GetFloatRegSet());
            }

            if (intrin.op3 != nullptr)
            {
                assert(hasImmediateOperand);
                assert(varTypeIsIntegral(intrin.op3));

                srcCount += BuildOperandUses(intrin.op3);
            }
        }
    }
    else if (HWIntrinsicInfo::NeedsConsecutiveRegisters(intrin.id))
    {
        switch (intrin.id)
        {
            case NI_AdvSimd_VectorTableLookup:
            case NI_AdvSimd_Arm64_VectorTableLookup:
            {
                assert(intrin.op2 != nullptr);
                srcCount += BuildOperandUses(intrin.op2);
                assert(dstCount == 1);
                buildInternalRegisterUses();
                BuildDef(intrinsicTree);
                *pDstCount = 1;
                break;
            }

            case NI_AdvSimd_VectorTableLookupExtension:
            case NI_AdvSimd_Arm64_VectorTableLookupExtension:
            {
                assert(intrin.op2 != nullptr);
                assert(intrin.op3 != nullptr);
                assert(isRMW);
                srcCount += BuildConsecutiveRegistersForUse(intrin.op2, intrin.op1);
                srcCount += BuildDelayFreeUses(intrin.op3, intrin.op1);
                assert(dstCount == 1);
                buildInternalRegisterUses();
                BuildDef(intrinsicTree);
                *pDstCount = 1;
                break;
            }

            case NI_AdvSimd_StoreSelectedScalar:
            case NI_AdvSimd_Arm64_StoreSelectedScalar:
            {
                assert(intrin.op1 != nullptr);
                assert(intrin.op3 != nullptr);
                srcCount += (intrin.op2->gtType == TYP_STRUCT) ? BuildConsecutiveRegistersForUse(intrin.op2)
                                                               : BuildOperandUses(intrin.op2);
                if (!intrin.op3->isContainedIntOrIImmed())
                {
                    srcCount += BuildOperandUses(intrin.op3);
                }
                assert(dstCount == 0);
                buildInternalRegisterUses();
                *pDstCount = 0;
                break;
            }

            case NI_AdvSimd_Store:
            case NI_AdvSimd_Arm64_Store:
            case NI_AdvSimd_StoreVectorAndZip:
            case NI_AdvSimd_Arm64_StoreVectorAndZip:
            {
                assert(intrin.op1 != nullptr);
                srcCount += BuildConsecutiveRegistersForUse(intrin.op2);
                assert(dstCount == 0);
                buildInternalRegisterUses();
                *pDstCount = 0;
                break;
            }

            case NI_AdvSimd_LoadAndInsertScalarVector64x2:
            case NI_AdvSimd_LoadAndInsertScalarVector64x3:
            case NI_AdvSimd_LoadAndInsertScalarVector64x4:
            case NI_AdvSimd_Arm64_LoadAndInsertScalarVector128x2:
            case NI_AdvSimd_Arm64_LoadAndInsertScalarVector128x3:
            case NI_AdvSimd_Arm64_LoadAndInsertScalarVector128x4:
            {
                assert(intrin.op2 != nullptr);
                assert(intrin.op3 != nullptr);
                assert(isRMW);
                if (!intrin.op2->isContainedIntOrIImmed())
                {
                    srcCount += BuildOperandUses(intrin.op2);
                }

                assert(intrinsicTree->OperIsMemoryLoadOrStore());
                srcCount += BuildAddrUses(intrin.op3);
                buildInternalRegisterUses();
                FALLTHROUGH;
            }

            case NI_AdvSimd_Load2xVector64AndUnzip:
            case NI_AdvSimd_Load3xVector64AndUnzip:
            case NI_AdvSimd_Load4xVector64AndUnzip:
            case NI_AdvSimd_Arm64_Load2xVector128AndUnzip:
            case NI_AdvSimd_Arm64_Load3xVector128AndUnzip:
            case NI_AdvSimd_Arm64_Load4xVector128AndUnzip:
            case NI_AdvSimd_Load2xVector64:
            case NI_AdvSimd_Load3xVector64:
            case NI_AdvSimd_Load4xVector64:
            case NI_AdvSimd_Arm64_Load2xVector128:
            case NI_AdvSimd_Arm64_Load3xVector128:
            case NI_AdvSimd_Arm64_Load4xVector128:
            case NI_AdvSimd_LoadAndReplicateToVector64x2:
            case NI_AdvSimd_LoadAndReplicateToVector64x3:
            case NI_AdvSimd_LoadAndReplicateToVector64x4:
            case NI_AdvSimd_Arm64_LoadAndReplicateToVector128x2:
            case NI_AdvSimd_Arm64_LoadAndReplicateToVector128x3:
            case NI_AdvSimd_Arm64_LoadAndReplicateToVector128x4:
            {
                assert(intrin.op1 != nullptr);
                BuildConsecutiveRegistersForDef(intrinsicTree, dstCount);
                *pDstCount = dstCount;
                break;
            }

            case NI_Sve_Load2xVectorAndUnzip:
            case NI_Sve_Load3xVectorAndUnzip:
            case NI_Sve_Load4xVectorAndUnzip:
            {
                assert(intrin.op1 != nullptr);
                assert(intrin.op2 != nullptr);
                assert(intrinsicTree->OperIsMemoryLoadOrStore());
                srcCount += BuildAddrUses(intrin.op2);
                BuildConsecutiveRegistersForDef(intrinsicTree, dstCount);
                *pDstCount = dstCount;
                break;
            }

            case NI_Sve_StoreAndZipx2:
            case NI_Sve_StoreAndZipx3:
            case NI_Sve_StoreAndZipx4:
            {
                assert(intrin.op2 != nullptr);
                assert(intrin.op3 != nullptr);
                srcCount += BuildAddrUses(intrin.op2);
                srcCount += BuildConsecutiveRegistersForUse(intrin.op3);
                assert(dstCount == 0);
                buildInternalRegisterUses();
                *pDstCount = 0;
                break;
            }

            default:
                noway_assert(!"Not a supported as multiple consecutive register intrinsic");
        }
        return srcCount;
    }

    else if ((intrin.id == NI_Sve_ConditionalSelect) && (intrin.op2->IsEmbMaskOp()) &&
             (intrin.op2->isRMWHWIntrinsic(compiler)))
    {
        assert(intrin.op3 != nullptr);

        // For ConditionalSelect, if there is an embedded operation, and the operation has RMW semantics
        // then record delay-free for operands as well as the "merge" value
        GenTreeHWIntrinsic* embOp2Node = intrin.op2->AsHWIntrinsic();
        size_t              numArgs    = embOp2Node->GetOperandCount();
        const HWIntrinsic   intrinEmb(embOp2Node);
        numArgs = embOp2Node->GetOperandCount();

        if (HWIntrinsicInfo::IsFmaIntrinsic(intrinEmb.id))
        {
            assert(embOp2Node->isRMWHWIntrinsic(compiler));
            assert(numArgs == 3);

            LIR::Use use;
            GenTree* user = nullptr;

            if (LIR::AsRange(blockSequence[curBBSeqNum]).TryGetUse(embOp2Node, &use))
            {
                user = use.User();
            }
            unsigned resultOpNum =
                embOp2Node->GetResultOpNumForRmwIntrinsic(user, intrinEmb.op1, intrinEmb.op2, intrinEmb.op3);

            GenTree* emitOp1 = intrinEmb.op1;
            GenTree* emitOp2 = intrinEmb.op2;
            GenTree* emitOp3 = intrinEmb.op3;

            if (resultOpNum == 2)
            {
                // op2 = op1 + (op2 * op3)
                std::swap(emitOp1, emitOp3);
                std::swap(emitOp1, emitOp2);
                // op1 = (op1 * op2) + op3
            }
            else if (resultOpNum == 3)
            {
                // op3 = op1 + (op2 * op3)
                std::swap(emitOp1, emitOp3);
                // op1 = (op1 * op2) + op3
            }
            else
            {
                // op1 = op1 + (op2 * op3)
                // Nothing needs to be done
            }

            tgtPrefUse = BuildUse(emitOp1);
            srcCount += 1;
            srcCount += BuildDelayFreeUses(emitOp2, emitOp1);
            srcCount += BuildDelayFreeUses(emitOp3, emitOp1);
            srcCount += BuildDelayFreeUses(intrin.op3, emitOp1);
        }
        else
        {
            const bool embHasImmediateOperand = HWIntrinsicInfo::HasImmediateOperand(intrinEmb.id);
            assert((numArgs == 1) || (numArgs == 2) || (numArgs == 3) || (embHasImmediateOperand && (numArgs == 4)));

            // Special handling for embedded intrinsics with immediates:
            // We might need an additional register to hold branch targets into the switch table
            // that encodes the immediate
            bool needsInternalRegister;
            switch (intrinEmb.id)
            {
                case NI_Sve_ShiftRightArithmeticForDivide:
                    assert(embHasImmediateOperand);
                    assert(numArgs == 2);
                    needsInternalRegister = !embOp2Node->Op(2)->isContainedIntOrIImmed();
                    break;

                case NI_Sve_AddRotateComplex:
                    assert(embHasImmediateOperand);
                    assert(numArgs == 3);
                    needsInternalRegister = !embOp2Node->Op(3)->isContainedIntOrIImmed();
                    break;

                case NI_Sve_MultiplyAddRotateComplex:
                    assert(embHasImmediateOperand);
                    assert(numArgs == 4);
                    needsInternalRegister = !embOp2Node->Op(4)->isContainedIntOrIImmed();
                    break;

                default:
                    assert(!embHasImmediateOperand);
                    needsInternalRegister = false;
                    break;
            }

<<<<<<< HEAD
            if (needsInternalRegister)
            {
                buildInternalIntRegisterDefForNode(embOp2Node);
            }

            tgtPrefUse = BuildUse(embOp2Node->Op(1));
            srcCount += 1;

            for (size_t argNum = 2; argNum <= numArgs; argNum++)
=======
            size_t prefUseOpNum = 1;
            if (intrinEmb.id == NI_Sve_CreateBreakPropagateMask)
            {
                prefUseOpNum = 2;
            }
            GenTree* prefUseNode = embOp2Node->Op(prefUseOpNum);
            for (size_t argNum = 1; argNum <= numArgs; argNum++)
>>>>>>> 5677d92f
            {
                if (argNum == prefUseOpNum)
                {
                    tgtPrefUse = BuildUse(prefUseNode);
                    srcCount += 1;
                }
                else
                {
                    srcCount += BuildDelayFreeUses(embOp2Node->Op(argNum), prefUseNode);
                }
            }

            srcCount += BuildDelayFreeUses(intrin.op3, prefUseNode);
        }
    }
    else if (intrin.op2 != nullptr)
    {
        // RMW intrinsic operands doesn't have to be delayFree when they can be assigned the same register as op1Reg
        // (i.e. a register that corresponds to read-modify-write operand) and one of them is the last use.

        assert(intrin.op1 != nullptr);

        bool             forceOp2DelayFree   = false;
        SingleTypeRegSet lowVectorCandidates = RBM_NONE;
        size_t           lowVectorOperandNum = 0;

        if (HWIntrinsicInfo::IsLowVectorOperation(intrin.id))
        {
            getLowVectorOperandAndCandidates(intrin, &lowVectorOperandNum, &lowVectorCandidates);
        }

        if (tgtPrefOp2)
        {
            if (!intrin.op2->isContained())
            {
                assert(tgtPrefUse == nullptr);
                tgtPrefUse2 = BuildUse(intrin.op2);
                srcCount++;
            }
            else
            {
                srcCount += BuildOperandUses(intrin.op2);
            }
        }
        else
        {
            switch (intrin.id)
            {
                case NI_Sve_LoadVectorNonTemporal:
                case NI_Sve_LoadVector128AndReplicateToVector:
                case NI_Sve_StoreAndZip:
                    assert(intrinsicTree->OperIsMemoryLoadOrStore());
                    srcCount += BuildAddrUses(intrin.op2);
                    break;

                case NI_Sve_GatherVector:
                case NI_Sve_GatherVectorByteZeroExtend:
                case NI_Sve_GatherVectorInt16SignExtend:
                case NI_Sve_GatherVectorInt16WithByteOffsetsSignExtend:
                case NI_Sve_GatherVectorInt32SignExtend:
                case NI_Sve_GatherVectorInt32WithByteOffsetsSignExtend:
                case NI_Sve_GatherVectorSByteSignExtend:
                case NI_Sve_GatherVectorUInt16WithByteOffsetsZeroExtend:
                case NI_Sve_GatherVectorUInt16ZeroExtend:
                case NI_Sve_GatherVectorUInt32WithByteOffsetsZeroExtend:
                case NI_Sve_GatherVectorUInt32ZeroExtend:
                    assert(intrinsicTree->OperIsMemoryLoadOrStore());
                    FALLTHROUGH;

                case NI_Sve_PrefetchBytes:
                case NI_Sve_PrefetchInt16:
                case NI_Sve_PrefetchInt32:
                case NI_Sve_PrefetchInt64:
                case NI_Sve_GatherPrefetch8Bit:
                case NI_Sve_GatherPrefetch16Bit:
                case NI_Sve_GatherPrefetch32Bit:
                case NI_Sve_GatherPrefetch64Bit:
                    if (!varTypeIsSIMD(intrin.op2->gtType))
                    {
                        srcCount += BuildAddrUses(intrin.op2);
                        break;
                    }
                    FALLTHROUGH;

                default:
                {
                    SingleTypeRegSet candidates = lowVectorOperandNum == 2 ? lowVectorCandidates : RBM_NONE;

                    if (intrin.op2->OperIsHWIntrinsic(NI_Sve_ConvertVectorToMask))
                    {
                        assert(lowVectorOperandNum != 2);
                        candidates = RBM_ALLMASK.GetPredicateRegSet();
                    }

                    if (forceOp2DelayFree)
                    {
                        srcCount += BuildDelayFreeUses(intrin.op2, nullptr, candidates);
                    }
                    else
                    {
                        srcCount += isRMW ? BuildDelayFreeUses(intrin.op2, intrin.op1, candidates)
                                          : BuildOperandUses(intrin.op2, candidates);
                    }
                }
                break;
            }
        }

        if (intrin.op3 != nullptr)
        {
            SingleTypeRegSet candidates = lowVectorOperandNum == 3 ? lowVectorCandidates : RBM_NONE;

            if (isRMW)
            {
                srcCount += BuildDelayFreeUses(intrin.op3, (tgtPrefOp2 ? intrin.op2 : intrin.op1), candidates);
            }
            else
            {
                srcCount += BuildOperandUses(intrin.op3, candidates);
            }

            if (intrin.op4 != nullptr)
            {
                assert(lowVectorOperandNum != 4);
                assert(!tgtPrefOp2);
                srcCount += isRMW ? BuildDelayFreeUses(intrin.op4, intrin.op1) : BuildOperandUses(intrin.op4);

                if (intrin.op5 != nullptr)
                {
                    assert(isRMW);
                    srcCount += BuildDelayFreeUses(intrin.op5, intrin.op1);
                }
            }
        }
    }

    buildInternalRegisterUses();

    if ((dstCount == 1) || (dstCount == 2))
    {
        BuildDef(intrinsicTree);

        if (dstCount == 2)
        {
            BuildDef(intrinsicTree, RBM_NONE, 1);
        }
    }
    else
    {
        assert(dstCount == 0);
    }

    *pDstCount = dstCount;
    return srcCount;
}

//------------------------------------------------------------------------
//  BuildConsecutiveRegistersForUse: Build ref position(s) for `treeNode` that has a
//  requirement of allocating consecutive registers. It will create the RefTypeUse
//  RefPositions for as many consecutive registers are needed for `treeNode` and in
//  between, it might contain RefTypeUpperVectorRestore RefPositions.
//
//  For the first RefPosition of the series, it sets the `regCount` field equal to
//  the number of subsequent RefPositions (including the first one) involved for this
//  treeNode. For the subsequent RefPositions, it sets the `regCount` to 0. For all
//  the RefPositions created, it sets the `needsConsecutive` flag so it can be used to
//  identify these RefPositions during allocation.
//
//  It also populates a `RefPositionMap` to access the subsequent RefPositions from
//  a given RefPosition. This was preferred rather than adding a field in RefPosition
//  for this purpose.
//
// Arguments:
//    treeNode       - The GT_HWINTRINSIC node of interest
//    rmwNode        - Read-modify-write node.
//
// Return Value:
//    The number of sources consumed by this node.
//
int LinearScan::BuildConsecutiveRegistersForUse(GenTree* treeNode, GenTree* rmwNode)
{
    int       srcCount     = 0;
    Interval* rmwInterval  = nullptr;
    bool      rmwIsLastUse = false;
    if (rmwNode != nullptr)
    {
        if (isCandidateLocalRef(rmwNode))
        {
            rmwInterval  = getIntervalForLocalVarNode(rmwNode->AsLclVar());
            rmwIsLastUse = rmwNode->AsLclVar()->IsLastUse(0);
        }
    }
    if (treeNode->OperIsFieldList())
    {
        assert(compiler->info.compNeedsConsecutiveRegisters);

        unsigned     regCount    = 0;
        RefPosition* firstRefPos = nullptr;
        RefPosition* currRefPos  = nullptr;
        RefPosition* lastRefPos  = nullptr;

        NextConsecutiveRefPositionsMap* refPositionMap = getNextConsecutiveRefPositionsMap();
        for (GenTreeFieldList::Use& use : treeNode->AsFieldList()->Uses())
        {
            RefPosition*        restoreRefPos = nullptr;
            RefPositionIterator prevRefPos    = refPositions.backPosition();

            currRefPos = BuildUse(use.GetNode(), RBM_NONE, 0);

            // Check if restore RefPositions were created
            RefPositionIterator tailRefPos = refPositions.backPosition();
            assert(tailRefPos == currRefPos);
            prevRefPos++;
            if (prevRefPos != tailRefPos)
            {
                restoreRefPos = prevRefPos;
                assert(restoreRefPos->refType == RefTypeUpperVectorRestore);
            }

            currRefPos->needsConsecutive = true;
            currRefPos->regCount         = 0;
#if FEATURE_PARTIAL_SIMD_CALLEE_SAVE
            if (restoreRefPos != nullptr)
            {
                // If there was a restoreRefPosition created, make sure to link it
                // as well so during register assignment, we could visit it and
                // make sure that it doesn't get assigned one of register that is part
                // of consecutive registers we are allocating for this treeNode.
                // See assignConsecutiveRegisters().
                restoreRefPos->needsConsecutive = true;
                restoreRefPos->regCount         = 0;
                if (firstRefPos == nullptr)
                {
                    // Always set the non UpperVectorRestore as the firstRefPos.
                    // UpperVectorRestore can be assigned to a different independent
                    // register.
                    // See TODO-CQ in assignConsecutiveRegisters().
                    firstRefPos = currRefPos;
                }
                refPositionMap->Set(lastRefPos, restoreRefPos, LinearScan::NextConsecutiveRefPositionsMap::Overwrite);
                refPositionMap->Set(restoreRefPos, currRefPos, LinearScan::NextConsecutiveRefPositionsMap::Overwrite);

                if (rmwNode != nullptr)
                {
                    // If we have rmwNode, determine if the restoreRefPos should be set to delay-free.
                    if ((restoreRefPos->getInterval() != rmwInterval) || (!rmwIsLastUse && !restoreRefPos->lastUse))
                    {
                        setDelayFree(restoreRefPos);
                    }
                }
            }
            else
#endif // FEATURE_PARTIAL_SIMD_CALLEE_SAVE
            {
                if (firstRefPos == nullptr)
                {
                    firstRefPos = currRefPos;
                }
                refPositionMap->Set(lastRefPos, currRefPos, LinearScan::NextConsecutiveRefPositionsMap::Overwrite);
            }

            refPositionMap->Set(currRefPos, nullptr);

            lastRefPos = currRefPos;
            regCount++;
            if (rmwNode != nullptr)
            {
                // If we have rmwNode, determine if the currRefPos should be set to delay-free.
                if ((currRefPos->getInterval() != rmwInterval) || (!rmwIsLastUse && !currRefPos->lastUse))
                {
                    setDelayFree(currRefPos);
                }
            }
        }

        // Set `regCount` to actual consecutive registers count for first ref-position.
        // For others, set 0 so we can identify that this is non-first RefPosition.
        firstRefPos->regCount = regCount;

#ifdef DEBUG
        // Set the minimum register candidates needed for stress to work.
        currRefPos = firstRefPos;
        while (currRefPos != nullptr)
        {
            currRefPos->minRegCandidateCount = regCount;
            currRefPos                       = getNextConsecutiveRefPosition(currRefPos);
        }
#endif
        srcCount += regCount;
    }
    else
    {
        RefPositionIterator refPositionMark   = refPositions.backPosition();
        int                 refPositionsAdded = BuildOperandUses(treeNode);

        if (rmwNode != nullptr)
        {
            // Check all the newly created RefPositions for delay free
            RefPositionIterator iter = refPositionMark;

            for (iter++; iter != refPositions.end(); iter++)
            {
                RefPosition* refPositionAdded = &(*iter);

                // If we have rmwNode, determine if the refPositionAdded should be set to delay-free.
                if ((refPositionAdded->getInterval() != rmwInterval) || (!rmwIsLastUse && !refPositionAdded->lastUse))
                {
                    setDelayFree(refPositionAdded);
                }
            }
        }

        srcCount += refPositionsAdded;
    }

    return srcCount;
}

//------------------------------------------------------------------------
//  BuildConsecutiveRegistersForDef: Build RefTypeDef ref position(s) for
//  `treeNode` that produces `registerCount` consecutive registers.
//
//  For the first RefPosition of the series, it sets the `regCount` field equal to
//  the total number of RefPositions (including the first one) involved for this
//  treeNode. For the subsequent RefPositions, it sets the `regCount` to 0. For all
//  the RefPositions created, it sets the `needsConsecutive` flag so it can be used to
//  identify these RefPositions during allocation.
//
//  It also populates a `RefPositionMap` to access the subsequent RefPositions from
//  a given RefPosition. This was preferred rather than adding a field in RefPosition
//  for this purpose.
//
// Arguments:
//    treeNode       - The GT_HWINTRINSIC node of interest
//    registerCount  - Number of registers the treeNode produces
//
void LinearScan::BuildConsecutiveRegistersForDef(GenTree* treeNode, int registerCount)
{
    assert(registerCount > 1);
    assert(compiler->info.compNeedsConsecutiveRegisters);

    RefPosition* currRefPos = nullptr;
    RefPosition* lastRefPos = nullptr;

    NextConsecutiveRefPositionsMap* refPositionMap = getNextConsecutiveRefPositionsMap();
    for (int fieldIdx = 0; fieldIdx < registerCount; fieldIdx++)
    {
        currRefPos                   = BuildDef(treeNode, RBM_NONE, fieldIdx);
        currRefPos->needsConsecutive = true;
        currRefPos->regCount         = 0;
#ifdef DEBUG
        // Set the minimum register candidates needed for stress to work.
        currRefPos->minRegCandidateCount = registerCount;
#endif
        if (fieldIdx == 0)
        {
            // Set `regCount` to actual consecutive registers count for first ref-position.
            // For others, set 0 so we can identify that this is non-first RefPosition.

            currRefPos->regCount = registerCount;
        }

        refPositionMap->Set(lastRefPos, currRefPos, LinearScan::NextConsecutiveRefPositionsMap::Overwrite);
        refPositionMap->Set(currRefPos, nullptr);

        lastRefPos = currRefPos;
    }
}

#ifdef DEBUG
//------------------------------------------------------------------------
// isLiveAtConsecutiveRegistersLoc: Check if the refPosition is live at the location
//    where consecutive registers are needed. This is used during JitStressRegs to
//    not constrain the register requirements for such refpositions, because a lot
//    of registers will be busy. For RefTypeUse, it will just see if the nodeLocation
//    matches with the tracking `consecutiveRegistersLocation`. For Def, it will check
//    the underlying `GenTree*` to see if the tree that produced it had consecutive
//    registers requirement.
//
//
// Arguments:
//    consecutiveRegistersLocation - The most recent location where consecutive
//     registers were needed.
//
// Returns: If the refposition is live at same location which has the requirement of
//    consecutive registers.
//
bool RefPosition::isLiveAtConsecutiveRegistersLoc(LsraLocation consecutiveRegistersLocation)
{
    if (needsConsecutive)
    {
        return true;
    }

    bool atConsecutiveRegsLoc          = consecutiveRegistersLocation == nodeLocation;
    bool treeNeedsConsecutiveRegisters = false;

    if ((treeNode != nullptr) && treeNode->OperIsHWIntrinsic())
    {
        const HWIntrinsic intrin(treeNode->AsHWIntrinsic());
        treeNeedsConsecutiveRegisters = HWIntrinsicInfo::NeedsConsecutiveRegisters(intrin.id);
    }

    if (refType == RefTypeDef)
    {
        return treeNeedsConsecutiveRegisters;
    }
    else if (refType == RefTypeUse)
    {
        if (isIntervalRef() && getInterval()->isInternal)
        {
            return treeNeedsConsecutiveRegisters;
        }
        return atConsecutiveRegsLoc;
    }
    else if (refType == RefTypeUpperVectorRestore)
    {
        return atConsecutiveRegsLoc;
    }
    return false;
}
#endif // DEBUG

//------------------------------------------------------------------------
// getLowVectorOperandAndCandidates: Instructions for certain intrinsics operate on low vector registers
//      depending on the size of the element. The method returns the candidates based on that size and
//      the operand number of the intrinsics that has the restriction.
//
// Arguments:
//    intrin - Intrinsics
//    operandNum (out) - The operand number having the low vector register restriction
//    candidates (out) - The restricted low vector registers
//
void LinearScan::getLowVectorOperandAndCandidates(HWIntrinsic intrin, size_t* operandNum, SingleTypeRegSet* candidates)
{
    assert(HWIntrinsicInfo::IsLowVectorOperation(intrin.id));
    unsigned baseElementSize = genTypeSize(intrin.baseType);

    if (baseElementSize == 8)
    {
        *candidates = RBM_SVE_INDEXED_D_ELEMENT_ALLOWED_REGS.GetFloatRegSet();
    }
    else
    {
        assert(baseElementSize == 4);
        *candidates = RBM_SVE_INDEXED_S_ELEMENT_ALLOWED_REGS.GetFloatRegSet();
    }

    switch (intrin.id)
    {
        case NI_Sve_DotProductBySelectedScalar:
        case NI_Sve_FusedMultiplyAddBySelectedScalar:
        case NI_Sve_FusedMultiplySubtractBySelectedScalar:
        case NI_Sve_MultiplyAddRotateComplexBySelectedScalar:
            *operandNum = 3;
            break;
        case NI_Sve_MultiplyBySelectedScalar:
            *operandNum = 2;
            break;
        default:
            unreached();
    }
}

#endif // FEATURE_HW_INTRINSICS

#endif // TARGET_ARM64<|MERGE_RESOLUTION|>--- conflicted
+++ resolved
@@ -2003,17 +2003,11 @@
                     break;
             }
 
-<<<<<<< HEAD
             if (needsInternalRegister)
             {
                 buildInternalIntRegisterDefForNode(embOp2Node);
             }
 
-            tgtPrefUse = BuildUse(embOp2Node->Op(1));
-            srcCount += 1;
-
-            for (size_t argNum = 2; argNum <= numArgs; argNum++)
-=======
             size_t prefUseOpNum = 1;
             if (intrinEmb.id == NI_Sve_CreateBreakPropagateMask)
             {
@@ -2021,7 +2015,6 @@
             }
             GenTree* prefUseNode = embOp2Node->Op(prefUseOpNum);
             for (size_t argNum = 1; argNum <= numArgs; argNum++)
->>>>>>> 5677d92f
             {
                 if (argNum == prefUseOpNum)
                 {
