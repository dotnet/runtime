--- conflicted
+++ resolved
@@ -1580,14 +1580,6 @@
                 buildInternalRegisterUses();
                 *pDstCount = 0;
                 break;
-            default:
-                noway_assert(!"Not a supported as multiple consecutive register intrinsic");
-        }
-<<<<<<< HEAD
-        assert(dstCount == 1);
-        buildInternalRegisterUses();
-        BuildDef(intrinsicTree);
-        *pDstCount = 1;
             case NI_AdvSimd_LoadVector64x2:
             case NI_AdvSimd_LoadVector64x3:
             case NI_AdvSimd_LoadVector64x4:
@@ -1600,8 +1592,9 @@
                 *pDstCount = dstCount;
                 break;
             }
-=======
->>>>>>> 849c0fd3
+            default:
+                noway_assert(!"Not a supported as multiple consecutive register intrinsic");
+        }
         return srcCount;
     }
     else if (intrin.op2 != nullptr)
