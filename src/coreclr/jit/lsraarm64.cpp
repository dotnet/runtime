--- conflicted
+++ resolved
@@ -2121,11 +2121,8 @@
                 case NI_Sve_GatherVectorUInt32WithByteOffsetsZeroExtend:
                 case NI_Sve_GatherVectorUInt32WithByteOffsetsZeroExtendFirstFaulting:
                 case NI_Sve_GatherVectorUInt32ZeroExtend:
-<<<<<<< HEAD
                 case NI_Sve_GatherVectorUInt32ZeroExtendFirstFaulting:
-=======
                 case NI_Sve_GatherVectorWithByteOffsetFirstFaulting:
->>>>>>> 506e749b
                     assert(intrinsicTree->OperIsMemoryLoadOrStore());
                     FALLTHROUGH;
 
