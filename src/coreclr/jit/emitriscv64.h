--- conflicted
+++ resolved
@@ -340,13 +340,8 @@
 
 void emitIns_R_L(instruction ins, emitAttr attr, BasicBlock* dst, regNumber reg);
 
-<<<<<<< HEAD
 void emitIns_R_R_Addr(instruction ins, emitAttr attr, regNumber regDest, regNumber regAddr, void* addr);
 
-void emitIns_J_R(instruction ins, emitAttr attr, BasicBlock* dst, regNumber reg);
-
-=======
->>>>>>> 663e792a
 void emitIns_R_AR(instruction ins, emitAttr attr, regNumber ireg, regNumber reg, int offs);
 
 void emitIns_R_AI(instruction  ins,
