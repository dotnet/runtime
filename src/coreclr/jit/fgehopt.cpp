// Licensed to the .NET Foundation under one or more agreements.
// The .NET Foundation licenses this file to you under the MIT license.

#include "jitpch.h"

#ifdef _MSC_VER
#pragma hdrstop
#endif

// Flowgraph EH Optimizations

//------------------------------------------------------------------------
// fgRemoveEmptyFinally: Remove try/finallys where the finally is empty
//
// Returns:
//    PhaseStatus indicating what, if anything, was changed.
//
// Notes:
//    Removes all try/finallys in the method with empty finallys.
//    These typically arise from inlining empty Dispose methods.
//
//    Converts callfinally to a jump to the finally continuation.
//    Removes the finally, and reparents all blocks in the try to the
//    enclosing try or method region.
//
//    Currently limited to trivially empty finallys: those with one basic
//    block containing only single RETFILT statement. It is possible but
//    not likely that more complex-looking finallys will eventually become
//    empty (from say subsequent optimization). An SPMI run with
//    just the "detection" part of this phase run after optimization
//    found only one example where a new empty finally was detected.
//
PhaseStatus Compiler::fgRemoveEmptyFinally()
{
#if defined(FEATURE_EH_FUNCLETS)
    // We need to do this transformation before funclets are created.
    assert(!fgFuncletsCreated);
#endif // FEATURE_EH_FUNCLETS

    // We need to update the bbPreds lists.
    assert(fgPredsComputed);

    if (compHndBBtabCount == 0)
    {
        JITDUMP("No EH in this method, nothing to remove.\n");
        return PhaseStatus::MODIFIED_NOTHING;
    }

    if (opts.MinOpts())
    {
        JITDUMP("Method compiled with minOpts, no removal.\n");
        return PhaseStatus::MODIFIED_NOTHING;
    }

    if (opts.compDbgCode)
    {
        JITDUMP("Method compiled with debug codegen, no removal.\n");
        return PhaseStatus::MODIFIED_NOTHING;
    }

#ifdef DEBUG
    if (verbose)
    {
        printf("\n*************** Before fgRemoveEmptyFinally()\n");
        fgDispBasicBlocks();
        fgDispHandlerTab();
        printf("\n");
    }
#endif // DEBUG

    // Look for finallys or faults that are empty.
    unsigned finallyCount = 0;
    unsigned emptyCount   = 0;
    unsigned XTnum        = 0;
    while (XTnum < compHndBBtabCount)
    {
        EHblkDsc* const HBtab = &compHndBBtab[XTnum];

        // Check if this is a try/finally.  We could also look for empty
        // try/fault but presumably those are rare.
        if (!HBtab->HasFinallyHandler())
        {
            JITDUMP("EH#%u is not a try-finally; skipping.\n", XTnum);
            XTnum++;
            continue;
        }

        finallyCount++;

        // Look at blocks involved.
        BasicBlock* const firstBlock = HBtab->ebdHndBeg;
        BasicBlock* const lastBlock  = HBtab->ebdHndLast;

        // Limit for now to finallys that are single blocks.
        if (firstBlock != lastBlock)
        {
            JITDUMP("EH#%u finally has multiple basic blocks; skipping.\n", XTnum);
            XTnum++;
            continue;
        }

        // If the finally's block jumps back to itself, then it is not empty.
        if (firstBlock->KindIs(BBJ_ALWAYS) && firstBlock->HasJumpTo(firstBlock))
        {
            JITDUMP("EH#%u finally has basic block that jumps to itself; skipping.\n", XTnum);
            XTnum++;
            continue;
        }

        // Limit for now to finallys that contain only a GT_RETFILT.
        bool isEmpty = true;

        for (Statement* const stmt : firstBlock->Statements())
        {
            GenTree* stmtExpr = stmt->GetRootNode();

            if (stmtExpr->gtOper != GT_RETFILT)
            {
                isEmpty = false;
                break;
            }
        }

        if (!isEmpty)
        {
            JITDUMP("EH#%u finally is not empty; skipping.\n", XTnum);
            XTnum++;
            continue;
        }

        assert(lastBlock->KindIs(BBJ_EHFINALLYRET));

        JITDUMP("EH#%u has empty finally, removing the region.\n", XTnum);

        // Find all the call finallys that invoke this finally,
        // and modify them to jump to the return point.
        BasicBlock* firstCallFinallyRangeBlock = nullptr;
        BasicBlock* lastCallFinallyRangeBlock  = nullptr;
        ehGetCallFinallyBlockRange(XTnum, &firstCallFinallyRangeBlock, &lastCallFinallyRangeBlock);

        BasicBlock*       currentBlock             = firstCallFinallyRangeBlock;
        BasicBlock* const endCallFinallyRangeBlock = lastCallFinallyRangeBlock->Next();

        while (currentBlock != endCallFinallyRangeBlock)
        {
            BasicBlock* nextBlock = currentBlock->Next();

            if (currentBlock->KindIs(BBJ_CALLFINALLY) && currentBlock->HasJumpTo(firstBlock))
            {
                // Retarget the call finally to jump to the return
                // point.
                //
                // We don't expect to see retless finallys here, since
                // the finally is empty.
                noway_assert(currentBlock->isBBCallAlwaysPair());

                BasicBlock* const leaveBlock          = currentBlock->Next();
                BasicBlock* const postTryFinallyBlock = leaveBlock->GetJumpDest();

                JITDUMP("Modifying callfinally " FMT_BB " leave " FMT_BB " finally " FMT_BB " continuation " FMT_BB
                        "\n",
                        currentBlock->bbNum, leaveBlock->bbNum, firstBlock->bbNum, postTryFinallyBlock->bbNum);
                JITDUMP("so that " FMT_BB " jumps to " FMT_BB "; then remove " FMT_BB "\n", currentBlock->bbNum,
                        postTryFinallyBlock->bbNum, leaveBlock->bbNum);

                noway_assert(leaveBlock->KindIs(BBJ_ALWAYS));

                currentBlock->SetJumpKindAndTarget(BBJ_ALWAYS, postTryFinallyBlock);

                // Ref count updates.
                fgAddRefPred(postTryFinallyBlock, currentBlock);
                fgRemoveRefPred(firstBlock, currentBlock);

                // Delete the leave block, which should be marked as
                // keep always and have the sole finally block as a pred.
                // Remove `leaveBlock` as a successor of the finally `lastBlock`, which also removes the predecessor
                // edge in `leaveBlock` from the finally return.
                assert(leaveBlock->HasFlag(BBF_KEEP_BBJ_ALWAYS));
                nextBlock = leaveBlock->Next();
                fgRemoveEhfSuccessor(lastBlock, leaveBlock);
                leaveBlock->RemoveFlags(BBF_KEEP_BBJ_ALWAYS);
                fgRemoveBlock(leaveBlock, /* unreachable */ true);

                // Cleanup the postTryFinallyBlock
                fgCleanupContinuation(postTryFinallyBlock);

                // Make sure iteration isn't going off the deep end.
                assert(leaveBlock != endCallFinallyRangeBlock);
            }

            currentBlock = nextBlock;
        }

        JITDUMP("Remove now-unreachable handler " FMT_BB "\n", firstBlock->bbNum);

        // Handler block should now be unreferenced, since the only
        // explicit references to it were in call finallys.
        firstBlock->bbRefs = 0;

        // Remove the handler block.
        firstBlock->RemoveFlags(BBF_DONT_REMOVE);
        constexpr bool unreachable = true;
        fgRemoveBlock(firstBlock, unreachable);

        // Find enclosing try region for the try, if any, and update
        // the try region. Note the handler region (if any) won't
        // change.
        BasicBlock* const firstTryBlock = HBtab->ebdTryBeg;
        BasicBlock* const lastTryBlock  = HBtab->ebdTryLast;
        assert(firstTryBlock->getTryIndex() == XTnum);

        for (BasicBlock* const block : Blocks(firstTryBlock, lastTryBlock))
        {
            // Look for blocks directly contained in this try, and
            // update the try region appropriately.
            //
            // Try region for blocks transitively contained (say in a
            // child try) will get updated by the subsequent call to
            // fgRemoveEHTableEntry.
            if (block->getTryIndex() == XTnum)
            {
                if (firstBlock->hasTryIndex())
                {
                    block->setTryIndex(firstBlock->getTryIndex());
                }
                else
                {
                    block->clearTryIndex();
                }
            }
        }

        // Remove the try-finally EH region. This will compact the EH table
        // so XTnum now points at the next entry.
        fgRemoveEHTableEntry(XTnum);

        emptyCount++;
    }

    if (emptyCount > 0)
    {
        JITDUMP("fgRemoveEmptyFinally() removed %u try-finally clauses from %u finallys\n", emptyCount, finallyCount);
        fgOptimizedFinally = true;

#ifdef DEBUG
        if (verbose)
        {
            printf("\n*************** After fgRemoveEmptyFinally()\n");
            fgDispBasicBlocks();
            fgDispHandlerTab();
            printf("\n");
        }

#endif // DEBUG
    }

    return (emptyCount > 0) ? PhaseStatus::MODIFIED_EVERYTHING : PhaseStatus::MODIFIED_NOTHING;
}

//------------------------------------------------------------------------
// fgRemoveEmptyTry: Optimize try/finallys where the try is empty
//
// Returns:
//    PhaseStatus indicating what, if anything, was changed.
//
// Notes:
//    In runtimes where thread abort is not possible, `try {} finally {S}`
//    can be optimized to simply `S`. This method looks for such
//    cases and removes the try-finally from the EH table, making
//    suitable flow, block flag, statement, and region updates.
//
//    This optimization is not legal in runtimes that support thread
//    abort because those runtimes ensure that a finally is completely
//    executed before continuing to process the thread abort.  With
//    this optimization, the code block `S` can lose special
//    within-finally status and so complete execution is no longer
//    guaranteed.
//
PhaseStatus Compiler::fgRemoveEmptyTry()
{
    JITDUMP("\n*************** In fgRemoveEmptyTry()\n");

#if defined(FEATURE_EH_FUNCLETS)
    // We need to do this transformation before funclets are created.
    assert(!fgFuncletsCreated);
#endif // FEATURE_EH_FUNCLETS

    // We need to update the bbPreds lists.
    assert(fgPredsComputed);

    bool enableRemoveEmptyTry = true;

#ifdef DEBUG
    // Allow override to enable/disable.
    enableRemoveEmptyTry = (JitConfig.JitEnableRemoveEmptyTry() == 1);
#endif // DEBUG

    if (!enableRemoveEmptyTry)
    {
        JITDUMP("Empty try removal disabled.\n");
        return PhaseStatus::MODIFIED_NOTHING;
    }

    if (compHndBBtabCount == 0)
    {
        JITDUMP("No EH in this method, nothing to remove.\n");
        return PhaseStatus::MODIFIED_NOTHING;
    }

    if (opts.MinOpts())
    {
        JITDUMP("Method compiled with minOpts, no removal.\n");
        return PhaseStatus::MODIFIED_NOTHING;
    }

    if (opts.compDbgCode)
    {
        JITDUMP("Method compiled with debug codegen, no removal.\n");
        return PhaseStatus::MODIFIED_NOTHING;
    }

#ifdef DEBUG
    if (verbose)
    {
        printf("\n*************** Before fgRemoveEmptyTry()\n");
        fgDispBasicBlocks();
        fgDispHandlerTab();
        printf("\n");
    }
#endif // DEBUG

    // Look for try-finallys where the try is empty.
    unsigned emptyCount = 0;
    unsigned XTnum      = 0;
    while (XTnum < compHndBBtabCount)
    {
        EHblkDsc* const HBtab = &compHndBBtab[XTnum];

        // Check if this is a try/finally.  We could also look for empty
        // try/fault but presumably those are rare.
        if (!HBtab->HasFinallyHandler())
        {
            JITDUMP("EH#%u is not a try-finally; skipping.\n", XTnum);
            XTnum++;
            continue;
        }

        // Examine the try region
        BasicBlock* const firstTryBlock     = HBtab->ebdTryBeg;
        BasicBlock* const lastTryBlock      = HBtab->ebdTryLast;
        BasicBlock* const firstHandlerBlock = HBtab->ebdHndBeg;
        BasicBlock* const lastHandlerBlock  = HBtab->ebdHndLast;

        assert(firstTryBlock->getTryIndex() == XTnum);

        // Limit for now to trys that contain only a callfinally pair
        // or branch to same.
        if (!firstTryBlock->isEmpty())
        {
            JITDUMP("EH#%u first try block " FMT_BB " not empty; skipping.\n", XTnum, firstTryBlock->bbNum);
            XTnum++;
            continue;
        }

#if FEATURE_EH_CALLFINALLY_THUNKS

        // Look for blocks that are always jumps to a call finally
        // pair that targets the finally
        if (!firstTryBlock->KindIs(BBJ_ALWAYS))
        {
            JITDUMP("EH#%u first try block " FMT_BB " not jump to a callfinally; skipping.\n", XTnum,
                    firstTryBlock->bbNum);
            XTnum++;
            continue;
        }

        BasicBlock* const callFinally = firstTryBlock->GetJumpDest();

        // Look for call always pair. Note this will also disqualify
        // empty try removal in cases where the finally doesn't
        // return.
        if (!callFinally->isBBCallAlwaysPair() || !callFinally->HasJumpTo(firstHandlerBlock))
        {
            JITDUMP("EH#%u first try block " FMT_BB " always jumps but not to a callfinally; skipping.\n", XTnum,
                    firstTryBlock->bbNum);
            XTnum++;
            continue;
        }

        // Try itself must be a single block.
        if (firstTryBlock != lastTryBlock)
        {
            JITDUMP("EH#%u first try block " FMT_BB " not only block in try; skipping.\n", XTnum,
                    firstTryBlock->Next()->bbNum);
            XTnum++;
            continue;
        }

#else
        // Look for call always pair within the try itself. Note this
        // will also disqualify empty try removal in cases where the
        // finally doesn't return.
        if (!firstTryBlock->isBBCallAlwaysPair() || !firstTryBlock->HasJumpTo(firstHandlerBlock))
        {
            JITDUMP("EH#%u first try block " FMT_BB " not a callfinally; skipping.\n", XTnum, firstTryBlock->bbNum);
            XTnum++;
            continue;
        }

        BasicBlock* const callFinally = firstTryBlock;

        // Try must be a callalways pair of blocks.
        if (!firstTryBlock->NextIs(lastTryBlock))
        {
            JITDUMP("EH#%u block " FMT_BB " not last block in try; skipping.\n", XTnum, firstTryBlock->Next()->bbNum);
            XTnum++;
            continue;
        }

#endif // FEATURE_EH_CALLFINALLY_THUNKS

        JITDUMP("EH#%u has empty try, removing the try region and promoting the finally.\n", XTnum);

        // There should be just one callfinally that invokes this
        // finally, the one we found above. Verify this.
        BasicBlock* firstCallFinallyRangeBlock = nullptr;
        BasicBlock* lastCallFinallyRangeBlock  = nullptr;
        bool        verifiedSingleCallfinally  = true;
        ehGetCallFinallyBlockRange(XTnum, &firstCallFinallyRangeBlock, &lastCallFinallyRangeBlock);

        for (BasicBlock* const block : Blocks(firstCallFinallyRangeBlock, lastCallFinallyRangeBlock))
        {
            if (block->KindIs(BBJ_CALLFINALLY) && block->HasJumpTo(firstHandlerBlock))
            {
                assert(block->isBBCallAlwaysPair());

                if (block != callFinally)
                {
                    JITDUMP("EH#%u found unexpected callfinally " FMT_BB "; skipping.\n", XTnum, block->bbNum);
                    verifiedSingleCallfinally = false;
                    break;
                }
            }
        }

        if (!verifiedSingleCallfinally)
        {
            JITDUMP("EH#%u -- unexpectedly -- has multiple callfinallys; skipping.\n", XTnum);
            XTnum++;
            assert(verifiedSingleCallfinally);
            continue;
        }

        // Time to optimize.
        //
        // (1) Convert the callfinally to a normal jump to the handler
        assert(callFinally->HasInitializedJumpDest());
        callFinally->SetJumpKind(BBJ_ALWAYS);

        // Identify the leave block and the continuation
        BasicBlock* const leave        = callFinally->Next();
        BasicBlock* const continuation = leave->GetJumpDest();

        // (2) Cleanup the leave so it can be deleted by subsequent opts
        assert(leave->HasFlag(BBF_KEEP_BBJ_ALWAYS));
        leave->RemoveFlags(BBF_KEEP_BBJ_ALWAYS);

        // (3) Cleanup the continuation
        fgCleanupContinuation(continuation);

        // (4) Find enclosing try region for the try, if any, and
        // update the try region for the blocks in the try. Note the
        // handler region (if any) won't change.
        //
        // Kind of overkill to loop here, but hey.
        for (BasicBlock* const block : Blocks(firstTryBlock))
        {
            // Look for blocks directly contained in this try, and
            // update the try region appropriately.
            //
            // The try region for blocks transitively contained (say in a
            // child try) will get updated by the subsequent call to
            // fgRemoveEHTableEntry.
            if (block->getTryIndex() == XTnum)
            {
                if (firstHandlerBlock->hasTryIndex())
                {
                    block->setTryIndex(firstHandlerBlock->getTryIndex());
                }
                else
                {
                    block->clearTryIndex();
                }
            }

            if (block == lastTryBlock)
            {
                break;
            }
        }

        // (5) Update the directly contained handler blocks' handler index.
        // Handler index of any nested blocks will update when we
        // remove the EH table entry.  Change handler exits to jump to
        // the continuation.  Clear catch type on handler entry.
        // Decrement nesting level of enclosed GT_END_LFINs.
        for (BasicBlock* const block : Blocks(firstHandlerBlock, lastHandlerBlock))
        {
            if (block == firstHandlerBlock)
            {
                block->bbCatchTyp = BBCT_NONE;
            }

            if (block->getHndIndex() == XTnum)
            {
                if (firstTryBlock->hasHndIndex())
                {
                    block->setHndIndex(firstTryBlock->getHndIndex());
                }
                else
                {
                    block->clearHndIndex();
                }

                if (block->KindIs(BBJ_EHFINALLYRET))
                {
                    Statement* finallyRet     = block->lastStmt();
                    GenTree*   finallyRetExpr = finallyRet->GetRootNode();
                    assert(finallyRetExpr->gtOper == GT_RETFILT);
                    fgRemoveStmt(block, finallyRet);
                    block->SetJumpKindAndTarget(BBJ_ALWAYS, continuation);
                    fgAddRefPred(continuation, block);
                    fgRemoveRefPred(leave, block);
                }
            }

#if !defined(FEATURE_EH_FUNCLETS)
            // If we're in a non-funclet model, decrement the nesting
            // level of any GT_END_LFIN we find in the handler region,
            // since we're removing the enclosing handler.
            for (Statement* const stmt : block->Statements())
            {
                GenTree* expr = stmt->GetRootNode();
                if (expr->gtOper == GT_END_LFIN)
                {
                    const size_t nestLevel = expr->AsVal()->gtVal1;
                    assert(nestLevel > 0);
                    expr->AsVal()->gtVal1 = nestLevel - 1;
                }
            }
#endif // !FEATURE_EH_FUNCLETS
        }

        // (6) Remove the try-finally EH region. This will compact the
        // EH table so XTnum now points at the next entry and will update
        // the EH region indices of any nested EH in the (former) handler.
        fgRemoveEHTableEntry(XTnum);

        // (7) The handler entry has an artificial extra ref count. Remove it.
        // There also should be one normal ref, from the try, and the handler
        // may contain internal branches back to its start. So the ref count
        // should currently be at least 2.
        assert(firstHandlerBlock->bbRefs >= 2);
        firstHandlerBlock->bbRefs -= 1;

        // (8) The old try entry no longer needs special protection.
        firstTryBlock->RemoveFlags(BBF_DONT_REMOVE);

        // Another one bites the dust...
        emptyCount++;
    }

    if (emptyCount > 0)
    {
        JITDUMP("fgRemoveEmptyTry() optimized %u empty-try try-finally clauses\n", emptyCount);
        fgOptimizedFinally = true;
        return PhaseStatus::MODIFIED_EVERYTHING;
    }

    return PhaseStatus::MODIFIED_NOTHING;
}

//------------------------------------------------------------------------
// fgCloneFinally: Optimize normal exit path from a try/finally
//
// Returns:
//    PhaseStatus indicating what, if anything, was changed.
//
// Notes:
//    Handles finallys that are not enclosed by or enclosing other
//    handler regions.
//
//    Converts the "normal exit" callfinally to a jump to a cloned copy
//    of the finally, which in turn jumps to the finally continuation.
//
//    If all callfinallys for a given finally are converted to jump to
//    the clone, the try-finally is modified into a try-fault,
//    distinguishable from organic try-faults by handler type
//    EH_HANDLER_FAULT_WAS_FINALLY vs the organic EH_HANDLER_FAULT.
//
//    Does not yet handle thread abort. The open issues here are how
//    to maintain the proper description of the cloned finally blocks
//    as a handler (for thread abort purposes), how to prevent code
//    motion in or out of these blocks, and how to report this cloned
//    handler to the runtime. Some building blocks for thread abort
//    exist (see below) but more work needed.
//
//    The first and last blocks of the cloned finally are marked with
//    BBF_CLONED_FINALLY_BEGIN and BBF_CLONED_FINALLY_END. However
//    these markers currently can get lost during subsequent
//    optimizations.
//
PhaseStatus Compiler::fgCloneFinally()
{
#if defined(FEATURE_EH_FUNCLETS)
    // We need to do this transformation before funclets are created.
    assert(!fgFuncletsCreated);
#endif // FEATURE_EH_FUNCLETS

    // We need to update the bbPreds lists.
    assert(fgPredsComputed);

    bool enableCloning = true;

#ifdef DEBUG
    // Allow override to enable/disable.
    enableCloning = (JitConfig.JitEnableFinallyCloning() == 1);
#endif // DEBUG

    if (!enableCloning)
    {
        JITDUMP("Finally cloning disabled.\n");
        return PhaseStatus::MODIFIED_NOTHING;
    }

    if (compHndBBtabCount == 0)
    {
        JITDUMP("No EH in this method, no cloning.\n");
        return PhaseStatus::MODIFIED_NOTHING;
    }

    if (opts.MinOpts())
    {
        JITDUMP("Method compiled with minOpts, no cloning.\n");
        return PhaseStatus::MODIFIED_NOTHING;
    }

    if (opts.compDbgCode)
    {
        JITDUMP("Method compiled with debug codegen, no cloning.\n");
        return PhaseStatus::MODIFIED_NOTHING;
    }

#ifdef DEBUG
    if (verbose)
    {
        fgDispBasicBlocks();
        fgDispHandlerTab();
        printf("\n");
    }

    // Verify try-finally exits look good before we start.
    fgDebugCheckTryFinallyExits();

#endif // DEBUG

    // Look for finallys that are not contained within other handlers,
    // and which do not themselves contain EH.
    //
    // Note these cases potentially could be handled, but are less
    // obviously profitable and require modification of the handler
    // table.
    unsigned  XTnum      = 0;
    EHblkDsc* HBtab      = compHndBBtab;
    unsigned  cloneCount = 0;
    for (; XTnum < compHndBBtabCount; XTnum++, HBtab++)
    {
        // Check if this is a try/finally
        if (!HBtab->HasFinallyHandler())
        {
            JITDUMP("EH#%u is not a try-finally; skipping.\n", XTnum);
            continue;
        }

        // Check if enclosed by another handler.
        const unsigned enclosingHandlerRegion = ehGetEnclosingHndIndex(XTnum);

        if (enclosingHandlerRegion != EHblkDsc::NO_ENCLOSING_INDEX)
        {
            JITDUMP("EH#%u is enclosed by handler EH#%u; skipping.\n", XTnum, enclosingHandlerRegion);
            continue;
        }

        bool     containsEH                   = false;
        unsigned exampleEnclosedHandlerRegion = 0;

        // Only need to look at lower numbered regions because the
        // handler table is ordered by nesting.
        for (unsigned i = 0; i < XTnum; i++)
        {
            if (ehGetEnclosingHndIndex(i) == XTnum)
            {
                exampleEnclosedHandlerRegion = i;
                containsEH                   = true;
                break;
            }
        }

        if (containsEH)
        {
            JITDUMP("Finally for EH#%u encloses handler EH#%u; skipping.\n", XTnum, exampleEnclosedHandlerRegion);
            continue;
        }

        // Look at blocks involved.
        BasicBlock* const firstBlock = HBtab->ebdHndBeg;
        BasicBlock* const lastBlock  = HBtab->ebdHndLast;
        assert(firstBlock != nullptr);
        assert(lastBlock != nullptr);
        BasicBlock* nextBlock       = lastBlock->Next();
        unsigned    regionBBCount   = 0;
        unsigned    regionStmtCount = 0;
        bool        hasFinallyRet   = false;
        bool        isAllRare       = true;
        bool        hasSwitch       = false;

        for (BasicBlock* const block : Blocks(firstBlock, lastBlock))
        {
            if (block->KindIs(BBJ_SWITCH))
            {
                hasSwitch = true;
                break;
            }

            regionBBCount++;

            // Should we compute statement cost here, or is it
            // premature...? For now just count statements I guess.
            for (Statement* const stmt : block->Statements())
            {
                regionStmtCount++;
            }

            hasFinallyRet = hasFinallyRet || block->KindIs(BBJ_EHFINALLYRET);
            isAllRare     = isAllRare && block->isRunRarely();
        }

        // Skip cloning if the finally has a switch.
        if (hasSwitch)
        {
            JITDUMP("Finally in EH#%u has a switch; skipping.\n", XTnum);
            continue;
        }

        // Skip cloning if the finally must throw.
        if (!hasFinallyRet)
        {
            JITDUMP("Finally in EH#%u does not return; skipping.\n", XTnum);
            continue;
        }

        // Skip cloning if the finally is rarely run code.
        if (isAllRare)
        {
            JITDUMP("Finally in EH#%u is run rarely; skipping.\n", XTnum);
            continue;
        }

        // Empirical studies from CoreCLR and CoreFX show that less
        // that 1% of finally regions have more than 15
        // statements. So, to avoid potentially excessive code growth,
        // only clone finallys that have 15 or fewer statements.
        const unsigned stmtCountLimit = 15;
        if (regionStmtCount > stmtCountLimit)
        {
            JITDUMP("Finally in EH#%u has %u statements, limit is %u; skipping.\n", XTnum, regionStmtCount,
                    stmtCountLimit);
            continue;
        }

        JITDUMP("EH#%u is a candidate for finally cloning: %u blocks, %u statements\n", XTnum, regionBBCount,
                regionStmtCount);

        // Walk the try region backwards looking for blocks
        // that transfer control to a callfinally.
        //
        // For non-pgo we find the lexically last block; for
        // pgo we find the highest-weight block.
        //
        BasicBlock* const firstTryBlock = HBtab->ebdTryBeg;
        BasicBlock* const lastTryBlock  = HBtab->ebdTryLast;
        assert(firstTryBlock->getTryIndex() == XTnum);
        assert(bbInTryRegions(XTnum, lastTryBlock));
        BasicBlock* const beforeTryBlock = firstTryBlock->Prev();

        BasicBlock* normalCallFinallyBlock   = nullptr;
        BasicBlock* normalCallFinallyReturn  = nullptr;
        BasicBlock* cloneInsertAfter         = HBtab->ebdTryLast;
        bool        tryToRelocateCallFinally = false;
        const bool  usingProfileWeights      = fgIsUsingProfileWeights();
        weight_t    currentWeight            = BB_ZERO_WEIGHT;

        for (BasicBlock* block = lastTryBlock; block != beforeTryBlock; block = block->Prev())
        {
#if FEATURE_EH_CALLFINALLY_THUNKS
            // Blocks that transfer control to callfinallies are usually
            // BBJ_ALWAYS blocks, but the last block of a try may fall
            // through to a callfinally.
            BasicBlock* jumpDest = nullptr;

            if (block->KindIs(BBJ_ALWAYS))
            {
                jumpDest = block->GetJumpDest();
            }

            if (jumpDest == nullptr)
            {
                continue;
            }
#else
            BasicBlock* const jumpDest = block;
#endif // FEATURE_EH_CALLFINALLY_THUNKS

            // The jumpDest must be a callfinally that in turn invokes the
            // finally of interest.
            if (!jumpDest->isBBCallAlwaysPair() || !jumpDest->HasJumpTo(firstBlock))
            {
                continue;
            }

            // Found a block that invokes the finally.
            //
            BasicBlock* const finallyReturnBlock  = jumpDest->Next();
            BasicBlock* const postTryFinallyBlock = finallyReturnBlock->GetJumpDest();
            bool              isUpdate            = false;

            // See if this is the one we want to use to inspire cloning.
            //
            if (normalCallFinallyBlock == nullptr)
            {
                normalCallFinallyBlock  = jumpDest;
                normalCallFinallyReturn = postTryFinallyBlock;

                if (usingProfileWeights)
                {
                    if (block->hasProfileWeight())
                    {
                        JITDUMP("Found profiled " FMT_BB " with weight " FMT_WT "\n", block->bbNum, block->bbWeight);
                        currentWeight = block->bbWeight;
                    }
                    else
                    {
                        JITDUMP("Found unprofiled " FMT_BB "\n", block->bbNum);
                    }
                }
            }
            else
            {
                assert(usingProfileWeights);

                if (!block->hasProfileWeight())
                {
                    // An unprofiled block in method with profile data.
                    // We generally don't expect to see these as the
                    // blocks in EH regions must have come from the root
                    // method, which we know has profile data.
                    // Just skip over them for now.
                    //
                    JITDUMP("Skipping past unprofiled " FMT_BB "\n", block->bbNum);
                    continue;
                }

                if (block->bbWeight <= currentWeight)
                {
                    JITDUMP("Skipping past " FMT_BB " with weight " FMT_WT "\n", block->bbNum, block->bbWeight);
                    continue;
                }

                // Prefer this block.
                //
                JITDUMP("Preferring " FMT_BB " since " FMT_WT " >  " FMT_WT "\n", block->bbNum, block->bbWeight,
                        currentWeight);
                normalCallFinallyBlock  = jumpDest;
                normalCallFinallyReturn = postTryFinallyBlock;
                currentWeight           = block->bbWeight;
                isUpdate                = true;
            }

#if FEATURE_EH_CALLFINALLY_THUNKS
            // When there are callfinally thunks, we don't expect to see the
            // callfinally within a handler region either.
            assert(!jumpDest->hasHndIndex());

            // Update the clone insertion point to just after the
            // call always pair.
            cloneInsertAfter = finallyReturnBlock;

            // We will consider moving the callfinally so we can fall
            // through from the try into the clone.
            tryToRelocateCallFinally = true;

            JITDUMP("%s path to clone: try block " FMT_BB " jumps to callfinally at " FMT_BB ";"
                    " the call returns to " FMT_BB " which jumps to " FMT_BB "\n",
                    isUpdate ? "Updating" : "Choosing", block->bbNum, jumpDest->bbNum, finallyReturnBlock->bbNum,
                    postTryFinallyBlock->bbNum);
#else
            JITDUMP("%s path to clone: try block " FMT_BB " is a callfinally;"
                    " the call returns to " FMT_BB " which jumps to " FMT_BB "\n",
                    isUpdate ? "Updating" : "Choosing", block->bbNum, finallyReturnBlock->bbNum,
                    postTryFinallyBlock->bbNum);
#endif // FEATURE_EH_CALLFINALLY_THUNKS

            // For non-pgo just take the first one we find.
            // For pgo, keep searching in case we find one we like better.
            //
            if (!usingProfileWeights)
            {
                break;
            }
        }

        // If there is no call to the finally, don't clone.
        if (normalCallFinallyBlock == nullptr)
        {
            JITDUMP("EH#%u: no calls from the try to the finally, skipping.\n", XTnum);
            continue;
        }

        JITDUMP("Will update callfinally block " FMT_BB " to jump to the clone;"
                " clone will jump to " FMT_BB "\n",
                normalCallFinallyBlock->bbNum, normalCallFinallyReturn->bbNum);

        // If there are multiple callfinallys and we're in the
        // callfinally thunk model, all the callfinallys are placed
        // just outside the try region. We'd like our chosen
        // callfinally to come first after the try, so we can fall out of the try
        // into the clone.
        BasicBlock* firstCallFinallyRangeBlock = nullptr;
        BasicBlock* lastCallFinallyRangeBlock  = nullptr;
        ehGetCallFinallyBlockRange(XTnum, &firstCallFinallyRangeBlock, &lastCallFinallyRangeBlock);

        if (tryToRelocateCallFinally)
        {
            BasicBlock* firstCallFinallyBlock = nullptr;

            for (BasicBlock* const block : Blocks(firstCallFinallyRangeBlock, lastCallFinallyRangeBlock))
            {
                if (block->isBBCallAlwaysPair() && block->HasJumpTo(firstBlock))
                {
                    firstCallFinallyBlock = block;
                    break;
                }
            }

            // We better have found at least one call finally.
            assert(firstCallFinallyBlock != nullptr);

            // If there is more than one callfinally, we'd like to move
            // the one we are going to retarget to be first in the callfinally,
            // but only if it's targeted by the last block in the try range.
            if (firstCallFinallyBlock != normalCallFinallyBlock)
            {
                BasicBlock* const placeToMoveAfter = firstCallFinallyBlock->Prev();

                if (placeToMoveAfter->KindIs(BBJ_ALWAYS) && placeToMoveAfter->HasJumpTo(normalCallFinallyBlock))
                {
                    JITDUMP("Moving callfinally " FMT_BB " to be first in line, before " FMT_BB "\n",
                            normalCallFinallyBlock->bbNum, firstCallFinallyBlock->bbNum);

                    BasicBlock* const firstToMove = normalCallFinallyBlock;
                    BasicBlock* const lastToMove  = normalCallFinallyBlock->Next();

                    fgUnlinkRange(firstToMove, lastToMove);
                    fgMoveBlocksAfter(firstToMove, lastToMove, placeToMoveAfter);

#ifdef DEBUG
                    // Sanity checks
                    fgDebugCheckBBlist(false, false);
                    fgVerifyHandlerTab();
#endif // DEBUG

                    assert(lastBlock->NextIs(nextBlock));

                    // Update where the callfinally range begins, since we might
                    // have altered this with callfinally rearrangement, and/or
                    // the range begin might have been pretty loose to begin with.
                    firstCallFinallyRangeBlock = normalCallFinallyBlock;
                }
                else
                {
                    JITDUMP("Can't move callfinally " FMT_BB " to be first in line"
                            " -- last finally block " FMT_BB " doesn't jump to it\n",
                            normalCallFinallyBlock->bbNum, placeToMoveAfter->bbNum);
                }
            }
        }

        // Clone the finally and retarget the normal return path and
        // any other path that happens to share that same return
        // point. For instance a construct like:
        //
        //  try { } catch { } finally { }
        //
        // will have two call finally blocks, one for the normal exit
        // from the try, and the other for the exit from the
        // catch. They'll both pass the same return point which is the
        // statement after the finally, so they can share the clone.
        //
        // Clone the finally body, and splice it into the flow graph
        // within the parent region of the try.
        //
        const unsigned  finallyTryIndex = firstBlock->bbTryIndex;
        BasicBlock*     insertAfter     = nullptr;
        BlockToBlockMap blockMap(getAllocator());
        bool            clonedOk       = true;
        unsigned        cloneBBCount   = 0;
        weight_t const  originalWeight = firstBlock->hasProfileWeight() ? firstBlock->bbWeight : BB_ZERO_WEIGHT;

        for (BasicBlock* block = firstBlock; block != nextBlock; block = block->Next())
        {
            BasicBlock* newBlock;

            if (block == firstBlock)
            {
                // Put first cloned finally block into the appropriate
                // region, somewhere within or after the range of
                // callfinallys, depending on the EH implementation.
                const unsigned    hndIndex = 0;
                BasicBlock* const nearBlk  = cloneInsertAfter;
                newBlock                   = fgNewBBinRegion(BBJ_ALWAYS, finallyTryIndex, hndIndex, nearBlk);

                // If the clone ends up just after the finally, adjust
                // the stopping point for finally traversal.
                if (newBlock->NextIs(nextBlock))
                {
                    assert(newBlock->PrevIs(lastBlock));
                    nextBlock = newBlock;
                }
            }
            else
            {
                // Put subsequent blocks in the same region...
                const bool extendRegion = true;
                newBlock                = fgNewBBafter(BBJ_ALWAYS, insertAfter, extendRegion);
            }

            cloneBBCount++;
            assert(cloneBBCount <= regionBBCount);

            insertAfter = newBlock;
            blockMap.Set(block, newBlock);

            clonedOk = BasicBlock::CloneBlockState(this, newBlock, block);

            if (!clonedOk)
            {
                break;
            }

            // Update block flags. Note a block can be both first and last.
            if (block == firstBlock)
            {
                // Mark the block as the start of the cloned finally.
                newBlock->SetFlags(BBF_CLONED_FINALLY_BEGIN);
            }

            if (block == lastBlock)
            {
                // Mark the block as the end of the cloned finally.
                newBlock->SetFlags(BBF_CLONED_FINALLY_END);
            }

            // Make sure clone block state hasn't munged the try region.
            assert(newBlock->bbTryIndex == finallyTryIndex);

            // Cloned handler block is no longer within the handler.
            newBlock->clearHndIndex();

            // Jump dests are set in a post-pass; make sure CloneBlockState hasn't tried to set them.
            assert(newBlock->KindIs(BBJ_ALWAYS));
            assert(!newBlock->HasInitializedJumpDest());
        }

        if (!clonedOk)
        {
            // TODO: cleanup the partial clone?
            JITDUMP("Unable to clone the finally; skipping.\n");
            continue;
        }

        // We should have cloned all the finally region blocks.
        assert(cloneBBCount == regionBBCount);

        JITDUMP("Cloned finally blocks are: " FMT_BB " ... " FMT_BB "\n", blockMap[firstBlock]->bbNum,
                blockMap[lastBlock]->bbNum);

        // Redirect any branches within the newly-cloned
        // finally, and any finally returns to jump to the return
        // point.
        for (BasicBlock* block = firstBlock; block != nextBlock; block = block->Next())
        {
            BasicBlock* newBlock = blockMap[block];
            // Jump kind/target should not be set yet
            assert(newBlock->KindIs(BBJ_ALWAYS));
            assert(!newBlock->HasInitializedJumpDest());

            if (block->KindIs(BBJ_EHFINALLYRET))
            {
                Statement* finallyRet     = newBlock->lastStmt();
                GenTree*   finallyRetExpr = finallyRet->GetRootNode();
                assert(finallyRetExpr->gtOper == GT_RETFILT);
                fgRemoveStmt(newBlock, finallyRet);
                newBlock->SetJumpKindAndTarget(BBJ_ALWAYS, normalCallFinallyReturn);

                fgAddRefPred(normalCallFinallyReturn, newBlock);
            }
            else
            {
                optCopyBlkDest(block, newBlock);
                optRedirectBlock(newBlock, &blockMap, RedirectBlockOption::AddToPredLists);
            }
        }

        // Modify the targeting call finallys to branch to the cloned
        // finally. Make a note if we see some calls that can't be
        // retargeted (since they want to return to other places).
        BasicBlock* const firstCloneBlock    = blockMap[firstBlock];
        bool              retargetedAllCalls = true;
        weight_t          retargetedWeight   = BB_ZERO_WEIGHT;

        BasicBlock*       currentBlock             = firstCallFinallyRangeBlock;
        BasicBlock* const endCallFinallyRangeBlock = lastCallFinallyRangeBlock->Next();
        while (currentBlock != endCallFinallyRangeBlock)
        {
            BasicBlock* nextBlockToScan = currentBlock->Next();

            if (currentBlock->isBBCallAlwaysPair() && currentBlock->HasJumpTo(firstBlock))
            {
                BasicBlock* const leaveBlock          = currentBlock->Next();
                BasicBlock* const postTryFinallyBlock = leaveBlock->GetJumpDest();

                // Note we must retarget all callfinallies that have this
                // continuation, or we can't clean up the continuation
                // block properly below, since it will be reachable both
                // by the cloned finally and by the called finally.
                if (postTryFinallyBlock == normalCallFinallyReturn)
                {
                    JITDUMP("Retargeting callfinally " FMT_BB " to clone entry " FMT_BB "\n", currentBlock->bbNum,
                            firstCloneBlock->bbNum);

                    // This call returns to the expected spot, so
                    // retarget it to branch to the clone.
                    currentBlock->SetJumpKindAndTarget(BBJ_ALWAYS, firstCloneBlock);

                    // Ref count updates.
                    fgAddRefPred(firstCloneBlock, currentBlock);
                    fgRemoveRefPred(firstBlock, currentBlock);

                    // Delete the leave block, which should be marked as
                    // keep always.
                    assert(leaveBlock->HasFlag(BBF_KEEP_BBJ_ALWAYS));
                    nextBlock = leaveBlock->Next();

                    // All preds should be BBJ_EHFINALLYRETs from the finally.
                    for (BasicBlock* const leavePred : leaveBlock->PredBlocks())
                    {
                        assert(leavePred->getHndIndex() == XTnum);
                        fgRemoveEhfSuccessor(leavePred, leaveBlock);
                    }

                    assert(leaveBlock->bbRefs == 0);
                    assert(leaveBlock->bbPreds == nullptr);
                    leaveBlock->RemoveFlags(BBF_KEEP_BBJ_ALWAYS);
                    fgRemoveBlock(leaveBlock, /* unreachable */ true);

                    // Make sure iteration isn't going off the deep end.
                    assert(leaveBlock != endCallFinallyRangeBlock);

                    if (currentBlock->hasProfileWeight())
                    {
                        retargetedWeight += currentBlock->bbWeight;
                    }
                }
                else
                {
                    // We can't retarget this call since it
                    // returns somewhere else.
                    JITDUMP("Can't retarget callfinally in " FMT_BB " as it jumps to " FMT_BB ", not " FMT_BB "\n",
                            currentBlock->bbNum, postTryFinallyBlock->bbNum, normalCallFinallyReturn->bbNum);

                    retargetedAllCalls = false;
                }
            }

            currentBlock = nextBlockToScan;
        }

        // If we retargeted all calls, modify EH descriptor to be
        // try-fault instead of try-finally, and then non-cloned
        // finally catch type to be fault.
        if (retargetedAllCalls)
        {
            JITDUMP("All callfinallys retargeted; changing finally to fault.\n");
            HBtab->ebdHandlerType  = EH_HANDLER_FAULT_WAS_FINALLY;
            firstBlock->bbCatchTyp = BBCT_FAULT;

            // Change all BBJ_EHFINALLYRET to BBJ_EHFAULTRET in the now-fault region.
            for (BasicBlock* const block : Blocks(HBtab->ebdHndBeg, HBtab->ebdHndLast))
            {
                if (block->KindIs(BBJ_EHFINALLYRET))
                {
                    assert(block->GetJumpEhf()->bbeCount == 0);
                    block->SetJumpKind(BBJ_EHFAULTRET);
                }
            }
        }
        else
        {
            JITDUMP("Some callfinallys *not* retargeted, so region must remain as a finally.\n");
        }

        // Modify first block of cloned finally to be a "normal" block.
        BasicBlock* firstClonedBlock = blockMap[firstBlock];
        firstClonedBlock->bbCatchTyp = BBCT_NONE;

        // Cleanup the continuation
        fgCleanupContinuation(normalCallFinallyReturn);

        // If we have profile data, compute how the weights split,
        // and update the weights in both the clone and the original.
        //
        // TODO: if original weight is zero, we probably should forgo cloning...?
        //
        // TODO: it will frequently be the case that the original scale is 0.0 as
        // all the profiled flow will go to the clone.
        //
        // Decide if we really want to set all those counts to zero, and if so
        // whether we should mark the original as rarely run.
        //
        if (usingProfileWeights && (originalWeight > BB_ZERO_WEIGHT))
        {
            // We can't leave the finally more often than we enter.
            // So cap cloned scale at 1.0
            //
            weight_t const clonedScale = retargetedWeight < originalWeight ? (retargetedWeight / originalWeight) : 1.0;
            weight_t const originalScale = 1.0 - clonedScale;

            JITDUMP("Profile scale factor (" FMT_WT "/" FMT_WT ") => clone " FMT_WT " / original " FMT_WT "\n",
                    retargetedWeight, originalWeight, clonedScale, originalScale);

            for (BasicBlock* const block : Blocks(firstBlock, lastBlock))
            {
                if (block->hasProfileWeight())
                {
                    weight_t const blockWeight = block->bbWeight;
                    block->setBBProfileWeight(blockWeight * originalScale);
                    JITDUMP("Set weight of " FMT_BB " to " FMT_WT "\n", block->bbNum, block->bbWeight);

#if HANDLER_ENTRY_MUST_BE_IN_HOT_SECTION
                    // Handle a special case -- some handler entries can't have zero profile count.
                    //
                    if (bbIsHandlerBeg(block) && block->isRunRarely())
                    {
                        JITDUMP("Suppressing zero count for " FMT_BB " as it is a handler entry\n", block->bbNum);
                        block->makeBlockHot();
                    }
#endif

                    BasicBlock* const clonedBlock = blockMap[block];
                    clonedBlock->setBBProfileWeight(blockWeight * clonedScale);
                    JITDUMP("Set weight of " FMT_BB " to " FMT_WT "\n", clonedBlock->bbNum, clonedBlock->bbWeight);
                }
            }
        }

        // Done!
        JITDUMP("\nDone with EH#%u\n\n", XTnum);
        cloneCount++;
    }

    if (cloneCount > 0)
    {
        JITDUMP("fgCloneFinally() cloned %u finally handlers\n", cloneCount);
        fgOptimizedFinally = true;

#ifdef DEBUG
        if (verbose)
        {
            fgDispBasicBlocks();
            fgDispHandlerTab();
            printf("\n");
        }

        fgDebugCheckTryFinallyExits();

#endif // DEBUG
    }

    return (cloneCount > 0 ? PhaseStatus::MODIFIED_EVERYTHING : PhaseStatus::MODIFIED_NOTHING);
}

#ifdef DEBUG

//------------------------------------------------------------------------
// fgDebugCheckTryFinallyExits: validate normal flow from try-finally
// or try-fault-was-finally.
//
// Notes:
//
// Normal control flow exiting the try block of a try-finally must
// pass through the finally. This checker attempts to verify that by
// looking at the control flow graph.
//
// Each path that exits the try of a try-finally (including try-faults
// that were optimized into try-finallys by fgCloneFinally) should
// thus either execute a callfinally to the associated finally or else
// jump to a block with the BBF_CLONED_FINALLY_BEGIN flag set.
//
// Depending on when this check is done, there may also be an empty
// block along the path.
//
// Depending on the model for invoking finallys, the callfinallies may
// lie within the try region (callfinally thunks) or in the enclosing
// region.
//
void Compiler::fgDebugCheckTryFinallyExits()
{
    unsigned  XTnum            = 0;
    EHblkDsc* HBtab            = compHndBBtab;
    bool      allTryExitsValid = true;
    for (; XTnum < compHndBBtabCount; XTnum++, HBtab++)
    {
        const EHHandlerType handlerType = HBtab->ebdHandlerType;
        const bool          isFinally   = (handlerType == EH_HANDLER_FINALLY);
        const bool          wasFinally  = (handlerType == EH_HANDLER_FAULT_WAS_FINALLY);

        // Screen out regions that are or were not finallys.
        if (!isFinally && !wasFinally)
        {
            continue;
        }

        // Walk blocks of the try, looking for normal control flow to
        // an ancestor region.

        BasicBlock* const firstTryBlock = HBtab->ebdTryBeg;
        BasicBlock* const lastTryBlock  = HBtab->ebdTryLast;
        assert(firstTryBlock->getTryIndex() <= XTnum);
        assert(lastTryBlock->getTryIndex() <= XTnum);
        BasicBlock* const finallyBlock = isFinally ? HBtab->ebdHndBeg : nullptr;

        for (BasicBlock* const block : Blocks(firstTryBlock, lastTryBlock))
        {
            // Only check the directly contained blocks.
            assert(block->hasTryIndex());

            if (block->getTryIndex() != XTnum)
            {
                continue;
            }

            // Look at each of the normal control flow possibilities.
            for (BasicBlock* const succBlock : block->Succs())
            {
                if (succBlock->hasTryIndex() && succBlock->getTryIndex() <= XTnum)
                {
                    // Successor does not exit this try region.
                    continue;
                }

#if FEATURE_EH_CALLFINALLY_THUNKS

                // When there are callfinally thunks, callfinallies
                // logically "belong" to a child region and the exit
                // path validity will be checked when looking at the
                // try blocks in that region.
                if (block->KindIs(BBJ_CALLFINALLY))
                {
                    continue;
                }

#endif // FEATURE_EH_CALLFINALLY_THUNKS

                // Now we know block lies directly within the try of a
                // try-finally, and succBlock is in an enclosing
                // region (possibly the method region). So this path
                // represents flow out of the try and should be
                // checked.
                //
                // There are various ways control can properly leave a
                // try-finally (or try-fault-was-finally):
                //
                // (a1) via a jump to a callfinally (only for finallys, only for call finally thunks)
                // (a2) via a callfinally (only for finallys, only for !call finally thunks)
                // (b) via a jump to a begin finally clone block
                // (c) via a jump to an empty block to (b)
                // (d) via a fallthrough to an empty block to (b)
                // (e) via the always half of a callfinally pair
                // (f) via an always jump clonefinally exit
                bool isCallToFinally = false;

#if FEATURE_EH_CALLFINALLY_THUNKS
                if (succBlock->KindIs(BBJ_CALLFINALLY))
                {
                    // case (a1)
                    isCallToFinally = isFinally && succBlock->HasJumpTo(finallyBlock);
                }
#else
                if (block->KindIs(BBJ_CALLFINALLY))
                {
                    // case (a2)
                    isCallToFinally = isFinally && block->HasJumpTo(finallyBlock);
                }
#endif // FEATURE_EH_CALLFINALLY_THUNKS

                bool isJumpToClonedFinally = false;

                if (succBlock->HasFlag(BBF_CLONED_FINALLY_BEGIN))
                {
                    // case (b)
                    isJumpToClonedFinally = true;
                }
                else if (succBlock->KindIs(BBJ_ALWAYS))
                {
                    if (succBlock->isEmpty())
                    {
                        // case (c)
                        BasicBlock* const succSuccBlock = succBlock->GetJumpDest();

                        if (succSuccBlock->HasFlag(BBF_CLONED_FINALLY_BEGIN))
                        {
                            isJumpToClonedFinally = true;
                        }
                    }
                }
<<<<<<< HEAD
                else if (succBlock->KindIs(BBJ_NONE))
                {
                    if (succBlock->isEmpty())
                    {
                        BasicBlock* const succSuccBlock = succBlock->Next();

                        // case (d)
                        if (succSuccBlock->HasFlag(BBF_CLONED_FINALLY_BEGIN))
                        {
                            isJumpToClonedFinally = true;
                        }
                    }
                }
=======
                // ~~case (d) via a fallthrough to an empty block to (b)~~ [no longer possible]
>>>>>>> d2172989

                bool isReturnFromFinally = false;

                // Case (e). Ideally we'd have something stronger to
                // check here -- eg that we are returning from a call
                // to the right finally -- but there are odd cases
                // like orphaned second halves of callfinally pairs
                // that we need to tolerate.
                if (block->HasFlag(BBF_KEEP_BBJ_ALWAYS))
                {
                    isReturnFromFinally = true;
                }

                // Case (f)
                if (block->HasFlag(BBF_CLONED_FINALLY_END))
                {
                    isReturnFromFinally = true;
                }

                const bool thisExitValid = isCallToFinally || isJumpToClonedFinally || isReturnFromFinally;

                if (!thisExitValid)
                {
                    JITDUMP("fgCheckTryFinallyExitS: EH#%u exit via " FMT_BB " -> " FMT_BB " is invalid\n", XTnum,
                            block->bbNum, succBlock->bbNum);
                }

                allTryExitsValid = allTryExitsValid & thisExitValid;
            }
        }
    }

    if (!allTryExitsValid)
    {
        JITDUMP("fgCheckTryFinallyExits: method contains invalid try exit paths\n");
        assert(allTryExitsValid);
    }
}

#endif // DEBUG

//------------------------------------------------------------------------
// fgCleanupContinuation: cleanup a finally continuation after a
// finally is removed or converted to normal control flow.
//
// Notes:
//    The continuation is the block targeted by the second half of
//    a callfinally/always pair.
//
//    Used by finally cloning, empty try removal, and empty
//    finally removal.
//
//    BBF_FINALLY_TARGET bbFlag is left unchanged by this method
//    since it cannot be incrementally updated. Proper updates happen
//    when fgUpdateFinallyTargetFlags runs after all finally optimizations.
//
void Compiler::fgCleanupContinuation(BasicBlock* continuation)
{
    // The continuation may be a finalStep block.
    // It is now a normal block, so clear the special keep
    // always flag.
    continuation->RemoveFlags(BBF_KEEP_BBJ_ALWAYS);

#if !defined(FEATURE_EH_FUNCLETS)
    // Remove the GT_END_LFIN from the continuation,
    // Note we only expect to see one such statement.
    bool foundEndLFin = false;
    for (Statement* const stmt : continuation->Statements())
    {
        GenTree* expr = stmt->GetRootNode();
        if (expr->gtOper == GT_END_LFIN)
        {
            assert(!foundEndLFin);
            fgRemoveStmt(continuation, stmt);
            foundEndLFin = true;
        }
    }
    assert(foundEndLFin);
#endif // !FEATURE_EH_FUNCLETS
}

<<<<<<< HEAD
#if defined(FEATURE_EH_FUNCLETS) && defined(TARGET_ARM)

//------------------------------------------------------------------------
// fgUpdateFinallyTargetFlags: recompute BBF_FINALLY_TARGET bits
//    after EH optimizations
//
// Returns:
//   phase status indicating if anything was modified
//
PhaseStatus Compiler::fgUpdateFinallyTargetFlags()
{
    // Any finally targetflag fixup required?
    if (fgOptimizedFinally)
    {
        JITDUMP("updating finally target flag bits\n");
        fgClearAllFinallyTargetBits();
        fgAddFinallyTargetFlags();
        return PhaseStatus::MODIFIED_EVERYTHING;
    }
    else
    {
        JITDUMP("no finally opts, no fixup required\n");
        return PhaseStatus::MODIFIED_NOTHING;
    }
}

//------------------------------------------------------------------------
// fgClearAllFinallyTargetBits: Clear all BBF_FINALLY_TARGET bits; these will need to be
// recomputed later.
//
void Compiler::fgClearAllFinallyTargetBits()
{
    JITDUMP("*************** In fgClearAllFinallyTargetBits()\n");

    // Note that we clear the flags even if there are no EH clauses (compHndBBtabCount == 0)
    // in case bits are left over from EH clauses being deleted.

    // Walk all blocks, and reset the target bits.
    for (BasicBlock* const block : Blocks())
    {
        block->RemoveFlags(BBF_FINALLY_TARGET);
    }
}

//------------------------------------------------------------------------
// fgAddFinallyTargetFlags: Add BBF_FINALLY_TARGET bits to all finally targets.
//
void Compiler::fgAddFinallyTargetFlags()
{
    JITDUMP("*************** In fgAddFinallyTargetFlags()\n");

    if (compHndBBtabCount == 0)
    {
        JITDUMP("No EH in this method, no flags to set.\n");
        return;
    }

    for (BasicBlock* const block : Blocks())
    {
        if (block->isBBCallAlwaysPair())
        {
            BasicBlock* const leave        = block->Next();
            BasicBlock* const continuation = leave->GetJumpDest();

            if (!continuation->HasFlag(BBF_FINALLY_TARGET))
            {
                JITDUMP("Found callfinally " FMT_BB "; setting finally target bit on " FMT_BB "\n", block->bbNum,
                        continuation->bbNum);

                continuation->SetFlags(BBF_FINALLY_TARGET);
            }
        }
    }
}

//------------------------------------------------------------------------
// fgFixFinallyTargetFlags: Update BBF_FINALLY_TARGET bits after redirecting flow
//
// Arguments:
//   pred - source of flow
//   succ - original target of flow from pred
//   newSucc - new target of flow from pred
//
void Compiler::fgFixFinallyTargetFlags(BasicBlock* pred, BasicBlock* succ, BasicBlock* newSucc)
{
    if (pred->isBBCallAlwaysPairTail())
    {
        assert(succ->HasFlag(BBF_FINALLY_TARGET));
        newSucc->SetFlags(BBF_FINALLY_TARGET);
        succ->RemoveFlags(BBF_FINALLY_TARGET);

        for (BasicBlock* const pred : succ->PredBlocks())
        {
            if (pred->isBBCallAlwaysPairTail())
            {
                succ->SetFlags(BBF_FINALLY_TARGET);
                break;
            }
        }
    }
}
#endif // defined(FEATURE_EH_FUNCLETS) && defined(TARGET_ARM)

=======
>>>>>>> d2172989
//------------------------------------------------------------------------
// fgMergeFinallyChains: tail merge finally invocations
//
// Returns:
//    PhaseStatus indicating what, if anything, was changed.
//
// Notes:
//
//    Looks for common suffixes in chains of finally invocations
//    (callfinallys) and merges them. These typically arise from
//    try-finallys where there are multiple exit points in the try
//    that have the same target.

PhaseStatus Compiler::fgMergeFinallyChains()
{
#if defined(FEATURE_EH_FUNCLETS)
    // We need to do this transformation before funclets are created.
    assert(!fgFuncletsCreated);
#endif // FEATURE_EH_FUNCLETS

    // We need to update the bbPreds lists.
    assert(fgPredsComputed);

    if (compHndBBtabCount == 0)
    {
        JITDUMP("No EH in this method, nothing to merge.\n");
        return PhaseStatus::MODIFIED_NOTHING;
    }

    if (opts.MinOpts())
    {
        JITDUMP("Method compiled with minOpts, no merging.\n");
        return PhaseStatus::MODIFIED_NOTHING;
    }

    if (opts.compDbgCode)
    {
        JITDUMP("Method compiled with debug codegen, no merging.\n");
        return PhaseStatus::MODIFIED_NOTHING;
    }

    bool enableMergeFinallyChains = true;

#if !defined(FEATURE_EH_FUNCLETS)
    // For non-funclet models (x86) the callfinallys may contain
    // statements and the continuations contain GT_END_LFINs.  So no
    // merging is possible until the GT_END_LFIN blocks can be merged
    // and merging is not safe unless the callfinally blocks are split.
    JITDUMP("EH using non-funclet model; merging not yet implemented.\n");
    enableMergeFinallyChains = false;
#endif // !FEATURE_EH_FUNCLETS

#if !FEATURE_EH_CALLFINALLY_THUNKS
    // For non-thunk EH models (arm32) the callfinallys may contain
    // statements, and merging is not safe unless the callfinally
    // blocks are split.
    JITDUMP("EH using non-callfinally thunk model; merging not yet implemented.\n");
    enableMergeFinallyChains = false;
#endif

    if (!enableMergeFinallyChains)
    {
        JITDUMP("fgMergeFinallyChains disabled\n");
        return PhaseStatus::MODIFIED_NOTHING;
    }

#ifdef DEBUG
    if (verbose)
    {
        fgDispBasicBlocks();
        fgDispHandlerTab();
        printf("\n");
    }
#endif // DEBUG

    // Look for finallys.
    bool hasFinally = false;
    for (EHblkDsc* const HBtab : EHClauses(this))
    {
        // Check if this is a try/finally.
        if (HBtab->HasFinallyHandler())
        {
            hasFinally = true;
            break;
        }
    }

    if (!hasFinally)
    {
        JITDUMP("Method does not have any try-finallys; no merging.\n");
        return PhaseStatus::MODIFIED_NOTHING;
    }

    // Process finallys from outside in, merging as we go. This gives
    // us the desired bottom-up tail merge order for callfinally
    // chains: outer merges may enable inner merges.
    bool            canMerge = false;
    bool            didMerge = false;
    BlockToBlockMap continuationMap(getAllocator());

    // Note XTnum is signed here so we can count down.
    for (int XTnum = compHndBBtabCount - 1; XTnum >= 0; XTnum--)
    {
        EHblkDsc* const HBtab = &compHndBBtab[XTnum];

        // Screen out non-finallys
        if (!HBtab->HasFinallyHandler())
        {
            continue;
        }

        JITDUMP("Examining callfinallys for EH#%d.\n", XTnum);

        // Find all the callfinallys that invoke this finally.
        BasicBlock* firstCallFinallyRangeBlock = nullptr;
        BasicBlock* lastCallFinallyRangeBlock  = nullptr;
        ehGetCallFinallyBlockRange(XTnum, &firstCallFinallyRangeBlock, &lastCallFinallyRangeBlock);

        // Clear out any stale entries in the continuation map
        continuationMap.RemoveAll();

        // Build a map from each continuation to the "canonical"
        // callfinally for that continuation.
        unsigned          callFinallyCount  = 0;
        BasicBlock* const beginHandlerBlock = HBtab->ebdHndBeg;

        for (BasicBlock* const currentBlock : Blocks(firstCallFinallyRangeBlock, lastCallFinallyRangeBlock))
        {
            // Ignore "retless" callfinallys (where the finally doesn't return).
            if (currentBlock->isBBCallAlwaysPair() && currentBlock->HasJumpTo(beginHandlerBlock))
            {
                // The callfinally must be empty, so that we can
                // safely retarget anything that branches here to
                // another callfinally with the same continuation.
                assert(currentBlock->isEmpty());

                // This callfinally invokes the finally for this try.
                callFinallyCount++;

                // Locate the continuation
                BasicBlock* const leaveBlock        = currentBlock->Next();
                BasicBlock* const continuationBlock = leaveBlock->GetJumpDest();

                // If this is the first time we've seen this
                // continuation, register this callfinally as the
                // canonical one.
                if (!continuationMap.Lookup(continuationBlock))
                {
                    continuationMap.Set(continuationBlock, currentBlock);
                }
            }
        }

        // Now we've seen all the callfinallys and their continuations.
        JITDUMP("EH#%i has %u callfinallys, %u continuations\n", XTnum, callFinallyCount, continuationMap.GetCount());

        // If there are more callfinallys than continuations, some of the
        // callfinallys must share a continuation, and we can merge them.
        const bool tryMerge = callFinallyCount > continuationMap.GetCount();

        if (!tryMerge)
        {
            JITDUMP("EH#%i does not have any mergeable callfinallys\n", XTnum);
            continue;
        }

        canMerge = true;

        // Walk the callfinally region, looking for blocks that jump
        // to a callfinally that invokes this try's finally, and make
        // sure they all jump to the appropriate canonical
        // callfinally.
        for (BasicBlock* const currentBlock : Blocks(firstCallFinallyRangeBlock, lastCallFinallyRangeBlock))
        {
            bool merged = fgRetargetBranchesToCanonicalCallFinally(currentBlock, beginHandlerBlock, continuationMap);
            didMerge    = didMerge || merged;
        }
    }

    if (!canMerge)
    {
        JITDUMP("Method had try-finallys, but did not have any mergeable finally chains.\n");
    }
    else
    {
        if (didMerge)
        {
            JITDUMP("Method had mergeable try-finallys and some callfinally merges were performed.\n");

#ifdef DEBUG
            if (verbose)
            {
                printf("\n*************** After fgMergeFinallyChains()\n");
                fgDispBasicBlocks();
                fgDispHandlerTab();
                printf("\n");
            }

#endif // DEBUG
        }
        else
        {
            // We may not end up doing any merges, because we are only
            // merging continuations for callfinallys that can
            // actually be invoked, and the importer may leave
            // unreachable callfinallys around (for instance, if it
            // is forced to re-import a leave).
            JITDUMP("Method had mergeable try-finallys but no callfinally merges were performed,\n"
                    "likely the non-canonical callfinallys were unreachable\n");
        }
    }

    return didMerge ? PhaseStatus::MODIFIED_EVERYTHING : PhaseStatus::MODIFIED_NOTHING;
}

//------------------------------------------------------------------------
// fgRetargetBranchesToCanonicalCallFinally: find non-canonical callfinally
// invocations and make them canonical.
//
// Arguments:
//     block -- block to examine for call finally invocation
//     handler -- start of the finally region for the try
//     continuationMap -- map giving the canonical callfinally for
//        each continuation
//
// Returns:
//     true iff the block's branch was retargeted.

bool Compiler::fgRetargetBranchesToCanonicalCallFinally(BasicBlock*      block,
                                                        BasicBlock*      handler,
                                                        BlockToBlockMap& continuationMap)
{
    // We expect callfinallys to be invoked by a BBJ_ALWAYS at this
    // stage in compilation.
    if (!block->KindIs(BBJ_ALWAYS))
    {
        // Possible paranoia assert here -- no flow successor of
        // this block should be a callfinally for this try.
        return false;
    }

    // Screen out cases that are not callfinallys to the right
    // handler.
    BasicBlock* const callFinally = block->GetJumpDest();

    if (!callFinally->isBBCallAlwaysPair())
    {
        return false;
    }

    if (!callFinally->HasJumpTo(handler))
    {
        return false;
    }

    // Ok, this is a callfinally that invokes the right handler.
    // Get its continuation.
    BasicBlock* const leaveBlock        = callFinally->Next();
    BasicBlock* const continuationBlock = leaveBlock->GetJumpDest();

    // Find the canonical callfinally for that continuation.
    BasicBlock* const canonicalCallFinally = continuationMap[continuationBlock];
    assert(canonicalCallFinally != nullptr);

    // If the block already jumps to the canonical call finally, no work needed.
    if (block->HasJumpTo(canonicalCallFinally))
    {
        JITDUMP(FMT_BB " already canonical\n", block->bbNum);
        return false;
    }

    // Else, retarget it so that it does...
    JITDUMP("Redirecting branch in " FMT_BB " from " FMT_BB " to " FMT_BB ".\n", block->bbNum, callFinally->bbNum,
            canonicalCallFinally->bbNum);

    block->SetJumpDest(canonicalCallFinally);
    fgAddRefPred(canonicalCallFinally, block);
    assert(callFinally->bbRefs > 0);
    fgRemoveRefPred(callFinally, block);

    // Update profile counts
    //
    if (block->hasProfileWeight())
    {
        // Add weight to the canonical call finally pair.
        //
        weight_t const canonicalWeight =
            canonicalCallFinally->hasProfileWeight() ? canonicalCallFinally->bbWeight : BB_ZERO_WEIGHT;
        weight_t const newCanonicalWeight = block->bbWeight + canonicalWeight;

        canonicalCallFinally->setBBProfileWeight(newCanonicalWeight);

        BasicBlock* const canonicalLeaveBlock = canonicalCallFinally->Next();

        weight_t const canonicalLeaveWeight =
            canonicalLeaveBlock->hasProfileWeight() ? canonicalLeaveBlock->bbWeight : BB_ZERO_WEIGHT;
        weight_t const newLeaveWeight = block->bbWeight + canonicalLeaveWeight;

        canonicalLeaveBlock->setBBProfileWeight(newLeaveWeight);

        // Remove weight from the old call finally pair.
        //
        if (callFinally->hasProfileWeight())
        {
            weight_t const newCallFinallyWeight =
                callFinally->bbWeight > block->bbWeight ? callFinally->bbWeight - block->bbWeight : BB_ZERO_WEIGHT;
            callFinally->setBBProfileWeight(newCallFinallyWeight);
        }

        if (leaveBlock->hasProfileWeight())
        {
            weight_t const newLeaveWeight =
                leaveBlock->bbWeight > block->bbWeight ? leaveBlock->bbWeight - block->bbWeight : BB_ZERO_WEIGHT;
            leaveBlock->setBBProfileWeight(newLeaveWeight);
        }
    }

    return true;
}

//------------------------------------------------------------------------
// fgTailMergeThrows: Tail merge throw blocks and blocks with no return calls.
//
// Returns:
//    PhaseStatus indicating what, if anything, was changed.
//
// Notes:
//    Scans the flow graph for throw blocks and blocks with no return calls
//    that can be merged, and opportunistically merges them.
//
//    Does not handle throws yet as the analysis is more costly and less
//    likely to pay off. So analysis is restricted to blocks with just one
//    statement.
//
//    For throw helper call merging, we are looking for examples like
//    the below. Here BB17 and BB21 have identical trees that call noreturn
//    methods, so we can modify BB16 to branch to BB21 and delete BB17.
//
//    Also note as a quirk of how we model flow that both BB17 and BB21
//    have successor blocks. We don't turn these into true throw blocks
//    until morph.
//
//    BB16 [005..006) -> BB18 (cond), preds={} succs={BB17,BB18}
//
//    *  JTRUE     void
//    \--*  NE        int
//       ...
//
//    BB17 [005..006), preds={} succs={BB19}
//
//    *  CALL      void   ThrowHelper.ThrowArgumentOutOfRangeException
//    \--*  CNS_INT   int    33
//
//    BB20 [005..006) -> BB22 (cond), preds={} succs={BB21,BB22}
//
//    *  JTRUE     void
//    \--*  LE        int
//       ...
//
//    BB21 [005..006), preds={} succs={BB22}
//
//    *  CALL      void   ThrowHelper.ThrowArgumentOutOfRangeException
//    \--*  CNS_INT   int    33
//
PhaseStatus Compiler::fgTailMergeThrows()
{
    noway_assert(opts.OptimizationEnabled());

    JITDUMP("\n*************** In fgTailMergeThrows\n");

    // Early out case for most methods. Throw helpers are rare.
    if (optNoReturnCallCount < 2)
    {
        JITDUMP("Method does not have multiple noreturn calls.\n");
        return PhaseStatus::MODIFIED_NOTHING;
    }
    else
    {
        JITDUMP("Scanning the %u candidates\n", optNoReturnCallCount);
    }

    // This transformation requires block pred lists to be built
    // so that flow can be safely updated.
    assert(fgPredsComputed);

    struct ThrowHelper
    {
        BasicBlock*  m_block;
        GenTreeCall* m_call;

        ThrowHelper() : m_block(nullptr), m_call(nullptr)
        {
        }

        ThrowHelper(BasicBlock* block, GenTreeCall* call) : m_block(block), m_call(call)
        {
        }

        static bool Equals(const ThrowHelper& x, const ThrowHelper& y)
        {
            return BasicBlock::sameEHRegion(x.m_block, y.m_block) && GenTreeCall::Equals(x.m_call, y.m_call);
        }

        static unsigned GetHashCode(const ThrowHelper& x)
        {
            return static_cast<unsigned>(reinterpret_cast<uintptr_t>(x.m_call->gtCallMethHnd));
        }
    };

    typedef JitHashTable<ThrowHelper, ThrowHelper, BasicBlock*> CallToBlockMap;

    CompAllocator   allocator(getAllocator(CMK_TailMergeThrows));
    CallToBlockMap  callMap(allocator);
    BlockToBlockMap blockMap(allocator);

    // We run two passes here.
    //
    // The first pass finds candidate blocks. The first candidate for
    // each unique kind of throw is chosen as the canonical example of
    // that kind of throw.  Subsequent matching candidates are mapped
    // to that throw.
    //
    // The second pass modifies flow so that predecessors of
    // non-canonical throw blocks now transfer control to the
    // appropriate canonical block.
    int numCandidates = 0;

    // First pass
    //
    // Scan for THROW blocks. Note early on in compilation (before morph)
    // noreturn blocks are not marked as BBJ_THROW.
    //
    // Walk blocks from last to first so that any branches we
    // introduce to the canonical blocks end up lexically forward
    // and there is less jumbled flow to sort out later.
    for (BasicBlock* block = fgLastBB; block != nullptr; block = block->Prev())
    {
        // Workaround: don't consider try entry blocks as candidates
        // for merging; if the canonical throw is later in the same try,
        // we'll create invalid flow.
        if (bbIsTryBeg(block))
        {
            continue;
        }

        // We only look at the first statement for throw helper calls.
        // Remainder of the block will be dead code.
        //
        // Throw helper calls could show up later in the block; we
        // won't try merging those as we'd need to match up all the
        // prior statements or split the block at this point, etc.
        //
        Statement* const stmt = block->firstStmt();

        if (stmt == nullptr)
        {
            continue;
        }

        // ...that is a call
        GenTree* const tree = stmt->GetRootNode();

        if (!tree->IsCall())
        {
            continue;
        }

        // ...that does not return
        GenTreeCall* const call = tree->AsCall();

        if (!call->IsNoReturn())
        {
            continue;
        }

        // Sanity check -- only user funcs should be marked do not return
        assert(call->gtCallType == CT_USER_FUNC);

        // Ok, we've found a suitable call. See if this is one we know
        // about already, or something new.
        BasicBlock* canonicalBlock = nullptr;

        JITDUMP("\n*** Does not return call\n");
        DISPTREE(call);

        // Have we found an equivalent call already?
        ThrowHelper key(block, call);
        if (callMap.Lookup(key, &canonicalBlock))
        {
            // Yes, this one can be optimized away...
            JITDUMP("    in " FMT_BB " can be dup'd to canonical " FMT_BB "\n", block->bbNum, canonicalBlock->bbNum);
            blockMap.Set(block, canonicalBlock);
            numCandidates++;
        }
        else
        {
            // No, add this as the canonical example
            JITDUMP("    in " FMT_BB " is unique, marking it as canonical\n", block->bbNum);
            callMap.Set(key, block);
        }
    }

    // Bail if no candidates were found
    if (numCandidates == 0)
    {
        JITDUMP("\n*************** no throws can be tail merged, sorry\n");
        return PhaseStatus::MODIFIED_NOTHING;
    }

    JITDUMP("\n*** found %d merge candidates, rewriting flow\n\n", numCandidates);

    // Second pass.
    //
    // We walk the map rather than the block list, to save a bit of time.
    unsigned updateCount = 0;

    for (BlockToBlockMap::Node* const iter : BlockToBlockMap::KeyValueIteration(&blockMap))
    {
        BasicBlock* const nonCanonicalBlock = iter->GetKey();
        BasicBlock* const canonicalBlock    = iter->GetValue();
        FlowEdge*         nextPredEdge      = nullptr;
        bool              updated           = false;

        // Walk pred list of the non canonical block, updating flow to target
        // the canonical block instead.
        for (FlowEdge* predEdge = nonCanonicalBlock->bbPreds; predEdge != nullptr; predEdge = nextPredEdge)
        {
            BasicBlock* const predBlock = predEdge->getSourceBlock();
            nextPredEdge                = predEdge->getNextPredEdge();

            switch (predBlock->GetJumpKind())
            {
                case BBJ_ALWAYS:
                {
                    fgTailMergeThrowsJumpToHelper(predBlock, nonCanonicalBlock, canonicalBlock, predEdge);
                    updated = true;
                }
                break;

                case BBJ_COND:
                {
                    // Flow to non canonical block could be via fall through or jump or both.
                    if (predBlock->NextIs(nonCanonicalBlock))
                    {
                        fgTailMergeThrowsFallThroughHelper(predBlock, nonCanonicalBlock, canonicalBlock, predEdge);
                    }

                    if (predBlock->HasJumpTo(nonCanonicalBlock))
                    {
                        fgTailMergeThrowsJumpToHelper(predBlock, nonCanonicalBlock, canonicalBlock, predEdge);
                    }
                    updated = true;
                }
                break;

                case BBJ_SWITCH:
                {
                    JITDUMP("*** " FMT_BB " now branching to " FMT_BB "\n", predBlock->bbNum, canonicalBlock->bbNum);
                    fgReplaceSwitchJumpTarget(predBlock, canonicalBlock, nonCanonicalBlock);
                    updated = true;
                }
                break;

                default:
                    // We don't expect other kinds of preds, and it is safe to ignore them
                    // as flow is still correct, just not as optimized as it could be.
                    break;
            }
        }

        if (updated)
        {
            updateCount++;
        }
    }

    if (updateCount == 0)
    {
        return PhaseStatus::MODIFIED_NOTHING;
    }

    // TODO: Update the count of noreturn call sites -- this feeds a heuristic in morph
    // to determine if these noreturn calls should be tail called.
    //
    // Updating the count does not lead to better results, so deferring for now.
    //
    JITDUMP("Made %u updates\n", updateCount);
    assert(updateCount < optNoReturnCallCount);

    // If we altered flow, reset fgModified. Given where we sit in the
    // phase list, flow-dependent side data hasn't been built yet, so
    // nothing needs invalidation.
    //
    assert(fgModified);
    fgModified = false;
    return PhaseStatus::MODIFIED_EVERYTHING;
}

//------------------------------------------------------------------------
// fgTailMergeThrowsFallThroughHelper: fixup flow for fall throughs to mergeable throws
//
// Arguments:
//    predBlock - block falling through to the throw helper
//    nonCanonicalBlock - original fall through target
//    canonicalBlock - new (jump) target
//    predEdge - original flow edge
//
// Notes:
//    Alters fall through flow of predBlock so it jumps to the
//    canonicalBlock via a new basic block.  Does not try and fix
//    jump-around flow; we leave that to optOptimizeFlow which runs
//    just afterwards.
//
void Compiler::fgTailMergeThrowsFallThroughHelper(BasicBlock* predBlock,
                                                  BasicBlock* nonCanonicalBlock,
                                                  BasicBlock* canonicalBlock,
                                                  FlowEdge*   predEdge)
{
    assert(predBlock->NextIs(nonCanonicalBlock));

    BasicBlock* const newBlock = fgNewBBafter(BBJ_ALWAYS, predBlock, true, canonicalBlock);

    JITDUMP("*** " FMT_BB " now falling through to empty " FMT_BB " and then to " FMT_BB "\n", predBlock->bbNum,
            newBlock->bbNum, canonicalBlock->bbNum);

    // Remove the old flow
    fgRemoveRefPred(nonCanonicalBlock, predBlock);

    // Wire up the new flow
    fgAddRefPred(newBlock, predBlock, predEdge);

    fgAddRefPred(canonicalBlock, newBlock, predEdge);

    // If nonCanonicalBlock has only one pred, all its flow transfers.
    // If it has multiple preds, then we need edge counts or likelihoods
    // to figure things out.
    //
    // For now just do a minimal update.
    //
    newBlock->inheritWeight(nonCanonicalBlock);
}

//------------------------------------------------------------------------
// fgTailMergeThrowsJumpToHelper: fixup flow for jumps to mergeable throws
//
// Arguments:
//    predBlock - block jumping to the throw helper
//    nonCanonicalBlock - original jump target
//    canonicalBlock - new jump target
//    predEdge - original flow edge
//
// Notes:
//    Alters jumpDest of predBlock so it jumps to the canonicalBlock.
//
void Compiler::fgTailMergeThrowsJumpToHelper(BasicBlock* predBlock,
                                             BasicBlock* nonCanonicalBlock,
                                             BasicBlock* canonicalBlock,
                                             FlowEdge*   predEdge)
{
    assert(predBlock->HasJumpTo(nonCanonicalBlock));

    JITDUMP("*** " FMT_BB " now branching to " FMT_BB "\n", predBlock->bbNum, canonicalBlock->bbNum);

    // Remove the old flow
    fgRemoveRefPred(nonCanonicalBlock, predBlock);

    // Wire up the new flow
    predBlock->SetJumpDest(canonicalBlock);
    fgAddRefPred(canonicalBlock, predBlock, predEdge);
}<|MERGE_RESOLUTION|>--- conflicted
+++ resolved
@@ -175,7 +175,7 @@
                 // keep always and have the sole finally block as a pred.
                 // Remove `leaveBlock` as a successor of the finally `lastBlock`, which also removes the predecessor
                 // edge in `leaveBlock` from the finally return.
-                assert(leaveBlock->HasFlag(BBF_KEEP_BBJ_ALWAYS));
+                assert(leaveBlock->CheckFlag(BBF_KEEP_BBJ_ALWAYS));
                 nextBlock = leaveBlock->Next();
                 fgRemoveEhfSuccessor(lastBlock, leaveBlock);
                 leaveBlock->RemoveFlags(BBF_KEEP_BBJ_ALWAYS);
@@ -462,7 +462,7 @@
         BasicBlock* const continuation = leave->GetJumpDest();
 
         // (2) Cleanup the leave so it can be deleted by subsequent opts
-        assert(leave->HasFlag(BBF_KEEP_BBJ_ALWAYS));
+        assert(leave->CheckFlag(BBF_KEEP_BBJ_ALWAYS));
         leave->RemoveFlags(BBF_KEEP_BBJ_ALWAYS);
 
         // (3) Cleanup the continuation
@@ -1158,7 +1158,7 @@
 
                     // Delete the leave block, which should be marked as
                     // keep always.
-                    assert(leaveBlock->HasFlag(BBF_KEEP_BBJ_ALWAYS));
+                    assert(leaveBlock->CheckFlag(BBF_KEEP_BBJ_ALWAYS));
                     nextBlock = leaveBlock->Next();
 
                     // All preds should be BBJ_EHFINALLYRETs from the finally.
@@ -1415,7 +1415,7 @@
 
                 bool isJumpToClonedFinally = false;
 
-                if (succBlock->HasFlag(BBF_CLONED_FINALLY_BEGIN))
+                if (succBlock->CheckFlag(BBF_CLONED_FINALLY_BEGIN))
                 {
                     // case (b)
                     isJumpToClonedFinally = true;
@@ -1427,29 +1427,14 @@
                         // case (c)
                         BasicBlock* const succSuccBlock = succBlock->GetJumpDest();
 
-                        if (succSuccBlock->HasFlag(BBF_CLONED_FINALLY_BEGIN))
+                        if (succSuccBlock->CheckFlag(BBF_CLONED_FINALLY_BEGIN))
                         {
                             isJumpToClonedFinally = true;
                         }
                     }
                 }
-<<<<<<< HEAD
-                else if (succBlock->KindIs(BBJ_NONE))
-                {
-                    if (succBlock->isEmpty())
-                    {
-                        BasicBlock* const succSuccBlock = succBlock->Next();
-
-                        // case (d)
-                        if (succSuccBlock->HasFlag(BBF_CLONED_FINALLY_BEGIN))
-                        {
-                            isJumpToClonedFinally = true;
-                        }
-                    }
-                }
-=======
+
                 // ~~case (d) via a fallthrough to an empty block to (b)~~ [no longer possible]
->>>>>>> d2172989
 
                 bool isReturnFromFinally = false;
 
@@ -1458,13 +1443,13 @@
                 // to the right finally -- but there are odd cases
                 // like orphaned second halves of callfinally pairs
                 // that we need to tolerate.
-                if (block->HasFlag(BBF_KEEP_BBJ_ALWAYS))
+                if (block->CheckFlag(BBF_KEEP_BBJ_ALWAYS))
                 {
                     isReturnFromFinally = true;
                 }
 
                 // Case (f)
-                if (block->HasFlag(BBF_CLONED_FINALLY_END))
+                if (block->CheckFlag(BBF_CLONED_FINALLY_END))
                 {
                     isReturnFromFinally = true;
                 }
@@ -1531,112 +1516,6 @@
 #endif // !FEATURE_EH_FUNCLETS
 }
 
-<<<<<<< HEAD
-#if defined(FEATURE_EH_FUNCLETS) && defined(TARGET_ARM)
-
-//------------------------------------------------------------------------
-// fgUpdateFinallyTargetFlags: recompute BBF_FINALLY_TARGET bits
-//    after EH optimizations
-//
-// Returns:
-//   phase status indicating if anything was modified
-//
-PhaseStatus Compiler::fgUpdateFinallyTargetFlags()
-{
-    // Any finally targetflag fixup required?
-    if (fgOptimizedFinally)
-    {
-        JITDUMP("updating finally target flag bits\n");
-        fgClearAllFinallyTargetBits();
-        fgAddFinallyTargetFlags();
-        return PhaseStatus::MODIFIED_EVERYTHING;
-    }
-    else
-    {
-        JITDUMP("no finally opts, no fixup required\n");
-        return PhaseStatus::MODIFIED_NOTHING;
-    }
-}
-
-//------------------------------------------------------------------------
-// fgClearAllFinallyTargetBits: Clear all BBF_FINALLY_TARGET bits; these will need to be
-// recomputed later.
-//
-void Compiler::fgClearAllFinallyTargetBits()
-{
-    JITDUMP("*************** In fgClearAllFinallyTargetBits()\n");
-
-    // Note that we clear the flags even if there are no EH clauses (compHndBBtabCount == 0)
-    // in case bits are left over from EH clauses being deleted.
-
-    // Walk all blocks, and reset the target bits.
-    for (BasicBlock* const block : Blocks())
-    {
-        block->RemoveFlags(BBF_FINALLY_TARGET);
-    }
-}
-
-//------------------------------------------------------------------------
-// fgAddFinallyTargetFlags: Add BBF_FINALLY_TARGET bits to all finally targets.
-//
-void Compiler::fgAddFinallyTargetFlags()
-{
-    JITDUMP("*************** In fgAddFinallyTargetFlags()\n");
-
-    if (compHndBBtabCount == 0)
-    {
-        JITDUMP("No EH in this method, no flags to set.\n");
-        return;
-    }
-
-    for (BasicBlock* const block : Blocks())
-    {
-        if (block->isBBCallAlwaysPair())
-        {
-            BasicBlock* const leave        = block->Next();
-            BasicBlock* const continuation = leave->GetJumpDest();
-
-            if (!continuation->HasFlag(BBF_FINALLY_TARGET))
-            {
-                JITDUMP("Found callfinally " FMT_BB "; setting finally target bit on " FMT_BB "\n", block->bbNum,
-                        continuation->bbNum);
-
-                continuation->SetFlags(BBF_FINALLY_TARGET);
-            }
-        }
-    }
-}
-
-//------------------------------------------------------------------------
-// fgFixFinallyTargetFlags: Update BBF_FINALLY_TARGET bits after redirecting flow
-//
-// Arguments:
-//   pred - source of flow
-//   succ - original target of flow from pred
-//   newSucc - new target of flow from pred
-//
-void Compiler::fgFixFinallyTargetFlags(BasicBlock* pred, BasicBlock* succ, BasicBlock* newSucc)
-{
-    if (pred->isBBCallAlwaysPairTail())
-    {
-        assert(succ->HasFlag(BBF_FINALLY_TARGET));
-        newSucc->SetFlags(BBF_FINALLY_TARGET);
-        succ->RemoveFlags(BBF_FINALLY_TARGET);
-
-        for (BasicBlock* const pred : succ->PredBlocks())
-        {
-            if (pred->isBBCallAlwaysPairTail())
-            {
-                succ->SetFlags(BBF_FINALLY_TARGET);
-                break;
-            }
-        }
-    }
-}
-#endif // defined(FEATURE_EH_FUNCLETS) && defined(TARGET_ARM)
-
-=======
->>>>>>> d2172989
 //------------------------------------------------------------------------
 // fgMergeFinallyChains: tail merge finally invocations
 //
