--- conflicted
+++ resolved
@@ -2276,13 +2276,9 @@
 //    tree            - Possibly-stack-pointing tree
 //    parentStack     - Parent stack of the possibly-stack-pointing tree
 //    newType         - New type of the possibly-stack-pointing tree
-<<<<<<< HEAD
+//    newLayout       - Layout for a retyped local struct
 //    newFieldType    - Inspiring local is a retyped local struct or stack object; retype fields if this is not
 //    TYP_UNDEF
-=======
-//    newLayout       - Layout for a retyped local struct
-//    retypeFields    - Inspiring local is a retyped local struct; retype fields.
->>>>>>> 1c653e91
 //
 // Notes:
 //                      If newType is TYP_I_IMPL, the tree is definitely pointing to the stack (or is null);
@@ -2290,15 +2286,8 @@
 //                      In addition to updating types this method may set GTF_IND_TGT_NOT_HEAP on ancestor
 //                      indirections to help codegen with write barrier selection.
 //
-<<<<<<< HEAD
-void ObjectAllocator::UpdateAncestorTypes(GenTree*              tree,
-                                          ArrayStack<GenTree*>* parentStack,
-                                          var_types             newType,
-                                          var_types             newFieldType)
-=======
 void ObjectAllocator::UpdateAncestorTypes(
-    GenTree* tree, ArrayStack<GenTree*>* parentStack, var_types newType, ClassLayout* newLayout, bool retypeFields)
->>>>>>> 1c653e91
+    GenTree* tree, ArrayStack<GenTree*>* parentStack, var_types newType, ClassLayout* newLayout, var_types             newFieldType)
 {
     assert((newType == TYP_BYREF) || (newType == TYP_I_IMPL) || newType == (TYP_STRUCT));
     assert(parentStack != nullptr);
@@ -2604,25 +2593,16 @@
             }
             else if (newType == TYP_STRUCT)
             {
-<<<<<<< HEAD
-                ClassLayout* const layout = lclVarDsc->GetLayout();
-                newType                   = layout->HasGCPtr() ? TYP_BYREF : TYP_I_IMPL;
-                newFieldType              = newType;
-            }
-
-            m_allocator->UpdateAncestorTypes(tree, &m_ancestors, newType, newFieldType);
-=======
                 newLayout    = lclVarDsc->GetLayout();
                 newType      = newLayout->HasGCPtr() ? TYP_BYREF : TYP_I_IMPL;
-                retypeFields = true;
+                newFieldType              = newType;
             }
             else
             {
                 tree->ChangeType(newType);
             }
 
-            m_allocator->UpdateAncestorTypes(tree, &m_ancestors, newType, newLayout, retypeFields);
->>>>>>> 1c653e91
+            m_allocator->UpdateAncestorTypes(tree, &m_ancestors, newType, newLayout, newFieldType);
 
             return Compiler::fgWalkResult::WALK_CONTINUE;
         }
