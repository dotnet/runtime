// Licensed to the .NET Foundation under one or more agreements.
// The .NET Foundation licenses this file to you under the MIT license.

#include "jitpch.h"
#include "hwintrinsic.h"

#ifdef FEATURE_HW_INTRINSICS

//------------------------------------------------------------------------
// Arm64VersionOfIsa: Gets the corresponding 64-bit only InstructionSet for a given InstructionSet
//
// Arguments:
//    isa -- The InstructionSet ID
//
// Return Value:
//    The 64-bit only InstructionSet associated with isa
static CORINFO_InstructionSet Arm64VersionOfIsa(CORINFO_InstructionSet isa)
{
    switch (isa)
    {
        case InstructionSet_AdvSimd:
            return InstructionSet_AdvSimd_Arm64;
        case InstructionSet_Aes:
            return InstructionSet_Aes_Arm64;
        case InstructionSet_ArmBase:
            return InstructionSet_ArmBase_Arm64;
        case InstructionSet_Crc32:
            return InstructionSet_Crc32_Arm64;
        case InstructionSet_Dp:
            return InstructionSet_Dp_Arm64;
        case InstructionSet_Sha1:
            return InstructionSet_Sha1_Arm64;
        case InstructionSet_Sha256:
            return InstructionSet_Sha256_Arm64;
        case InstructionSet_Rdm:
            return InstructionSet_Rdm_Arm64;
        default:
            return InstructionSet_NONE;
    }
}

//------------------------------------------------------------------------
// lookupInstructionSet: Gets the InstructionSet for a given class name
//
// Arguments:
//    className -- The name of the class associated with the InstructionSet to lookup
//
// Return Value:
//    The InstructionSet associated with className
static CORINFO_InstructionSet lookupInstructionSet(const char* className)
{
    assert(className != nullptr);

    if (className[0] == 'A')
    {
        if (strcmp(className, "AdvSimd") == 0)
        {
            return InstructionSet_AdvSimd;
        }
        if (strcmp(className, "Aes") == 0)
        {
            return InstructionSet_Aes;
        }
        if (strcmp(className, "ArmBase") == 0)
        {
            return InstructionSet_ArmBase;
        }
    }
    else if (className[0] == 'C')
    {
        if (strcmp(className, "Crc32") == 0)
        {
            return InstructionSet_Crc32;
        }
    }
    else if (className[0] == 'D')
    {
        if (strcmp(className, "Dp") == 0)
        {
            return InstructionSet_Dp;
        }
    }
    else if (className[0] == 'R')
    {
        if (strcmp(className, "Rdm") == 0)
        {
            return InstructionSet_Rdm;
        }
    }
    else if (className[0] == 'S')
    {
        if (strcmp(className, "Sha1") == 0)
        {
            return InstructionSet_Sha1;
        }
        if (strcmp(className, "Sha256") == 0)
        {
            return InstructionSet_Sha256;
        }
    }
    else if (className[0] == 'V')
    {
        if (strncmp(className, "Vector64", 8) == 0)
        {
            return InstructionSet_Vector64;
        }
        else if (strncmp(className, "Vector128", 9) == 0)
        {
            return InstructionSet_Vector128;
        }
    }

    return InstructionSet_ILLEGAL;
}

//------------------------------------------------------------------------
// lookupIsa: Gets the InstructionSet for a given class name and enclsoing class name
//
// Arguments:
//    className -- The name of the class associated with the InstructionSet to lookup
//    enclosingClassName -- The name of the enclosing class or nullptr if one doesn't exist
//
// Return Value:
//    The InstructionSet associated with className and enclosingClassName
CORINFO_InstructionSet HWIntrinsicInfo::lookupIsa(const char* className, const char* enclosingClassName)
{
    assert(className != nullptr);

    if (strcmp(className, "Arm64") == 0)
    {
        assert(enclosingClassName != nullptr);
        return Arm64VersionOfIsa(lookupInstructionSet(enclosingClassName));
    }
    else
    {
        return lookupInstructionSet(className);
    }
}

//------------------------------------------------------------------------
// isFullyImplementedIsa: Gets a value that indicates whether the InstructionSet is fully implemented
//
// Arguments:
//    isa - The InstructionSet to check
//
// Return Value:
//    true if isa is supported; otherwise, false
bool HWIntrinsicInfo::isFullyImplementedIsa(CORINFO_InstructionSet isa)
{
    switch (isa)
    {
        // These ISAs are fully implemented
        case InstructionSet_AdvSimd:
        case InstructionSet_AdvSimd_Arm64:
        case InstructionSet_Aes:
        case InstructionSet_Aes_Arm64:
        case InstructionSet_ArmBase:
        case InstructionSet_ArmBase_Arm64:
        case InstructionSet_Crc32:
        case InstructionSet_Crc32_Arm64:
        case InstructionSet_Dp:
        case InstructionSet_Dp_Arm64:
        case InstructionSet_Rdm:
        case InstructionSet_Rdm_Arm64:
        case InstructionSet_Sha1:
        case InstructionSet_Sha1_Arm64:
        case InstructionSet_Sha256:
        case InstructionSet_Sha256_Arm64:
        case InstructionSet_Vector64:
        case InstructionSet_Vector128:
            return true;

        default:
            return false;
    }
}

//------------------------------------------------------------------------
// isScalarIsa: Gets a value that indicates whether the InstructionSet is scalar
//
// Arguments:
//    isa - The InstructionSet to check
//
// Return Value:
//    true if isa is scalar; otherwise, false
bool HWIntrinsicInfo::isScalarIsa(CORINFO_InstructionSet isa)
{
    switch (isa)
    {
        case InstructionSet_ArmBase:
        case InstructionSet_ArmBase_Arm64:
        case InstructionSet_Crc32:
        case InstructionSet_Crc32_Arm64:
        {
            return true;
        }

        default:
        {
            return false;
        }
    }
}

//------------------------------------------------------------------------
// lookupImmBounds: Gets the lower and upper bounds for the imm-value of a given NamedIntrinsic
//
// Arguments:
//    intrinsic -- NamedIntrinsic associated with the HWIntrinsic to lookup
//    simdType  -- vector size
//    baseType  -- base type of the Vector64/128<T>
//    pImmLowerBound [OUT] - The lower incl. bound for a value of the intrinsic immediate operand
//    pImmUpperBound [OUT] - The upper incl. bound for a value of the intrinsic immediate operand
//
void HWIntrinsicInfo::lookupImmBounds(
    NamedIntrinsic intrinsic, int simdSize, var_types baseType, int* pImmLowerBound, int* pImmUpperBound)
{
    HWIntrinsicCategory category            = HWIntrinsicInfo::lookupCategory(intrinsic);
    bool                hasImmediateOperand = HasImmediateOperand(intrinsic);

    assert(hasImmediateOperand);

    assert(pImmLowerBound != nullptr);
    assert(pImmUpperBound != nullptr);

    int immLowerBound = 0;
    int immUpperBound = 0;

    if (category == HW_Category_ShiftLeftByImmediate)
    {
        // The left shift amount is in the range 0 to the element width in bits minus 1.
        immUpperBound = BITS_PER_BYTE * genTypeSize(baseType) - 1;
    }
    else if (category == HW_Category_ShiftRightByImmediate)
    {
        // The right shift amount, in the range 1 to the element width in bits.
        immLowerBound = 1;
        immUpperBound = BITS_PER_BYTE * genTypeSize(baseType);
    }
    else if (category == HW_Category_SIMDByIndexedElement)
    {
        immUpperBound = Compiler::getSIMDVectorLength(simdSize, baseType) - 1;
    }
    else
    {
        switch (intrinsic)
        {
            case NI_AdvSimd_DuplicateSelectedScalarToVector64:
            case NI_AdvSimd_DuplicateSelectedScalarToVector128:
            case NI_AdvSimd_Extract:
            case NI_AdvSimd_ExtractVector128:
            case NI_AdvSimd_ExtractVector64:
            case NI_AdvSimd_Insert:
            case NI_AdvSimd_InsertScalar:
            case NI_AdvSimd_LoadAndInsertScalar:
            case NI_AdvSimd_StoreSelectedScalar:
            case NI_AdvSimd_Arm64_DuplicateSelectedScalarToVector128:
            case NI_AdvSimd_Arm64_InsertSelectedScalar:
                immUpperBound = Compiler::getSIMDVectorLength(simdSize, baseType) - 1;
                break;

            default:
                unreached();
        }
    }

    assert(immLowerBound <= immUpperBound);

    *pImmLowerBound = immLowerBound;
    *pImmUpperBound = immUpperBound;
}

//------------------------------------------------------------------------
// impNonConstFallback: generate alternate code when the imm-arg is not a compile-time constant
//
// Arguments:
//    intrinsic       -- intrinsic ID
//    simdType        -- Vector type
//    simdBaseJitType -- base JIT type of the Vector64/128<T>
//
// Return Value:
//     return the IR of semantic alternative on non-const imm-arg
//
GenTree* Compiler::impNonConstFallback(NamedIntrinsic intrinsic, var_types simdType, CorInfoType simdBaseJitType)
{
    return nullptr;
}

//------------------------------------------------------------------------
// impSpecialIntrinsic: Import a hardware intrinsic that requires special handling as a GT_HWINTRINSIC node if possible
//
// Arguments:
//    intrinsic       -- id of the intrinsic function.
//    clsHnd          -- class handle containing the intrinsic function.
//    method          -- method handle of the intrinsic function.
//    sig             -- signature of the intrinsic call.
//    simdBaseJitType -- generic argument of the intrinsic.
//    retType         -- return type of the intrinsic.
//
// Return Value:
//    The GT_HWINTRINSIC node, or nullptr if not a supported intrinsic
//
GenTree* Compiler::impSpecialIntrinsic(NamedIntrinsic        intrinsic,
                                       CORINFO_CLASS_HANDLE  clsHnd,
                                       CORINFO_METHOD_HANDLE method,
                                       CORINFO_SIG_INFO*     sig,
                                       CorInfoType           simdBaseJitType,
                                       var_types             retType,
                                       unsigned              simdSize)
{
    const HWIntrinsicCategory category = HWIntrinsicInfo::lookupCategory(intrinsic);
    const int                 numArgs  = sig->numArgs;

    // The vast majority of "special" intrinsics are Vector64/Vector128 methods.
    // The only exception is ArmBase.Yield which should be treated differently.
    if (intrinsic == NI_ArmBase_Yield)
    {
        assert(sig->numArgs == 0);
        assert(JITtype2varType(sig->retType) == TYP_VOID);
        assert(simdSize == 0);

        return gtNewScalarHWIntrinsicNode(TYP_VOID, intrinsic);
    }

    assert(category != HW_Category_Scalar);
    assert(!HWIntrinsicInfo::isScalarIsa(HWIntrinsicInfo::lookupIsa(intrinsic)));

    assert(numArgs >= 0);

    var_types simdBaseType = JitType2PreciseVarType(simdBaseJitType);
    assert(varTypeIsArithmetic(simdBaseType));

    GenTree* retNode = nullptr;
    GenTree* op1     = nullptr;
    GenTree* op2     = nullptr;
    GenTree* op3     = nullptr;
    GenTree* op4     = nullptr;

    switch (intrinsic)
    {
        case NI_Vector64_Abs:
        case NI_Vector128_Abs:
        {
            assert(sig->numArgs == 1);
            op1     = impSIMDPopStack(retType);
            retNode = gtNewSimdAbsNode(retType, op1, simdBaseJitType, simdSize, /* isSimdAsHWIntrinsic */ false);
            break;
        }

        case NI_Vector64_Add:
        case NI_Vector128_Add:
        case NI_Vector64_op_Addition:
        case NI_Vector128_op_Addition:
        {
            assert(sig->numArgs == 2);

            op2 = impSIMDPopStack(retType);
            op1 = impSIMDPopStack(retType);

            retNode = gtNewSimdBinOpNode(GT_ADD, retType, op1, op2, simdBaseJitType, simdSize,
                                         /* isSimdAsHWIntrinsic */ false);
            break;
        }

        case NI_Vector64_AndNot:
        case NI_Vector128_AndNot:
        {
            assert(sig->numArgs == 2);

            op2 = impSIMDPopStack(retType);
            op1 = impSIMDPopStack(retType);

            retNode = gtNewSimdBinOpNode(GT_AND_NOT, retType, op1, op2, simdBaseJitType, simdSize,
                                         /* isSimdAsHWIntrinsic */ false);
            break;
        }

        case NI_Vector64_As:
        case NI_Vector64_AsByte:
        case NI_Vector64_AsDouble:
        case NI_Vector64_AsInt16:
        case NI_Vector64_AsInt32:
        case NI_Vector64_AsInt64:
        case NI_Vector64_AsSByte:
        case NI_Vector64_AsSingle:
        case NI_Vector64_AsUInt16:
        case NI_Vector64_AsUInt32:
        case NI_Vector64_AsUInt64:
        case NI_Vector128_As:
        case NI_Vector128_AsByte:
        case NI_Vector128_AsDouble:
        case NI_Vector128_AsInt16:
        case NI_Vector128_AsInt32:
        case NI_Vector128_AsInt64:
        case NI_Vector128_AsSByte:
        case NI_Vector128_AsSingle:
        case NI_Vector128_AsUInt16:
        case NI_Vector128_AsUInt32:
        case NI_Vector128_AsUInt64:
        case NI_Vector128_AsVector:
        case NI_Vector128_AsVector4:
        case NI_Vector128_AsVector128:
        {
            assert(!sig->hasThis());
            assert(numArgs == 1);

            // We fold away the cast here, as it only exists to satisfy
            // the type system. It is safe to do this here since the retNode type
            // and the signature return type are both the same TYP_SIMD.

            retNode = impSIMDPopStack(retType, /* expectAddr: */ false, sig->retTypeClass);
            SetOpLclRelatedToSIMDIntrinsic(retNode);
            assert(retNode->gtType == getSIMDTypeForSize(getSIMDTypeSizeInBytes(sig->retTypeSigClass)));
            break;
        }

        case NI_Vector64_BitwiseAnd:
        case NI_Vector128_BitwiseAnd:
        case NI_Vector64_op_BitwiseAnd:
        case NI_Vector128_op_BitwiseAnd:
        {
            assert(sig->numArgs == 2);

            op2 = impSIMDPopStack(retType);
            op1 = impSIMDPopStack(retType);

            retNode = gtNewSimdBinOpNode(GT_AND, retType, op1, op2, simdBaseJitType, simdSize,
                                         /* isSimdAsHWIntrinsic */ false);
            break;
        }

        case NI_Vector64_BitwiseOr:
        case NI_Vector128_BitwiseOr:
        case NI_Vector64_op_BitwiseOr:
        case NI_Vector128_op_BitwiseOr:
        {
            assert(sig->numArgs == 2);

            op2 = impSIMDPopStack(retType);
            op1 = impSIMDPopStack(retType);

            retNode = gtNewSimdBinOpNode(GT_OR, retType, op1, op2, simdBaseJitType, simdSize,
                                         /* isSimdAsHWIntrinsic */ false);
            break;
        }

        case NI_Vector64_Ceiling:
        case NI_Vector128_Ceiling:
        {
            assert(sig->numArgs == 1);
            assert(varTypeIsFloating(simdBaseType));

            op1     = impSIMDPopStack(retType);
            retNode = gtNewSimdCeilNode(retType, op1, simdBaseJitType, simdSize, /* isSimdAsHWIntrinsic */ false);
            break;
        }

        case NI_Vector64_ConditionalSelect:
        case NI_Vector128_ConditionalSelect:
        {
            assert(sig->numArgs == 3);

            op3 = impSIMDPopStack(retType);
            op2 = impSIMDPopStack(retType);
            op1 = impSIMDPopStack(retType);

            retNode =
                gtNewSimdCndSelNode(retType, op1, op2, op3, simdBaseJitType, simdSize, /* isSimdAsHWIntrinsic */ false);
            break;
        }

        case NI_Vector64_ConvertToDouble:
        case NI_Vector128_ConvertToDouble:
        {
            assert(sig->numArgs == 1);
            assert((simdBaseType == TYP_LONG) || (simdBaseType == TYP_ULONG));

            intrinsic = (simdSize == 8) ? NI_AdvSimd_Arm64_ConvertToDoubleScalar : NI_AdvSimd_Arm64_ConvertToDouble;

            op1     = impSIMDPopStack(retType);
            retNode = gtNewSimdHWIntrinsicNode(retType, op1, intrinsic, simdBaseJitType, simdSize);
            break;
        }

        case NI_Vector64_ConvertToInt32:
        case NI_Vector128_ConvertToInt32:
        {
            assert(sig->numArgs == 1);
            assert(simdBaseType == TYP_FLOAT);

            op1 = impSIMDPopStack(retType);
            retNode =
                gtNewSimdHWIntrinsicNode(retType, op1, NI_AdvSimd_ConvertToInt32RoundToZero, simdBaseJitType, simdSize);
            break;
        }

        case NI_Vector64_ConvertToInt64:
        case NI_Vector128_ConvertToInt64:
        {
            assert(sig->numArgs == 1);
            assert(simdBaseType == TYP_DOUBLE);

            intrinsic = (simdSize == 8) ? NI_AdvSimd_Arm64_ConvertToInt64RoundToZeroScalar
                                        : NI_AdvSimd_Arm64_ConvertToInt64RoundToZero;

            op1     = impSIMDPopStack(retType);
            retNode = gtNewSimdHWIntrinsicNode(retType, op1, intrinsic, simdBaseJitType, simdSize);
            break;
        }

        case NI_Vector64_ConvertToSingle:
        case NI_Vector128_ConvertToSingle:
        {
            assert(sig->numArgs == 1);
            assert((simdBaseType == TYP_INT) || (simdBaseType == TYP_UINT));

            op1     = impSIMDPopStack(retType);
            retNode = gtNewSimdHWIntrinsicNode(retType, op1, NI_AdvSimd_ConvertToSingle, simdBaseJitType, simdSize);
            break;
        }

        case NI_Vector64_ConvertToUInt32:
        case NI_Vector128_ConvertToUInt32:
        {
            assert(sig->numArgs == 1);
            assert(simdBaseType == TYP_FLOAT);

            op1     = impSIMDPopStack(retType);
            retNode = gtNewSimdHWIntrinsicNode(retType, op1, NI_AdvSimd_ConvertToUInt32RoundToZero, simdBaseJitType,
                                               simdSize);
            break;
        }

        case NI_Vector64_ConvertToUInt64:
        case NI_Vector128_ConvertToUInt64:
        {
            assert(sig->numArgs == 1);
            assert(simdBaseType == TYP_DOUBLE);

            intrinsic = (simdSize == 8) ? NI_AdvSimd_Arm64_ConvertToUInt64RoundToZeroScalar
                                        : NI_AdvSimd_Arm64_ConvertToUInt64RoundToZero;

            op1     = impSIMDPopStack(retType);
            retNode = gtNewSimdHWIntrinsicNode(retType, op1, intrinsic, simdBaseJitType, simdSize);
            break;
        }

        case NI_Vector64_Create:
        case NI_Vector128_Create:
        {
            uint32_t simdLength = getSIMDVectorLength(simdSize, simdBaseType);
            assert((sig->numArgs == 1) || (sig->numArgs == simdLength));

            bool isConstant = true;

            if (varTypeIsFloating(simdBaseType))
            {
                for (uint32_t index = 0; index < sig->numArgs; index++)
                {
                    GenTree* arg = impStackTop(index).val;

                    if (!arg->IsCnsFltOrDbl())
                    {
                        isConstant = false;
                        break;
                    }
                }
            }
            else
            {
                assert(varTypeIsIntegral(simdBaseType));

                for (uint32_t index = 0; index < sig->numArgs; index++)
                {
                    GenTree* arg = impStackTop(index).val;

                    if (!arg->IsIntegralConst())
                    {
                        isConstant = false;
                        break;
                    }
                }
            }

            if (isConstant)
            {
                // Some of the below code assumes 8 or 16 byte SIMD types
                assert((simdSize == 8) || (simdSize == 16));

                // For create intrinsics that take 1 operand, we broadcast the value.
                //
                // This happens even for CreateScalarUnsafe since the upper bits are
                // considered non-deterministic and we can therefore set them to anything.
                //
                // We do this as it simplifies the logic and allows certain code paths to
                // have better codegen, such as for 0, AllBitsSet, or certain small constants

                GenTreeVecCon* vecCon = gtNewVconNode(retType, simdBaseJitType);

                switch (simdBaseType)
                {
                    case TYP_BYTE:
                    case TYP_UBYTE:
                    {
                        uint8_t cnsVal = 0;

                        for (uint32_t index = 0; index < sig->numArgs; index++)
                        {
                            cnsVal = static_cast<uint8_t>(impPopStack().val->AsIntConCommon()->IntegralValue());
                            vecCon->gtSimd16Val.u8[simdLength - 1 - index] = cnsVal;
                        }

                        if (sig->numArgs == 1)
                        {
                            for (uint32_t index = 0; index < simdLength - 1; index++)
                            {
                                vecCon->gtSimd16Val.u8[index] = cnsVal;
                            }
                        }
                        break;
                    }

                    case TYP_SHORT:
                    case TYP_USHORT:
                    {
                        uint16_t cnsVal = 0;

                        for (uint32_t index = 0; index < sig->numArgs; index++)
                        {
                            cnsVal = static_cast<uint16_t>(impPopStack().val->AsIntConCommon()->IntegralValue());
                            vecCon->gtSimd16Val.u16[simdLength - 1 - index] = cnsVal;
                        }

                        if (sig->numArgs == 1)
                        {
                            for (uint32_t index = 0; index < (simdLength - 1); index++)
                            {
                                vecCon->gtSimd16Val.u16[index] = cnsVal;
                            }
                        }
                        break;
                    }

                    case TYP_INT:
                    case TYP_UINT:
                    {
                        uint32_t cnsVal = 0;

                        for (uint32_t index = 0; index < sig->numArgs; index++)
                        {
                            cnsVal = static_cast<uint32_t>(impPopStack().val->AsIntConCommon()->IntegralValue());
                            vecCon->gtSimd16Val.u32[simdLength - 1 - index] = cnsVal;
                        }

                        if (sig->numArgs == 1)
                        {
                            for (uint32_t index = 0; index < (simdLength - 1); index++)
                            {
                                vecCon->gtSimd16Val.u32[index] = cnsVal;
                            }
                        }
                        break;
                    }

                    case TYP_LONG:
                    case TYP_ULONG:
                    {
                        uint64_t cnsVal = 0;

                        for (uint32_t index = 0; index < sig->numArgs; index++)
                        {
                            cnsVal = static_cast<uint64_t>(impPopStack().val->AsIntConCommon()->IntegralValue());
                            vecCon->gtSimd16Val.u64[simdLength - 1 - index] = cnsVal;
                        }

                        if (sig->numArgs == 1)
                        {
                            for (uint32_t index = 0; index < (simdLength - 1); index++)
                            {
                                vecCon->gtSimd16Val.u64[index] = cnsVal;
                            }
                        }
                        break;
                    }

                    case TYP_FLOAT:
                    {
                        float cnsVal = 0;

                        for (uint32_t index = 0; index < sig->numArgs; index++)
                        {
                            cnsVal = static_cast<float>(impPopStack().val->AsDblCon()->DconValue());
                            vecCon->gtSimd16Val.f32[simdLength - 1 - index] = cnsVal;
                        }

                        if (sig->numArgs == 1)
                        {
                            for (uint32_t index = 0; index < (simdLength - 1); index++)
                            {
                                vecCon->gtSimd16Val.f32[index] = cnsVal;
                            }
                        }
                        break;
                    }

                    case TYP_DOUBLE:
                    {
                        double cnsVal = 0;

                        for (uint32_t index = 0; index < sig->numArgs; index++)
                        {
                            cnsVal = static_cast<double>(impPopStack().val->AsDblCon()->DconValue());
                            vecCon->gtSimd16Val.f64[simdLength - 1 - index] = cnsVal;
                        }

                        if (sig->numArgs == 1)
                        {
                            for (uint32_t index = 0; index < (simdLength - 1); index++)
                            {
                                vecCon->gtSimd16Val.f64[index] = cnsVal;
                            }
                        }
                        break;
                    }

                    default:
                    {
                        unreached();
                    }
                }

                retNode = vecCon;
                break;
            }

            IntrinsicNodeBuilder nodeBuilder(getAllocator(CMK_ASTNode), sig->numArgs);

            for (int i = sig->numArgs - 1; i >= 0; i--)
            {
                nodeBuilder.AddOperand(i, impPopStack().val);
            }

            retNode = gtNewSimdHWIntrinsicNode(retType, std::move(nodeBuilder), intrinsic, simdBaseJitType, simdSize);
            break;
        }

        case NI_Vector64_get_Count:
        case NI_Vector128_get_Count:
        {
            assert(!sig->hasThis());
            assert(numArgs == 0);

            GenTreeIntCon* countNode = gtNewIconNode(getSIMDVectorLength(simdSize, simdBaseType), TYP_INT);
            countNode->gtFlags |= GTF_ICON_SIMD_COUNT;
            retNode = countNode;
            break;
        }

        case NI_Vector64_Divide:
        case NI_Vector128_Divide:
        case NI_Vector64_op_Division:
        case NI_Vector128_op_Division:
        {
            assert(sig->numArgs == 2);

            if (varTypeIsFloating(simdBaseType))
            {
                op2 = impSIMDPopStack(retType);
                op1 = impSIMDPopStack(retType);

                retNode = gtNewSimdBinOpNode(GT_DIV, retType, op1, op2, simdBaseJitType, simdSize,
                                             /* isSimdAsHWIntrinsic */ false);
            }
            break;
        }

        case NI_Vector64_Dot:
        case NI_Vector128_Dot:
        {
            assert(sig->numArgs == 2);

            if (!varTypeIsLong(simdBaseType))
            {
                var_types simdType = getSIMDTypeForSize(simdSize);

                op2 = impSIMDPopStack(simdType);
                op1 = impSIMDPopStack(simdType);

                retNode = gtNewSimdDotProdNode(retType, op1, op2, simdBaseJitType, simdSize,
                                               /* isSimdAsHWIntrinsic */ false);
            }
            break;
        }

        case NI_Vector64_Equals:
        case NI_Vector128_Equals:
        {
            assert(sig->numArgs == 2);

            op2 = impSIMDPopStack(retType);
            op1 = impSIMDPopStack(retType);

            retNode = gtNewSimdCmpOpNode(GT_EQ, retType, op1, op2, simdBaseJitType, simdSize,
                                         /* isSimdAsHWIntrinsic */ false);
            break;
        }

        case NI_Vector64_EqualsAll:
        case NI_Vector128_EqualsAll:
        case NI_Vector64_op_Equality:
        case NI_Vector128_op_Equality:
        {
            assert(sig->numArgs == 2);
            var_types simdType = getSIMDTypeForSize(simdSize);

            op2 = impSIMDPopStack(simdType);
            op1 = impSIMDPopStack(simdType);

            retNode = gtNewSimdCmpOpAllNode(GT_EQ, retType, op1, op2, simdBaseJitType, simdSize,
                                            /* isSimdAsHWIntrinsic */ false);
            break;
        }

        case NI_Vector64_EqualsAny:
        case NI_Vector128_EqualsAny:
        {
            assert(sig->numArgs == 2);
            var_types simdType = getSIMDTypeForSize(simdSize);

            op2 = impSIMDPopStack(simdType);
            op1 = impSIMDPopStack(simdType);

            retNode = gtNewSimdCmpOpAnyNode(GT_EQ, retType, op1, op2, simdBaseJitType, simdSize,
                                            /* isSimdAsHWIntrinsic */ false);
            break;
        }

        case NI_Vector64_ExtractMostSignificantBits:
        case NI_Vector128_ExtractMostSignificantBits:
        {
            assert(sig->numArgs == 1);

            // ARM64 doesn't have a single instruction that performs the behavior so we'll emulate it instead.
            // To do this, we effectively perform the following steps:
            // 1. tmp = input & 0x80         ; and the input to clear all but the most significant bit
            // 2. tmp = tmp >> index         ; right shift each element by its index
            // 3. tmp = sum(tmp)             ; sum the elements together

            // For byte/sbyte, we also need to handle the fact that we can only shift by up to 8
            // but for Vector128, we have 16 elements to handle. In that scenario, we will simply
            // extract both scalars, and combine them via: (upper << 8) | lower

            var_types simdType = getSIMDTypeForSize(simdSize);

            op1 = impSIMDPopStack(simdType);

            GenTree*    vectorCreateOp1  = nullptr;
            GenTree*    vectorCreateOp2  = nullptr;
            CorInfoType vectorCreateType = varTypeIsUnsigned(simdBaseType) ? CORINFO_TYPE_ULONG : CORINFO_TYPE_LONG;

            switch (simdBaseType)
            {
                case TYP_BYTE:
                case TYP_UBYTE:
                {
                    op2             = gtNewIconNode(0x80);
                    simdBaseType    = TYP_UBYTE;
                    simdBaseJitType = CORINFO_TYPE_UBYTE;
                    vectorCreateOp1 = gtNewLconNode(0x00FFFEFDFCFBFAF9);

                    if (simdSize == 16)
                    {
                        vectorCreateOp2 = gtNewLconNode(0x00FFFEFDFCFBFAF9);
                    }
                    break;
                }

                case TYP_SHORT:
                case TYP_USHORT:
                {
                    op2             = gtNewIconNode(0x8000);
                    vectorCreateOp1 = gtNewLconNode(0xFFF4FFF3FFF2FFF1);

                    if (simdSize == 16)
                    {
                        vectorCreateOp2 = gtNewLconNode(0xFFF8FFF7FFF6FFF5);
                    }
                    break;
                }

                case TYP_INT:
                case TYP_UINT:
                case TYP_FLOAT:
                {
                    op2             = gtNewIconNode(0x80000000);
                    simdBaseType    = TYP_INT;
                    simdBaseJitType = CORINFO_TYPE_INT;
                    vectorCreateOp1 = gtNewLconNode(0xFFFFFFE2FFFFFFE1);

                    if (simdSize == 16)
                    {
                        vectorCreateOp2 = gtNewLconNode(0xFFFFFFE4FFFFFFE3);
                    }
                    break;
                }

                case TYP_LONG:
                case TYP_ULONG:
                case TYP_DOUBLE:
                {
                    op2             = gtNewLconNode(0x8000000000000000);
                    simdBaseType    = TYP_LONG;
                    simdBaseJitType = CORINFO_TYPE_LONG;
                    vectorCreateOp1 = gtNewLconNode(0xFFFFFFFFFFFFFFC1);

                    if (simdSize == 16)
                    {
                        vectorCreateOp2 = gtNewLconNode(0xFFFFFFFFFFFFFFC2);
                    }
                    break;
                }

                default:
                {
                    unreached();
                }
            }

            if (simdSize == 16)
            {
                op3 = gtNewSimdHWIntrinsicNode(simdType, vectorCreateOp1, vectorCreateOp2, NI_Vector128_Create,
                                               vectorCreateType, simdSize);
            }
            else
            {
                op3 =
                    gtNewSimdHWIntrinsicNode(simdType, vectorCreateOp1, NI_Vector64_Create, vectorCreateType, simdSize);
            }

            op2 =
                gtNewSimdCreateBroadcastNode(simdType, op2, simdBaseJitType, simdSize, /* isSimdAsHWIntrinsic */ false);

            op1 = gtNewSimdHWIntrinsicNode(simdType, op1, op2, NI_AdvSimd_And, simdBaseJitType, simdSize,
                                           /* isSimdAsHWIntrinsic */ false);

            NamedIntrinsic shiftIntrinsic = NI_AdvSimd_ShiftLogical;

            if ((simdSize == 8) && varTypeIsLong(simdBaseType))
            {
                shiftIntrinsic = NI_AdvSimd_ShiftLogicalScalar;
            }

            op1 = gtNewSimdHWIntrinsicNode(simdType, op1, op3, shiftIntrinsic, simdBaseJitType, simdSize,
                                           /* isSimdAsHWIntrinsic */ false);

            if (varTypeIsByte(simdBaseType) && (simdSize == 16))
            {
                CORINFO_CLASS_HANDLE simdClsHnd = gtGetStructHandleForSIMD(simdType, simdBaseJitType);

                op1 = impCloneExpr(op1, &op2, simdClsHnd, CHECK_SPILL_ALL,
                                   nullptr DEBUGARG("Clone op1 for vector extractmostsignificantbits"));

                op1 = gtNewSimdHWIntrinsicNode(TYP_SIMD8, op1, NI_Vector128_GetLower, simdBaseJitType, simdSize,
                                               /* isSimdAsHWIntrinsic */ false);
                op1 = gtNewSimdHWIntrinsicNode(TYP_SIMD8, op1, NI_AdvSimd_Arm64_AddAcross, simdBaseJitType, 8,
                                               /* isSimdAsHWIntrinsic */ false);
                op1 = gtNewSimdHWIntrinsicNode(simdBaseType, op1, NI_Vector64_ToScalar, simdBaseJitType, 8,
                                               /* isSimdAsHWIntrinsic */ false);
                op1 = gtNewCastNode(TYP_INT, op1, /* isUnsigned */ true, TYP_INT);

                GenTree* zero  = gtNewZeroConNode(simdType, simdBaseJitType);
                ssize_t  index = 8 / genTypeSize(simdBaseType);

                op2 = gtNewSimdHWIntrinsicNode(simdType, op2, zero, gtNewIconNode(index), NI_AdvSimd_ExtractVector128,
                                               simdBaseJitType, simdSize, /* isSimdAsHWIntrinsic */ false);
                op2 = gtNewSimdHWIntrinsicNode(TYP_SIMD8, op2, NI_Vector128_GetLower, simdBaseJitType, simdSize,
                                               /* isSimdAsHWIntrinsic */ false);
                op2 = gtNewSimdHWIntrinsicNode(TYP_SIMD8, op2, NI_AdvSimd_Arm64_AddAcross, simdBaseJitType, 8,
                                               /* isSimdAsHWIntrinsic */ false);
                op2 = gtNewSimdHWIntrinsicNode(simdBaseType, op2, NI_Vector64_ToScalar, simdBaseJitType, 8,
                                               /* isSimdAsHWIntrinsic */ false);
                op2 = gtNewCastNode(TYP_INT, op2, /* isUnsigned */ true, TYP_INT);

                op2     = gtNewOperNode(GT_LSH, TYP_INT, op2, gtNewIconNode(8));
                retNode = gtNewOperNode(GT_OR, TYP_INT, op1, op2);
            }
            else
            {
                if (!varTypeIsLong(simdBaseType))
                {
                    if ((simdSize == 8) && ((simdBaseType == TYP_INT) || (simdBaseType == TYP_UINT)))
                    {
                        CORINFO_CLASS_HANDLE simdClsHnd = gtGetStructHandleForSIMD(simdType, simdBaseJitType);

                        op1 = impCloneExpr(op1, &op2, simdClsHnd, CHECK_SPILL_ALL,
                                           nullptr DEBUGARG("Clone op1 for vector extractmostsignificantbits"));
                        op1 = gtNewSimdHWIntrinsicNode(TYP_SIMD8, op1, op2, NI_AdvSimd_AddPairwise, simdBaseJitType,
                                                       simdSize, /* isSimdAsHWIntrinsic */ false);
                    }
                    else
                    {
                        op1 = gtNewSimdHWIntrinsicNode(TYP_SIMD8, op1, NI_AdvSimd_Arm64_AddAcross, simdBaseJitType,
                                                       simdSize, /* isSimdAsHWIntrinsic */ false);
                    }
                }
                else if (simdSize == 16)
                {
                    op1 = gtNewSimdHWIntrinsicNode(TYP_SIMD8, op1, NI_AdvSimd_Arm64_AddPairwiseScalar, simdBaseJitType,
                                                   simdSize, /* isSimdAsHWIntrinsic */ false);
                }

                retNode = gtNewSimdHWIntrinsicNode(simdBaseType, op1, NI_Vector64_ToScalar, simdBaseJitType, 8,
                                                   /* isSimdAsHWIntrinsic */ false);

                if ((simdBaseType != TYP_INT) && (simdBaseType != TYP_UINT))
                {
                    retNode = gtNewCastNode(TYP_INT, retNode, /* isUnsigned */ true, TYP_INT);
                }
            }
            break;
        }

        case NI_Vector64_Floor:
        case NI_Vector128_Floor:
        {
            assert(sig->numArgs == 1);
            assert(varTypeIsFloating(simdBaseType));

            op1     = impSIMDPopStack(retType);
            retNode = gtNewSimdFloorNode(retType, op1, simdBaseJitType, simdSize, /* isSimdAsHWIntrinsic */ false);
            break;
        }

        case NI_Vector64_get_AllBitsSet:
        case NI_Vector128_get_AllBitsSet:
        {
            assert(sig->numArgs == 0);
            retNode = gtNewAllBitsSetConNode(retType, simdBaseJitType);
            break;
        }

        case NI_Vector64_get_Zero:
        case NI_Vector128_get_Zero:
        {
            assert(sig->numArgs == 0);
            retNode = gtNewZeroConNode(retType, simdBaseJitType);
            break;
        }

        case NI_Vector64_GetElement:
        case NI_Vector128_GetElement:
        {
            assert(!sig->hasThis());
            assert(numArgs == 2);

            op2 = impPopStack().val;
            op1 = impSIMDPopStack(getSIMDTypeForSize(simdSize));

            const bool isSimdAsHWIntrinsic = true;
            retNode = gtNewSimdGetElementNode(retType, op1, op2, simdBaseJitType, simdSize, isSimdAsHWIntrinsic);
            break;
        }

        case NI_Vector128_GetUpper:
        {
            // Converts to equivalent managed code:
            //   AdvSimd.ExtractVector128(vector, Vector128<T>.Zero, 8 / sizeof(T)).GetLower();
            assert(numArgs == 1);
            op1            = impPopStack().val;
            GenTree* zero  = gtNewZeroConNode(retType, simdBaseJitType);
            ssize_t  index = 8 / genTypeSize(simdBaseType);

            retNode = gtNewSimdHWIntrinsicNode(TYP_SIMD16, op1, zero, gtNewIconNode(index), NI_AdvSimd_ExtractVector128,
                                               simdBaseJitType, simdSize);
            retNode = gtNewSimdHWIntrinsicNode(TYP_SIMD8, retNode, NI_Vector128_GetLower, simdBaseJitType, 8);
            break;
        }

        case NI_Vector64_GreaterThan:
        case NI_Vector128_GreaterThan:
        {
            assert(sig->numArgs == 2);

            op2 = impSIMDPopStack(retType);
            op1 = impSIMDPopStack(retType);

            retNode = gtNewSimdCmpOpNode(GT_GT, retType, op1, op2, simdBaseJitType, simdSize,
                                         /* isSimdAsHWIntrinsic */ false);
            break;
        }

        case NI_Vector64_GreaterThanAll:
        case NI_Vector128_GreaterThanAll:
        {
            assert(sig->numArgs == 2);
            var_types simdType = getSIMDTypeForSize(simdSize);

            op2 = impSIMDPopStack(simdType);
            op1 = impSIMDPopStack(simdType);

            retNode = gtNewSimdCmpOpAllNode(GT_GT, retType, op1, op2, simdBaseJitType, simdSize,
                                            /* isSimdAsHWIntrinsic */ false);
            break;
        }

        case NI_Vector64_GreaterThanAny:
        case NI_Vector128_GreaterThanAny:
        {
            assert(sig->numArgs == 2);
            var_types simdType = getSIMDTypeForSize(simdSize);

            op2 = impSIMDPopStack(simdType);
            op1 = impSIMDPopStack(simdType);

            retNode = gtNewSimdCmpOpAnyNode(GT_GT, retType, op1, op2, simdBaseJitType, simdSize,
                                            /* isSimdAsHWIntrinsic */ false);
            break;
        }

        case NI_Vector64_GreaterThanOrEqual:
        case NI_Vector128_GreaterThanOrEqual:
        {
            assert(sig->numArgs == 2);

            op2 = impSIMDPopStack(retType);
            op1 = impSIMDPopStack(retType);

            retNode = gtNewSimdCmpOpNode(GT_GE, retType, op1, op2, simdBaseJitType, simdSize,
                                         /* isSimdAsHWIntrinsic */ false);
            break;
        }

        case NI_Vector64_GreaterThanOrEqualAll:
        case NI_Vector128_GreaterThanOrEqualAll:
        {
            assert(sig->numArgs == 2);
            var_types simdType = getSIMDTypeForSize(simdSize);

            op2 = impSIMDPopStack(simdType);
            op1 = impSIMDPopStack(simdType);

            retNode = gtNewSimdCmpOpAllNode(GT_GE, retType, op1, op2, simdBaseJitType, simdSize,
                                            /* isSimdAsHWIntrinsic */ false);
            break;
        }

        case NI_Vector64_GreaterThanOrEqualAny:
        case NI_Vector128_GreaterThanOrEqualAny:
        {
            assert(sig->numArgs == 2);
            var_types simdType = getSIMDTypeForSize(simdSize);

            op2 = impSIMDPopStack(simdType);
            op1 = impSIMDPopStack(simdType);

            retNode = gtNewSimdCmpOpAnyNode(GT_GE, retType, op1, op2, simdBaseJitType, simdSize,
                                            /* isSimdAsHWIntrinsic */ false);
            break;
        }

        case NI_Vector64_LessThan:
        case NI_Vector128_LessThan:
        {
            assert(sig->numArgs == 2);

            op2 = impSIMDPopStack(retType);
            op1 = impSIMDPopStack(retType);

            retNode = gtNewSimdCmpOpNode(GT_LT, retType, op1, op2, simdBaseJitType, simdSize,
                                         /* isSimdAsHWIntrinsic */ false);
            break;
        }

        case NI_Vector64_LessThanAll:
        case NI_Vector128_LessThanAll:
        {
            assert(sig->numArgs == 2);
            var_types simdType = getSIMDTypeForSize(simdSize);

            op2 = impSIMDPopStack(simdType);
            op1 = impSIMDPopStack(simdType);

            retNode = gtNewSimdCmpOpAllNode(GT_LT, retType, op1, op2, simdBaseJitType, simdSize,
                                            /* isSimdAsHWIntrinsic */ false);
            break;
        }

        case NI_Vector64_LessThanAny:
        case NI_Vector128_LessThanAny:
        {
            assert(sig->numArgs == 2);
            var_types simdType = getSIMDTypeForSize(simdSize);

            op2 = impSIMDPopStack(simdType);
            op1 = impSIMDPopStack(simdType);

            retNode = gtNewSimdCmpOpAnyNode(GT_LT, retType, op1, op2, simdBaseJitType, simdSize,
                                            /* isSimdAsHWIntrinsic */ false);
            break;
        }

        case NI_Vector64_LessThanOrEqual:
        case NI_Vector128_LessThanOrEqual:
        {
            assert(sig->numArgs == 2);

            op2 = impSIMDPopStack(retType);
            op1 = impSIMDPopStack(retType);

            retNode = gtNewSimdCmpOpNode(GT_LE, retType, op1, op2, simdBaseJitType, simdSize,
                                         /* isSimdAsHWIntrinsic */ false);
            break;
        }

        case NI_Vector64_LessThanOrEqualAll:
        case NI_Vector128_LessThanOrEqualAll:
        {
            assert(sig->numArgs == 2);
            var_types simdType = getSIMDTypeForSize(simdSize);

            op2 = impSIMDPopStack(simdType);
            op1 = impSIMDPopStack(simdType);

            retNode = gtNewSimdCmpOpAllNode(GT_LE, retType, op1, op2, simdBaseJitType, simdSize,
                                            /* isSimdAsHWIntrinsic */ false);
            break;
        }

        case NI_Vector64_LessThanOrEqualAny:
        case NI_Vector128_LessThanOrEqualAny:
        {
            assert(sig->numArgs == 2);
            var_types simdType = getSIMDTypeForSize(simdSize);

            op2 = impSIMDPopStack(simdType);
            op1 = impSIMDPopStack(simdType);

            retNode = gtNewSimdCmpOpAnyNode(GT_LE, retType, op1, op2, simdBaseJitType, simdSize,
                                            /* isSimdAsHWIntrinsic */ false);
            break;
        }

        case NI_Vector64_Load:
        case NI_Vector128_Load:
        {
            assert(sig->numArgs == 1);

            op1 = impPopStack().val;

            if (op1->OperIs(GT_CAST))
            {
                // Although the API specifies a pointer, if what we have is a BYREF, that's what
                // we really want, so throw away the cast.
                if (op1->gtGetOp1()->TypeGet() == TYP_BYREF)
                {
                    op1 = op1->gtGetOp1();
                }
            }

            NamedIntrinsic loadIntrinsic = NI_Illegal;

            if (simdSize == 16)
            {
                loadIntrinsic = NI_AdvSimd_LoadVector128;
            }
            else
            {
                loadIntrinsic = NI_AdvSimd_LoadVector64;
            }

            retNode = gtNewSimdHWIntrinsicNode(retType, op1, loadIntrinsic, simdBaseJitType, simdSize);
            break;
        }

        case NI_Vector64_LoadAligned:
        case NI_Vector128_LoadAligned:
        {
            assert(sig->numArgs == 1);

            if (!opts.MinOpts())
            {
                // ARM64 doesn't have aligned loads, but aligned loads are only validated to be
                // aligned during minopts, so only skip the intrinsic handling if we're minopts
                break;
            }

            op1 = impPopStack().val;

            if (op1->OperIs(GT_CAST))
            {
                // Although the API specifies a pointer, if what we have is a BYREF, that's what
                // we really want, so throw away the cast.
                if (op1->gtGetOp1()->TypeGet() == TYP_BYREF)
                {
                    op1 = op1->gtGetOp1();
                }
            }

            NamedIntrinsic loadIntrinsic = NI_Illegal;

            if (simdSize == 16)
            {
                loadIntrinsic = NI_AdvSimd_LoadVector128;
            }
            else
            {
                loadIntrinsic = NI_AdvSimd_LoadVector64;
            }

            retNode = gtNewSimdHWIntrinsicNode(retType, op1, loadIntrinsic, simdBaseJitType, simdSize);
            break;
        }

        case NI_Vector64_LoadAlignedNonTemporal:
        case NI_Vector128_LoadAlignedNonTemporal:
        {
            assert(sig->numArgs == 1);

            if (!opts.MinOpts())
            {
                // ARM64 doesn't have aligned loads, but aligned loads are only validated to be
                // aligned during minopts, so only skip the intrinsic handling if we're minopts
                break;
            }

            op1 = impPopStack().val;

            if (op1->OperIs(GT_CAST))
            {
                // Although the API specifies a pointer, if what we have is a BYREF, that's what
                // we really want, so throw away the cast.
                if (op1->gtGetOp1()->TypeGet() == TYP_BYREF)
                {
                    op1 = op1->gtGetOp1();
                }
            }

            // ARM64 has non-temporal loads (LDNP) but we don't currently support them

            NamedIntrinsic loadIntrinsic = NI_Illegal;

            if (simdSize == 16)
            {
                loadIntrinsic = NI_AdvSimd_LoadVector128;
            }
            else
            {
                loadIntrinsic = NI_AdvSimd_LoadVector64;
            }

            retNode = gtNewSimdHWIntrinsicNode(retType, op1, loadIntrinsic, simdBaseJitType, simdSize);
            break;
        }

        case NI_Vector64_LoadUnsafe:
        case NI_Vector128_LoadUnsafe:
        {
            if (sig->numArgs == 2)
            {
                op2 = impPopStack().val;
            }
            else
            {
                assert(sig->numArgs == 1);
            }

            op1 = impPopStack().val;

            if (op1->OperIs(GT_CAST))
            {
                // Although the API specifies a pointer, if what we have is a BYREF, that's what
                // we really want, so throw away the cast.
                if (op1->gtGetOp1()->TypeGet() == TYP_BYREF)
                {
                    op1 = op1->gtGetOp1();
                }
            }

            if (sig->numArgs == 2)
            {
                op3 = gtNewIconNode(genTypeSize(simdBaseType), op2->TypeGet());
                op2 = gtNewOperNode(GT_MUL, op2->TypeGet(), op2, op3);
                op1 = gtNewOperNode(GT_ADD, op1->TypeGet(), op1, op2);
            }

            NamedIntrinsic loadIntrinsic = NI_Illegal;

            if (simdSize == 16)
            {
                loadIntrinsic = NI_AdvSimd_LoadVector128;
            }
            else
            {
                loadIntrinsic = NI_AdvSimd_LoadVector64;
            }

            retNode = gtNewSimdHWIntrinsicNode(retType, op1, loadIntrinsic, simdBaseJitType, simdSize);
            break;
        }

        case NI_Vector64_Max:
        case NI_Vector128_Max:
        {
            assert(sig->numArgs == 2);

            op2 = impSIMDPopStack(retType);
            op1 = impSIMDPopStack(retType);

            retNode = gtNewSimdMaxNode(retType, op1, op2, simdBaseJitType, simdSize, /* isSimdAsHWIntrinsic */ false);
            break;
        }

        case NI_Vector64_Min:
        case NI_Vector128_Min:
        {
            assert(sig->numArgs == 2);

            op2 = impSIMDPopStack(retType);
            op1 = impSIMDPopStack(retType);

            retNode = gtNewSimdMinNode(retType, op1, op2, simdBaseJitType, simdSize, /* isSimdAsHWIntrinsic */ false);
            break;
        }

        case NI_Vector64_Multiply:
        case NI_Vector128_Multiply:
        case NI_Vector64_op_Multiply:
        case NI_Vector128_op_Multiply:
        {
            assert(sig->numArgs == 2);

            if (varTypeIsLong(simdBaseType))
            {
                // TODO-ARM64-CQ: We should support long/ulong multiplication.
                break;
            }

            CORINFO_ARG_LIST_HANDLE arg1     = sig->args;
            CORINFO_ARG_LIST_HANDLE arg2     = info.compCompHnd->getArgNext(arg1);
            var_types               argType  = TYP_UNKNOWN;
            CORINFO_CLASS_HANDLE    argClass = NO_CLASS_HANDLE;

            argType = JITtype2varType(strip(info.compCompHnd->getArgType(sig, arg2, &argClass)));
            op2     = getArgForHWIntrinsic(argType, argClass);

            argType = JITtype2varType(strip(info.compCompHnd->getArgType(sig, arg1, &argClass)));
            op1     = getArgForHWIntrinsic(argType, argClass);

            retNode = gtNewSimdBinOpNode(GT_MUL, retType, op1, op2, simdBaseJitType, simdSize,
                                         /* isSimdAsHWIntrinsic */ false);
            break;
        }

        case NI_Vector64_Narrow:
        case NI_Vector128_Narrow:
        {
            assert(sig->numArgs == 2);

            op2 = impSIMDPopStack(retType);
            op1 = impSIMDPopStack(retType);

            retNode =
                gtNewSimdNarrowNode(retType, op1, op2, simdBaseJitType, simdSize, /* isSimdAsHWIntrinsic */ false);
            break;
        }

        case NI_Vector64_Negate:
        case NI_Vector128_Negate:
        case NI_Vector64_op_UnaryNegation:
        case NI_Vector128_op_UnaryNegation:
        {
            assert(sig->numArgs == 1);
            op1 = impSIMDPopStack(retType);
            retNode =
                gtNewSimdUnOpNode(GT_NEG, retType, op1, simdBaseJitType, simdSize, /* isSimdAsHWIntrinsic */ false);
            break;
        }

        case NI_Vector64_OnesComplement:
        case NI_Vector128_OnesComplement:
        case NI_Vector64_op_OnesComplement:
        case NI_Vector128_op_OnesComplement:
        {
            assert(sig->numArgs == 1);
            op1 = impSIMDPopStack(retType);
            retNode =
                gtNewSimdUnOpNode(GT_NOT, retType, op1, simdBaseJitType, simdSize, /* isSimdAsHWIntrinsic */ false);
            break;
        }

        case NI_Vector64_op_Inequality:
        case NI_Vector128_op_Inequality:
        {
            assert(sig->numArgs == 2);
            var_types simdType = getSIMDTypeForSize(simdSize);

            op2 = impSIMDPopStack(simdType);
            op1 = impSIMDPopStack(simdType);

            retNode = gtNewSimdCmpOpAnyNode(GT_NE, retType, op1, op2, simdBaseJitType, simdSize,
                                            /* isSimdAsHWIntrinsic */ false);
            break;
        }

        case NI_Vector64_op_UnaryPlus:
        case NI_Vector128_op_UnaryPlus:
        {
            assert(sig->numArgs == 1);
            retNode = impSIMDPopStack(retType);
            break;
        }

        case NI_Vector64_Subtract:
        case NI_Vector128_Subtract:
        case NI_Vector64_op_Subtraction:
        case NI_Vector128_op_Subtraction:
        {
            assert(sig->numArgs == 2);

            op2 = impSIMDPopStack(retType);
            op1 = impSIMDPopStack(retType);

            retNode = gtNewSimdBinOpNode(GT_SUB, retType, op1, op2, simdBaseJitType, simdSize,
                                         /* isSimdAsHWIntrinsic */ false);
            break;
        }

        case NI_Vector64_ShiftLeft:
        case NI_Vector128_ShiftLeft:
        {
            assert(sig->numArgs == 2);

            op2 = impPopStack().val;
            op1 = impSIMDPopStack(retType);

            retNode = gtNewSimdBinOpNode(GT_LSH, retType, op1, op2, simdBaseJitType, simdSize,
                                         /* isSimdAsHWIntrinsic */ false);
            break;
        }

        case NI_Vector64_ShiftRightArithmetic:
        case NI_Vector128_ShiftRightArithmetic:
        {
            assert(sig->numArgs == 2);

            op2 = impPopStack().val;
            op1 = impSIMDPopStack(retType);

            retNode = gtNewSimdBinOpNode(GT_RSH, retType, op1, op2, simdBaseJitType, simdSize,
                                         /* isSimdAsHWIntrinsic */ false);
            break;
        }

        case NI_Vector64_ShiftRightLogical:
        case NI_Vector128_ShiftRightLogical:
        {
            assert(sig->numArgs == 2);

            op2 = impPopStack().val;
            op1 = impSIMDPopStack(retType);

            retNode = gtNewSimdBinOpNode(GT_RSZ, retType, op1, op2, simdBaseJitType, simdSize,
                                         /* isSimdAsHWIntrinsic */ false);
            break;
        }

        case NI_Vector64_Shuffle:
        case NI_Vector128_Shuffle:
        {
            assert((sig->numArgs == 2) || (sig->numArgs == 3));
            assert((simdSize == 8) || (simdSize == 16));

            GenTree* indices = impStackTop(0).val;

            if (!indices->IsVectorConst())
            {
                // TODO-ARM64-CQ: Handling non-constant indices is a bit more complex
                break;
            }

            if (sig->numArgs == 2)
            {
                op2 = impSIMDPopStack(retType);
                op1 = impSIMDPopStack(retType);

                retNode = gtNewSimdShuffleNode(retType, op1, op2, simdBaseJitType, simdSize,
                                               /* isSimdAsHWIntrinsic */ false);
            }
            break;
        }

        case NI_Vector64_Sqrt:
        case NI_Vector128_Sqrt:
        {
            assert(sig->numArgs == 1);

            if (varTypeIsFloating(simdBaseType))
            {
                op1     = impSIMDPopStack(retType);
                retNode = gtNewSimdSqrtNode(retType, op1, simdBaseJitType, simdSize, /* isSimdAsHWIntrinsic */ false);
            }
            break;
        }

        case NI_Vector64_Store:
        case NI_Vector128_Store:
        {
            assert(sig->numArgs == 2);
            var_types simdType = getSIMDTypeForSize(simdSize);

            impSpillSideEffect(true,
                               verCurrentState.esStackDepth - 2 DEBUGARG("Spilling op1 side effects for HWIntrinsic"));

            op2 = impPopStack().val;
            op1 = impSIMDPopStack(simdType);

            retNode = gtNewSimdHWIntrinsicNode(retType, op2, op1, NI_AdvSimd_Store, simdBaseJitType, simdSize);
            break;
        }

        case NI_Vector64_StoreAligned:
        case NI_Vector128_StoreAligned:
        {
            assert(sig->numArgs == 2);
            var_types simdType = getSIMDTypeForSize(simdSize);

            if (!opts.MinOpts())
            {
                // ARM64 doesn't have aligned stores, but aligned stores are only validated to be
                // aligned during minopts, so only skip the intrinsic handling if we're minopts
                break;
            }

            impSpillSideEffect(true,
                               verCurrentState.esStackDepth - 2 DEBUGARG("Spilling op1 side effects for HWIntrinsic"));

            op2 = impPopStack().val;
            op1 = impSIMDPopStack(simdType);

            retNode = gtNewSimdHWIntrinsicNode(retType, op2, op1, NI_AdvSimd_Store, simdBaseJitType, simdSize);
            break;
        }

        case NI_Vector64_StoreAlignedNonTemporal:
        case NI_Vector128_StoreAlignedNonTemporal:
        {
            assert(sig->numArgs == 2);
            var_types simdType = getSIMDTypeForSize(simdSize);

            if (!opts.MinOpts())
            {
                // ARM64 doesn't have aligned stores, but aligned stores are only validated to be
                // aligned during minopts, so only skip the intrinsic handling if we're minopts
                break;
            }

            impSpillSideEffect(true,
                               verCurrentState.esStackDepth - 2 DEBUGARG("Spilling op1 side effects for HWIntrinsic"));

            op2 = impPopStack().val;
            op1 = impSIMDPopStack(simdType);

            // ARM64 has non-temporal stores (STNP) but we don't currently support them

            retNode = gtNewSimdHWIntrinsicNode(retType, op2, op1, NI_AdvSimd_Store, simdBaseJitType, simdSize);
            break;
        }

        case NI_Vector64_StoreUnsafe:
        case NI_Vector128_StoreUnsafe:
        {
            var_types simdType = getSIMDTypeForSize(simdSize);

            if (sig->numArgs == 3)
            {
                impSpillSideEffect(true, verCurrentState.esStackDepth -
                                             3 DEBUGARG("Spilling op1 side effects for HWIntrinsic"));

                impSpillSideEffect(true, verCurrentState.esStackDepth -
                                             2 DEBUGARG("Spilling op2 side effects for HWIntrinsic"));

                op3 = impPopStack().val;
            }
            else
            {
                assert(sig->numArgs == 2);

                impSpillSideEffect(true, verCurrentState.esStackDepth -
                                             2 DEBUGARG("Spilling op1 side effects for HWIntrinsic"));
            }

            op2 = impPopStack().val;
            op1 = impSIMDPopStack(simdType);

            if (sig->numArgs == 3)
            {
                op4 = gtNewIconNode(genTypeSize(simdBaseType), op3->TypeGet());
                op3 = gtNewOperNode(GT_MUL, op3->TypeGet(), op3, op4);
                op2 = gtNewOperNode(GT_ADD, op2->TypeGet(), op2, op3);
            }

            retNode = gtNewSimdHWIntrinsicNode(retType, op2, op1, NI_AdvSimd_Store, simdBaseJitType, simdSize);
            break;
        }

        case NI_Vector64_Sum:
        case NI_Vector128_Sum:
        {
            assert(sig->numArgs == 1);
            var_types simdType = getSIMDTypeForSize(simdSize);

            op1     = impSIMDPopStack(simdType);
            retNode = gtNewSimdSumNode(retType, op1, simdBaseJitType, simdSize, /* isSimdAsHWIntrinsic */ false);
            break;
        }

        case NI_Vector64_WidenLower:
        case NI_Vector128_WidenLower:
        {
            assert(sig->numArgs == 1);

            op1 = impSIMDPopStack(retType);

            retNode = gtNewSimdWidenLowerNode(retType, op1, simdBaseJitType, simdSize, /* isSimdAsHWIntrinsic */ false);
            break;
        }

        case NI_Vector64_WidenUpper:
        case NI_Vector128_WidenUpper:
        {
            assert(sig->numArgs == 1);

            op1 = impSIMDPopStack(retType);

            retNode = gtNewSimdWidenUpperNode(retType, op1, simdBaseJitType, simdSize, /* isSimdAsHWIntrinsic */ false);
            break;
        }

        case NI_Vector64_WithElement:
        case NI_Vector128_WithElement:
        {
            assert(numArgs == 3);
            GenTree* indexOp = impStackTop(1).val;
            if (!indexOp->OperIsConst())
            {
                // TODO-XARCH-CQ: We should always import these like we do with GetElement
                // If index is not constant use software fallback.
                return nullptr;
            }

            ssize_t imm8  = indexOp->AsIntCon()->IconValue();
            ssize_t count = simdSize / genTypeSize(simdBaseType);

            if (imm8 >= count || imm8 < 0)
            {
                // Using software fallback if index is out of range (throw exception)
                return nullptr;
            }

            GenTree* valueOp = impPopStack().val;
            impPopStack(); // pop the indexOp that we already have.
            GenTree* vectorOp = impSIMDPopStack(getSIMDTypeForSize(simdSize));

            retNode = gtNewSimdWithElementNode(retType, vectorOp, indexOp, valueOp, simdBaseJitType, simdSize,
                                               /* isSimdAsHWIntrinsic */ true);
            break;
        }

        case NI_Vector64_Xor:
        case NI_Vector128_Xor:
        case NI_Vector64_op_ExclusiveOr:
        case NI_Vector128_op_ExclusiveOr:
        {
            assert(sig->numArgs == 2);

            op2 = impSIMDPopStack(retType);
            op1 = impSIMDPopStack(retType);

            retNode = gtNewSimdBinOpNode(GT_XOR, retType, op1, op2, simdBaseJitType, simdSize,
                                         /* isSimdAsHWIntrinsic */ false);
            break;
        }

        case NI_AdvSimd_Arm64_LoadPairScalarVector64:
        case NI_AdvSimd_Arm64_LoadPairScalarVector64NonTemporal:
        case NI_AdvSimd_Arm64_LoadPairVector128:
        case NI_AdvSimd_Arm64_LoadPairVector128NonTemporal:
        case NI_AdvSimd_Arm64_LoadPairVector64:
        case NI_AdvSimd_Arm64_LoadPairVector64NonTemporal:
        {
            op1 = impPopStack().val;

            if (op1->OperIs(GT_CAST))
            {
                // Although the API specifies a pointer, if what we have is a BYREF, that's what
                // we really want, so throw away the cast.
                if (op1->gtGetOp1()->TypeGet() == TYP_BYREF)
                {
                    op1 = op1->gtGetOp1();
                }
            }

            assert(HWIntrinsicInfo::IsMultiReg(intrinsic));

<<<<<<< HEAD
            op1     = gtNewSimdHWIntrinsicNode(retType, op1, intrinsic, simdBaseJitType, simdSize);
            retNode = impAssignMultiRegTypeToVar(op1, sig->retTypeSigClass DEBUGARG(CorInfoCallConvExtension::Managed));
=======
            const unsigned lclNum = lvaGrabTemp(true DEBUGARG("Return value temp for multireg intrinsic"));
            impAssignTempGen(lclNum, loadIntrinsic, sig->retTypeSigClass, CHECK_SPILL_ALL);

            LclVarDsc* varDsc = lvaGetDesc(lclNum);
            // The following is to exclude the fields of the local to have SSA.
            varDsc->lvIsMultiRegRet = true;

            GenTreeLclVar* lclVar = gtNewLclvNode(lclNum, varDsc->lvType);
            lclVar->SetDoNotCSE();
            lclVar->SetMultiReg();

            retNode = lclVar;
>>>>>>> e90b0071
            break;
        }

        default:
        {
            return nullptr;
        }
    }

    return retNode;
}

#endif // FEATURE_HW_INTRINSICS<|MERGE_RESOLUTION|>--- conflicted
+++ resolved
@@ -1802,23 +1802,8 @@
 
             assert(HWIntrinsicInfo::IsMultiReg(intrinsic));
 
-<<<<<<< HEAD
             op1     = gtNewSimdHWIntrinsicNode(retType, op1, intrinsic, simdBaseJitType, simdSize);
             retNode = impAssignMultiRegTypeToVar(op1, sig->retTypeSigClass DEBUGARG(CorInfoCallConvExtension::Managed));
-=======
-            const unsigned lclNum = lvaGrabTemp(true DEBUGARG("Return value temp for multireg intrinsic"));
-            impAssignTempGen(lclNum, loadIntrinsic, sig->retTypeSigClass, CHECK_SPILL_ALL);
-
-            LclVarDsc* varDsc = lvaGetDesc(lclNum);
-            // The following is to exclude the fields of the local to have SSA.
-            varDsc->lvIsMultiRegRet = true;
-
-            GenTreeLclVar* lclVar = gtNewLclvNode(lclNum, varDsc->lvType);
-            lclVar->SetDoNotCSE();
-            lclVar->SetMultiReg();
-
-            retNode = lclVar;
->>>>>>> e90b0071
             break;
         }
 
