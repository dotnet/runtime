// Licensed to the .NET Foundation under one or more agreements.
// The .NET Foundation licenses this file to you under the MIT license.

#include "jitpch.h"
#include "hwintrinsic.h"

#ifdef FEATURE_HW_INTRINSICS

//------------------------------------------------------------------------
// Arm64VersionOfIsa: Gets the corresponding 64-bit only InstructionSet for a given InstructionSet
//
// Arguments:
//    isa -- The InstructionSet ID
//
// Return Value:
//    The 64-bit only InstructionSet associated with isa
static CORINFO_InstructionSet Arm64VersionOfIsa(CORINFO_InstructionSet isa)
{
    switch (isa)
    {
        case InstructionSet_AdvSimd:
            return InstructionSet_AdvSimd_Arm64;
        case InstructionSet_Aes:
            return InstructionSet_Aes_Arm64;
        case InstructionSet_ArmBase:
            return InstructionSet_ArmBase_Arm64;
        case InstructionSet_Crc32:
            return InstructionSet_Crc32_Arm64;
        case InstructionSet_Dp:
            return InstructionSet_Dp_Arm64;
        case InstructionSet_Sha1:
            return InstructionSet_Sha1_Arm64;
        case InstructionSet_Sha256:
            return InstructionSet_Sha256_Arm64;
        case InstructionSet_Rdm:
            return InstructionSet_Rdm_Arm64;
        case InstructionSet_Sve:
            return InstructionSet_Sve_Arm64;
        default:
            return InstructionSet_NONE;
    }
}

//------------------------------------------------------------------------
// lookupInstructionSet: Gets the InstructionSet for a given class name
//
// Arguments:
//    className -- The name of the class associated with the InstructionSet to lookup
//
// Return Value:
//    The InstructionSet associated with className
static CORINFO_InstructionSet lookupInstructionSet(const char* className)
{
    assert(className != nullptr);

    if (className[0] == 'A')
    {
        if (strcmp(className, "AdvSimd") == 0)
        {
            return InstructionSet_AdvSimd;
        }
        if (strcmp(className, "Aes") == 0)
        {
            return InstructionSet_Aes;
        }
        if (strcmp(className, "ArmBase") == 0)
        {
            return InstructionSet_ArmBase;
        }
    }
    else if (className[0] == 'C')
    {
        if (strcmp(className, "Crc32") == 0)
        {
            return InstructionSet_Crc32;
        }
    }
    else if (className[0] == 'D')
    {
        if (strcmp(className, "Dp") == 0)
        {
            return InstructionSet_Dp;
        }
    }
    else if (className[0] == 'R')
    {
        if (strcmp(className, "Rdm") == 0)
        {
            return InstructionSet_Rdm;
        }
    }
    else if (className[0] == 'S')
    {
        if (strcmp(className, "Sha1") == 0)
        {
            return InstructionSet_Sha1;
        }
        if (strcmp(className, "Sha256") == 0)
        {
            return InstructionSet_Sha256;
        }
        if (strcmp(className, "Sve") == 0)
        {
            return InstructionSet_Sve;
        }
    }
    else if (className[0] == 'V')
    {
        if (strncmp(className, "Vector64", 8) == 0)
        {
            return InstructionSet_Vector64;
        }
        else if (strncmp(className, "Vector128", 9) == 0)
        {
            return InstructionSet_Vector128;
        }
    }

    return InstructionSet_ILLEGAL;
}

//------------------------------------------------------------------------
// lookupIsa: Gets the InstructionSet for a given class name and enclsoing class name
//
// Arguments:
//    className -- The name of the class associated with the InstructionSet to lookup
//    enclosingClassName -- The name of the enclosing class or nullptr if one doesn't exist
//
// Return Value:
//    The InstructionSet associated with className and enclosingClassName
CORINFO_InstructionSet HWIntrinsicInfo::lookupIsa(const char* className, const char* enclosingClassName)
{
    assert(className != nullptr);

    if (enclosingClassName == nullptr)
    {
        // No nested class is the most common, so fast path it
        return lookupInstructionSet(className);
    }

    // Since lookupId is only called for the xplat intrinsics
    // or intrinsics in the platform specific namespace, we assume
    // that it will be one we can handle and don't try to early out.

    CORINFO_InstructionSet enclosingIsa = lookupInstructionSet(enclosingClassName);

    if (strcmp(className, "Arm64") == 0)
    {
        return Arm64VersionOfIsa(enclosingIsa);
    }

    return InstructionSet_ILLEGAL;
}

//------------------------------------------------------------------------
// lookupIval: Gets a the implicit immediate value for the given intrinsic
//
// Arguments:
//    id           - The intrinsic for which to get the ival
//
// Return Value:
//    The immediate value for the given intrinsic or -1 if none exists
int HWIntrinsicInfo::lookupIval(NamedIntrinsic id)
{
    switch (id)
    {
        case NI_Sve_Compute16BitAddresses:
            return 1;
        case NI_Sve_Compute32BitAddresses:
            return 2;
        case NI_Sve_Compute64BitAddresses:
            return 3;
        case NI_Sve_Compute8BitAddresses:
            return 0;
        default:
            unreached();
    }
    return -1;
}
//------------------------------------------------------------------------
// isFullyImplementedIsa: Gets a value that indicates whether the InstructionSet is fully implemented
//
// Arguments:
//    isa - The InstructionSet to check
//
// Return Value:
//    true if isa is supported; otherwise, false
bool HWIntrinsicInfo::isFullyImplementedIsa(CORINFO_InstructionSet isa)
{
    switch (isa)
    {
        // These ISAs are fully implemented
        case InstructionSet_AdvSimd:
        case InstructionSet_AdvSimd_Arm64:
        case InstructionSet_Aes:
        case InstructionSet_Aes_Arm64:
        case InstructionSet_ArmBase:
        case InstructionSet_ArmBase_Arm64:
        case InstructionSet_Crc32:
        case InstructionSet_Crc32_Arm64:
        case InstructionSet_Dp:
        case InstructionSet_Dp_Arm64:
        case InstructionSet_Rdm:
        case InstructionSet_Rdm_Arm64:
        case InstructionSet_Sha1:
        case InstructionSet_Sha1_Arm64:
        case InstructionSet_Sha256:
        case InstructionSet_Sha256_Arm64:
        case InstructionSet_Sve:
        case InstructionSet_Sve_Arm64:
        case InstructionSet_Vector64:
        case InstructionSet_Vector128:
            return true;

        default:
            return false;
    }
}

//------------------------------------------------------------------------
// isScalarIsa: Gets a value that indicates whether the InstructionSet is scalar
//
// Arguments:
//    isa - The InstructionSet to check
//
// Return Value:
//    true if isa is scalar; otherwise, false
bool HWIntrinsicInfo::isScalarIsa(CORINFO_InstructionSet isa)
{
    switch (isa)
    {
        case InstructionSet_ArmBase:
        case InstructionSet_ArmBase_Arm64:
        case InstructionSet_Crc32:
        case InstructionSet_Crc32_Arm64:
        {
            return true;
        }

        default:
        {
            return false;
        }
    }
}

//------------------------------------------------------------------------
// getHWIntrinsicImmOps: Gets the immediate Ops for an intrinsic
//
// Arguments:
//    intrinsic       -- NamedIntrinsic associated with the HWIntrinsic to lookup
//    sig             -- signature of the intrinsic call.
//    immOp1Ptr [OUT] -- The first immediate Op
//    immOp2Ptr [OUT] -- The second immediate Op, if any. Otherwise unchanged.
//
void Compiler::getHWIntrinsicImmOps(NamedIntrinsic    intrinsic,
                                    CORINFO_SIG_INFO* sig,
                                    GenTree**         immOp1Ptr,
                                    GenTree**         immOp2Ptr)
{
    if (!HWIntrinsicInfo::HasImmediateOperand(intrinsic))
    {
        return;
    }

    // Position of the immediates from top of stack
    int imm1Pos = -1;
    int imm2Pos = -1;

    HWIntrinsicInfo::GetImmOpsPositions(intrinsic, sig, &imm1Pos, &imm2Pos);

    if (imm1Pos >= 0)
    {
        *immOp1Ptr = impStackTop(imm1Pos).val;
        assert(HWIntrinsicInfo::isImmOp(intrinsic, *immOp1Ptr));
    }

    if (imm2Pos >= 0)
    {
        *immOp2Ptr = impStackTop(imm2Pos).val;
        assert(HWIntrinsicInfo::isImmOp(intrinsic, *immOp2Ptr));
    }
}

//------------------------------------------------------------------------
// getHWIntrinsicImmTypes: Gets the type/size for an immediate for an intrinsic
//                         if it differs from the default type/size of the instrinsic
//
// Arguments:
//    intrinsic                -- NamedIntrinsic associated with the HWIntrinsic to lookup
//    sig                      -- signature of the intrinsic call.
//    immNumber                -- Which immediate to use (1 for most intrinsics)
//    simdBaseType             -- base type of the intrinsic
//    simdType                 -- vector size of the intrinsic
//    op1ClsHnd                -- cls handler for op1
//    op2ClsHnd                -- cls handler for op2
//    op2ClsHnd                -- cls handler for op3
//    immSimdSize [IN/OUT]     -- Size of the immediate to override
//    immSimdBaseType [IN/OUT] -- Base type of the immediate to override
//
void Compiler::getHWIntrinsicImmTypes(NamedIntrinsic       intrinsic,
                                      CORINFO_SIG_INFO*    sig,
                                      unsigned             immNumber,
                                      var_types            simdBaseType,
                                      CorInfoType          simdBaseJitType,
                                      CORINFO_CLASS_HANDLE op1ClsHnd,
                                      CORINFO_CLASS_HANDLE op2ClsHnd,
                                      CORINFO_CLASS_HANDLE op3ClsHnd,
                                      unsigned*            immSimdSize,
                                      var_types*           immSimdBaseType)
{
    HWIntrinsicCategory category = HWIntrinsicInfo::lookupCategory(intrinsic);

    if (category == HW_Category_SIMDByIndexedElement)
    {
        assert(immNumber == 1);

        CorInfoType indexedElementBaseJitType;
        var_types   indexedElementBaseType;
        *immSimdSize = 0;

        if (sig->numArgs == 2)
        {
            indexedElementBaseJitType = getBaseJitTypeAndSizeOfSIMDType(op1ClsHnd, immSimdSize);
            indexedElementBaseType    = JitType2PreciseVarType(indexedElementBaseJitType);
        }
        else if (sig->numArgs == 3)
        {
            indexedElementBaseJitType = getBaseJitTypeAndSizeOfSIMDType(op2ClsHnd, immSimdSize);
            indexedElementBaseType    = JitType2PreciseVarType(indexedElementBaseJitType);
        }
        else
        {
            assert(sig->numArgs == 4);
            indexedElementBaseJitType = getBaseJitTypeAndSizeOfSIMDType(op3ClsHnd, immSimdSize);
            indexedElementBaseType    = JitType2PreciseVarType(indexedElementBaseJitType);

            if (intrinsic == NI_Dp_DotProductBySelectedQuadruplet)
            {
                assert(((simdBaseType == TYP_INT) && (indexedElementBaseType == TYP_BYTE)) ||
                       ((simdBaseType == TYP_UINT) && (indexedElementBaseType == TYP_UBYTE)));
                // The second source operand of sdot, udot instructions is an indexed 32-bit element.
                indexedElementBaseType = simdBaseType;
            }

            if (intrinsic == NI_Sve_DotProductBySelectedScalar)
            {
                assert(((simdBaseType == TYP_INT) && (indexedElementBaseType == TYP_BYTE)) ||
                       ((simdBaseType == TYP_UINT) && (indexedElementBaseType == TYP_UBYTE)) ||
                       ((simdBaseType == TYP_LONG) && (indexedElementBaseType == TYP_SHORT)) ||
                       ((simdBaseType == TYP_ULONG) && (indexedElementBaseType == TYP_USHORT)));

                // The second source operand of sdot, udot instructions is an indexed 32-bit element.
                indexedElementBaseType = simdBaseType;
            }
        }

        assert(indexedElementBaseType == simdBaseType);
    }
    else if (intrinsic == NI_AdvSimd_Arm64_InsertSelectedScalar)
    {
        if (immNumber == 2)
        {
            CorInfoType otherBaseJitType = getBaseJitTypeAndSizeOfSIMDType(op3ClsHnd, immSimdSize);
            *immSimdBaseType             = JitType2PreciseVarType(otherBaseJitType);
            assert(otherBaseJitType == simdBaseJitType);
        }
        // For imm1 use default simd sizes.
    }

    // For all other imms, use default simd sizes
}

//------------------------------------------------------------------------
// lookupImmBounds: Gets the lower and upper bounds for the imm-value of a given NamedIntrinsic
//
// Arguments:
//    intrinsic -- NamedIntrinsic associated with the HWIntrinsic to lookup
//    simdType  -- vector size
//    baseType  -- base type of the Vector64/128<T>
//    immNumber -- which immediate operand to check for (most intrinsics only have one)
//    pImmLowerBound [OUT] - The lower incl. bound for a value of the intrinsic immediate operand
//    pImmUpperBound [OUT] - The upper incl. bound for a value of the intrinsic immediate operand
//
void HWIntrinsicInfo::lookupImmBounds(
    NamedIntrinsic intrinsic, int simdSize, var_types baseType, int immNumber, int* pImmLowerBound, int* pImmUpperBound)
{
    HWIntrinsicCategory category            = HWIntrinsicInfo::lookupCategory(intrinsic);
    bool                hasImmediateOperand = HasImmediateOperand(intrinsic);

    assert(hasImmediateOperand);

    assert(pImmLowerBound != nullptr);
    assert(pImmUpperBound != nullptr);

    int immLowerBound = 0;
    int immUpperBound = 0;

    if (category == HW_Category_ShiftLeftByImmediate)
    {
        // The left shift amount is in the range 0 to the element width in bits minus 1.
        immUpperBound = BITS_PER_BYTE * genTypeSize(baseType) - 1;
    }
    else if (category == HW_Category_ShiftRightByImmediate)
    {
        // The right shift amount, in the range 1 to the element width in bits.
        immLowerBound = 1;
        immUpperBound = BITS_PER_BYTE * genTypeSize(baseType);
    }
    else if (category == HW_Category_SIMDByIndexedElement)
    {
        if (intrinsic == NI_Sve_DuplicateSelectedScalarToVector)
        {
            // For SVE_DUP, the upper bound on index does not depend on the vector length.
            immUpperBound = (512 / (BITS_PER_BYTE * genTypeSize(baseType))) - 1;
        }
        else
        {
            immUpperBound = Compiler::getSIMDVectorLength(simdSize, baseType) - 1;
        }
    }
    else
    {
        switch (intrinsic)
        {
            case NI_AdvSimd_DuplicateSelectedScalarToVector64:
            case NI_AdvSimd_DuplicateSelectedScalarToVector128:
            case NI_AdvSimd_Extract:
            case NI_AdvSimd_ExtractVector128:
            case NI_AdvSimd_ExtractVector64:
            case NI_AdvSimd_Insert:
            case NI_AdvSimd_InsertScalar:
            case NI_AdvSimd_LoadAndInsertScalar:
            case NI_AdvSimd_LoadAndInsertScalarVector64x2:
            case NI_AdvSimd_LoadAndInsertScalarVector64x3:
            case NI_AdvSimd_LoadAndInsertScalarVector64x4:
            case NI_AdvSimd_Arm64_LoadAndInsertScalarVector128x2:
            case NI_AdvSimd_Arm64_LoadAndInsertScalarVector128x3:
            case NI_AdvSimd_Arm64_LoadAndInsertScalarVector128x4:
            case NI_AdvSimd_StoreSelectedScalar:
            case NI_AdvSimd_Arm64_StoreSelectedScalar:
            case NI_AdvSimd_Arm64_DuplicateSelectedScalarToVector128:
            case NI_AdvSimd_Arm64_InsertSelectedScalar:
            case NI_Sve_FusedMultiplyAddBySelectedScalar:
            case NI_Sve_FusedMultiplySubtractBySelectedScalar:
            case NI_Sve_ExtractVector:
                immUpperBound = Compiler::getSIMDVectorLength(simdSize, baseType) - 1;
                break;

            case NI_Sve_CreateTrueMaskByte:
            case NI_Sve_CreateTrueMaskDouble:
            case NI_Sve_CreateTrueMaskInt16:
            case NI_Sve_CreateTrueMaskInt32:
            case NI_Sve_CreateTrueMaskInt64:
            case NI_Sve_CreateTrueMaskSByte:
            case NI_Sve_CreateTrueMaskSingle:
            case NI_Sve_CreateTrueMaskUInt16:
            case NI_Sve_CreateTrueMaskUInt32:
            case NI_Sve_CreateTrueMaskUInt64:
            case NI_Sve_Count16BitElements:
            case NI_Sve_Count32BitElements:
            case NI_Sve_Count64BitElements:
            case NI_Sve_Count8BitElements:
                immLowerBound = (int)SVE_PATTERN_POW2;
                immUpperBound = (int)SVE_PATTERN_ALL;
                break;

            case NI_Sve_SaturatingDecrementBy16BitElementCount:
            case NI_Sve_SaturatingDecrementBy32BitElementCount:
            case NI_Sve_SaturatingDecrementBy64BitElementCount:
            case NI_Sve_SaturatingDecrementBy8BitElementCount:
            case NI_Sve_SaturatingIncrementBy16BitElementCount:
            case NI_Sve_SaturatingIncrementBy32BitElementCount:
            case NI_Sve_SaturatingIncrementBy64BitElementCount:
            case NI_Sve_SaturatingIncrementBy8BitElementCount:
            case NI_Sve_SaturatingDecrementBy16BitElementCountScalar:
            case NI_Sve_SaturatingDecrementBy32BitElementCountScalar:
            case NI_Sve_SaturatingDecrementBy64BitElementCountScalar:
            case NI_Sve_SaturatingIncrementBy16BitElementCountScalar:
            case NI_Sve_SaturatingIncrementBy32BitElementCountScalar:
            case NI_Sve_SaturatingIncrementBy64BitElementCountScalar:
                if (immNumber == 1)
                {
                    immLowerBound = 1;
                    immUpperBound = 16;
                }
                else
                {
                    assert(immNumber == 2);
                    immLowerBound = (int)SVE_PATTERN_POW2;
                    immUpperBound = (int)SVE_PATTERN_ALL;
                }
                break;

            case NI_Sve_GatherPrefetch8Bit:
            case NI_Sve_GatherPrefetch16Bit:
            case NI_Sve_GatherPrefetch32Bit:
            case NI_Sve_GatherPrefetch64Bit:
            case NI_Sve_PrefetchBytes:
            case NI_Sve_PrefetchInt16:
            case NI_Sve_PrefetchInt32:
            case NI_Sve_PrefetchInt64:
                immLowerBound = (int)SVE_PRFOP_PLDL1KEEP;
                immUpperBound = (int)SVE_PRFOP_CONST15;
                break;

<<<<<<< HEAD
            case NI_Sve_AddRotateComplex:
                immLowerBound = 0;
                immUpperBound = 1;
                break;

            case NI_Sve_MultiplyAddRotateComplex:
                immLowerBound = 0;
                immUpperBound = 3;
=======
            case NI_Sve_TrigonometricMultiplyAddCoefficient:
                immLowerBound = 0;
                immUpperBound = 7;
>>>>>>> ad542b24
                break;

            default:
                unreached();
        }
    }

    assert(immLowerBound <= immUpperBound);

    *pImmLowerBound = immLowerBound;
    *pImmUpperBound = immUpperBound;
}

//------------------------------------------------------------------------
// impNonConstFallback: generate alternate code when the imm-arg is not a compile-time constant
//
// Arguments:
//    intrinsic       -- intrinsic ID
//    simdType        -- Vector type
//    simdBaseJitType -- base JIT type of the Vector64/128<T>
//
// Return Value:
//     return the IR of semantic alternative on non-const imm-arg
//
GenTree* Compiler::impNonConstFallback(NamedIntrinsic intrinsic, var_types simdType, CorInfoType simdBaseJitType)
{
    return nullptr;
}

//------------------------------------------------------------------------
// impSpecialIntrinsic: Import a hardware intrinsic that requires special handling as a GT_HWINTRINSIC node if possible
//
// Arguments:
//    intrinsic       -- id of the intrinsic function.
//    clsHnd          -- class handle containing the intrinsic function.
//    method          -- method handle of the intrinsic function.
//    sig             -- signature of the intrinsic call.
//    entryPoint      -- The entry point information required for R2R scenarios
//    simdBaseJitType -- generic argument of the intrinsic.
//    retType         -- return type of the intrinsic.
//    mustExpand      -- true if the intrinsic must return a GenTree*; otherwise, false
//
// Return Value:
//    The GT_HWINTRINSIC node, or nullptr if not a supported intrinsic
//
GenTree* Compiler::impSpecialIntrinsic(NamedIntrinsic        intrinsic,
                                       CORINFO_CLASS_HANDLE  clsHnd,
                                       CORINFO_METHOD_HANDLE method,
                                       CORINFO_SIG_INFO* sig R2RARG(CORINFO_CONST_LOOKUP* entryPoint),
                                       CorInfoType           simdBaseJitType,
                                       var_types             retType,
                                       unsigned              simdSize,
                                       bool                  mustExpand)
{
    const HWIntrinsicCategory category = HWIntrinsicInfo::lookupCategory(intrinsic);
    const int                 numArgs  = sig->numArgs;

    // The vast majority of "special" intrinsics are Vector64/Vector128 methods.
    // The only exception is ArmBase.Yield which should be treated differently.
    if (intrinsic == NI_ArmBase_Yield)
    {
        assert(sig->numArgs == 0);
        assert(JITtype2varType(sig->retType) == TYP_VOID);
        assert(simdSize == 0);

        return gtNewScalarHWIntrinsicNode(TYP_VOID, intrinsic);
    }

    bool isScalar = (category == HW_Category_Scalar);
    assert(!HWIntrinsicInfo::isScalarIsa(HWIntrinsicInfo::lookupIsa(intrinsic)));

    assert(numArgs >= 0);

    var_types simdBaseType = JitType2PreciseVarType(simdBaseJitType);
    assert(varTypeIsArithmetic(simdBaseType));

    GenTree* retNode = nullptr;
    GenTree* op1     = nullptr;
    GenTree* op2     = nullptr;
    GenTree* op3     = nullptr;
    GenTree* op4     = nullptr;

#ifdef DEBUG
    bool isValidScalarIntrinsic = false;
#endif

    switch (intrinsic)
    {
        case NI_Vector64_Abs:
        case NI_Vector128_Abs:
        {
            assert(sig->numArgs == 1);
            op1     = impSIMDPopStack();
            retNode = gtNewSimdAbsNode(retType, op1, simdBaseJitType, simdSize);
            break;
        }

        case NI_Vector64_op_Addition:
        case NI_Vector128_op_Addition:
        {
            assert(sig->numArgs == 2);

            op2 = impSIMDPopStack();
            op1 = impSIMDPopStack();

            retNode = gtNewSimdBinOpNode(GT_ADD, retType, op1, op2, simdBaseJitType, simdSize);
            break;
        }

        case NI_AdvSimd_BitwiseClear:
        case NI_Vector64_AndNot:
        case NI_Vector128_AndNot:
        {
            assert(sig->numArgs == 2);

            // We don't want to support creating AND_NOT nodes prior to LIR
            // as it can break important optimizations. We'll produces this
            // in lowering instead so decompose into the individual operations
            // on import

            op2 = impSIMDPopStack();
            op1 = impSIMDPopStack();

            op2     = gtFoldExpr(gtNewSimdUnOpNode(GT_NOT, retType, op2, simdBaseJitType, simdSize));
            retNode = gtNewSimdBinOpNode(GT_AND, retType, op1, op2, simdBaseJitType, simdSize);
            break;
        }

        case NI_AdvSimd_OrNot:
        {
            assert(sig->numArgs == 2);

            // We don't want to support creating OR_NOT nodes prior to LIR
            // as it can break important optimizations. We'll produces this
            // in lowering instead so decompose into the individual operations
            // on import

            op2 = impSIMDPopStack();
            op1 = impSIMDPopStack();

            op2     = gtFoldExpr(gtNewSimdUnOpNode(GT_NOT, retType, op2, simdBaseJitType, simdSize));
            retNode = gtNewSimdBinOpNode(GT_OR, retType, op1, op2, simdBaseJitType, simdSize);
            break;
        }

        case NI_Vector64_As:
        case NI_Vector64_AsByte:
        case NI_Vector64_AsDouble:
        case NI_Vector64_AsInt16:
        case NI_Vector64_AsInt32:
        case NI_Vector64_AsInt64:
        case NI_Vector64_AsNInt:
        case NI_Vector64_AsNUInt:
        case NI_Vector64_AsSByte:
        case NI_Vector64_AsSingle:
        case NI_Vector64_AsUInt16:
        case NI_Vector64_AsUInt32:
        case NI_Vector64_AsUInt64:
        case NI_Vector128_As:
        case NI_Vector128_AsByte:
        case NI_Vector128_AsDouble:
        case NI_Vector128_AsInt16:
        case NI_Vector128_AsInt32:
        case NI_Vector128_AsInt64:
        case NI_Vector128_AsNInt:
        case NI_Vector128_AsNUInt:
        case NI_Vector128_AsSByte:
        case NI_Vector128_AsSingle:
        case NI_Vector128_AsUInt16:
        case NI_Vector128_AsUInt32:
        case NI_Vector128_AsUInt64:
        case NI_Vector128_AsVector:
        case NI_Vector128_AsVector4:
        {
            assert(!sig->hasThis());
            assert(numArgs == 1);

            // We fold away the cast here, as it only exists to satisfy
            // the type system. It is safe to do this here since the retNode type
            // and the signature return type are both the same TYP_SIMD.

            retNode = impSIMDPopStack();
            SetOpLclRelatedToSIMDIntrinsic(retNode);
            assert(retNode->gtType == getSIMDTypeForSize(getSIMDTypeSizeInBytes(sig->retTypeSigClass)));
            break;
        }

        case NI_Vector128_AsVector2:
        {
            assert(sig->numArgs == 1);
            assert((simdSize == 16) && (simdBaseType == TYP_FLOAT));
            assert(retType == TYP_SIMD8);

            op1     = impSIMDPopStack();
            retNode = gtNewSimdGetLowerNode(TYP_SIMD8, op1, simdBaseJitType, simdSize);
            break;
        }

        case NI_Vector128_AsVector3:
        {
            assert(sig->numArgs == 1);
            assert((simdSize == 16) && (simdBaseType == TYP_FLOAT));
            assert(retType == TYP_SIMD12);

            op1     = impSIMDPopStack();
            retNode = gtNewSimdHWIntrinsicNode(retType, op1, intrinsic, simdBaseJitType, simdSize);
            break;
        }

        case NI_Vector128_AsVector128:
        {
            assert(!sig->hasThis());
            assert(numArgs == 1);
            assert(retType == TYP_SIMD16);

            switch (getSIMDTypeForSize(simdSize))
            {
                case TYP_SIMD8:
                {
                    assert((simdSize == 8) && (simdBaseType == TYP_FLOAT));

                    op1 = impSIMDPopStack();

                    if (op1->IsCnsVec())
                    {
                        GenTreeVecCon* vecCon = op1->AsVecCon();
                        vecCon->gtType        = TYP_SIMD16;

                        vecCon->gtSimdVal.f32[2] = 0.0f;
                        vecCon->gtSimdVal.f32[3] = 0.0f;

                        return vecCon;
                    }

                    op1 = gtNewSimdHWIntrinsicNode(retType, op1, NI_Vector64_ToVector128Unsafe, simdBaseJitType, 8);

                    GenTree* idx  = gtNewIconNode(2, TYP_INT);
                    GenTree* zero = gtNewZeroConNode(TYP_FLOAT);
                    op1           = gtNewSimdWithElementNode(retType, op1, idx, zero, simdBaseJitType, 16);

                    idx     = gtNewIconNode(3, TYP_INT);
                    zero    = gtNewZeroConNode(TYP_FLOAT);
                    retNode = gtNewSimdWithElementNode(retType, op1, idx, zero, simdBaseJitType, 16);

                    break;
                }

                case TYP_SIMD12:
                {
                    assert((simdSize == 12) && (simdBaseType == TYP_FLOAT));

                    op1 = impSIMDPopStack();

                    if (op1->IsCnsVec())
                    {
                        GenTreeVecCon* vecCon = op1->AsVecCon();
                        vecCon->gtType        = TYP_SIMD16;

                        vecCon->gtSimdVal.f32[3] = 0.0f;
                        return vecCon;
                    }

                    op1 = gtNewSimdHWIntrinsicNode(retType, op1, NI_Vector128_AsVector128Unsafe, simdBaseJitType, 12);

                    GenTree* idx  = gtNewIconNode(3, TYP_INT);
                    GenTree* zero = gtNewZeroConNode(TYP_FLOAT);
                    retNode       = gtNewSimdWithElementNode(retType, op1, idx, zero, simdBaseJitType, 16);
                    break;
                }

                case TYP_SIMD16:
                {
                    // We fold away the cast here, as it only exists to satisfy
                    // the type system. It is safe to do this here since the retNode type
                    // and the signature return type are both the same TYP_SIMD.

                    retNode = impSIMDPopStack();
                    SetOpLclRelatedToSIMDIntrinsic(retNode);
                    assert(retNode->gtType == getSIMDTypeForSize(getSIMDTypeSizeInBytes(sig->retTypeSigClass)));
                    break;
                }

                default:
                {
                    unreached();
                }
            }

            break;
        }

        case NI_Vector128_AsVector128Unsafe:
        {
            assert(sig->numArgs == 1);
            assert(retType == TYP_SIMD16);
            assert(simdBaseJitType == CORINFO_TYPE_FLOAT);
            assert((simdSize == 8) || (simdSize == 12));

            op1     = impSIMDPopStack();
            retNode = gtNewSimdHWIntrinsicNode(retType, op1, NI_Vector128_AsVector128Unsafe, simdBaseJitType, simdSize);
            break;
        }

        case NI_Vector64_op_BitwiseAnd:
        case NI_Vector128_op_BitwiseAnd:
        {
            assert(sig->numArgs == 2);

            op2 = impSIMDPopStack();
            op1 = impSIMDPopStack();

            retNode = gtNewSimdBinOpNode(GT_AND, retType, op1, op2, simdBaseJitType, simdSize);
            break;
        }

        case NI_Vector64_op_BitwiseOr:
        case NI_Vector128_op_BitwiseOr:
        {
            assert(sig->numArgs == 2);

            op2 = impSIMDPopStack();
            op1 = impSIMDPopStack();

            retNode = gtNewSimdBinOpNode(GT_OR, retType, op1, op2, simdBaseJitType, simdSize);
            break;
        }

        case NI_Vector64_Ceiling:
        case NI_Vector128_Ceiling:
        {
            assert(sig->numArgs == 1);

            if (!varTypeIsFloating(simdBaseType))
            {
                retNode = impSIMDPopStack();
                break;
            }

            op1     = impSIMDPopStack();
            retNode = gtNewSimdCeilNode(retType, op1, simdBaseJitType, simdSize);
            break;
        }

        case NI_Vector64_ConditionalSelect:
        case NI_Vector128_ConditionalSelect:
        {
            assert(sig->numArgs == 3);

            op3 = impSIMDPopStack();
            op2 = impSIMDPopStack();
            op1 = impSIMDPopStack();

            retNode = gtNewSimdCndSelNode(retType, op1, op2, op3, simdBaseJitType, simdSize);
            break;
        }

        case NI_Vector64_ConvertToDouble:
        case NI_Vector128_ConvertToDouble:
        {
            assert(sig->numArgs == 1);
            assert((simdBaseType == TYP_LONG) || (simdBaseType == TYP_ULONG));

            intrinsic = (simdSize == 8) ? NI_AdvSimd_Arm64_ConvertToDoubleScalar : NI_AdvSimd_Arm64_ConvertToDouble;

            op1     = impSIMDPopStack();
            retNode = gtNewSimdHWIntrinsicNode(retType, op1, intrinsic, simdBaseJitType, simdSize);
            break;
        }

        case NI_Vector64_ConvertToInt32Native:
        case NI_Vector128_ConvertToInt32Native:
        {
            if (BlockNonDeterministicIntrinsics(mustExpand))
            {
                break;
            }
            FALLTHROUGH;
        }

        case NI_Vector64_ConvertToInt32:
        case NI_Vector128_ConvertToInt32:
        {
            assert(sig->numArgs == 1);
            assert(simdBaseType == TYP_FLOAT);

            op1     = impSIMDPopStack();
            retNode = gtNewSimdCvtNativeNode(retType, op1, CORINFO_TYPE_INT, simdBaseJitType, simdSize);
            break;
        }

        case NI_Vector64_ConvertToInt64Native:
        case NI_Vector128_ConvertToInt64Native:
        {
            if (BlockNonDeterministicIntrinsics(mustExpand))
            {
                break;
            }
            FALLTHROUGH;
        }

        case NI_Vector64_ConvertToInt64:
        case NI_Vector128_ConvertToInt64:
        {
            assert(sig->numArgs == 1);
            assert(simdBaseType == TYP_DOUBLE);

            op1     = impSIMDPopStack();
            retNode = gtNewSimdCvtNativeNode(retType, op1, CORINFO_TYPE_LONG, simdBaseJitType, simdSize);
            break;
        }

        case NI_Vector64_ConvertToSingle:
        case NI_Vector128_ConvertToSingle:
        {
            assert(sig->numArgs == 1);
            assert((simdBaseType == TYP_INT) || (simdBaseType == TYP_UINT));

            op1     = impSIMDPopStack();
            retNode = gtNewSimdHWIntrinsicNode(retType, op1, NI_AdvSimd_ConvertToSingle, simdBaseJitType, simdSize);
            break;
        }

        case NI_Vector64_ConvertToUInt32Native:
        case NI_Vector128_ConvertToUInt32Native:
        {
            if (BlockNonDeterministicIntrinsics(mustExpand))
            {
                break;
            }
            FALLTHROUGH;
        }

        case NI_Vector64_ConvertToUInt32:
        case NI_Vector128_ConvertToUInt32:
        {
            assert(sig->numArgs == 1);
            assert(simdBaseType == TYP_FLOAT);

            op1     = impSIMDPopStack();
            retNode = gtNewSimdCvtNativeNode(retType, op1, CORINFO_TYPE_UINT, simdBaseJitType, simdSize);
            break;
        }

        case NI_Vector64_ConvertToUInt64Native:
        case NI_Vector128_ConvertToUInt64Native:
        {
            if (BlockNonDeterministicIntrinsics(mustExpand))
            {
                break;
            }
            FALLTHROUGH;
        }

        case NI_Vector64_ConvertToUInt64:
        case NI_Vector128_ConvertToUInt64:
        {
            assert(sig->numArgs == 1);
            assert(simdBaseType == TYP_DOUBLE);

            op1     = impSIMDPopStack();
            retNode = gtNewSimdCvtNativeNode(retType, op1, CORINFO_TYPE_ULONG, simdBaseJitType, simdSize);
            break;
        }

        case NI_Vector64_Create:
        case NI_Vector128_Create:
        {
            if (sig->numArgs == 1)
            {
                op1     = impPopStack().val;
                retNode = gtNewSimdCreateBroadcastNode(retType, op1, simdBaseJitType, simdSize);
                break;
            }

            uint32_t simdLength = getSIMDVectorLength(simdSize, simdBaseType);
            assert(sig->numArgs == simdLength);

            bool isConstant = true;

            if (varTypeIsFloating(simdBaseType))
            {
                for (uint32_t index = 0; index < sig->numArgs; index++)
                {
                    GenTree* arg = impStackTop(index).val;

                    if (!arg->IsCnsFltOrDbl())
                    {
                        isConstant = false;
                        break;
                    }
                }
            }
            else
            {
                assert(varTypeIsIntegral(simdBaseType));

                for (uint32_t index = 0; index < sig->numArgs; index++)
                {
                    GenTree* arg = impStackTop(index).val;

                    if (!arg->IsIntegralConst())
                    {
                        isConstant = false;
                        break;
                    }
                }
            }

            if (isConstant)
            {
                // Some of the below code assumes 8 or 16 byte SIMD types
                assert((simdSize == 8) || (simdSize == 16));

                GenTreeVecCon* vecCon = gtNewVconNode(retType);

                switch (simdBaseType)
                {
                    case TYP_BYTE:
                    case TYP_UBYTE:
                    {
                        uint8_t cnsVal = 0;

                        for (uint32_t index = 0; index < sig->numArgs; index++)
                        {
                            cnsVal = static_cast<uint8_t>(impPopStack().val->AsIntConCommon()->IntegralValue());
                            vecCon->gtSimdVal.u8[simdLength - 1 - index] = cnsVal;
                        }
                        break;
                    }

                    case TYP_SHORT:
                    case TYP_USHORT:
                    {
                        uint16_t cnsVal = 0;

                        for (uint32_t index = 0; index < sig->numArgs; index++)
                        {
                            cnsVal = static_cast<uint16_t>(impPopStack().val->AsIntConCommon()->IntegralValue());
                            vecCon->gtSimdVal.u16[simdLength - 1 - index] = cnsVal;
                        }
                        break;
                    }

                    case TYP_INT:
                    case TYP_UINT:
                    {
                        uint32_t cnsVal = 0;

                        for (uint32_t index = 0; index < sig->numArgs; index++)
                        {
                            cnsVal = static_cast<uint32_t>(impPopStack().val->AsIntConCommon()->IntegralValue());
                            vecCon->gtSimdVal.u32[simdLength - 1 - index] = cnsVal;
                        }
                        break;
                    }

                    case TYP_LONG:
                    case TYP_ULONG:
                    {
                        uint64_t cnsVal = 0;

                        for (uint32_t index = 0; index < sig->numArgs; index++)
                        {
                            cnsVal = static_cast<uint64_t>(impPopStack().val->AsIntConCommon()->IntegralValue());
                            vecCon->gtSimdVal.u64[simdLength - 1 - index] = cnsVal;
                        }
                        break;
                    }

                    case TYP_FLOAT:
                    {
                        float cnsVal = 0;

                        for (uint32_t index = 0; index < sig->numArgs; index++)
                        {
                            cnsVal = static_cast<float>(impPopStack().val->AsDblCon()->DconValue());
                            vecCon->gtSimdVal.f32[simdLength - 1 - index] = cnsVal;
                        }
                        break;
                    }

                    case TYP_DOUBLE:
                    {
                        double cnsVal = 0;

                        for (uint32_t index = 0; index < sig->numArgs; index++)
                        {
                            cnsVal = static_cast<double>(impPopStack().val->AsDblCon()->DconValue());
                            vecCon->gtSimdVal.f64[simdLength - 1 - index] = cnsVal;
                        }
                        break;
                    }

                    default:
                    {
                        unreached();
                    }
                }

                retNode = vecCon;
                break;
            }

            IntrinsicNodeBuilder nodeBuilder(getAllocator(CMK_ASTNode), sig->numArgs);

            // TODO-CQ: We don't handle contiguous args for anything except TYP_FLOAT today

            GenTree* prevArg           = nullptr;
            bool     areArgsContiguous = (simdBaseType == TYP_FLOAT);

            for (int i = sig->numArgs - 1; i >= 0; i--)
            {
                GenTree* arg = impPopStack().val;

                if (areArgsContiguous)
                {
                    if (prevArg != nullptr)
                    {
                        // Recall that we are popping the args off the stack in reverse order.
                        areArgsContiguous = areArgumentsContiguous(arg, prevArg);
                    }

                    prevArg = arg;
                }

                nodeBuilder.AddOperand(i, arg);
            }

            if (areArgsContiguous)
            {
                op1                 = nodeBuilder.GetOperand(0);
                GenTree* op1Address = CreateAddressNodeForSimdHWIntrinsicCreate(op1, simdBaseType, simdSize);
                retNode             = gtNewIndir(retType, op1Address);
            }
            else
            {
                retNode =
                    gtNewSimdHWIntrinsicNode(retType, std::move(nodeBuilder), intrinsic, simdBaseJitType, simdSize);
            }
            break;
        }

        case NI_Vector64_CreateScalar:
        case NI_Vector128_CreateScalar:
        {
            assert(sig->numArgs == 1);

            op1     = impPopStack().val;
            retNode = gtNewSimdCreateScalarNode(retType, op1, simdBaseJitType, simdSize);
            break;
        }

        case NI_Vector64_CreateSequence:
        case NI_Vector128_CreateSequence:
        {
            assert(sig->numArgs == 2);

            if (varTypeIsLong(simdBaseType) && !impStackTop(0).val->OperIsConst())
            {
                // TODO-ARM64-CQ: We should support long/ulong multiplication.
                break;
            }

            impSpillSideEffect(true, verCurrentState.esStackDepth -
                                         2 DEBUGARG("Spilling op1 side effects for SimdAsHWIntrinsic"));

            op2 = impPopStack().val;
            op1 = impPopStack().val;

            retNode = gtNewSimdCreateSequenceNode(retType, op1, op2, simdBaseJitType, simdSize);
            break;
        }

        case NI_Vector64_CreateScalarUnsafe:
        case NI_Vector128_CreateScalarUnsafe:
        {
            assert(sig->numArgs == 1);

            op1     = impPopStack().val;
            retNode = gtNewSimdCreateScalarUnsafeNode(retType, op1, simdBaseJitType, simdSize);
            break;
        }

        case NI_Vector64_op_Division:
        case NI_Vector128_op_Division:
        {
            assert(sig->numArgs == 2);

            if (!varTypeIsFloating(simdBaseType))
            {
                // We can't trivially handle division for integral types using SIMD
                break;
            }

            CORINFO_ARG_LIST_HANDLE arg1     = sig->args;
            CORINFO_ARG_LIST_HANDLE arg2     = info.compCompHnd->getArgNext(arg1);
            var_types               argType  = TYP_UNKNOWN;
            CORINFO_CLASS_HANDLE    argClass = NO_CLASS_HANDLE;

            argType = JITtype2varType(strip(info.compCompHnd->getArgType(sig, arg2, &argClass)));
            op2     = getArgForHWIntrinsic(argType, argClass);

            argType = JITtype2varType(strip(info.compCompHnd->getArgType(sig, arg1, &argClass)));
            op1     = getArgForHWIntrinsic(argType, argClass);

            retNode = gtNewSimdBinOpNode(GT_DIV, retType, op1, op2, simdBaseJitType, simdSize);
            break;
        }

        case NI_Vector64_Dot:
        case NI_Vector128_Dot:
        {
            assert(sig->numArgs == 2);

            if (!varTypeIsLong(simdBaseType))
            {
                var_types simdType = getSIMDTypeForSize(simdSize);

                op2 = impSIMDPopStack();
                op1 = impSIMDPopStack();

                retNode = gtNewSimdDotProdNode(simdType, op1, op2, simdBaseJitType, simdSize);
                retNode = gtNewSimdGetElementNode(retType, retNode, gtNewIconNode(0), simdBaseJitType, simdSize);
            }
            break;
        }

        case NI_Vector64_Equals:
        case NI_Vector128_Equals:
        {
            assert(sig->numArgs == 2);

            op2 = impSIMDPopStack();
            op1 = impSIMDPopStack();

            retNode = gtNewSimdCmpOpNode(GT_EQ, retType, op1, op2, simdBaseJitType, simdSize);
            break;
        }

        case NI_Vector64_op_Equality:
        case NI_Vector128_op_Equality:
        {
            assert(sig->numArgs == 2);
            var_types simdType = getSIMDTypeForSize(simdSize);

            op2 = impSIMDPopStack();
            op1 = impSIMDPopStack();

            retNode = gtNewSimdCmpOpAllNode(GT_EQ, retType, op1, op2, simdBaseJitType, simdSize);
            break;
        }

        case NI_Vector64_EqualsAny:
        case NI_Vector128_EqualsAny:
        {
            assert(sig->numArgs == 2);
            var_types simdType = getSIMDTypeForSize(simdSize);

            op2 = impSIMDPopStack();
            op1 = impSIMDPopStack();

            retNode = gtNewSimdCmpOpAnyNode(GT_EQ, retType, op1, op2, simdBaseJitType, simdSize);
            break;
        }

        case NI_Vector64_ExtractMostSignificantBits:
        case NI_Vector128_ExtractMostSignificantBits:
        {
            assert(sig->numArgs == 1);

            // ARM64 doesn't have a single instruction that performs the behavior so we'll emulate it instead.
            // To do this, we effectively perform the following steps:
            // 1. tmp = input & 0x80         ; and the input to clear all but the most significant bit
            // 2. tmp = tmp >> index         ; right shift each element by its index
            // 3. tmp = sum(tmp)             ; sum the elements together

            // For byte/sbyte, we also need to handle the fact that we can only shift by up to 8
            // but for Vector128, we have 16 elements to handle. In that scenario, we will simply
            // extract both scalars, and combine them via: (upper << 8) | lower

            var_types simdType = getSIMDTypeForSize(simdSize);

            op1 = impSIMDPopStack();

            GenTreeVecCon* vecCon2 = gtNewVconNode(simdType);
            GenTreeVecCon* vecCon3 = gtNewVconNode(simdType);

            switch (simdBaseType)
            {
                case TYP_BYTE:
                case TYP_UBYTE:
                {
                    simdBaseType    = TYP_UBYTE;
                    simdBaseJitType = CORINFO_TYPE_UBYTE;

                    vecCon2->gtSimdVal.u64[0] = 0x8080808080808080;
                    vecCon3->gtSimdVal.u64[0] = 0x00FFFEFDFCFBFAF9;

                    if (simdSize == 16)
                    {
                        vecCon2->gtSimdVal.u64[1] = 0x8080808080808080;
                        vecCon3->gtSimdVal.u64[1] = 0x00FFFEFDFCFBFAF9;
                    }
                    break;
                }

                case TYP_SHORT:
                case TYP_USHORT:
                {
                    simdBaseType    = TYP_USHORT;
                    simdBaseJitType = CORINFO_TYPE_USHORT;

                    vecCon2->gtSimdVal.u64[0] = 0x8000800080008000;
                    vecCon3->gtSimdVal.u64[0] = 0xFFF4FFF3FFF2FFF1;

                    if (simdSize == 16)
                    {
                        vecCon2->gtSimdVal.u64[1] = 0x8000800080008000;
                        vecCon3->gtSimdVal.u64[1] = 0xFFF8FFF7FFF6FFF5;
                    }
                    break;
                }

                case TYP_INT:
                case TYP_UINT:
                case TYP_FLOAT:
                {
                    simdBaseType    = TYP_INT;
                    simdBaseJitType = CORINFO_TYPE_INT;

                    vecCon2->gtSimdVal.u64[0] = 0x8000000080000000;
                    vecCon3->gtSimdVal.u64[0] = 0xFFFFFFE2FFFFFFE1;

                    if (simdSize == 16)
                    {
                        vecCon2->gtSimdVal.u64[1] = 0x8000000080000000;
                        vecCon3->gtSimdVal.u64[1] = 0xFFFFFFE4FFFFFFE3;
                    }
                    break;
                }

                case TYP_LONG:
                case TYP_ULONG:
                case TYP_DOUBLE:
                {
                    simdBaseType    = TYP_LONG;
                    simdBaseJitType = CORINFO_TYPE_LONG;

                    vecCon2->gtSimdVal.u64[0] = 0x8000000000000000;
                    vecCon3->gtSimdVal.u64[0] = 0xFFFFFFFFFFFFFFC1;

                    if (simdSize == 16)
                    {
                        vecCon2->gtSimdVal.u64[1] = 0x8000000000000000;
                        vecCon3->gtSimdVal.u64[1] = 0xFFFFFFFFFFFFFFC2;
                    }
                    break;
                }

                default:
                {
                    unreached();
                }
            }

            op3 = vecCon3;
            op2 = vecCon2;
            op1 = gtNewSimdHWIntrinsicNode(simdType, op1, op2, NI_AdvSimd_And, simdBaseJitType, simdSize);

            NamedIntrinsic shiftIntrinsic = NI_AdvSimd_ShiftLogical;

            if ((simdSize == 8) && varTypeIsLong(simdBaseType))
            {
                shiftIntrinsic = NI_AdvSimd_ShiftLogicalScalar;
            }

            op1 = gtNewSimdHWIntrinsicNode(simdType, op1, op3, shiftIntrinsic, simdBaseJitType, simdSize);

            if (varTypeIsByte(simdBaseType) && (simdSize == 16))
            {
                op1 = impCloneExpr(op1, &op2, CHECK_SPILL_ALL,
                                   nullptr DEBUGARG("Clone op1 for vector extractmostsignificantbits"));

                op1 = gtNewSimdGetLowerNode(TYP_SIMD8, op1, simdBaseJitType, simdSize);
                op1 = gtNewSimdHWIntrinsicNode(TYP_SIMD8, op1, NI_AdvSimd_Arm64_AddAcross, simdBaseJitType, 8);
                op1 = gtNewSimdToScalarNode(genActualType(simdBaseType), op1, simdBaseJitType, 8);
                op1 = gtNewCastNode(TYP_INT, op1, /* isUnsigned */ true, TYP_INT);

                GenTree* zero  = gtNewZeroConNode(TYP_SIMD16);
                ssize_t  index = 8 / genTypeSize(simdBaseType);

                op2 = gtNewSimdGetUpperNode(TYP_SIMD8, op2, simdBaseJitType, simdSize);
                op2 = gtNewSimdHWIntrinsicNode(TYP_SIMD8, op2, NI_AdvSimd_Arm64_AddAcross, simdBaseJitType, 8);
                op2 = gtNewSimdToScalarNode(genActualType(simdBaseType), op2, simdBaseJitType, 8);
                op2 = gtNewCastNode(TYP_INT, op2, /* isUnsigned */ true, TYP_INT);

                op2     = gtNewOperNode(GT_LSH, TYP_INT, op2, gtNewIconNode(8));
                retNode = gtNewOperNode(GT_OR, TYP_INT, op1, op2);
            }
            else
            {
                if (!varTypeIsLong(simdBaseType))
                {
                    if ((simdSize == 8) && ((simdBaseType == TYP_INT) || (simdBaseType == TYP_UINT)))
                    {
                        op1 = impCloneExpr(op1, &op2, CHECK_SPILL_ALL,
                                           nullptr DEBUGARG("Clone op1 for vector extractmostsignificantbits"));
                        op1 = gtNewSimdHWIntrinsicNode(TYP_SIMD8, op1, op2, NI_AdvSimd_AddPairwise, simdBaseJitType,
                                                       simdSize);
                    }
                    else
                    {
                        op1 = gtNewSimdHWIntrinsicNode(TYP_SIMD8, op1, NI_AdvSimd_Arm64_AddAcross, simdBaseJitType,
                                                       simdSize);
                    }
                }
                else if (simdSize == 16)
                {
                    op1 = gtNewSimdHWIntrinsicNode(TYP_SIMD8, op1, NI_AdvSimd_Arm64_AddPairwiseScalar, simdBaseJitType,
                                                   simdSize);
                }

                retNode = gtNewSimdToScalarNode(genActualType(simdBaseType), op1, simdBaseJitType, 8);

                if ((simdBaseType != TYP_INT) && (simdBaseType != TYP_UINT))
                {
                    retNode = gtNewCastNode(TYP_INT, retNode, /* isUnsigned */ true, TYP_INT);
                }
            }
            break;
        }

        case NI_Vector64_Floor:
        case NI_Vector128_Floor:
        {
            assert(sig->numArgs == 1);

            if (!varTypeIsFloating(simdBaseType))
            {
                retNode = impSIMDPopStack();
                break;
            }

            op1     = impSIMDPopStack();
            retNode = gtNewSimdFloorNode(retType, op1, simdBaseJitType, simdSize);
            break;
        }

        case NI_Vector64_FusedMultiplyAdd:
        case NI_Vector128_FusedMultiplyAdd:
        {
            assert(sig->numArgs == 3);
            assert(varTypeIsFloating(simdBaseType));

            impSpillSideEffect(true, verCurrentState.esStackDepth -
                                         3 DEBUGARG("Spilling op1 side effects for FusedMultiplyAdd"));

            impSpillSideEffect(true, verCurrentState.esStackDepth -
                                         2 DEBUGARG("Spilling op2 side effects for FusedMultiplyAdd"));

            op3 = impSIMDPopStack();
            op2 = impSIMDPopStack();
            op1 = impSIMDPopStack();

            retNode = gtNewSimdFmaNode(retType, op1, op2, op3, simdBaseJitType, simdSize);
            break;
        }

        case NI_Vector64_get_AllBitsSet:
        case NI_Vector128_get_AllBitsSet:
        {
            assert(sig->numArgs == 0);
            retNode = gtNewAllBitsSetConNode(retType);
            break;
        }

        case NI_Vector64_get_Indices:
        case NI_Vector128_get_Indices:
        {
            assert(sig->numArgs == 0);
            retNode = gtNewSimdGetIndicesNode(retType, simdBaseJitType, simdSize);
            break;
        }

        case NI_Vector64_get_One:
        case NI_Vector128_get_One:
        {
            assert(sig->numArgs == 0);
            retNode = gtNewOneConNode(retType, simdBaseType);
            break;
        }

        case NI_Vector64_get_Zero:
        case NI_Vector128_get_Zero:
        {
            assert(sig->numArgs == 0);
            retNode = gtNewZeroConNode(retType);
            break;
        }

        case NI_Vector64_GetElement:
        case NI_Vector128_GetElement:
        {
            assert(!sig->hasThis());
            assert(numArgs == 2);

            op2 = impPopStack().val;
            op1 = impSIMDPopStack();

            retNode = gtNewSimdGetElementNode(retType, op1, op2, simdBaseJitType, simdSize);
            break;
        }

        case NI_Vector128_GetLower:
        {
            assert(sig->numArgs == 1);

            op1     = impSIMDPopStack();
            retNode = gtNewSimdGetLowerNode(retType, op1, simdBaseJitType, simdSize);
            break;
        }

        case NI_Vector128_GetUpper:
        {
            assert(sig->numArgs == 1);

            op1     = impSIMDPopStack();
            retNode = gtNewSimdGetUpperNode(retType, op1, simdBaseJitType, simdSize);
            break;
        }

        case NI_Vector64_GreaterThan:
        case NI_Vector128_GreaterThan:
        {
            assert(sig->numArgs == 2);

            op2 = impSIMDPopStack();
            op1 = impSIMDPopStack();

            retNode = gtNewSimdCmpOpNode(GT_GT, retType, op1, op2, simdBaseJitType, simdSize);
            break;
        }

        case NI_Vector64_GreaterThanAll:
        case NI_Vector128_GreaterThanAll:
        {
            assert(sig->numArgs == 2);
            var_types simdType = getSIMDTypeForSize(simdSize);

            op2 = impSIMDPopStack();
            op1 = impSIMDPopStack();

            retNode = gtNewSimdCmpOpAllNode(GT_GT, retType, op1, op2, simdBaseJitType, simdSize);
            break;
        }

        case NI_Vector64_GreaterThanAny:
        case NI_Vector128_GreaterThanAny:
        {
            assert(sig->numArgs == 2);
            var_types simdType = getSIMDTypeForSize(simdSize);

            op2 = impSIMDPopStack();
            op1 = impSIMDPopStack();

            retNode = gtNewSimdCmpOpAnyNode(GT_GT, retType, op1, op2, simdBaseJitType, simdSize);
            break;
        }

        case NI_Vector64_GreaterThanOrEqual:
        case NI_Vector128_GreaterThanOrEqual:
        {
            assert(sig->numArgs == 2);

            op2 = impSIMDPopStack();
            op1 = impSIMDPopStack();

            retNode = gtNewSimdCmpOpNode(GT_GE, retType, op1, op2, simdBaseJitType, simdSize);
            break;
        }

        case NI_Vector64_GreaterThanOrEqualAll:
        case NI_Vector128_GreaterThanOrEqualAll:
        {
            assert(sig->numArgs == 2);
            var_types simdType = getSIMDTypeForSize(simdSize);

            op2 = impSIMDPopStack();
            op1 = impSIMDPopStack();

            retNode = gtNewSimdCmpOpAllNode(GT_GE, retType, op1, op2, simdBaseJitType, simdSize);
            break;
        }

        case NI_Vector64_GreaterThanOrEqualAny:
        case NI_Vector128_GreaterThanOrEqualAny:
        {
            assert(sig->numArgs == 2);
            var_types simdType = getSIMDTypeForSize(simdSize);

            op2 = impSIMDPopStack();
            op1 = impSIMDPopStack();

            retNode = gtNewSimdCmpOpAnyNode(GT_GE, retType, op1, op2, simdBaseJitType, simdSize);
            break;
        }

        case NI_Vector64_IsNaN:
        case NI_Vector128_IsNaN:
        {
            assert(sig->numArgs == 1);
            var_types simdType = getSIMDTypeForSize(simdSize);

            op1     = impSIMDPopStack();
            retNode = gtNewSimdIsNaNNode(retType, op1, simdBaseJitType, simdSize);
            break;
        }

        case NI_Vector64_IsNegative:
        case NI_Vector128_IsNegative:
        {
            assert(sig->numArgs == 1);
            var_types simdType = getSIMDTypeForSize(simdSize);

            op1     = impSIMDPopStack();
            retNode = gtNewSimdIsNegativeNode(retType, op1, simdBaseJitType, simdSize);
            break;
        }

        case NI_Vector64_IsPositive:
        case NI_Vector128_IsPositive:
        {
            assert(sig->numArgs == 1);
            var_types simdType = getSIMDTypeForSize(simdSize);

            op1     = impSIMDPopStack();
            retNode = gtNewSimdIsPositiveNode(retType, op1, simdBaseJitType, simdSize);
            break;
        }

        case NI_Vector64_IsPositiveInfinity:
        case NI_Vector128_IsPositiveInfinity:
        {
            assert(sig->numArgs == 1);
            var_types simdType = getSIMDTypeForSize(simdSize);

            op1     = impSIMDPopStack();
            retNode = gtNewSimdIsPositiveInfinityNode(retType, op1, simdBaseJitType, simdSize);
            break;
        }

        case NI_Vector64_IsZero:
        case NI_Vector128_IsZero:
        {
            assert(sig->numArgs == 1);
            var_types simdType = getSIMDTypeForSize(simdSize);

            op1     = impSIMDPopStack();
            retNode = gtNewSimdIsZeroNode(retType, op1, simdBaseJitType, simdSize);
            break;
        }

        case NI_Vector64_LessThan:
        case NI_Vector128_LessThan:
        {
            assert(sig->numArgs == 2);

            op2 = impSIMDPopStack();
            op1 = impSIMDPopStack();

            retNode = gtNewSimdCmpOpNode(GT_LT, retType, op1, op2, simdBaseJitType, simdSize);
            break;
        }

        case NI_Vector64_LessThanAll:
        case NI_Vector128_LessThanAll:
        {
            assert(sig->numArgs == 2);
            var_types simdType = getSIMDTypeForSize(simdSize);

            op2 = impSIMDPopStack();
            op1 = impSIMDPopStack();

            retNode = gtNewSimdCmpOpAllNode(GT_LT, retType, op1, op2, simdBaseJitType, simdSize);
            break;
        }

        case NI_Vector64_LessThanAny:
        case NI_Vector128_LessThanAny:
        {
            assert(sig->numArgs == 2);
            var_types simdType = getSIMDTypeForSize(simdSize);

            op2 = impSIMDPopStack();
            op1 = impSIMDPopStack();

            retNode = gtNewSimdCmpOpAnyNode(GT_LT, retType, op1, op2, simdBaseJitType, simdSize);
            break;
        }

        case NI_Vector64_LessThanOrEqual:
        case NI_Vector128_LessThanOrEqual:
        {
            assert(sig->numArgs == 2);

            op2 = impSIMDPopStack();
            op1 = impSIMDPopStack();

            retNode = gtNewSimdCmpOpNode(GT_LE, retType, op1, op2, simdBaseJitType, simdSize);
            break;
        }

        case NI_Vector64_LessThanOrEqualAll:
        case NI_Vector128_LessThanOrEqualAll:
        {
            assert(sig->numArgs == 2);
            var_types simdType = getSIMDTypeForSize(simdSize);

            op2 = impSIMDPopStack();
            op1 = impSIMDPopStack();

            retNode = gtNewSimdCmpOpAllNode(GT_LE, retType, op1, op2, simdBaseJitType, simdSize);
            break;
        }

        case NI_Vector64_LessThanOrEqualAny:
        case NI_Vector128_LessThanOrEqualAny:
        {
            assert(sig->numArgs == 2);
            var_types simdType = getSIMDTypeForSize(simdSize);

            op2 = impSIMDPopStack();
            op1 = impSIMDPopStack();

            retNode = gtNewSimdCmpOpAnyNode(GT_LE, retType, op1, op2, simdBaseJitType, simdSize);
            break;
        }

        case NI_AdvSimd_LoadVector64:
        case NI_AdvSimd_LoadVector128:
        case NI_Vector64_LoadUnsafe:
        case NI_Vector128_LoadUnsafe:
        {
            if (sig->numArgs == 2)
            {
                op2 = impPopStack().val;
            }
            else
            {
                assert(sig->numArgs == 1);
            }

            op1 = impPopStack().val;

            if (op1->OperIs(GT_CAST) && op1->gtGetOp1()->TypeIs(TYP_BYREF))
            {
                // If what we have is a BYREF, that's what we really want, so throw away the cast.
                op1 = op1->gtGetOp1();
            }

            if (sig->numArgs == 2)
            {
                op3 = gtNewIconNode(genTypeSize(simdBaseType), op2->TypeGet());
                op2 = gtNewOperNode(GT_MUL, op2->TypeGet(), op2, op3);
                op1 = gtNewOperNode(GT_ADD, op1->TypeGet(), op1, op2);
            }

            retNode = gtNewSimdLoadNode(retType, op1, simdBaseJitType, simdSize);
            break;
        }

        case NI_Vector64_LoadAligned:
        case NI_Vector128_LoadAligned:
        {
            assert(sig->numArgs == 1);

            if (opts.OptimizationDisabled())
            {
                // ARM64 doesn't have aligned loads, but aligned loads are only validated to be
                // aligned when optimizations are disable, so only skip the intrinsic handling
                // if optimizations are enabled
                break;
            }

            op1 = impPopStack().val;

            if (op1->OperIs(GT_CAST) && op1->gtGetOp1()->TypeIs(TYP_BYREF))
            {
                // If what we have is a BYREF, that's what we really want, so throw away the cast.
                op1 = op1->gtGetOp1();
            }

            retNode = gtNewSimdLoadAlignedNode(retType, op1, simdBaseJitType, simdSize);
            break;
        }

        case NI_Vector64_LoadAlignedNonTemporal:
        case NI_Vector128_LoadAlignedNonTemporal:
        {
            assert(sig->numArgs == 1);

            if (opts.OptimizationDisabled())
            {
                // ARM64 doesn't have aligned loads, but aligned loads are only validated to be
                // aligned when optimizations are disable, so only skip the intrinsic handling
                // if optimizations are enabled
                break;
            }

            op1 = impPopStack().val;

            if (op1->OperIs(GT_CAST) && op1->gtGetOp1()->TypeIs(TYP_BYREF))
            {
                // If what we have is a BYREF, that's what we really want, so throw away the cast.
                op1 = op1->gtGetOp1();
            }

            retNode = gtNewSimdLoadNonTemporalNode(retType, op1, simdBaseJitType, simdSize);
            break;
        }

        case NI_Vector64_Max:
        case NI_Vector128_Max:
        {
            assert(sig->numArgs == 2);

            op2 = impSIMDPopStack();
            op1 = impSIMDPopStack();

            retNode = gtNewSimdMaxNode(retType, op1, op2, simdBaseJitType, simdSize);
            break;
        }

        case NI_Vector64_MaxNative:
        case NI_Vector128_MaxNative:
        {
            assert(sig->numArgs == 2);

            if (BlockNonDeterministicIntrinsics(mustExpand))
            {
                break;
            }

            op2 = impSIMDPopStack();
            op1 = impSIMDPopStack();

            retNode = gtNewSimdMaxNativeNode(retType, op1, op2, simdBaseJitType, simdSize);
            break;
        }

        case NI_Vector64_Min:
        case NI_Vector128_Min:
        {
            assert(sig->numArgs == 2);

            op2 = impSIMDPopStack();
            op1 = impSIMDPopStack();

            retNode = gtNewSimdMinNode(retType, op1, op2, simdBaseJitType, simdSize);
            break;
        }

        case NI_Vector64_MinNative:
        case NI_Vector128_MinNative:
        {
            assert(sig->numArgs == 2);

            if (BlockNonDeterministicIntrinsics(mustExpand))
            {
                break;
            }

            op2 = impSIMDPopStack();
            op1 = impSIMDPopStack();

            retNode = gtNewSimdMinNativeNode(retType, op1, op2, simdBaseJitType, simdSize);
            break;
        }

        case NI_Vector64_op_Multiply:
        case NI_Vector128_op_Multiply:
        {
            assert(sig->numArgs == 2);

            CORINFO_ARG_LIST_HANDLE arg1     = sig->args;
            CORINFO_ARG_LIST_HANDLE arg2     = info.compCompHnd->getArgNext(arg1);
            var_types               argType  = TYP_UNKNOWN;
            CORINFO_CLASS_HANDLE    argClass = NO_CLASS_HANDLE;

            argType = JITtype2varType(strip(info.compCompHnd->getArgType(sig, arg2, &argClass)));
            op2     = getArgForHWIntrinsic(argType, argClass);

            argType = JITtype2varType(strip(info.compCompHnd->getArgType(sig, arg1, &argClass)));
            op1     = getArgForHWIntrinsic(argType, argClass);

            retNode = gtNewSimdBinOpNode(GT_MUL, retType, op1, op2, simdBaseJitType, simdSize);
            break;
        }

        case NI_Vector64_MultiplyAddEstimate:
        case NI_Vector128_MultiplyAddEstimate:
        {
            assert(sig->numArgs == 3);

            if (BlockNonDeterministicIntrinsics(mustExpand))
            {
                break;
            }

            if (varTypeIsFloating(simdBaseType))
            {
                impSpillSideEffect(true, verCurrentState.esStackDepth -
                                             3 DEBUGARG("Spilling op1 side effects for MultiplyAddEstimate"));

                impSpillSideEffect(true, verCurrentState.esStackDepth -
                                             2 DEBUGARG("Spilling op2 side effects for MultiplyAddEstimate"));
            }

            op3 = impSIMDPopStack();
            op2 = impSIMDPopStack();
            op1 = impSIMDPopStack();

            if (varTypeIsFloating(simdBaseType))
            {
                retNode = gtNewSimdFmaNode(retType, op1, op2, op3, simdBaseJitType, simdSize);
            }
            else
            {
                GenTree* mulNode = gtNewSimdBinOpNode(GT_MUL, retType, op1, op2, simdBaseJitType, simdSize);
                retNode          = gtNewSimdBinOpNode(GT_ADD, retType, mulNode, op3, simdBaseJitType, simdSize);
            }
            break;
        }

        case NI_Vector64_Narrow:
        case NI_Vector128_Narrow:
        {
            assert(sig->numArgs == 2);

            op2 = impSIMDPopStack();
            op1 = impSIMDPopStack();

            retNode = gtNewSimdNarrowNode(retType, op1, op2, simdBaseJitType, simdSize);
            break;
        }

        case NI_Vector64_op_UnaryNegation:
        case NI_Vector128_op_UnaryNegation:
        {
            assert(sig->numArgs == 1);
            op1     = impSIMDPopStack();
            retNode = gtNewSimdUnOpNode(GT_NEG, retType, op1, simdBaseJitType, simdSize);
            break;
        }

        case NI_Vector64_op_OnesComplement:
        case NI_Vector128_op_OnesComplement:
        {
            assert(sig->numArgs == 1);
            op1     = impSIMDPopStack();
            retNode = gtNewSimdUnOpNode(GT_NOT, retType, op1, simdBaseJitType, simdSize);
            break;
        }

        case NI_Vector64_op_Inequality:
        case NI_Vector128_op_Inequality:
        {
            assert(sig->numArgs == 2);
            var_types simdType = getSIMDTypeForSize(simdSize);

            op2 = impSIMDPopStack();
            op1 = impSIMDPopStack();

            retNode = gtNewSimdCmpOpAnyNode(GT_NE, retType, op1, op2, simdBaseJitType, simdSize);
            break;
        }

        case NI_Vector64_op_UnaryPlus:
        case NI_Vector128_op_UnaryPlus:
        {
            assert(sig->numArgs == 1);
            retNode = impSIMDPopStack();
            break;
        }

        case NI_Vector64_op_Subtraction:
        case NI_Vector128_op_Subtraction:
        {
            assert(sig->numArgs == 2);

            op2 = impSIMDPopStack();
            op1 = impSIMDPopStack();

            retNode = gtNewSimdBinOpNode(GT_SUB, retType, op1, op2, simdBaseJitType, simdSize);
            break;
        }

        case NI_Vector64_op_LeftShift:
        case NI_Vector128_op_LeftShift:
        {
            assert(sig->numArgs == 2);

            op2 = impPopStack().val;
            op1 = impSIMDPopStack();

            retNode = gtNewSimdBinOpNode(GT_LSH, retType, op1, op2, simdBaseJitType, simdSize);
            break;
        }

        case NI_Vector64_op_RightShift:
        case NI_Vector128_op_RightShift:
        {
            assert(sig->numArgs == 2);
            genTreeOps op = varTypeIsUnsigned(simdBaseType) ? GT_RSZ : GT_RSH;

            op2 = impPopStack().val;
            op1 = impSIMDPopStack();

            retNode = gtNewSimdBinOpNode(op, retType, op1, op2, simdBaseJitType, simdSize);
            break;
        }

        case NI_Vector64_op_UnsignedRightShift:
        case NI_Vector128_op_UnsignedRightShift:
        {
            assert(sig->numArgs == 2);

            op2 = impPopStack().val;
            op1 = impSIMDPopStack();

            retNode = gtNewSimdBinOpNode(GT_RSZ, retType, op1, op2, simdBaseJitType, simdSize);
            break;
        }

        case NI_Vector64_Round:
        case NI_Vector128_Round:
        {
            if (sig->numArgs != 1)
            {
                break;
            }

            if (!varTypeIsFloating(simdBaseType))
            {
                retNode = impSIMDPopStack();
                break;
            }

            op1     = impSIMDPopStack();
            retNode = gtNewSimdRoundNode(retType, op1, simdBaseJitType, simdSize);
            break;
        }

        case NI_Vector64_Shuffle:
        case NI_Vector128_Shuffle:
        {
            assert((sig->numArgs == 2) || (sig->numArgs == 3));
            assert((simdSize == 8) || (simdSize == 16));

            GenTree* indices = impStackTop(0).val;

            if (!indices->IsVectorConst() || !IsValidForShuffle(indices->AsVecCon(), simdSize, simdBaseType))
            {
                assert(sig->numArgs == 2);

                if (!opts.OptimizationEnabled())
                {
                    // Only enable late stage rewriting if optimizations are enabled
                    // as we won't otherwise encounter a constant at the later point
                    return nullptr;
                }

                op2 = impSIMDPopStack();
                op1 = impSIMDPopStack();

                retNode = gtNewSimdHWIntrinsicNode(retType, op1, op2, intrinsic, simdBaseJitType, simdSize);

                retNode->AsHWIntrinsic()->SetMethodHandle(this, method R2RARG(*entryPoint));
                break;
            }

            if (sig->numArgs == 2)
            {
                op2 = impSIMDPopStack();
                op1 = impSIMDPopStack();

                retNode = gtNewSimdShuffleNode(retType, op1, op2, simdBaseJitType, simdSize);
            }
            break;
        }

        case NI_Vector64_Sqrt:
        case NI_Vector128_Sqrt:
        {
            assert(sig->numArgs == 1);

            if (varTypeIsFloating(simdBaseType))
            {
                op1     = impSIMDPopStack();
                retNode = gtNewSimdSqrtNode(retType, op1, simdBaseJitType, simdSize);
            }
            break;
        }

        case NI_AdvSimd_Store:
        case NI_AdvSimd_Arm64_Store:
        {
            CORINFO_ARG_LIST_HANDLE arg1     = sig->args;
            CORINFO_ARG_LIST_HANDLE arg2     = info.compCompHnd->getArgNext(arg1);
            var_types               argType  = TYP_UNKNOWN;
            CORINFO_CLASS_HANDLE    argClass = NO_CLASS_HANDLE;
            argType = JITtype2varType(strip(info.compCompHnd->getArgType(sig, arg2, &argClass)));
            op2     = impPopStack().val;

            if (op2->TypeGet() == TYP_STRUCT)
            {
                info.compNeedsConsecutiveRegisters = true;
                unsigned fieldCount                = info.compCompHnd->getClassNumInstanceFields(argClass);

                if (!op2->OperIs(GT_LCL_VAR))
                {
                    unsigned tmp = lvaGrabTemp(true DEBUGARG("StoreVectorN"));

                    impStoreToTemp(tmp, op2, CHECK_SPILL_NONE);
                    op2 = gtNewLclvNode(tmp, argType);
                }
                op2     = gtConvertTableOpToFieldList(op2, fieldCount);
                argType = JITtype2varType(strip(info.compCompHnd->getArgType(sig, arg1, &argClass)));
                op1     = getArgForHWIntrinsic(argType, argClass);

                if (op1->OperIs(GT_CAST))
                {
                    // Although the API specifies a pointer, if what we have is a BYREF, that's what
                    // we really want, so throw away the cast.
                    if (op1->gtGetOp1()->TypeGet() == TYP_BYREF)
                    {
                        op1 = op1->gtGetOp1();
                    }
                }

                retNode = gtNewSimdHWIntrinsicNode(retType, op1, op2, intrinsic, simdBaseJitType, simdSize);
            }
            else
            {
                if (op2->TypeGet() == TYP_SIMD16)
                {
                    // Update the simdSize explicitly as Vector128 variant of Store() is present in AdvSimd instead of
                    // AdvSimd.Arm64.
                    simdSize = 16;
                }

                var_types simdType = getSIMDTypeForSize(simdSize);
                op1                = impPopStack().val;

                if (op1->OperIs(GT_CAST) && op1->gtGetOp1()->TypeIs(TYP_BYREF))
                {
                    // If what we have is a BYREF, that's what we really want, so throw away the cast.
                    op1 = op1->gtGetOp1();
                }

                retNode = gtNewSimdStoreNode(op1, op2, simdBaseJitType, simdSize);
            }
            break;
        }

        case NI_Vector64_StoreUnsafe:
        case NI_Vector128_StoreUnsafe:
        {
            assert(retType == TYP_VOID);
            var_types simdType = getSIMDTypeForSize(simdSize);

            if (sig->numArgs == 3)
            {
                impSpillSideEffect(true, verCurrentState.esStackDepth -
                                             3 DEBUGARG("Spilling op1 side effects for HWIntrinsic"));

                op3 = impPopStack().val;
            }
            else
            {
                assert(sig->numArgs == 2);

                impSpillSideEffect(true, verCurrentState.esStackDepth -
                                             2 DEBUGARG("Spilling op1 side effects for HWIntrinsic"));
            }

            op2 = impPopStack().val;

            if (op2->OperIs(GT_CAST) && op2->gtGetOp1()->TypeIs(TYP_BYREF))
            {
                // If what we have is a BYREF, that's what we really want, so throw away the cast.
                op2 = op2->gtGetOp1();
            }

            if (sig->numArgs == 3)
            {
                op4 = gtNewIconNode(genTypeSize(simdBaseType), op3->TypeGet());
                op3 = gtNewOperNode(GT_MUL, op3->TypeGet(), op3, op4);
                op2 = gtNewOperNode(GT_ADD, op2->TypeGet(), op2, op3);
            }

            op1 = impSIMDPopStack();

            retNode = gtNewSimdStoreNode(op2, op1, simdBaseJitType, simdSize);
            break;
        }

        case NI_Vector64_StoreAligned:
        case NI_Vector128_StoreAligned:
        {
            assert(sig->numArgs == 2);
            assert(retType == TYP_VOID);

            if (opts.OptimizationDisabled())
            {
                // ARM64 doesn't have aligned stores, but aligned stores are only validated to be
                // aligned when optimizations are disable, so only skip the intrinsic handling
                // if optimizations are enabled
                break;
            }

            var_types simdType = getSIMDTypeForSize(simdSize);

            impSpillSideEffect(true,
                               verCurrentState.esStackDepth - 2 DEBUGARG("Spilling op1 side effects for HWIntrinsic"));

            op2 = impPopStack().val;

            if (op2->OperIs(GT_CAST) && op2->gtGetOp1()->TypeIs(TYP_BYREF))
            {
                // If what we have is a BYREF, that's what we really want, so throw away the cast.
                op2 = op2->gtGetOp1();
            }

            op1 = impSIMDPopStack();

            retNode = gtNewSimdStoreAlignedNode(op2, op1, simdBaseJitType, simdSize);
            break;
        }

        case NI_Vector64_StoreAlignedNonTemporal:
        case NI_Vector128_StoreAlignedNonTemporal:
        {
            assert(sig->numArgs == 2);
            assert(retType == TYP_VOID);

            if (opts.OptimizationDisabled())
            {
                // ARM64 doesn't have aligned stores, but aligned stores are only validated to be
                // aligned when optimizations are disable, so only skip the intrinsic handling
                // if optimizations are enabled
                break;
            }

            var_types simdType = getSIMDTypeForSize(simdSize);

            impSpillSideEffect(true,
                               verCurrentState.esStackDepth - 2 DEBUGARG("Spilling op1 side effects for HWIntrinsic"));

            op2 = impPopStack().val;

            if (op2->OperIs(GT_CAST) && op2->gtGetOp1()->TypeIs(TYP_BYREF))
            {
                // If what we have is a BYREF, that's what we really want, so throw away the cast.
                op2 = op2->gtGetOp1();
            }

            op1 = impSIMDPopStack();

            retNode = gtNewSimdStoreNonTemporalNode(op2, op1, simdBaseJitType, simdSize);
            break;
        }

        case NI_AdvSimd_StoreVectorAndZip:
        case NI_AdvSimd_Arm64_StoreVectorAndZip:
        {
            assert(sig->numArgs == 2);
            assert(retType == TYP_VOID);

            CORINFO_ARG_LIST_HANDLE arg1     = sig->args;
            CORINFO_ARG_LIST_HANDLE arg2     = info.compCompHnd->getArgNext(arg1);
            var_types               argType  = TYP_UNKNOWN;
            CORINFO_CLASS_HANDLE    argClass = NO_CLASS_HANDLE;

            argType             = JITtype2varType(strip(info.compCompHnd->getArgType(sig, arg2, &argClass)));
            op2                 = impPopStack().val;
            unsigned fieldCount = info.compCompHnd->getClassNumInstanceFields(argClass);
            argType             = JITtype2varType(strip(info.compCompHnd->getArgType(sig, arg1, &argClass)));
            op1                 = getArgForHWIntrinsic(argType, argClass);

            assert(op2->TypeGet() == TYP_STRUCT);
            if (op1->OperIs(GT_CAST))
            {
                // Although the API specifies a pointer, if what we have is a BYREF, that's what
                // we really want, so throw away the cast.
                if (op1->gtGetOp1()->TypeGet() == TYP_BYREF)
                {
                    op1 = op1->gtGetOp1();
                }
            }

            if (!op2->OperIs(GT_LCL_VAR))
            {
                unsigned tmp = lvaGrabTemp(true DEBUGARG("StoreVectorNx2 temp tree"));

                impStoreToTemp(tmp, op2, CHECK_SPILL_NONE);
                op2 = gtNewLclvNode(tmp, argType);
            }
            op2 = gtConvertTableOpToFieldList(op2, fieldCount);

            intrinsic = simdSize == 8 ? NI_AdvSimd_StoreVectorAndZip : NI_AdvSimd_Arm64_StoreVectorAndZip;

            info.compNeedsConsecutiveRegisters = true;
            retNode = gtNewSimdHWIntrinsicNode(retType, op1, op2, intrinsic, simdBaseJitType, simdSize);
            break;
        }

        case NI_AdvSimd_StoreSelectedScalar:
        case NI_AdvSimd_Arm64_StoreSelectedScalar:
        {
            assert(sig->numArgs == 3);
            assert(retType == TYP_VOID);

            if (!mustExpand && !impStackTop(0).val->IsCnsIntOrI() && (impStackTop(1).val->TypeGet() == TYP_STRUCT))
            {
                // TODO-ARM64-CQ: Support rewriting nodes that involves
                // GenTreeFieldList as user calls during rationalization
                return nullptr;
            }

            CORINFO_ARG_LIST_HANDLE arg1     = sig->args;
            CORINFO_ARG_LIST_HANDLE arg2     = info.compCompHnd->getArgNext(arg1);
            CORINFO_ARG_LIST_HANDLE arg3     = info.compCompHnd->getArgNext(arg2);
            var_types               argType  = TYP_UNKNOWN;
            CORINFO_CLASS_HANDLE    argClass = NO_CLASS_HANDLE;
            argType                = JITtype2varType(strip(info.compCompHnd->getArgType(sig, arg3, &argClass)));
            op3                    = impPopStack().val;
            argType                = JITtype2varType(strip(info.compCompHnd->getArgType(sig, arg2, &argClass)));
            op2                    = impPopStack().val;
            unsigned fieldCount    = info.compCompHnd->getClassNumInstanceFields(argClass);
            int      immLowerBound = 0;
            int      immUpperBound = 0;

            if (op2->TypeGet() == TYP_STRUCT)
            {
                info.compNeedsConsecutiveRegisters = true;
                intrinsic = simdSize == 8 ? NI_AdvSimd_StoreSelectedScalar : NI_AdvSimd_Arm64_StoreSelectedScalar;

                if (!op2->OperIs(GT_LCL_VAR))
                {
                    unsigned tmp = lvaGrabTemp(true DEBUGARG("StoreSelectedScalarN"));

                    impStoreToTemp(tmp, op2, CHECK_SPILL_NONE);
                    op2 = gtNewLclvNode(tmp, argType);
                }
                op2 = gtConvertTableOpToFieldList(op2, fieldCount);
            }
            else
            {
                // While storing from a single vector, both Vector128 and Vector64 API calls are in AdvSimd class.
                // Thus, we get simdSize as 8 for both of the calls. We re-calculate that simd size for such API calls.
                getBaseJitTypeAndSizeOfSIMDType(argClass, &simdSize);
            }

            assert(HWIntrinsicInfo::isImmOp(intrinsic, op3));
            HWIntrinsicInfo::lookupImmBounds(intrinsic, simdSize, simdBaseType, 1, &immLowerBound, &immUpperBound);
            op3     = addRangeCheckIfNeeded(intrinsic, op3, (!op3->IsCnsIntOrI()), immLowerBound, immUpperBound);
            argType = JITtype2varType(strip(info.compCompHnd->getArgType(sig, arg1, &argClass)));
            op1     = getArgForHWIntrinsic(argType, argClass);

            if (op1->OperIs(GT_CAST))
            {
                // Although the API specifies a pointer, if what we have is a BYREF, that's what
                // we really want, so throw away the cast.
                if (op1->gtGetOp1()->TypeGet() == TYP_BYREF)
                {
                    op1 = op1->gtGetOp1();
                }
            }

            retNode = gtNewSimdHWIntrinsicNode(retType, op1, op2, op3, intrinsic, simdBaseJitType, simdSize);
            break;
        }

        case NI_Vector64_Sum:
        case NI_Vector128_Sum:
        {
            assert(sig->numArgs == 1);
            var_types simdType = getSIMDTypeForSize(simdSize);

            op1     = impSIMDPopStack();
            retNode = gtNewSimdSumNode(retType, op1, simdBaseJitType, simdSize);
            break;
        }

        case NI_Vector64_Truncate:
        case NI_Vector128_Truncate:
        {
            assert(sig->numArgs == 1);

            if (!varTypeIsFloating(simdBaseType))
            {
                retNode = impSIMDPopStack();
                break;
            }

            op1     = impSIMDPopStack();
            retNode = gtNewSimdTruncNode(retType, op1, simdBaseJitType, simdSize);
            break;
        }

        case NI_Vector64_WidenLower:
        case NI_Vector128_WidenLower:
        {
            assert(sig->numArgs == 1);

            op1 = impSIMDPopStack();

            retNode = gtNewSimdWidenLowerNode(retType, op1, simdBaseJitType, simdSize);
            break;
        }

        case NI_Vector64_WidenUpper:
        case NI_Vector128_WidenUpper:
        {
            assert(sig->numArgs == 1);

            op1 = impSIMDPopStack();

            retNode = gtNewSimdWidenUpperNode(retType, op1, simdBaseJitType, simdSize);
            break;
        }

        case NI_Vector64_WithElement:
        case NI_Vector128_WithElement:
        {
            assert(numArgs == 3);
            GenTree* indexOp = impStackTop(1).val;

            if (!indexOp->OperIsConst())
            {
                if (!opts.OptimizationEnabled())
                {
                    // Only enable late stage rewriting if optimizations are enabled
                    // as we won't otherwise encounter a constant at the later point
                    return nullptr;
                }

                op3 = impPopStack().val;
                op2 = impPopStack().val;
                op1 = impSIMDPopStack();

                retNode = gtNewSimdHWIntrinsicNode(retType, op1, op2, op3, intrinsic, simdBaseJitType, simdSize);

                retNode->AsHWIntrinsic()->SetMethodHandle(this, method R2RARG(*entryPoint));
                break;
            }

            ssize_t imm8  = indexOp->AsIntCon()->IconValue();
            ssize_t count = simdSize / genTypeSize(simdBaseType);

            if ((imm8 >= count) || (imm8 < 0))
            {
                // Using software fallback if index is out of range (throw exception)
                return nullptr;
            }

            GenTree* valueOp = impPopStack().val;
            impPopStack(); // pop the indexOp that we already have.
            GenTree* vectorOp = impSIMDPopStack();

            retNode = gtNewSimdWithElementNode(retType, vectorOp, indexOp, valueOp, simdBaseJitType, simdSize);
            break;
        }

        case NI_Vector128_WithLower:
        {
            assert(sig->numArgs == 2);

            op2     = impSIMDPopStack();
            op1     = impSIMDPopStack();
            retNode = gtNewSimdWithLowerNode(retType, op1, op2, simdBaseJitType, simdSize);
            break;
        }

        case NI_Vector128_WithUpper:
        {
            assert(sig->numArgs == 2);

            op2     = impSIMDPopStack();
            op1     = impSIMDPopStack();
            retNode = gtNewSimdWithUpperNode(retType, op1, op2, simdBaseJitType, simdSize);
            break;
        }

        case NI_Vector64_op_ExclusiveOr:
        case NI_Vector128_op_ExclusiveOr:
        {
            assert(sig->numArgs == 2);

            op2 = impSIMDPopStack();
            op1 = impSIMDPopStack();

            retNode = gtNewSimdBinOpNode(GT_XOR, retType, op1, op2, simdBaseJitType, simdSize);
            break;
        }

        case NI_AdvSimd_Load2xVector64AndUnzip:
        case NI_AdvSimd_Load3xVector64AndUnzip:
        case NI_AdvSimd_Load4xVector64AndUnzip:
        case NI_AdvSimd_Arm64_Load2xVector128AndUnzip:
        case NI_AdvSimd_Arm64_Load3xVector128AndUnzip:
        case NI_AdvSimd_Arm64_Load4xVector128AndUnzip:
        case NI_AdvSimd_Load2xVector64:
        case NI_AdvSimd_Load3xVector64:
        case NI_AdvSimd_Load4xVector64:
        case NI_AdvSimd_Arm64_Load2xVector128:
        case NI_AdvSimd_Arm64_Load3xVector128:
        case NI_AdvSimd_Arm64_Load4xVector128:
        case NI_AdvSimd_LoadAndReplicateToVector64x2:
        case NI_AdvSimd_LoadAndReplicateToVector64x3:
        case NI_AdvSimd_LoadAndReplicateToVector64x4:
        case NI_AdvSimd_Arm64_LoadAndReplicateToVector128x2:
        case NI_AdvSimd_Arm64_LoadAndReplicateToVector128x3:
        case NI_AdvSimd_Arm64_LoadAndReplicateToVector128x4:
            info.compNeedsConsecutiveRegisters = true;
            FALLTHROUGH;
        case NI_AdvSimd_Arm64_LoadPairScalarVector64:
        case NI_AdvSimd_Arm64_LoadPairScalarVector64NonTemporal:
        case NI_AdvSimd_Arm64_LoadPairVector128:
        case NI_AdvSimd_Arm64_LoadPairVector128NonTemporal:
        case NI_AdvSimd_Arm64_LoadPairVector64:
        case NI_AdvSimd_Arm64_LoadPairVector64NonTemporal:
        {
            op1 = impPopStack().val;

            if (op1->OperIs(GT_CAST))
            {
                // Although the API specifies a pointer, if what we have is a BYREF, that's what
                // we really want, so throw away the cast.
                if (op1->gtGetOp1()->TypeGet() == TYP_BYREF)
                {
                    op1 = op1->gtGetOp1();
                }
            }

            assert(HWIntrinsicInfo::IsMultiReg(intrinsic));

            op1     = gtNewSimdHWIntrinsicNode(retType, op1, intrinsic, simdBaseJitType, simdSize);
            retNode = impStoreMultiRegValueToVar(op1, sig->retTypeSigClass DEBUGARG(CorInfoCallConvExtension::Managed));
            break;
        }

        case NI_Sve_Load2xVectorAndUnzip:
        case NI_Sve_Load3xVectorAndUnzip:
        case NI_Sve_Load4xVectorAndUnzip:
        {
            info.compNeedsConsecutiveRegisters = true;

            assert(sig->numArgs == 2);

            op2 = impPopStack().val;
            op1 = impPopStack().val;

            if (op2->OperIs(GT_CAST))
            {
                // Although the API specifies a pointer, if what we have is a BYREF, that's what
                // we really want, so throw away the cast.
                if (op2->gtGetOp1()->TypeGet() == TYP_BYREF)
                {
                    op2 = op2->gtGetOp1();
                }
            }

            assert(HWIntrinsicInfo::IsMultiReg(intrinsic));
            assert(HWIntrinsicInfo::IsExplicitMaskedOperation(intrinsic));

            retNode = gtNewSimdHWIntrinsicNode(retType, op1, op2, intrinsic, simdBaseJitType, simdSize);
            break;
        }

        case NI_AdvSimd_LoadAndInsertScalarVector64x2:
        case NI_AdvSimd_LoadAndInsertScalarVector64x3:
        case NI_AdvSimd_LoadAndInsertScalarVector64x4:
        case NI_AdvSimd_Arm64_LoadAndInsertScalarVector128x2:
        case NI_AdvSimd_Arm64_LoadAndInsertScalarVector128x3:
        case NI_AdvSimd_Arm64_LoadAndInsertScalarVector128x4:
        {
            assert(sig->numArgs == 3);

            if (!mustExpand && !impStackTop(1).val->IsCnsIntOrI())
            {
                // TODO-ARM64-CQ: Support rewriting nodes that involves
                // GenTreeFieldList as user calls during rationalization
                return nullptr;
            }

            CORINFO_ARG_LIST_HANDLE arg1     = sig->args;
            CORINFO_ARG_LIST_HANDLE arg2     = info.compCompHnd->getArgNext(arg1);
            CORINFO_ARG_LIST_HANDLE arg3     = info.compCompHnd->getArgNext(arg2);
            var_types               argType  = TYP_UNKNOWN;
            CORINFO_CLASS_HANDLE    argClass = NO_CLASS_HANDLE;

            argType = JITtype2varType(strip(info.compCompHnd->getArgType(sig, arg3, &argClass)));
            op3     = getArgForHWIntrinsic(argType, argClass);
            argType = JITtype2varType(strip(info.compCompHnd->getArgType(sig, arg2, &argClass)));
            op2     = getArgForHWIntrinsic(argType, argClass);
            argType = JITtype2varType(strip(info.compCompHnd->getArgType(sig, arg1, &argClass)));
            op1     = impPopStack().val;

            if (op3->OperIs(GT_CAST))
            {
                // Although the API specifies a pointer, if what we have is a BYREF, that's what
                // we really want, so throw away the cast.
                if (op3->gtGetOp1()->TypeGet() == TYP_BYREF)
                {
                    op3 = op3->gtGetOp1();
                }
            }

            assert(HWIntrinsicInfo::IsMultiReg(intrinsic));
            assert(op1->TypeGet() == TYP_STRUCT);

            info.compNeedsConsecutiveRegisters = true;
            unsigned fieldCount                = info.compCompHnd->getClassNumInstanceFields(argClass);

            if (!op1->OperIs(GT_LCL_VAR))
            {
                unsigned tmp = lvaGrabTemp(true DEBUGARG("LoadAndInsertScalar temp tree"));

                impStoreToTemp(tmp, op1, CHECK_SPILL_NONE);
                op1 = gtNewLclvNode(tmp, argType);
            }

            op1     = gtConvertParamOpToFieldList(op1, fieldCount, argClass);
            op1     = gtNewSimdHWIntrinsicNode(retType, op1, op2, op3, intrinsic, simdBaseJitType, simdSize);
            retNode = impStoreMultiRegValueToVar(op1, sig->retTypeSigClass DEBUGARG(CorInfoCallConvExtension::Managed));
            break;
        }
        case NI_AdvSimd_VectorTableLookup:
        case NI_AdvSimd_Arm64_VectorTableLookup:
        {
            assert(sig->numArgs == 2);

            CORINFO_ARG_LIST_HANDLE arg1     = sig->args;
            CORINFO_ARG_LIST_HANDLE arg2     = info.compCompHnd->getArgNext(arg1);
            var_types               argType  = TYP_UNKNOWN;
            CORINFO_CLASS_HANDLE    argClass = NO_CLASS_HANDLE;

            argType = JITtype2varType(strip(info.compCompHnd->getArgType(sig, arg2, &argClass)));
            op2     = getArgForHWIntrinsic(argType, argClass);
            argType = JITtype2varType(strip(info.compCompHnd->getArgType(sig, arg1, &argClass)));
            op1     = impPopStack().val;

            if (op1->TypeGet() == TYP_STRUCT)
            {
                info.compNeedsConsecutiveRegisters = true;
                unsigned fieldCount                = info.compCompHnd->getClassNumInstanceFields(argClass);

                if (!op1->OperIs(GT_LCL_VAR))
                {
                    unsigned tmp = lvaGrabTemp(true DEBUGARG("VectorTableLookup temp tree"));

                    impStoreToTemp(tmp, op1, CHECK_SPILL_NONE);
                    op1 = gtNewLclvNode(tmp, argType);
                }

                op1 = gtConvertTableOpToFieldList(op1, fieldCount);
            }
            else
            {
                assert(varTypeIsSIMD(op1->TypeGet()));
            }

            retNode = gtNewSimdHWIntrinsicNode(retType, op1, op2, intrinsic, simdBaseJitType, simdSize);
            break;
        }
        case NI_AdvSimd_VectorTableLookupExtension:
        case NI_AdvSimd_Arm64_VectorTableLookupExtension:
        {
            assert(sig->numArgs == 3);

            CORINFO_ARG_LIST_HANDLE arg1     = sig->args;
            CORINFO_ARG_LIST_HANDLE arg2     = info.compCompHnd->getArgNext(arg1);
            CORINFO_ARG_LIST_HANDLE arg3     = info.compCompHnd->getArgNext(arg2);
            var_types               argType  = TYP_UNKNOWN;
            CORINFO_CLASS_HANDLE    argClass = NO_CLASS_HANDLE;

            argType = JITtype2varType(strip(info.compCompHnd->getArgType(sig, arg3, &argClass)));
            op3     = getArgForHWIntrinsic(argType, argClass);
            argType = JITtype2varType(strip(info.compCompHnd->getArgType(sig, arg2, &argClass)));
            op2     = impPopStack().val;
            op1     = impPopStack().val;

            if (op2->TypeGet() == TYP_STRUCT)
            {
                info.compNeedsConsecutiveRegisters = true;
                unsigned fieldCount                = info.compCompHnd->getClassNumInstanceFields(argClass);

                if (!op2->OperIs(GT_LCL_VAR))
                {
                    unsigned tmp = lvaGrabTemp(true DEBUGARG("VectorTableLookupExtension temp tree"));

                    impStoreToTemp(tmp, op2, CHECK_SPILL_NONE);
                    op2 = gtNewLclvNode(tmp, argType);
                }

                op2 = gtConvertTableOpToFieldList(op2, fieldCount);
            }
            else
            {
                assert(varTypeIsSIMD(op1->TypeGet()));
            }

            retNode = gtNewSimdHWIntrinsicNode(retType, op1, op2, op3, intrinsic, simdBaseJitType, simdSize);
            break;
        }

        case NI_Sve_StoreAndZip:
        {
            assert(sig->numArgs == 3);
            assert(retType == TYP_VOID);

            CORINFO_ARG_LIST_HANDLE arg1     = sig->args;
            CORINFO_ARG_LIST_HANDLE arg2     = info.compCompHnd->getArgNext(arg1);
            CORINFO_ARG_LIST_HANDLE arg3     = info.compCompHnd->getArgNext(arg2);
            var_types               argType  = TYP_UNKNOWN;
            CORINFO_CLASS_HANDLE    argClass = NO_CLASS_HANDLE;

            argType             = JITtype2varType(strip(info.compCompHnd->getArgType(sig, arg3, &argClass)));
            op3                 = impPopStack().val;
            unsigned fieldCount = info.compCompHnd->getClassNumInstanceFields(argClass);

            if (op3->TypeGet() == TYP_STRUCT)
            {
                info.compNeedsConsecutiveRegisters = true;
                switch (fieldCount)
                {
                    case 2:
                        intrinsic = NI_Sve_StoreAndZipx2;
                        break;

                    case 3:
                        intrinsic = NI_Sve_StoreAndZipx3;
                        break;

                    case 4:
                        intrinsic = NI_Sve_StoreAndZipx4;
                        break;

                    default:
                        assert("unsupported");
                }

                if (!op3->OperIs(GT_LCL_VAR))
                {
                    unsigned tmp = lvaGrabTemp(true DEBUGARG("SveStoreN"));

                    impStoreToTemp(tmp, op3, CHECK_SPILL_NONE);
                    op3 = gtNewLclvNode(tmp, argType);
                }
                op3 = gtConvertTableOpToFieldList(op3, fieldCount);
            }

            argType = JITtype2varType(strip(info.compCompHnd->getArgType(sig, arg2, &argClass)));
            op2     = getArgForHWIntrinsic(argType, argClass);
            argType = JITtype2varType(strip(info.compCompHnd->getArgType(sig, arg1, &argClass)));
            op1     = getArgForHWIntrinsic(argType, argClass);
            retNode = gtNewSimdHWIntrinsicNode(retType, op1, op2, op3, intrinsic, simdBaseJitType, simdSize);
            break;
        }

        case NI_Sve_StoreNarrowing:
        {
            assert(sig->numArgs == 3);
            assert(retType == TYP_VOID);

            CORINFO_ARG_LIST_HANDLE arg   = sig->args;
            arg                           = info.compCompHnd->getArgNext(arg);
            CORINFO_CLASS_HANDLE argClass = info.compCompHnd->getArgClass(sig, arg);
            CorInfoType          ptrType  = getBaseJitTypeAndSizeOfSIMDType(argClass);
            CORINFO_CLASS_HANDLE tmpClass = NO_CLASS_HANDLE;

            // The size of narrowed target elements is determined from the second argument of StoreNarrowing().
            // Thus, we first extract the datatype of a pointer passed in the second argument and then store it as the
            // auxiliary type of intrinsic. This auxiliary type is then used in the codegen to choose the correct
            // instruction to emit.
            ptrType = strip(info.compCompHnd->getArgType(sig, arg, &tmpClass));
            assert(ptrType == CORINFO_TYPE_PTR);
            ptrType = info.compCompHnd->getChildType(argClass, &tmpClass);
            assert(ptrType < simdBaseJitType);

            op3     = impPopStack().val;
            op2     = impPopStack().val;
            op1     = impPopStack().val;
            retNode = gtNewSimdHWIntrinsicNode(retType, op1, op2, op3, intrinsic, simdBaseJitType, simdSize);
            retNode->AsHWIntrinsic()->SetAuxiliaryJitType(ptrType);
            break;
        }

        case NI_Sve_SaturatingDecrementBy8BitElementCount:
        case NI_Sve_SaturatingIncrementBy8BitElementCount:
        case NI_Sve_SaturatingDecrementBy16BitElementCountScalar:
        case NI_Sve_SaturatingDecrementBy32BitElementCountScalar:
        case NI_Sve_SaturatingDecrementBy64BitElementCountScalar:
        case NI_Sve_SaturatingIncrementBy16BitElementCountScalar:
        case NI_Sve_SaturatingIncrementBy32BitElementCountScalar:
        case NI_Sve_SaturatingIncrementBy64BitElementCountScalar:
#ifdef DEBUG
            isValidScalarIntrinsic = true;
            FALLTHROUGH;
#endif
        case NI_Sve_SaturatingDecrementBy16BitElementCount:
        case NI_Sve_SaturatingDecrementBy32BitElementCount:
        case NI_Sve_SaturatingDecrementBy64BitElementCount:
        case NI_Sve_SaturatingIncrementBy16BitElementCount:
        case NI_Sve_SaturatingIncrementBy32BitElementCount:
        case NI_Sve_SaturatingIncrementBy64BitElementCount:

        {
            assert(sig->numArgs == 3);

            CORINFO_ARG_LIST_HANDLE arg1          = sig->args;
            CORINFO_ARG_LIST_HANDLE arg2          = info.compCompHnd->getArgNext(arg1);
            CORINFO_ARG_LIST_HANDLE arg3          = info.compCompHnd->getArgNext(arg2);
            var_types               argType       = TYP_UNKNOWN;
            CORINFO_CLASS_HANDLE    argClass      = NO_CLASS_HANDLE;
            int                     immLowerBound = 0;
            int                     immUpperBound = 0;

            argType = JITtype2varType(strip(info.compCompHnd->getArgType(sig, arg3, &argClass)));
            op3     = getArgForHWIntrinsic(argType, argClass);
            argType = JITtype2varType(strip(info.compCompHnd->getArgType(sig, arg2, &argClass)));
            op2     = getArgForHWIntrinsic(argType, argClass);
            argType = JITtype2varType(strip(info.compCompHnd->getArgType(sig, arg1, &argClass)));
            op1     = impPopStack().val;

            assert(HWIntrinsicInfo::isImmOp(intrinsic, op2));
            HWIntrinsicInfo::lookupImmBounds(intrinsic, simdSize, simdBaseType, 1, &immLowerBound, &immUpperBound);
            op2 = addRangeCheckIfNeeded(intrinsic, op2, (!op2->IsCnsIntOrI()), immLowerBound, immUpperBound);

            assert(HWIntrinsicInfo::isImmOp(intrinsic, op3));
            HWIntrinsicInfo::lookupImmBounds(intrinsic, simdSize, simdBaseType, 2, &immLowerBound, &immUpperBound);
            op3 = addRangeCheckIfNeeded(intrinsic, op3, (!op3->IsCnsIntOrI()), immLowerBound, immUpperBound);

            retNode = isScalar ? gtNewScalarHWIntrinsicNode(retType, op1, op2, op3, intrinsic)
                               : gtNewSimdHWIntrinsicNode(retType, op1, op2, op3, intrinsic, simdBaseJitType, simdSize);

            retNode->AsHWIntrinsic()->SetSimdBaseJitType(simdBaseJitType);
            break;
        }

        case NI_Sve_SaturatingDecrementByActiveElementCount:
        case NI_Sve_SaturatingIncrementByActiveElementCount:
        {
            assert(sig->numArgs == 2);

            CORINFO_ARG_LIST_HANDLE arg1     = sig->args;
            CORINFO_ARG_LIST_HANDLE arg2     = info.compCompHnd->getArgNext(arg1);
            var_types               argType  = TYP_UNKNOWN;
            CORINFO_CLASS_HANDLE    argClass = NO_CLASS_HANDLE;

            argType = JITtype2varType(strip(info.compCompHnd->getArgType(sig, arg2, &argClass)));
            op2     = getArgForHWIntrinsic(argType, argClass);
            argType = JITtype2varType(strip(info.compCompHnd->getArgType(sig, arg1, &argClass)));
            op1     = impPopStack().val;

            CorInfoType op1BaseJitType = getBaseJitTypeOfSIMDType(argClass);

            // HWInstrinsic requires a mask for op2
            if (!varTypeIsMask(op2))
            {
                op2 = gtNewSimdCvtVectorToMaskNode(TYP_MASK, op2, simdBaseJitType, simdSize);
            }

            retNode = gtNewSimdHWIntrinsicNode(retType, op1, op2, intrinsic, simdBaseJitType, simdSize);

            retNode->AsHWIntrinsic()->SetSimdBaseJitType(simdBaseJitType);
            retNode->AsHWIntrinsic()->SetAuxiliaryJitType(op1BaseJitType);
            break;
        }
        case NI_Sve_GatherPrefetch8Bit:
        case NI_Sve_GatherPrefetch16Bit:
        case NI_Sve_GatherPrefetch32Bit:
        case NI_Sve_GatherPrefetch64Bit:
        case NI_Sve_PrefetchBytes:
        case NI_Sve_PrefetchInt16:
        case NI_Sve_PrefetchInt32:
        case NI_Sve_PrefetchInt64:
        {
            assert((sig->numArgs == 3) || (sig->numArgs == 4));
            assert(!isScalar);

            var_types            argType       = TYP_UNKNOWN;
            CORINFO_CLASS_HANDLE argClass      = NO_CLASS_HANDLE;
            int                  immLowerBound = 0;
            int                  immUpperBound = 0;

            CORINFO_ARG_LIST_HANDLE arg1 = sig->args;
            CORINFO_ARG_LIST_HANDLE arg2 = info.compCompHnd->getArgNext(arg1);
            CORINFO_ARG_LIST_HANDLE arg3 = info.compCompHnd->getArgNext(arg2);

            HWIntrinsicInfo::lookupImmBounds(intrinsic, simdSize, simdBaseType, 1, &immLowerBound, &immUpperBound);

            if (sig->numArgs == 3)
            {
                argType = JITtype2varType(strip(info.compCompHnd->getArgType(sig, arg3, &argClass)));
                op3     = getArgForHWIntrinsic(argType, argClass);

                assert(HWIntrinsicInfo::isImmOp(intrinsic, op3));
                op3 = addRangeCheckIfNeeded(intrinsic, op3, mustExpand, immLowerBound, immUpperBound);

                argType                    = JITtype2varType(strip(info.compCompHnd->getArgType(sig, arg2, &argClass)));
                op2                        = getArgForHWIntrinsic(argType, argClass);
                CorInfoType op2BaseJitType = getBaseJitTypeOfSIMDType(argClass);
                argType                    = JITtype2varType(strip(info.compCompHnd->getArgType(sig, arg1, &argClass)));
                op1                        = impPopStack().val;

#ifdef DEBUG

                if ((intrinsic == NI_Sve_GatherPrefetch8Bit) || (intrinsic == NI_Sve_GatherPrefetch16Bit) ||
                    (intrinsic == NI_Sve_GatherPrefetch32Bit) || (intrinsic == NI_Sve_GatherPrefetch64Bit))
                {
                    assert(varTypeIsSIMD(op2->TypeGet()));
                }
                else
                {
                    assert(varTypeIsIntegral(op2->TypeGet()));
                }
#endif
                retNode = gtNewSimdHWIntrinsicNode(retType, op1, op2, op3, intrinsic, simdBaseJitType, simdSize);
                retNode->AsHWIntrinsic()->SetAuxiliaryJitType(op2BaseJitType);
            }
            else
            {
                CORINFO_ARG_LIST_HANDLE arg4 = info.compCompHnd->getArgNext(arg3);
                argType = JITtype2varType(strip(info.compCompHnd->getArgType(sig, arg4, &argClass)));
                op4     = getArgForHWIntrinsic(argType, argClass);

                assert(HWIntrinsicInfo::isImmOp(intrinsic, op4));
                op4 = addRangeCheckIfNeeded(intrinsic, op4, mustExpand, immLowerBound, immUpperBound);

                argType                    = JITtype2varType(strip(info.compCompHnd->getArgType(sig, arg3, &argClass)));
                op3                        = getArgForHWIntrinsic(argType, argClass);
                CorInfoType op3BaseJitType = getBaseJitTypeOfSIMDType(argClass);
                argType                    = JITtype2varType(strip(info.compCompHnd->getArgType(sig, arg2, &argClass)));
                op2                        = getArgForHWIntrinsic(argType, argClass);
                argType                    = JITtype2varType(strip(info.compCompHnd->getArgType(sig, arg1, &argClass)));
                op1                        = impPopStack().val;

                assert(varTypeIsSIMD(op3->TypeGet()));
                retNode = gtNewSimdHWIntrinsicNode(retType, op1, op2, op3, op4, intrinsic, simdBaseJitType, simdSize);
                retNode->AsHWIntrinsic()->SetAuxiliaryJitType(op3BaseJitType);
            }

            break;
        }
        case NI_Sve_ConditionalExtractAfterLastActiveElementScalar:
        case NI_Sve_ConditionalExtractLastActiveElementScalar:
        {
            assert(sig->numArgs == 3);

#ifdef DEBUG
            isValidScalarIntrinsic = true;
#endif

            CORINFO_ARG_LIST_HANDLE arg1     = sig->args;
            CORINFO_ARG_LIST_HANDLE arg2     = info.compCompHnd->getArgNext(arg1);
            CORINFO_ARG_LIST_HANDLE arg3     = info.compCompHnd->getArgNext(arg2);
            var_types               argType  = TYP_UNKNOWN;
            CORINFO_CLASS_HANDLE    argClass = NO_CLASS_HANDLE;

            argType                    = JITtype2varType(strip(info.compCompHnd->getArgType(sig, arg3, &argClass)));
            op3                        = getArgForHWIntrinsic(argType, argClass);
            argType                    = JITtype2varType(strip(info.compCompHnd->getArgType(sig, arg2, &argClass)));
            op2                        = getArgForHWIntrinsic(argType, argClass);
            CorInfoType op2BaseJitType = getBaseJitTypeOfSIMDType(argClass);
            argType                    = JITtype2varType(strip(info.compCompHnd->getArgType(sig, arg1, &argClass)));
            op1                        = getArgForHWIntrinsic(argType, argClass);

            retNode = gtNewScalarHWIntrinsicNode(retType, op1, op2, op3, intrinsic);

            retNode->AsHWIntrinsic()->SetSimdBaseJitType(simdBaseJitType);
            retNode->AsHWIntrinsic()->SetAuxiliaryJitType(op2BaseJitType);
            break;
        }

        default:
        {
            return nullptr;
        }
    }

    assert(!isScalar || isValidScalarIntrinsic);

    return retNode;
}

//------------------------------------------------------------------------
// gtNewSimdEmbeddedMaskNode: Create an embedded mask
//
// Arguments:
//    simdBaseJitType -- the base jit type of the nodes being masked
//    simdSize        -- the simd size of the nodes being masked
//
// Return Value:
//    The mask
//
GenTree* Compiler::gtNewSimdAllTrueMaskNode(CorInfoType simdBaseJitType, unsigned simdSize)
{
    return gtNewSimdHWIntrinsicNode(TYP_MASK, NI_Sve_CreateTrueMaskAll, simdBaseJitType, simdSize);
}

#endif // FEATURE_HW_INTRINSICS<|MERGE_RESOLUTION|>--- conflicted
+++ resolved
@@ -504,7 +504,6 @@
                 immUpperBound = (int)SVE_PRFOP_CONST15;
                 break;
 
-<<<<<<< HEAD
             case NI_Sve_AddRotateComplex:
                 immLowerBound = 0;
                 immUpperBound = 1;
@@ -513,11 +512,11 @@
             case NI_Sve_MultiplyAddRotateComplex:
                 immLowerBound = 0;
                 immUpperBound = 3;
-=======
+                break;
+
             case NI_Sve_TrigonometricMultiplyAddCoefficient:
                 immLowerBound = 0;
                 immUpperBound = 7;
->>>>>>> ad542b24
                 break;
 
             default:
