--- conflicted
+++ resolved
@@ -1808,24 +1808,7 @@
             //
             loadIntrinsic->gtFlags |= (GTF_GLOB_REF | GTF_EXCEPT);
 
-<<<<<<< HEAD
             retNode = gtNewLclvForMultiRegIntrinsicNode(loadIntrinsic, sig);
-=======
-            assert(HWIntrinsicInfo::IsMultiReg(intrinsic));
-
-            const unsigned lclNum = lvaGrabTemp(true DEBUGARG("Return value temp for multireg intrinsic"));
-            impAssignTempGen(lclNum, loadIntrinsic, sig->retTypeSigClass, CHECK_SPILL_ALL);
-
-            LclVarDsc* varDsc = lvaGetDesc(lclNum);
-            // The following is to exclude the fields of the local to have SSA.
-            varDsc->lvIsMultiRegRet = true;
-
-            GenTreeLclVar* lclVar = gtNewLclvNode(lclNum, varDsc->lvType);
-            lclVar->SetDoNotCSE();
-            lclVar->SetMultiReg();
-
-            retNode = lclVar;
->>>>>>> 5fa18e6f
             break;
         }
 
