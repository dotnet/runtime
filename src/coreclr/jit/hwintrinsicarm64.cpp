--- conflicted
+++ resolved
@@ -1263,13 +1263,8 @@
                 break;
             }
 
-<<<<<<< HEAD
-            impSpillSideEffect(true,
-                               stackState.esStackDepth - 2 DEBUGARG("Spilling op1 side effects for SimdAsHWIntrinsic"));
-=======
-            impSpillSideEffect(true, verCurrentState.esStackDepth -
+            impSpillSideEffect(true, stackState.esStackDepth -
                                          2 DEBUGARG("Spilling op1 side effects for vector CreateSequence"));
->>>>>>> 1e414045
 
             op2 = impPopStack().val;
             op1 = impPopStack().val;
