// Licensed to the .NET Foundation under one or more agreements.
// The .NET Foundation licenses this file to you under the MIT license.

#include "jitpch.h"
#include "hwintrinsic.h"

#ifdef FEATURE_HW_INTRINSICS

//------------------------------------------------------------------------
// Arm64VersionOfIsa: Gets the corresponding 64-bit only InstructionSet for a given InstructionSet
//
// Arguments:
//    isa -- The InstructionSet ID
//
// Return Value:
//    The 64-bit only InstructionSet associated with isa
static CORINFO_InstructionSet Arm64VersionOfIsa(CORINFO_InstructionSet isa)
{
    switch (isa)
    {
        case InstructionSet_AdvSimd:
            return InstructionSet_AdvSimd_Arm64;
        case InstructionSet_Aes:
            return InstructionSet_Aes_Arm64;
        case InstructionSet_ArmBase:
            return InstructionSet_ArmBase_Arm64;
        case InstructionSet_Crc32:
            return InstructionSet_Crc32_Arm64;
        case InstructionSet_Dp:
            return InstructionSet_Dp_Arm64;
        case InstructionSet_Sha1:
            return InstructionSet_Sha1_Arm64;
        case InstructionSet_Sha256:
            return InstructionSet_Sha256_Arm64;
        case InstructionSet_Rdm:
            return InstructionSet_Rdm_Arm64;
        default:
            return InstructionSet_NONE;
    }
}

//------------------------------------------------------------------------
// lookupInstructionSet: Gets the InstructionSet for a given class name
//
// Arguments:
//    className -- The name of the class associated with the InstructionSet to lookup
//
// Return Value:
//    The InstructionSet associated with className
static CORINFO_InstructionSet lookupInstructionSet(const char* className)
{
    assert(className != nullptr);

    if (className[0] == 'A')
    {
        if (strcmp(className, "AdvSimd") == 0)
        {
            return InstructionSet_AdvSimd;
        }
        if (strcmp(className, "Aes") == 0)
        {
            return InstructionSet_Aes;
        }
        if (strcmp(className, "ArmBase") == 0)
        {
            return InstructionSet_ArmBase;
        }
    }
    else if (className[0] == 'C')
    {
        if (strcmp(className, "Crc32") == 0)
        {
            return InstructionSet_Crc32;
        }
    }
    else if (className[0] == 'D')
    {
        if (strcmp(className, "Dp") == 0)
        {
            return InstructionSet_Dp;
        }
    }
    else if (className[0] == 'R')
    {
        if (strcmp(className, "Rdm") == 0)
        {
            return InstructionSet_Rdm;
        }
    }
    else if (className[0] == 'S')
    {
        if (strcmp(className, "Sha1") == 0)
        {
            return InstructionSet_Sha1;
        }
        if (strcmp(className, "Sha256") == 0)
        {
            return InstructionSet_Sha256;
        }
    }
    else if (className[0] == 'V')
    {
        if (strncmp(className, "Vector64", 8) == 0)
        {
            return InstructionSet_Vector64;
        }
        else if (strncmp(className, "Vector128", 9) == 0)
        {
            return InstructionSet_Vector128;
        }
    }

    return InstructionSet_ILLEGAL;
}

//------------------------------------------------------------------------
// lookupIsa: Gets the InstructionSet for a given class name and enclsoing class name
//
// Arguments:
//    className -- The name of the class associated with the InstructionSet to lookup
//    enclosingClassName -- The name of the enclosing class or nullptr if one doesn't exist
//
// Return Value:
//    The InstructionSet associated with className and enclosingClassName
CORINFO_InstructionSet HWIntrinsicInfo::lookupIsa(const char* className, const char* enclosingClassName)
{
    assert(className != nullptr);

    if (strcmp(className, "Arm64") == 0)
    {
        assert(enclosingClassName != nullptr);
        return Arm64VersionOfIsa(lookupInstructionSet(enclosingClassName));
    }
    else
    {
        return lookupInstructionSet(className);
    }
}

//------------------------------------------------------------------------
// isFullyImplementedIsa: Gets a value that indicates whether the InstructionSet is fully implemented
//
// Arguments:
//    isa - The InstructionSet to check
//
// Return Value:
//    true if isa is supported; otherwise, false
bool HWIntrinsicInfo::isFullyImplementedIsa(CORINFO_InstructionSet isa)
{
    switch (isa)
    {
        // These ISAs are fully implemented
        case InstructionSet_AdvSimd:
        case InstructionSet_AdvSimd_Arm64:
        case InstructionSet_Aes:
        case InstructionSet_Aes_Arm64:
        case InstructionSet_ArmBase:
        case InstructionSet_ArmBase_Arm64:
        case InstructionSet_Crc32:
        case InstructionSet_Crc32_Arm64:
        case InstructionSet_Dp:
        case InstructionSet_Dp_Arm64:
        case InstructionSet_Rdm:
        case InstructionSet_Rdm_Arm64:
        case InstructionSet_Sha1:
        case InstructionSet_Sha1_Arm64:
        case InstructionSet_Sha256:
        case InstructionSet_Sha256_Arm64:
        case InstructionSet_Vector64:
        case InstructionSet_Vector128:
            return true;

        default:
            return false;
    }
}

//------------------------------------------------------------------------
// isScalarIsa: Gets a value that indicates whether the InstructionSet is scalar
//
// Arguments:
//    isa - The InstructionSet to check
//
// Return Value:
//    true if isa is scalar; otherwise, false
bool HWIntrinsicInfo::isScalarIsa(CORINFO_InstructionSet isa)
{
    switch (isa)
    {
        case InstructionSet_ArmBase:
        case InstructionSet_ArmBase_Arm64:
        case InstructionSet_Crc32:
        case InstructionSet_Crc32_Arm64:
        {
            return true;
        }

        default:
        {
            return false;
        }
    }
}

//------------------------------------------------------------------------
// lookupImmBounds: Gets the lower and upper bounds for the imm-value of a given NamedIntrinsic
//
// Arguments:
//    intrinsic -- NamedIntrinsic associated with the HWIntrinsic to lookup
//    simdType  -- vector size
//    baseType  -- base type of the Vector64/128<T>
//    pImmLowerBound [OUT] - The lower incl. bound for a value of the intrinsic immediate operand
//    pImmUpperBound [OUT] - The upper incl. bound for a value of the intrinsic immediate operand
//
void HWIntrinsicInfo::lookupImmBounds(
    NamedIntrinsic intrinsic, int simdSize, var_types baseType, int* pImmLowerBound, int* pImmUpperBound)
{
    HWIntrinsicCategory category            = HWIntrinsicInfo::lookupCategory(intrinsic);
    bool                hasImmediateOperand = HasImmediateOperand(intrinsic);

    assert(hasImmediateOperand);

    assert(pImmLowerBound != nullptr);
    assert(pImmUpperBound != nullptr);

    int immLowerBound = 0;
    int immUpperBound = 0;

    if (category == HW_Category_ShiftLeftByImmediate)
    {
        // The left shift amount is in the range 0 to the element width in bits minus 1.
        immUpperBound = BITS_PER_BYTE * genTypeSize(baseType) - 1;
    }
    else if (category == HW_Category_ShiftRightByImmediate)
    {
        // The right shift amount, in the range 1 to the element width in bits.
        immLowerBound = 1;
        immUpperBound = BITS_PER_BYTE * genTypeSize(baseType);
    }
    else if (category == HW_Category_SIMDByIndexedElement)
    {
        immUpperBound = Compiler::getSIMDVectorLength(simdSize, baseType) - 1;
    }
    else
    {
        switch (intrinsic)
        {
            case NI_AdvSimd_DuplicateSelectedScalarToVector64:
            case NI_AdvSimd_DuplicateSelectedScalarToVector128:
            case NI_AdvSimd_Extract:
            case NI_AdvSimd_ExtractVector128:
            case NI_AdvSimd_ExtractVector64:
            case NI_AdvSimd_Insert:
            case NI_AdvSimd_InsertScalar:
            case NI_AdvSimd_LoadAndInsertScalar:
            case NI_AdvSimd_StoreSelectedScalar:
            case NI_AdvSimd_Arm64_DuplicateSelectedScalarToVector128:
            case NI_AdvSimd_Arm64_InsertSelectedScalar:
                immUpperBound = Compiler::getSIMDVectorLength(simdSize, baseType) - 1;
                break;

            default:
                unreached();
        }
    }

    assert(immLowerBound <= immUpperBound);

    *pImmLowerBound = immLowerBound;
    *pImmUpperBound = immUpperBound;
}

//------------------------------------------------------------------------
// impNonConstFallback: generate alternate code when the imm-arg is not a compile-time constant
//
// Arguments:
//    intrinsic       -- intrinsic ID
//    simdType        -- Vector type
//    simdBaseJitType -- base JIT type of the Vector64/128<T>
//
// Return Value:
//     return the IR of semantic alternative on non-const imm-arg
//
GenTree* Compiler::impNonConstFallback(NamedIntrinsic intrinsic, var_types simdType, CorInfoType simdBaseJitType)
{
    return nullptr;
}

//------------------------------------------------------------------------
// impSpecialIntrinsic: Import a hardware intrinsic that requires special handling as a GT_HWINTRINSIC node if possible
//
// Arguments:
//    intrinsic       -- id of the intrinsic function.
//    clsHnd          -- class handle containing the intrinsic function.
//    method          -- method handle of the intrinsic function.
//    sig             -- signature of the intrinsic call.
//    simdBaseJitType -- generic argument of the intrinsic.
//    retType         -- return type of the intrinsic.
//
// Return Value:
//    The GT_HWINTRINSIC node, or nullptr if not a supported intrinsic
//
GenTree* Compiler::impSpecialIntrinsic(NamedIntrinsic        intrinsic,
                                       CORINFO_CLASS_HANDLE  clsHnd,
                                       CORINFO_METHOD_HANDLE method,
                                       CORINFO_SIG_INFO*     sig,
                                       CorInfoType           simdBaseJitType,
                                       var_types             retType,
                                       unsigned              simdSize)
{
    const HWIntrinsicCategory category = HWIntrinsicInfo::lookupCategory(intrinsic);
    const int                 numArgs  = sig->numArgs;

    // The vast majority of "special" intrinsics are Vector64/Vector128 methods.
    // The only exception is ArmBase.Yield which should be treated differently.
    if (intrinsic == NI_ArmBase_Yield)
    {
        assert(sig->numArgs == 0);
        assert(JITtype2varType(sig->retType) == TYP_VOID);
        assert(simdSize == 0);

        return gtNewScalarHWIntrinsicNode(TYP_VOID, intrinsic);
    }

    assert(category != HW_Category_Scalar);
    assert(!HWIntrinsicInfo::isScalarIsa(HWIntrinsicInfo::lookupIsa(intrinsic)));

    assert(numArgs >= 0);

    var_types simdBaseType = JitType2PreciseVarType(simdBaseJitType);
    assert(varTypeIsArithmetic(simdBaseType));

    GenTree* retNode = nullptr;
    GenTree* op1     = nullptr;
    GenTree* op2     = nullptr;
    GenTree* op3     = nullptr;
    GenTree* op4     = nullptr;

    switch (intrinsic)
    {
        case NI_Vector64_Abs:
        case NI_Vector128_Abs:
        {
            assert(sig->numArgs == 1);
            op1     = impSIMDPopStack(retType);
            retNode = gtNewSimdAbsNode(retType, op1, simdBaseJitType, simdSize, /* isSimdAsHWIntrinsic */ false);
            break;
        }

        case NI_Vector64_Add:
        case NI_Vector128_Add:
        case NI_Vector64_op_Addition:
        case NI_Vector128_op_Addition:
        {
            assert(sig->numArgs == 2);

            op2 = impSIMDPopStack(retType);
            op1 = impSIMDPopStack(retType);

            retNode = gtNewSimdBinOpNode(GT_ADD, retType, op1, op2, simdBaseJitType, simdSize,
                                         /* isSimdAsHWIntrinsic */ false);
            break;
        }

        case NI_Vector64_AndNot:
        case NI_Vector128_AndNot:
        {
            assert(sig->numArgs == 2);

            op2 = impSIMDPopStack(retType);
            op1 = impSIMDPopStack(retType);

            retNode = gtNewSimdBinOpNode(GT_AND_NOT, retType, op1, op2, simdBaseJitType, simdSize,
                                         /* isSimdAsHWIntrinsic */ false);
            break;
        }

        case NI_Vector64_As:
        case NI_Vector64_AsByte:
        case NI_Vector64_AsDouble:
        case NI_Vector64_AsInt16:
        case NI_Vector64_AsInt32:
        case NI_Vector64_AsInt64:
        case NI_Vector64_AsSByte:
        case NI_Vector64_AsSingle:
        case NI_Vector64_AsUInt16:
        case NI_Vector64_AsUInt32:
        case NI_Vector64_AsUInt64:
        case NI_Vector128_As:
        case NI_Vector128_AsByte:
        case NI_Vector128_AsDouble:
        case NI_Vector128_AsInt16:
        case NI_Vector128_AsInt32:
        case NI_Vector128_AsInt64:
        case NI_Vector128_AsSByte:
        case NI_Vector128_AsSingle:
        case NI_Vector128_AsUInt16:
        case NI_Vector128_AsUInt32:
        case NI_Vector128_AsUInt64:
        case NI_Vector128_AsVector:
        case NI_Vector128_AsVector4:
        case NI_Vector128_AsVector128:
        {
            assert(!sig->hasThis());
            assert(numArgs == 1);

            // We fold away the cast here, as it only exists to satisfy
            // the type system. It is safe to do this here since the retNode type
            // and the signature return type are both the same TYP_SIMD.

            retNode = impSIMDPopStack(retType, /* expectAddr: */ false, sig->retTypeClass);
            SetOpLclRelatedToSIMDIntrinsic(retNode);
            assert(retNode->gtType == getSIMDTypeForSize(getSIMDTypeSizeInBytes(sig->retTypeSigClass)));
            break;
        }

        case NI_Vector64_BitwiseAnd:
        case NI_Vector128_BitwiseAnd:
        case NI_Vector64_op_BitwiseAnd:
        case NI_Vector128_op_BitwiseAnd:
        {
            assert(sig->numArgs == 2);

            op2 = impSIMDPopStack(retType);
            op1 = impSIMDPopStack(retType);

            retNode = gtNewSimdBinOpNode(GT_AND, retType, op1, op2, simdBaseJitType, simdSize,
                                         /* isSimdAsHWIntrinsic */ false);
            break;
        }

        case NI_Vector64_BitwiseOr:
        case NI_Vector128_BitwiseOr:
        case NI_Vector64_op_BitwiseOr:
        case NI_Vector128_op_BitwiseOr:
        {
            assert(sig->numArgs == 2);

            op2 = impSIMDPopStack(retType);
            op1 = impSIMDPopStack(retType);

            retNode = gtNewSimdBinOpNode(GT_OR, retType, op1, op2, simdBaseJitType, simdSize,
                                         /* isSimdAsHWIntrinsic */ false);
            break;
        }

        case NI_Vector64_Ceiling:
        case NI_Vector128_Ceiling:
        {
            assert(sig->numArgs == 1);
            assert(varTypeIsFloating(simdBaseType));

            op1     = impSIMDPopStack(retType);
            retNode = gtNewSimdCeilNode(retType, op1, simdBaseJitType, simdSize, /* isSimdAsHWIntrinsic */ false);
            break;
        }

        case NI_Vector64_ConditionalSelect:
        case NI_Vector128_ConditionalSelect:
        {
            assert(sig->numArgs == 3);

            op3 = impSIMDPopStack(retType);
            op2 = impSIMDPopStack(retType);
            op1 = impSIMDPopStack(retType);

            retNode =
                gtNewSimdCndSelNode(retType, op1, op2, op3, simdBaseJitType, simdSize, /* isSimdAsHWIntrinsic */ false);
            break;
        }

        case NI_Vector64_ConvertToDouble:
        case NI_Vector128_ConvertToDouble:
        {
            assert(sig->numArgs == 1);
            assert((simdBaseType == TYP_LONG) || (simdBaseType == TYP_ULONG));

            intrinsic = (simdSize == 8) ? NI_AdvSimd_Arm64_ConvertToDoubleScalar : NI_AdvSimd_Arm64_ConvertToDouble;

            op1     = impSIMDPopStack(retType);
            retNode = gtNewSimdHWIntrinsicNode(retType, op1, intrinsic, simdBaseJitType, simdSize);
            break;
        }

        case NI_Vector64_ConvertToInt32:
        case NI_Vector128_ConvertToInt32:
        {
            assert(sig->numArgs == 1);
            assert(simdBaseType == TYP_FLOAT);

            op1 = impSIMDPopStack(retType);
            retNode =
                gtNewSimdHWIntrinsicNode(retType, op1, NI_AdvSimd_ConvertToInt32RoundToZero, simdBaseJitType, simdSize);
            break;
        }

        case NI_Vector64_ConvertToInt64:
        case NI_Vector128_ConvertToInt64:
        {
            assert(sig->numArgs == 1);
            assert(simdBaseType == TYP_DOUBLE);

            intrinsic = (simdSize == 8) ? NI_AdvSimd_Arm64_ConvertToInt64RoundToZeroScalar
                                        : NI_AdvSimd_Arm64_ConvertToInt64RoundToZero;

            op1     = impSIMDPopStack(retType);
            retNode = gtNewSimdHWIntrinsicNode(retType, op1, intrinsic, simdBaseJitType, simdSize);
            break;
        }

        case NI_Vector64_ConvertToSingle:
        case NI_Vector128_ConvertToSingle:
        {
            assert(sig->numArgs == 1);
            assert((simdBaseType == TYP_INT) || (simdBaseType == TYP_UINT));

            op1     = impSIMDPopStack(retType);
            retNode = gtNewSimdHWIntrinsicNode(retType, op1, NI_AdvSimd_ConvertToSingle, simdBaseJitType, simdSize);
            break;
        }

        case NI_Vector64_ConvertToUInt32:
        case NI_Vector128_ConvertToUInt32:
        {
            assert(sig->numArgs == 1);
            assert(simdBaseType == TYP_FLOAT);

            op1     = impSIMDPopStack(retType);
            retNode = gtNewSimdHWIntrinsicNode(retType, op1, NI_AdvSimd_ConvertToUInt32RoundToZero, simdBaseJitType,
                                               simdSize);
            break;
        }

        case NI_Vector64_ConvertToUInt64:
        case NI_Vector128_ConvertToUInt64:
        {
            assert(sig->numArgs == 1);
            assert(simdBaseType == TYP_DOUBLE);

            intrinsic = (simdSize == 8) ? NI_AdvSimd_Arm64_ConvertToUInt64RoundToZeroScalar
                                        : NI_AdvSimd_Arm64_ConvertToUInt64RoundToZero;

            op1     = impSIMDPopStack(retType);
            retNode = gtNewSimdHWIntrinsicNode(retType, op1, intrinsic, simdBaseJitType, simdSize);
            break;
        }

        case NI_Vector64_Create:
        case NI_Vector128_Create:
        {
            uint32_t simdLength = getSIMDVectorLength(simdSize, simdBaseType);
            assert((sig->numArgs == 1) || (sig->numArgs == simdLength));

            bool isConstant = true;

            if (varTypeIsFloating(simdBaseType))
            {
                for (uint32_t index = 0; index < sig->numArgs; index++)
                {
                    GenTree* arg = impStackTop(index).val;

                    if (!arg->IsCnsFltOrDbl())
                    {
                        isConstant = false;
                        break;
                    }
                }
            }
            else
            {
                assert(varTypeIsIntegral(simdBaseType));

                for (uint32_t index = 0; index < sig->numArgs; index++)
                {
                    GenTree* arg = impStackTop(index).val;

                    if (!arg->IsIntegralConst())
                    {
                        isConstant = false;
                        break;
                    }
                }
            }

            if (isConstant)
            {
                // Some of the below code assumes 8 or 16 byte SIMD types
                assert((simdSize == 8) || (simdSize == 16));

                // For create intrinsics that take 1 operand, we broadcast the value.
                //
                // This happens even for CreateScalarUnsafe since the upper bits are
                // considered non-deterministic and we can therefore set them to anything.
                //
                // We do this as it simplifies the logic and allows certain code paths to
                // have better codegen, such as for 0, AllBitsSet, or certain small constants

                GenTreeVecCon* vecCon = gtNewVconNode(retType, simdBaseJitType);

                switch (simdBaseType)
                {
                    case TYP_BYTE:
                    case TYP_UBYTE:
                    {
                        uint8_t cnsVal = 0;

                        for (uint32_t index = 0; index < sig->numArgs; index++)
                        {
                            cnsVal = static_cast<uint8_t>(impPopStack().val->AsIntConCommon()->IntegralValue());
                            vecCon->gtSimd16Val.u8[simdLength - 1 - index] = cnsVal;
                        }

                        if (sig->numArgs == 1)
                        {
                            for (uint32_t index = 0; index < simdLength - 1; index++)
                            {
                                vecCon->gtSimd16Val.u8[index] = cnsVal;
                            }
                        }
                        break;
                    }

                    case TYP_SHORT:
                    case TYP_USHORT:
                    {
                        uint16_t cnsVal = 0;

                        for (uint32_t index = 0; index < sig->numArgs; index++)
                        {
                            cnsVal = static_cast<uint16_t>(impPopStack().val->AsIntConCommon()->IntegralValue());
                            vecCon->gtSimd16Val.u16[simdLength - 1 - index] = cnsVal;
                        }

                        if (sig->numArgs == 1)
                        {
                            for (uint32_t index = 0; index < (simdLength - 1); index++)
                            {
                                vecCon->gtSimd16Val.u16[index] = cnsVal;
                            }
                        }
                        break;
                    }

                    case TYP_INT:
                    case TYP_UINT:
                    {
                        uint32_t cnsVal = 0;

                        for (uint32_t index = 0; index < sig->numArgs; index++)
                        {
                            cnsVal = static_cast<uint32_t>(impPopStack().val->AsIntConCommon()->IntegralValue());
                            vecCon->gtSimd16Val.u32[simdLength - 1 - index] = cnsVal;
                        }

                        if (sig->numArgs == 1)
                        {
                            for (uint32_t index = 0; index < (simdLength - 1); index++)
                            {
                                vecCon->gtSimd16Val.u32[index] = cnsVal;
                            }
                        }
                        break;
                    }

                    case TYP_LONG:
                    case TYP_ULONG:
                    {
                        uint64_t cnsVal = 0;

                        for (uint32_t index = 0; index < sig->numArgs; index++)
                        {
                            cnsVal = static_cast<uint64_t>(impPopStack().val->AsIntConCommon()->IntegralValue());
                            vecCon->gtSimd16Val.u64[simdLength - 1 - index] = cnsVal;
                        }

                        if (sig->numArgs == 1)
                        {
                            for (uint32_t index = 0; index < (simdLength - 1); index++)
                            {
                                vecCon->gtSimd16Val.u64[index] = cnsVal;
                            }
                        }
                        break;
                    }

                    case TYP_FLOAT:
                    {
                        float cnsVal = 0;

                        for (uint32_t index = 0; index < sig->numArgs; index++)
                        {
                            cnsVal = static_cast<float>(impPopStack().val->AsDblCon()->DconValue());
                            vecCon->gtSimd16Val.f32[simdLength - 1 - index] = cnsVal;
                        }

                        if (sig->numArgs == 1)
                        {
                            for (uint32_t index = 0; index < (simdLength - 1); index++)
                            {
                                vecCon->gtSimd16Val.f32[index] = cnsVal;
                            }
                        }
                        break;
                    }

                    case TYP_DOUBLE:
                    {
                        double cnsVal = 0;

                        for (uint32_t index = 0; index < sig->numArgs; index++)
                        {
                            cnsVal = static_cast<double>(impPopStack().val->AsDblCon()->DconValue());
                            vecCon->gtSimd16Val.f64[simdLength - 1 - index] = cnsVal;
                        }

                        if (sig->numArgs == 1)
                        {
                            for (uint32_t index = 0; index < (simdLength - 1); index++)
                            {
                                vecCon->gtSimd16Val.f64[index] = cnsVal;
                            }
                        }
                        break;
                    }

                    default:
                    {
                        unreached();
                    }
                }

                retNode = vecCon;
                break;
            }

            IntrinsicNodeBuilder nodeBuilder(getAllocator(CMK_ASTNode), sig->numArgs);

            for (int i = sig->numArgs - 1; i >= 0; i--)
            {
                nodeBuilder.AddOperand(i, impPopStack().val);
            }

            retNode = gtNewSimdHWIntrinsicNode(retType, std::move(nodeBuilder), intrinsic, simdBaseJitType, simdSize);
            break;
        }

        case NI_Vector64_get_Count:
        case NI_Vector128_get_Count:
        {
            assert(!sig->hasThis());
            assert(numArgs == 0);

            GenTreeIntCon* countNode = gtNewIconNode(getSIMDVectorLength(simdSize, simdBaseType), TYP_INT);
            countNode->gtFlags |= GTF_ICON_SIMD_COUNT;
            retNode = countNode;
            break;
        }

        case NI_Vector64_Divide:
        case NI_Vector128_Divide:
        case NI_Vector64_op_Division:
        case NI_Vector128_op_Division:
        {
            assert(sig->numArgs == 2);

            if (varTypeIsFloating(simdBaseType))
            {
                op2 = impSIMDPopStack(retType);
                op1 = impSIMDPopStack(retType);

                retNode = gtNewSimdBinOpNode(GT_DIV, retType, op1, op2, simdBaseJitType, simdSize,
                                             /* isSimdAsHWIntrinsic */ false);
            }
            break;
        }

        case NI_Vector64_Dot:
        case NI_Vector128_Dot:
        {
            assert(sig->numArgs == 2);

            if (!varTypeIsLong(simdBaseType))
            {
                var_types simdType = getSIMDTypeForSize(simdSize);

                op2 = impSIMDPopStack(simdType);
                op1 = impSIMDPopStack(simdType);

                retNode = gtNewSimdDotProdNode(retType, op1, op2, simdBaseJitType, simdSize,
                                               /* isSimdAsHWIntrinsic */ false);
            }
            break;
        }

        case NI_Vector64_Equals:
        case NI_Vector128_Equals:
        {
            assert(sig->numArgs == 2);

            op2 = impSIMDPopStack(retType);
            op1 = impSIMDPopStack(retType);

            retNode = gtNewSimdCmpOpNode(GT_EQ, retType, op1, op2, simdBaseJitType, simdSize,
                                         /* isSimdAsHWIntrinsic */ false);
            break;
        }

        case NI_Vector64_EqualsAll:
        case NI_Vector128_EqualsAll:
        case NI_Vector64_op_Equality:
        case NI_Vector128_op_Equality:
        {
            assert(sig->numArgs == 2);
            var_types simdType = getSIMDTypeForSize(simdSize);

            op2 = impSIMDPopStack(simdType);
            op1 = impSIMDPopStack(simdType);

            retNode = gtNewSimdCmpOpAllNode(GT_EQ, retType, op1, op2, simdBaseJitType, simdSize,
                                            /* isSimdAsHWIntrinsic */ false);
            break;
        }

        case NI_Vector64_EqualsAny:
        case NI_Vector128_EqualsAny:
        {
            assert(sig->numArgs == 2);
            var_types simdType = getSIMDTypeForSize(simdSize);

            op2 = impSIMDPopStack(simdType);
            op1 = impSIMDPopStack(simdType);

            retNode = gtNewSimdCmpOpAnyNode(GT_EQ, retType, op1, op2, simdBaseJitType, simdSize,
                                            /* isSimdAsHWIntrinsic */ false);
            break;
        }

        case NI_Vector64_ExtractMostSignificantBits:
        case NI_Vector128_ExtractMostSignificantBits:
        {
            assert(sig->numArgs == 1);

            // ARM64 doesn't have a single instruction that performs the behavior so we'll emulate it instead.
            // To do this, we effectively perform the following steps:
            // 1. tmp = input & 0x80         ; and the input to clear all but the most significant bit
            // 2. tmp = tmp >> index         ; right shift each element by its index
            // 3. tmp = sum(tmp)             ; sum the elements together

            // For byte/sbyte, we also need to handle the fact that we can only shift by up to 8
            // but for Vector128, we have 16 elements to handle. In that scenario, we will simply
            // extract both scalars, and combine them via: (upper << 8) | lower

            var_types simdType = getSIMDTypeForSize(simdSize);

            op1 = impSIMDPopStack(simdType);

            GenTree*    vectorCreateOp1  = nullptr;
            GenTree*    vectorCreateOp2  = nullptr;
            CorInfoType vectorCreateType = varTypeIsUnsigned(simdBaseType) ? CORINFO_TYPE_ULONG : CORINFO_TYPE_LONG;

            switch (simdBaseType)
            {
                case TYP_BYTE:
                case TYP_UBYTE:
                {
                    op2             = gtNewIconNode(0x80);
                    simdBaseType    = TYP_UBYTE;
                    simdBaseJitType = CORINFO_TYPE_UBYTE;
                    vectorCreateOp1 = gtNewLconNode(0x00FFFEFDFCFBFAF9);

                    if (simdSize == 16)
                    {
                        vectorCreateOp2 = gtNewLconNode(0x00FFFEFDFCFBFAF9);
                    }
                    break;
                }

                case TYP_SHORT:
                case TYP_USHORT:
                {
                    op2             = gtNewIconNode(0x8000);
                    vectorCreateOp1 = gtNewLconNode(0xFFF4FFF3FFF2FFF1);

                    if (simdSize == 16)
                    {
                        vectorCreateOp2 = gtNewLconNode(0xFFF8FFF7FFF6FFF5);
                    }
                    break;
                }

                case TYP_INT:
                case TYP_UINT:
                case TYP_FLOAT:
                {
                    op2             = gtNewIconNode(0x80000000);
                    simdBaseType    = TYP_INT;
                    simdBaseJitType = CORINFO_TYPE_INT;
                    vectorCreateOp1 = gtNewLconNode(0xFFFFFFE2FFFFFFE1);

                    if (simdSize == 16)
                    {
                        vectorCreateOp2 = gtNewLconNode(0xFFFFFFE4FFFFFFE3);
                    }
                    break;
                }

                case TYP_LONG:
                case TYP_ULONG:
                case TYP_DOUBLE:
                {
                    op2             = gtNewLconNode(0x8000000000000000);
                    simdBaseType    = TYP_LONG;
                    simdBaseJitType = CORINFO_TYPE_LONG;
                    vectorCreateOp1 = gtNewLconNode(0xFFFFFFFFFFFFFFC1);

                    if (simdSize == 16)
                    {
                        vectorCreateOp2 = gtNewLconNode(0xFFFFFFFFFFFFFFC2);
                    }
                    break;
                }

                default:
                {
                    unreached();
                }
            }

            if (simdSize == 16)
            {
                op3 = gtNewSimdHWIntrinsicNode(simdType, vectorCreateOp1, vectorCreateOp2, NI_Vector128_Create,
                                               vectorCreateType, simdSize);
            }
            else
            {
                op3 =
                    gtNewSimdHWIntrinsicNode(simdType, vectorCreateOp1, NI_Vector64_Create, vectorCreateType, simdSize);
            }

            op2 =
                gtNewSimdCreateBroadcastNode(simdType, op2, simdBaseJitType, simdSize, /* isSimdAsHWIntrinsic */ false);

            op1 = gtNewSimdHWIntrinsicNode(simdType, op1, op2, NI_AdvSimd_And, simdBaseJitType, simdSize,
                                           /* isSimdAsHWIntrinsic */ false);

            NamedIntrinsic shiftIntrinsic = NI_AdvSimd_ShiftLogical;

            if ((simdSize == 8) && varTypeIsLong(simdBaseType))
            {
                shiftIntrinsic = NI_AdvSimd_ShiftLogicalScalar;
            }

            op1 = gtNewSimdHWIntrinsicNode(simdType, op1, op3, shiftIntrinsic, simdBaseJitType, simdSize,
                                           /* isSimdAsHWIntrinsic */ false);

            if (varTypeIsByte(simdBaseType) && (simdSize == 16))
            {
                CORINFO_CLASS_HANDLE simdClsHnd = gtGetStructHandleForSIMD(simdType, simdBaseJitType);

                op1 = impCloneExpr(op1, &op2, simdClsHnd, CHECK_SPILL_ALL,
                                   nullptr DEBUGARG("Clone op1 for vector extractmostsignificantbits"));

                op1 = gtNewSimdHWIntrinsicNode(TYP_SIMD8, op1, NI_Vector128_GetLower, simdBaseJitType, simdSize,
                                               /* isSimdAsHWIntrinsic */ false);
                op1 = gtNewSimdHWIntrinsicNode(TYP_SIMD8, op1, NI_AdvSimd_Arm64_AddAcross, simdBaseJitType, 8,
                                               /* isSimdAsHWIntrinsic */ false);
                op1 = gtNewSimdHWIntrinsicNode(simdBaseType, op1, NI_Vector64_ToScalar, simdBaseJitType, 8,
                                               /* isSimdAsHWIntrinsic */ false);
                op1 = gtNewCastNode(TYP_INT, op1, /* isUnsigned */ true, TYP_INT);

                GenTree* zero  = gtNewZeroConNode(simdType, simdBaseJitType);
                ssize_t  index = 8 / genTypeSize(simdBaseType);

                op2 = gtNewSimdHWIntrinsicNode(simdType, op2, zero, gtNewIconNode(index), NI_AdvSimd_ExtractVector128,
                                               simdBaseJitType, simdSize, /* isSimdAsHWIntrinsic */ false);
                op2 = gtNewSimdHWIntrinsicNode(TYP_SIMD8, op2, NI_Vector128_GetLower, simdBaseJitType, simdSize,
                                               /* isSimdAsHWIntrinsic */ false);
                op2 = gtNewSimdHWIntrinsicNode(TYP_SIMD8, op2, NI_AdvSimd_Arm64_AddAcross, simdBaseJitType, 8,
                                               /* isSimdAsHWIntrinsic */ false);
                op2 = gtNewSimdHWIntrinsicNode(simdBaseType, op2, NI_Vector64_ToScalar, simdBaseJitType, 8,
                                               /* isSimdAsHWIntrinsic */ false);
                op2 = gtNewCastNode(TYP_INT, op2, /* isUnsigned */ true, TYP_INT);

                op2     = gtNewOperNode(GT_LSH, TYP_INT, op2, gtNewIconNode(8));
                retNode = gtNewOperNode(GT_OR, TYP_INT, op1, op2);
            }
            else
            {
                if (!varTypeIsLong(simdBaseType))
                {
                    if ((simdSize == 8) && ((simdBaseType == TYP_INT) || (simdBaseType == TYP_UINT)))
                    {
                        CORINFO_CLASS_HANDLE simdClsHnd = gtGetStructHandleForSIMD(simdType, simdBaseJitType);

                        op1 = impCloneExpr(op1, &op2, simdClsHnd, CHECK_SPILL_ALL,
                                           nullptr DEBUGARG("Clone op1 for vector extractmostsignificantbits"));
                        op1 = gtNewSimdHWIntrinsicNode(TYP_SIMD8, op1, op2, NI_AdvSimd_AddPairwise, simdBaseJitType,
                                                       simdSize, /* isSimdAsHWIntrinsic */ false);
                    }
                    else
                    {
                        op1 = gtNewSimdHWIntrinsicNode(TYP_SIMD8, op1, NI_AdvSimd_Arm64_AddAcross, simdBaseJitType,
                                                       simdSize, /* isSimdAsHWIntrinsic */ false);
                    }
                }
                else if (simdSize == 16)
                {
                    op1 = gtNewSimdHWIntrinsicNode(TYP_SIMD8, op1, NI_AdvSimd_Arm64_AddPairwiseScalar, simdBaseJitType,
                                                   simdSize, /* isSimdAsHWIntrinsic */ false);
                }

                retNode = gtNewSimdHWIntrinsicNode(simdBaseType, op1, NI_Vector64_ToScalar, simdBaseJitType, 8,
                                                   /* isSimdAsHWIntrinsic */ false);

                if ((simdBaseType != TYP_INT) && (simdBaseType != TYP_UINT))
                {
                    retNode = gtNewCastNode(TYP_INT, retNode, /* isUnsigned */ true, TYP_INT);
                }
            }
            break;
        }

        case NI_Vector64_Floor:
        case NI_Vector128_Floor:
        {
            assert(sig->numArgs == 1);
            assert(varTypeIsFloating(simdBaseType));

            op1     = impSIMDPopStack(retType);
            retNode = gtNewSimdFloorNode(retType, op1, simdBaseJitType, simdSize, /* isSimdAsHWIntrinsic */ false);
            break;
        }

        case NI_Vector64_get_AllBitsSet:
        case NI_Vector128_get_AllBitsSet:
        {
            assert(sig->numArgs == 0);
            retNode = gtNewAllBitsSetConNode(retType, simdBaseJitType);
            break;
        }

        case NI_Vector64_get_Zero:
        case NI_Vector128_get_Zero:
        {
            assert(sig->numArgs == 0);
            retNode = gtNewZeroConNode(retType, simdBaseJitType);
            break;
        }

        case NI_Vector64_GetElement:
        case NI_Vector128_GetElement:
        {
            assert(!sig->hasThis());
            assert(numArgs == 2);

            op2 = impPopStack().val;
            op1 = impSIMDPopStack(getSIMDTypeForSize(simdSize));

            const bool isSimdAsHWIntrinsic = true;
            retNode = gtNewSimdGetElementNode(retType, op1, op2, simdBaseJitType, simdSize, isSimdAsHWIntrinsic);
            break;
        }

        case NI_Vector128_GetUpper:
        {
            // Converts to equivalent managed code:
            //   AdvSimd.ExtractVector128(vector, Vector128<T>.Zero, 8 / sizeof(T)).GetLower();
            assert(numArgs == 1);
            op1            = impPopStack().val;
            GenTree* zero  = gtNewZeroConNode(retType, simdBaseJitType);
            ssize_t  index = 8 / genTypeSize(simdBaseType);

            retNode = gtNewSimdHWIntrinsicNode(TYP_SIMD16, op1, zero, gtNewIconNode(index), NI_AdvSimd_ExtractVector128,
                                               simdBaseJitType, simdSize);
            retNode = gtNewSimdHWIntrinsicNode(TYP_SIMD8, retNode, NI_Vector128_GetLower, simdBaseJitType, 8);
            break;
        }

        case NI_Vector64_GreaterThan:
        case NI_Vector128_GreaterThan:
        {
            assert(sig->numArgs == 2);

            op2 = impSIMDPopStack(retType);
            op1 = impSIMDPopStack(retType);

            retNode = gtNewSimdCmpOpNode(GT_GT, retType, op1, op2, simdBaseJitType, simdSize,
                                         /* isSimdAsHWIntrinsic */ false);
            break;
        }

        case NI_Vector64_GreaterThanAll:
        case NI_Vector128_GreaterThanAll:
        {
            assert(sig->numArgs == 2);
            var_types simdType = getSIMDTypeForSize(simdSize);

            op2 = impSIMDPopStack(simdType);
            op1 = impSIMDPopStack(simdType);

            retNode = gtNewSimdCmpOpAllNode(GT_GT, retType, op1, op2, simdBaseJitType, simdSize,
                                            /* isSimdAsHWIntrinsic */ false);
            break;
        }

        case NI_Vector64_GreaterThanAny:
        case NI_Vector128_GreaterThanAny:
        {
            assert(sig->numArgs == 2);
            var_types simdType = getSIMDTypeForSize(simdSize);

            op2 = impSIMDPopStack(simdType);
            op1 = impSIMDPopStack(simdType);

            retNode = gtNewSimdCmpOpAnyNode(GT_GT, retType, op1, op2, simdBaseJitType, simdSize,
                                            /* isSimdAsHWIntrinsic */ false);
            break;
        }

        case NI_Vector64_GreaterThanOrEqual:
        case NI_Vector128_GreaterThanOrEqual:
        {
            assert(sig->numArgs == 2);

            op2 = impSIMDPopStack(retType);
            op1 = impSIMDPopStack(retType);

            retNode = gtNewSimdCmpOpNode(GT_GE, retType, op1, op2, simdBaseJitType, simdSize,
                                         /* isSimdAsHWIntrinsic */ false);
            break;
        }

        case NI_Vector64_GreaterThanOrEqualAll:
        case NI_Vector128_GreaterThanOrEqualAll:
        {
            assert(sig->numArgs == 2);
            var_types simdType = getSIMDTypeForSize(simdSize);

            op2 = impSIMDPopStack(simdType);
            op1 = impSIMDPopStack(simdType);

            retNode = gtNewSimdCmpOpAllNode(GT_GE, retType, op1, op2, simdBaseJitType, simdSize,
                                            /* isSimdAsHWIntrinsic */ false);
            break;
        }

        case NI_Vector64_GreaterThanOrEqualAny:
        case NI_Vector128_GreaterThanOrEqualAny:
        {
            assert(sig->numArgs == 2);
            var_types simdType = getSIMDTypeForSize(simdSize);

            op2 = impSIMDPopStack(simdType);
            op1 = impSIMDPopStack(simdType);

            retNode = gtNewSimdCmpOpAnyNode(GT_GE, retType, op1, op2, simdBaseJitType, simdSize,
                                            /* isSimdAsHWIntrinsic */ false);
            break;
        }

        case NI_Vector64_LessThan:
        case NI_Vector128_LessThan:
        {
            assert(sig->numArgs == 2);

            op2 = impSIMDPopStack(retType);
            op1 = impSIMDPopStack(retType);

            retNode = gtNewSimdCmpOpNode(GT_LT, retType, op1, op2, simdBaseJitType, simdSize,
                                         /* isSimdAsHWIntrinsic */ false);
            break;
        }

        case NI_Vector64_LessThanAll:
        case NI_Vector128_LessThanAll:
        {
            assert(sig->numArgs == 2);
            var_types simdType = getSIMDTypeForSize(simdSize);

            op2 = impSIMDPopStack(simdType);
            op1 = impSIMDPopStack(simdType);

            retNode = gtNewSimdCmpOpAllNode(GT_LT, retType, op1, op2, simdBaseJitType, simdSize,
                                            /* isSimdAsHWIntrinsic */ false);
            break;
        }

        case NI_Vector64_LessThanAny:
        case NI_Vector128_LessThanAny:
        {
            assert(sig->numArgs == 2);
            var_types simdType = getSIMDTypeForSize(simdSize);

            op2 = impSIMDPopStack(simdType);
            op1 = impSIMDPopStack(simdType);

            retNode = gtNewSimdCmpOpAnyNode(GT_LT, retType, op1, op2, simdBaseJitType, simdSize,
                                            /* isSimdAsHWIntrinsic */ false);
            break;
        }

        case NI_Vector64_LessThanOrEqual:
        case NI_Vector128_LessThanOrEqual:
        {
            assert(sig->numArgs == 2);

            op2 = impSIMDPopStack(retType);
            op1 = impSIMDPopStack(retType);

            retNode = gtNewSimdCmpOpNode(GT_LE, retType, op1, op2, simdBaseJitType, simdSize,
                                         /* isSimdAsHWIntrinsic */ false);
            break;
        }

        case NI_Vector64_LessThanOrEqualAll:
        case NI_Vector128_LessThanOrEqualAll:
        {
            assert(sig->numArgs == 2);
            var_types simdType = getSIMDTypeForSize(simdSize);

            op2 = impSIMDPopStack(simdType);
            op1 = impSIMDPopStack(simdType);

            retNode = gtNewSimdCmpOpAllNode(GT_LE, retType, op1, op2, simdBaseJitType, simdSize,
                                            /* isSimdAsHWIntrinsic */ false);
            break;
        }

        case NI_Vector64_LessThanOrEqualAny:
        case NI_Vector128_LessThanOrEqualAny:
        {
            assert(sig->numArgs == 2);
            var_types simdType = getSIMDTypeForSize(simdSize);

            op2 = impSIMDPopStack(simdType);
            op1 = impSIMDPopStack(simdType);

            retNode = gtNewSimdCmpOpAnyNode(GT_LE, retType, op1, op2, simdBaseJitType, simdSize,
                                            /* isSimdAsHWIntrinsic */ false);
            break;
        }

        case NI_Vector64_Load:
        case NI_Vector128_Load:
        {
            assert(sig->numArgs == 1);

            op1 = impPopStack().val;

            if (op1->OperIs(GT_CAST))
            {
                // Although the API specifies a pointer, if what we have is a BYREF, that's what
                // we really want, so throw away the cast.
                if (op1->gtGetOp1()->TypeGet() == TYP_BYREF)
                {
                    op1 = op1->gtGetOp1();
                }
            }

            NamedIntrinsic loadIntrinsic = NI_Illegal;

            if (simdSize == 16)
            {
                loadIntrinsic = NI_AdvSimd_LoadVector128;
            }
            else
            {
                loadIntrinsic = NI_AdvSimd_LoadVector64;
            }

            retNode = gtNewSimdHWIntrinsicNode(retType, op1, loadIntrinsic, simdBaseJitType, simdSize);
            break;
        }

        case NI_Vector64_LoadAligned:
        case NI_Vector128_LoadAligned:
        {
            assert(sig->numArgs == 1);

            if (!opts.MinOpts())
            {
                // ARM64 doesn't have aligned loads, but aligned loads are only validated to be
                // aligned during minopts, so only skip the intrinsic handling if we're minopts
                break;
            }

            op1 = impPopStack().val;

            if (op1->OperIs(GT_CAST))
            {
                // Although the API specifies a pointer, if what we have is a BYREF, that's what
                // we really want, so throw away the cast.
                if (op1->gtGetOp1()->TypeGet() == TYP_BYREF)
                {
                    op1 = op1->gtGetOp1();
                }
            }

            NamedIntrinsic loadIntrinsic = NI_Illegal;

            if (simdSize == 16)
            {
                loadIntrinsic = NI_AdvSimd_LoadVector128;
            }
            else
            {
                loadIntrinsic = NI_AdvSimd_LoadVector64;
            }

            retNode = gtNewSimdHWIntrinsicNode(retType, op1, loadIntrinsic, simdBaseJitType, simdSize);
            break;
        }

        case NI_Vector64_LoadAlignedNonTemporal:
        case NI_Vector128_LoadAlignedNonTemporal:
        {
            assert(sig->numArgs == 1);

            if (!opts.MinOpts())
            {
                // ARM64 doesn't have aligned loads, but aligned loads are only validated to be
                // aligned during minopts, so only skip the intrinsic handling if we're minopts
                break;
            }

            op1 = impPopStack().val;

            if (op1->OperIs(GT_CAST))
            {
                // Although the API specifies a pointer, if what we have is a BYREF, that's what
                // we really want, so throw away the cast.
                if (op1->gtGetOp1()->TypeGet() == TYP_BYREF)
                {
                    op1 = op1->gtGetOp1();
                }
            }

            // ARM64 has non-temporal loads (LDNP) but we don't currently support them

            NamedIntrinsic loadIntrinsic = NI_Illegal;

            if (simdSize == 16)
            {
                loadIntrinsic = NI_AdvSimd_LoadVector128;
            }
            else
            {
                loadIntrinsic = NI_AdvSimd_LoadVector64;
            }

            retNode = gtNewSimdHWIntrinsicNode(retType, op1, loadIntrinsic, simdBaseJitType, simdSize);
            break;
        }

        case NI_Vector64_LoadUnsafe:
        case NI_Vector128_LoadUnsafe:
        {
            if (sig->numArgs == 2)
            {
                op2 = impPopStack().val;
            }
            else
            {
                assert(sig->numArgs == 1);
            }

            op1 = impPopStack().val;

            if (op1->OperIs(GT_CAST))
            {
                // Although the API specifies a pointer, if what we have is a BYREF, that's what
                // we really want, so throw away the cast.
                if (op1->gtGetOp1()->TypeGet() == TYP_BYREF)
                {
                    op1 = op1->gtGetOp1();
                }
            }

            if (sig->numArgs == 2)
            {
                op3 = gtNewIconNode(genTypeSize(simdBaseType), op2->TypeGet());
                op2 = gtNewOperNode(GT_MUL, op2->TypeGet(), op2, op3);
                op1 = gtNewOperNode(GT_ADD, op1->TypeGet(), op1, op2);
            }

            NamedIntrinsic loadIntrinsic = NI_Illegal;

            if (simdSize == 16)
            {
                loadIntrinsic = NI_AdvSimd_LoadVector128;
            }
            else
            {
                loadIntrinsic = NI_AdvSimd_LoadVector64;
            }

            retNode = gtNewSimdHWIntrinsicNode(retType, op1, loadIntrinsic, simdBaseJitType, simdSize);
            break;
        }

        case NI_Vector64_Max:
        case NI_Vector128_Max:
        {
            assert(sig->numArgs == 2);

            op2 = impSIMDPopStack(retType);
            op1 = impSIMDPopStack(retType);

            retNode = gtNewSimdMaxNode(retType, op1, op2, simdBaseJitType, simdSize, /* isSimdAsHWIntrinsic */ false);
            break;
        }

        case NI_Vector64_Min:
        case NI_Vector128_Min:
        {
            assert(sig->numArgs == 2);

            op2 = impSIMDPopStack(retType);
            op1 = impSIMDPopStack(retType);

            retNode = gtNewSimdMinNode(retType, op1, op2, simdBaseJitType, simdSize, /* isSimdAsHWIntrinsic */ false);
            break;
        }

        case NI_Vector64_Multiply:
        case NI_Vector128_Multiply:
        case NI_Vector64_op_Multiply:
        case NI_Vector128_op_Multiply:
        {
            assert(sig->numArgs == 2);

            if (varTypeIsLong(simdBaseType))
            {
                // TODO-ARM64-CQ: We should support long/ulong multiplication.
                break;
            }

            CORINFO_ARG_LIST_HANDLE arg1     = sig->args;
            CORINFO_ARG_LIST_HANDLE arg2     = info.compCompHnd->getArgNext(arg1);
            var_types               argType  = TYP_UNKNOWN;
            CORINFO_CLASS_HANDLE    argClass = NO_CLASS_HANDLE;

            argType = JITtype2varType(strip(info.compCompHnd->getArgType(sig, arg2, &argClass)));
            op2     = getArgForHWIntrinsic(argType, argClass);

            argType = JITtype2varType(strip(info.compCompHnd->getArgType(sig, arg1, &argClass)));
            op1     = getArgForHWIntrinsic(argType, argClass);

            retNode = gtNewSimdBinOpNode(GT_MUL, retType, op1, op2, simdBaseJitType, simdSize,
                                         /* isSimdAsHWIntrinsic */ false);
            break;
        }

        case NI_Vector64_Narrow:
        case NI_Vector128_Narrow:
        {
            assert(sig->numArgs == 2);

            op2 = impSIMDPopStack(retType);
            op1 = impSIMDPopStack(retType);

            retNode =
                gtNewSimdNarrowNode(retType, op1, op2, simdBaseJitType, simdSize, /* isSimdAsHWIntrinsic */ false);
            break;
        }

        case NI_Vector64_Negate:
        case NI_Vector128_Negate:
        case NI_Vector64_op_UnaryNegation:
        case NI_Vector128_op_UnaryNegation:
        {
            assert(sig->numArgs == 1);
            op1 = impSIMDPopStack(retType);
            retNode =
                gtNewSimdUnOpNode(GT_NEG, retType, op1, simdBaseJitType, simdSize, /* isSimdAsHWIntrinsic */ false);
            break;
        }

        case NI_Vector64_OnesComplement:
        case NI_Vector128_OnesComplement:
        case NI_Vector64_op_OnesComplement:
        case NI_Vector128_op_OnesComplement:
        {
            assert(sig->numArgs == 1);
            op1 = impSIMDPopStack(retType);
            retNode =
                gtNewSimdUnOpNode(GT_NOT, retType, op1, simdBaseJitType, simdSize, /* isSimdAsHWIntrinsic */ false);
            break;
        }

        case NI_Vector64_op_Inequality:
        case NI_Vector128_op_Inequality:
        {
            assert(sig->numArgs == 2);
            var_types simdType = getSIMDTypeForSize(simdSize);

            op2 = impSIMDPopStack(simdType);
            op1 = impSIMDPopStack(simdType);

            retNode = gtNewSimdCmpOpAnyNode(GT_NE, retType, op1, op2, simdBaseJitType, simdSize,
                                            /* isSimdAsHWIntrinsic */ false);
            break;
        }

        case NI_Vector64_op_UnaryPlus:
        case NI_Vector128_op_UnaryPlus:
        {
            assert(sig->numArgs == 1);
            retNode = impSIMDPopStack(retType);
            break;
        }

        case NI_Vector64_Subtract:
        case NI_Vector128_Subtract:
        case NI_Vector64_op_Subtraction:
        case NI_Vector128_op_Subtraction:
        {
            assert(sig->numArgs == 2);

            op2 = impSIMDPopStack(retType);
            op1 = impSIMDPopStack(retType);

            retNode = gtNewSimdBinOpNode(GT_SUB, retType, op1, op2, simdBaseJitType, simdSize,
                                         /* isSimdAsHWIntrinsic */ false);
            break;
        }

        case NI_Vector64_ShiftLeft:
        case NI_Vector128_ShiftLeft:
        {
            assert(sig->numArgs == 2);

            op2 = impPopStack().val;
            op1 = impSIMDPopStack(retType);

            retNode = gtNewSimdBinOpNode(GT_LSH, retType, op1, op2, simdBaseJitType, simdSize,
                                         /* isSimdAsHWIntrinsic */ false);
            break;
        }

        case NI_Vector64_ShiftRightArithmetic:
        case NI_Vector128_ShiftRightArithmetic:
        {
            assert(sig->numArgs == 2);

            op2 = impPopStack().val;
            op1 = impSIMDPopStack(retType);

            retNode = gtNewSimdBinOpNode(GT_RSH, retType, op1, op2, simdBaseJitType, simdSize,
                                         /* isSimdAsHWIntrinsic */ false);
            break;
        }

        case NI_Vector64_ShiftRightLogical:
        case NI_Vector128_ShiftRightLogical:
        {
            assert(sig->numArgs == 2);

            op2 = impPopStack().val;
            op1 = impSIMDPopStack(retType);

            retNode = gtNewSimdBinOpNode(GT_RSZ, retType, op1, op2, simdBaseJitType, simdSize,
                                         /* isSimdAsHWIntrinsic */ false);
            break;
        }

        case NI_Vector64_Shuffle:
        case NI_Vector128_Shuffle:
        {
            assert((sig->numArgs == 2) || (sig->numArgs == 3));
            assert((simdSize == 8) || (simdSize == 16));

            GenTree* indices = impStackTop(0).val;

            if (!indices->IsVectorConst())
            {
                // TODO-ARM64-CQ: Handling non-constant indices is a bit more complex
                break;
            }

            if (sig->numArgs == 2)
            {
                op2 = impSIMDPopStack(retType);
                op1 = impSIMDPopStack(retType);

                retNode = gtNewSimdShuffleNode(retType, op1, op2, simdBaseJitType, simdSize,
                                               /* isSimdAsHWIntrinsic */ false);
            }
            break;
        }

        case NI_Vector64_Sqrt:
        case NI_Vector128_Sqrt:
        {
            assert(sig->numArgs == 1);

            if (varTypeIsFloating(simdBaseType))
            {
                op1     = impSIMDPopStack(retType);
                retNode = gtNewSimdSqrtNode(retType, op1, simdBaseJitType, simdSize, /* isSimdAsHWIntrinsic */ false);
            }
            break;
        }

        case NI_Vector64_Store:
        case NI_Vector128_Store:
        {
            assert(sig->numArgs == 2);
            var_types simdType = getSIMDTypeForSize(simdSize);

            impSpillSideEffect(true,
                               verCurrentState.esStackDepth - 2 DEBUGARG("Spilling op1 side effects for HWIntrinsic"));

            op2 = impPopStack().val;
            op1 = impSIMDPopStack(simdType);

            retNode = gtNewSimdHWIntrinsicNode(retType, op2, op1, NI_AdvSimd_Store, simdBaseJitType, simdSize);
            break;
        }

        case NI_Vector64_StoreAligned:
        case NI_Vector128_StoreAligned:
        {
            assert(sig->numArgs == 2);
            var_types simdType = getSIMDTypeForSize(simdSize);

            if (!opts.MinOpts())
            {
                // ARM64 doesn't have aligned stores, but aligned stores are only validated to be
                // aligned during minopts, so only skip the intrinsic handling if we're minopts
                break;
            }

            impSpillSideEffect(true,
                               verCurrentState.esStackDepth - 2 DEBUGARG("Spilling op1 side effects for HWIntrinsic"));

            op2 = impPopStack().val;
            op1 = impSIMDPopStack(simdType);

            retNode = gtNewSimdHWIntrinsicNode(retType, op2, op1, NI_AdvSimd_Store, simdBaseJitType, simdSize);
            break;
        }

        case NI_Vector64_StoreAlignedNonTemporal:
        case NI_Vector128_StoreAlignedNonTemporal:
        {
            assert(sig->numArgs == 2);
            var_types simdType = getSIMDTypeForSize(simdSize);

            if (!opts.MinOpts())
            {
                // ARM64 doesn't have aligned stores, but aligned stores are only validated to be
                // aligned during minopts, so only skip the intrinsic handling if we're minopts
                break;
            }

            impSpillSideEffect(true,
                               verCurrentState.esStackDepth - 2 DEBUGARG("Spilling op1 side effects for HWIntrinsic"));

            op2 = impPopStack().val;
            op1 = impSIMDPopStack(simdType);

            // ARM64 has non-temporal stores (STNP) but we don't currently support them

            retNode = gtNewSimdHWIntrinsicNode(retType, op2, op1, NI_AdvSimd_Store, simdBaseJitType, simdSize);
            break;
        }

        case NI_Vector64_StoreUnsafe:
        case NI_Vector128_StoreUnsafe:
        {
            var_types simdType = getSIMDTypeForSize(simdSize);

            if (sig->numArgs == 3)
            {
                impSpillSideEffect(true, verCurrentState.esStackDepth -
                                             3 DEBUGARG("Spilling op1 side effects for HWIntrinsic"));

                impSpillSideEffect(true, verCurrentState.esStackDepth -
                                             2 DEBUGARG("Spilling op2 side effects for HWIntrinsic"));

                op3 = impPopStack().val;
            }
            else
            {
                assert(sig->numArgs == 2);

                impSpillSideEffect(true, verCurrentState.esStackDepth -
                                             2 DEBUGARG("Spilling op1 side effects for HWIntrinsic"));
            }

            op2 = impPopStack().val;
            op1 = impSIMDPopStack(simdType);

            if (sig->numArgs == 3)
            {
                op4 = gtNewIconNode(genTypeSize(simdBaseType), op3->TypeGet());
                op3 = gtNewOperNode(GT_MUL, op3->TypeGet(), op3, op4);
                op2 = gtNewOperNode(GT_ADD, op2->TypeGet(), op2, op3);
            }

            retNode = gtNewSimdHWIntrinsicNode(retType, op2, op1, NI_AdvSimd_Store, simdBaseJitType, simdSize);
            break;
        }

        case NI_Vector64_Sum:
        case NI_Vector128_Sum:
        {
            assert(sig->numArgs == 1);
            var_types simdType = getSIMDTypeForSize(simdSize);

            op1     = impSIMDPopStack(simdType);
            retNode = gtNewSimdSumNode(retType, op1, simdBaseJitType, simdSize, /* isSimdAsHWIntrinsic */ false);
            break;
        }

        case NI_Vector64_WidenLower:
        case NI_Vector128_WidenLower:
        {
            assert(sig->numArgs == 1);

            op1 = impSIMDPopStack(retType);

            retNode = gtNewSimdWidenLowerNode(retType, op1, simdBaseJitType, simdSize, /* isSimdAsHWIntrinsic */ false);
            break;
        }

        case NI_Vector64_WidenUpper:
        case NI_Vector128_WidenUpper:
        {
            assert(sig->numArgs == 1);

            op1 = impSIMDPopStack(retType);

            retNode = gtNewSimdWidenUpperNode(retType, op1, simdBaseJitType, simdSize, /* isSimdAsHWIntrinsic */ false);
            break;
        }

        case NI_Vector64_WithElement:
        case NI_Vector128_WithElement:
        {
            assert(numArgs == 3);
            GenTree* indexOp = impStackTop(1).val;
            if (!indexOp->OperIsConst())
            {
                // TODO-XARCH-CQ: We should always import these like we do with GetElement
                // If index is not constant use software fallback.
                return nullptr;
            }

            ssize_t imm8  = indexOp->AsIntCon()->IconValue();
            ssize_t count = simdSize / genTypeSize(simdBaseType);

            if (imm8 >= count || imm8 < 0)
            {
                // Using software fallback if index is out of range (throw exception)
                return nullptr;
            }

            GenTree* valueOp = impPopStack().val;
            impPopStack(); // pop the indexOp that we already have.
            GenTree* vectorOp = impSIMDPopStack(getSIMDTypeForSize(simdSize));

            retNode = gtNewSimdWithElementNode(retType, vectorOp, indexOp, valueOp, simdBaseJitType, simdSize,
                                               /* isSimdAsHWIntrinsic */ true);
            break;
        }

        case NI_Vector64_Xor:
        case NI_Vector128_Xor:
        case NI_Vector64_op_ExclusiveOr:
        case NI_Vector128_op_ExclusiveOr:
        {
            assert(sig->numArgs == 2);

            op2 = impSIMDPopStack(retType);
            op1 = impSIMDPopStack(retType);

            retNode = gtNewSimdBinOpNode(GT_XOR, retType, op1, op2, simdBaseJitType, simdSize,
                                         /* isSimdAsHWIntrinsic */ false);
            break;
        }

        case NI_AdvSimd_Arm64_LoadPairScalarVector64:
        case NI_AdvSimd_Arm64_LoadPairScalarVector64NonTemporal:
        case NI_AdvSimd_Arm64_LoadPairVector128:
        case NI_AdvSimd_Arm64_LoadPairVector128NonTemporal:
        case NI_AdvSimd_Arm64_LoadPairVector64:
        case NI_AdvSimd_Arm64_LoadPairVector64NonTemporal:
        {
            op1 = impPopStack().val;

            if (op1->OperIs(GT_CAST))
            {
                // Although the API specifies a pointer, if what we have is a BYREF, that's what
                // we really want, so throw away the cast.
                if (op1->gtGetOp1()->TypeGet() == TYP_BYREF)
                {
                    op1 = op1->gtGetOp1();
                }
            }

<<<<<<< HEAD
            GenTreeHWIntrinsic* loadIntrinsic =
                gtNewSimdHWIntrinsicNode(retType, op1, intrinsic, simdBaseJitType, simdSize);
            // This operation contains an implicit indirection
            //   it could point into the global heap or
            //   it could throw a null reference exception.
            //
            loadIntrinsic->gtFlags |= (GTF_GLOB_REF | GTF_EXCEPT);

            assert(HWIntrinsicInfo::IsMultiReg(intrinsic));
            retNode = impAssignMultiRegTypeToVar(loadIntrinsic,
                                                 sig->retTypeSigClass DEBUGARG(CorInfoCallConvExtension::Managed));
=======
            assert(HWIntrinsicInfo::IsMultiReg(intrinsic));

            op1     = gtNewSimdHWIntrinsicNode(retType, op1, intrinsic, simdBaseJitType, simdSize);
            retNode = impAssignMultiRegTypeToVar(op1, sig->retTypeSigClass DEBUGARG(CorInfoCallConvExtension::Managed));
>>>>>>> 901b0a1e
            break;
        }

        default:
        {
            return nullptr;
        }
    }

    return retNode;
}

#endif // FEATURE_HW_INTRINSICS<|MERGE_RESOLUTION|>--- conflicted
+++ resolved
@@ -1800,24 +1800,10 @@
                 }
             }
 
-<<<<<<< HEAD
-            GenTreeHWIntrinsic* loadIntrinsic =
-                gtNewSimdHWIntrinsicNode(retType, op1, intrinsic, simdBaseJitType, simdSize);
-            // This operation contains an implicit indirection
-            //   it could point into the global heap or
-            //   it could throw a null reference exception.
-            //
-            loadIntrinsic->gtFlags |= (GTF_GLOB_REF | GTF_EXCEPT);
-
-            assert(HWIntrinsicInfo::IsMultiReg(intrinsic));
-            retNode = impAssignMultiRegTypeToVar(loadIntrinsic,
-                                                 sig->retTypeSigClass DEBUGARG(CorInfoCallConvExtension::Managed));
-=======
             assert(HWIntrinsicInfo::IsMultiReg(intrinsic));
 
             op1     = gtNewSimdHWIntrinsicNode(retType, op1, intrinsic, simdBaseJitType, simdSize);
             retNode = impAssignMultiRegTypeToVar(op1, sig->retTypeSigClass DEBUGARG(CorInfoCallConvExtension::Managed));
->>>>>>> 901b0a1e
             break;
         }
 
