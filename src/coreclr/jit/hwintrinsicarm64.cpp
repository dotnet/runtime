--- conflicted
+++ resolved
@@ -1880,21 +1880,16 @@
         case NI_AdvSimd_LoadVector64x2:
         case NI_AdvSimd_LoadVector64x3:
         case NI_AdvSimd_LoadVector64x4:
-<<<<<<< HEAD
+        case NI_AdvSimd_Arm64_LoadVector128x2:
+        case NI_AdvSimd_Arm64_LoadVector128x3:
+        case NI_AdvSimd_Arm64_LoadVector128x4:
+        case NI_AdvSimd_LoadVector64x4:
         case NI_AdvSimd_LoadAndReplicateToVector64x2:
         case NI_AdvSimd_LoadAndReplicateToVector64x3:
         case NI_AdvSimd_LoadAndReplicateToVector64x4:
-        case NI_AdvSimd_Arm64_LoadVector128x2:
-        case NI_AdvSimd_Arm64_LoadVector128x3:
-        case NI_AdvSimd_Arm64_LoadVector128x4:
         case NI_AdvSimd_Arm64_LoadAndReplicateToVector128x2:
         case NI_AdvSimd_Arm64_LoadAndReplicateToVector128x3:
         case NI_AdvSimd_Arm64_LoadAndReplicateToVector128x4:
-=======
-        case NI_AdvSimd_Arm64_LoadVector128x2:
-        case NI_AdvSimd_Arm64_LoadVector128x3:
-        case NI_AdvSimd_Arm64_LoadVector128x4:
->>>>>>> b17fa8f5
             info.compNeedsConsecutiveRegisters = true;
             FALLTHROUGH;
         case NI_AdvSimd_Arm64_LoadPairScalarVector64:
