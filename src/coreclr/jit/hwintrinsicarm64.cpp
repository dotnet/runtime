--- conflicted
+++ resolved
@@ -233,56 +233,7 @@
     int imm1Pos = -1;
     int imm2Pos = -1;
 
-<<<<<<< HEAD
     HWIntrinsicInfo::GetImmOpsPositions(intrinsic, sig, &imm1Pos, &imm2Pos);
-=======
-    switch (intrinsic)
-    {
-        case NI_AdvSimd_Insert:
-        case NI_AdvSimd_InsertScalar:
-        case NI_AdvSimd_LoadAndInsertScalar:
-        case NI_AdvSimd_LoadAndInsertScalarVector64x2:
-        case NI_AdvSimd_LoadAndInsertScalarVector64x3:
-        case NI_AdvSimd_LoadAndInsertScalarVector64x4:
-        case NI_AdvSimd_Arm64_LoadAndInsertScalar:
-        case NI_AdvSimd_Arm64_LoadAndInsertScalarVector128x2:
-        case NI_AdvSimd_Arm64_LoadAndInsertScalarVector128x3:
-        case NI_AdvSimd_Arm64_LoadAndInsertScalarVector128x4:
-            assert(sig->numArgs == 3);
-            imm1Pos = 1;
-            break;
-
-        case NI_AdvSimd_Arm64_InsertSelectedScalar:
-            assert(sig->numArgs == 4);
-            imm1Pos = 2;
-            imm2Pos = 0;
-            break;
-
-        case NI_Sve_SaturatingDecrementBy16BitElementCount:
-        case NI_Sve_SaturatingDecrementBy32BitElementCount:
-        case NI_Sve_SaturatingDecrementBy64BitElementCount:
-        case NI_Sve_SaturatingDecrementBy8BitElementCount:
-        case NI_Sve_SaturatingIncrementBy16BitElementCount:
-        case NI_Sve_SaturatingIncrementBy32BitElementCount:
-        case NI_Sve_SaturatingIncrementBy64BitElementCount:
-        case NI_Sve_SaturatingIncrementBy8BitElementCount:
-        case NI_Sve_SaturatingDecrementBy16BitElementCountScalar:
-        case NI_Sve_SaturatingDecrementBy32BitElementCountScalar:
-        case NI_Sve_SaturatingDecrementBy64BitElementCountScalar:
-        case NI_Sve_SaturatingIncrementBy16BitElementCountScalar:
-        case NI_Sve_SaturatingIncrementBy32BitElementCountScalar:
-        case NI_Sve_SaturatingIncrementBy64BitElementCountScalar:
-            assert(sig->numArgs == 3);
-            imm1Pos = 1;
-            imm2Pos = 0;
-            break;
-
-        default:
-            assert(sig->numArgs > 0);
-            imm1Pos = 0;
-            break;
-    }
->>>>>>> cb915b2a
 
     if (imm1Pos >= 0)
     {
@@ -2146,7 +2097,7 @@
             assert(sig->numArgs == 3);
             assert(retType == TYP_VOID);
 
-            if (!impStackTop(0).val->IsCnsIntOrI() && (impStackTop(1).val->TypeGet() == TYP_STRUCT))
+            if (!mustExpand && !impStackTop(0).val->IsCnsIntOrI() && (impStackTop(1).val->TypeGet() == TYP_STRUCT))
             {
                 // TODO-ARM64-CQ: Support rewriting nodes that involves
                 // GenTreeFieldList as user calls during rationalization
@@ -2408,7 +2359,7 @@
         {
             assert(sig->numArgs == 3);
 
-            if (!impStackTop(1).val->IsCnsIntOrI())
+            if (!mustExpand && !impStackTop(1).val->IsCnsIntOrI())
             {
                 // TODO-ARM64-CQ: Support rewriting nodes that involves
                 // GenTreeFieldList as user calls during rationalization
