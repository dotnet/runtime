// Licensed to the .NET Foundation under one or more agreements.
// The .NET Foundation licenses this file to you under the MIT license.

#include "jitpch.h"
#include "hwintrinsic.h"

#ifdef FEATURE_HW_INTRINSICS

//------------------------------------------------------------------------
// Arm64VersionOfIsa: Gets the corresponding 64-bit only InstructionSet for a given InstructionSet
//
// Arguments:
//    isa -- The InstructionSet ID
//
// Return Value:
//    The 64-bit only InstructionSet associated with isa
static CORINFO_InstructionSet Arm64VersionOfIsa(CORINFO_InstructionSet isa)
{
    switch (isa)
    {
        case InstructionSet_AdvSimd:
            return InstructionSet_AdvSimd_Arm64;
        case InstructionSet_Aes:
            return InstructionSet_Aes_Arm64;
        case InstructionSet_ArmBase:
            return InstructionSet_ArmBase_Arm64;
        case InstructionSet_Crc32:
            return InstructionSet_Crc32_Arm64;
        case InstructionSet_Dp:
            return InstructionSet_Dp_Arm64;
        case InstructionSet_Sha1:
            return InstructionSet_Sha1_Arm64;
        case InstructionSet_Sha256:
            return InstructionSet_Sha256_Arm64;
        case InstructionSet_Rdm:
            return InstructionSet_Rdm_Arm64;
        case InstructionSet_Sve:
            return InstructionSet_Sve_Arm64;
        case InstructionSet_Sve2:
            return InstructionSet_Sve2_Arm64;
        default:
            return InstructionSet_NONE;
    }
}

//------------------------------------------------------------------------
// lookupInstructionSet: Gets the InstructionSet for a given class name
//
// Arguments:
//    className -- The name of the class associated with the InstructionSet to lookup
//
// Return Value:
//    The InstructionSet associated with className
static CORINFO_InstructionSet lookupInstructionSet(const char* className)
{
    assert(className != nullptr);

    if (className[0] == 'A')
    {
        if (strcmp(className, "AdvSimd") == 0)
        {
            return InstructionSet_AdvSimd;
        }
        if (strcmp(className, "Aes") == 0)
        {
            return InstructionSet_Aes;
        }
        if (strcmp(className, "ArmBase") == 0)
        {
            return InstructionSet_ArmBase;
        }
    }
    else if (className[0] == 'C')
    {
        if (strcmp(className, "Crc32") == 0)
        {
            return InstructionSet_Crc32;
        }
    }
    else if (className[0] == 'D')
    {
        if (strcmp(className, "Dp") == 0)
        {
            return InstructionSet_Dp;
        }
    }
    else if (className[0] == 'R')
    {
        if (strcmp(className, "Rdm") == 0)
        {
            return InstructionSet_Rdm;
        }
    }
    else if (className[0] == 'S')
    {
        if (strcmp(className, "Sha1") == 0)
        {
            return InstructionSet_Sha1;
        }
        if (strcmp(className, "Sha256") == 0)
        {
            return InstructionSet_Sha256;
        }
        if (strcmp(className, "Sve2") == 0)
        {
            return InstructionSet_Sve2;
        }
        if (strcmp(className, "Sve") == 0)
        {
            return InstructionSet_Sve;
        }
    }
    else if (className[0] == 'V')
    {
        if (strncmp(className, "Vector64", 8) == 0)
        {
            return InstructionSet_Vector64;
        }
        else if (strncmp(className, "Vector128", 9) == 0)
        {
            return InstructionSet_Vector128;
        }
        else if (strncmp(className, "Vector`1", 8) == 0)
        {
            return InstructionSet_Vector;
        }
        else if (strncmp(className, "Vector256", 9) == 0)
        {
            return InstructionSet_ILLEGAL;
        }
        else if (strncmp(className, "Vector512", 9) == 0)
        {
            return InstructionSet_ILLEGAL;
        }
        else if (strncmp(className, "Vector", 6) == 0)
        {
            return InstructionSet_Vector;
        }
    }

    return InstructionSet_ILLEGAL;
}

//------------------------------------------------------------------------
// lookupIsa: Gets the InstructionSet for a given class name and enclsoing class name
//
// Arguments:
//    className -- The name of the class associated with the InstructionSet to lookup
//    innerEnclosingClassName -- The name of the inner enclosing class or nullptr if one doesn't exist
//    outerEnclosingClassName -- The name of the outer enclosing class or nullptr if one doesn't exist
//
// Return Value:
//    The InstructionSet associated with className and enclosingClassName
//
CORINFO_InstructionSet HWIntrinsicInfo::lookupIsa(const char* className,
                                                  const char* innerEnclosingClassName,
                                                  const char* outerEnclosingClassName)
{
    assert(className != nullptr);

    if (innerEnclosingClassName == nullptr)
    {
        // No nested class is the most common, so fast path it
        return lookupInstructionSet(className);
    }

    // Since lookupId is only called for the xplat intrinsics
    // or intrinsics in the platform specific namespace, we assume
    // that it will be one we can handle and don't try to early out.

    CORINFO_InstructionSet enclosingIsa = lookupIsa(innerEnclosingClassName, outerEnclosingClassName, nullptr);

    if (strcmp(className, "Arm64") == 0)
    {
        return Arm64VersionOfIsa(enclosingIsa);
    }

    return InstructionSet_ILLEGAL;
}

//------------------------------------------------------------------------
// lookupIval: Gets a the implicit immediate value for the given intrinsic
//
// Arguments:
//    id           - The intrinsic for which to get the ival
//
// Return Value:
//    The immediate value for the given intrinsic or -1 if none exists
int HWIntrinsicInfo::lookupIval(NamedIntrinsic id)
{
    switch (id)
    {
        case NI_Sve_Compute16BitAddresses:
            return 1;
        case NI_Sve_Compute32BitAddresses:
            return 2;
        case NI_Sve_Compute64BitAddresses:
            return 3;
        case NI_Sve_Compute8BitAddresses:
            return 0;
        default:
            unreached();
    }
    return -1;
}
<<<<<<< HEAD
//------------------------------------------------------------------------
// isFullyImplementedIsa: Gets a value that indicates whether the InstructionSet is fully implemented
//
// Arguments:
//    isa - The InstructionSet to check
//
// Return Value:
//    true if isa is supported; otherwise, false
bool HWIntrinsicInfo::isFullyImplementedIsa(CORINFO_InstructionSet isa)
{
    switch (isa)
    {
        // These ISAs are fully implemented
        case InstructionSet_AdvSimd:
        case InstructionSet_AdvSimd_Arm64:
        case InstructionSet_Aes:
        case InstructionSet_Aes_Arm64:
        case InstructionSet_ArmBase:
        case InstructionSet_ArmBase_Arm64:
        case InstructionSet_Crc32:
        case InstructionSet_Crc32_Arm64:
        case InstructionSet_Dp:
        case InstructionSet_Dp_Arm64:
        case InstructionSet_Rdm:
        case InstructionSet_Rdm_Arm64:
        case InstructionSet_Sha1:
        case InstructionSet_Sha1_Arm64:
        case InstructionSet_Sha256:
        case InstructionSet_Sha256_Arm64:
        case InstructionSet_Sve:
        case InstructionSet_Sve_Arm64:
        case InstructionSet_Sve2:
        case InstructionSet_Vector:
        case InstructionSet_Sve2_Arm64:
        case InstructionSet_Vector64:
        case InstructionSet_Vector128:
            return true;

        default:
            return false;
    }
}

//------------------------------------------------------------------------
// isScalarIsa: Gets a value that indicates whether the InstructionSet is scalar
//
// Arguments:
//    isa - The InstructionSet to check
//
// Return Value:
//    true if isa is scalar; otherwise, false
bool HWIntrinsicInfo::isScalarIsa(CORINFO_InstructionSet isa)
{
    switch (isa)
    {
        case InstructionSet_ArmBase:
        case InstructionSet_ArmBase_Arm64:
        case InstructionSet_Crc32:
        case InstructionSet_Crc32_Arm64:
        {
            return true;
        }

        default:
        {
            return false;
        }
    }
}
=======
>>>>>>> fcf688a7

//------------------------------------------------------------------------
// getHWIntrinsicImmOps: Gets the immediate Ops for an intrinsic
//
// Arguments:
//    intrinsic       -- NamedIntrinsic associated with the HWIntrinsic to lookup
//    sig             -- signature of the intrinsic call.
//    immOp1Ptr [OUT] -- The first immediate Op
//    immOp2Ptr [OUT] -- The second immediate Op, if any. Otherwise unchanged.
//
void Compiler::getHWIntrinsicImmOps(NamedIntrinsic    intrinsic,
                                    CORINFO_SIG_INFO* sig,
                                    GenTree**         immOp1Ptr,
                                    GenTree**         immOp2Ptr)
{
    if (!HWIntrinsicInfo::HasImmediateOperand(intrinsic))
    {
        return;
    }

    // Position of the immediates from top of stack
    int imm1Pos = -1;
    int imm2Pos = -1;

    HWIntrinsicInfo::GetImmOpsPositions(intrinsic, sig, &imm1Pos, &imm2Pos);

    if (imm1Pos >= 0)
    {
        *immOp1Ptr = impStackTop(imm1Pos).val;
        assert(HWIntrinsicInfo::isImmOp(intrinsic, *immOp1Ptr));
    }

    if (imm2Pos >= 0)
    {
        *immOp2Ptr = impStackTop(imm2Pos).val;
        assert(HWIntrinsicInfo::isImmOp(intrinsic, *immOp2Ptr));
    }
}

//------------------------------------------------------------------------
// getHWIntrinsicImmTypes: Gets the type/size for an immediate for an intrinsic
//                         if it differs from the default type/size of the instrinsic
//
// Arguments:
//    intrinsic                -- NamedIntrinsic associated with the HWIntrinsic to lookup
//    sig                      -- signature of the intrinsic call.
//    immNumber                -- Which immediate to use (1 for most intrinsics)
//    simdBaseType             -- base type of the intrinsic
//    simdType                 -- vector size of the intrinsic
//    op1ClsHnd                -- cls handler for op1
//    op2ClsHnd                -- cls handler for op2
//    op2ClsHnd                -- cls handler for op3
//    immSimdSize [IN/OUT]     -- Size of the immediate to override
//    immSimdBaseType [IN/OUT] -- Base type of the immediate to override
//
void Compiler::getHWIntrinsicImmTypes(NamedIntrinsic       intrinsic,
                                      CORINFO_SIG_INFO*    sig,
                                      unsigned             immNumber,
                                      var_types            simdBaseType,
                                      CorInfoType          simdBaseJitType,
                                      CORINFO_CLASS_HANDLE op1ClsHnd,
                                      CORINFO_CLASS_HANDLE op2ClsHnd,
                                      CORINFO_CLASS_HANDLE op3ClsHnd,
                                      unsigned*            immSimdSize,
                                      var_types*           immSimdBaseType)
{
    HWIntrinsicCategory category = HWIntrinsicInfo::lookupCategory(intrinsic);

    if (category == HW_Category_SIMDByIndexedElement)
    {
        assert(immNumber == 1);

        CorInfoType indexedElementBaseJitType;
        var_types   indexedElementBaseType;
        *immSimdSize = 0;

        if (sig->numArgs == 2)
        {
            indexedElementBaseJitType = getBaseJitTypeAndSizeOfSIMDType(op1ClsHnd, immSimdSize);
            indexedElementBaseType    = JitType2PreciseVarType(indexedElementBaseJitType);
        }
        else if (sig->numArgs == 3)
        {
            indexedElementBaseJitType = getBaseJitTypeAndSizeOfSIMDType(op2ClsHnd, immSimdSize);
            indexedElementBaseType    = JitType2PreciseVarType(indexedElementBaseJitType);
        }
        else
        {
            assert(sig->numArgs == 4);
            indexedElementBaseJitType = getBaseJitTypeAndSizeOfSIMDType(op3ClsHnd, immSimdSize);
            indexedElementBaseType    = JitType2PreciseVarType(indexedElementBaseJitType);

            if (intrinsic == NI_Dp_DotProductBySelectedQuadruplet)
            {
                assert(((simdBaseType == TYP_INT) && (indexedElementBaseType == TYP_BYTE)) ||
                       ((simdBaseType == TYP_UINT) && (indexedElementBaseType == TYP_UBYTE)));
                // The second source operand of sdot, udot instructions is an indexed 32-bit element.
                indexedElementBaseType = simdBaseType;
            }

            if (intrinsic == NI_Sve_DotProductBySelectedScalar)
            {
                assert(((simdBaseType == TYP_INT) && (indexedElementBaseType == TYP_BYTE)) ||
                       ((simdBaseType == TYP_UINT) && (indexedElementBaseType == TYP_UBYTE)) ||
                       ((simdBaseType == TYP_LONG) && (indexedElementBaseType == TYP_SHORT)) ||
                       ((simdBaseType == TYP_ULONG) && (indexedElementBaseType == TYP_USHORT)));

                // The second source operand of sdot, udot instructions is an indexed 32-bit element.
                indexedElementBaseType = simdBaseType;
            }
        }

        assert(indexedElementBaseType == simdBaseType);
    }
    else if (intrinsic == NI_AdvSimd_Arm64_InsertSelectedScalar)
    {
        if (immNumber == 2)
        {
            CorInfoType otherBaseJitType = getBaseJitTypeAndSizeOfSIMDType(op3ClsHnd, immSimdSize);
            *immSimdBaseType             = JitType2PreciseVarType(otherBaseJitType);
            assert(otherBaseJitType == simdBaseJitType);
        }
        // For imm1 use default simd sizes.
    }

    // For all other imms, use default simd sizes
}

//------------------------------------------------------------------------
// lookupImmBounds: Gets the lower and upper bounds for the imm-value of a given NamedIntrinsic
//
// Arguments:
//    intrinsic -- NamedIntrinsic associated with the HWIntrinsic to lookup
//    simdType  -- vector size
//    baseType  -- base type of the Vector64/128<T>
//    immNumber -- which immediate operand to check for (most intrinsics only have one)
//    pImmLowerBound [OUT] - The lower incl. bound for a value of the intrinsic immediate operand
//    pImmUpperBound [OUT] - The upper incl. bound for a value of the intrinsic immediate operand
//
void HWIntrinsicInfo::lookupImmBounds(
    NamedIntrinsic intrinsic, int simdSize, var_types baseType, int immNumber, int* pImmLowerBound, int* pImmUpperBound)
{
    HWIntrinsicCategory category            = HWIntrinsicInfo::lookupCategory(intrinsic);
    bool                hasImmediateOperand = HasImmediateOperand(intrinsic);

    assert(hasImmediateOperand);

    assert(pImmLowerBound != nullptr);
    assert(pImmUpperBound != nullptr);

    int immLowerBound = 0;
    int immUpperBound = 0;

    if (category == HW_Category_ShiftLeftByImmediate)
    {
        // The left shift amount is in the range 0 to the element width in bits minus 1.
        immUpperBound = BITS_PER_BYTE * genTypeSize(baseType) - 1;
    }
    else if (category == HW_Category_ShiftRightByImmediate)
    {
        // The right shift amount, in the range 1 to the element width in bits.
        immLowerBound = 1;
        immUpperBound = BITS_PER_BYTE * genTypeSize(baseType);
    }
    else if (category == HW_Category_SIMDByIndexedElement)
    {
        if (intrinsic == NI_Sve_DuplicateSelectedScalarToVector)
        {
            // For SVE_DUP, the upper bound on index does not depend on the vector length.
            immUpperBound = (512 / (BITS_PER_BYTE * genTypeSize(baseType))) - 1;
        }
        else
        {
            immUpperBound = Compiler::getSIMDVectorLength(simdSize, baseType) - 1;
        }
    }
    else
    {
        switch (intrinsic)
        {
            case NI_AdvSimd_DuplicateSelectedScalarToVector64:
            case NI_AdvSimd_DuplicateSelectedScalarToVector128:
            case NI_AdvSimd_Extract:
            case NI_AdvSimd_ExtractVector128:
            case NI_AdvSimd_ExtractVector64:
            case NI_AdvSimd_Insert:
            case NI_AdvSimd_InsertScalar:
            case NI_AdvSimd_LoadAndInsertScalar:
            case NI_AdvSimd_LoadAndInsertScalarVector64x2:
            case NI_AdvSimd_LoadAndInsertScalarVector64x3:
            case NI_AdvSimd_LoadAndInsertScalarVector64x4:
            case NI_AdvSimd_Arm64_LoadAndInsertScalarVector128x2:
            case NI_AdvSimd_Arm64_LoadAndInsertScalarVector128x3:
            case NI_AdvSimd_Arm64_LoadAndInsertScalarVector128x4:
            case NI_AdvSimd_StoreSelectedScalar:
            case NI_AdvSimd_Arm64_StoreSelectedScalar:
            case NI_AdvSimd_Arm64_DuplicateSelectedScalarToVector128:
            case NI_AdvSimd_Arm64_InsertSelectedScalar:
            case NI_Sve_FusedMultiplyAddBySelectedScalar:
            case NI_Sve_FusedMultiplySubtractBySelectedScalar:
            case NI_Sve_ExtractVector:
                immUpperBound = Compiler::getSIMDVectorLength(simdSize, baseType) - 1;
                break;

            case NI_Sve_CreateTrueMaskByte:
            case NI_Sve_CreateTrueMaskDouble:
            case NI_Sve_CreateTrueMaskInt16:
            case NI_Sve_CreateTrueMaskInt32:
            case NI_Sve_CreateTrueMaskInt64:
            case NI_Sve_CreateTrueMaskSByte:
            case NI_Sve_CreateTrueMaskSingle:
            case NI_Sve_CreateTrueMaskUInt16:
            case NI_Sve_CreateTrueMaskUInt32:
            case NI_Sve_CreateTrueMaskUInt64:
            case NI_Sve_Count16BitElements:
            case NI_Sve_Count32BitElements:
            case NI_Sve_Count64BitElements:
            case NI_Sve_Count8BitElements:
                immLowerBound = (int)SVE_PATTERN_POW2;
                immUpperBound = (int)SVE_PATTERN_ALL;
                break;

            case NI_Sve_SaturatingDecrementBy16BitElementCount:
            case NI_Sve_SaturatingDecrementBy32BitElementCount:
            case NI_Sve_SaturatingDecrementBy64BitElementCount:
            case NI_Sve_SaturatingDecrementBy8BitElementCount:
            case NI_Sve_SaturatingIncrementBy16BitElementCount:
            case NI_Sve_SaturatingIncrementBy32BitElementCount:
            case NI_Sve_SaturatingIncrementBy64BitElementCount:
            case NI_Sve_SaturatingIncrementBy8BitElementCount:
            case NI_Sve_SaturatingDecrementBy16BitElementCountScalar:
            case NI_Sve_SaturatingDecrementBy32BitElementCountScalar:
            case NI_Sve_SaturatingDecrementBy64BitElementCountScalar:
            case NI_Sve_SaturatingIncrementBy16BitElementCountScalar:
            case NI_Sve_SaturatingIncrementBy32BitElementCountScalar:
            case NI_Sve_SaturatingIncrementBy64BitElementCountScalar:
                if (immNumber == 1)
                {
                    immLowerBound = 1;
                    immUpperBound = 16;
                }
                else
                {
                    assert(immNumber == 2);
                    immLowerBound = (int)SVE_PATTERN_POW2;
                    immUpperBound = (int)SVE_PATTERN_ALL;
                }
                break;

            case NI_Sve_GatherPrefetch8Bit:
            case NI_Sve_GatherPrefetch16Bit:
            case NI_Sve_GatherPrefetch32Bit:
            case NI_Sve_GatherPrefetch64Bit:
            case NI_Sve_Prefetch16Bit:
            case NI_Sve_Prefetch32Bit:
            case NI_Sve_Prefetch64Bit:
            case NI_Sve_Prefetch8Bit:
                immLowerBound = (int)SVE_PRFOP_PLDL1KEEP;
                immUpperBound = (int)SVE_PRFOP_CONST15;
                break;

            case NI_Sve_AddRotateComplex:
                immLowerBound = 0;
                immUpperBound = 1;
                break;

            case NI_Sve_MultiplyAddRotateComplex:
                immLowerBound = 0;
                immUpperBound = 3;
                break;

            case NI_Sve_MultiplyAddRotateComplexBySelectedScalar:
                // rotation comes after index in the intrinsic's signature,
                // but flip the order here so we check the larger range first.
                // This conforms to the existing logic in LinearScan::BuildHWIntrinsic
                // when determining if we need an internal register for the jump table.
                // This flipped ordering is reflected in HWIntrinsicInfo::GetImmOpsPositions.
                if (immNumber == 1)
                {
                    // Bounds for rotation
                    immLowerBound = 0;
                    immUpperBound = 3;
                }
                else
                {
                    // Bounds for index
                    assert(immNumber == 2);
                    immLowerBound = 0;
                    immUpperBound = 1;
                }
                break;

            case NI_Sve_TrigonometricMultiplyAddCoefficient:
                immLowerBound = 0;
                immUpperBound = 7;
                break;

            case NI_Sve_DuplicateScalarToVector:
                immLowerBound = -128;
                immUpperBound = 127;
                break;

            default:
                unreached();
        }
    }

    assert(immLowerBound <= immUpperBound);

    *pImmLowerBound = immLowerBound;
    *pImmUpperBound = immUpperBound;
}

//------------------------------------------------------------------------
// impNonConstFallback: generate alternate code when the imm-arg is not a compile-time constant
//
// Arguments:
//    intrinsic       -- intrinsic ID
//    simdType        -- Vector type
//    simdBaseJitType -- base JIT type of the Vector64/128<T>
//
// Return Value:
//     return the IR of semantic alternative on non-const imm-arg
//
GenTree* Compiler::impNonConstFallback(NamedIntrinsic intrinsic, var_types simdType, CorInfoType simdBaseJitType)
{
    bool isRightShift = true;

    switch (intrinsic)
    {
        case NI_AdvSimd_ShiftLeftLogical:
        case NI_AdvSimd_ShiftLeftLogicalScalar:
            isRightShift = false;
            FALLTHROUGH;

        case NI_AdvSimd_ShiftRightLogical:
        case NI_AdvSimd_ShiftRightLogicalScalar:
        case NI_AdvSimd_ShiftRightArithmetic:
        case NI_AdvSimd_ShiftRightArithmeticScalar:
        {
            // AdvSimd.ShiftLeft* and AdvSimd.ShiftRight* can be replaced with AdvSimd.Shift*, which takes op2 in a simd
            // register

            GenTree* op2 = impPopStack().val;
            GenTree* op1 = impSIMDPopStack();

            // AdvSimd.ShiftLogical does right-shifts with negative immediates, hence the negation
            if (isRightShift)
            {
                op2 = gtNewOperNode(GT_NEG, genActualType(op2->TypeGet()), op2);
            }

            NamedIntrinsic fallbackIntrinsic;
            switch (intrinsic)
            {
                case NI_AdvSimd_ShiftLeftLogical:
                case NI_AdvSimd_ShiftRightLogical:
                    fallbackIntrinsic = NI_AdvSimd_ShiftLogical;
                    break;

                case NI_AdvSimd_ShiftLeftLogicalScalar:
                case NI_AdvSimd_ShiftRightLogicalScalar:
                    fallbackIntrinsic = NI_AdvSimd_ShiftLogicalScalar;
                    break;

                case NI_AdvSimd_ShiftRightArithmetic:
                    fallbackIntrinsic = NI_AdvSimd_ShiftArithmetic;
                    break;

                case NI_AdvSimd_ShiftRightArithmeticScalar:
                    fallbackIntrinsic = NI_AdvSimd_ShiftArithmeticScalar;
                    break;

                default:
                    unreached();
            }

            GenTree* tmpOp = gtNewSimdCreateBroadcastNode(simdType, op2, simdBaseJitType, genTypeSize(simdType));
            return gtNewSimdHWIntrinsicNode(simdType, op1, tmpOp, fallbackIntrinsic, simdBaseJitType,
                                            genTypeSize(simdType));
        }

        default:
            return nullptr;
    }
}

//------------------------------------------------------------------------
// impSpecialIntrinsic: Import a hardware intrinsic that requires special handling as a GT_HWINTRINSIC node if possible
//
// Arguments:
//    intrinsic       -- id of the intrinsic function.
//    clsHnd          -- class handle containing the intrinsic function.
//    method          -- method handle of the intrinsic function.
//    sig             -- signature of the intrinsic call.
//    entryPoint      -- The entry point information required for R2R scenarios
//    simdBaseJitType -- generic argument of the intrinsic.
//    retType         -- return type of the intrinsic.
//    mustExpand      -- true if the intrinsic must return a GenTree*; otherwise, false
//
// Return Value:
//    The GT_HWINTRINSIC node, or nullptr if not a supported intrinsic
//
GenTree* Compiler::impSpecialIntrinsic(NamedIntrinsic        intrinsic,
                                       CORINFO_CLASS_HANDLE  clsHnd,
                                       CORINFO_METHOD_HANDLE method,
                                       CORINFO_SIG_INFO* sig R2RARG(CORINFO_CONST_LOOKUP* entryPoint),
                                       CorInfoType           simdBaseJitType,
                                       var_types             retType,
                                       unsigned              simdSize,
                                       bool                  mustExpand)
{
    const HWIntrinsicCategory category = HWIntrinsicInfo::lookupCategory(intrinsic);
    const int                 numArgs  = sig->numArgs;

    // The vast majority of "special" intrinsics are Vector64/Vector128 methods.
    // The only exception is ArmBase.Yield which should be treated differently.
    if (intrinsic == NI_ArmBase_Yield)
    {
        assert(sig->numArgs == 0);
        assert(JITtype2varType(sig->retType) == TYP_VOID);
        assert(simdSize == 0);

        return gtNewScalarHWIntrinsicNode(TYP_VOID, intrinsic);
    }

    bool isScalar = (category == HW_Category_Scalar);
    assert(numArgs >= 0);

    var_types simdBaseType = JitType2PreciseVarType(simdBaseJitType);
    assert(varTypeIsArithmetic(simdBaseType));

    GenTree* retNode = nullptr;
    GenTree* op1     = nullptr;
    GenTree* op2     = nullptr;
    GenTree* op3     = nullptr;
    GenTree* op4     = nullptr;

#ifdef DEBUG
    bool isValidScalarIntrinsic = false;
#endif

    switch (intrinsic)
    {
        case NI_Vector_Abs:
        case NI_Vector64_Abs:
        case NI_Vector128_Abs:
        {
            assert(sig->numArgs == 1);
            op1     = impSIMDPopStack();
            retNode = gtNewSimdAbsNode(retType, op1, simdBaseJitType, simdSize);
            //if (intrinsic == NI_Vector_Abs)
            //{
            //    intrinsic = GenTreeHWIntrinsic::GetScalableHWIntrinsicId(retType, retNode->AsHWIntrinsic()->GetHWIntrinsicId());
            //    retNode->AsHWIntrinsic()->ChangeHWIntrinsicId(intrinsic);
            //}
            break;
        }

        case NI_Vector_Add:
        case NI_Vector_op_Addition:
        case NI_Vector64_op_Addition:
        case NI_Vector128_op_Addition:
        {
            bool isScalable = (intrinsic == NI_Vector_Add) || (intrinsic == NI_Vector_op_Addition);
            assert(sig->numArgs == 2);

            op2 = impSIMDPopStack();
            op1 = impSIMDPopStack();

            retNode = gtNewSimdBinOpNode(GT_ADD, retType, op1, op2, simdBaseJitType, simdSize, isScalable);
            break;
        }

        case NI_Vector64_AddSaturate:
        case NI_Vector128_AddSaturate:
        {
            assert(sig->numArgs == 2);

            op2 = impSIMDPopStack();
            op1 = impSIMDPopStack();

            if (varTypeIsFloating(simdBaseType))
            {
                retNode = gtNewSimdBinOpNode(GT_ADD, retType, op1, op2, simdBaseJitType, simdSize, false);
            }
            else
            {
                intrinsic = NI_AdvSimd_AddSaturate;

                if ((simdSize == 8) && varTypeIsLong(simdBaseType))
                {
                    intrinsic = NI_AdvSimd_AddSaturateScalar;
                }

                retNode = gtNewSimdHWIntrinsicNode(retType, op1, op2, intrinsic, simdBaseJitType, simdSize);
            }
            break;
        }

        case NI_AdvSimd_BitwiseClear:
        case NI_Vector_AndNot:
        case NI_Vector64_AndNot:
        case NI_Vector128_AndNot:
        {
            bool isScalable = intrinsic == NI_Vector_AndNot;
            assert(sig->numArgs == 2);

            // We don't want to support creating AND_NOT nodes prior to LIR
            // as it can break important optimizations. We'll produces this
            // in lowering instead so decompose into the individual operations
            // on import

            op2 = impSIMDPopStack();
            op1 = impSIMDPopStack();

            GenTree* notNode = gtNewSimdUnOpNode(GT_NOT, retType, op2, simdBaseJitType, simdSize, isScalable);
            op2     = gtFoldExpr(notNode);
            retNode = gtNewSimdBinOpNode(GT_AND, retType, op1, op2, simdBaseJitType, simdSize, isScalable);
            break;
        }

        case NI_AdvSimd_OrNot:
        {
            assert(sig->numArgs == 2);

            // We don't want to support creating OR_NOT nodes prior to LIR
            // as it can break important optimizations. We'll produces this
            // in lowering instead so decompose into the individual operations
            // on import

            op2 = impSIMDPopStack();
            op1 = impSIMDPopStack();

            op2     = gtFoldExpr(gtNewSimdUnOpNode(GT_NOT, retType, op2, simdBaseJitType, simdSize, false));
            retNode = gtNewSimdBinOpNode(GT_OR, retType, op1, op2, simdBaseJitType, simdSize, false);
            break;
        }

        case NI_Vector_As:
        case NI_Vector_AsVectorByte:
        case NI_Vector_AsVectorDouble:
        case NI_Vector_AsVectorInt16:
        case NI_Vector_AsVectorInt32:
        case NI_Vector_AsVectorInt64:
        case NI_Vector_AsVectorNInt:
        case NI_Vector_AsVectorNUInt:
        case NI_Vector_AsVectorSByte:
        case NI_Vector_AsVectorSingle:
        case NI_Vector_AsVectorUInt16:
        case NI_Vector_AsVectorUInt32:
        case NI_Vector_AsVectorUInt64:
        case NI_Vector64_As:
        case NI_Vector64_AsByte:
        case NI_Vector64_AsDouble:
        case NI_Vector64_AsInt16:
        case NI_Vector64_AsInt32:
        case NI_Vector64_AsInt64:
        case NI_Vector64_AsNInt:
        case NI_Vector64_AsNUInt:
        case NI_Vector64_AsSByte:
        case NI_Vector64_AsSingle:
        case NI_Vector64_AsUInt16:
        case NI_Vector64_AsUInt32:
        case NI_Vector64_AsUInt64:
        case NI_Vector128_As:
        case NI_Vector128_AsByte:
        case NI_Vector128_AsDouble:
        case NI_Vector128_AsInt16:
        case NI_Vector128_AsInt32:
        case NI_Vector128_AsInt64:
        case NI_Vector128_AsNInt:
        case NI_Vector128_AsNUInt:
        case NI_Vector128_AsSByte:
        case NI_Vector128_AsSingle:
        case NI_Vector128_AsUInt16:
        case NI_Vector128_AsUInt32:
        case NI_Vector128_AsUInt64:
        case NI_Vector128_AsVector:
        case NI_Vector128_AsVector4:
        {
            assert(!sig->hasThis());
            assert(numArgs == 1);

            // We fold away the cast here, as it only exists to satisfy
            // the type system. It is safe to do this here since the retNode type
            // and the signature return type are both the same TYP_SIMD.

            retNode = impSIMDPopStack();
            SetOpLclRelatedToSIMDIntrinsic(retNode);
            assert(retNode->gtType == getSIMDTypeForSize(getSIMDTypeSizeInBytes(sig->retTypeSigClass)));
            break;
        }

        case NI_Vector128_AsVector2:
        {
            assert(sig->numArgs == 1);
            assert((simdSize == 16) && (simdBaseType == TYP_FLOAT));
            assert(retType == TYP_SIMD8);

            op1     = impSIMDPopStack();
            retNode = gtNewSimdGetLowerNode(TYP_SIMD8, op1, simdBaseJitType, simdSize);
            break;
        }

        case NI_Vector128_AsVector3:
        {
            assert(sig->numArgs == 1);
            assert((simdSize == 16) && (simdBaseType == TYP_FLOAT));
            assert(retType == TYP_SIMD12);

            op1     = impSIMDPopStack();
            retNode = gtNewSimdHWIntrinsicNode(retType, op1, intrinsic, simdBaseJitType, simdSize);
            break;
        }

        case NI_Vector128_AsVector128:
        {
            assert(!sig->hasThis());
            assert(numArgs == 1);
            assert(retType == TYP_SIMD16);

            switch (getSIMDTypeForSize(simdSize))
            {
                case TYP_SIMD8:
                {
                    assert((simdSize == 8) && (simdBaseType == TYP_FLOAT));

                    op1 = impSIMDPopStack();

                    if (op1->IsCnsVec())
                    {
                        GenTreeVecCon* vecCon = op1->AsVecCon();
                        vecCon->gtType        = TYP_SIMD16;

                        vecCon->gtSimdVal.f32[2] = 0.0f;
                        vecCon->gtSimdVal.f32[3] = 0.0f;

                        return vecCon;
                    }

                    op1 = gtNewSimdHWIntrinsicNode(retType, op1, NI_Vector64_ToVector128Unsafe, simdBaseJitType, 8);

                    GenTree* idx  = gtNewIconNode(2, TYP_INT);
                    GenTree* zero = gtNewZeroConNode(TYP_FLOAT);
                    op1           = gtNewSimdWithElementNode(retType, op1, idx, zero, simdBaseJitType, 16);

                    idx     = gtNewIconNode(3, TYP_INT);
                    zero    = gtNewZeroConNode(TYP_FLOAT);
                    retNode = gtNewSimdWithElementNode(retType, op1, idx, zero, simdBaseJitType, 16);

                    break;
                }

                case TYP_SIMD12:
                {
                    assert((simdSize == 12) && (simdBaseType == TYP_FLOAT));

                    op1 = impSIMDPopStack();

                    if (op1->IsCnsVec())
                    {
                        GenTreeVecCon* vecCon = op1->AsVecCon();
                        vecCon->gtType        = TYP_SIMD16;

                        vecCon->gtSimdVal.f32[3] = 0.0f;
                        return vecCon;
                    }

                    op1 = gtNewSimdHWIntrinsicNode(retType, op1, NI_Vector128_AsVector128Unsafe, simdBaseJitType, 12);

                    GenTree* idx  = gtNewIconNode(3, TYP_INT);
                    GenTree* zero = gtNewZeroConNode(TYP_FLOAT);
                    retNode       = gtNewSimdWithElementNode(retType, op1, idx, zero, simdBaseJitType, 16);
                    break;
                }

                case TYP_SIMD16:
                {
                    // We fold away the cast here, as it only exists to satisfy
                    // the type system. It is safe to do this here since the retNode type
                    // and the signature return type are both the same TYP_SIMD.

                    retNode = impSIMDPopStack();
                    SetOpLclRelatedToSIMDIntrinsic(retNode);
                    assert(retNode->gtType == getSIMDTypeForSize(getSIMDTypeSizeInBytes(sig->retTypeSigClass)));
                    break;
                }

                default:
                {
                    unreached();
                }
            }

            break;
        }

        case NI_Vector128_AsVector128Unsafe:
        {
            assert(sig->numArgs == 1);
            assert(retType == TYP_SIMD16);
            assert(simdBaseJitType == CORINFO_TYPE_FLOAT);
            assert((simdSize == 8) || (simdSize == 12));

            op1     = impSIMDPopStack();
            retNode = gtNewSimdHWIntrinsicNode(retType, op1, NI_Vector128_AsVector128Unsafe, simdBaseJitType, simdSize);
            break;
        }

        case NI_Vector_op_BitwiseAnd:
        case NI_Vector64_op_BitwiseAnd:
        case NI_Vector128_op_BitwiseAnd:
        {
            assert(sig->numArgs == 2);

            op2 = impSIMDPopStack();
            op1 = impSIMDPopStack();

            retNode = gtNewSimdBinOpNode(GT_AND, retType, op1, op2, simdBaseJitType, simdSize, intrinsic == NI_Vector_op_BitwiseAnd);
            break;
        }

        case NI_Vector_op_BitwiseOr:
        case NI_Vector64_op_BitwiseOr:
        case NI_Vector128_op_BitwiseOr:
        {
            assert(sig->numArgs == 2);

            op2 = impSIMDPopStack();
            op1 = impSIMDPopStack();

            retNode = gtNewSimdBinOpNode(GT_OR, retType, op1, op2, simdBaseJitType, simdSize, intrinsic == NI_Vector_op_BitwiseOr);
            break;
        }

        case NI_Vector_Ceiling:
        case NI_Vector64_Ceiling:
        case NI_Vector128_Ceiling:
        {
            assert(sig->numArgs == 1);

            if (!varTypeIsFloating(simdBaseType))
            {
                retNode = impSIMDPopStack();
                break;
            }

            op1     = impSIMDPopStack();
            retNode = gtNewSimdCeilNode(retType, op1, simdBaseJitType, simdSize);
            //if (intrinsic == NI_Vector_Ceiling)
            //{
            //    intrinsic = GenTreeHWIntrinsic::GetScalableHWIntrinsicId(retType, retNode->AsHWIntrinsic()->GetHWIntrinsicId());
            //    retNode->AsHWIntrinsic()->ChangeHWIntrinsicId(intrinsic);
            //}
            break;
        }

        case NI_Vector_ConditionalSelect:
        case NI_Vector64_ConditionalSelect:
        case NI_Vector128_ConditionalSelect:
        {
            assert(sig->numArgs == 3);

            op3 = impSIMDPopStack();
            op2 = impSIMDPopStack();
            op1 = impSIMDPopStack();

            retNode = gtNewSimdCndSelNode(retType, op1, op2, op3, simdBaseJitType, simdSize, intrinsic == NI_Vector_ConditionalSelect);
            break;
        }

        case NI_Vector_ConvertToDouble:
        case NI_Vector64_ConvertToDouble:
        case NI_Vector128_ConvertToDouble:
        {
            assert(sig->numArgs == 1);
            assert((simdBaseType == TYP_LONG) || (simdBaseType == TYP_ULONG));

            intrinsic = (simdSize == 8) ? NI_AdvSimd_Arm64_ConvertToDoubleScalar : NI_AdvSimd_Arm64_ConvertToDouble;

            //intrinsic = GenTreeHWIntrinsic::GetScalableHWIntrinsicId(retType, intrinsic);

            op1     = impSIMDPopStack();
            retNode = gtNewSimdHWIntrinsicNode(retType, op1, intrinsic, simdBaseJitType, simdSize);
            break;
        }

        case NI_Vector_ConvertToInt32Native:
        case NI_Vector64_ConvertToInt32Native:
        case NI_Vector128_ConvertToInt32Native:
        {
            if (BlockNonDeterministicIntrinsics(mustExpand))
            {
                break;
            }
            FALLTHROUGH;
        }

        case NI_Vector_ConvertToInt32:
        case NI_Vector64_ConvertToInt32:
        case NI_Vector128_ConvertToInt32:
        {
            assert(sig->numArgs == 1);
            assert(simdBaseType == TYP_FLOAT);

            op1     = impSIMDPopStack();
            retNode = gtNewSimdCvtNativeNode(retType, op1, CORINFO_TYPE_INT, simdBaseJitType, simdSize);
            //if (intrinsic == NI_Vector_ConvertToInt32)
            //{
            //    intrinsic = GenTreeHWIntrinsic::GetScalableHWIntrinsicId(retType, retNode->AsHWIntrinsic()->GetHWIntrinsicId());
            //    retNode->AsHWIntrinsic()->ChangeHWIntrinsicId(intrinsic);
            //}
            break;
        }

        case NI_Vector_ConvertToInt64Native:
        case NI_Vector64_ConvertToInt64Native:
        case NI_Vector128_ConvertToInt64Native:
        {
            if (BlockNonDeterministicIntrinsics(mustExpand))
            {
                break;
            }
            FALLTHROUGH;
        }

        case NI_Vector_ConvertToInt64:
        case NI_Vector64_ConvertToInt64:
        case NI_Vector128_ConvertToInt64:
        {
            assert(sig->numArgs == 1);
            assert(simdBaseType == TYP_DOUBLE);

            op1     = impSIMDPopStack();
            retNode = gtNewSimdCvtNativeNode(retType, op1, CORINFO_TYPE_LONG, simdBaseJitType, simdSize);
            //if (intrinsic == NI_Vector_ConvertToInt64)
            //{
            //    intrinsic = GenTreeHWIntrinsic::GetScalableHWIntrinsicId(retType, retNode->AsHWIntrinsic()->GetHWIntrinsicId());
            //    retNode->AsHWIntrinsic()->ChangeHWIntrinsicId(intrinsic);
            //}
            break;
        }

        case NI_Vector_ConvertToSingle:
        case NI_Vector64_ConvertToSingle:
        case NI_Vector128_ConvertToSingle:
        {
            assert(sig->numArgs == 1);
            assert((simdBaseType == TYP_INT) || (simdBaseType == TYP_UINT));

            op1     = impSIMDPopStack();
            retNode = gtNewSimdHWIntrinsicNode(retType, op1, NI_AdvSimd_ConvertToSingle, simdBaseJitType, simdSize);
            //if (intrinsic == NI_Vector_ConvertToSingle)
            //{
            //    intrinsic = GenTreeHWIntrinsic::GetScalableHWIntrinsicId(retType, retNode->AsHWIntrinsic()->GetHWIntrinsicId());
            //    retNode->AsHWIntrinsic()->ChangeHWIntrinsicId(intrinsic);
            //}
            break;
        }

        case NI_Vector_ConvertToUInt32Native:
        case NI_Vector64_ConvertToUInt32Native:
        case NI_Vector128_ConvertToUInt32Native:
        {
            if (BlockNonDeterministicIntrinsics(mustExpand))
            {
                break;
            }
            FALLTHROUGH;
        }

        case NI_Vector_ConvertToUInt32:
        case NI_Vector64_ConvertToUInt32:
        case NI_Vector128_ConvertToUInt32:
        {
            assert(sig->numArgs == 1);
            assert(simdBaseType == TYP_FLOAT);

            op1     = impSIMDPopStack();
            retNode = gtNewSimdCvtNativeNode(retType, op1, CORINFO_TYPE_UINT, simdBaseJitType, simdSize);
            //if ((intrinsic == NI_Vector_ConvertToUInt32Native) || (intrinsic == NI_Vector_ConvertToUInt32))
            //{
            //    intrinsic = GenTreeHWIntrinsic::GetScalableHWIntrinsicId(retType, retNode->AsHWIntrinsic()->GetHWIntrinsicId());
            //    retNode->AsHWIntrinsic()->ChangeHWIntrinsicId(intrinsic);
            //}
            break;
        }

        case NI_Vector_ConvertToUInt64Native:
        case NI_Vector64_ConvertToUInt64Native:
        case NI_Vector128_ConvertToUInt64Native:
        {
            if (BlockNonDeterministicIntrinsics(mustExpand))
            {
                break;
            }
            FALLTHROUGH;
        }

        case NI_Vector_ConvertToUInt64:
        case NI_Vector64_ConvertToUInt64:
        case NI_Vector128_ConvertToUInt64:
        {
            assert(sig->numArgs == 1);
            assert(simdBaseType == TYP_DOUBLE);

            op1     = impSIMDPopStack();
            retNode = gtNewSimdCvtNativeNode(retType, op1, CORINFO_TYPE_ULONG, simdBaseJitType, simdSize);
            //if ((intrinsic == NI_Vector_ConvertToUInt64Native) || (intrinsic == NI_Vector_ConvertToUInt64))
            //{
            //    intrinsic = GenTreeHWIntrinsic::GetScalableHWIntrinsicId(retType, retNode->AsHWIntrinsic()->GetHWIntrinsicId());
            //    retNode->AsHWIntrinsic()->ChangeHWIntrinsicId(intrinsic);
            //}
            break;
        }

        case NI_Vector_Create:
        {
            assert(sig->numArgs == 1);

            op1     = impPopStack().val;
            retNode = gtNewSimdHWIntrinsicNode(retType, op1, NI_Sve_DuplicateScalarToVector, simdBaseJitType, simdSize);
            break;
        }

        case NI_Vector64_Create:
        case NI_Vector128_Create:
        {
            if (sig->numArgs == 1)
            {
                op1     = impPopStack().val;
                retNode = gtNewSimdCreateBroadcastNode(retType, op1, simdBaseJitType, simdSize);
                break;
            }

            uint32_t simdLength = getSIMDVectorLength(simdSize, simdBaseType);
            assert(sig->numArgs == simdLength);

            bool isConstant = true;

            if (varTypeIsFloating(simdBaseType))
            {
                for (uint32_t index = 0; index < sig->numArgs; index++)
                {
                    GenTree* arg = impStackTop(index).val;

                    if (!arg->IsCnsFltOrDbl())
                    {
                        isConstant = false;
                        break;
                    }
                }
            }
            else
            {
                assert(varTypeIsIntegral(simdBaseType));

                for (uint32_t index = 0; index < sig->numArgs; index++)
                {
                    GenTree* arg = impStackTop(index).val;

                    if (!arg->IsIntegralConst())
                    {
                        isConstant = false;
                        break;
                    }
                }
            }

            if (isConstant)
            {
                // Some of the below code assumes 8 or 16 byte SIMD types
                assert((simdSize == 8) || (simdSize == 16));

                GenTreeVecCon* vecCon = gtNewVconNode(retType);

                switch (simdBaseType)
                {
                    case TYP_BYTE:
                    case TYP_UBYTE:
                    {
                        uint8_t cnsVal = 0;

                        for (uint32_t index = 0; index < sig->numArgs; index++)
                        {
                            cnsVal = static_cast<uint8_t>(impPopStack().val->AsIntConCommon()->IntegralValue());
                            vecCon->gtSimdVal.u8[simdLength - 1 - index] = cnsVal;
                        }
                        break;
                    }

                    case TYP_SHORT:
                    case TYP_USHORT:
                    {
                        uint16_t cnsVal = 0;

                        for (uint32_t index = 0; index < sig->numArgs; index++)
                        {
                            cnsVal = static_cast<uint16_t>(impPopStack().val->AsIntConCommon()->IntegralValue());
                            vecCon->gtSimdVal.u16[simdLength - 1 - index] = cnsVal;
                        }
                        break;
                    }

                    case TYP_INT:
                    case TYP_UINT:
                    {
                        uint32_t cnsVal = 0;

                        for (uint32_t index = 0; index < sig->numArgs; index++)
                        {
                            cnsVal = static_cast<uint32_t>(impPopStack().val->AsIntConCommon()->IntegralValue());
                            vecCon->gtSimdVal.u32[simdLength - 1 - index] = cnsVal;
                        }
                        break;
                    }

                    case TYP_LONG:
                    case TYP_ULONG:
                    {
                        uint64_t cnsVal = 0;

                        for (uint32_t index = 0; index < sig->numArgs; index++)
                        {
                            cnsVal = static_cast<uint64_t>(impPopStack().val->AsIntConCommon()->IntegralValue());
                            vecCon->gtSimdVal.u64[simdLength - 1 - index] = cnsVal;
                        }
                        break;
                    }

                    case TYP_FLOAT:
                    {
                        float cnsVal = 0;

                        for (uint32_t index = 0; index < sig->numArgs; index++)
                        {
                            cnsVal = static_cast<float>(impPopStack().val->AsDblCon()->DconValue());
                            vecCon->gtSimdVal.f32[simdLength - 1 - index] = cnsVal;
                        }
                        break;
                    }

                    case TYP_DOUBLE:
                    {
                        double cnsVal = 0;

                        for (uint32_t index = 0; index < sig->numArgs; index++)
                        {
                            cnsVal = static_cast<double>(impPopStack().val->AsDblCon()->DconValue());
                            vecCon->gtSimdVal.f64[simdLength - 1 - index] = cnsVal;
                        }
                        break;
                    }

                    default:
                    {
                        unreached();
                    }
                }

                retNode = vecCon;
                break;
            }

            IntrinsicNodeBuilder nodeBuilder(getAllocator(CMK_ASTNode), sig->numArgs);

            // TODO-CQ: We don't handle contiguous args for anything except TYP_FLOAT today

            GenTree* prevArg           = nullptr;
            bool     areArgsContiguous = (simdBaseType == TYP_FLOAT);

            for (int i = sig->numArgs - 1; i >= 0; i--)
            {
                GenTree* arg = impPopStack().val;

                if (areArgsContiguous)
                {
                    if (prevArg != nullptr)
                    {
                        // Recall that we are popping the args off the stack in reverse order.
                        areArgsContiguous = areArgumentsContiguous(arg, prevArg);
                    }

                    prevArg = arg;
                }

                nodeBuilder.AddOperand(i, arg);
            }

            if (areArgsContiguous)
            {
                op1                 = nodeBuilder.GetOperand(0);
                GenTree* op1Address = CreateAddressNodeForSimdHWIntrinsicCreate(op1, simdBaseType, simdSize);
                retNode             = gtNewIndir(retType, op1Address);
            }
            else
            {
                retNode =
                    gtNewSimdHWIntrinsicNode(retType, std::move(nodeBuilder), intrinsic, simdBaseJitType, simdSize);
            }
            break;
        }

        case NI_Vector64_CreateScalar:
        case NI_Vector128_CreateScalar:
        {
            assert(sig->numArgs == 1);

            op1     = impPopStack().val;
            retNode = gtNewSimdCreateScalarNode(retType, op1, simdBaseJitType, simdSize);
            break;
        }

        case NI_Vector64_CreateSequence:
        case NI_Vector128_CreateSequence:
        {
            assert(sig->numArgs == 2);

            if (varTypeIsLong(simdBaseType) && !impStackTop(0).val->OperIsConst())
            {
                // TODO-ARM64-CQ: We should support long/ulong multiplication.
                break;
            }

            impSpillSideEffect(true, stackState.esStackDepth -
                                         2 DEBUGARG("Spilling op1 side effects for vector CreateSequence"));

            op2 = impPopStack().val;
            op1 = impPopStack().val;

            retNode = gtNewSimdCreateSequenceNode(retType, op1, op2, simdBaseJitType, simdSize);
            break;
        }

        case NI_Vector64_CreateScalarUnsafe:
        case NI_Vector128_CreateScalarUnsafe:
        {
            assert(sig->numArgs == 1);

            op1     = impPopStack().val;
            retNode = gtNewSimdCreateScalarUnsafeNode(retType, op1, simdBaseJitType, simdSize);
            break;
        }

        case NI_Vector_op_Division:
        case NI_Vector64_op_Division:
        case NI_Vector128_op_Division:
        {
            assert(sig->numArgs == 2);

            if (!varTypeIsFloating(simdBaseType))
            {
                // We can't trivially handle division for integral types using SIMD
                break;
            }

            CORINFO_ARG_LIST_HANDLE arg1     = sig->args;
            CORINFO_ARG_LIST_HANDLE arg2     = info.compCompHnd->getArgNext(arg1);
            var_types               argType  = TYP_UNKNOWN;
            CORINFO_CLASS_HANDLE    argClass = NO_CLASS_HANDLE;

            argType = JITtype2varType(strip(info.compCompHnd->getArgType(sig, arg2, &argClass)));
            op2     = getArgForHWIntrinsic(argType, argClass);

            argType = JITtype2varType(strip(info.compCompHnd->getArgType(sig, arg1, &argClass)));
            op1     = getArgForHWIntrinsic(argType, argClass);

            retNode = gtNewSimdBinOpNode(GT_DIV, retType, op1, op2, simdBaseJitType, simdSize, intrinsic == NI_Vector_op_Division);
            break;
        }

        case NI_Vector_Dot: // TODO-VL : Fix DOT to use SVE
        case NI_Vector64_Dot:
        case NI_Vector128_Dot:
        {
            assert(sig->numArgs == 2);

            if (!varTypeIsLong(simdBaseType))
            {
                var_types simdType = getSIMDTypeForSize(simdSize);

                op2 = impSIMDPopStack();
                op1 = impSIMDPopStack();

                retNode = gtNewSimdDotProdNode(simdType, op1, op2, simdBaseJitType, simdSize);
                retNode = gtNewSimdGetElementNode(retType, retNode, gtNewIconNode(0), simdBaseJitType, simdSize, false);
            }
            break;
        }

        case NI_Vector_Equals:
        case NI_Vector64_Equals:
        case NI_Vector128_Equals:
        {
            assert(sig->numArgs == 2);

            op2 = impSIMDPopStack();
            op1 = impSIMDPopStack();

            retNode = gtNewSimdCmpOpNode(GT_EQ, retType, op1, op2, simdBaseJitType, simdSize, intrinsic == NI_Vector_Equals);
            break;
        }

        case NI_Vector_op_Equality:
        case NI_Vector64_op_Equality:
        case NI_Vector128_op_Equality:
        {
            assert(sig->numArgs == 2);

            op2 = impSIMDPopStack();
            op1 = impSIMDPopStack();

            retNode = gtNewSimdCmpOpAllNode(GT_EQ, retType, op1, op2, simdBaseJitType, simdSize, intrinsic == NI_Vector_op_Equality);
            //if (intrinsic == NI_Vector_op_Equality)
            //{
            //    intrinsic = GenTreeHWIntrinsic::GetScalableHWIntrinsicId(retType, retNode->AsHWIntrinsic()->GetHWIntrinsicId());
            //    retNode->AsHWIntrinsic()->ChangeHWIntrinsicId(intrinsic);
            //}
            break;
        }

        case NI_Vector_EqualsAny:
        case NI_Vector64_EqualsAny:
        case NI_Vector128_EqualsAny:
        {
            assert(sig->numArgs == 2);

            op2 = impSIMDPopStack();
            op1 = impSIMDPopStack();

            retNode = gtNewSimdCmpOpAnyNode(GT_EQ, retType, op1, op2, simdBaseJitType, simdSize, intrinsic == NI_Vector_EqualsAny);
            //if (intrinsic == NI_Vector_EqualsAny)
            //{
            //    intrinsic = GenTreeHWIntrinsic::GetScalableHWIntrinsicId(retType, retNode->AsHWIntrinsic()->GetHWIntrinsicId());
            //    retNode->AsHWIntrinsic()->ChangeHWIntrinsicId(intrinsic);
            //}
            break;
        }

        case NI_Vector64_ExtractMostSignificantBits:
        case NI_Vector128_ExtractMostSignificantBits:
        {
            assert(sig->numArgs == 1);

            // ARM64 doesn't have a single instruction that performs the behavior so we'll emulate it instead.
            // To do this, we effectively perform the following steps:
            // 1. tmp = input & 0x80         ; and the input to clear all but the most significant bit
            // 2. tmp = tmp >> index         ; right shift each element by its index
            // 3. tmp = sum(tmp)             ; sum the elements together

            // For byte/sbyte, we also need to handle the fact that we can only shift by up to 8
            // but for Vector128, we have 16 elements to handle. In that scenario, we will simply
            // extract both scalars, and combine them via: (upper << 8) | lower

            var_types simdType = getSIMDTypeForSize(simdSize);

            op1 = impSIMDPopStack();

            GenTreeVecCon* vecCon2 = gtNewVconNode(simdType);
            GenTreeVecCon* vecCon3 = gtNewVconNode(simdType);

            switch (simdBaseType)
            {
                case TYP_BYTE:
                case TYP_UBYTE:
                {
                    simdBaseType    = TYP_UBYTE;
                    simdBaseJitType = CORINFO_TYPE_UBYTE;

                    vecCon2->gtSimdVal.u64[0] = 0x8080808080808080;
                    vecCon3->gtSimdVal.u64[0] = 0x00FFFEFDFCFBFAF9;

                    if (simdSize == 16)
                    {
                        vecCon2->gtSimdVal.u64[1] = 0x8080808080808080;
                        vecCon3->gtSimdVal.u64[1] = 0x00FFFEFDFCFBFAF9;
                    }
                    break;
                }

                case TYP_SHORT:
                case TYP_USHORT:
                {
                    simdBaseType    = TYP_USHORT;
                    simdBaseJitType = CORINFO_TYPE_USHORT;

                    vecCon2->gtSimdVal.u64[0] = 0x8000800080008000;
                    vecCon3->gtSimdVal.u64[0] = 0xFFF4FFF3FFF2FFF1;

                    if (simdSize == 16)
                    {
                        vecCon2->gtSimdVal.u64[1] = 0x8000800080008000;
                        vecCon3->gtSimdVal.u64[1] = 0xFFF8FFF7FFF6FFF5;
                    }
                    break;
                }

                case TYP_INT:
                case TYP_UINT:
                case TYP_FLOAT:
                {
                    simdBaseType    = TYP_INT;
                    simdBaseJitType = CORINFO_TYPE_INT;

                    vecCon2->gtSimdVal.u64[0] = 0x8000000080000000;
                    vecCon3->gtSimdVal.u64[0] = 0xFFFFFFE2FFFFFFE1;

                    if (simdSize == 16)
                    {
                        vecCon2->gtSimdVal.u64[1] = 0x8000000080000000;
                        vecCon3->gtSimdVal.u64[1] = 0xFFFFFFE4FFFFFFE3;
                    }
                    break;
                }

                case TYP_LONG:
                case TYP_ULONG:
                case TYP_DOUBLE:
                {
                    simdBaseType    = TYP_LONG;
                    simdBaseJitType = CORINFO_TYPE_LONG;

                    vecCon2->gtSimdVal.u64[0] = 0x8000000000000000;
                    vecCon3->gtSimdVal.u64[0] = 0xFFFFFFFFFFFFFFC1;

                    if (simdSize == 16)
                    {
                        vecCon2->gtSimdVal.u64[1] = 0x8000000000000000;
                        vecCon3->gtSimdVal.u64[1] = 0xFFFFFFFFFFFFFFC2;
                    }
                    break;
                }

                default:
                {
                    unreached();
                }
            }

            op3 = vecCon3;
            op2 = vecCon2;
            op1 = gtNewSimdHWIntrinsicNode(simdType, op1, op2, NI_AdvSimd_And, simdBaseJitType, simdSize);

            NamedIntrinsic shiftIntrinsic = NI_AdvSimd_ShiftLogical;

            if ((simdSize == 8) && varTypeIsLong(simdBaseType))
            {
                shiftIntrinsic = NI_AdvSimd_ShiftLogicalScalar;
            }

            op1 = gtNewSimdHWIntrinsicNode(simdType, op1, op3, shiftIntrinsic, simdBaseJitType, simdSize);

            if (varTypeIsByte(simdBaseType) && (simdSize == 16))
            {
                op1 = impCloneExpr(op1, &op2, CHECK_SPILL_ALL,
                                   nullptr DEBUGARG("Clone op1 for vector extractmostsignificantbits"));

                op1 = gtNewSimdGetLowerNode(TYP_SIMD8, op1, simdBaseJitType, simdSize);
                op1 = gtNewSimdHWIntrinsicNode(TYP_SIMD8, op1, NI_AdvSimd_Arm64_AddAcross, simdBaseJitType, 8);
                op1 = gtNewSimdToScalarNode(genActualType(simdBaseType), op1, simdBaseJitType, 8);
                op1 = gtNewCastNode(TYP_INT, op1, /* isUnsigned */ true, TYP_INT);

                GenTree* zero  = gtNewZeroConNode(TYP_SIMD16);
                ssize_t  index = 8 / genTypeSize(simdBaseType);

                op2 = gtNewSimdGetUpperNode(TYP_SIMD8, op2, simdBaseJitType, simdSize);
                op2 = gtNewSimdHWIntrinsicNode(TYP_SIMD8, op2, NI_AdvSimd_Arm64_AddAcross, simdBaseJitType, 8);
                op2 = gtNewSimdToScalarNode(genActualType(simdBaseType), op2, simdBaseJitType, 8);
                op2 = gtNewCastNode(TYP_INT, op2, /* isUnsigned */ true, TYP_INT);

                op2     = gtNewOperNode(GT_LSH, TYP_INT, op2, gtNewIconNode(8));
                retNode = gtNewOperNode(GT_OR, TYP_INT, op1, op2);
            }
            else
            {
                if (!varTypeIsLong(simdBaseType))
                {
                    if ((simdSize == 8) && ((simdBaseType == TYP_INT) || (simdBaseType == TYP_UINT)))
                    {
                        op1 = impCloneExpr(op1, &op2, CHECK_SPILL_ALL,
                                           nullptr DEBUGARG("Clone op1 for vector extractmostsignificantbits"));
                        op1 = gtNewSimdHWIntrinsicNode(TYP_SIMD8, op1, op2, NI_AdvSimd_AddPairwise, simdBaseJitType,
                                                       simdSize);
                    }
                    else
                    {
                        op1 = gtNewSimdHWIntrinsicNode(TYP_SIMD8, op1, NI_AdvSimd_Arm64_AddAcross, simdBaseJitType,
                                                       simdSize);
                    }
                }
                else if (simdSize == 16)
                {
                    op1 = gtNewSimdHWIntrinsicNode(TYP_SIMD8, op1, NI_AdvSimd_Arm64_AddPairwiseScalar, simdBaseJitType,
                                                   simdSize);
                }

                retNode = gtNewSimdToScalarNode(genActualType(simdBaseType), op1, simdBaseJitType, 8);

                if ((simdBaseType != TYP_INT) && (simdBaseType != TYP_UINT))
                {
                    retNode = gtNewCastNode(TYP_INT, retNode, /* isUnsigned */ true, TYP_INT);
                }
            }
            break;
        }

        case NI_Vector_Floor:
        case NI_Vector64_Floor:
        case NI_Vector128_Floor:
        {
            assert(sig->numArgs == 1);

            if (!varTypeIsFloating(simdBaseType))
            {
                retNode = impSIMDPopStack();
                break;
            }

            op1     = impSIMDPopStack();
            retNode = gtNewSimdFloorNode(retType, op1, simdBaseJitType, simdSize);
            //if (intrinsic == NI_Vector_Floor)
            //{
            //    intrinsic = GenTreeHWIntrinsic::GetScalableHWIntrinsicId(retType, retNode->AsHWIntrinsic()->GetHWIntrinsicId());
            //    retNode->AsHWIntrinsic()->ChangeHWIntrinsicId(intrinsic);
            //}
            break;
        }

        case NI_Vector_FusedMultiplyAdd:
        case NI_Vector64_FusedMultiplyAdd:
        case NI_Vector128_FusedMultiplyAdd:
        {
            assert(sig->numArgs == 3);
            assert(varTypeIsFloating(simdBaseType));

            impSpillSideEffect(true,
                               stackState.esStackDepth - 3 DEBUGARG("Spilling op1 side effects for FusedMultiplyAdd"));

            impSpillSideEffect(true,
                               stackState.esStackDepth - 2 DEBUGARG("Spilling op2 side effects for FusedMultiplyAdd"));

            op3 = impSIMDPopStack();
            op2 = impSIMDPopStack();
            op1 = impSIMDPopStack();

            retNode = gtNewSimdFmaNode(retType, op1, op2, op3, simdBaseJitType, simdSize);
            //if (intrinsic == NI_Vector_FusedMultiplyAdd)
            //{
            //    intrinsic = GenTreeHWIntrinsic::GetScalableHWIntrinsicId(retType, retNode->AsHWIntrinsic()->GetHWIntrinsicId());
            //    retNode->AsHWIntrinsic()->ChangeHWIntrinsicId(intrinsic);
            //}
            break;
        }

        case NI_Vector_CreateSequence:
        {
            assert(Compiler::UseSveForType(retType));

            op2     = impPopStack().val;
            op1     = impPopStack().val;

            //TODO-VL: There is no way to do floating point `initial and `step` in SVE, corresponding
            // to the `Vector.CreateSequence<float>(). For now, just treat it as integral.
            if (!varTypeIsIntegral(op1))
            {
                op1 = gtNewCastNode(TYP_LONG, op1, false, TYP_LONG);
            }
            if (!varTypeIsIntegral(op2))
            {
                op2 = gtNewCastNode(TYP_LONG, op2, false, TYP_LONG);
            }
            retNode = gtNewSimdHWIntrinsicNode(retType, op1, op2, NI_Sve_Index, simdBaseJitType, simdSize);
            break;
        }

        case NI_Vector_ToScalar:
        {
            op1 = impSIMDPopStack();

            // Even for SVE, to scalar always would fetch 0th element from the overlapping SIMD register.
            retNode = gtNewSimdToScalarNode(genActualType(simdBaseType), op1, simdBaseJitType, 16);
            break;
        }

        case NI_Vector_get_AllBitsSet:
        case NI_Vector64_get_AllBitsSet:
        case NI_Vector128_get_AllBitsSet:
        {
            assert(sig->numArgs == 0);
            retNode = gtNewAllBitsSetConNode(retType);
            break;
        }

        case NI_Vector_get_Indices:
        {
            GenTree* start = gtNewIconNode(0, TYP_INT);
            GenTree* step  = gtNewIconNode(1, TYP_INT);
            retNode        = gtNewSimdHWIntrinsicNode(retType, start, step, NI_Sve_Index, simdBaseJitType, simdSize);
            break;
        }
        case NI_Vector64_get_Indices:
        case NI_Vector128_get_Indices:
        {
            assert(sig->numArgs == 0);
            retNode = gtNewSimdGetIndicesNode(retType, simdBaseJitType, simdSize);
            break;
        }

        case NI_Vector_get_One:
        case NI_Vector64_get_One:
        case NI_Vector128_get_One:
        {
            assert(sig->numArgs == 0);
            retNode = gtNewOneConNode(retType, simdBaseType);
            break;
        }

        case NI_Vector_get_Zero:
        case NI_Vector64_get_Zero:
        case NI_Vector128_get_Zero:
        {
            assert(sig->numArgs == 0);
            retNode = gtNewZeroConNode(retType);
            break;
        }

        case NI_Vector_GetElement:
        case NI_Vector64_GetElement:
        case NI_Vector128_GetElement:
        {
            assert(!sig->hasThis());
            assert(numArgs == 2);

            op2 = impPopStack().val;
            op1 = impSIMDPopStack();

            retNode = gtNewSimdGetElementNode(retType, op1, op2, simdBaseJitType, simdSize, intrinsic == NI_Vector_GetElement);
            break;
        }

        case NI_Vector128_GetLower:
        {
            assert(sig->numArgs == 1);

            op1     = impSIMDPopStack();
            retNode = gtNewSimdGetLowerNode(retType, op1, simdBaseJitType, simdSize);
            break;
        }

        case NI_Vector128_GetUpper:
        {
            assert(sig->numArgs == 1);

            op1     = impSIMDPopStack();
            retNode = gtNewSimdGetUpperNode(retType, op1, simdBaseJitType, simdSize);
            break;
        }

        case NI_Vector_GreaterThan:
        case NI_Vector64_GreaterThan:
        case NI_Vector128_GreaterThan:
        {
            assert(sig->numArgs == 2);

            op2 = impSIMDPopStack();
            op1 = impSIMDPopStack();

            retNode = gtNewSimdCmpOpNode(GT_GT, retType, op1, op2, simdBaseJitType, simdSize, intrinsic == NI_Vector_GreaterThan);
            break;
        }

        case NI_Vector_GreaterThanAll:
        case NI_Vector64_GreaterThanAll:
        case NI_Vector128_GreaterThanAll:
        {
            assert(sig->numArgs == 2);

            op2 = impSIMDPopStack();
            op1 = impSIMDPopStack();

            retNode = gtNewSimdCmpOpAllNode(GT_GT, retType, op1, op2, simdBaseJitType, simdSize, intrinsic == NI_Vector_GreaterThanAll);
            //if (intrinsic == NI_Vector_GreaterThanAll)
            //{
            //    intrinsic = GenTreeHWIntrinsic::GetScalableHWIntrinsicId(retType, retNode->AsHWIntrinsic()->GetHWIntrinsicId());
            //    retNode->AsHWIntrinsic()->ChangeHWIntrinsicId(intrinsic);
            //}
            break;
        }

        case NI_Vector_GreaterThanAny:
        case NI_Vector64_GreaterThanAny:
        case NI_Vector128_GreaterThanAny:
        {
            assert(sig->numArgs == 2);

            op2 = impSIMDPopStack();
            op1 = impSIMDPopStack();

            retNode = gtNewSimdCmpOpAnyNode(GT_GT, retType, op1, op2, simdBaseJitType, simdSize, intrinsic == NI_Vector_GreaterThanAny);
            //if (intrinsic == NI_Vector_GreaterThanAny)
            //{
            //    intrinsic = GenTreeHWIntrinsic::GetScalableHWIntrinsicId(retType, retNode->AsHWIntrinsic()->GetHWIntrinsicId());
            //    retNode->AsHWIntrinsic()->ChangeHWIntrinsicId(intrinsic);
            //}
            break;
        }

        case NI_Vector_GreaterThanOrEqual:
        case NI_Vector64_GreaterThanOrEqual:
        case NI_Vector128_GreaterThanOrEqual:
        {
            assert(sig->numArgs == 2);

            op2 = impSIMDPopStack();
            op1 = impSIMDPopStack();

            retNode = gtNewSimdCmpOpNode(GT_GE, retType, op1, op2, simdBaseJitType, simdSize, intrinsic == NI_Vector_GreaterThanOrEqual);
            //if (intrinsic == NI_Vector_GreaterThanOrEqual)
            //{
            //    intrinsic = GenTreeHWIntrinsic::GetScalableHWIntrinsicId(retType, retNode->AsHWIntrinsic()->GetHWIntrinsicId());
            //    retNode->AsHWIntrinsic()->ChangeHWIntrinsicId(intrinsic);
            //}
            break;
        }

        case NI_Vector_GreaterThanOrEqualAll:
        case NI_Vector64_GreaterThanOrEqualAll:
        case NI_Vector128_GreaterThanOrEqualAll:
        {
            assert(sig->numArgs == 2);

            op2 = impSIMDPopStack();
            op1 = impSIMDPopStack();

            retNode = gtNewSimdCmpOpAllNode(GT_GE, retType, op1, op2, simdBaseJitType, simdSize, intrinsic == NI_Vector_GreaterThanOrEqualAll);
            //if (intrinsic == NI_Vector_GreaterThanOrEqualAll)
            //{
            //    intrinsic = GenTreeHWIntrinsic::GetScalableHWIntrinsicId(retType, retNode->AsHWIntrinsic()->GetHWIntrinsicId());
            //    retNode->AsHWIntrinsic()->ChangeHWIntrinsicId(intrinsic);
            //}
            break;
        }

        case NI_Vector_GreaterThanOrEqualAny:
        case NI_Vector64_GreaterThanOrEqualAny:
        case NI_Vector128_GreaterThanOrEqualAny:
        {
            assert(sig->numArgs == 2);

            op2 = impSIMDPopStack();
            op1 = impSIMDPopStack();

            retNode = gtNewSimdCmpOpAnyNode(GT_GE, retType, op1, op2, simdBaseJitType, simdSize, intrinsic == NI_Vector_GreaterThanOrEqualAny);
            //if (intrinsic == NI_Vector_GreaterThanOrEqualAny)
            //{
            //    intrinsic = GenTreeHWIntrinsic::GetScalableHWIntrinsicId(retType, retNode->AsHWIntrinsic()->GetHWIntrinsicId());
            //    retNode->AsHWIntrinsic()->ChangeHWIntrinsicId(intrinsic);
            //}
            break;
        }

        case NI_Vector64_IsEvenInteger:
        case NI_Vector128_IsEvenInteger:
        {
            assert(sig->numArgs == 1);

            if (varTypeIsFloating(simdBaseType))
            {
                // The code for handling floating-point is decently complex but also expected
                // to be rare, so we fallback to the managed implementation, which is accelerated
                break;
            }

            op1     = impSIMDPopStack();
            retNode = gtNewSimdIsEvenIntegerNode(retType, op1, simdBaseJitType, simdSize);
            break;
        }

        case NI_Vector64_IsFinite:
        case NI_Vector128_IsFinite:
        {
            assert(sig->numArgs == 1);
            op1     = impSIMDPopStack();
            retNode = gtNewSimdIsFiniteNode(retType, op1, simdBaseJitType, simdSize);
            break;
        }

        case NI_Vector64_IsInfinity:
        case NI_Vector128_IsInfinity:
        {
            assert(sig->numArgs == 1);
            op1     = impSIMDPopStack();
            retNode = gtNewSimdIsInfinityNode(retType, op1, simdBaseJitType, simdSize);
            break;
        }

        case NI_Vector64_IsInteger:
        case NI_Vector128_IsInteger:
        {
            assert(sig->numArgs == 1);
            op1     = impSIMDPopStack();
            retNode = gtNewSimdIsIntegerNode(retType, op1, simdBaseJitType, simdSize);
            break;
        }

        case NI_Vector_IsNaN:
        case NI_Vector64_IsNaN:
        case NI_Vector128_IsNaN:
        {
            assert(sig->numArgs == 1);
            op1     = impSIMDPopStack();
            retNode = gtNewSimdIsNaNNode(retType, op1, simdBaseJitType, simdSize, intrinsic == NI_Vector_IsNaN);
            break;
        }

        case NI_Vector_IsNegative:
        case NI_Vector64_IsNegative:
        case NI_Vector128_IsNegative:
        {
            assert(sig->numArgs == 1);
            op1     = impSIMDPopStack();
            retNode = gtNewSimdIsNegativeNode(retType, op1, simdBaseJitType, simdSize, intrinsic == NI_Vector_IsNegative);
            break;
        }

        case NI_Vector64_IsNegativeInfinity:
        case NI_Vector128_IsNegativeInfinity:
        {
            assert(sig->numArgs == 1);
            op1     = impSIMDPopStack();
            retNode = gtNewSimdIsNegativeInfinityNode(retType, op1, simdBaseJitType, simdSize);
            break;
        }

        case NI_Vector64_IsNormal:
        case NI_Vector128_IsNormal:
        {
            assert(sig->numArgs == 1);
            op1     = impSIMDPopStack();
            retNode = gtNewSimdIsNormalNode(retType, op1, simdBaseJitType, simdSize);
            break;
        }

        case NI_Vector64_IsOddInteger:
        case NI_Vector128_IsOddInteger:
        {
            assert(sig->numArgs == 1);

            if (varTypeIsFloating(simdBaseType))
            {
                // The code for handling floating-point is decently complex but also expected
                // to be rare, so we fallback to the managed implementation, which is accelerated
                break;
            }

            op1     = impSIMDPopStack();
            retNode = gtNewSimdIsOddIntegerNode(retType, op1, simdBaseJitType, simdSize);
            break;
        }

        case NI_Vector_IsPositive:
        case NI_Vector64_IsPositive:
        case NI_Vector128_IsPositive:
        {
            assert(sig->numArgs == 1);
            op1     = impSIMDPopStack();
            retNode = gtNewSimdIsPositiveNode(retType, op1, simdBaseJitType, simdSize, intrinsic == NI_Vector_IsPositive);
            break;
        }

        case NI_Vector_IsPositiveInfinity:
        case NI_Vector64_IsPositiveInfinity:
        case NI_Vector128_IsPositiveInfinity:
        {
            assert(sig->numArgs == 1);
            op1     = impSIMDPopStack();
            retNode = gtNewSimdIsPositiveInfinityNode(retType, op1, simdBaseJitType, simdSize, intrinsic == NI_Vector_IsPositiveInfinity);
            break;
        }

        case NI_Vector64_IsSubnormal:
        case NI_Vector128_IsSubnormal:
        {
            assert(sig->numArgs == 1);
            op1     = impSIMDPopStack();
            retNode = gtNewSimdIsSubnormalNode(retType, op1, simdBaseJitType, simdSize);
            break;
        }

        case NI_Vector_IsZero:
        case NI_Vector64_IsZero:
        case NI_Vector128_IsZero:
        {
            assert(sig->numArgs == 1);
            op1     = impSIMDPopStack();
            retNode = gtNewSimdIsZeroNode(retType, op1, simdBaseJitType, simdSize, intrinsic == NI_Vector_IsZero);
            break;
        }

        case NI_Vector_LessThan:
        case NI_Vector64_LessThan:
        case NI_Vector128_LessThan:
        {
            assert(sig->numArgs == 2);

            op2 = impSIMDPopStack();
            op1 = impSIMDPopStack();

            retNode = gtNewSimdCmpOpNode(GT_LT, retType, op1, op2, simdBaseJitType, simdSize, intrinsic == NI_Vector_LessThan);
            //if (intrinsic == NI_Vector_LessThan)
            //{
            //    intrinsic = GenTreeHWIntrinsic::GetScalableHWIntrinsicId(retType, retNode->AsHWIntrinsic()->GetHWIntrinsicId());
            //    retNode->AsHWIntrinsic()->ChangeHWIntrinsicId(intrinsic);
            //}
            break;
        }

        case NI_Vector_LessThanAll:
        case NI_Vector64_LessThanAll:
        case NI_Vector128_LessThanAll:
        {
            assert(sig->numArgs == 2);

            op2 = impSIMDPopStack();
            op1 = impSIMDPopStack();

            retNode = gtNewSimdCmpOpAllNode(GT_LT, retType, op1, op2, simdBaseJitType, simdSize, intrinsic == NI_Vector_LessThanAll);
            //if (intrinsic == NI_Vector_LessThanAll)
            //{
            //    intrinsic = GenTreeHWIntrinsic::GetScalableHWIntrinsicId(retType, retNode->AsHWIntrinsic()->GetHWIntrinsicId());
            //    retNode->AsHWIntrinsic()->ChangeHWIntrinsicId(intrinsic);
            //}
            break;
        }

        case NI_Vector_LessThanAny:
        case NI_Vector64_LessThanAny:
        case NI_Vector128_LessThanAny:
        {
            assert(sig->numArgs == 2);

            op2 = impSIMDPopStack();
            op1 = impSIMDPopStack();

            retNode = gtNewSimdCmpOpAnyNode(GT_LT, retType, op1, op2, simdBaseJitType, simdSize, intrinsic == NI_Vector_LessThanAny);
            //if (intrinsic == NI_Vector_LessThanAny)
            //{
            //    intrinsic = GenTreeHWIntrinsic::GetScalableHWIntrinsicId(retType, retNode->AsHWIntrinsic()->GetHWIntrinsicId());
            //    retNode->AsHWIntrinsic()->ChangeHWIntrinsicId(intrinsic);
            //}
            break;
        }

        case NI_Vector_LessThanOrEqual:
        case NI_Vector64_LessThanOrEqual:
        case NI_Vector128_LessThanOrEqual:
        {
            assert(sig->numArgs == 2);

            op2 = impSIMDPopStack();
            op1 = impSIMDPopStack();

            retNode = gtNewSimdCmpOpNode(GT_LE, retType, op1, op2, simdBaseJitType, simdSize, intrinsic == NI_Vector_LessThanOrEqual);
            break;
        }

        case NI_Vector_LessThanOrEqualAll:
        case NI_Vector64_LessThanOrEqualAll:
        case NI_Vector128_LessThanOrEqualAll:
        {
            assert(sig->numArgs == 2);

            op2 = impSIMDPopStack();
            op1 = impSIMDPopStack();

            retNode = gtNewSimdCmpOpAllNode(GT_LE, retType, op1, op2, simdBaseJitType, simdSize, intrinsic == NI_Vector_LessThanOrEqualAll);
            //if (intrinsic == NI_Vector_LessThanOrEqualAll)
            //{
            //    intrinsic = GenTreeHWIntrinsic::GetScalableHWIntrinsicId(retType, retNode->AsHWIntrinsic()->GetHWIntrinsicId());
            //    retNode->AsHWIntrinsic()->ChangeHWIntrinsicId(intrinsic);
            //}
            break;
        }

        case NI_Vector_LessThanOrEqualAny:
        case NI_Vector64_LessThanOrEqualAny:
        case NI_Vector128_LessThanOrEqualAny:
        {
            assert(sig->numArgs == 2);

            op2 = impSIMDPopStack();
            op1 = impSIMDPopStack();

            retNode = gtNewSimdCmpOpAnyNode(GT_LE, retType, op1, op2, simdBaseJitType, simdSize, intrinsic == NI_Vector_LessThanOrEqualAny);
            //if (intrinsic == NI_Vector_LessThanOrEqualAny)
            //{
            //    intrinsic = GenTreeHWIntrinsic::GetScalableHWIntrinsicId(retType, retNode->AsHWIntrinsic()->GetHWIntrinsicId());
            //    retNode->AsHWIntrinsic()->ChangeHWIntrinsicId(intrinsic);
            //}
            break;
        }

        case NI_AdvSimd_LoadVector64:
        case NI_AdvSimd_LoadVector128:
        case NI_Vector_LoadUnsafe:
        case NI_Vector64_LoadUnsafe:
        case NI_Vector128_LoadUnsafe:
        {
            if (sig->numArgs == 2)
            {
                op2 = impPopStack().val;
            }
            else
            {
                assert(sig->numArgs == 1);
            }

            op1 = impPopStack().val;

            if (op1->OperIs(GT_CAST) && op1->gtGetOp1()->TypeIs(TYP_BYREF))
            {
                // If what we have is a BYREF, that's what we really want, so throw away the cast.
                op1 = op1->gtGetOp1();
            }

            if (sig->numArgs == 2)
            {
                op3 = gtNewIconNode(genTypeSize(simdBaseType), op2->TypeGet());
                op2 = gtNewOperNode(GT_MUL, op2->TypeGet(), op2, op3);
                op1 = gtNewOperNode(GT_ADD, op1->TypeGet(), op1, op2);
            }

            retNode = gtNewSimdLoadNode(retType, op1, simdBaseJitType, simdSize);
            break;
        }

        case NI_Vector_LoadAligned:
        case NI_Vector64_LoadAligned:
        case NI_Vector128_LoadAligned:
        {
            assert(sig->numArgs == 1);

            if (opts.OptimizationDisabled())
            {
                // ARM64 doesn't have aligned loads, but aligned loads are only validated to be
                // aligned when optimizations are disable, so only skip the intrinsic handling
                // if optimizations are enabled
                break;
            }

            op1 = impPopStack().val;

            if (op1->OperIs(GT_CAST) && op1->gtGetOp1()->TypeIs(TYP_BYREF))
            {
                // If what we have is a BYREF, that's what we really want, so throw away the cast.
                op1 = op1->gtGetOp1();
            }

            retNode = gtNewSimdLoadAlignedNode(retType, op1, simdBaseJitType, simdSize);
            break;
        }

        case NI_Vector_LoadAlignedNonTemporal:
        case NI_Vector64_LoadAlignedNonTemporal:
        case NI_Vector128_LoadAlignedNonTemporal:
        {
            assert(sig->numArgs == 1);

            if (opts.OptimizationDisabled())
            {
                // ARM64 doesn't have aligned loads, but aligned loads are only validated to be
                // aligned when optimizations are disable, so only skip the intrinsic handling
                // if optimizations are enabled
                break;
            }

            op1 = impPopStack().val;

            if (op1->OperIs(GT_CAST) && op1->gtGetOp1()->TypeIs(TYP_BYREF))
            {
                // If what we have is a BYREF, that's what we really want, so throw away the cast.
                op1 = op1->gtGetOp1();
            }

            retNode = gtNewSimdLoadNonTemporalNode(retType, op1, simdBaseJitType, simdSize);
            break;
        }

        case NI_Vector_Max:
        // case NI_Vector_MaxNumber:
        case NI_Vector64_Max:
        case NI_Vector128_Max:
        {
            assert(sig->numArgs == 2);

            op2 = impSIMDPopStack();
            op1 = impSIMDPopStack();

            retNode = gtNewSimdMaxNode(retType, op1, op2, simdBaseJitType, simdSize, intrinsic == NI_Vector_Max);
            //if (intrinsic == NI_Vector_Max)
            //{
            //    intrinsic = GenTreeHWIntrinsic::GetScalableHWIntrinsicId(retType, retNode->AsHWIntrinsic()->GetHWIntrinsicId());
            //    retNode->AsHWIntrinsic()->ChangeHWIntrinsicId(intrinsic);
            //}
            break;
        }

        case NI_Vector_MaxNative:
        case NI_Vector64_MaxNative:
        case NI_Vector128_MaxNative:
        {
            assert(sig->numArgs == 2);

            if (BlockNonDeterministicIntrinsics(mustExpand))
            {
                break;
            }

            op2 = impSIMDPopStack();
            op1 = impSIMDPopStack();

            retNode = gtNewSimdMaxNativeNode(retType, op1, op2, simdBaseJitType, simdSize, intrinsic == NI_Vector_MaxNative);
            //if (intrinsic == NI_Vector_MaxNative)
            //{
            //    intrinsic = GenTreeHWIntrinsic::GetScalableHWIntrinsicId(retType, retNode->AsHWIntrinsic()->GetHWIntrinsicId());
            //    retNode->AsHWIntrinsic()->ChangeHWIntrinsicId(intrinsic);
            //}
            break;
        }

        case NI_Vector_Min:
        // case NI_Vector_MinNumber:
        case NI_Vector64_Min:
        case NI_Vector128_Min:
        {
            assert(sig->numArgs == 2);

            op2 = impSIMDPopStack();
            op1 = impSIMDPopStack();

            retNode = gtNewSimdMinNode(retType, op1, op2, simdBaseJitType, simdSize, intrinsic == NI_Vector_Min);
            //if (intrinsic == NI_Vector_Min)
            //{
            //    intrinsic = GenTreeHWIntrinsic::GetScalableHWIntrinsicId(retType, retNode->AsHWIntrinsic()->GetHWIntrinsicId());
            //    retNode->AsHWIntrinsic()->ChangeHWIntrinsicId(intrinsic);
            //}
            break;
        }

        case NI_Vector_MinNative:
        case NI_Vector64_MinNative:
        case NI_Vector128_MinNative:
        {
            assert(sig->numArgs == 2);

            if (BlockNonDeterministicIntrinsics(mustExpand))
            {
                break;
            }

            op2 = impSIMDPopStack();
            op1 = impSIMDPopStack();

            retNode = gtNewSimdMinNativeNode(retType, op1, op2, simdBaseJitType, simdSize, intrinsic == NI_Vector_MinNative);
            //if (intrinsic == NI_Vector_MinNative)
            //{
            //    intrinsic = GenTreeHWIntrinsic::GetScalableHWIntrinsicId(retType, retNode->AsHWIntrinsic()->GetHWIntrinsicId());
            //    retNode->AsHWIntrinsic()->ChangeHWIntrinsicId(intrinsic);
            //}
            break;
        }

        case NI_Vector_op_Multiply:
        {
            assert(sig->numArgs == 2);

            CORINFO_ARG_LIST_HANDLE arg1 = sig->args;
            CORINFO_ARG_LIST_HANDLE arg2 = info.compCompHnd->getArgNext(arg1);
            var_types               argType = TYP_UNKNOWN;
            CORINFO_CLASS_HANDLE    argClass = NO_CLASS_HANDLE;

            argType = JITtype2varType(strip(info.compCompHnd->getArgType(sig, arg2, &argClass)));
            op2 = getArgForHWIntrinsic(argType, argClass);

            argType = JITtype2varType(strip(info.compCompHnd->getArgType(sig, arg1, &argClass)));
            op1 = getArgForHWIntrinsic(argType, argClass);

            retNode = gtNewSimdBinOpNode(GT_MUL, retType, op1, op2, simdBaseJitType, simdSize, true);
            break;
        }

        case NI_Vector64_op_Multiply:
        case NI_Vector128_op_Multiply:
        {
            assert(sig->numArgs == 2);

            CORINFO_ARG_LIST_HANDLE arg1     = sig->args;
            CORINFO_ARG_LIST_HANDLE arg2     = info.compCompHnd->getArgNext(arg1);
            var_types               argType  = TYP_UNKNOWN;
            CORINFO_CLASS_HANDLE    argClass = NO_CLASS_HANDLE;

            argType = JITtype2varType(strip(info.compCompHnd->getArgType(sig, arg2, &argClass)));
            op2     = getArgForHWIntrinsic(argType, argClass);

            argType = JITtype2varType(strip(info.compCompHnd->getArgType(sig, arg1, &argClass)));
            op1     = getArgForHWIntrinsic(argType, argClass);

            retNode = gtNewSimdBinOpNode(GT_MUL, retType, op1, op2, simdBaseJitType, simdSize, false);
            break;
        }

        case NI_Vector_MultiplyAddEstimate:
        case NI_Vector64_MultiplyAddEstimate:
        case NI_Vector128_MultiplyAddEstimate:
        {
            assert(sig->numArgs == 3);

            if (BlockNonDeterministicIntrinsics(mustExpand))
            {
                break;
            }

            if (varTypeIsFloating(simdBaseType))
            {
                impSpillSideEffect(true, stackState.esStackDepth -
                                             3 DEBUGARG("Spilling op1 side effects for MultiplyAddEstimate"));

                impSpillSideEffect(true, stackState.esStackDepth -
                                             2 DEBUGARG("Spilling op2 side effects for MultiplyAddEstimate"));
            }

            op3 = impSIMDPopStack();
            op2 = impSIMDPopStack();
            op1 = impSIMDPopStack();

            if (varTypeIsFloating(simdBaseType))
            {
                retNode = gtNewSimdFmaNode(retType, op1, op2, op3, simdBaseJitType, simdSize);
                //if (intrinsic == NI_Vector_MultiplyAddEstimate)
                //{
                //    intrinsic = GenTreeHWIntrinsic::GetScalableHWIntrinsicId(retType, retNode->AsHWIntrinsic()->GetHWIntrinsicId());
                //    retNode->AsHWIntrinsic()->ChangeHWIntrinsicId(intrinsic);
                //}
            }
            else
            {
                GenTree* mulNode = gtNewSimdBinOpNode(GT_MUL, retType, op1, op2, simdBaseJitType, simdSize, intrinsic == NI_Vector_MultiplyAddEstimate);
                retNode          = gtNewSimdBinOpNode(GT_ADD, retType, mulNode, op3, simdBaseJitType, simdSize, intrinsic == NI_Vector_MultiplyAddEstimate);
            }
            break;
        }

        case NI_Vector_Narrow:
        case NI_Vector64_Narrow:
        case NI_Vector128_Narrow:
        {
            assert(sig->numArgs == 2);

            op2 = impSIMDPopStack();
            op1 = impSIMDPopStack();

            retNode = gtNewSimdNarrowNode(retType, op1, op2, simdBaseJitType, simdSize);
            break;
        }

        case NI_Vector64_NarrowWithSaturation:
        case NI_Vector128_NarrowWithSaturation:
        {
            assert(sig->numArgs == 2);

            op2 = impSIMDPopStack();
            op1 = impSIMDPopStack();

            if (varTypeIsFloating(simdBaseType))
            {
                retNode = gtNewSimdNarrowNode(retType, op1, op2, simdBaseJitType, simdSize);
            }
            else if (simdSize == 16)
            {
                intrinsic = NI_AdvSimd_ExtractNarrowingSaturateLower;
                op1       = gtNewSimdHWIntrinsicNode(TYP_SIMD8, op1, intrinsic, simdBaseJitType, 8);

                intrinsic = NI_AdvSimd_ExtractNarrowingSaturateUpper;
                retNode   = gtNewSimdHWIntrinsicNode(retType, op1, op2, intrinsic, simdBaseJitType, simdSize);
            }
            else
            {
                intrinsic = NI_Vector64_ToVector128Unsafe;
                op1       = gtNewSimdHWIntrinsicNode(TYP_SIMD16, op1, intrinsic, simdBaseJitType, simdSize);

                op1 = gtNewSimdWithUpperNode(TYP_SIMD16, op1, op2, simdBaseJitType, 16);

                intrinsic = NI_AdvSimd_ExtractNarrowingSaturateLower;
                retNode   = gtNewSimdHWIntrinsicNode(retType, op1, intrinsic, simdBaseJitType, simdSize);
            }
            break;
        }

        case NI_Vector_op_UnaryNegation:
        case NI_Vector64_op_UnaryNegation:
        case NI_Vector128_op_UnaryNegation:
        {
            assert(sig->numArgs == 1);
            op1     = impSIMDPopStack();
            retNode = gtNewSimdUnOpNode(GT_NEG, retType, op1, simdBaseJitType, simdSize, intrinsic == NI_Vector_op_UnaryNegation);
            break;
        }

        case NI_Vector_op_OnesComplement:
        case NI_Vector64_op_OnesComplement:
        case NI_Vector128_op_OnesComplement:
        {
            assert(sig->numArgs == 1);
            op1     = impSIMDPopStack();
            retNode = gtNewSimdUnOpNode(GT_NOT, retType, op1, simdBaseJitType, simdSize, intrinsic == NI_Vector_op_OnesComplement);
            //if (intrinsic == NI_Vector_op_OnesComplement)
            //{
            //    intrinsic = GenTreeHWIntrinsic::GetScalableHWIntrinsicId(retType, retNode->AsHWIntrinsic()->GetHWIntrinsicId());
            //    retNode->AsHWIntrinsic()->ChangeHWIntrinsicId(intrinsic);
            //}
            break;
        }

        case NI_Vector_op_Inequality:
        case NI_Vector64_op_Inequality:
        case NI_Vector128_op_Inequality:
        {
            assert(sig->numArgs == 2);

            op2 = impSIMDPopStack();
            op1 = impSIMDPopStack();

            retNode = gtNewSimdCmpOpAnyNode(GT_NE, retType, op1, op2, simdBaseJitType, simdSize, intrinsic == NI_Vector_op_Inequality);
            //if (intrinsic == NI_Vector_op_Inequality)
            //{
            //    intrinsic = GenTreeHWIntrinsic::GetScalableHWIntrinsicId(retType, retNode->AsHWIntrinsic()->GetHWIntrinsicId());
            //    retNode->AsHWIntrinsic()->ChangeHWIntrinsicId(intrinsic);
            //}
            break;
        }

        case NI_Vector_op_UnaryPlus:
        case NI_Vector64_op_UnaryPlus:
        case NI_Vector128_op_UnaryPlus:
        {
            assert(sig->numArgs == 1);
            retNode = impSIMDPopStack();
            break;
        }

        case NI_Vector_op_Subtraction:
        case NI_Vector64_op_Subtraction:
        case NI_Vector128_op_Subtraction:
        {
            assert(sig->numArgs == 2);

            op2 = impSIMDPopStack();
            op1 = impSIMDPopStack();

            retNode = gtNewSimdBinOpNode(GT_SUB, retType, op1, op2, simdBaseJitType, simdSize, intrinsic == NI_Vector_op_Subtraction);
            break;
        }

        case NI_Vector_ShiftLeft:
        case NI_Vector_op_LeftShift:
        {
            assert(sig->numArgs == 2);

            op2 = impPopStack().val;
            op1 = impSIMDPopStack();

            retNode = gtNewSimdBinOpNode(GT_LSH, retType, op1, op2, simdBaseJitType, simdSize, true);
            retNode->AsHWIntrinsic()->SetAuxiliaryJitType(simdBaseJitType);
            break;
        }
        case NI_Vector64_op_LeftShift:
        case NI_Vector128_op_LeftShift:
        {
            assert(sig->numArgs == 2);

            op2 = impPopStack().val;
            op1 = impSIMDPopStack();

            retNode = gtNewSimdBinOpNode(GT_LSH, retType, op1, op2, simdBaseJitType, simdSize, false);
            break;
        }

        case NI_Vector_ShiftRightLogical:
        case NI_Vector_op_RightShift:
        {
            assert(sig->numArgs == 2);
            genTreeOps op = varTypeIsUnsigned(simdBaseType) ? GT_RSZ : GT_RSH;

            op2 = impPopStack().val;
            op1 = impSIMDPopStack();

            retNode = gtNewSimdBinOpNode(op, retType, op1, op2, simdBaseJitType, simdSize, true);
            retNode->AsHWIntrinsic()->SetAuxiliaryJitType(simdBaseJitType);
            break;
        }

        case NI_Vector64_op_RightShift:
        case NI_Vector128_op_RightShift:
        {
            assert(sig->numArgs == 2);
            genTreeOps op = varTypeIsUnsigned(simdBaseType) ? GT_RSZ : GT_RSH;

            op2 = impPopStack().val;
            op1 = impSIMDPopStack();

            retNode = gtNewSimdBinOpNode(op, retType, op1, op2, simdBaseJitType, simdSize, false);
            break;
        }

        case NI_Vector64_op_UnsignedRightShift:
        case NI_Vector128_op_UnsignedRightShift:
        {
            assert(sig->numArgs == 2);

            op2 = impPopStack().val;
            op1 = impSIMDPopStack();

            retNode = gtNewSimdBinOpNode(GT_RSZ, retType, op1, op2, simdBaseJitType, simdSize, false);
            break;
        }

        case NI_Vector_Round:
        case NI_Vector64_Round:
        case NI_Vector128_Round:
        {
            if (sig->numArgs != 1)
            {
                break;
            }

            if (!varTypeIsFloating(simdBaseType))
            {
                retNode = impSIMDPopStack();
                break;
            }

            op1     = impSIMDPopStack();
            retNode = gtNewSimdRoundNode(retType, op1, simdBaseJitType, simdSize);
            //if (intrinsic == NI_Vector_Round)
            //{
            //    intrinsic = GenTreeHWIntrinsic::GetScalableHWIntrinsicId(retType, retNode->AsHWIntrinsic()->GetHWIntrinsicId());
            //    retNode->AsHWIntrinsic()->ChangeHWIntrinsicId(intrinsic);
            //}
            break;
        }

        case NI_Vector64_ShiftLeft:
        case NI_Vector128_ShiftLeft:
        {
            assert(sig->numArgs == 2);

            if (!varTypeIsSIMD(impStackTop(0).val))
            {
                // We just want the inlining profitability boost for the helper intrinsics/
                // that have operator alternatives like `simd << int`
                break;
            }

            op2 = impSIMDPopStack();
            op1 = impSIMDPopStack();

            if (simdSize == 8)
            {
                intrinsic = varTypeIsLong(simdBaseType) ? NI_AdvSimd_ShiftLogicalScalar : NI_AdvSimd_ShiftLogical;
            }
            else
            {
                assert(simdSize == 16);
                intrinsic = NI_AdvSimd_ShiftLogical;
            }

            retNode = gtNewSimdHWIntrinsicNode(retType, op1, op2, intrinsic, simdBaseJitType, simdSize);
            break;
        }

        case NI_Vector64_Shuffle:
        case NI_Vector128_Shuffle:
        case NI_Vector64_ShuffleNative:
        case NI_Vector128_ShuffleNative:
        case NI_Vector64_ShuffleNativeFallback:
        case NI_Vector128_ShuffleNativeFallback:
        {
            assert((sig->numArgs == 2) || (sig->numArgs == 3));
            assert((simdSize == 8) || (simdSize == 16));

            // The Native variants are non-deterministic on arm64 (for element size > 1)
            bool isShuffleNative = (intrinsic != NI_Vector64_Shuffle) && (intrinsic != NI_Vector128_Shuffle);
            if (isShuffleNative && (genTypeSize(simdBaseType) > 1) && BlockNonDeterministicIntrinsics(mustExpand))
            {
                break;
            }

            GenTree* indices = impStackTop(0).val;

            // Check if the required intrinsics to emit are available.
            bool canBecomeValidForShuffle = false;
            if (!IsValidForShuffle(indices, simdSize, simdBaseType, &canBecomeValidForShuffle, isShuffleNative))
            {
                // All cases on arm64 are either valid or invalid, they cannot become valid later
                assert(!canBecomeValidForShuffle);
                break;
            }

            // If the indices might become constant later, then we don't emit for now, delay until later.
            if (!indices->IsCnsVec())
            {
                assert(sig->numArgs == 2);

                if (opts.OptimizationEnabled())
                {
                    // Only enable late stage rewriting if optimizations are enabled
                    // as we won't otherwise encounter a constant at the later point
                    op2 = impSIMDPopStack();
                    op1 = impSIMDPopStack();

                    retNode = gtNewSimdHWIntrinsicNode(retType, op1, op2, intrinsic, simdBaseJitType, simdSize);

                    retNode->AsHWIntrinsic()->SetMethodHandle(this, method R2RARG(*entryPoint));
                    break;
                }
            }

            if (sig->numArgs == 2)
            {
                op2     = impSIMDPopStack();
                op1     = impSIMDPopStack();
                retNode = gtNewSimdShuffleNode(retType, op1, op2, simdBaseJitType, simdSize, isShuffleNative);
            }
            break;
        }

        case NI_Vector64_Sqrt:
        case NI_Vector128_Sqrt:
        {
            assert(sig->numArgs == 1);

            if (varTypeIsFloating(simdBaseType))
            {
                op1     = impSIMDPopStack();
                retNode = gtNewSimdSqrtNode(retType, op1, simdBaseJitType, simdSize);
            }
            break;
        }

        case NI_AdvSimd_Store:
        case NI_AdvSimd_Arm64_Store:
        {
            CORINFO_ARG_LIST_HANDLE arg1     = sig->args;
            CORINFO_ARG_LIST_HANDLE arg2     = info.compCompHnd->getArgNext(arg1);
            var_types               argType  = TYP_UNKNOWN;
            CORINFO_CLASS_HANDLE    argClass = NO_CLASS_HANDLE;
            argType = JITtype2varType(strip(info.compCompHnd->getArgType(sig, arg2, &argClass)));
            op2     = impPopStack().val;

            if (op2->TypeIs(TYP_STRUCT))
            {
                info.compNeedsConsecutiveRegisters = true;
                unsigned fieldCount                = info.compCompHnd->getClassNumInstanceFields(argClass);

                if (!op2->OperIs(GT_LCL_VAR))
                {
                    unsigned tmp = lvaGrabTemp(true DEBUGARG("StoreVectorN"));

                    impStoreToTemp(tmp, op2, CHECK_SPILL_NONE);
                    op2 = gtNewLclvNode(tmp, argType);
                }
                op2     = gtConvertTableOpToFieldList(op2, fieldCount);
                argType = JITtype2varType(strip(info.compCompHnd->getArgType(sig, arg1, &argClass)));
                op1     = getArgForHWIntrinsic(argType, argClass);

                if (op1->OperIs(GT_CAST))
                {
                    // Although the API specifies a pointer, if what we have is a BYREF, that's what
                    // we really want, so throw away the cast.
                    if (op1->gtGetOp1()->TypeIs(TYP_BYREF))
                    {
                        op1 = op1->gtGetOp1();
                    }
                }

                retNode = gtNewSimdHWIntrinsicNode(retType, op1, op2, intrinsic, simdBaseJitType, simdSize);
            }
            else
            {
                if (op2->TypeIs(TYP_SIMD16))
                {
                    // Update the simdSize explicitly as Vector128 variant of Store() is present in AdvSimd instead of
                    // AdvSimd.Arm64.
                    simdSize = 16;
                }

                op1 = impPopStack().val;

                if (op1->OperIs(GT_CAST) && op1->gtGetOp1()->TypeIs(TYP_BYREF))
                {
                    // If what we have is a BYREF, that's what we really want, so throw away the cast.
                    op1 = op1->gtGetOp1();
                }

                retNode = gtNewSimdStoreNode(op1, op2, simdBaseJitType, simdSize);
            }
            break;
        }

        case NI_Vector_StoreUnsafe:
        case NI_Vector64_StoreUnsafe:
        case NI_Vector128_StoreUnsafe:
        {
            assert(retType == TYP_VOID);

            if (sig->numArgs == 3)
            {
                impSpillSideEffect(true,
                                   stackState.esStackDepth - 3 DEBUGARG("Spilling op1 side effects for HWIntrinsic"));

                op3 = impPopStack().val;
            }
            else
            {
                assert(sig->numArgs == 2);

                impSpillSideEffect(true,
                                   stackState.esStackDepth - 2 DEBUGARG("Spilling op1 side effects for HWIntrinsic"));
            }

            op2 = impPopStack().val;

            if (op2->OperIs(GT_CAST) && op2->gtGetOp1()->TypeIs(TYP_BYREF))
            {
                // If what we have is a BYREF, that's what we really want, so throw away the cast.
                op2 = op2->gtGetOp1();
            }

            if (sig->numArgs == 3)
            {
                op4 = gtNewIconNode(genTypeSize(simdBaseType), op3->TypeGet());
                op3 = gtNewOperNode(GT_MUL, op3->TypeGet(), op3, op4);
                op2 = gtNewOperNode(GT_ADD, op2->TypeGet(), op2, op3);
            }

            op1 = impSIMDPopStack();

            retNode = gtNewSimdStoreNode(op2, op1, simdBaseJitType, simdSize);
            break;
        }

        case NI_Vector_StoreAligned:
        case NI_Vector64_StoreAligned:
        case NI_Vector128_StoreAligned:
        {
            assert(sig->numArgs == 2);
            assert(retType == TYP_VOID);

            if (opts.OptimizationDisabled())
            {
                // ARM64 doesn't have aligned stores, but aligned stores are only validated to be
                // aligned when optimizations are disable, so only skip the intrinsic handling
                // if optimizations are enabled
                break;
            }

            impSpillSideEffect(true, stackState.esStackDepth - 2 DEBUGARG("Spilling op1 side effects for HWIntrinsic"));

            op2 = impPopStack().val;

            if (op2->OperIs(GT_CAST) && op2->gtGetOp1()->TypeIs(TYP_BYREF))
            {
                // If what we have is a BYREF, that's what we really want, so throw away the cast.
                op2 = op2->gtGetOp1();
            }

            op1 = impSIMDPopStack();

            retNode = gtNewSimdStoreAlignedNode(op2, op1, simdBaseJitType, simdSize);
            break;
        }

        case NI_Vector_StoreAlignedNonTemporal:
        case NI_Vector64_StoreAlignedNonTemporal:
        case NI_Vector128_StoreAlignedNonTemporal:
        {
            assert(sig->numArgs == 2);
            assert(retType == TYP_VOID);

            if (opts.OptimizationDisabled())
            {
                // ARM64 doesn't have aligned stores, but aligned stores are only validated to be
                // aligned when optimizations are disable, so only skip the intrinsic handling
                // if optimizations are enabled
                break;
            }

            impSpillSideEffect(true, stackState.esStackDepth - 2 DEBUGARG("Spilling op1 side effects for HWIntrinsic"));

            op2 = impPopStack().val;

            if (op2->OperIs(GT_CAST) && op2->gtGetOp1()->TypeIs(TYP_BYREF))
            {
                // If what we have is a BYREF, that's what we really want, so throw away the cast.
                op2 = op2->gtGetOp1();
            }

            op1 = impSIMDPopStack();

            retNode = gtNewSimdStoreNonTemporalNode(op2, op1, simdBaseJitType, simdSize);
            break;
        }

        case NI_AdvSimd_StoreVectorAndZip:
        case NI_AdvSimd_Arm64_StoreVectorAndZip:
        {
            assert(sig->numArgs == 2);
            assert(retType == TYP_VOID);

            CORINFO_ARG_LIST_HANDLE arg1     = sig->args;
            CORINFO_ARG_LIST_HANDLE arg2     = info.compCompHnd->getArgNext(arg1);
            var_types               argType  = TYP_UNKNOWN;
            CORINFO_CLASS_HANDLE    argClass = NO_CLASS_HANDLE;

            argType             = JITtype2varType(strip(info.compCompHnd->getArgType(sig, arg2, &argClass)));
            op2                 = impPopStack().val;
            unsigned fieldCount = info.compCompHnd->getClassNumInstanceFields(argClass);
            argType             = JITtype2varType(strip(info.compCompHnd->getArgType(sig, arg1, &argClass)));
            op1                 = getArgForHWIntrinsic(argType, argClass);

            assert(op2->TypeIs(TYP_STRUCT));
            if (op1->OperIs(GT_CAST))
            {
                // Although the API specifies a pointer, if what we have is a BYREF, that's what
                // we really want, so throw away the cast.
                if (op1->gtGetOp1()->TypeIs(TYP_BYREF))
                {
                    op1 = op1->gtGetOp1();
                }
            }

            if (!op2->OperIs(GT_LCL_VAR))
            {
                unsigned tmp = lvaGrabTemp(true DEBUGARG("StoreVectorNx2 temp tree"));

                impStoreToTemp(tmp, op2, CHECK_SPILL_NONE);
                op2 = gtNewLclvNode(tmp, argType);
            }
            op2 = gtConvertTableOpToFieldList(op2, fieldCount);

            intrinsic = simdSize == 8 ? NI_AdvSimd_StoreVectorAndZip : NI_AdvSimd_Arm64_StoreVectorAndZip;

            info.compNeedsConsecutiveRegisters = true;
            retNode = gtNewSimdHWIntrinsicNode(retType, op1, op2, intrinsic, simdBaseJitType, simdSize);
            break;
        }

        case NI_AdvSimd_StoreSelectedScalar:
        case NI_AdvSimd_Arm64_StoreSelectedScalar:
        {
            assert(sig->numArgs == 3);
            assert(retType == TYP_VOID);

            if (!mustExpand && !impStackTop(0).val->IsCnsIntOrI() && impStackTop(1).val->TypeIs(TYP_STRUCT))
            {
                // TODO-ARM64-CQ: Support rewriting nodes that involves
                // GenTreeFieldList as user calls during rationalization
                return nullptr;
            }

            CORINFO_ARG_LIST_HANDLE arg1     = sig->args;
            CORINFO_ARG_LIST_HANDLE arg2     = info.compCompHnd->getArgNext(arg1);
            CORINFO_ARG_LIST_HANDLE arg3     = info.compCompHnd->getArgNext(arg2);
            var_types               argType  = TYP_UNKNOWN;
            CORINFO_CLASS_HANDLE    argClass = NO_CLASS_HANDLE;
            argType                = JITtype2varType(strip(info.compCompHnd->getArgType(sig, arg3, &argClass)));
            op3                    = impPopStack().val;
            argType                = JITtype2varType(strip(info.compCompHnd->getArgType(sig, arg2, &argClass)));
            op2                    = impPopStack().val;
            unsigned fieldCount    = info.compCompHnd->getClassNumInstanceFields(argClass);
            int      immLowerBound = 0;
            int      immUpperBound = 0;

            if (op2->TypeIs(TYP_STRUCT))
            {
                info.compNeedsConsecutiveRegisters = true;
                intrinsic = simdSize == 8 ? NI_AdvSimd_StoreSelectedScalar : NI_AdvSimd_Arm64_StoreSelectedScalar;

                if (!op2->OperIs(GT_LCL_VAR))
                {
                    unsigned tmp = lvaGrabTemp(true DEBUGARG("StoreSelectedScalarN"));

                    impStoreToTemp(tmp, op2, CHECK_SPILL_NONE);
                    op2 = gtNewLclvNode(tmp, argType);
                }
                op2 = gtConvertTableOpToFieldList(op2, fieldCount);
            }
            else
            {
                // While storing from a single vector, both Vector128 and Vector64 API calls are in AdvSimd class.
                // Thus, we get simdSize as 8 for both of the calls. We re-calculate that simd size for such API calls.
                getBaseJitTypeAndSizeOfSIMDType(argClass, &simdSize);
            }

            assert(HWIntrinsicInfo::isImmOp(intrinsic, op3));
            HWIntrinsicInfo::lookupImmBounds(intrinsic, simdSize, simdBaseType, 1, &immLowerBound, &immUpperBound);
            op3     = addRangeCheckIfNeeded(intrinsic, op3, immLowerBound, immUpperBound);
            argType = JITtype2varType(strip(info.compCompHnd->getArgType(sig, arg1, &argClass)));
            op1     = getArgForHWIntrinsic(argType, argClass);

            if (op1->OperIs(GT_CAST))
            {
                // Although the API specifies a pointer, if what we have is a BYREF, that's what
                // we really want, so throw away the cast.
                if (op1->gtGetOp1()->TypeIs(TYP_BYREF))
                {
                    op1 = op1->gtGetOp1();
                }
            }

            retNode = gtNewSimdHWIntrinsicNode(retType, op1, op2, op3, intrinsic, simdBaseJitType, simdSize);
            break;
        }

        case NI_Vector64_SubtractSaturate:
        case NI_Vector128_SubtractSaturate:
        {
            assert(sig->numArgs == 2);

            op2 = impSIMDPopStack();
            op1 = impSIMDPopStack();

            if (varTypeIsFloating(simdBaseType))
            {
                retNode = gtNewSimdBinOpNode(GT_SUB, retType, op1, op2, simdBaseJitType, simdSize, false);
            }
            else
            {
                intrinsic = NI_AdvSimd_SubtractSaturate;

                if ((simdSize == 8) && varTypeIsLong(simdBaseType))
                {
                    intrinsic = NI_AdvSimd_SubtractSaturateScalar;
                }

                retNode = gtNewSimdHWIntrinsicNode(retType, op1, op2, intrinsic, simdBaseJitType, simdSize);
            }
            break;
        }

        case NI_Vector_Sum:
        case NI_Vector64_Sum:
        case NI_Vector128_Sum:
        {
            assert(sig->numArgs == 1);
            op1     = impSIMDPopStack();
            retNode = gtNewSimdSumNode(retType, op1, simdBaseJitType, simdSize);
            break;
        }

        case NI_Vector_Truncate:
        case NI_Vector64_Truncate:
        case NI_Vector128_Truncate:
        {
            assert(sig->numArgs == 1);

            if (!varTypeIsFloating(simdBaseType))
            {
                retNode = impSIMDPopStack();
                break;
            }

            op1     = impSIMDPopStack();
            retNode = gtNewSimdTruncNode(retType, op1, simdBaseJitType, simdSize);
            //if (intrinsic == NI_Vector_Truncate)
            //{
            //    intrinsic = GenTreeHWIntrinsic::GetScalableHWIntrinsicId(retType, retNode->AsHWIntrinsic()->GetHWIntrinsicId());
            //    retNode->AsHWIntrinsic()->ChangeHWIntrinsicId(intrinsic);
            //}
            break;
        }

        case NI_Vector_WidenLower:
        case NI_Vector64_WidenLower:
        case NI_Vector128_WidenLower:
        {
            assert(sig->numArgs == 1);

            op1 = impSIMDPopStack();

            retNode = gtNewSimdWidenLowerNode(retType, op1, simdBaseJitType, simdSize);
            //if (intrinsic == NI_Vector_WidenLower)
            //{
            //    intrinsic = GenTreeHWIntrinsic::GetScalableHWIntrinsicId(retType, retNode->AsHWIntrinsic()->GetHWIntrinsicId());
            //    retNode->AsHWIntrinsic()->ChangeHWIntrinsicId(intrinsic);
            //}
            break;
        }

        case NI_Vector_WidenUpper:
        case NI_Vector64_WidenUpper:
        case NI_Vector128_WidenUpper:
        {
            assert(sig->numArgs == 1);

            op1 = impSIMDPopStack();

            retNode = gtNewSimdWidenUpperNode(retType, op1, simdBaseJitType, simdSize);
            //if (intrinsic == NI_Vector_WidenUpper)
            //{
            //    intrinsic = GenTreeHWIntrinsic::GetScalableHWIntrinsicId(retType, retNode->AsHWIntrinsic()->GetHWIntrinsicId());
            //    retNode->AsHWIntrinsic()->ChangeHWIntrinsicId(intrinsic);
            //}
            break;
        }

        case NI_Vector64_WithElement:
        case NI_Vector128_WithElement:
        {
            assert(numArgs == 3);
            GenTree* indexOp = impStackTop(1).val;

            if (!indexOp->OperIsConst())
            {
                if (!opts.OptimizationEnabled())
                {
                    // Only enable late stage rewriting if optimizations are enabled
                    // as we won't otherwise encounter a constant at the later point
                    return nullptr;
                }

                op3 = impPopStack().val;
                op2 = impPopStack().val;
                op1 = impSIMDPopStack();

                retNode = gtNewSimdHWIntrinsicNode(retType, op1, op2, op3, intrinsic, simdBaseJitType, simdSize);

                retNode->AsHWIntrinsic()->SetMethodHandle(this, method R2RARG(*entryPoint));
                break;
            }

            ssize_t imm8  = indexOp->AsIntCon()->IconValue();
            ssize_t count = simdSize / genTypeSize(simdBaseType);

            if ((imm8 >= count) || (imm8 < 0))
            {
                // Using software fallback if index is out of range (throw exception)
                return nullptr;
            }

            GenTree* valueOp = impPopStack().val;
            impPopStack(); // pop the indexOp that we already have.
            GenTree* vectorOp = impSIMDPopStack();

            retNode = gtNewSimdWithElementNode(retType, vectorOp, indexOp, valueOp, simdBaseJitType, simdSize);
            break;
        }

        case NI_Vector128_WithLower:
        {
            assert(sig->numArgs == 2);

            op2     = impSIMDPopStack();
            op1     = impSIMDPopStack();
            retNode = gtNewSimdWithLowerNode(retType, op1, op2, simdBaseJitType, simdSize);
            break;
        }

        case NI_Vector128_WithUpper:
        {
            assert(sig->numArgs == 2);

            op2     = impSIMDPopStack();
            op1     = impSIMDPopStack();
            retNode = gtNewSimdWithUpperNode(retType, op1, op2, simdBaseJitType, simdSize);
            break;
        }

        case NI_Vector_op_ExclusiveOr:
        case NI_Vector64_op_ExclusiveOr:
        case NI_Vector128_op_ExclusiveOr:
        {
            assert(sig->numArgs == 2);

            op2 = impSIMDPopStack();
            op1 = impSIMDPopStack();

            retNode = gtNewSimdBinOpNode(GT_XOR, retType, op1, op2, simdBaseJitType, simdSize, intrinsic == NI_Vector_op_ExclusiveOr);
            break;
        }

        case NI_AdvSimd_Load2xVector64AndUnzip:
        case NI_AdvSimd_Load3xVector64AndUnzip:
        case NI_AdvSimd_Load4xVector64AndUnzip:
        case NI_AdvSimd_Arm64_Load2xVector128AndUnzip:
        case NI_AdvSimd_Arm64_Load3xVector128AndUnzip:
        case NI_AdvSimd_Arm64_Load4xVector128AndUnzip:
        case NI_AdvSimd_Load2xVector64:
        case NI_AdvSimd_Load3xVector64:
        case NI_AdvSimd_Load4xVector64:
        case NI_AdvSimd_Arm64_Load2xVector128:
        case NI_AdvSimd_Arm64_Load3xVector128:
        case NI_AdvSimd_Arm64_Load4xVector128:
        case NI_AdvSimd_LoadAndReplicateToVector64x2:
        case NI_AdvSimd_LoadAndReplicateToVector64x3:
        case NI_AdvSimd_LoadAndReplicateToVector64x4:
        case NI_AdvSimd_Arm64_LoadAndReplicateToVector128x2:
        case NI_AdvSimd_Arm64_LoadAndReplicateToVector128x3:
        case NI_AdvSimd_Arm64_LoadAndReplicateToVector128x4:
            info.compNeedsConsecutiveRegisters = true;
            FALLTHROUGH;
        case NI_AdvSimd_Arm64_LoadPairScalarVector64:
        case NI_AdvSimd_Arm64_LoadPairScalarVector64NonTemporal:
        case NI_AdvSimd_Arm64_LoadPairVector128:
        case NI_AdvSimd_Arm64_LoadPairVector128NonTemporal:
        case NI_AdvSimd_Arm64_LoadPairVector64:
        case NI_AdvSimd_Arm64_LoadPairVector64NonTemporal:
        {
            op1 = impPopStack().val;

            if (op1->OperIs(GT_CAST))
            {
                // Although the API specifies a pointer, if what we have is a BYREF, that's what
                // we really want, so throw away the cast.
                if (op1->gtGetOp1()->TypeIs(TYP_BYREF))
                {
                    op1 = op1->gtGetOp1();
                }
            }

            assert(HWIntrinsicInfo::IsMultiReg(intrinsic));

            op1     = gtNewSimdHWIntrinsicNode(retType, op1, intrinsic, simdBaseJitType, simdSize);
            retNode = impStoreMultiRegValueToVar(op1, sig->retTypeSigClass DEBUGARG(CorInfoCallConvExtension::Managed));
            break;
        }

        case NI_Sve_Load2xVectorAndUnzip:
        case NI_Sve_Load3xVectorAndUnzip:
        case NI_Sve_Load4xVectorAndUnzip:
        {
            info.compNeedsConsecutiveRegisters = true;

            assert(sig->numArgs == 2);

            op2 = impPopStack().val;
            op1 = impPopStack().val;

            if (op2->OperIs(GT_CAST))
            {
                // Although the API specifies a pointer, if what we have is a BYREF, that's what
                // we really want, so throw away the cast.
                if (op2->gtGetOp1()->TypeIs(TYP_BYREF))
                {
                    op2 = op2->gtGetOp1();
                }
            }

            assert(HWIntrinsicInfo::IsMultiReg(intrinsic));
            assert(HWIntrinsicInfo::IsExplicitMaskedOperation(intrinsic));

            retNode = gtNewSimdHWIntrinsicNode(retType, op1, op2, intrinsic, simdBaseJitType, simdSize);
            break;
        }

        case NI_AdvSimd_LoadAndInsertScalarVector64x2:
        case NI_AdvSimd_LoadAndInsertScalarVector64x3:
        case NI_AdvSimd_LoadAndInsertScalarVector64x4:
        case NI_AdvSimd_Arm64_LoadAndInsertScalarVector128x2:
        case NI_AdvSimd_Arm64_LoadAndInsertScalarVector128x3:
        case NI_AdvSimd_Arm64_LoadAndInsertScalarVector128x4:
        {
            assert(sig->numArgs == 3);

            if (!mustExpand && !impStackTop(1).val->IsCnsIntOrI())
            {
                // TODO-ARM64-CQ: Support rewriting nodes that involves
                // GenTreeFieldList as user calls during rationalization
                return nullptr;
            }

            CORINFO_ARG_LIST_HANDLE arg1     = sig->args;
            CORINFO_ARG_LIST_HANDLE arg2     = info.compCompHnd->getArgNext(arg1);
            CORINFO_ARG_LIST_HANDLE arg3     = info.compCompHnd->getArgNext(arg2);
            var_types               argType  = TYP_UNKNOWN;
            CORINFO_CLASS_HANDLE    argClass = NO_CLASS_HANDLE;

            argType = JITtype2varType(strip(info.compCompHnd->getArgType(sig, arg3, &argClass)));
            op3     = getArgForHWIntrinsic(argType, argClass);
            argType = JITtype2varType(strip(info.compCompHnd->getArgType(sig, arg2, &argClass)));
            op2     = getArgForHWIntrinsic(argType, argClass);
            argType = JITtype2varType(strip(info.compCompHnd->getArgType(sig, arg1, &argClass)));
            op1     = impPopStack().val;

            if (op3->OperIs(GT_CAST))
            {
                // Although the API specifies a pointer, if what we have is a BYREF, that's what
                // we really want, so throw away the cast.
                if (op3->gtGetOp1()->TypeIs(TYP_BYREF))
                {
                    op3 = op3->gtGetOp1();
                }
            }

            assert(HWIntrinsicInfo::IsMultiReg(intrinsic));
            assert(op1->TypeIs(TYP_STRUCT));

            info.compNeedsConsecutiveRegisters = true;
            unsigned fieldCount                = info.compCompHnd->getClassNumInstanceFields(argClass);

            if (!op1->OperIs(GT_LCL_VAR))
            {
                unsigned tmp = lvaGrabTemp(true DEBUGARG("LoadAndInsertScalar temp tree"));

                impStoreToTemp(tmp, op1, CHECK_SPILL_NONE);
                op1 = gtNewLclvNode(tmp, argType);
            }

            op1     = gtConvertParamOpToFieldList(op1, fieldCount, argClass);
            op1     = gtNewSimdHWIntrinsicNode(retType, op1, op2, op3, intrinsic, simdBaseJitType, simdSize);
            retNode = impStoreMultiRegValueToVar(op1, sig->retTypeSigClass DEBUGARG(CorInfoCallConvExtension::Managed));
            break;
        }
        case NI_AdvSimd_VectorTableLookup:
        case NI_AdvSimd_Arm64_VectorTableLookup:
        {
            assert(sig->numArgs == 2);

            CORINFO_ARG_LIST_HANDLE arg1     = sig->args;
            CORINFO_ARG_LIST_HANDLE arg2     = info.compCompHnd->getArgNext(arg1);
            var_types               argType  = TYP_UNKNOWN;
            CORINFO_CLASS_HANDLE    argClass = NO_CLASS_HANDLE;

            argType = JITtype2varType(strip(info.compCompHnd->getArgType(sig, arg2, &argClass)));
            op2     = getArgForHWIntrinsic(argType, argClass);
            argType = JITtype2varType(strip(info.compCompHnd->getArgType(sig, arg1, &argClass)));
            op1     = impPopStack().val;

            if (op1->TypeIs(TYP_STRUCT))
            {
                info.compNeedsConsecutiveRegisters = true;
                unsigned fieldCount                = info.compCompHnd->getClassNumInstanceFields(argClass);

                if (!op1->OperIs(GT_LCL_VAR))
                {
                    unsigned tmp = lvaGrabTemp(true DEBUGARG("VectorTableLookup temp tree"));

                    impStoreToTemp(tmp, op1, CHECK_SPILL_NONE);
                    op1 = gtNewLclvNode(tmp, argType);
                }

                op1 = gtConvertTableOpToFieldList(op1, fieldCount);
            }
            else
            {
                assert(varTypeIsSIMD(op1->TypeGet()));
            }

            retNode = gtNewSimdHWIntrinsicNode(retType, op1, op2, intrinsic, simdBaseJitType, simdSize);
            break;
        }
        case NI_AdvSimd_VectorTableLookupExtension:
        case NI_AdvSimd_Arm64_VectorTableLookupExtension:
        {
            assert(sig->numArgs == 3);

            CORINFO_ARG_LIST_HANDLE arg1     = sig->args;
            CORINFO_ARG_LIST_HANDLE arg2     = info.compCompHnd->getArgNext(arg1);
            CORINFO_ARG_LIST_HANDLE arg3     = info.compCompHnd->getArgNext(arg2);
            var_types               argType  = TYP_UNKNOWN;
            CORINFO_CLASS_HANDLE    argClass = NO_CLASS_HANDLE;

            argType = JITtype2varType(strip(info.compCompHnd->getArgType(sig, arg3, &argClass)));
            op3     = getArgForHWIntrinsic(argType, argClass);
            argType = JITtype2varType(strip(info.compCompHnd->getArgType(sig, arg2, &argClass)));
            op2     = impPopStack().val;
            op1     = impPopStack().val;

            if (op2->TypeIs(TYP_STRUCT))
            {
                info.compNeedsConsecutiveRegisters = true;
                unsigned fieldCount                = info.compCompHnd->getClassNumInstanceFields(argClass);

                if (!op2->OperIs(GT_LCL_VAR))
                {
                    unsigned tmp = lvaGrabTemp(true DEBUGARG("VectorTableLookupExtension temp tree"));

                    impStoreToTemp(tmp, op2, CHECK_SPILL_NONE);
                    op2 = gtNewLclvNode(tmp, argType);
                }

                op2 = gtConvertTableOpToFieldList(op2, fieldCount);
            }
            else
            {
                assert(varTypeIsSIMD(op1->TypeGet()));
            }

            retNode = gtNewSimdHWIntrinsicNode(retType, op1, op2, op3, intrinsic, simdBaseJitType, simdSize);
            break;
        }

        case NI_Sve_StoreAndZip:
        {
            assert(sig->numArgs == 3);
            assert(retType == TYP_VOID);

            CORINFO_ARG_LIST_HANDLE arg1     = sig->args;
            CORINFO_ARG_LIST_HANDLE arg2     = info.compCompHnd->getArgNext(arg1);
            CORINFO_ARG_LIST_HANDLE arg3     = info.compCompHnd->getArgNext(arg2);
            var_types               argType  = TYP_UNKNOWN;
            CORINFO_CLASS_HANDLE    argClass = NO_CLASS_HANDLE;

            argType             = JITtype2varType(strip(info.compCompHnd->getArgType(sig, arg3, &argClass)));
            op3                 = impPopStack().val;
            unsigned fieldCount = info.compCompHnd->getClassNumInstanceFields(argClass);

            if (op3->TypeIs(TYP_STRUCT))
            {
                info.compNeedsConsecutiveRegisters = true;
                switch (fieldCount)
                {
                    case 2:
                        intrinsic = NI_Sve_StoreAndZipx2;
                        break;

                    case 3:
                        intrinsic = NI_Sve_StoreAndZipx3;
                        break;

                    case 4:
                        intrinsic = NI_Sve_StoreAndZipx4;
                        break;

                    default:
                        assert("unsupported");
                }

                if (!op3->OperIs(GT_LCL_VAR))
                {
                    unsigned tmp = lvaGrabTemp(true DEBUGARG("SveStoreN"));

                    impStoreToTemp(tmp, op3, CHECK_SPILL_NONE);
                    op3 = gtNewLclvNode(tmp, argType);
                }
                op3 = gtConvertTableOpToFieldList(op3, fieldCount);
            }

            argType = JITtype2varType(strip(info.compCompHnd->getArgType(sig, arg2, &argClass)));
            op2     = getArgForHWIntrinsic(argType, argClass);
            argType = JITtype2varType(strip(info.compCompHnd->getArgType(sig, arg1, &argClass)));
            op1     = getArgForHWIntrinsic(argType, argClass);
            retNode = gtNewSimdHWIntrinsicNode(retType, op1, op2, op3, intrinsic, simdBaseJitType, simdSize);
            break;
        }

        case NI_Sve_StoreNarrowing:
        {
            assert(sig->numArgs == 3);
            assert(retType == TYP_VOID);

            CORINFO_ARG_LIST_HANDLE arg   = sig->args;
            arg                           = info.compCompHnd->getArgNext(arg);
            CORINFO_CLASS_HANDLE argClass = info.compCompHnd->getArgClass(sig, arg);
            CorInfoType          ptrType  = getBaseJitTypeAndSizeOfSIMDType(argClass);
            CORINFO_CLASS_HANDLE tmpClass = NO_CLASS_HANDLE;

            // The size of narrowed target elements is determined from the second argument of StoreNarrowing().
            // Thus, we first extract the datatype of a pointer passed in the second argument and then store it as the
            // auxiliary type of intrinsic. This auxiliary type is then used in the codegen to choose the correct
            // instruction to emit.
            ptrType = strip(info.compCompHnd->getArgType(sig, arg, &tmpClass));
            assert(ptrType == CORINFO_TYPE_PTR);
            ptrType = info.compCompHnd->getChildType(argClass, &tmpClass);
            assert(ptrType < simdBaseJitType);

            op3     = impPopStack().val;
            op2     = impPopStack().val;
            op1     = impPopStack().val;
            retNode = gtNewSimdHWIntrinsicNode(retType, op1, op2, op3, intrinsic, simdBaseJitType, simdSize);
            retNode->AsHWIntrinsic()->SetAuxiliaryJitType(ptrType);
            break;
        }

        case NI_Sve_SaturatingDecrementBy8BitElementCount:
        case NI_Sve_SaturatingIncrementBy8BitElementCount:
        case NI_Sve_SaturatingDecrementBy16BitElementCountScalar:
        case NI_Sve_SaturatingDecrementBy32BitElementCountScalar:
        case NI_Sve_SaturatingDecrementBy64BitElementCountScalar:
        case NI_Sve_SaturatingIncrementBy16BitElementCountScalar:
        case NI_Sve_SaturatingIncrementBy32BitElementCountScalar:
        case NI_Sve_SaturatingIncrementBy64BitElementCountScalar:
#ifdef DEBUG
            isValidScalarIntrinsic = true;
            FALLTHROUGH;
#endif
        case NI_Sve_SaturatingDecrementBy16BitElementCount:
        case NI_Sve_SaturatingDecrementBy32BitElementCount:
        case NI_Sve_SaturatingDecrementBy64BitElementCount:
        case NI_Sve_SaturatingIncrementBy16BitElementCount:
        case NI_Sve_SaturatingIncrementBy32BitElementCount:
        case NI_Sve_SaturatingIncrementBy64BitElementCount:

        {
            assert(sig->numArgs == 3);

            CORINFO_ARG_LIST_HANDLE arg1          = sig->args;
            CORINFO_ARG_LIST_HANDLE arg2          = info.compCompHnd->getArgNext(arg1);
            CORINFO_ARG_LIST_HANDLE arg3          = info.compCompHnd->getArgNext(arg2);
            var_types               argType       = TYP_UNKNOWN;
            CORINFO_CLASS_HANDLE    argClass      = NO_CLASS_HANDLE;
            int                     immLowerBound = 0;
            int                     immUpperBound = 0;

            argType = JITtype2varType(strip(info.compCompHnd->getArgType(sig, arg3, &argClass)));
            op3     = getArgForHWIntrinsic(argType, argClass);
            argType = JITtype2varType(strip(info.compCompHnd->getArgType(sig, arg2, &argClass)));
            op2     = getArgForHWIntrinsic(argType, argClass);
            argType = JITtype2varType(strip(info.compCompHnd->getArgType(sig, arg1, &argClass)));
            op1     = impPopStack().val;

            assert(HWIntrinsicInfo::isImmOp(intrinsic, op2));
            HWIntrinsicInfo::lookupImmBounds(intrinsic, simdSize, simdBaseType, 1, &immLowerBound, &immUpperBound);
            op2 = addRangeCheckIfNeeded(intrinsic, op2, immLowerBound, immUpperBound);

            assert(HWIntrinsicInfo::isImmOp(intrinsic, op3));
            HWIntrinsicInfo::lookupImmBounds(intrinsic, simdSize, simdBaseType, 2, &immLowerBound, &immUpperBound);
            op3 = addRangeCheckIfNeeded(intrinsic, op3, immLowerBound, immUpperBound);

            retNode = isScalar ? gtNewScalarHWIntrinsicNode(retType, op1, op2, op3, intrinsic)
                               : gtNewSimdHWIntrinsicNode(retType, op1, op2, op3, intrinsic, simdBaseJitType, simdSize);

            retNode->AsHWIntrinsic()->SetSimdBaseJitType(simdBaseJitType);
            break;
        }

        case NI_Sve_SaturatingDecrementByActiveElementCount:
        case NI_Sve_SaturatingIncrementByActiveElementCount:
        {
            assert(sig->numArgs == 2);

            CORINFO_ARG_LIST_HANDLE arg1     = sig->args;
            CORINFO_ARG_LIST_HANDLE arg2     = info.compCompHnd->getArgNext(arg1);
            var_types               argType  = TYP_UNKNOWN;
            CORINFO_CLASS_HANDLE    argClass = NO_CLASS_HANDLE;

            argType = JITtype2varType(strip(info.compCompHnd->getArgType(sig, arg2, &argClass)));
            op2     = getArgForHWIntrinsic(argType, argClass);
            argType = JITtype2varType(strip(info.compCompHnd->getArgType(sig, arg1, &argClass)));
            op1     = impPopStack().val;

            CorInfoType op1BaseJitType = getBaseJitTypeOfSIMDType(argClass);

            // HWInstrinsic requires a mask for op2
            if (!varTypeIsMask(op2))
            {
                op2 = gtNewSimdCvtVectorToMaskNode(TYP_MASK, op2, simdBaseJitType, simdSize);
            }

            retNode = gtNewSimdHWIntrinsicNode(retType, op1, op2, intrinsic, simdBaseJitType, simdSize);

            retNode->AsHWIntrinsic()->SetSimdBaseJitType(simdBaseJitType);
            retNode->AsHWIntrinsic()->SetAuxiliaryJitType(op1BaseJitType);
            break;
        }
        case NI_Sve_GatherPrefetch8Bit:
        case NI_Sve_GatherPrefetch16Bit:
        case NI_Sve_GatherPrefetch32Bit:
        case NI_Sve_GatherPrefetch64Bit:
        case NI_Sve_Prefetch16Bit:
        case NI_Sve_Prefetch32Bit:
        case NI_Sve_Prefetch64Bit:
        case NI_Sve_Prefetch8Bit:
        {
            assert((sig->numArgs == 3) || (sig->numArgs == 4));
            assert(!isScalar);

            var_types            argType       = TYP_UNKNOWN;
            CORINFO_CLASS_HANDLE argClass      = NO_CLASS_HANDLE;
            int                  immLowerBound = 0;
            int                  immUpperBound = 0;

            CORINFO_ARG_LIST_HANDLE arg1 = sig->args;
            CORINFO_ARG_LIST_HANDLE arg2 = info.compCompHnd->getArgNext(arg1);
            CORINFO_ARG_LIST_HANDLE arg3 = info.compCompHnd->getArgNext(arg2);

            HWIntrinsicInfo::lookupImmBounds(intrinsic, simdSize, simdBaseType, 1, &immLowerBound, &immUpperBound);

            if (sig->numArgs == 3)
            {
                argType = JITtype2varType(strip(info.compCompHnd->getArgType(sig, arg3, &argClass)));
                op3     = getArgForHWIntrinsic(argType, argClass);

                assert(HWIntrinsicInfo::isImmOp(intrinsic, op3));
                op3 = addRangeCheckIfNeeded(intrinsic, op3, immLowerBound, immUpperBound);

                argType                    = JITtype2varType(strip(info.compCompHnd->getArgType(sig, arg2, &argClass)));
                op2                        = getArgForHWIntrinsic(argType, argClass);
                CorInfoType op2BaseJitType = getBaseJitTypeOfSIMDType(argClass);
                argType                    = JITtype2varType(strip(info.compCompHnd->getArgType(sig, arg1, &argClass)));
                op1                        = impPopStack().val;

#ifdef DEBUG

                if ((intrinsic == NI_Sve_GatherPrefetch8Bit) || (intrinsic == NI_Sve_GatherPrefetch16Bit) ||
                    (intrinsic == NI_Sve_GatherPrefetch32Bit) || (intrinsic == NI_Sve_GatherPrefetch64Bit))
                {
                    assert(varTypeIsSIMD(op2->TypeGet()));
                }
                else
                {
                    assert(varTypeIsIntegral(op2->TypeGet()));
                }
#endif
                retNode = gtNewSimdHWIntrinsicNode(retType, op1, op2, op3, intrinsic, simdBaseJitType, simdSize);
                retNode->AsHWIntrinsic()->SetAuxiliaryJitType(op2BaseJitType);
            }
            else
            {
                CORINFO_ARG_LIST_HANDLE arg4 = info.compCompHnd->getArgNext(arg3);
                argType = JITtype2varType(strip(info.compCompHnd->getArgType(sig, arg4, &argClass)));
                op4     = getArgForHWIntrinsic(argType, argClass);

                assert(HWIntrinsicInfo::isImmOp(intrinsic, op4));
                op4 = addRangeCheckIfNeeded(intrinsic, op4, immLowerBound, immUpperBound);

                argType                    = JITtype2varType(strip(info.compCompHnd->getArgType(sig, arg3, &argClass)));
                op3                        = getArgForHWIntrinsic(argType, argClass);
                CorInfoType op3BaseJitType = getBaseJitTypeOfSIMDType(argClass);
                argType                    = JITtype2varType(strip(info.compCompHnd->getArgType(sig, arg2, &argClass)));
                op2                        = getArgForHWIntrinsic(argType, argClass);
                argType                    = JITtype2varType(strip(info.compCompHnd->getArgType(sig, arg1, &argClass)));
                op1                        = impPopStack().val;

                assert(varTypeIsSIMD(op3->TypeGet()));
                retNode = gtNewSimdHWIntrinsicNode(retType, op1, op2, op3, op4, intrinsic, simdBaseJitType, simdSize);
                retNode->AsHWIntrinsic()->SetAuxiliaryJitType(op3BaseJitType);
            }

            break;
        }
        case NI_Sve_ConditionalExtractAfterLastActiveElementScalar:
        case NI_Sve_ConditionalExtractLastActiveElementScalar:
        {
            assert(sig->numArgs == 3);

#ifdef DEBUG
            isValidScalarIntrinsic = true;
#endif

            CORINFO_ARG_LIST_HANDLE arg1     = sig->args;
            CORINFO_ARG_LIST_HANDLE arg2     = info.compCompHnd->getArgNext(arg1);
            CORINFO_ARG_LIST_HANDLE arg3     = info.compCompHnd->getArgNext(arg2);
            var_types               argType  = TYP_UNKNOWN;
            CORINFO_CLASS_HANDLE    argClass = NO_CLASS_HANDLE;

            argType                    = JITtype2varType(strip(info.compCompHnd->getArgType(sig, arg3, &argClass)));
            op3                        = getArgForHWIntrinsic(argType, argClass);
            argType                    = JITtype2varType(strip(info.compCompHnd->getArgType(sig, arg2, &argClass)));
            op2                        = getArgForHWIntrinsic(argType, argClass);
            CorInfoType op2BaseJitType = getBaseJitTypeOfSIMDType(argClass);
            argType                    = JITtype2varType(strip(info.compCompHnd->getArgType(sig, arg1, &argClass)));
            op1                        = getArgForHWIntrinsic(argType, argClass);

            retNode = gtNewScalarHWIntrinsicNode(retType, op1, op2, op3, intrinsic);

            retNode->AsHWIntrinsic()->SetSimdBaseJitType(simdBaseJitType);
            retNode->AsHWIntrinsic()->SetAuxiliaryJitType(op2BaseJitType);
            break;
        }

        case NI_Sve_ExtractAfterLastActiveElementScalar:
        case NI_Sve_ExtractLastActiveElementScalar:
        {
            assert(sig->numArgs == 2);

#ifdef DEBUG
            isValidScalarIntrinsic = true;
#endif

            CORINFO_ARG_LIST_HANDLE arg1     = sig->args;
            CORINFO_ARG_LIST_HANDLE arg2     = info.compCompHnd->getArgNext(arg1);
            var_types               argType  = TYP_UNKNOWN;
            CORINFO_CLASS_HANDLE    argClass = NO_CLASS_HANDLE;

            argType                    = JITtype2varType(strip(info.compCompHnd->getArgType(sig, arg2, &argClass)));
            op2                        = getArgForHWIntrinsic(argType, argClass);
            CorInfoType op2BaseJitType = getBaseJitTypeOfSIMDType(argClass);
            argType                    = JITtype2varType(strip(info.compCompHnd->getArgType(sig, arg1, &argClass)));
            op1                        = getArgForHWIntrinsic(argType, argClass);

            retNode = gtNewScalarHWIntrinsicNode(retType, op1, op2, intrinsic);

            retNode->AsHWIntrinsic()->SetSimdBaseJitType(simdBaseJitType);
            break;
        }

        case NI_Sve_MultiplyAddRotateComplexBySelectedScalar:
        {
            assert(sig->numArgs == 5);
            assert(!isScalar);

            CORINFO_ARG_LIST_HANDLE arg1     = sig->args;
            CORINFO_ARG_LIST_HANDLE arg2     = info.compCompHnd->getArgNext(arg1);
            CORINFO_ARG_LIST_HANDLE arg3     = info.compCompHnd->getArgNext(arg2);
            CORINFO_ARG_LIST_HANDLE arg4     = info.compCompHnd->getArgNext(arg3);
            CORINFO_ARG_LIST_HANDLE arg5     = info.compCompHnd->getArgNext(arg4);
            var_types               argType  = TYP_UNKNOWN;
            CORINFO_CLASS_HANDLE    argClass = NO_CLASS_HANDLE;

            int imm1LowerBound, imm1UpperBound; // Range for rotation
            int imm2LowerBound, imm2UpperBound; // Range for index
            HWIntrinsicInfo::lookupImmBounds(intrinsic, simdSize, simdBaseType, 1, &imm1LowerBound, &imm1UpperBound);
            HWIntrinsicInfo::lookupImmBounds(intrinsic, simdSize, simdBaseType, 2, &imm2LowerBound, &imm2UpperBound);

            argType      = JITtype2varType(strip(info.compCompHnd->getArgType(sig, arg5, &argClass)));
            GenTree* op5 = getArgForHWIntrinsic(argType, argClass);
            assert(HWIntrinsicInfo::isImmOp(intrinsic, op5));
            op5 = addRangeCheckIfNeeded(intrinsic, op5, imm1LowerBound, imm1UpperBound);

            argType = JITtype2varType(strip(info.compCompHnd->getArgType(sig, arg4, &argClass)));
            op4     = getArgForHWIntrinsic(argType, argClass);
            assert(HWIntrinsicInfo::isImmOp(intrinsic, op4));
            op4 = addRangeCheckIfNeeded(intrinsic, op4, imm2LowerBound, imm2UpperBound);

            argType = JITtype2varType(strip(info.compCompHnd->getArgType(sig, arg3, &argClass)));
            op3     = getArgForHWIntrinsic(argType, argClass);
            argType = JITtype2varType(strip(info.compCompHnd->getArgType(sig, arg2, &argClass)));
            op2     = getArgForHWIntrinsic(argType, argClass);
            argType = JITtype2varType(strip(info.compCompHnd->getArgType(sig, arg1, &argClass)));
            op1     = getArgForHWIntrinsic(argType, argClass);

            SetOpLclRelatedToSIMDIntrinsic(op1);
            SetOpLclRelatedToSIMDIntrinsic(op2);
            SetOpLclRelatedToSIMDIntrinsic(op3);
            SetOpLclRelatedToSIMDIntrinsic(op4);
            SetOpLclRelatedToSIMDIntrinsic(op5);
            retNode = new (this, GT_HWINTRINSIC) GenTreeHWIntrinsic(retType, getAllocator(CMK_ASTNode), intrinsic,
                                                                    simdBaseJitType, simdSize, op1, op2, op3, op4, op5);
            break;
        }

        default:
        {
            return nullptr;
        }
    }

#ifdef TARGET_ARM64
    if ((retNode != nullptr) && (intrinsic >= FIRST_NI_Vector) && (intrinsic <= LAST_NI_Vector))
    {
        // For VectorT, map the intrinsics 
        switch (intrinsic)
        {
            case NI_Vector_Abs:
            case NI_Vector_Ceiling:
            case NI_Vector_ConvertToDouble:
            case NI_Vector_ConvertToInt32Native:
            case NI_Vector_ConvertToInt32:
            case NI_Vector_ConvertToInt64Native:
            case NI_Vector_ConvertToInt64:
            case NI_Vector_ConvertToSingle:
            case NI_Vector_ConvertToUInt32Native:
            case NI_Vector_ConvertToUInt32:
            case NI_Vector_ConvertToUInt64Native:
            case NI_Vector_ConvertToUInt64:
            case NI_Vector_Floor:
            case NI_Vector_FusedMultiplyAdd:
            case NI_Vector_Max:
            case NI_Vector_MaxNative:
            case NI_Vector_Min:
            case NI_Vector_MinNative:
            case NI_Vector_MultiplyAddEstimate:
            case NI_Vector_Round:
            case NI_Vector_op_Subtraction:
            case NI_Vector_Sum:
            case NI_Vector_Truncate:
            case NI_Vector_WidenLower:
            case NI_Vector_WidenUpper:
            {
                intrinsic = GenTreeHWIntrinsic::GetScalableHWIntrinsicId(retType, simdBaseType, retNode->AsHWIntrinsic()->GetHWIntrinsicId());
                retNode->AsHWIntrinsic()->ChangeHWIntrinsicId(intrinsic);
                break;
            }
            case NI_Vector_Add:
            case NI_Vector_op_Addition:
            case NI_Vector_AndNot:
            case NI_Vector_op_BitwiseAnd:
            case NI_Vector_op_BitwiseOr:
            case NI_Vector_op_Division:
            case NI_Vector_op_Multiply:
            case NI_Vector_op_ExclusiveOr:
            {
                // gtNewSimdBinOpNode should handle this
                NamedIntrinsic sveIntrinsic = retNode->AsHWIntrinsic()->GetHWIntrinsicId();
                assert((FIRST_NI_Sve <= sveIntrinsic) && (sveIntrinsic <= LAST_NI_Sve));
                break;
            }
            case NI_Vector_ConditionalSelect:
            case NI_Vector_Equals:
            case NI_Vector_op_Equality:
            case NI_Vector_EqualsAny:
            case NI_Vector_GreaterThan:
            case NI_Vector_GreaterThanAll:
            case NI_Vector_GreaterThanAny:
            case NI_Vector_GreaterThanOrEqual:
            case NI_Vector_GreaterThanOrEqualAll:
            case NI_Vector_GreaterThanOrEqualAny:
            case NI_Vector_LessThan:
            case NI_Vector_LessThanAll:
            case NI_Vector_LessThanAny:
            case NI_Vector_LessThanOrEqual:
            case NI_Vector_LessThanOrEqualAll:
            case NI_Vector_LessThanOrEqualAny:
            case NI_Vector_op_Inequality:
            {
                // gtNewSimdCmpOpNode should handle this
                NamedIntrinsic sveIntrinsic = retNode->AsHWIntrinsic()->GetHWIntrinsicId();
                assert(((FIRST_NI_Sve <= sveIntrinsic) && (sveIntrinsic <= LAST_NI_Sve)) ||
                        ((FIRST_NI_Vector <= sveIntrinsic) && (sveIntrinsic <= LAST_NI_Vector)) ||
                        (sveIntrinsic == NI_Sve_ConvertMaskToVector) ||
                        (sveIntrinsic == NI_Sve_ConvertVectorToMask));
                break;
            }
            case NI_Vector_op_OnesComplement:
            {
                // gtNewSimdUnOpNode should handle this
                break;
            }
            case NI_Vector_get_One:
            case NI_Vector_get_Zero:
            {
                // This are constants
                break;
            }
            case NI_Vector_As:
            case NI_Vector_AsVectorByte:
            case NI_Vector_AsVectorDouble:
            case NI_Vector_AsVectorInt16:
            case NI_Vector_AsVectorInt32:
            case NI_Vector_AsVectorInt64:
            case NI_Vector_AsVectorNInt:
            case NI_Vector_AsVectorNUInt:
            case NI_Vector_AsVectorSByte:
            case NI_Vector_AsVectorSingle:
            case NI_Vector_AsVectorUInt16:
            case NI_Vector_AsVectorUInt32:
            case NI_Vector_AsVectorUInt64:
            case NI_Vector_get_Indices:
            {
                // no-op for these
                break;
            }
            default:
            {
                //TODO-VL: Enable this
                //unreached();
                break;
            }
        }
    }
#endif
    assert(!isScalar || isValidScalarIntrinsic);

    return retNode;
}

//------------------------------------------------------------------------
// gtNewSimdAllTrueMaskNode: Create a AllTrue mask node
//
// Arguments:
//    simdBaseJitType -- the base jit type of the nodes being masked
//    simdSize        -- the simd size of the nodes being masked
//
// Return Value:
//    The mask
//
GenTree* Compiler::gtNewSimdAllTrueMaskNode(CorInfoType simdBaseJitType, unsigned simdSize)
{
    return gtNewSimdHWIntrinsicNode(TYP_MASK, NI_Sve_CreateTrueMaskAll, simdBaseJitType, simdSize);
}

//------------------------------------------------------------------------
// gtNewSimdAllFalseMaskNode: Create a AllFalse mask node
//
// Arguments:
//    simdBaseJitType -- the base jit type of the nodes being masked
//    simdSize        -- the simd size of the nodes being masked
//
// Return Value:
//    The mask
//
GenTree* Compiler::gtNewSimdAllFalseMaskNode(CorInfoType simdBaseJitType, unsigned simdSize)
{
    return gtNewSimdHWIntrinsicNode(TYP_MASK, NI_Sve_CreateFalseMaskAll, simdBaseJitType, simdSize);
}

//------------------------------------------------------------------------
// gtNewSimdFalseMaskByteNode: Create an embedded mask with all bits set to false
//
// Arguments:
//    simdSize        -- the simd size of the nodes being masked
//
// Return Value:
//    The mask
//
GenTree* Compiler::gtNewSimdFalseMaskByteNode(unsigned simdSize)
{
    return gtNewSimdHWIntrinsicNode(TYP_MASK, NI_Sve_CreateFalseMaskByte, CORINFO_TYPE_UBYTE, simdSize);
}

#endif // FEATURE_HW_INTRINSICS<|MERGE_RESOLUTION|>--- conflicted
+++ resolved
@@ -203,78 +203,7 @@
     }
     return -1;
 }
-<<<<<<< HEAD
-//------------------------------------------------------------------------
-// isFullyImplementedIsa: Gets a value that indicates whether the InstructionSet is fully implemented
-//
-// Arguments:
-//    isa - The InstructionSet to check
-//
-// Return Value:
-//    true if isa is supported; otherwise, false
-bool HWIntrinsicInfo::isFullyImplementedIsa(CORINFO_InstructionSet isa)
-{
-    switch (isa)
-    {
-        // These ISAs are fully implemented
-        case InstructionSet_AdvSimd:
-        case InstructionSet_AdvSimd_Arm64:
-        case InstructionSet_Aes:
-        case InstructionSet_Aes_Arm64:
-        case InstructionSet_ArmBase:
-        case InstructionSet_ArmBase_Arm64:
-        case InstructionSet_Crc32:
-        case InstructionSet_Crc32_Arm64:
-        case InstructionSet_Dp:
-        case InstructionSet_Dp_Arm64:
-        case InstructionSet_Rdm:
-        case InstructionSet_Rdm_Arm64:
-        case InstructionSet_Sha1:
-        case InstructionSet_Sha1_Arm64:
-        case InstructionSet_Sha256:
-        case InstructionSet_Sha256_Arm64:
-        case InstructionSet_Sve:
-        case InstructionSet_Sve_Arm64:
-        case InstructionSet_Sve2:
         case InstructionSet_Vector:
-        case InstructionSet_Sve2_Arm64:
-        case InstructionSet_Vector64:
-        case InstructionSet_Vector128:
-            return true;
-
-        default:
-            return false;
-    }
-}
-
-//------------------------------------------------------------------------
-// isScalarIsa: Gets a value that indicates whether the InstructionSet is scalar
-//
-// Arguments:
-//    isa - The InstructionSet to check
-//
-// Return Value:
-//    true if isa is scalar; otherwise, false
-bool HWIntrinsicInfo::isScalarIsa(CORINFO_InstructionSet isa)
-{
-    switch (isa)
-    {
-        case InstructionSet_ArmBase:
-        case InstructionSet_ArmBase_Arm64:
-        case InstructionSet_Crc32:
-        case InstructionSet_Crc32_Arm64:
-        {
-            return true;
-        }
-
-        default:
-        {
-            return false;
-        }
-    }
-}
-=======
->>>>>>> fcf688a7
 
 //------------------------------------------------------------------------
 // getHWIntrinsicImmOps: Gets the immediate Ops for an intrinsic
