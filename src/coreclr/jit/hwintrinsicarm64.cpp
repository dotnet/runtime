--- conflicted
+++ resolved
@@ -268,27 +268,6 @@
             default:
                 unreached();
         }
-<<<<<<< HEAD
-=======
-
-        if (intrinsic == NI_Sve2_MultiplyBySelectedScalar ||
-            intrinsic == NI_Sve2_MultiplyBySelectedScalarWideningEven ||
-            intrinsic == NI_Sve2_MultiplyBySelectedScalarWideningEvenAndAdd ||
-            intrinsic == NI_Sve2_MultiplyBySelectedScalarWideningEvenAndSubtract ||
-            intrinsic == NI_Sve2_MultiplyBySelectedScalarWideningOdd ||
-            intrinsic == NI_Sve2_MultiplyBySelectedScalarWideningOddAndAdd ||
-            intrinsic == NI_Sve2_MultiplyBySelectedScalarWideningOddAndSubtract ||
-            intrinsic == NI_Sve2_MultiplyDoublingWideningBySelectedScalarAndAddSaturateEven ||
-            intrinsic == NI_Sve2_MultiplyDoublingWideningBySelectedScalarAndAddSaturateOdd ||
-            intrinsic == NI_Sve2_MultiplyDoublingWideningBySelectedScalarAndSubtractSaturateEven ||
-            intrinsic == NI_Sve2_MultiplyDoublingWideningBySelectedScalarAndSubtractSaturateOdd ||
-            intrinsic == NI_Sve2_MultiplySubtractBySelectedScalar)
-        {
-            indexedElementBaseType = simdBaseType;
-        }
-
-        assert(indexedElementBaseType == simdBaseType);
->>>>>>> b131b6d4
     }
     else if (intrinsic == NI_AdvSimd_Arm64_InsertSelectedScalar)
     {
