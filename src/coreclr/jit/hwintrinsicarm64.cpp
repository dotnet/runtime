--- conflicted
+++ resolved
@@ -2270,53 +2270,37 @@
             break;
         }
 
-<<<<<<< HEAD
-            retNode = gtNewSimdMaxNode(retType, op1, op2, simdBaseJitType, simdSize, intrinsic == NI_Vector_Max);
-            // if (intrinsic == NI_Vector_Max)
+        case NI_Vector64_MaxMagnitudeNumber:
+        case NI_Vector128_MaxMagnitudeNumber:
+        {
+            isMinMaxIntrinsic = true;
+            isMax             = true;
+            isMagnitude       = true;
+            isNumber          = true;
+            break;
+        }
+
+        case NI_Vector_MaxNative:
+        case NI_Vector64_MaxNative:
+        case NI_Vector128_MaxNative:
+        {
+            isMinMaxIntrinsic = true;
+            isMax             = true;
+            isNative          = true;
+            break;
+        }
+
+        case NI_Vector64_MaxNumber:
+        case NI_Vector128_MaxNumber:
+        {
+s            isMinMaxIntrinsic = true;
+            isMax             = true;
+            isNumber          = true;
             //{
             //     intrinsic = GenTreeHWIntrinsic::GetScalableHWIntrinsicId(retType,
             //     retNode->AsHWIntrinsic()->GetHWIntrinsicId());
             //     retNode->AsHWIntrinsic()->ChangeHWIntrinsicId(intrinsic);
             // }
-=======
-        case NI_Vector64_MaxMagnitudeNumber:
-        case NI_Vector128_MaxMagnitudeNumber:
-        {
-            isMinMaxIntrinsic = true;
-            isMax             = true;
-            isMagnitude       = true;
-            isNumber          = true;
->>>>>>> ad13be0b
-            break;
-        }
-
-        case NI_Vector_MaxNative:
-        case NI_Vector64_MaxNative:
-        case NI_Vector128_MaxNative:
-        {
-            isMinMaxIntrinsic = true;
-            isMax             = true;
-            isNative          = true;
-            break;
-        }
-
-<<<<<<< HEAD
-            retNode =
-                gtNewSimdMaxNativeNode(retType, op1, op2, simdBaseJitType, simdSize, intrinsic == NI_Vector_MaxNative);
-            // if (intrinsic == NI_Vector_MaxNative)
-            //{
-            //     intrinsic = GenTreeHWIntrinsic::GetScalableHWIntrinsicId(retType,
-            //     retNode->AsHWIntrinsic()->GetHWIntrinsicId());
-            //     retNode->AsHWIntrinsic()->ChangeHWIntrinsicId(intrinsic);
-            // }
-=======
-        case NI_Vector64_MaxNumber:
-        case NI_Vector128_MaxNumber:
-        {
-            isMinMaxIntrinsic = true;
-            isMax             = true;
-            isNumber          = true;
->>>>>>> ad13be0b
             break;
         }
 
@@ -2337,22 +2321,13 @@
             break;
         }
 
-<<<<<<< HEAD
-            retNode = gtNewSimdMinNode(retType, op1, op2, simdBaseJitType, simdSize, intrinsic == NI_Vector_Min);
-            // if (intrinsic == NI_Vector_Min)
-            //{
-            //     intrinsic = GenTreeHWIntrinsic::GetScalableHWIntrinsicId(retType,
-            //     retNode->AsHWIntrinsic()->GetHWIntrinsicId());
-            //     retNode->AsHWIntrinsic()->ChangeHWIntrinsicId(intrinsic);
-            // }
-=======
         case NI_Vector64_MinMagnitudeNumber:
         case NI_Vector128_MinMagnitudeNumber:
         {
             isMinMaxIntrinsic = true;
             isMagnitude       = true;
             isNumber          = true;
->>>>>>> ad13be0b
+            // }
             break;
         }
 
@@ -2365,9 +2340,11 @@
             break;
         }
 
-<<<<<<< HEAD
-            retNode =
-                gtNewSimdMinNativeNode(retType, op1, op2, simdBaseJitType, simdSize, intrinsic == NI_Vector_MinNative);
+        case NI_Vector64_MinNumber:
+        case NI_Vector128_MinNumber:
+        {
+            isMinMaxIntrinsic = true;
+            isNumber          = true;
             // if (intrinsic == NI_Vector_MinNative)
             //{
             //     intrinsic = GenTreeHWIntrinsic::GetScalableHWIntrinsicId(retType,
@@ -2393,13 +2370,6 @@
             op1     = getArgForHWIntrinsic(argType, argClass);
 
             retNode = gtNewSimdBinOpNode(GT_MUL, retType, op1, op2, simdBaseJitType, simdSize, true);
-=======
-        case NI_Vector64_MinNumber:
-        case NI_Vector128_MinNumber:
-        {
-            isMinMaxIntrinsic = true;
-            isNumber          = true;
->>>>>>> ad13be0b
             break;
         }
 
@@ -3824,7 +3794,30 @@
         }
     }
 
-<<<<<<< HEAD
+    if (isMinMaxIntrinsic)
+    {
+        assert(sig->numArgs == 2);
+        assert(retNode == nullptr);
+
+        if (isNative && BlockNonDeterministicIntrinsics(mustExpand))
+        {
+            return nullptr;
+        }
+
+        op2 = impSIMDPopStack();
+        op1 = impSIMDPopStack();
+
+        if (isNative)
+        {
+            assert(!isMagnitude && !isNumber);
+            retNode = gtNewSimdMinMaxNativeNode(retType, op1, op2, simdBaseJitType, simdSize, isMax);
+        }
+        else
+        {
+            retNode = gtNewSimdMinMaxNode(retType, op1, op2, simdBaseJitType, simdSize, isMax, isMagnitude, isNumber);
+        }
+    }
+
 #ifdef TARGET_ARM64
     if ((retNode != nullptr) && (intrinsic >= FIRST_NI_Vector) && (intrinsic <= LAST_NI_Vector))
     {
@@ -3943,32 +3936,6 @@
         }
     }
 #endif
-=======
-    if (isMinMaxIntrinsic)
-    {
-        assert(sig->numArgs == 2);
-        assert(retNode == nullptr);
-
-        if (isNative && BlockNonDeterministicIntrinsics(mustExpand))
-        {
-            return nullptr;
-        }
-
-        op2 = impSIMDPopStack();
-        op1 = impSIMDPopStack();
-
-        if (isNative)
-        {
-            assert(!isMagnitude && !isNumber);
-            retNode = gtNewSimdMinMaxNativeNode(retType, op1, op2, simdBaseJitType, simdSize, isMax);
-        }
-        else
-        {
-            retNode = gtNewSimdMinMaxNode(retType, op1, op2, simdBaseJitType, simdSize, isMax, isMagnitude, isNumber);
-        }
-    }
-
->>>>>>> ad13be0b
     assert(!isScalar || isValidScalarIntrinsic);
 
     return retNode;
