// Licensed to the .NET Foundation under one or more agreements.
// The .NET Foundation licenses this file to you under the MIT license.

#include "jitpch.h"

#ifdef _MSC_VER
#pragma hdrstop
#endif

// Flowgraph Profile Support

//------------------------------------------------------------------------
// fgHaveProfileData: check if profile data is available
//
// Returns:
//   true if so
//
// Note:
//   This now returns true for inlinees. We might consider preserving the
//   old behavior for crossgen, since crossgen BBINSTRs still do inlining
//   and don't instrument the inlinees.
//
//   Thus if BBINSTR and BBOPT do the same inlines (which can happen)
//   profile data for an inlinee (if available) will not fully reflect
//   the behavior of the inlinee when called from this method.
//
//   If this inlinee was not inlined by the BBINSTR run then the
//   profile data for the inlinee will reflect this method's influence.
//
//   * for ALWAYS_INLINE and FORCE_INLINE cases it is unlikely we'll find
//     any profile data, as BBINSTR and BBOPT callers will both inline;
//     only indirect callers will invoke the instrumented version to run.
//   * for DISCRETIONARY_INLINE cases we may or may not find relevant
//     data, depending, but chances are the data is relevant.
//
//  TieredPGO data comes from Tier0 methods, which currently do not do
//  any inlining; thus inlinee profile data should be available and
//  representative.
//
bool Compiler::fgHaveProfileData()
{
    if (compIsForImportOnly())
    {
        return false;
    }

    return (fgPgoSchema != nullptr);
}

//------------------------------------------------------------------------
// fgHaveSufficientProfileData: check if profile data is available
//   and is sufficient enough to be trustful.
//
// Returns:
//   true if so
//
// Note:
//   See notes for fgHaveProfileData.
//
bool Compiler::fgHaveSufficientProfileData()
{
    if (!fgHaveProfileData())
    {
        return false;
    }

    if ((fgFirstBB != nullptr) && (fgPgoSource == ICorJitInfo::PgoSource::Static))
    {
        const weight_t sufficientSamples = 1000;
        return fgFirstBB->bbWeight > sufficientSamples;
    }
    return true;
}

//------------------------------------------------------------------------
// fgHaveTrustedProfileData: check if profile data source is one
//   that can be trusted to faithfully represent the current program
//   behavior.
//
// Returns:
//   true if so
//
// Note:
//   See notes for fgHaveProfileData.
//
bool Compiler::fgHaveTrustedProfileData()
{
    if (!fgHaveProfileData())
    {
        return false;
    }

    // We allow Text to be trusted so we can use it to stand in
    // for Dynamic results.
    //
    switch (fgPgoSource)
    {
        case ICorJitInfo::PgoSource::Dynamic:
        case ICorJitInfo::PgoSource::Text:
            return true;
        default:
            return false;
    }
}

//------------------------------------------------------------------------
// fgApplyProfileScale: scale inlinee counts by appropriate scale factor
//
void Compiler::fgApplyProfileScale()
{
    // Only applicable to inlinees
    //
    if (!compIsForInlining())
    {
        return;
    }

    JITDUMP("Computing inlinee profile scale:\n");

    // Callee has profile data?
    //
    if (!fgHaveProfileData())
    {
        // No; we will carry on nonetheless.
        //
        JITDUMP("   ... no callee profile data, will use non-pgo weight to scale\n");
    }

    // Ostensibly this should be fgCalledCount for the callee, but that's not available
    // as it requires some analysis.
    //
    // For most callees it will be the same as the entry block count.
    //
    // Note when/if we early do normalization this may need to change.
    //
    weight_t calleeWeight = fgFirstBB->bbWeight;

    // Callee entry weight is nonzero?
    // If so, just choose the smallest plausible weight.
    //
    if (calleeWeight == BB_ZERO_WEIGHT)
    {
        calleeWeight = fgHaveProfileData() ? 1.0 : BB_UNITY_WEIGHT;
        JITDUMP("   ... callee entry has weight zero, will use weight of " FMT_WT " to scale\n", calleeWeight);
    }

    // Call site has profile weight?
    //
    const BasicBlock* callSiteBlock = impInlineInfo->iciBlock;
    if (!callSiteBlock->hasProfileWeight())
    {
        // No? We will carry on nonetheless.
        //
        JITDUMP("   ... call site not profiled, will use non-pgo weight to scale\n");
    }

    const weight_t callSiteWeight = callSiteBlock->bbWeight;

    // Call site has zero count?
    //
    // Todo: perhaps retain some semblance of callee profile data,
    // possibly scaled down severely.
    //
    // You might wonder why we bother to inline at cold sites.
    // Recall ALWAYS and FORCE inlines bypass all profitability checks.
    // And, there can be hot-path benefits to a cold-path inline.
    //
    if (callSiteWeight == BB_ZERO_WEIGHT)
    {
        JITDUMP("   ... zero call site count; scale will be 0.0\n");
    }

    // If profile data reflects a complete single run we can expect
    // calleeWeight >= callSiteWeight.
    //
    // However if our profile is just a subset of execution we may
    // not see this.
    //
    // So, we are willing to scale the callee counts down or up as
    // needed to match the call site.
    //
    // Hence, scale can be somewhat arbitrary...
    //
    const weight_t scale = callSiteWeight / calleeWeight;

    JITDUMP("   call site count " FMT_WT " callee entry count " FMT_WT " scale " FMT_WT "\n", callSiteWeight,
            calleeWeight, scale);
    JITDUMP("Scaling inlinee blocks\n");

    for (BasicBlock* const block : Blocks())
    {
        block->scaleBBWeight(scale);
    }
}

//------------------------------------------------------------------------
// fgGetProfileWeightForBasicBlock: obtain profile data for a block
//
// Arguments:
//   offset       - IL offset of the block
//   weightWB     - [OUT] weight obtained
//
// Returns:
//   true if data was found
//
bool Compiler::fgGetProfileWeightForBasicBlock(IL_OFFSET offset, weight_t* weightWB)
{
    noway_assert(weightWB != nullptr);
    weight_t weight = 0;

#ifdef DEBUG
    unsigned hashSeed = fgStressBBProf();
    if (hashSeed != 0)
    {
        unsigned hash = (info.compMethodHash() * hashSeed) ^ (offset * 1027);

        // We need to especially stress the procedure splitting codepath.  Therefore
        // one third the time we should return a weight of zero.
        // Otherwise we should return some random weight (usually between 0 and 288).
        // The below gives a weight of zero, 44% of the time

        if (hash % 3 == 0)
        {
            weight = BB_ZERO_WEIGHT;
        }
        else if (hash % 11 == 0)
        {
            weight = (weight_t)(hash % 23) * (hash % 29) * (hash % 31);
        }
        else
        {
            weight = (weight_t)(hash % 17) * (hash % 19);
        }

        // The first block is never given a weight of zero
        if ((offset == 0) && (weight == BB_ZERO_WEIGHT))
        {
            weight = (weight_t)1 + (hash % 5);
        }

        *weightWB = weight;
        return true;
    }
#endif // DEBUG

    if (!fgHaveProfileData())
    {
        return false;
    }

    for (UINT32 i = 0; i < fgPgoSchemaCount; i++)
    {
        if ((IL_OFFSET)fgPgoSchema[i].ILOffset != offset)
        {
            continue;
        }

        if (fgPgoSchema[i].InstrumentationKind == ICorJitInfo::PgoInstrumentationKind::BasicBlockIntCount)
        {
            *weightWB = (weight_t) * (uint32_t*)(fgPgoData + fgPgoSchema[i].Offset);
            return true;
        }

        if (fgPgoSchema[i].InstrumentationKind == ICorJitInfo::PgoInstrumentationKind::BasicBlockLongCount)
        {
            *weightWB = (weight_t) * (uint64_t*)(fgPgoData + fgPgoSchema[i].Offset);
            return true;
        }
    }

    *weightWB = 0;
    return true;
}

typedef jitstd::vector<ICorJitInfo::PgoInstrumentationSchema> Schema;

//------------------------------------------------------------------------
// Instrumentor: base class for count and class instrumentation
//
class Instrumentor
{
protected:
    Compiler* m_comp;
    unsigned  m_schemaCount;
    unsigned  m_instrCount;
    bool      m_modifiedFlow;

protected:
    Instrumentor(Compiler* comp) : m_comp(comp), m_schemaCount(0), m_instrCount(0), m_modifiedFlow(false)
    {
    }

public:
    virtual bool ShouldProcess(BasicBlock* block)
    {
        return false;
    }
    virtual void Prepare(bool preImport)
    {
    }
    virtual void BuildSchemaElements(BasicBlock* block, Schema& schema)
    {
    }
    virtual void Instrument(BasicBlock* block, Schema& schema, uint8_t* profileMemory)
    {
    }
    virtual void InstrumentMethodEntry(Schema& schema, uint8_t* profileMemory)
    {
    }
    virtual void SuppressProbes()
    {
    }
    unsigned SchemaCount() const
    {
        return m_schemaCount;
    }
    unsigned InstrCount() const
    {
        return m_instrCount;
    }

    void SetModifiedFlow()
    {
        m_modifiedFlow = true;
    }

    bool ModifiedFlow() const
    {
        return m_modifiedFlow;
    }
};

//------------------------------------------------------------------------
// NonInstrumentor: instrumentor that does not instrument anything
//
class NonInstrumentor : public Instrumentor
{
public:
    NonInstrumentor(Compiler* comp) : Instrumentor(comp)
    {
    }
};

//------------------------------------------------------------------------
// BlockCountInstrumentor: instrumentor that adds a counter to each
//   non-internal imported basic block
//
class BlockCountInstrumentor : public Instrumentor
{
private:
    BasicBlock* m_entryBlock;

public:
    BlockCountInstrumentor(Compiler* comp) : Instrumentor(comp), m_entryBlock(nullptr)
    {
    }
    bool ShouldProcess(BasicBlock* block) override
    {
        return ((block->bbFlags & (BBF_INTERNAL | BBF_IMPORTED)) == BBF_IMPORTED);
    }
    void Prepare(bool isPreImport) override;
    void BuildSchemaElements(BasicBlock* block, Schema& schema) override;
    void Instrument(BasicBlock* block, Schema& schema, uint8_t* profileMemory) override;
    void InstrumentMethodEntry(Schema& schema, uint8_t* profileMemory) override;
};

//------------------------------------------------------------------------
// BlockCountInstrumentor::Prepare: prepare for count instrumentation
//
// Arguments:
//   preImport - true if this is the prepare call that happens before
//      importation
//
void BlockCountInstrumentor::Prepare(bool preImport)
{
    if (preImport)
    {
        return;
    }

    // If this is an OSR method, look for potential tail calls in
    // blocks that are not BBJ_RETURN.
    //
    // If we see any, we need to adjust our instrumentation pattern.
    //
    if (m_comp->opts.IsOSR() && ((m_comp->optMethodFlags & OMF_HAS_TAILCALL_SUCCESSOR) != 0))
    {
        JITDUMP("OSR + PGO + potential tail call --- preparing to relocate block probes\n");

        // We should be in a root method compiler instance. OSR + PGO does not
        // currently try and instrument inlinees.
        //
        // Relaxing this will require changes below because inlinee compilers
        // share the root compiler flow graph (and hence bb epoch), and flow
        // from inlinee tail calls to returns can be more complex.
        //
        assert(!m_comp->compIsForInlining());

        // Build cheap preds.
        //
        m_comp->fgComputeCheapPreds();
        m_comp->EnsureBasicBlockEpoch();

        // Keep track of return blocks needing special treatment.
        // We also need to track of duplicate preds.
        //
        JitExpandArrayStack<BasicBlock*> specialReturnBlocks(m_comp->getAllocator(CMK_Pgo));
        BlockSet                         predsSeen = BlockSetOps::MakeEmpty(m_comp);

        // Walk blocks looking for BBJ_RETURNs that are successors of potential tail calls.
        //
        // If any such has a conditional pred, we will need to reroute flow from those preds
        // via an intermediary block. That block will subsequently hold the relocated block
        // probe for the return for those preds.
        //
        // Scrub the cheap pred list for these blocks so that each pred appears at most once.
        //
        for (BasicBlock* const block : m_comp->Blocks())
        {
            // Ignore blocks that we won't process.
            //
            if (!ShouldProcess(block))
            {
                continue;
            }

            if ((block->bbFlags & BBF_TAILCALL_SUCCESSOR) != 0)
            {
                JITDUMP("Return " FMT_BB " is successor of possible tail call\n", block->bbNum);
                assert(block->bbJumpKind == BBJ_RETURN);
                bool pushed = false;
                BlockSetOps::ClearD(m_comp, predsSeen);
                for (BasicBlockList* predEdge = block->bbCheapPreds; predEdge != nullptr; predEdge = predEdge->next)
                {
                    BasicBlock* const pred = predEdge->block;

                    // If pred is not to be processed, ignore it and scrub from the pred list.
                    //
                    if (!ShouldProcess(pred))
                    {
                        JITDUMP(FMT_BB " -> " FMT_BB " is dead edge\n", pred->bbNum, block->bbNum);
                        predEdge->block = nullptr;
                        continue;
                    }

                    BasicBlock* const succ = pred->GetUniqueSucc();

                    if (succ == nullptr)
                    {
                        // Flow from pred -> block is conditional, and will require updating.
                        //
                        JITDUMP(FMT_BB " -> " FMT_BB " is critical edge\n", pred->bbNum, block->bbNum);
                        if (!pushed)
                        {
                            specialReturnBlocks.Push(block);
                            pushed = true;
                        }

                        // Have we seen this pred before?
                        //
                        if (BlockSetOps::IsMember(m_comp, predsSeen, pred->bbNum))
                        {
                            // Yes, null out the duplicate pred list entry.
                            //
                            predEdge->block = nullptr;
                        }
                    }
                    else
                    {
                        // We should only ever see one reference to this pred.
                        //
                        assert(!BlockSetOps::IsMember(m_comp, predsSeen, pred->bbNum));

                        // Ensure flow from non-critical preds is BBJ_ALWAYS as we
                        // may add a new block right before block.
                        //
                        if (pred->bbJumpKind == BBJ_NONE)
                        {
                            pred->bbJumpKind = BBJ_ALWAYS;
                            pred->bbJumpDest = block;
                        }
                        assert(pred->bbJumpKind == BBJ_ALWAYS);
                    }

                    BlockSetOps::AddElemD(m_comp, predsSeen, pred->bbNum);
                }
            }
        }

        // Now process each special return block.
        // Create an intermediary that falls through to the return.
        // Update any critical edges to target the intermediary.
        //
        // Note we could also route any non-tail-call pred via the
        // intermedary. Doing so would cut down on probe duplication.
        //
        if (specialReturnBlocks.Size() > 0)
        {
            SetModifiedFlow();
        }

        while (specialReturnBlocks.Size() > 0)
        {
            bool              first        = true;
            BasicBlock* const block        = specialReturnBlocks.Pop();
            BasicBlock* const intermediary = m_comp->fgNewBBbefore(BBJ_NONE, block, /* extendRegion*/ true);

            intermediary->bbFlags |= BBF_IMPORTED;
            intermediary->inheritWeight(block);

            for (BasicBlockList* predEdge = block->bbCheapPreds; predEdge != nullptr; predEdge = predEdge->next)
            {
                BasicBlock* const pred = predEdge->block;

                if (pred != nullptr)
                {
                    BasicBlock* const succ = pred->GetUniqueSucc();

                    if (succ == nullptr)
                    {
                        // This will update all branch targets from pred.
                        //
                        m_comp->fgReplaceJumpTarget(pred, intermediary, block);

                        // Patch the pred list. Note we only need one pred list
                        // entry pointing at intermediary.
                        //
                        predEdge->block = first ? intermediary : nullptr;
                        first           = false;
                    }
                    else
                    {
                        assert(pred->bbJumpKind == BBJ_ALWAYS);
                    }
                }
            }
        }
    }

#ifdef DEBUG
    // Set schema index to invalid value
    //
    for (BasicBlock* const block : m_comp->Blocks())
    {
        block->bbCountSchemaIndex = -1;
    }
#endif
}

//------------------------------------------------------------------------
// BlockCountInstrumentor::BuildSchemaElements: create schema elements for a block counter
//
// Arguments:
//   block -- block to instrument
//   schema -- schema that we're building
//
void BlockCountInstrumentor::BuildSchemaElements(BasicBlock* block, Schema& schema)
{
    // Remember the schema index for this block.
    //
    assert(block->bbCountSchemaIndex == -1);
    block->bbCountSchemaIndex = (int)schema.size();

    // Assign the current block's IL offset into the profile data
    // (make sure IL offset is sane)
    //
    IL_OFFSET offset = block->bbCodeOffs;
    assert((int)offset >= 0);

    ICorJitInfo::PgoInstrumentationSchema schemaElem;
    schemaElem.Count               = 1;
    schemaElem.Other               = 0;
    schemaElem.InstrumentationKind = JitConfig.JitCollect64BitCounts()
                                         ? ICorJitInfo::PgoInstrumentationKind::BasicBlockLongCount
                                         : ICorJitInfo::PgoInstrumentationKind::BasicBlockIntCount;
    schemaElem.ILOffset = offset;
    schemaElem.Offset   = 0;

    schema.push_back(schemaElem);

    m_schemaCount++;

    // If this is the entry block, remember it for later.
    // Note it might not be fgFirstBB, if we have a scratchBB.
    //
    if (offset == 0)
    {
        assert(m_entryBlock == nullptr);
        m_entryBlock = block;
    }
}

//------------------------------------------------------------------------
// BlockCountInstrumentor::Instrument: add counter probe to block
//
// Arguments:
//   block -- block of interest
//   schema -- instrumentation schema
//   profileMemory -- profile data slab
//
void BlockCountInstrumentor::Instrument(BasicBlock* block, Schema& schema, uint8_t* profileMemory)
{
    const ICorJitInfo::PgoInstrumentationSchema& entry = schema[block->bbCountSchemaIndex];

    assert(block->bbCodeOffs == (IL_OFFSET)entry.ILOffset);
    assert((entry.InstrumentationKind == ICorJitInfo::PgoInstrumentationKind::BasicBlockIntCount) ||
           (entry.InstrumentationKind == ICorJitInfo::PgoInstrumentationKind::BasicBlockLongCount));
    size_t addrOfCurrentExecutionCount = (size_t)(entry.Offset + profileMemory);

    var_types typ =
        entry.InstrumentationKind == ICorJitInfo::PgoInstrumentationKind::BasicBlockIntCount ? TYP_INT : TYP_LONG;
    // Read Basic-Block count value
    GenTree* valueNode = m_comp->gtNewIndOfIconHandleNode(typ, addrOfCurrentExecutionCount, GTF_ICON_BBC_PTR, false);

    // Increment value by 1
    GenTree* rhsNode = m_comp->gtNewOperNode(GT_ADD, typ, valueNode, m_comp->gtNewIconNode(1, typ));

    // Write new Basic-Block count value
    GenTree* lhsNode = m_comp->gtNewIndOfIconHandleNode(typ, addrOfCurrentExecutionCount, GTF_ICON_BBC_PTR, false);
    GenTree* asgNode = m_comp->gtNewAssignNode(lhsNode, rhsNode);

    if ((block->bbFlags & BBF_TAILCALL_SUCCESSOR) != 0)
    {
        // We should have built and updated cheap preds during the prepare stage.
        //
        assert(m_comp->fgCheapPredsValid);

        // Instrument each predecessor.
        //
        bool first = true;
        for (BasicBlockList* predEdge = block->bbCheapPreds; predEdge != nullptr; predEdge = predEdge->next)
        {
            BasicBlock* const pred = predEdge->block;

            // We may have scrubbed cheap pred list duplicates during Prepare.
            //
            if (pred != nullptr)
            {
                JITDUMP("Placing copy of block probe for " FMT_BB " in pred " FMT_BB "\n", block->bbNum, pred->bbNum);
                if (!first)
                {
                    asgNode = m_comp->gtCloneExpr(asgNode);
                }
                m_comp->fgNewStmtAtBeg(pred, asgNode);
                first = false;
            }
        }
    }
    else
    {
        m_comp->fgNewStmtAtBeg(block, asgNode);
    }

    m_instrCount++;
}

//------------------------------------------------------------------------
// BlockCountInstrumentor::InstrumentMethodEntry: add any special method entry instrumentation
//
// Arguments:
//   schema -- instrumentation schema
//   profileMemory -- profile data slab
//
// Notes:
//   When prejitting, add the method entry callback node
//
void BlockCountInstrumentor::InstrumentMethodEntry(Schema& schema, uint8_t* profileMemory)
{
    Compiler::Options& opts = m_comp->opts;
    Compiler::Info&    info = m_comp->info;

    // Nothing to do, if not prejitting.
    //
    if (!opts.jitFlags->IsSet(JitFlags::JIT_FLAG_PREJIT))
    {
        return;
    }

    // Find the address of the entry block's counter.
    //
    assert(m_entryBlock != nullptr);
    assert(m_entryBlock->bbCodeOffs == 0);

    const ICorJitInfo::PgoInstrumentationSchema& entry = schema[m_entryBlock->bbCountSchemaIndex];
    assert((IL_OFFSET)entry.ILOffset == 0);
    assert((entry.InstrumentationKind == ICorJitInfo::PgoInstrumentationKind::BasicBlockIntCount) ||
           (entry.InstrumentationKind == ICorJitInfo::PgoInstrumentationKind::BasicBlockLongCount));

    const size_t addrOfFirstExecutionCount = (size_t)(entry.Offset + profileMemory);

    GenTree* arg;

#ifdef FEATURE_READYTORUN
    if (opts.IsReadyToRun())
    {
        mdMethodDef currentMethodToken = info.compCompHnd->getMethodDefFromMethod(info.compMethodHnd);

        CORINFO_RESOLVED_TOKEN resolvedToken;
        resolvedToken.tokenContext = MAKE_METHODCONTEXT(info.compMethodHnd);
        resolvedToken.tokenScope   = info.compScopeHnd;
        resolvedToken.token        = currentMethodToken;
        resolvedToken.tokenType    = CORINFO_TOKENKIND_Method;

        info.compCompHnd->resolveToken(&resolvedToken);

        arg = m_comp->impTokenToHandle(&resolvedToken);
    }
    else
#endif
    {
        arg = m_comp->gtNewIconEmbMethHndNode(info.compMethodHnd);
    }

    // We want to call CORINFO_HELP_BBT_FCN_ENTER just one time,
    // the first time this method is called. So make the call conditional
    // on the entry block's profile count.
    //
    GenTreeCall* call = m_comp->gtNewHelperCallNode(CORINFO_HELP_BBT_FCN_ENTER, TYP_VOID, arg);

    var_types typ =
        entry.InstrumentationKind == ICorJitInfo::PgoInstrumentationKind::BasicBlockIntCount ? TYP_INT : TYP_LONG;
    // Read Basic-Block count value
    //
    GenTree* valueNode = m_comp->gtNewIndOfIconHandleNode(typ, addrOfFirstExecutionCount, GTF_ICON_BBC_PTR, false);

    // Compare Basic-Block count value against zero
    //
    GenTree*      relop = m_comp->gtNewOperNode(GT_NE, typ, valueNode, m_comp->gtNewIconNode(0, typ));
    GenTreeColon* colon = new (m_comp, GT_COLON) GenTreeColon(TYP_VOID, m_comp->gtNewNothingNode(), call);
    GenTreeQmark* cond  = m_comp->gtNewQmarkNode(TYP_VOID, relop, colon);
    Statement*    stmt  = m_comp->gtNewStmt(cond);

    // Add this check into the scratch block entry so we only do the check once per call.
    // If we put it in block we may be putting it inside a loop.
    //
    m_comp->fgEnsureFirstBBisScratch();
    m_comp->fgInsertStmtAtEnd(m_comp->fgFirstBB, stmt);
}

//------------------------------------------------------------------------
// SpanningTreeVisitor: abstract class for computations done while
//   evolving a spanning tree.
//
class SpanningTreeVisitor
{
public:
    // To save visitors a bit of work, we also note
    // for non-tree edges whether the edge postdominates
    // the source, dominates the target, or is a critical edge.
    //
    enum class EdgeKind
    {
        Unknown,
        PostdominatesSource,
        DominatesTarget,
        CriticalEdge
    };

    virtual void Badcode()                     = 0;
    virtual void VisitBlock(BasicBlock* block) = 0;
    virtual void VisitTreeEdge(BasicBlock* source, BasicBlock* target) = 0;
    virtual void VisitNonTreeEdge(BasicBlock* source, BasicBlock* target, EdgeKind kind) = 0;
};

//------------------------------------------------------------------------
// WalkSpanningTree: evolve a "maximal cost" depth first spanning tree,
//   invoking the visitor as each edge is classified, or each node is first
//   discovered.
//
// Arguments:
//    visitor - visitor to notify
//
// Notes:
//   We only have rudimentary weights at this stage, and so in practice
//   we use a depth-first spanning tree (DFST) where we try to steer
//   the DFS to preferentially visit "higher" cost edges.
//
//   Since instrumentation happens after profile incorporation
//   we could in principle use profile weights to steer the DFS or to build
//   a true maximum weight tree. However we are relying on being able to
//   rebuild the exact same spanning tree "later on" when doing a subsequent
//   profile reconstruction. So, we restrict ourselves to just using
//   information apparent in the IL.
//
void Compiler::WalkSpanningTree(SpanningTreeVisitor* visitor)
{
    // Inlinee compilers build their blocks in the root compiler's
    // graph. So for BlockSets and NumSucc, we use the root compiler instance.
    //
    Compiler* const comp = impInlineRoot();
    comp->EnsureBasicBlockEpoch();

    // We will track visited or queued nodes with a bit vector.
    //
    BlockSet marked = BlockSetOps::MakeEmpty(comp);

    // And nodes to visit with a bit vector and stack.
    //
    ArrayStack<BasicBlock*> stack(getAllocator(CMK_Pgo));

    // Scratch vector for visiting successors of blocks with
    // multiple successors.
    //
    // Bit vector to track progress through those successors.
    //
    ArrayStack<BasicBlock*> scratch(getAllocator(CMK_Pgo));
    BlockSet                processed = BlockSetOps::MakeEmpty(comp);

    // Push the method entry and all EH handler region entries on the stack.
    // (push method entry last so it's visited first).
    //
    // Note inlinees are "contaminated" with root method EH structures.
    // We know the inlinee itself doesn't have EH, so we only look at
    // handlers for root methods.
    //
    // If we ever want to support inlining methods with EH, we'll
    // have to revisit this.
    //
    if (!compIsForInlining())
    {
        for (EHblkDsc* const HBtab : EHClauses(this))
        {
            BasicBlock* hndBegBB = HBtab->ebdHndBeg;
            stack.Push(hndBegBB);
            BlockSetOps::AddElemD(comp, marked, hndBegBB->bbNum);
        }
    }

    stack.Push(fgFirstBB);
    BlockSetOps::AddElemD(comp, marked, fgFirstBB->bbNum);

    unsigned nBlocks = 0;

    while (!stack.Empty())
    {
        BasicBlock* const block = stack.Pop();

        // Visit the block.
        //
        assert(BlockSetOps::IsMember(comp, marked, block->bbNum));
        visitor->VisitBlock(block);
        nBlocks++;

        switch (block->bbJumpKind)
        {
            case BBJ_CALLFINALLY:
            {
                // Just queue up the continuation block,
                // unless the finally doesn't return, in which
                // case we really should treat this block as a throw,
                // and so this block would get instrumented.
                //
                // Since our keying scheme is IL based and this
                // block has no IL offset, we'd need to invent
                // some new keying scheme. For now we just
                // ignore this (rare) case.
                //
                if (block->isBBCallAlwaysPair())
                {
                    // This block should be the only pred of the continuation.
                    //
                    BasicBlock* const target = block->bbNext;
                    assert(!BlockSetOps::IsMember(comp, marked, target->bbNum));
                    visitor->VisitTreeEdge(block, target);
                    stack.Push(target);
                    BlockSetOps::AddElemD(comp, marked, target->bbNum);
                }
            }
            break;

            case BBJ_RETURN:
            case BBJ_THROW:
            {
                // Pseudo-edge back to method entry.
                //
                // Note if the throw is caught locally this will over-state the profile
                // count for method entry. But we likely don't care too much about
                // profiles for methods that throw lots of exceptions.
                //
                BasicBlock* const target = fgFirstBB;
                assert(BlockSetOps::IsMember(comp, marked, target->bbNum));
                visitor->VisitNonTreeEdge(block, target, SpanningTreeVisitor::EdgeKind::PostdominatesSource);
            }
            break;

            case BBJ_EHFINALLYRET:
            case BBJ_EHCATCHRET:
            case BBJ_EHFILTERRET:
            case BBJ_LEAVE:
            {
                // See if we're leaving an EH handler region.
                //
                bool           isInTry     = false;
                unsigned const regionIndex = ehGetMostNestedRegionIndex(block, &isInTry);

                if (isInTry)
                {
                    // No, we're leaving a try or catch, not a handler.
                    // Treat this as a normal edge.
                    //
                    BasicBlock* const target = block->bbJumpDest;

                    // In some bad IL cases we may not have a target.
                    // In others we may see something other than LEAVE be most-nested in a try.
                    //
                    if (target == nullptr)
                    {
                        JITDUMP("No jump dest for " FMT_BB ", suspect bad code\n", block->bbNum);
                        visitor->Badcode();
                    }
                    else if (block->bbJumpKind != BBJ_LEAVE)
                    {
                        JITDUMP("EH RET in " FMT_BB " most-nested in try, suspect bad code\n", block->bbNum);
                        visitor->Badcode();
                    }
                    else
                    {
                        if (BlockSetOps::IsMember(comp, marked, target->bbNum))
                        {
                            visitor->VisitNonTreeEdge(block, target,
                                                      SpanningTreeVisitor::EdgeKind::PostdominatesSource);
                        }
                        else
                        {
                            visitor->VisitTreeEdge(block, target);
                            stack.Push(target);
                            BlockSetOps::AddElemD(comp, marked, target->bbNum);
                        }
                    }
                }
                else
                {
                    // Pseudo-edge back to handler entry.
                    //
                    EHblkDsc* const   dsc    = ehGetBlockHndDsc(block);
                    BasicBlock* const target = dsc->ebdHndBeg;
                    assert(BlockSetOps::IsMember(comp, marked, target->bbNum));
                    visitor->VisitNonTreeEdge(block, target, SpanningTreeVisitor::EdgeKind::PostdominatesSource);
                }
            }
            break;

            default:
            {
                // If this block is a control flow fork, we want to
                // preferentially visit critical edges first; if these
                // edges end up in the DFST then instrumentation will
                // require edge splitting.
                //
                // We also want to preferentially visit edges to rare
                // successors last, if this block is non-rare.
                //
                // It's not immediately clear if we should pass comp or this
                // to NumSucc here (for inlinees).
                //
                // It matters for FINALLYRET and for SWITCHES. Currently
                // we handle the first one specially, and it seems possible
                // things will just work for switches either way, but it
                // might work a bit better using the root compiler.
                //
                const unsigned numSucc = block->NumSucc(comp);

                if (numSucc == 1)
                {
                    // Not a fork. Just visit the sole successor.
                    //
                    BasicBlock* const target = block->GetSucc(0, comp);
                    if (BlockSetOps::IsMember(comp, marked, target->bbNum))
                    {
                        // We can't instrument in the call always pair tail block
                        // so treat this as a critical edge.
                        //
                        visitor->VisitNonTreeEdge(block, target,
                                                  block->isBBCallAlwaysPairTail()
                                                      ? SpanningTreeVisitor::EdgeKind::CriticalEdge
                                                      : SpanningTreeVisitor::EdgeKind::PostdominatesSource);
                    }
                    else
                    {
                        visitor->VisitTreeEdge(block, target);
                        stack.Push(target);
                        BlockSetOps::AddElemD(comp, marked, target->bbNum);
                    }
                }
                else
                {
                    // A block with multiple successors.
                    //
                    // Because we're using a stack up above, we work in reverse
                    // order of "cost" here --  so we first consider rare,
                    // then normal, then critical.
                    //
                    // That is, all things being equal we'd prefer to
                    // have critical edges be tree edges, and
                    // edges from non-rare to rare be non-tree edges.
                    //
                    scratch.Reset();
                    BlockSetOps::ClearD(comp, processed);

                    for (unsigned i = 0; i < numSucc; i++)
                    {
                        BasicBlock* const succ = block->GetSucc(i, comp);
                        scratch.Push(succ);
                    }

                    // Rare successors of non-rare blocks
                    //
                    for (unsigned i = 0; i < numSucc; i++)
                    {
                        BasicBlock* const target = scratch.Top(i);

                        if (BlockSetOps::IsMember(comp, processed, i))
                        {
                            continue;
                        }

                        if (block->isRunRarely() || !target->isRunRarely())
                        {
                            continue;
                        }

                        BlockSetOps::AddElemD(comp, processed, i);

                        if (BlockSetOps::IsMember(comp, marked, target->bbNum))
                        {
                            visitor->VisitNonTreeEdge(block, target,
                                                      target->bbRefs > 1
                                                          ? SpanningTreeVisitor::EdgeKind::CriticalEdge
                                                          : SpanningTreeVisitor::EdgeKind::DominatesTarget);
                        }
                        else
                        {
                            visitor->VisitTreeEdge(block, target);
                            stack.Push(target);
                            BlockSetOps::AddElemD(comp, marked, target->bbNum);
                        }
                    }

                    // Non-critical edges
                    //
                    for (unsigned i = 0; i < numSucc; i++)
                    {
                        BasicBlock* const target = scratch.Top(i);

                        if (BlockSetOps::IsMember(comp, processed, i))
                        {
                            continue;
                        }

                        if (target->bbRefs != 1)
                        {
                            continue;
                        }

                        BlockSetOps::AddElemD(comp, processed, i);

                        if (BlockSetOps::IsMember(comp, marked, target->bbNum))
                        {
                            visitor->VisitNonTreeEdge(block, target, SpanningTreeVisitor::EdgeKind::DominatesTarget);
                        }
                        else
                        {
                            visitor->VisitTreeEdge(block, target);
                            stack.Push(target);
                            BlockSetOps::AddElemD(comp, marked, target->bbNum);
                        }
                    }

                    // Critical edges
                    //
                    for (unsigned i = 0; i < numSucc; i++)
                    {
                        BasicBlock* const target = scratch.Top(i);

                        if (BlockSetOps::IsMember(comp, processed, i))
                        {
                            continue;
                        }

                        BlockSetOps::AddElemD(comp, processed, i);

                        if (BlockSetOps::IsMember(comp, marked, target->bbNum))
                        {
                            visitor->VisitNonTreeEdge(block, target, SpanningTreeVisitor::EdgeKind::CriticalEdge);
                        }
                        else
                        {
                            visitor->VisitTreeEdge(block, target);
                            stack.Push(target);
                            BlockSetOps::AddElemD(comp, marked, target->bbNum);
                        }
                    }

                    // Verify we processed each successor.
                    //
                    assert(numSucc == BlockSetOps::Count(comp, processed));
                }
            }
            break;
        }
    }
}

// Map a block into its schema key we will use for storing basic blocks.
//
static int32_t EfficientEdgeCountBlockToKey(BasicBlock* block)
{
    static const int IS_INTERNAL_BLOCK = (int32_t)0x80000000;
    int32_t          key               = (int32_t)block->bbCodeOffs;
    // We may see empty BBJ_NONE BBF_INTERNAL blocks that were added
    // by fgNormalizeEH.
    //
    // We'll use their bbNum in place of IL offset, and set
    // a high bit as a "flag"
    //
    if ((block->bbFlags & BBF_INTERNAL) == BBF_INTERNAL)
    {
        key = block->bbNum | IS_INTERNAL_BLOCK;
    }

    return key;
}

//------------------------------------------------------------------------
// EfficientEdgeCountInstrumentor: instrumentor that adds a counter to
//   selective edges.
//
// Based on "Optimally Profiling and Tracing Programs,"
// Ball and Larus PLDI '92.
//
class EfficientEdgeCountInstrumentor : public Instrumentor, public SpanningTreeVisitor
{
private:
    // A particular edge probe. These are linked
    // on the source block via bbSparseProbeList.
    //
    struct Probe
    {
        BasicBlock* target;
        Probe*      next;
        int         schemaIndex;
        EdgeKind    kind;
    };

    Probe* NewProbe(BasicBlock* source, BasicBlock* target)
    {
        Probe* p                  = new (m_comp, CMK_Pgo) Probe();
        p->target                 = target;
        p->kind                   = EdgeKind::Unknown;
        p->schemaIndex            = -1;
        p->next                   = (Probe*)source->bbSparseProbeList;
        source->bbSparseProbeList = p;
        m_probeCount++;

        return p;
    }

    void NewSourceProbe(BasicBlock* source, BasicBlock* target)
    {
        JITDUMP("[%u] New probe for " FMT_BB " -> " FMT_BB " [source]\n", m_probeCount, source->bbNum, target->bbNum);
        Probe* p = NewProbe(source, target);
        p->kind  = EdgeKind::PostdominatesSource;
    }

    void NewTargetProbe(BasicBlock* source, BasicBlock* target)
    {
        JITDUMP("[%u] New probe for " FMT_BB " -> " FMT_BB " [target]\n", m_probeCount, source->bbNum, target->bbNum);

        Probe* p = NewProbe(source, target);
        p->kind  = EdgeKind::DominatesTarget;
    }

    void NewEdgeProbe(BasicBlock* source, BasicBlock* target)
    {
        JITDUMP("[%u] New probe for " FMT_BB " -> " FMT_BB " [edge]\n", m_probeCount, source->bbNum, target->bbNum);

        Probe* p = NewProbe(source, target);
        p->kind  = EdgeKind::CriticalEdge;

        m_edgeProbeCount++;
    }

    unsigned m_blockCount;
    unsigned m_probeCount;
    unsigned m_edgeProbeCount;
    bool     m_badcode;

public:
    EfficientEdgeCountInstrumentor(Compiler* comp)
        : Instrumentor(comp)
        , SpanningTreeVisitor()
        , m_blockCount(0)
        , m_probeCount(0)
        , m_edgeProbeCount(0)
        , m_badcode(false)
    {
    }
    void Prepare(bool isPreImport) override;
    bool ShouldProcess(BasicBlock* block) override
    {
        return ((block->bbFlags & BBF_IMPORTED) == BBF_IMPORTED);
    }
    void BuildSchemaElements(BasicBlock* block, Schema& schema) override;
    void Instrument(BasicBlock* block, Schema& schema, uint8_t* profileMemory) override;

    void Badcode() override
    {
        m_badcode = true;
    }

    void VisitBlock(BasicBlock* block) override
    {
        m_blockCount++;
        block->bbSparseProbeList = nullptr;
    }

    void VisitTreeEdge(BasicBlock* source, BasicBlock* target) override
    {
    }

    void VisitNonTreeEdge(BasicBlock* source, BasicBlock* target, SpanningTreeVisitor::EdgeKind kind) override
    {
        switch (kind)
        {
            case EdgeKind::PostdominatesSource:
                NewSourceProbe(source, target);
                break;
            case EdgeKind::DominatesTarget:
                NewTargetProbe(source, target);
                break;
            case EdgeKind::CriticalEdge:
                NewEdgeProbe(source, target);
                break;
            default:
                assert(!"unexpected kind");
                break;
        }
    }
};

//------------------------------------------------------------------------
// EfficientEdgeCountInstrumentor:Prepare: analyze the flow graph to
//   determine which edges should be instrumented.
//
// Arguments:
//   preImport - true if this is the prepare call that happens before
//      importation
//
// Notes:
//   Build a (maximum weight) spanning tree and designate the non-tree
//   edges as the ones needing instrumentation.
//
//   For non-critical edges, instrumentation happens in either the
//   predecessor or successor blocks.
//
//   Note we may only schematize and instrument a subset of the full
//   set of instrumentation envisioned here, if the method is partially
//   imported, as subsequent "passes" will bypass un-imported blocks.
//
//   It might be preferable to export the full schema but only
//   selectively instrument; this would make merging and importing
//   of data simpler, as all schemas for a method would agree, no
//   matter what importer-level opts were applied.
//
void EfficientEdgeCountInstrumentor::Prepare(bool preImport)
{
    if (!preImport)
    {
        // If we saw badcode in the preimport prepare, we would expect
        // compilation to blow up in the importer. So if we end up back
        // here postimport with badcode set, something is wrong.
        //
        assert(!m_badcode);
        return;
    }

    JITDUMP("\nEfficientEdgeCountInstrumentor: preparing for instrumentation\n");
    m_comp->WalkSpanningTree(this);
    JITDUMP("%u blocks, %u probes (%u on critical edges)\n", m_blockCount, m_probeCount, m_edgeProbeCount);
}

//------------------------------------------------------------------------
// EfficientEdgeCountInstrumentor:BuildSchemaElements: create schema
//   elements for the probes
//
// Arguments:
//   block -- block to instrument
//   schema -- schema that we're building
//
// Todo: if required to have special entry probe, we must also
//  instrument method entry with a block count.
//
void EfficientEdgeCountInstrumentor::BuildSchemaElements(BasicBlock* block, Schema& schema)
{
    // Walk the bbSparseProbeList, emitting one schema element per...
    //
    for (Probe* probe = (Probe*)block->bbSparseProbeList; probe != nullptr; probe = probe->next)
    {
        // Probe is for the edge from block to target.
        //
        BasicBlock* const target = probe->target;

        // Remember the schema index for this probe
        //
        assert(probe->schemaIndex == -1);
        probe->schemaIndex = (int)schema.size();

        // Normally we use the the offset of the block in the schema, but for certain
        // blocks we do not have any information we can use and need to use internal BB numbers.
        //
        int32_t sourceKey = EfficientEdgeCountBlockToKey(block);
        int32_t targetKey = EfficientEdgeCountBlockToKey(target);

        ICorJitInfo::PgoInstrumentationSchema schemaElem;
        schemaElem.Count               = 1;
        schemaElem.Other               = targetKey;
        schemaElem.InstrumentationKind = JitConfig.JitCollect64BitCounts()
                                             ? ICorJitInfo::PgoInstrumentationKind::EdgeLongCount
                                             : ICorJitInfo::PgoInstrumentationKind::EdgeIntCount;
        schemaElem.ILOffset = sourceKey;
        schemaElem.Offset   = 0;

        schema.push_back(schemaElem);

        m_schemaCount++;
    }
}

//------------------------------------------------------------------------
// EfficientEdgeCountInstrumentor::Instrument: add counter probes for edges
//   originating from block
//
// Arguments:
//   block -- block of interest
//   schema -- instrumentation schema
//   profileMemory -- profile data slab
//
void EfficientEdgeCountInstrumentor::Instrument(BasicBlock* block, Schema& schema, uint8_t* profileMemory)
{
    // Inlinee compilers build their blocks in the root compiler's
    // graph. So for NumSucc, we use the root compiler instance.
    //
    Compiler* const comp = m_comp->impInlineRoot();

    // Walk the bbSparseProbeList, adding instrumentation.
    //
    for (Probe* probe = (Probe*)block->bbSparseProbeList; probe != nullptr; probe = probe->next)
    {
        // Probe is for the edge from block to target.
        //
        BasicBlock* const target = probe->target;

        // Retrieve the schema index for this probe
        //
        const int schemaIndex = probe->schemaIndex;

        // Sanity checks.
        //
        assert((schemaIndex >= 0) && (schemaIndex < (int)schema.size()));

        const ICorJitInfo::PgoInstrumentationSchema& entry = schema[schemaIndex];
        assert((entry.InstrumentationKind == ICorJitInfo::PgoInstrumentationKind::EdgeIntCount) ||
               (entry.InstrumentationKind == ICorJitInfo::PgoInstrumentationKind::EdgeLongCount));

        size_t addrOfCurrentExecutionCount = (size_t)(entry.Offset + profileMemory);

        // Determine where to place the probe.
        //
        BasicBlock* instrumentedBlock = nullptr;

        switch (probe->kind)
        {
            case EdgeKind::PostdominatesSource:
                instrumentedBlock = block;
                break;
            case EdgeKind::DominatesTarget:
                instrumentedBlock = probe->target;
                break;
            case EdgeKind::CriticalEdge:
            {
#ifdef DEBUG
                // Verify the edge still exists.
                //
                bool found = false;
                for (BasicBlock* const succ : block->Succs(comp))
                {
                    if (target == succ)
                    {
                        found = true;
                        break;
                    }
                }
                assert(found);
#endif
                instrumentedBlock = m_comp->fgSplitEdge(block, probe->target);
                instrumentedBlock->bbFlags |= BBF_IMPORTED;
            }
            break;

            default:
                unreached();
        }

        assert(instrumentedBlock != nullptr);

        // Place the probe

        var_types typ =
            entry.InstrumentationKind == ICorJitInfo::PgoInstrumentationKind::EdgeIntCount ? TYP_INT : TYP_LONG;
        // Read Basic-Block count value
        GenTree* valueNode =
            m_comp->gtNewIndOfIconHandleNode(typ, addrOfCurrentExecutionCount, GTF_ICON_BBC_PTR, false);

        // Increment value by 1
        GenTree* rhsNode = m_comp->gtNewOperNode(GT_ADD, typ, valueNode, m_comp->gtNewIconNode(1, typ));

        // Write new Basic-Block count value
        GenTree* lhsNode = m_comp->gtNewIndOfIconHandleNode(typ, addrOfCurrentExecutionCount, GTF_ICON_BBC_PTR, false);
        GenTree* asgNode = m_comp->gtNewAssignNode(lhsNode, rhsNode);

        m_comp->fgNewStmtAtBeg(instrumentedBlock, asgNode);

        m_instrCount++;
    }
}

//------------------------------------------------------------------------
// HandleHistogramProbeVisitor: invoke functor on each virtual call or cast-related
//     helper calls in a tree
//
template <class TFunctor>
class HandleHistogramProbeVisitor final : public GenTreeVisitor<HandleHistogramProbeVisitor<TFunctor>>
{
public:
    enum
    {
        DoPreOrder = true
    };

    TFunctor& m_functor;
    Compiler* m_compiler;

    HandleHistogramProbeVisitor(Compiler* compiler, TFunctor& functor)
        : GenTreeVisitor<HandleHistogramProbeVisitor>(compiler), m_functor(functor), m_compiler(compiler)
    {
    }
    Compiler::fgWalkResult PreOrderVisit(GenTree** use, GenTree* user)
    {
        GenTree* const node = *use;
        if (node->IsCall() && (node->AsCall()->gtHandleHistogramProfileCandidateInfo != nullptr))
        {
            m_functor(m_compiler, node->AsCall());
        }

        return Compiler::WALK_CONTINUE;
    }
};

//------------------------------------------------------------------------
// BuildHandleHistogramProbeSchemaGen: functor that creates class probe schema elements
//
class BuildHandleHistogramProbeSchemaGen
{
private:
    Schema&   m_schema;
    unsigned& m_schemaCount;

public:
    BuildHandleHistogramProbeSchemaGen(Schema& schema, unsigned& schemaCount)
        : m_schema(schema), m_schemaCount(schemaCount)
    {
    }

    void operator()(Compiler* compiler, GenTreeCall* call)
    {
        Compiler::GDVProbeType probeType = compiler->compClassifyGDVProbeType(call);

        if ((probeType == Compiler::GDVProbeType::ClassProfile) ||
            (probeType == Compiler::GDVProbeType::MethodAndClassProfile))
        {
            CreateHistogramEntriesIfNecessary(compiler, call, true /* isTypeHistogram */);
        }

        if ((probeType == Compiler::GDVProbeType::MethodProfile) ||
            (probeType == Compiler::GDVProbeType::MethodAndClassProfile))
        {
            CreateHistogramEntriesIfNecessary(compiler, call, false /* isTypeHistogram */);
        }
    }

    void CreateHistogramEntriesIfNecessary(Compiler* compiler, GenTreeCall* call, bool isTypeHistogram)
    {
        ICorJitInfo::PgoInstrumentationSchema schemaElem = {};
        schemaElem.Count                                 = 1;
        schemaElem.Other = isTypeHistogram ? ICorJitInfo::HandleHistogram32::CLASS_FLAG : 0;
        if (call->IsVirtualStub())
        {
            schemaElem.Other |= ICorJitInfo::HandleHistogram32::INTERFACE_FLAG;
        }
        else if (call->IsDelegateInvoke())
        {
            schemaElem.Other |= ICorJitInfo::HandleHistogram32::DELEGATE_FLAG;
        }

        schemaElem.InstrumentationKind = JitConfig.JitCollect64BitCounts()
                                             ? ICorJitInfo::PgoInstrumentationKind::HandleHistogramLongCount
                                             : ICorJitInfo::PgoInstrumentationKind::HandleHistogramIntCount;
        schemaElem.ILOffset = (int32_t)call->gtHandleHistogramProfileCandidateInfo->ilOffset;
        schemaElem.Offset   = 0;

        m_schema.push_back(schemaElem);

        m_schemaCount++;

        // Re-using ILOffset and Other fields from schema item for TypeHandleHistogramCount
        schemaElem.InstrumentationKind = isTypeHistogram ? ICorJitInfo::PgoInstrumentationKind::HandleHistogramTypes
                                                         : ICorJitInfo::PgoInstrumentationKind::HandleHistogramMethods;
        schemaElem.Count = ICorJitInfo::HandleHistogram32::SIZE;
        m_schema.push_back(schemaElem);

        m_schemaCount++;
    }
};

//------------------------------------------------------------------------
// HandleHistogramProbeInserter: functor that adds class/method probe instrumentation
//
class HandleHistogramProbeInserter
{
    Schema&   m_schema;
    uint8_t*  m_profileMemory;
    int*      m_currentSchemaIndex;
    unsigned& m_instrCount;

public:
    HandleHistogramProbeInserter(Schema& schema, uint8_t* profileMemory, int* pCurrentSchemaIndex, unsigned& instrCount)
        : m_schema(schema)
        , m_profileMemory(profileMemory)
        , m_currentSchemaIndex(pCurrentSchemaIndex)
        , m_instrCount(instrCount)
    {
    }

    void operator()(Compiler* compiler, GenTreeCall* call)
    {
        JITDUMP("Found call [%06u] with probe index %d and ilOffset 0x%X\n", compiler->dspTreeID(call),
                call->gtHandleHistogramProfileCandidateInfo->probeIndex,
                call->gtHandleHistogramProfileCandidateInfo->ilOffset);

        // We transform the call from (CALLVIRT obj, ... args ...) to
        // to
        //      (CALLVIRT
        //        (COMMA
        //          (ASG tmp, obj)
        //          (COMMA
        //            (CALL probe_fn tmp, &probeEntry)
        //            tmp)))
        //         ... args ...)
        //

        // Read histograms
        void* typeHistogram   = nullptr;
        void* methodHistogram = nullptr;

        bool is32;
        ReadHistogramAndAdvance(call->gtHandleHistogramProfileCandidateInfo->ilOffset, &typeHistogram, &methodHistogram,
                                &is32);
        bool secondIs32;
        ReadHistogramAndAdvance(call->gtHandleHistogramProfileCandidateInfo->ilOffset, &typeHistogram, &methodHistogram,
                                &secondIs32);

        assert(((typeHistogram != nullptr) || (methodHistogram != nullptr)) &&
               "Expected at least one handle histogram when inserting probes");

        if ((typeHistogram != nullptr) && (methodHistogram != nullptr))
        {
            // We expect both histograms to be 32-bit or 64-bit, not a mix.
            assert(is32 == secondIs32);
        }

        assert(!call->gtArgs.AreArgsComplete());
        CallArg* objUse = nullptr;
        if (compiler->impIsCastHelperEligibleForClassProbe(call))
        {
            // Second arg of cast/isinst helper call is the object instance
            objUse = call->gtArgs.GetArgByIndex(1);
        }
        else
        {
            objUse = call->gtArgs.GetThisArg();
        }

        assert(objUse->GetEarlyNode()->TypeIs(TYP_REF));

        // Grab a temp to hold the 'this' object as it will be used three times
        //
        unsigned const tmpNum             = compiler->lvaGrabTemp(true DEBUGARG("handle histogram profile tmp"));
        compiler->lvaTable[tmpNum].lvType = TYP_REF;

        unsigned          helper;
        GenTreeCall::Use* args = nullptr;
        if (methodHistogram != nullptr)
        {
            GenTree* const tmpNode           = compiler->gtNewLclvNode(tmpNum, TYP_REF);
            GenTree* const baseMethodNode    = compiler->gtNewIconEmbMethHndNode(call->gtCallMethHnd);
            GenTree* const methodProfileNode = compiler->gtNewIconNode((ssize_t)methodHistogram, TYP_I_IMPL);
            GenTree* const classProfileNode  = compiler->gtNewIconNode((ssize_t)typeHistogram, TYP_I_IMPL);
            args   = compiler->gtNewCallArgs(tmpNode, baseMethodNode, methodProfileNode, classProfileNode);
            helper = is32 ? CORINFO_HELP_METHODPROFILE32 : CORINFO_HELP_METHODPROFILE64;
        }
        else
        {
            GenTree* const tmpNode          = compiler->gtNewLclvNode(tmpNum, TYP_REF);
            GenTree* const classProfileNode = compiler->gtNewIconNode((ssize_t)typeHistogram, TYP_I_IMPL);
            args                            = compiler->gtNewCallArgs(tmpNode, classProfileNode);
            helper                          = is32 ? CORINFO_HELP_CLASSPROFILE32 : CORINFO_HELP_CLASSPROFILE64;
        }

        // Generate the IR...
        //
<<<<<<< HEAD
        GenTree* const helperCallNode = compiler->gtNewHelperCallNode(helper, TYP_VOID, args);
        GenTree* const tmpNode2       = compiler->gtNewLclvNode(tmpNum, TYP_REF);
        GenTree* const callCommaNode  = compiler->gtNewOperNode(GT_COMMA, TYP_REF, helperCallNode, tmpNode2);
        GenTree* const tmpNode3       = compiler->gtNewLclvNode(tmpNum, TYP_REF);
        GenTree* const asgNode        = compiler->gtNewOperNode(GT_ASG, TYP_REF, tmpNode3, objUse->GetNode());
        GenTree* const asgCommaNode   = compiler->gtNewOperNode(GT_COMMA, TYP_REF, asgNode, callCommaNode);
=======
        GenTree* const     classProfileNode = compiler->gtNewIconNode((ssize_t)classProfile, TYP_I_IMPL);
        GenTree* const     tmpNode          = compiler->gtNewLclvNode(tmpNum, TYP_REF);
        GenTreeCall* const helperCallNode =
            compiler->gtNewHelperCallNode(is32 ? CORINFO_HELP_CLASSPROFILE32 : CORINFO_HELP_CLASSPROFILE64, TYP_VOID,
                                          tmpNode, classProfileNode);
        GenTree* const tmpNode2      = compiler->gtNewLclvNode(tmpNum, TYP_REF);
        GenTree* const callCommaNode = compiler->gtNewOperNode(GT_COMMA, TYP_REF, helperCallNode, tmpNode2);
        GenTree* const tmpNode3      = compiler->gtNewLclvNode(tmpNum, TYP_REF);
        GenTree* const asgNode       = compiler->gtNewOperNode(GT_ASG, TYP_REF, tmpNode3, objUse->GetEarlyNode());
        GenTree* const asgCommaNode  = compiler->gtNewOperNode(GT_COMMA, TYP_REF, asgNode, callCommaNode);
>>>>>>> d3189a2c

        // Update the call
        //
        objUse->SetEarlyNode(asgCommaNode);

        JITDUMP("Modified call is now\n");
        DISPTREE(call);

        m_instrCount++;
    }

private:
    void ReadHistogramAndAdvance(IL_OFFSET ilOffset, void** typeHistogram, void** methodHistogram, bool* histogramIs32)
    {
        if (*m_currentSchemaIndex >= m_schema.size())
        {
            return;
        }

        ICorJitInfo::PgoInstrumentationSchema& countEntry = m_schema[*m_currentSchemaIndex + 0];

        bool is32 = countEntry.InstrumentationKind == ICorJitInfo::PgoInstrumentationKind::HandleHistogramIntCount;
        bool is64 = countEntry.InstrumentationKind == ICorJitInfo::PgoInstrumentationKind::HandleHistogramLongCount;
        if (!is32 && !is64)
        {
            return;
        }

        if (countEntry.ILOffset != static_cast<int32_t>(ilOffset))
        {
            return;
        }

        assert(*m_currentSchemaIndex + 2 <= m_schema.size());
        ICorJitInfo::PgoInstrumentationSchema& tableEntry = m_schema[*m_currentSchemaIndex + 1];
        assert((tableEntry.InstrumentationKind == ICorJitInfo::PgoInstrumentationKind::HandleHistogramTypes) ||
               (tableEntry.InstrumentationKind == ICorJitInfo::PgoInstrumentationKind::HandleHistogramMethods));

        void** outHistogram;
        if (tableEntry.InstrumentationKind == ICorJitInfo::PgoInstrumentationKind::HandleHistogramTypes)
        {
            assert(*typeHistogram == nullptr);
            outHistogram = typeHistogram;
        }
        else
        {
            assert(*methodHistogram == nullptr);
            outHistogram = methodHistogram;
        }

        *outHistogram  = &m_profileMemory[countEntry.Offset];
        *histogramIs32 = is32;

#ifdef DEBUG
        if (is32)
        {
            ICorJitInfo::HandleHistogram32* h32 =
                reinterpret_cast<ICorJitInfo::HandleHistogram32*>(&m_profileMemory[countEntry.Offset]);
            assert(reinterpret_cast<uint8_t*>(&h32->Count) == &m_profileMemory[countEntry.Offset]);
            assert(reinterpret_cast<uint8_t*>(h32->HandleTable) == &m_profileMemory[tableEntry.Offset]);
        }
        else
        {
            ICorJitInfo::HandleHistogram64* h64 =
                reinterpret_cast<ICorJitInfo::HandleHistogram64*>(&m_profileMemory[countEntry.Offset]);
            assert(reinterpret_cast<uint8_t*>(&h64->Count) == &m_profileMemory[countEntry.Offset]);
            assert(reinterpret_cast<uint8_t*>(h64->HandleTable) == &m_profileMemory[tableEntry.Offset]);
        }
#endif

        *m_currentSchemaIndex += 2;
    }
};

//------------------------------------------------------------------------
// HandleHistogramProbeInstrumentor: instrumentor that adds a class probe to each
//   virtual call in the basic block
//
class HandleHistogramProbeInstrumentor : public Instrumentor
{
public:
    HandleHistogramProbeInstrumentor(Compiler* comp) : Instrumentor(comp)
    {
    }
    bool ShouldProcess(BasicBlock* block) override
    {
        return ((block->bbFlags & (BBF_INTERNAL | BBF_IMPORTED)) == BBF_IMPORTED);
    }
    void Prepare(bool isPreImport) override;
    void BuildSchemaElements(BasicBlock* block, Schema& schema) override;
    void Instrument(BasicBlock* block, Schema& schema, uint8_t* profileMemory) override;
};

//------------------------------------------------------------------------
// HandleHistogramProbeInstrumentor::Prepare: prepare for class instrumentation
//
// Arguments:
//   preImport - true if this is the prepare call that happens before
//      importation
//
void HandleHistogramProbeInstrumentor::Prepare(bool isPreImport)
{
    if (isPreImport)
    {
        return;
    }

#ifdef DEBUG
    // Set schema index to invalid value
    //
    for (BasicBlock* const block : m_comp->Blocks())
    {
        block->bbHistogramSchemaIndex = -1;
    }
#endif
}

//------------------------------------------------------------------------
// HandleHistogramProbeInstrumentor::BuildSchemaElements: create schema elements for a class probe
//
// Arguments:
//   block -- block to instrument
//   schema -- schema that we're building
//
void HandleHistogramProbeInstrumentor::BuildSchemaElements(BasicBlock* block, Schema& schema)
{
    if ((block->bbFlags & BBF_HAS_HISTOGRAM_PROFILE) == 0)
    {
        return;
    }

    // Remember the schema index for this block.
    //
    block->bbHistogramSchemaIndex = (int)schema.size();

    // Scan the statements and identify the class probes
    //
    BuildHandleHistogramProbeSchemaGen                              schemaGen(schema, m_schemaCount);
    HandleHistogramProbeVisitor<BuildHandleHistogramProbeSchemaGen> visitor(m_comp, schemaGen);
    for (Statement* const stmt : block->Statements())
    {
        visitor.WalkTree(stmt->GetRootNodePointer(), nullptr);
    }
}

//------------------------------------------------------------------------
// HandleHistogramProbeInstrumentor::Instrument: add class probes to block
//
// Arguments:
//   block -- block of interest
//   schema -- instrumentation schema
//   profileMemory -- profile data slab
//
void HandleHistogramProbeInstrumentor::Instrument(BasicBlock* block, Schema& schema, uint8_t* profileMemory)
{
    if ((block->bbFlags & BBF_HAS_HISTOGRAM_PROFILE) == 0)
    {
        return;
    }

    // Would be nice to avoid having to search here by tracking
    // candidates more directly.
    //
    JITDUMP("Scanning for calls to profile in " FMT_BB "\n", block->bbNum);

    // Scan the statements and add class probes
    //
    int histogramSchemaIndex = block->bbHistogramSchemaIndex;
    assert((histogramSchemaIndex >= 0) && (histogramSchemaIndex < (int)schema.size()));

    HandleHistogramProbeInserter insertProbes(schema, profileMemory, &histogramSchemaIndex, m_instrCount);
    HandleHistogramProbeVisitor<HandleHistogramProbeInserter> visitor(m_comp, insertProbes);
    for (Statement* const stmt : block->Statements())
    {
        visitor.WalkTree(stmt->GetRootNodePointer(), nullptr);
    }
}

//------------------------------------------------------------------------
// fgPrepareToInstrumentMethod: prepare for instrumentation
//
// Notes:
//   Runs before importation, so instrumentation schemes can get a pure
//   look at the flowgraph before any internal blocks are added.
//
// Returns:
//   appropriate phase status
//
PhaseStatus Compiler::fgPrepareToInstrumentMethod()
{
    noway_assert(!compIsForInlining());

    // Choose instrumentation technology.
    //
    // We enable edge profiling by default, except when:
    //
    // * disabled by option
    // * we are prejitting
    // * we are jitting tier0 methods with patchpoints
    // * we are jitting an OSR method
    //
    // OSR is incompatible with edge profiling. Only portions of the Tier0
    // method will be executed, and the bail-outs at patchpoints won't be obvious
    // exit points from the method. So for OSR we always do block profiling.
    //
    // Note this incompatibility only exists for methods that actually have
    // patchpoints. Currently we will only place patchponts in methods with
    // backwards jumps.
    //
    // And because we want the Tier1 method to see the full set of profile data,
    // when OSR is enabled, both Tier0 and any OSR methods need to contribute to
    // the same profile data set. Since Tier0 has laid down a dense block-based
    // schema, the OSR methods must use this schema as well.
    //
    // Note that OSR methods may also inline. We currently won't instrument
    // any inlinee contributions (which would also need to carefully "share"
    // the profile data segment with any Tier0 version and/or any other equivalent
    // inlnee), so we'll lose a bit of their profile data. We can support this
    // eventually if it turns out to matter.
    //
    // Similar issues arise with partially jitted methods; they must also use
    // block based profiles.
    //
    // Under OSR stress we may add patchpoints even without backedges. So we also
    // need to change the PGO instrumentation approach if OSR stress is enabled.
    //
    CLANG_FORMAT_COMMENT_ANCHOR;

#if defined(DEBUG)
    const bool mayHaveStressPatchpoints =
        (JitConfig.JitOffsetOnStackReplacement() >= 0) || (JitConfig.JitRandomOnStackReplacement() > 0);
#else
    const bool mayHaveStressPatchpoints = false;
#endif

    const bool mayHavePatchpoints =
        ((JitConfig.TC_OnStackReplacement() > 0) && (compHasBackwardJump || mayHaveStressPatchpoints)) ||
        (JitConfig.TC_PartialCompilation() > 0);
    const bool prejit               = opts.jitFlags->IsSet(JitFlags::JIT_FLAG_PREJIT);
    const bool tier0WithPatchpoints = opts.jitFlags->IsSet(JitFlags::JIT_FLAG_TIER0) && mayHavePatchpoints;
    const bool osrMethod            = opts.IsOSR();
    const bool useEdgeProfiles = (JitConfig.JitEdgeProfiling() > 0) && !prejit && !tier0WithPatchpoints && !osrMethod;

    if (useEdgeProfiles)
    {
        fgCountInstrumentor = new (this, CMK_Pgo) EfficientEdgeCountInstrumentor(this);
    }
    else
    {
        JITDUMP("Using block profiling, because %s\n",
                (JitConfig.JitEdgeProfiling() == 0)
                    ? "edge profiles disabled"
                    : prejit ? "prejitting" : osrMethod ? "OSR" : "tier0 with patchpoints");

        fgCountInstrumentor = new (this, CMK_Pgo) BlockCountInstrumentor(this);
    }

    // Enable class profiling by default, when jitting.
    // Todo: we may also want this on by default for prejitting.
    //
    const bool useClassProfiles  = (JitConfig.JitClassProfiling() > 0);
    const bool useMethodProfiles = (JitConfig.JitMethodProfiling() > 0);
    if (!prejit && (useClassProfiles || useMethodProfiles))
    {
        fgHistogramInstrumentor = new (this, CMK_Pgo) HandleHistogramProbeInstrumentor(this);
    }
    else
    {
        JITDUMP("Not doing class/method profiling, because %s\n", prejit ? "prejit" : "class/method profiles disabled");

        fgHistogramInstrumentor = new (this, CMK_Pgo) NonInstrumentor(this);
    }

    // Make pre-import preparations.
    //
    const bool isPreImport = true;
    fgCountInstrumentor->Prepare(isPreImport);
    fgHistogramInstrumentor->Prepare(isPreImport);

    return PhaseStatus::MODIFIED_NOTHING;
}

//------------------------------------------------------------------------
// fgInstrumentMethod: add instrumentation probes to the method
//
// Returns:
//   appropriate phase status
//
// Note:
//
//   By default this instruments each non-internal block with
//   a counter probe.
//
//   Optionally adds class probes to virtual and interface calls.
//
//   Probe structure is described by a schema array, which is created
//   here based on flowgraph and IR structure.
//
PhaseStatus Compiler::fgInstrumentMethod()
{
    noway_assert(!compIsForInlining());

    // Make post-import preparations.
    //
    const bool isPreImport = false;
    fgCountInstrumentor->Prepare(isPreImport);
    fgHistogramInstrumentor->Prepare(isPreImport);

    // Walk the flow graph to build up the instrumentation schema.
    //
    Schema schema(getAllocator(CMK_Pgo));
    for (BasicBlock* const block : Blocks())
    {
        if (fgCountInstrumentor->ShouldProcess(block))
        {
            fgCountInstrumentor->BuildSchemaElements(block, schema);
        }

        if (fgHistogramInstrumentor->ShouldProcess(block))
        {
            fgHistogramInstrumentor->BuildSchemaElements(block, schema);
        }
    }

    // Optionally, when jitting, if there were no class probes and only one count probe,
    // suppress instrumentation.
    //
    // We leave instrumentation in place when prejitting as the sample hits in the method
    // may be used to determine if the method should be prejitted or not.
    //
    // For jitting, no information is conveyed by the count in a single=block method.
    //
    bool minimalProbeMode = false;

    if (opts.jitFlags->IsSet(JitFlags::JIT_FLAG_PREJIT))
    {
        minimalProbeMode = (JitConfig.JitMinimalPrejitProfiling() > 0);
    }
    else
    {
        minimalProbeMode = (JitConfig.JitMinimalJitProfiling() > 0);
    }

    if (minimalProbeMode && (fgCountInstrumentor->SchemaCount() == 1) && (fgHistogramInstrumentor->SchemaCount() == 0))
    {
        JITDUMP(
            "Not instrumenting method: minimal probing enabled, and method has only one counter and no class probes\n");
        return PhaseStatus::MODIFIED_NOTHING;
    }

    JITDUMP("Instrumenting method: %d count probes and %d class probes\n", fgCountInstrumentor->SchemaCount(),
            fgHistogramInstrumentor->SchemaCount());

    assert(schema.size() > 0);

    // Allocate/retrieve the profile buffer.
    //
    // If this is an OSR method, we should use the same buffer that the Tier0 method used.
    //
    // This is supported by allocPgoInsrumentationDataBySchema, which will verify the schema
    // we provide here matches the one from Tier0, and will fill in the data offsets in
    // our schema properly.
    //
    uint8_t* profileMemory;
    HRESULT  res = info.compCompHnd->allocPgoInstrumentationBySchema(info.compMethodHnd, schema.data(),
                                                                    (UINT32)schema.size(), &profileMemory);

    // Deal with allocation failures.
    //
    if (!SUCCEEDED(res))
    {
        JITDUMP("Unable to instrument: schema allocation failed: 0x%x\n", res);

        // The E_NOTIMPL status is returned when we are profiling a generic method from a different assembly
        //
        if (res != E_NOTIMPL)
        {
            noway_assert(!"Error: unexpected hresult from allocPgoInstrumentationBySchema");
            return PhaseStatus::MODIFIED_NOTHING;
        }

        // Do any cleanup we might need to do...
        //
        fgCountInstrumentor->SuppressProbes();
        fgHistogramInstrumentor->SuppressProbes();

        // If we needed to create cheap preds, we're done with them now.
        //
        if (fgCheapPredsValid)
        {
            fgRemovePreds();
        }

        // We may have modified control flow preparing for instrumentation.
        //
        const bool modifiedFlow = fgCountInstrumentor->ModifiedFlow() || fgHistogramInstrumentor->ModifiedFlow();
        return modifiedFlow ? PhaseStatus::MODIFIED_EVERYTHING : PhaseStatus::MODIFIED_NOTHING;
    }

    JITDUMP("Instrumentation data base address is %p\n", dspPtr(profileMemory));

    // Add the instrumentation code
    //
    for (BasicBlock* const block : Blocks())
    {
        if (fgCountInstrumentor->ShouldProcess(block))
        {
            fgCountInstrumentor->Instrument(block, schema, profileMemory);
        }

        if (fgHistogramInstrumentor->ShouldProcess(block))
        {
            fgHistogramInstrumentor->Instrument(block, schema, profileMemory);
        }
    }

    // Verify we instrumented everthing we created schemas for.
    //
    assert(fgCountInstrumentor->InstrCount() == fgCountInstrumentor->SchemaCount());

    // Verify we instrumented for each probe
    //
    assert(fgHistogramInstrumentor->InstrCount() == info.compHandleHistogramProbeCount);

    // Add any special entry instrumentation. This does not
    // use the schema mechanism.
    //
    fgCountInstrumentor->InstrumentMethodEntry(schema, profileMemory);
    fgHistogramInstrumentor->InstrumentMethodEntry(schema, profileMemory);

    // If we needed to create cheap preds, we're done with them now.
    //
    if (fgCheapPredsValid)
    {
        fgRemovePreds();
    }

    return PhaseStatus::MODIFIED_EVERYTHING;
}

//------------------------------------------------------------------------
// fgIncorporateProfileData: add block/edge profile data to the flowgraph
//   and compute profile scale for inlinees
//
// Returns:
//   appropriate phase status
//
PhaseStatus Compiler::fgIncorporateProfileData()
{
    // Are we doing profile stress?
    //
    if (fgStressBBProf() > 0)
    {
        JITDUMP("JitStress -- incorporating random profile data\n");
        fgIncorporateBlockCounts();
        fgApplyProfileScale();
        return PhaseStatus::MODIFIED_EVERYTHING;
    }

    // Do we have profile data?
    //
    if (!fgHaveProfileData())
    {
        // No...
        //
        if (opts.jitFlags->IsSet(JitFlags::JIT_FLAG_BBOPT))
        {
            JITDUMP("BBOPT set, but no profile data available (hr=%08x)\n", fgPgoQueryResult);
        }
        else
        {
            JITDUMP("BBOPT not set\n");
        }

        // Scale the "synthetic" block weights.
        //
        fgApplyProfileScale();

        return compIsForInlining() ? PhaseStatus::MODIFIED_EVERYTHING : PhaseStatus::MODIFIED_NOTHING;
    }

    // Summarize profile data
    //
    JITDUMP("Have %s profile data: %d schema records (schema at %p, data at %p)\n", pgoSourceToString(fgPgoSource),
            fgPgoSchemaCount, dspPtr(fgPgoSchema), dspPtr(fgPgoData));

    fgNumProfileRuns      = 0;
    unsigned otherRecords = 0;

    for (UINT32 iSchema = 0; iSchema < fgPgoSchemaCount; iSchema++)
    {
        switch (fgPgoSchema[iSchema].InstrumentationKind)
        {
            case ICorJitInfo::PgoInstrumentationKind::NumRuns:
                fgNumProfileRuns += fgPgoSchema[iSchema].Other;
                break;

            case ICorJitInfo::PgoInstrumentationKind::BasicBlockIntCount:
            case ICorJitInfo::PgoInstrumentationKind::BasicBlockLongCount:
                fgPgoBlockCounts++;
                break;

            case ICorJitInfo::PgoInstrumentationKind::EdgeIntCount:
            case ICorJitInfo::PgoInstrumentationKind::EdgeLongCount:
                fgPgoEdgeCounts++;
                break;

            case ICorJitInfo::PgoInstrumentationKind::GetLikelyClass:
                fgPgoClassProfiles++;
                break;

            case ICorJitInfo::PgoInstrumentationKind::HandleHistogramIntCount:
            case ICorJitInfo::PgoInstrumentationKind::HandleHistogramLongCount:
                if (iSchema + 1 < fgPgoSchemaCount)
                {
                    if (fgPgoSchema[iSchema + 1].InstrumentationKind ==
                        ICorJitInfo::PgoInstrumentationKind::HandleHistogramTypes)
                    {
                        fgPgoClassProfiles++;
                        iSchema++;
                        break;
                    }
                    if (fgPgoSchema[iSchema + 1].InstrumentationKind ==
                        ICorJitInfo::PgoInstrumentationKind::HandleHistogramMethods)
                    {
                        fgPgoMethodProfiles++;
                        iSchema++;
                        break;
                    }
                }

                __fallthrough;

            default:
                JITDUMP("Unknown PGO record type 0x%x in schema entry %u (offset 0x%x count 0x%x other 0x%x)\n",
                        fgPgoSchema[iSchema].InstrumentationKind, iSchema, fgPgoSchema[iSchema].ILOffset,
                        fgPgoSchema[iSchema].Count, fgPgoSchema[iSchema].Other);
                otherRecords++;
                break;
        }
    }

    if (fgNumProfileRuns == 0)
    {
        fgNumProfileRuns = 1;
    }

    JITDUMP("Profile summary: %d runs, %d block probes, %d edge probes, %d class profiles, %d method profiles, %d "
            "other records\n",
            fgNumProfileRuns, fgPgoBlockCounts, fgPgoEdgeCounts, fgPgoClassProfiles, fgPgoMethodProfiles, otherRecords);

    const bool haveBlockCounts = fgPgoBlockCounts > 0;
    const bool haveEdgeCounts  = fgPgoEdgeCounts > 0;

    // We expect one or the other but not both.
    //
    assert(haveBlockCounts != haveEdgeCounts);

    if (haveBlockCounts)
    {
        fgIncorporateBlockCounts();
    }
    else if (haveEdgeCounts)
    {
        fgIncorporateEdgeCounts();
    }

    // Scale data as appropriate
    //
    fgApplyProfileScale();

    return PhaseStatus::MODIFIED_EVERYTHING;
}

//------------------------------------------------------------------------
// fgSetProfileWeight: set profile weight for a block
//
// Arguments:
//   block -- block in question
//   profileWeight -- raw profile weight (not accounting for inlining)
//
// Notes:
//   Does inlinee scaling.
//   Handles handler entry special case.
//
void Compiler::fgSetProfileWeight(BasicBlock* block, weight_t profileWeight)
{
    block->setBBProfileWeight(profileWeight);

#if HANDLER_ENTRY_MUST_BE_IN_HOT_SECTION
    // Handle a special case -- some handler entries can't have zero profile count.
    //
    if (this->bbIsHandlerBeg(block) && block->isRunRarely())
    {
        JITDUMP("Suppressing zero count for " FMT_BB " as it is a handler entry\n", block->bbNum);
        block->makeBlockHot();
    }
#endif
}

//------------------------------------------------------------------------
// fgIncorporateBlockCounts: read block count based profile data
//   and set block weights
//
// Notes:
//   Since we are now running before the importer, we do not know which
//   blocks will be imported, and we should not see any internal blocks.
//
// Todo:
//   Normalize counts.
//
//   Take advantage of the (likely) correspondence between block order
//   and schema order?
//
//   Find some other mechanism for handling cases where handler entry
//   blocks must be in the hot section.
//
void Compiler::fgIncorporateBlockCounts()
{
    for (BasicBlock* const block : Blocks())
    {
        weight_t profileWeight;

        if (fgGetProfileWeightForBasicBlock(block->bbCodeOffs, &profileWeight))
        {
            fgSetProfileWeight(block, profileWeight);
        }
    }

    // For OSR, give the method entry (which will be a scratch BB)
    // the same weight as the OSR Entry.
    //
    if (opts.IsOSR())
    {
        fgFirstBB->inheritWeight(fgOSREntryBB);
    }
}

//------------------------------------------------------------------------
// EfficientEdgeCountReconstructor: reconstruct block counts from sparse
//   edge counts.
//
// Notes:
//    The algorithm is conceptually simple, but requires a bit of bookkeeping.
//
//    First, we should have a correspondence between the edge count schema
//    entries and the non-tree edges of the spanning tree.
//
//    The instrumentation schema may be partial, if any importer folding was
//    done. Say for instance we have a method that is ISA sensitive to x64 and
//    arm64, and we instrument on x64 and are now jitting on arm64. If so
//    there may be missing schema entries. If we are confident the IL and
//    jit IL to block computations are the same, these missing entries can
//    safely be presumed to be zero.
//
//    Second, we need to be able to reason about the sets of known and
//    unknown edges that are incoming and outgoing from any block. These
//    may not quite be the edges we'd see from iterating successors or
//    building pred lists, because we create special pseudo-edges during
//    instrumentation. So, we also need to build up data structures
//    keeping track of those.
//
//    Solving is done in four steps:
//    * Prepare
//      *  walk the blocks setting up per block info, and a map
//         for block schema keys to blocks.
//      * walk the schema to create info for the known edges, and
//         a map from edge schema keys to edges.
//    * Evolve Spanning Tree
//      * for non-tree edges, presume any missing edge is zero
//        (and hence, can be ignored during the solving process
//      * for tree edges, verify there is no schema entry, and
//        add in an unknown count edge.
//    * Solve
//      * repeatedly walk blocks, looking for blocks where all
//        incoming or outgoing edges are known. This determines
//        the block counts.
//      * for blocks with known counts, look for cases where just
//        one incoming or outgoing edge is unknown, and solve for
//        them.
//    * Propagate
//      * update block counts. bail if there were errors.
//        * mark rare blocks, and special case handler entries
//        * (eventually) try "fixing" counts
//      * (eventually) set edge likelihoods
//      * (eventually) normalize
//
//   If we've done everything right, the solving is guaranteed to
//   converge.
//
//   Along the way we may find edges with negative counts; this
//   is an indication that the count data is not self-consistent.
//
class EfficientEdgeCountReconstructor : public SpanningTreeVisitor
{
private:
    Compiler*     m_comp;
    CompAllocator m_allocator;
    unsigned      m_blocks;
    unsigned      m_edges;
    unsigned      m_unknownBlocks;
    unsigned      m_unknownEdges;
    unsigned      m_zeroEdges;

    // Map correlating block keys to blocks.
    //
    typedef JitHashTable<int32_t, JitSmallPrimitiveKeyFuncs<int32_t>, BasicBlock*> KeyToBlockMap;
    KeyToBlockMap m_keyToBlockMap;

    // Key for finding an edge based on schema info.
    //
    struct EdgeKey
    {
        int32_t const m_sourceKey;
        int32_t const m_targetKey;

        EdgeKey(int32_t sourceKey, int32_t targetKey) : m_sourceKey(sourceKey), m_targetKey(targetKey)
        {
        }

        EdgeKey(BasicBlock* sourceBlock, BasicBlock* targetBlock)
            : m_sourceKey(EfficientEdgeCountBlockToKey(sourceBlock))
            , m_targetKey(EfficientEdgeCountBlockToKey(targetBlock))
        {
        }

        static bool Equals(const EdgeKey& e1, const EdgeKey& e2)
        {
            return (e1.m_sourceKey == e2.m_sourceKey) && (e1.m_targetKey == e2.m_targetKey);
        }

        static unsigned GetHashCode(const EdgeKey& e)
        {
            return (unsigned)(e.m_sourceKey ^ (e.m_targetKey << 16));
        }
    };

    // Per edge info
    //
    struct Edge
    {
        weight_t    m_weight;
        BasicBlock* m_sourceBlock;
        BasicBlock* m_targetBlock;
        Edge*       m_nextOutgoingEdge;
        Edge*       m_nextIncomingEdge;
        bool        m_weightKnown;

        Edge(BasicBlock* source, BasicBlock* target)
            : m_weight(BB_ZERO_WEIGHT)
            , m_sourceBlock(source)
            , m_targetBlock(target)
            , m_nextOutgoingEdge(nullptr)
            , m_nextIncomingEdge(nullptr)
            , m_weightKnown(false)
        {
        }
    };

    // Map for correlating EdgeIntCount schema entries with edges
    //
    typedef JitHashTable<EdgeKey, EdgeKey, Edge*> EdgeKeyToEdgeMap;
    EdgeKeyToEdgeMap m_edgeKeyToEdgeMap;

    // Per block data
    //
    struct BlockInfo
    {
        weight_t m_weight;
        Edge*    m_incomingEdges;
        Edge*    m_outgoingEdges;
        int      m_incomingUnknown;
        int      m_outgoingUnknown;
        bool     m_weightKnown;

        BlockInfo()
            : m_weight(BB_ZERO_WEIGHT)
            , m_incomingEdges(nullptr)
            , m_outgoingEdges(nullptr)
            , m_incomingUnknown(0)
            , m_outgoingUnknown(0)
            , m_weightKnown(false)
        {
        }
    };

    // Map a block to its info
    //
    BlockInfo* BlockToInfo(BasicBlock* block)
    {
        assert(block->bbSparseCountInfo != nullptr);
        return (BlockInfo*)block->bbSparseCountInfo;
    }

    // Set up block info for a block.
    //
    void SetBlockInfo(BasicBlock* block, BlockInfo* info)
    {
        assert(block->bbSparseCountInfo == nullptr);
        block->bbSparseCountInfo = info;
    }

    void MarkInterestingBlocks(BasicBlock* block, BlockInfo* info);
    void MarkInterestingSwitches(BasicBlock* block, BlockInfo* info);

    // Flags for noting and handling various error cases.
    //
    bool m_badcode;
    bool m_mismatch;
    bool m_negativeCount;
    bool m_failedToConverge;
    bool m_allWeightsZero;

public:
    EfficientEdgeCountReconstructor(Compiler* comp)
        : SpanningTreeVisitor()
        , m_comp(comp)
        , m_allocator(comp->getAllocator(CMK_Pgo))
        , m_blocks(0)
        , m_edges(0)
        , m_unknownBlocks(0)
        , m_unknownEdges(0)
        , m_zeroEdges(0)
        , m_keyToBlockMap(m_allocator)
        , m_edgeKeyToEdgeMap(m_allocator)
        , m_badcode(false)
        , m_mismatch(false)
        , m_negativeCount(false)
        , m_failedToConverge(false)
        , m_allWeightsZero(true)
    {
    }

    void Prepare();
    void Solve();
    void Propagate();

    void Badcode() override
    {
        m_badcode = true;
    }

    void NegativeCount()
    {
        m_negativeCount = true;
    }

    void Mismatch()
    {
        m_mismatch = true;
    }

    void FailedToConverge()
    {
        m_failedToConverge = true;
    }

    void VisitBlock(BasicBlock*) override
    {
    }

    void VisitTreeEdge(BasicBlock* source, BasicBlock* target) override
    {
        // Tree edges should not be in the schema.
        //
        // If they are, we have somekind of mismatch between instrumentation and
        // reconstruction. Flag this.
        //
        EdgeKey key(source, target);

        if (m_edgeKeyToEdgeMap.Lookup(key))
        {
            JITDUMP("Did not expect tree edge " FMT_BB " -> " FMT_BB " to be present in the schema (key %08x, %08x)\n",
                    source->bbNum, target->bbNum, key.m_sourceKey, key.m_targetKey);

            Mismatch();
            return;
        }

        Edge* const edge = new (m_allocator) Edge(source, target);
        m_edges++;
        m_unknownEdges++;

        BlockInfo* const sourceInfo = BlockToInfo(source);
        edge->m_nextOutgoingEdge    = sourceInfo->m_outgoingEdges;
        sourceInfo->m_outgoingEdges = edge;
        sourceInfo->m_outgoingUnknown++;

        BlockInfo* const targetInfo = BlockToInfo(target);
        edge->m_nextIncomingEdge    = targetInfo->m_incomingEdges;
        targetInfo->m_incomingEdges = edge;
        targetInfo->m_incomingUnknown++;

        JITDUMP(" ... unknown edge " FMT_BB " -> " FMT_BB "\n", source->bbNum, target->bbNum);
    }

    void VisitNonTreeEdge(BasicBlock* source, BasicBlock* target, SpanningTreeVisitor::EdgeKind kind) override
    {
        // We may have this edge in the schema, and so already added this edge to the map.
        //
        // If not, assume we have a partial schema. We could add a zero count edge,
        // but such edges don't impact the solving algorithm, so we can omit them.
        //
        EdgeKey key(source, target);
        Edge*   edge = nullptr;

        if (m_edgeKeyToEdgeMap.Lookup(key, &edge))
        {
            BlockInfo* const sourceInfo = BlockToInfo(source);
            edge->m_nextOutgoingEdge    = sourceInfo->m_outgoingEdges;
            sourceInfo->m_outgoingEdges = edge;

            BlockInfo* const targetInfo = BlockToInfo(target);
            edge->m_nextIncomingEdge    = targetInfo->m_incomingEdges;
            targetInfo->m_incomingEdges = edge;
        }
        else
        {
            // Because the count is zero, we can just pretend this edge doesn't exist.
            //
            JITDUMP("Schema is missing non-tree edge " FMT_BB " -> " FMT_BB ", will presume zero\n", source->bbNum,
                    target->bbNum);
            m_zeroEdges++;
        }
    }
};

//------------------------------------------------------------------------
// EfficientEdgeCountReconstructor::Prepare: set up mapping information and
//    prepare for spanning tree walk and solver
//
void EfficientEdgeCountReconstructor::Prepare()
{
#ifdef DEBUG
    // If we're going to assign random counts we want to make sure
    // at least one BBJ_RETURN block has nonzero counts.
    //
    unsigned nReturns     = 0;
    unsigned nZeroReturns = 0;
#endif

    // Create per-block info, and set up the key to block map.
    //
    for (BasicBlock* const block : m_comp->Blocks())
    {
        m_keyToBlockMap.Set(EfficientEdgeCountBlockToKey(block), block);
        BlockInfo* const info = new (m_allocator) BlockInfo();
        SetBlockInfo(block, info);

        // No block counts are known, initially.
        //
        m_blocks++;
        m_unknownBlocks++;

#ifdef DEBUG
        if (block->bbJumpKind == BBJ_RETURN)
        {
            nReturns++;
        }
#endif
    }

    // Create edges for schema entries with edge counts, and set them up in
    // the edge key to edge map.
    //
    for (UINT32 iSchema = 0; iSchema < m_comp->fgPgoSchemaCount; iSchema++)
    {
        const ICorJitInfo::PgoInstrumentationSchema& schemaEntry = m_comp->fgPgoSchema[iSchema];
        switch (schemaEntry.InstrumentationKind)
        {
            case ICorJitInfo::PgoInstrumentationKind::EdgeIntCount:
            case ICorJitInfo::PgoInstrumentationKind::EdgeLongCount:
            {
                // Find the blocks.
                //
                BasicBlock* sourceBlock = nullptr;

                if (!m_keyToBlockMap.Lookup(schemaEntry.ILOffset, &sourceBlock))
                {
                    JITDUMP("Could not find source block for schema entry %d (IL offset/key %08x\n", iSchema,
                            schemaEntry.ILOffset);
                }

                BasicBlock* targetBlock = nullptr;

                if (!m_keyToBlockMap.Lookup(schemaEntry.Other, &targetBlock))
                {
                    JITDUMP("Could not find target block for schema entry %d (IL offset/key %08x\n", iSchema,
                            schemaEntry.ILOffset);
                }

                if ((sourceBlock == nullptr) || (targetBlock == nullptr))
                {
                    // Looks like there is skew between schema and graph.
                    //
                    Mismatch();
                    continue;
                }

                // Optimization TODO: if profileCount is zero, we can just ignore this edge
                // and the right things will happen.
                //
                uint64_t profileCount =
                    schemaEntry.InstrumentationKind == ICorJitInfo::PgoInstrumentationKind::EdgeIntCount
                        ? *(uint32_t*)(m_comp->fgPgoData + schemaEntry.Offset)
                        : *(uint64_t*)(m_comp->fgPgoData + schemaEntry.Offset);

#ifdef DEBUG
                // Optional stress mode to use a random count. Because edge profile counters have
                // little redundancy, random count assignments should generally lead to a consistent
                // set of block counts.
                //
                const bool useRandom = (JitConfig.JitRandomEdgeCounts() != 0) && (nReturns > 0);

                if (useRandom)
                {
                    // Reuse the random inliner's random state.
                    // Config setting will serve as the random seed, if no other seed has been supplied already.
                    //
                    CLRRandom* const random =
                        m_comp->impInlineRoot()->m_inlineStrategy->GetRandom(JitConfig.JitRandomEdgeCounts());

                    const bool isReturn = sourceBlock->bbJumpKind == BBJ_RETURN;

                    // We simulate the distribution of counts seen in StdOptimizationData.Mibc.
                    //
                    const double rval = random->NextDouble();

                    // Ensure at least one return has nonzero counts.
                    //
                    if ((rval <= 0.5) && (!isReturn || (nZeroReturns < (nReturns - 1))))
                    {
                        profileCount = 0;
                        if (isReturn)
                        {
                            nZeroReturns++;
                        }
                    }
                    else if (rval <= 0.85)
                    {
                        profileCount = random->Next(1, 101);
                    }
                    else if (rval <= 0.96)
                    {
                        profileCount = random->Next(101, 10001);
                    }
                    else if (rval <= 0.995)
                    {
                        profileCount = random->Next(10001, 100001);
                    }
                    else
                    {
                        profileCount = random->Next(100001, 1000001);
                    }
                }
#endif

                weight_t const weight = (weight_t)profileCount;

                m_allWeightsZero &= (profileCount == 0);

                Edge* const edge = new (m_allocator) Edge(sourceBlock, targetBlock);

                JITDUMP("... adding known edge " FMT_BB " -> " FMT_BB ": weight " FMT_WT "\n",
                        edge->m_sourceBlock->bbNum, edge->m_targetBlock->bbNum, weight);

                edge->m_weightKnown = true;
                edge->m_weight      = weight;

                EdgeKey edgeKey(schemaEntry.ILOffset, schemaEntry.Other);
                m_edgeKeyToEdgeMap.Set(edgeKey, edge);

                m_edges++;
            }
            break;

            default:
                break;
        }
    }
}

//------------------------------------------------------------------------
// EfficientEdgeCountReconstructor::Solve: solve for missing edge and block counts
//
void EfficientEdgeCountReconstructor::Solve()
{
    // If issues arose earlier, then don't try solving.
    //
    if (m_badcode || m_mismatch || m_allWeightsZero)
    {
        JITDUMP("... not solving because of the %s\n",
                m_badcode ? "badcode" : m_allWeightsZero ? "zero counts" : "mismatch");
        return;
    }

    unsigned       nPasses = 0;
    unsigned const nLimit  = 10;

    JITDUMP("\nSolver: %u blocks, %u unknown; %u edges, %u unknown, %u zero (and so ignored)\n", m_blocks,
            m_unknownBlocks, m_edges, m_unknownEdges, m_zeroEdges);

    while ((m_unknownBlocks > 0) && (nPasses < nLimit))
    {
        nPasses++;
        JITDUMP("\nPass [%u]: %u unknown blocks, %u unknown edges\n", nPasses, m_unknownBlocks, m_unknownEdges);

        // TODO: no point walking all the blocks here, we should find a way to just walk
        // the subset with unknown counts or edges.
        //
        // The ideal solver order is likely reverse postorder over the depth-first spanning tree.
        // We approximate it here by running from last node to first.
        //
        for (BasicBlock* block = m_comp->fgLastBB; (block != nullptr); block = block->bbPrev)
        {
            BlockInfo* const info = BlockToInfo(block);

            // Try and determine block weight.
            //
            if (!info->m_weightKnown)
            {
                JITDUMP(FMT_BB ": %u incoming unknown, %u outgoing unknown\n", block->bbNum, info->m_incomingUnknown,
                        info->m_outgoingUnknown);

                weight_t weight      = BB_ZERO_WEIGHT;
                bool     weightKnown = false;
                if (info->m_incomingUnknown == 0)
                {
                    JITDUMP(FMT_BB ": all incoming edge weights known, summming...\n", block->bbNum);
                    for (Edge* edge = info->m_incomingEdges; edge != nullptr; edge = edge->m_nextIncomingEdge)
                    {
                        if (!edge->m_weightKnown)
                        {
                            JITDUMP("... odd, expected " FMT_BB " -> " FMT_BB " to have known weight\n",
                                    edge->m_sourceBlock->bbNum, edge->m_targetBlock->bbNum);
                        }
                        assert(edge->m_weightKnown);
                        JITDUMP("  " FMT_BB " -> " FMT_BB " has weight " FMT_WT "\n", edge->m_sourceBlock->bbNum,
                                edge->m_targetBlock->bbNum, edge->m_weight);
                        weight += edge->m_weight;
                    }
                    JITDUMP(FMT_BB ": all incoming edge weights known, sum is " FMT_WT "\n", block->bbNum, weight);
                    weightKnown = true;
                }
                else if (info->m_outgoingUnknown == 0)
                {
                    JITDUMP(FMT_BB ": all outgoing edge weights known, summming...\n", block->bbNum);
                    for (Edge* edge = info->m_outgoingEdges; edge != nullptr; edge = edge->m_nextOutgoingEdge)
                    {
                        if (!edge->m_weightKnown)
                        {
                            JITDUMP("... odd, expected " FMT_BB " -> " FMT_BB " to have known weight\n",
                                    edge->m_sourceBlock->bbNum, edge->m_targetBlock->bbNum);
                        }
                        assert(edge->m_weightKnown);
                        JITDUMP("  " FMT_BB " -> " FMT_BB " has weight " FMT_WT "\n", edge->m_sourceBlock->bbNum,
                                edge->m_targetBlock->bbNum, edge->m_weight);
                        weight += edge->m_weight;
                    }
                    JITDUMP(FMT_BB ": all outgoing edge weights known, sum is " FMT_WT "\n", block->bbNum, weight);
                    weightKnown = true;
                }

                if (weightKnown)
                {
                    info->m_weight      = weight;
                    info->m_weightKnown = true;
                    assert(m_unknownBlocks > 0);
                    m_unknownBlocks--;
                }
            }

            // If we still don't know the block weight, move on to the next block.
            //
            if (!info->m_weightKnown)
            {
                continue;
            }

            // If we know the block weight, see if we can resolve any edge weights.
            //
            if (info->m_incomingUnknown == 1)
            {
                weight_t weight       = BB_ZERO_WEIGHT;
                Edge*    resolvedEdge = nullptr;
                for (Edge* edge = info->m_incomingEdges; edge != nullptr; edge = edge->m_nextIncomingEdge)
                {
                    if (edge->m_weightKnown)
                    {
                        weight += edge->m_weight;
                    }
                    else
                    {
                        assert(resolvedEdge == nullptr);
                        resolvedEdge = edge;
                    }
                }

                assert(resolvedEdge != nullptr);

                weight = info->m_weight - weight;

                JITDUMP(FMT_BB " -> " FMT_BB
                               ": target block weight and all other incoming edge weights known, so weight is " FMT_WT
                               "\n",
                        resolvedEdge->m_sourceBlock->bbNum, resolvedEdge->m_targetBlock->bbNum, weight);

                // If we arrive at a negative count for this edge, set it to zero.
                //
                if (weight < 0)
                {
                    JITDUMP(" .... weight was negative, setting to zero\n");
                    NegativeCount();
                    weight = 0;
                }

                resolvedEdge->m_weight      = weight;
                resolvedEdge->m_weightKnown = true;

                // Update source and target info.
                //
                assert(BlockToInfo(resolvedEdge->m_sourceBlock)->m_outgoingUnknown > 0);
                BlockToInfo(resolvedEdge->m_sourceBlock)->m_outgoingUnknown--;
                info->m_incomingUnknown--;
                assert(m_unknownEdges > 0);
                m_unknownEdges--;
            }

            if (info->m_outgoingUnknown == 1)
            {
                weight_t weight       = BB_ZERO_WEIGHT;
                Edge*    resolvedEdge = nullptr;
                for (Edge* edge = info->m_outgoingEdges; edge != nullptr; edge = edge->m_nextOutgoingEdge)
                {
                    if (edge->m_weightKnown)
                    {
                        weight += edge->m_weight;
                    }
                    else
                    {
                        assert(resolvedEdge == nullptr);
                        resolvedEdge = edge;
                    }
                }

                assert(resolvedEdge != nullptr);

                weight = info->m_weight - weight;

                JITDUMP(FMT_BB " -> " FMT_BB
                               ": source block weight and all other outgoing edge weights known, so weight is " FMT_WT
                               "\n",
                        resolvedEdge->m_sourceBlock->bbNum, resolvedEdge->m_targetBlock->bbNum, weight);

                // If we arrive at a negative count for this edge, set it to zero.
                //
                if (weight < 0)
                {
                    JITDUMP(" .... weight was negative, setting to zero\n");
                    NegativeCount();
                    weight = 0;
                }

                resolvedEdge->m_weight      = weight;
                resolvedEdge->m_weightKnown = true;

                // Update source and target info.
                //
                info->m_outgoingUnknown--;
                assert(BlockToInfo(resolvedEdge->m_targetBlock)->m_incomingUnknown > 0);
                BlockToInfo(resolvedEdge->m_targetBlock)->m_incomingUnknown--;
                assert(m_unknownEdges > 0);
                m_unknownEdges--;
            }
        }
    }

    if (m_unknownBlocks != 0)
    {
        JITDUMP("\nSolver: failed to converge in %u passes, %u blocks and %u edges remain unsolved\n", nPasses,
                m_unknownBlocks, m_unknownEdges);
        FailedToConverge();
        return;
    }

    JITDUMP("\nSolver: converged in %u passes\n", nPasses);

    // If, after solving, the entry weight ends up as zero, set it to
    // the max of the weight of successor edges or join-free successor
    // block weight. We do this so we can determine a plausible scale
    // count.
    //
    // This can happen for methods that do not return (say they always
    // throw, or had not yet returned when we snapped the counts).
    //
    // Note we know there are nonzero counts elsewhere in the method, otherwise
    // m_allWeightsZero would be true and we would have bailed out above.
    //
    BlockInfo* const firstInfo = BlockToInfo(m_comp->fgFirstBB);
    if (firstInfo->m_weight == BB_ZERO_WEIGHT)
    {
        assert(!m_allWeightsZero);

        weight_t newWeight = BB_ZERO_WEIGHT;

        for (Edge* edge = firstInfo->m_outgoingEdges; edge != nullptr; edge = edge->m_nextOutgoingEdge)
        {
            if (edge->m_weightKnown)
            {
                newWeight = max(newWeight, edge->m_weight);
            }

            BlockInfo* const targetBlockInfo  = BlockToInfo(edge->m_targetBlock);
            Edge* const      targetBlockEdges = targetBlockInfo->m_incomingEdges;

            if (targetBlockInfo->m_weightKnown && (targetBlockEdges->m_nextIncomingEdge == nullptr))
            {
                newWeight = max(newWeight, targetBlockInfo->m_weight);
            }
        }

        if (newWeight == BB_ZERO_WEIGHT)
        {
            JITDUMP("Entry block weight and neighborhood was zero\n");
        }
        else
        {
            JITDUMP("Entry block weight was zero, setting entry weight to neighborhood max " FMT_WT "\n", newWeight);
        }

        firstInfo->m_weight = newWeight;
    }
}

//------------------------------------------------------------------------
// EfficientEdgeCountReconstructor::Propagate: actually set block weights.
//
void EfficientEdgeCountReconstructor::Propagate()
{
    // We don't expect mismatches or convergence failures.
    //

    // Mismatches are currently expected as the flow for static pgo doesn't prevent them now.
    //    assert(!m_mismatch);

    assert(!m_failedToConverge);

    // If any issues arose during reconstruction, don't set weights.
    //
    if (m_badcode || m_mismatch || m_failedToConverge || m_allWeightsZero)
    {
        JITDUMP("... discarding profile data because of %s\n",
                m_badcode ? "badcode" : m_mismatch ? "mismatch" : m_allWeightsZero ? "zero counts"
                                                                                   : "failed to converge");

        // Make sure nothing else in the jit looks at the profile data.
        //
        m_comp->fgPgoSchema     = nullptr;
        m_comp->fgPgoFailReason = "PGO data available, but there was a reconstruction problem";

        return;
    }

    // Set weight on all blocks.
    //
    for (BasicBlock* const block : m_comp->Blocks())
    {
        BlockInfo* const info = BlockToInfo(block);
        assert(info->m_weightKnown);

        m_comp->fgSetProfileWeight(block, info->m_weight);

        // Mark blocks that might be worth optimizing further, given
        // what we know about the PGO data.
        //
        MarkInterestingBlocks(block, info);
    }
}

//------------------------------------------------------------------------
// EfficientEdgeCountReconstructor::MarkInterestingBlocks: look for blocks
//   that are worth specially optimizing, given the block and edge profile data
//
// Arguments:
//    block - block of interest
//    info - associated block info
//
// Notes:
//    We do this during reconstruction because we have a clean look at the edge
//    weights. If we defer until we recompute edge weights later we may fail to solve
//    for them.
//
//    Someday we'll keep the edge profile info viable all throughout compilation and
//    we can defer this screening until later. Doing so will catch more cases as
//    optimizations can sharpen the profile data.
//
void EfficientEdgeCountReconstructor::MarkInterestingBlocks(BasicBlock* block, BlockInfo* info)
{
    switch (block->bbJumpKind)
    {
        case BBJ_SWITCH:
            MarkInterestingSwitches(block, info);
            break;

        default:
            break;
    }
}

//------------------------------------------------------------------------
// EfficientEdgeCountReconstructor::MarkInterestingSwitches: look for switch blocks
//   that are worth specially optimizing, given the block and edge profile data
//
// Arguments:
//    block - block of interest
//    info - associated block info
//
// Notes:
//    See if one of the non-default switch cases dominates and should be peeled
//    from the switch during flow opts.
//
//    If so, information is added to the bbJmpSwt for the block for use later.
//
void EfficientEdgeCountReconstructor::MarkInterestingSwitches(BasicBlock* block, BlockInfo* info)
{
    assert(block->bbJumpKind == BBJ_SWITCH);

    // Thresholds for detecting a dominant switch case.
    //
    // We need to see enough hits on the switch to have a plausible sense of the distribution of cases.
    // We also want to enable peeling for switches that are executed at least once per call.
    // By default, we're guaranteed to see at least 30 calls to instrumented method, for dynamic PGO.
    // Hence we require at least 30 observed switch executions.
    //
    // The profitabilty of peeling is related to the dominant fraction. The cost has a constant portion
    // (at a minimum the cost of a not-taken branch) and a variable portion, plus increased code size.
    // So we don't want to peel in cases where the dominant fraction is too small.
    //
    const weight_t sufficientSamples  = 30.0;
    const weight_t sufficientFraction = 0.55;

    if (info->m_weight < sufficientSamples)
    {
        JITDUMP("Switch in " FMT_BB " was hit " FMT_WT " < " FMT_WT " times, NOT checking for dominant edge\n",
                block->bbNum, info->m_weight, sufficientSamples);
        return;
    }

    JITDUMP("Switch in " FMT_BB " was hit " FMT_WT " >= " FMT_WT " times, checking for dominant edge\n", block->bbNum,
            info->m_weight, sufficientSamples);
    Edge* dominantEdge = nullptr;

    // We don't expect to see any unknown edge weights; if we do, just bail out.
    //
    for (Edge* edge = info->m_outgoingEdges; edge != nullptr; edge = edge->m_nextOutgoingEdge)
    {
        if (!edge->m_weightKnown)
        {
            JITDUMP("Found edge with unknown weight.\n");
            return;
        }

        if ((dominantEdge == nullptr) || (edge->m_weight > dominantEdge->m_weight))
        {
            dominantEdge = edge;
        }
    }

    assert(dominantEdge != nullptr);
    weight_t fraction = dominantEdge->m_weight / info->m_weight;

    // Because of count inconsistency we can see nonsensical ratios. Cap these.
    //
    if (fraction > 1.0)
    {
        fraction = 1.0;
    }

    if (fraction < sufficientFraction)
    {
        JITDUMP("Maximum edge likelihood is " FMT_WT " < " FMT_WT "; not sufficient to trigger peeling)\n", fraction,
                sufficientFraction);
        return;
    }

    // Despite doing "edge" instrumentation, we only use a single edge probe for a given successor block.
    // Multiple switch cases may lead to this block. So we also need to show that there's just one switch
    // case that can lead to the dominant edge's target block.
    //
    // If it turns out often we fail at this stage, we might consider building a histogram of switch case
    // values at runtime, similar to what we do for classes at virtual call sites.
    //
    const unsigned     caseCount    = block->bbJumpSwt->bbsCount;
    BasicBlock** const jumpTab      = block->bbJumpSwt->bbsDstTab;
    unsigned           dominantCase = caseCount;

    for (unsigned i = 0; i < caseCount; i++)
    {
        if (jumpTab[i] == dominantEdge->m_targetBlock)
        {
            if (dominantCase != caseCount)
            {
                JITDUMP("Both case %u and %u lead to " FMT_BB "-- can't optimize\n", i, dominantCase,
                        jumpTab[i]->bbNum);
                dominantCase = caseCount;
                break;
            }

            dominantCase = i;
        }
    }

    if (dominantCase == caseCount)
    {
        // Multiple (or no) cases lead to the dominant case target.
        //
        return;
    }

    if (block->bbJumpSwt->bbsHasDefault && (dominantCase == caseCount - 1))
    {
        // Dominant case is the default case.
        // This effectively gets peeled already, so defer.
        //
        JITDUMP("Default case %u uniquely leads to target " FMT_BB " of dominant edge, so will be peeled already\n",
                dominantCase, dominantEdge->m_targetBlock->bbNum);
        return;
    }

    JITDUMP("Non-default case %u uniquely leads to target " FMT_BB " of dominant edge with likelihood " FMT_WT
            "; marking for peeling\n",
            dominantCase, dominantEdge->m_targetBlock->bbNum, fraction);

    block->bbJumpSwt->bbsHasDominantCase  = true;
    block->bbJumpSwt->bbsDominantCase     = dominantCase;
    block->bbJumpSwt->bbsDominantFraction = fraction;
}

//------------------------------------------------------------------------
// fgIncorporateEdgeCounts: read sparse edge count based profile data
//   and set block weights
//
// Notes:
//   Because edge counts are sparse, we need to solve for the missing
//   edge counts; in the process, we also determine block counts.
//
// Todo:
//   Normalize counts.
//   Since we have edge weights here, we might as well set them
//   (or likelihoods)
//
void Compiler::fgIncorporateEdgeCounts()
{
    JITDUMP("\nReconstructing block counts from sparse edge instrumentation\n");

    EfficientEdgeCountReconstructor e(this);
    e.Prepare();
    WalkSpanningTree(&e);
    e.Solve();
    e.Propagate();
}

//------------------------------------------------------------------------
// setEdgeWeightMinChecked: possibly update minimum edge weight
//
// Arguments:
//    newWeight - proposed new weight
//    bDst - destination block for edge
//    slop - profile slush fund
//    wbUsedSlop [out] - true if we tapped into the slush fund
//
// Returns:
//    true if the edge weight was adjusted
//    false if the edge weight update was inconsistent with the
//      edge's current [min,max}
//
bool flowList::setEdgeWeightMinChecked(weight_t newWeight, BasicBlock* bDst, weight_t slop, bool* wbUsedSlop)
{
    // Negative weights are nonsensical.
    //
    // If we can't cover the deficit with slop, fail.
    // If we can, set the new weight to zero.
    //
    bool usedSlop = false;

    if (newWeight < BB_ZERO_WEIGHT)
    {
        if ((newWeight + slop) < BB_ZERO_WEIGHT)
        {
            return false;
        }

        newWeight = BB_ZERO_WEIGHT;
        usedSlop  = true;
    }

    bool result = false;

    if ((newWeight <= flEdgeWeightMax) && (newWeight >= flEdgeWeightMin))
    {
        flEdgeWeightMin = newWeight;
        result          = true;
    }
    else if (slop > 0)
    {
        // We allow for a small amount of inaccuracy in block weight counts.
        if (flEdgeWeightMax < newWeight)
        {
            // We have already determined that this edge's weight
            // is less than newWeight, so we just allow for the slop
            if (newWeight <= (flEdgeWeightMax + slop))
            {
                result   = true;
                usedSlop = true;

                if (flEdgeWeightMax != BB_ZERO_WEIGHT)
                {
                    // We will raise flEdgeWeightMin and Max towards newWeight
                    flEdgeWeightMin = flEdgeWeightMax;
                    flEdgeWeightMax = newWeight;
                }
            }
        }
        else if (flEdgeWeightMin > newWeight)
        {
            // We have already determined that this edge's weight
            // is more than newWeight, so we just allow for the slop
            if ((newWeight + slop) >= flEdgeWeightMin)
            {
                result   = true;
                usedSlop = true;

                if (flEdgeWeightMax != BB_ZERO_WEIGHT)
                {
                    // We will lower flEdgeWeightMin towards newWeight
                    // But not below zero.
                    //
                    flEdgeWeightMin = max(BB_ZERO_WEIGHT, newWeight);
                }
            }
        }

        // If we are returning true then we should have adjusted the range so that
        // the newWeight is in new range [Min..Max] or fgEdgeWeightMax is zero.
        //
        if (result)
        {
            assert((flEdgeWeightMax == BB_ZERO_WEIGHT) ||
                   ((newWeight <= flEdgeWeightMax) && (newWeight >= flEdgeWeightMin)));
        }
    }

    if (result && usedSlop && (wbUsedSlop != nullptr))
    {
        *wbUsedSlop = true;
    }

#if DEBUG
    if (result)
    {
        JITDUMP("Updated min weight of " FMT_BB " -> " FMT_BB " to [" FMT_WT ".." FMT_WT "]\n", getBlock()->bbNum,
                bDst->bbNum, flEdgeWeightMin, flEdgeWeightMax);
    }
    else
    {
        JITDUMP("Not adjusting min weight of " FMT_BB " -> " FMT_BB "; new value " FMT_WT " not in range [" FMT_WT
                ".." FMT_WT "] (+/- " FMT_WT ")\n",
                getBlock()->bbNum, bDst->bbNum, newWeight, flEdgeWeightMin, flEdgeWeightMax, slop);
        result = false; // break here
    }
#endif // DEBUG

    return result;
}

//------------------------------------------------------------------------
// setEdgeWeightMaxChecked: possibly update maximum edge weight
//
// Arguments:
//    newWeight - proposed new weight
//    bDst - destination block for edge
//    slop - profile slush fund
//    wbUsedSlop [out] - true if we tapped into the slush fund
//
// Returns:
//    true if the edge weight was adjusted
//    false if the edge weight update was inconsistent with the
//      edge's current [min,max}
//
bool flowList::setEdgeWeightMaxChecked(weight_t newWeight, BasicBlock* bDst, weight_t slop, bool* wbUsedSlop)
{
    // Negative weights are nonsensical.
    //
    // If we can't cover the deficit with slop, fail.
    // If we can, set the new weight to zero.
    //
    bool usedSlop = false;

    if (newWeight < BB_ZERO_WEIGHT)
    {
        if ((newWeight + slop) < BB_ZERO_WEIGHT)
        {
            return false;
        }

        newWeight = BB_ZERO_WEIGHT;
        usedSlop  = true;
    }

    bool result = false;

    if ((newWeight >= flEdgeWeightMin) && (newWeight <= flEdgeWeightMax))
    {
        flEdgeWeightMax = newWeight;
        result          = true;
    }
    else if (slop > 0)
    {
        // We allow for a small amount of inaccuracy in block weight counts.
        if (flEdgeWeightMax < newWeight)
        {
            // We have already determined that this edge's weight
            // is less than newWeight, so we just allow for the slop
            if (newWeight <= (flEdgeWeightMax + slop))
            {
                result   = true;
                usedSlop = true;

                if (flEdgeWeightMax != BB_ZERO_WEIGHT)
                {
                    // We will allow this to raise flEdgeWeightMax towards newWeight
                    flEdgeWeightMax = newWeight;
                }
            }
        }
        else if (flEdgeWeightMin > newWeight)
        {
            // We have already determined that this edge's weight
            // is more than newWeight, so we just allow for the slop
            if ((newWeight + slop) >= flEdgeWeightMin)
            {
                result   = true;
                usedSlop = true;

                if (flEdgeWeightMax != BB_ZERO_WEIGHT)
                {
                    // We will allow this to lower flEdgeWeightMin and Max towards newWeight
                    flEdgeWeightMax = flEdgeWeightMin;
                    flEdgeWeightMin = newWeight;
                }
            }
        }

        // If we are returning true then we should have adjusted the range so that
        // the newWeight is in new range [Min..Max] or fgEdgeWeightMax is zero
        if (result)
        {
            assert((flEdgeWeightMax == BB_ZERO_WEIGHT) ||
                   ((newWeight <= flEdgeWeightMax) && (newWeight >= flEdgeWeightMin)));
        }
    }

    if (result && usedSlop && (wbUsedSlop != nullptr))
    {
        *wbUsedSlop = true;
    }

#if DEBUG
    if (result)
    {
        JITDUMP("Updated max weight of " FMT_BB " -> " FMT_BB " to [" FMT_WT ".." FMT_WT "]\n", getBlock()->bbNum,
                bDst->bbNum, flEdgeWeightMin, flEdgeWeightMax);
    }
    else
    {
        JITDUMP("Not adjusting max weight of " FMT_BB " -> " FMT_BB "; new value " FMT_WT " not in range [" FMT_WT
                ".." FMT_WT "] (+/- " FMT_WT ")\n",
                getBlock()->bbNum, bDst->bbNum, newWeight, flEdgeWeightMin, flEdgeWeightMax, slop);
        result = false; // break here
    }
#endif // DEBUG

    return result;
}

//------------------------------------------------------------------------
// setEdgeWeights: Sets the minimum lower (flEdgeWeightMin) value
//                  and the maximum upper (flEdgeWeightMax) value
//                 Asserts that the max value is greater or equal to the min value
//
// Arguments:
//    theMinWeight - the new minimum lower (flEdgeWeightMin)
//    theMaxWeight - the new maximum upper (flEdgeWeightMin)
//    bDst         - the destination block for the edge
//
void flowList::setEdgeWeights(weight_t theMinWeight, weight_t theMaxWeight, BasicBlock* bDst)
{
    assert(theMinWeight <= theMaxWeight);
    assert(theMinWeight >= 0.0);
    assert(theMaxWeight >= 0.0);

    JITDUMP("Setting edge weights for " FMT_BB " -> " FMT_BB " to [" FMT_WT " .. " FMT_WT "]\n", getBlock()->bbNum,
            bDst->bbNum, theMinWeight, theMaxWeight);

    flEdgeWeightMin = theMinWeight;
    flEdgeWeightMax = theMaxWeight;
}

//-------------------------------------------------------------
// fgComputeBlockAndEdgeWeights: determine weights for blocks
//   and optionally for edges
//
void Compiler::fgComputeBlockAndEdgeWeights()
{
    JITDUMP("*************** In fgComputeBlockAndEdgeWeights()\n");

    const bool usingProfileWeights = fgIsUsingProfileWeights();

    fgModified             = false;
    fgHaveValidEdgeWeights = false;
    fgCalledCount          = BB_UNITY_WEIGHT;

#if DEBUG
    if (verbose)
    {
        fgDispBasicBlocks();
        printf("\n");
    }
#endif // DEBUG

    const weight_t returnWeight = fgComputeMissingBlockWeights();

    if (usingProfileWeights)
    {
        fgComputeCalledCount(returnWeight);
    }
    else
    {
        JITDUMP(" -- no profile data, so using default called count\n");
    }

    fgComputeEdgeWeights();
}

//-------------------------------------------------------------
// fgComputeMissingBlockWeights: determine weights for blocks
//   that were not profiled and do not yet have weights.
//
// Returns:
//   sum of weights for all return and throw blocks in the method

weight_t Compiler::fgComputeMissingBlockWeights()
{
    BasicBlock* bSrc;
    BasicBlock* bDst;
    unsigned    iterations = 0;
    bool        changed;
    bool        modified = false;
    weight_t    returnWeight;

    // If we have any blocks that did not have profile derived weight
    // we will try to fix their weight up here
    //
    modified = false;
    do // while (changed)
    {
        changed      = false;
        returnWeight = 0;
        iterations++;

        for (bDst = fgFirstBB; bDst != nullptr; bDst = bDst->bbNext)
        {
            if (!bDst->hasProfileWeight() && (bDst->bbPreds != nullptr))
            {
                BasicBlock* bOnlyNext;

                // This block does not have a profile derived weight
                //
                weight_t newWeight = BB_MAX_WEIGHT;

                if (bDst->countOfInEdges() == 1)
                {
                    // Only one block flows into bDst
                    bSrc = bDst->bbPreds->getBlock();

                    // Does this block flow into only one other block
                    if (bSrc->bbJumpKind == BBJ_NONE)
                    {
                        bOnlyNext = bSrc->bbNext;
                    }
                    else if (bSrc->bbJumpKind == BBJ_ALWAYS)
                    {
                        bOnlyNext = bSrc->bbJumpDest;
                    }
                    else
                    {
                        bOnlyNext = nullptr;
                    }

                    if ((bOnlyNext == bDst) && bSrc->hasProfileWeight())
                    {
                        // We know the exact weight of bDst
                        newWeight = bSrc->bbWeight;
                    }
                }

                // Does this block flow into only one other block
                if (bDst->bbJumpKind == BBJ_NONE)
                {
                    bOnlyNext = bDst->bbNext;
                }
                else if (bDst->bbJumpKind == BBJ_ALWAYS)
                {
                    bOnlyNext = bDst->bbJumpDest;
                }
                else
                {
                    bOnlyNext = nullptr;
                }

                if ((bOnlyNext != nullptr) && (bOnlyNext->bbPreds != nullptr))
                {
                    // Does only one block flow into bOnlyNext
                    if (bOnlyNext->countOfInEdges() == 1)
                    {
                        noway_assert(bOnlyNext->bbPreds->getBlock() == bDst);

                        // We know the exact weight of bDst
                        newWeight = bOnlyNext->bbWeight;
                    }
                }

                if ((newWeight != BB_MAX_WEIGHT) && (bDst->bbWeight != newWeight))
                {
                    changed        = true;
                    modified       = true;
                    bDst->bbWeight = newWeight;
                    if (newWeight == BB_ZERO_WEIGHT)
                    {
                        bDst->bbFlags |= BBF_RUN_RARELY;
                    }
                    else
                    {
                        bDst->bbFlags &= ~BBF_RUN_RARELY;
                    }
                }
            }

            // Sum up the weights of all of the return blocks and throw blocks
            // This is used when we have a back-edge into block 1
            //
            if (bDst->hasProfileWeight() && bDst->KindIs(BBJ_RETURN, BBJ_THROW))
            {
                returnWeight += bDst->bbWeight;
            }
        }
    }
    // Generally when we synthesize profile estimates we do it in a way where this algorithm will converge
    // but downstream opts that remove conditional branches may create a situation where this is not the case.
    // For instance a loop that becomes unreachable creates a sort of 'ring oscillator' (See test b539509)
    while (changed && iterations < 10);

#if DEBUG
    if (verbose && modified)
    {
        printf("fgComputeMissingBlockWeights() adjusted the weight of some blocks\n");
        fgDispBasicBlocks();
        printf("\n");
    }
#endif

    return returnWeight;
}

//-------------------------------------------------------------
// fgComputeCalledCount: when profile information is in use,
//   compute fgCalledCount
//
// Argument:
//   returnWeight - sum of weights for all return and throw blocks

void Compiler::fgComputeCalledCount(weight_t returnWeight)
{
    // When we are not using profile data we have already setup fgCalledCount
    // only set it here if we are using profile data
    assert(fgIsUsingProfileWeights());

    BasicBlock* firstILBlock = fgFirstBB; // The first block for IL code (i.e. for the IL code at offset 0)

    // OSR methods can have complex entry flow, and so
    // for OSR we ensure fgFirstBB has plausible profile data.
    //
    if (!opts.IsOSR())
    {
        // Skip past any/all BBF_INTERNAL blocks that may have been added before the first real IL block.
        //
        while (firstILBlock->bbFlags & BBF_INTERNAL)
        {
            firstILBlock = firstILBlock->bbNext;
        }
    }

    // The 'firstILBlock' is now expected to have a profile-derived weight
    assert(firstILBlock->hasProfileWeight());

    // If the first block only has one ref then we use its weight for fgCalledCount.
    // Otherwise we have backedges into the first block, so instead we use the sum
    // of the return block weights for fgCalledCount.
    //
    // If the profile data has a 0 for the returnWeight
    // (i.e. the function never returns because it always throws)
    // then just use the first block weight rather than 0.
    //
    if ((firstILBlock->countOfInEdges() == 1) || (returnWeight == BB_ZERO_WEIGHT))
    {
        fgCalledCount = firstILBlock->bbWeight;
    }
    else
    {
        fgCalledCount = returnWeight;
    }

    // If we allocated a scratch block as the first BB then we need
    // to set its profile-derived weight to be fgCalledCount
    if (fgFirstBBisScratch())
    {
        fgFirstBB->setBBProfileWeight(fgCalledCount);
    }

#if DEBUG
    if (verbose)
    {
        printf("We are using the Profile Weights and fgCalledCount is " FMT_WT "\n", fgCalledCount);
    }
#endif
}

//-------------------------------------------------------------
// fgComputeEdgeWeights: compute edge weights from block weights

void Compiler::fgComputeEdgeWeights()
{
    const bool isOptimizing        = opts.OptimizationEnabled();
    const bool usingProfileWeights = fgIsUsingProfileWeights();

    if (!isOptimizing || !usingProfileWeights)
    {
        JITDUMP(" -- not optimizing or no profile data, so not computing edge weights\n");
        return;
    }

    BasicBlock* bSrc;
    BasicBlock* bDst;
    weight_t    slop;
    unsigned    goodEdgeCountCurrent     = 0;
    unsigned    goodEdgeCountPrevious    = 0;
    bool        inconsistentProfileData  = false;
    bool        hasIncompleteEdgeWeights = false;
    bool        usedSlop                 = false;
    unsigned    numEdges                 = 0;
    unsigned    iterations               = 0;

    JITDUMP("Initial weight assignments\n\n");

    // Now we will compute the initial flEdgeWeightMin and flEdgeWeightMax values
    for (bDst = fgFirstBB; bDst != nullptr; bDst = bDst->bbNext)
    {
        weight_t bDstWeight = bDst->bbWeight;

        // We subtract out the called count so that bDstWeight is
        // the sum of all edges that go into this block from this method.
        //
        if (bDst == fgFirstBB)
        {
            bDstWeight -= fgCalledCount;
        }

        for (flowList* const edge : bDst->PredEdges())
        {
            bool assignOK = true;

            bSrc = edge->getBlock();
            // We are processing the control flow edge (bSrc -> bDst)

            numEdges++;

            //
            // If the bSrc or bDst blocks do not have exact profile weights
            // then we must reset any values that they currently have
            //

            if (!bSrc->hasProfileWeight() || !bDst->hasProfileWeight())
            {
                edge->setEdgeWeights(BB_ZERO_WEIGHT, BB_MAX_WEIGHT, bDst);
            }

            slop = BasicBlock::GetSlopFraction(bSrc, bDst) + 1;
            switch (bSrc->bbJumpKind)
            {
                case BBJ_ALWAYS:
                case BBJ_EHCATCHRET:
                case BBJ_NONE:
                case BBJ_CALLFINALLY:
                    // We know the exact edge weight
                    assignOK &= edge->setEdgeWeightMinChecked(bSrc->bbWeight, bDst, slop, &usedSlop);
                    assignOK &= edge->setEdgeWeightMaxChecked(bSrc->bbWeight, bDst, slop, &usedSlop);
                    break;

                case BBJ_COND:
                case BBJ_SWITCH:
                case BBJ_EHFINALLYRET:
                case BBJ_EHFILTERRET:
                    if (edge->edgeWeightMax() > bSrc->bbWeight)
                    {
                        // The maximum edge weight to block can't be greater than the weight of bSrc
                        assignOK &= edge->setEdgeWeightMaxChecked(bSrc->bbWeight, bDst, slop, &usedSlop);
                    }
                    break;

                default:
                    // We should never have an edge that starts from one of these jump kinds
                    noway_assert(!"Unexpected bbJumpKind");
                    break;
            }

            // The maximum edge weight to block can't be greater than the weight of bDst
            if (edge->edgeWeightMax() > bDstWeight)
            {
                assignOK &= edge->setEdgeWeightMaxChecked(bDstWeight, bDst, slop, &usedSlop);
            }

            if (!assignOK)
            {
                // Here we have inconsistent profile data
                inconsistentProfileData = true;
                // No point in continuing
                goto EARLY_EXIT;
            }
        }
    }

    fgEdgeCount = numEdges;

    iterations = 0;

    do
    {
        JITDUMP("\nSolver pass %u\n", iterations);

        iterations++;
        goodEdgeCountPrevious    = goodEdgeCountCurrent;
        goodEdgeCountCurrent     = 0;
        hasIncompleteEdgeWeights = false;

        JITDUMP("\n -- step 1 --\n");
        for (bDst = fgFirstBB; bDst != nullptr; bDst = bDst->bbNext)
        {
            for (flowList* const edge : bDst->PredEdges())
            {
                bool assignOK = true;

                // We are processing the control flow edge (bSrc -> bDst)
                bSrc = edge->getBlock();

                slop = BasicBlock::GetSlopFraction(bSrc, bDst) + 1;
                if (bSrc->bbJumpKind == BBJ_COND)
                {
                    weight_t    diff;
                    flowList*   otherEdge;
                    BasicBlock* otherDst;
                    if (bSrc->bbNext == bDst)
                    {
                        otherDst = bSrc->bbJumpDest;
                    }
                    else
                    {
                        otherDst = bSrc->bbNext;
                    }
                    otherEdge = fgGetPredForBlock(otherDst, bSrc);

                    // If we see min/max violations, just give up on the computations
                    //
                    const bool edgeWeightSensible      = edge->edgeWeightMin() <= edge->edgeWeightMax();
                    const bool otherEdgeWeightSensible = otherEdge->edgeWeightMin() <= otherEdge->edgeWeightMax();

                    assignOK &= edgeWeightSensible && otherEdgeWeightSensible;

                    if (assignOK)
                    {
                        // Adjust edge->flEdgeWeightMin up or adjust otherEdge->flEdgeWeightMax down
                        diff = bSrc->bbWeight - (edge->edgeWeightMin() + otherEdge->edgeWeightMax());
                        if (diff > 0)
                        {
                            assignOK &=
                                edge->setEdgeWeightMinChecked(edge->edgeWeightMin() + diff, bDst, slop, &usedSlop);
                        }
                        else if (diff < 0)
                        {
                            assignOK &= otherEdge->setEdgeWeightMaxChecked(otherEdge->edgeWeightMax() + diff, otherDst,
                                                                           slop, &usedSlop);
                        }

                        // Adjust otherEdge->flEdgeWeightMin up or adjust edge->flEdgeWeightMax down
                        diff = bSrc->bbWeight - (otherEdge->edgeWeightMin() + edge->edgeWeightMax());
                        if (diff > 0)
                        {
                            assignOK &= otherEdge->setEdgeWeightMinChecked(otherEdge->edgeWeightMin() + diff, otherDst,
                                                                           slop, &usedSlop);
                        }
                        else if (diff < 0)
                        {
                            assignOK &=
                                edge->setEdgeWeightMaxChecked(edge->edgeWeightMax() + diff, bDst, slop, &usedSlop);
                        }
                    }

                    if (!assignOK)
                    {
                        // Here we have inconsistent profile data
                        inconsistentProfileData = true;
                        // No point in continuing
                        goto EARLY_EXIT;
                    }
#ifdef DEBUG
                    // Now edge->flEdgeWeightMin and otherEdge->flEdgeWeightMax) should add up to bSrc->bbWeight
                    diff = bSrc->bbWeight - (edge->edgeWeightMin() + otherEdge->edgeWeightMax());
                    assert(((-slop) <= diff) && (diff <= slop));

                    // Now otherEdge->flEdgeWeightMin and edge->flEdgeWeightMax) should add up to bSrc->bbWeight
                    diff = bSrc->bbWeight - (otherEdge->edgeWeightMin() + edge->edgeWeightMax());
                    assert(((-slop) <= diff) && (diff <= slop));
#endif // DEBUG
                }
            }
        }

        JITDUMP("\n -- step 2 --\n");

        for (bDst = fgFirstBB; bDst != nullptr; bDst = bDst->bbNext)
        {
            weight_t bDstWeight = bDst->bbWeight;

            if (bDstWeight == BB_MAX_WEIGHT)
            {
                inconsistentProfileData = true;
                // No point in continuing
                goto EARLY_EXIT;
            }
            else
            {
                // We subtract out the called count so that bDstWeight is
                // the sum of all edges that go into this block from this method.
                //
                if (bDst == fgFirstBB)
                {
                    bDstWeight -= fgCalledCount;
                }

                weight_t minEdgeWeightSum = 0;
                weight_t maxEdgeWeightSum = 0;

                // Calculate the sums of the minimum and maximum edge weights
                for (flowList* const edge : bDst->PredEdges())
                {
                    maxEdgeWeightSum += edge->edgeWeightMax();
                    minEdgeWeightSum += edge->edgeWeightMin();
                }

                // maxEdgeWeightSum is the sum of all flEdgeWeightMax values into bDst
                // minEdgeWeightSum is the sum of all flEdgeWeightMin values into bDst

                for (flowList* const edge : bDst->PredEdges())
                {
                    bool assignOK = true;

                    // We are processing the control flow edge (bSrc -> bDst)
                    bSrc = edge->getBlock();
                    slop = BasicBlock::GetSlopFraction(bSrc, bDst) + 1;

                    // otherMaxEdgesWeightSum is the sum of all of the other edges flEdgeWeightMax values
                    // This can be used to compute a lower bound for our minimum edge weight
                    //
                    weight_t const otherMaxEdgesWeightSum = maxEdgeWeightSum - edge->edgeWeightMax();

                    if (otherMaxEdgesWeightSum >= BB_ZERO_WEIGHT)
                    {
                        if (bDstWeight >= otherMaxEdgesWeightSum)
                        {
                            // minWeightCalc is our minWeight when every other path to bDst takes it's flEdgeWeightMax
                            // value
                            weight_t minWeightCalc = (weight_t)(bDstWeight - otherMaxEdgesWeightSum);
                            if (minWeightCalc > edge->edgeWeightMin())
                            {
                                assignOK &= edge->setEdgeWeightMinChecked(minWeightCalc, bDst, slop, &usedSlop);
                            }
                        }
                    }

                    // otherMinEdgesWeightSum is the sum of all of the other edges flEdgeWeightMin values
                    // This can be used to compute an upper bound for our maximum edge weight
                    //
                    weight_t const otherMinEdgesWeightSum = minEdgeWeightSum - edge->edgeWeightMin();

                    if (otherMinEdgesWeightSum >= BB_ZERO_WEIGHT)
                    {
                        if (bDstWeight >= otherMinEdgesWeightSum)
                        {
                            // maxWeightCalc is our maxWeight when every other path to bDst takes it's flEdgeWeightMin
                            // value
                            weight_t maxWeightCalc = (weight_t)(bDstWeight - otherMinEdgesWeightSum);
                            if (maxWeightCalc < edge->edgeWeightMax())
                            {
                                assignOK &= edge->setEdgeWeightMaxChecked(maxWeightCalc, bDst, slop, &usedSlop);
                            }
                        }
                    }

                    if (!assignOK)
                    {
                        // Here we have inconsistent profile data
                        JITDUMP("Inconsistent profile data at " FMT_BB " -> " FMT_BB ": dest weight " FMT_WT
                                ", min/max into dest is " FMT_WT "/" FMT_WT ", edge " FMT_WT "/" FMT_WT "\n",
                                bSrc->bbNum, bDst->bbNum, bDstWeight, minEdgeWeightSum, maxEdgeWeightSum,
                                edge->edgeWeightMin(), edge->edgeWeightMax());

                        inconsistentProfileData = true;
                        // No point in continuing
                        goto EARLY_EXIT;
                    }

                    // When flEdgeWeightMin equals flEdgeWeightMax we have a "good" edge weight
                    if (edge->edgeWeightMin() == edge->edgeWeightMax())
                    {
                        // Count how many "good" edge weights we have
                        // Each time through we should have more "good" weights
                        // We exit the while loop when no longer find any new "good" edges
                        goodEdgeCountCurrent++;
                    }
                    else
                    {
                        // Remember that we have seen at least one "Bad" edge weight
                        // so that we will repeat the while loop again
                        hasIncompleteEdgeWeights = true;
                    }
                }
            }
        }

        assert(!inconsistentProfileData); // Should use EARLY_EXIT when it is false.

        if (numEdges == goodEdgeCountCurrent)
        {
            noway_assert(hasIncompleteEdgeWeights == false);
            break;
        }

    } while (hasIncompleteEdgeWeights && (goodEdgeCountCurrent > goodEdgeCountPrevious) && (iterations < 8));

EARLY_EXIT:;

#ifdef DEBUG
    if (verbose)
    {
        if (inconsistentProfileData)
        {
            printf("fgComputeEdgeWeights() found inconsistent profile data, not using the edge weights\n");
        }
        else
        {
            if (hasIncompleteEdgeWeights)
            {
                printf("fgComputeEdgeWeights() was able to compute exact edge weights for %3d of the %3d edges, using "
                       "%d passes.\n",
                       goodEdgeCountCurrent, numEdges, iterations);
            }
            else
            {
                printf("fgComputeEdgeWeights() was able to compute exact edge weights for all of the %3d edges, using "
                       "%d passes.\n",
                       numEdges, iterations);
            }

            fgPrintEdgeWeights();
        }
    }
#endif // DEBUG

    fgSlopUsedInEdgeWeights  = usedSlop;
    fgRangeUsedInEdgeWeights = false;

    // See if any edge weight are expressed in [min..max] form

    for (BasicBlock* const bDst : Blocks())
    {
        if (bDst->bbPreds != nullptr)
        {
            for (flowList* const edge : bDst->PredEdges())
            {
                // This is the control flow edge (edge->getBlock() -> bDst)

                if (edge->edgeWeightMin() != edge->edgeWeightMax())
                {
                    fgRangeUsedInEdgeWeights = true;
                    break;
                }
            }
            if (fgRangeUsedInEdgeWeights)
            {
                break;
            }
        }
    }

    fgHaveValidEdgeWeights = !inconsistentProfileData;
    fgEdgeWeightsComputed  = true;
}

//------------------------------------------------------------------------
// fgProfileWeightsEqual: check if two profile weights are equal
//   (or nearly so)
//
// Arguments:
//   weight1 -- first weight
//   weight2 -- second weight
//
// Notes:
//   In most cases you should probably call fgProfileWeightsConsistent instead
//   of this method.
//
bool Compiler::fgProfileWeightsEqual(weight_t weight1, weight_t weight2)
{
    return fabs(weight1 - weight2) < 0.01;
}

//------------------------------------------------------------------------
// fgProfileWeightsConsistent: check if two profile weights are within
//   some small percentage of one another.
//
// Arguments:
//   weight1 -- first weight
//   weight2 -- second weight
//
bool Compiler::fgProfileWeightsConsistent(weight_t weight1, weight_t weight2)
{
    if (weight2 == BB_ZERO_WEIGHT)
    {
        return fgProfileWeightsEqual(weight1, weight2);
    }

    weight_t const relativeDiff = (weight2 - weight1) / weight2;

    return fgProfileWeightsEqual(relativeDiff, BB_ZERO_WEIGHT);
}

#ifdef DEBUG

//------------------------------------------------------------------------
// fgDebugCheckProfileData: verify profile data is self-consistent
//   (or nearly so)
//
// Notes:
//   For each profiled block, check that the flow of counts into
//   the block matches the flow of counts out of the block.
//
//   We ignore EH flow as we don't have explicit edges and generally
//   we expect EH edge counts to be small, so errors from ignoring
//   them should be rare.
//
void Compiler::fgDebugCheckProfileData()
{
    assert(fgComputePredsDone);

    // We can't check before we have computed edge weights.
    //
    if (!fgEdgeWeightsComputed)
    {
        return;
    }

    JITDUMP("Checking Profile Data\n");
    unsigned problemBlocks    = 0;
    unsigned unprofiledBlocks = 0;
    unsigned profiledBlocks   = 0;
    bool     entryProfiled    = false;
    bool     exitProfiled     = false;
    weight_t entryWeight      = 0;
    weight_t exitWeight       = 0;

    // Verify each profiled block.
    //
    for (BasicBlock* const block : Blocks())
    {
        if (!block->hasProfileWeight())
        {
            unprofiledBlocks++;
            continue;
        }

        // There is some profile data to check.
        //
        profiledBlocks++;

        // Currently using raw counts. Consider using normalized counts instead?
        //
        weight_t blockWeight = block->bbWeight;

        bool verifyIncoming = true;
        bool verifyOutgoing = true;

        // First, look for blocks that require special treatment.

        // Entry blocks
        //
        if (block == fgFirstBB)
        {
            entryWeight += blockWeight;
            entryProfiled  = true;
            verifyIncoming = false;
        }

        // Exit blocks
        //
        if (block->KindIs(BBJ_RETURN, BBJ_THROW))
        {
            exitWeight += blockWeight;
            exitProfiled   = true;
            verifyOutgoing = false;
        }

        // Handler entries
        //
        if (block->hasEHBoundaryIn())
        {
            verifyIncoming = false;
        }

        // Handler exits
        //
        if (block->hasEHBoundaryOut())
        {
            verifyOutgoing = false;
        }

        // We generally expect that the incoming flow, block weight and outgoing
        // flow should all match.
        //
        // But we have two edge counts... so for now we simply check if the block
        // count falls within the [min,max] range.
        //
        bool incomingConsistent = true;
        bool outgoingConsistent = true;

        if (verifyIncoming)
        {
            incomingConsistent = fgDebugCheckIncomingProfileData(block);
        }

        if (verifyOutgoing)
        {
            outgoingConsistent = fgDebugCheckOutgoingProfileData(block);
        }

        if (!incomingConsistent || !outgoingConsistent)
        {
            problemBlocks++;
        }
    }

    // Verify overall input-output balance.
    //
    if (entryProfiled && exitProfiled)
    {
        if (!fgProfileWeightsConsistent(entryWeight, exitWeight))
        {
            problemBlocks++;
            JITDUMP("  Entry " FMT_WT " exit " FMT_WT " weight mismatch\n", entryWeight, exitWeight);
        }
    }

    // Sum up what we discovered.
    //
    if (problemBlocks == 0)
    {
        if (profiledBlocks == 0)
        {
            JITDUMP("No blocks were profiled, so nothing to check\n");
        }
        else
        {
            JITDUMP("Profile is self-consistent (%d profiled blocks, %d unprofiled)\n", profiledBlocks,
                    unprofiledBlocks);
        }
    }
    else
    {
        JITDUMP("Profile is NOT self-consistent, found %d problems (%d profiled blocks, %d unprofiled)\n",
                problemBlocks, profiledBlocks, unprofiledBlocks);

        if (JitConfig.JitProfileChecks() == 2)
        {
            assert(!"Inconsistent profile");
        }
    }
}

//------------------------------------------------------------------------
// fgDebugCheckIncomingProfileData: verify profile data flowing into a
//   block matches the profile weight of the block.
//
// Arguments:
//   block - block to check
//
// Returns:
//   true if counts consistent, false otherwise.
//
// Notes:
//   Only useful to call on blocks with predecessors.
//
bool Compiler::fgDebugCheckIncomingProfileData(BasicBlock* block)
{
    weight_t const blockWeight       = block->bbWeight;
    weight_t       incomingWeightMin = 0;
    weight_t       incomingWeightMax = 0;
    bool           foundPreds        = false;

    for (flowList* const predEdge : block->PredEdges())
    {
        incomingWeightMin += predEdge->edgeWeightMin();
        incomingWeightMax += predEdge->edgeWeightMax();
        foundPreds = true;
    }

    if (!foundPreds)
    {
        // Assume this is ok.
        //
        return true;
    }

    if (!fgProfileWeightsConsistent(incomingWeightMin, incomingWeightMax))
    {
        JITDUMP("  " FMT_BB " - incoming min " FMT_WT " inconsistent with incoming max " FMT_WT "\n", block->bbNum,
                incomingWeightMin, incomingWeightMax);
        return false;
    }

    if (!fgProfileWeightsConsistent(blockWeight, incomingWeightMin))
    {
        JITDUMP("  " FMT_BB " - block weight " FMT_WT " inconsistent with incoming min " FMT_WT "\n", block->bbNum,
                blockWeight, incomingWeightMin);
        return false;
    }

    if (!fgProfileWeightsConsistent(blockWeight, incomingWeightMax))
    {
        JITDUMP("  " FMT_BB " - block weight " FMT_WT " inconsistent with incoming max " FMT_WT "\n", block->bbNum,
                blockWeight, incomingWeightMax);
        return false;
    }

    return true;
}

//------------------------------------------------------------------------
// fgDebugCheckOutgoingProfileData: verify profile data flowing out of
//   a block matches the profile weight of the block.
//
// Arguments:
//   block - block to check
//
// Returns:
//   true if counts consistent, false otherwise.
//
// Notes:
//   Only useful to call on blocks with successors.
//
bool Compiler::fgDebugCheckOutgoingProfileData(BasicBlock* block)
{
    // We want switch targets unified, but not EH edges.
    //
    const unsigned numSuccs = block->NumSucc(this);

    if (numSuccs == 0)
    {
        // Assume this is ok.
        //
        return true;
    }

    // We won't check finally or filter returns (for now).
    //
    if (block->KindIs(BBJ_EHFINALLYRET, BBJ_EHFILTERRET))
    {
        return true;
    }

    weight_t const blockWeight       = block->bbWeight;
    weight_t       outgoingWeightMin = 0;
    weight_t       outgoingWeightMax = 0;

    // Walk successor edges and add up flow counts.
    //
    int missingEdges = 0;

    for (unsigned i = 0; i < numSuccs; i++)
    {
        BasicBlock* succBlock = block->GetSucc(i, this);
        flowList*   succEdge  = fgGetPredForBlock(succBlock, block);

        if (succEdge == nullptr)
        {
            missingEdges++;
            JITDUMP("  " FMT_BB " can't find successor edge to " FMT_BB "\n", block->bbNum, succBlock->bbNum);
            continue;
        }

        outgoingWeightMin += succEdge->edgeWeightMin();
        outgoingWeightMax += succEdge->edgeWeightMax();
    }

    if (missingEdges > 0)
    {
        JITDUMP("  " FMT_BB " - missing %d successor edges\n", block->bbNum, missingEdges);
    }

    if (!fgProfileWeightsConsistent(outgoingWeightMin, outgoingWeightMax))
    {
        JITDUMP("  " FMT_BB " - outgoing min " FMT_WT " inconsistent with outgoing max " FMT_WT "\n", block->bbNum,
                outgoingWeightMin, outgoingWeightMax);
        return false;
    }

    if (!fgProfileWeightsConsistent(blockWeight, outgoingWeightMin))
    {
        JITDUMP("  " FMT_BB " - block weight " FMT_WT " inconsistent with outgoing min " FMT_WT "\n", block->bbNum,
                blockWeight, outgoingWeightMin);
        return false;
    }

    if (!fgProfileWeightsConsistent(blockWeight, outgoingWeightMax))
    {
        JITDUMP("  " FMT_BB " - block weight " FMT_WT " inconsistent with outgoing max " FMT_WT "\n", block->bbNum,
                blockWeight, outgoingWeightMax);
        return false;
    }

    return missingEdges == 0;
}

//------------------------------------------------------------------------------
// pgoSourceToString: describe source of pgo data
//
// Arguments:
//    r - source enum to describe
//
// Returns:
//    descriptive string
//
const char* Compiler::pgoSourceToString(ICorJitInfo::PgoSource p)
{
    const char* pgoSource = "unknown";
    switch (fgPgoSource)
    {
        case ICorJitInfo::PgoSource::Dynamic:
            pgoSource = "dynamic";
            break;
        case ICorJitInfo::PgoSource::Static:
            pgoSource = "static";
            break;
        case ICorJitInfo::PgoSource::Text:
            pgoSource = "text";
            break;
        case ICorJitInfo::PgoSource::Blend:
            pgoSource = "static+dynamic";
            break;
        case ICorJitInfo::PgoSource::IBC:
            pgoSource = "IBC";
            break;
        case ICorJitInfo::PgoSource::Sampling:
            pgoSource = "Sampling";
            break;
        default:
            break;
    }

    return pgoSource;
}

#endif // DEBUG<|MERGE_RESOLUTION|>--- conflicted
+++ resolved
@@ -1618,25 +1618,12 @@
 
         // Generate the IR...
         //
-<<<<<<< HEAD
         GenTree* const helperCallNode = compiler->gtNewHelperCallNode(helper, TYP_VOID, args);
         GenTree* const tmpNode2       = compiler->gtNewLclvNode(tmpNum, TYP_REF);
         GenTree* const callCommaNode  = compiler->gtNewOperNode(GT_COMMA, TYP_REF, helperCallNode, tmpNode2);
         GenTree* const tmpNode3       = compiler->gtNewLclvNode(tmpNum, TYP_REF);
         GenTree* const asgNode        = compiler->gtNewOperNode(GT_ASG, TYP_REF, tmpNode3, objUse->GetNode());
         GenTree* const asgCommaNode   = compiler->gtNewOperNode(GT_COMMA, TYP_REF, asgNode, callCommaNode);
-=======
-        GenTree* const     classProfileNode = compiler->gtNewIconNode((ssize_t)classProfile, TYP_I_IMPL);
-        GenTree* const     tmpNode          = compiler->gtNewLclvNode(tmpNum, TYP_REF);
-        GenTreeCall* const helperCallNode =
-            compiler->gtNewHelperCallNode(is32 ? CORINFO_HELP_CLASSPROFILE32 : CORINFO_HELP_CLASSPROFILE64, TYP_VOID,
-                                          tmpNode, classProfileNode);
-        GenTree* const tmpNode2      = compiler->gtNewLclvNode(tmpNum, TYP_REF);
-        GenTree* const callCommaNode = compiler->gtNewOperNode(GT_COMMA, TYP_REF, helperCallNode, tmpNode2);
-        GenTree* const tmpNode3      = compiler->gtNewLclvNode(tmpNum, TYP_REF);
-        GenTree* const asgNode       = compiler->gtNewOperNode(GT_ASG, TYP_REF, tmpNode3, objUse->GetEarlyNode());
-        GenTree* const asgCommaNode  = compiler->gtNewOperNode(GT_COMMA, TYP_REF, asgNode, callCommaNode);
->>>>>>> d3189a2c
 
         // Update the call
         //
