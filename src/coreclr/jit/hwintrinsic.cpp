--- conflicted
+++ resolved
@@ -807,14 +807,11 @@
     { NI_Illegal, NI_Illegal },                                 // VectorT256
     { NI_Illegal, NI_Illegal },                                 // VectorT512
     { NI_Illegal, NI_Illegal },                                 // APX
-<<<<<<< HEAD
+    { NI_Illegal, NI_Illegal },                                 // AVX10v2
+    { NI_Illegal, NI_Illegal },                                 // AVX10v2_V512
     { FIRST_NI_GFNI, LAST_NI_GFNI },
     { FIRST_NI_GFNI_V256, LAST_NI_GFNI_V256 },
     { FIRST_NI_GFNI_V512, LAST_NI_GFNI_V512 },
-=======
-    { NI_Illegal, NI_Illegal },                                 // AVX10v2
-    { NI_Illegal, NI_Illegal },                                 // AVX10v2_V512
->>>>>>> 5345dc51
     { FIRST_NI_X86Base_X64, LAST_NI_X86Base_X64 },
     { FIRST_NI_SSE_X64, LAST_NI_SSE_X64 },
     { FIRST_NI_SSE2_X64, LAST_NI_SSE2_X64 },
@@ -840,12 +837,9 @@
     { NI_Illegal, NI_Illegal },                                 // AVX512VBMI_X64
     { FIRST_NI_AVX10v1_X64, LAST_NI_AVX10v1_X64 },
     { NI_Illegal, NI_Illegal },                                 // AVX10v1_V512_X64
-<<<<<<< HEAD
-    { NI_Illegal, NI_Illegal },                                 // GFNI_X64
-=======
     { NI_Illegal, NI_Illegal },                                 // AVX10v2_X64
     { NI_Illegal, NI_Illegal },                                 // AVX10v2_V512_X64
->>>>>>> 5345dc51
+    { NI_Illegal, NI_Illegal },                                 // GFNI_X64
 #elif defined (TARGET_ARM64)
     { FIRST_NI_ArmBase, LAST_NI_ArmBase },
     { FIRST_NI_AdvSimd, LAST_NI_AdvSimd },
