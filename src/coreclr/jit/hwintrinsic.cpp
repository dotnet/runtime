// Licensed to the .NET Foundation under one or more agreements.
// The .NET Foundation licenses this file to you under the MIT license.

#include "jitpch.h"
#include "hwintrinsic.h"

#ifdef FEATURE_HW_INTRINSICS

static const HWIntrinsicInfo hwIntrinsicInfoArray[] = {
// clang-format off
#if defined(TARGET_XARCH)
#define HARDWARE_INTRINSIC(isa, name, size, numarg, t1, t2, t3, t4, t5, t6, t7, t8, t9, t10, category, flag) \
    { \
            /* name */ #name, \
           /* flags */ static_cast<HWIntrinsicFlag>(flag), \
              /* id */ NI_##isa##_##name, \
             /* ins */ t1, t2, t3, t4, t5, t6, t7, t8, t9, t10, \
             /* isa */ InstructionSet_##isa, \
        /* simdSize */ size, \
         /* numArgs */ numarg, \
        /* category */ category \
    },
#include "hwintrinsiclistxarch.h"
#elif defined (TARGET_ARM64)
#define HARDWARE_INTRINSIC(isa, name, size, numarg, t1, t2, t3, t4, t5, t6, t7, t8, t9, t10, category, flag) \
    { \
            /* name */ #name, \
           /* flags */ static_cast<HWIntrinsicFlag>(flag), \
              /* id */ NI_##isa##_##name, \
             /* ins */ t1, t2, t3, t4, t5, t6, t7, t8, t9, t10, \
             /* isa */ InstructionSet_##isa, \
        /* simdSize */ size, \
         /* numArgs */ numarg, \
        /* category */ category \
    },
#include "hwintrinsiclistarm64.h"
#else
#error Unsupported platform
#endif
    // clang-format on
};

//------------------------------------------------------------------------
// lookup: Gets the HWIntrinsicInfo associated with a given NamedIntrinsic
//
// Arguments:
//    id -- The NamedIntrinsic associated with the HWIntrinsic to lookup
//
// Return Value:
//    The HWIntrinsicInfo associated with id
const HWIntrinsicInfo& HWIntrinsicInfo::lookup(NamedIntrinsic id)
{
    assert(id != NI_Illegal);

    assert(id > NI_HW_INTRINSIC_START);
    assert(id < NI_HW_INTRINSIC_END);

    return hwIntrinsicInfoArray[id - NI_HW_INTRINSIC_START - 1];
}

#if defined(TARGET_XARCH)
const TernaryLogicInfo& TernaryLogicInfo::lookup(uint8_t control)
{
    // This table is 768 bytes and is about as small as we can make it.
    //
    // The way the constants work is we have three keys:
    // * A: 0xF0
    // * B: 0xCC
    // * C: 0xAA
    //
    // To compute the correct control byte, you simply perform the corresponding operation on these keys. So, if you
    // wanted to do (A & B) ^ C, you would compute (0xF0 & 0xCC) ^ 0xAA or 0x6A.
    //
    // This table allows us to compute the inverse information, that is given a control, what are the operations it
    // performs. This allows us to determine things like what operands are actually used (so we can correctly compute
    // isRMW) and what operations are performed and in what order (such that we can do constant folding in the future).
    //
    // The total set of operations supported are:
    // * true:   AllBitsSet
    // * false:  Zero
    // * not:    ~value
    // * and:    left & right
    // * nand:   ~(left & right)
    // * or:     left | right
    // * nor:    ~(left | right)
    // * xor:    left ^ right
    // * xnor:   ~(left ^ right)
    // * cndsel: a ? b : c; aka (B & A) | (C & ~A)
    // * major:  0 if two+ input bits are 0
    // * minor:  1 if two+ input bits are 0

    // clang-format off
    static const TernaryLogicInfo ternaryLogicFlags[256] = {
        /* FALSE */           { TernaryLogicOperKind::False,  TernaryLogicUseFlags::None, TernaryLogicOperKind::None,   TernaryLogicUseFlags::None, TernaryLogicOperKind::None,   TernaryLogicUseFlags::None },
        /* norABC */          { TernaryLogicOperKind::Nor,    TernaryLogicUseFlags::ABC,  TernaryLogicOperKind::None,   TernaryLogicUseFlags::None, TernaryLogicOperKind::None,   TernaryLogicUseFlags::None },
        /* andCnorBA */       { TernaryLogicOperKind::Nor,    TernaryLogicUseFlags::AB,   TernaryLogicOperKind::And,    TernaryLogicUseFlags::C,    TernaryLogicOperKind::None,   TernaryLogicUseFlags::None },
        /* norBA */           { TernaryLogicOperKind::Nor,    TernaryLogicUseFlags::AB,   TernaryLogicOperKind::None,   TernaryLogicUseFlags::None, TernaryLogicOperKind::None,   TernaryLogicUseFlags::None },
        /* andBnorAC */       { TernaryLogicOperKind::Nor,    TernaryLogicUseFlags::AC,   TernaryLogicOperKind::And,    TernaryLogicUseFlags::B,    TernaryLogicOperKind::None,   TernaryLogicUseFlags::None },
        /* norCA */           { TernaryLogicOperKind::Nor,    TernaryLogicUseFlags::AC,   TernaryLogicOperKind::None,   TernaryLogicUseFlags::None, TernaryLogicOperKind::None,   TernaryLogicUseFlags::None },
        /* norAxnorBC */      { TernaryLogicOperKind::Xnor,   TernaryLogicUseFlags::BC,   TernaryLogicOperKind::Nor,    TernaryLogicUseFlags::A,    TernaryLogicOperKind::None,   TernaryLogicUseFlags::None },
        /* norAandBC */       { TernaryLogicOperKind::And,    TernaryLogicUseFlags::BC,   TernaryLogicOperKind::Nor,    TernaryLogicUseFlags::A,    TernaryLogicOperKind::None,   TernaryLogicUseFlags::None },
        /* norAnandBC */      { TernaryLogicOperKind::Nand,   TernaryLogicUseFlags::BC,   TernaryLogicOperKind::Nor,    TernaryLogicUseFlags::A,    TernaryLogicOperKind::None,   TernaryLogicUseFlags::None },
        /* norAxorBC */       { TernaryLogicOperKind::Xor,    TernaryLogicUseFlags::BC,   TernaryLogicOperKind::Nor,    TernaryLogicUseFlags::A,    TernaryLogicOperKind::None,   TernaryLogicUseFlags::None },
        /* andC!A */          { TernaryLogicOperKind::Not,    TernaryLogicUseFlags::A,    TernaryLogicOperKind::And,    TernaryLogicUseFlags::C,    TernaryLogicOperKind::None,   TernaryLogicUseFlags::None },
        /* C?!A:norBA */      { TernaryLogicOperKind::Not,    TernaryLogicUseFlags::A,    TernaryLogicOperKind::Nor,    TernaryLogicUseFlags::AB,   TernaryLogicOperKind::Cond,   TernaryLogicUseFlags::C    },
        /* andB!A */          { TernaryLogicOperKind::Not,    TernaryLogicUseFlags::A,    TernaryLogicOperKind::And,    TernaryLogicUseFlags::B,    TernaryLogicOperKind::None,   TernaryLogicUseFlags::None },
        /* B?!A:norAC */      { TernaryLogicOperKind::Not,    TernaryLogicUseFlags::A,    TernaryLogicOperKind::Nor,    TernaryLogicUseFlags::AC,   TernaryLogicOperKind::Cond,   TernaryLogicUseFlags::B    },
        /* norAnorBC */       { TernaryLogicOperKind::Nor,    TernaryLogicUseFlags::BC,   TernaryLogicOperKind::Nor,    TernaryLogicUseFlags::A,    TernaryLogicOperKind::None,   TernaryLogicUseFlags::None },
        /* !A */              { TernaryLogicOperKind::Not,    TernaryLogicUseFlags::A,    TernaryLogicOperKind::None,   TernaryLogicUseFlags::None, TernaryLogicOperKind::None,   TernaryLogicUseFlags::None },
        /* andAnorBC */       { TernaryLogicOperKind::Nor,    TernaryLogicUseFlags::BC,   TernaryLogicOperKind::And,    TernaryLogicUseFlags::A,    TernaryLogicOperKind::None,   TernaryLogicUseFlags::None },
        /* norCB */           { TernaryLogicOperKind::Nor,    TernaryLogicUseFlags::BC,   TernaryLogicOperKind::None,   TernaryLogicUseFlags::None, TernaryLogicOperKind::None,   TernaryLogicUseFlags::None },
        /* norBxnorAC */      { TernaryLogicOperKind::Xnor,   TernaryLogicUseFlags::AC,   TernaryLogicOperKind::Nor,    TernaryLogicUseFlags::B,    TernaryLogicOperKind::None,   TernaryLogicUseFlags::None },
        /* norBandAC */       { TernaryLogicOperKind::And,    TernaryLogicUseFlags::AC,   TernaryLogicOperKind::Nor,    TernaryLogicUseFlags::B,    TernaryLogicOperKind::None,   TernaryLogicUseFlags::None },
        /* norCxnorBA */      { TernaryLogicOperKind::Xnor,   TernaryLogicUseFlags::AB,   TernaryLogicOperKind::Nor,    TernaryLogicUseFlags::C,    TernaryLogicOperKind::None,   TernaryLogicUseFlags::None },
        /* norCandBA */       { TernaryLogicOperKind::And,    TernaryLogicUseFlags::AB,   TernaryLogicOperKind::Nor,    TernaryLogicUseFlags::C,    TernaryLogicOperKind::None,   TernaryLogicUseFlags::None },
        /* A?norBC:xorBC */   { TernaryLogicOperKind::Nor,    TernaryLogicUseFlags::BC,   TernaryLogicOperKind::Xor,    TernaryLogicUseFlags::BC,   TernaryLogicOperKind::Cond,   TernaryLogicUseFlags::A    },
        /* minorABC */        { TernaryLogicOperKind::Minor,  TernaryLogicUseFlags::ABC,  TernaryLogicOperKind::None,   TernaryLogicUseFlags::None, TernaryLogicOperKind::None,   TernaryLogicUseFlags::None },
        /* A?norBC:andBC */   { TernaryLogicOperKind::Nor,    TernaryLogicUseFlags::BC,   TernaryLogicOperKind::And,    TernaryLogicUseFlags::BC,   TernaryLogicOperKind::Cond,   TernaryLogicUseFlags::A    },
        /* A?norBC:xnorBC */  { TernaryLogicOperKind::Nor,    TernaryLogicUseFlags::BC,   TernaryLogicOperKind::Xnor,   TernaryLogicUseFlags::BC,   TernaryLogicOperKind::Cond,   TernaryLogicUseFlags::A    },
        /* A?norBC:C */       { TernaryLogicOperKind::Nor,    TernaryLogicUseFlags::BC,   TernaryLogicOperKind::Select, TernaryLogicUseFlags::C,    TernaryLogicOperKind::Cond,   TernaryLogicUseFlags::A    },
        /* C?!A:!B */         { TernaryLogicOperKind::Not,    TernaryLogicUseFlags::A,    TernaryLogicOperKind::Not,    TernaryLogicUseFlags::B,    TernaryLogicOperKind::Cond,   TernaryLogicUseFlags::C    },
        /* A?norBC:B */       { TernaryLogicOperKind::Nor,    TernaryLogicUseFlags::BC,   TernaryLogicOperKind::Select, TernaryLogicUseFlags::B,    TernaryLogicOperKind::Cond,   TernaryLogicUseFlags::A    },
        /* B?!A:!C */         { TernaryLogicOperKind::Not,    TernaryLogicUseFlags::A,    TernaryLogicOperKind::Not,    TernaryLogicUseFlags::C,    TernaryLogicOperKind::Cond,   TernaryLogicUseFlags::B    },
        /* xorAorBC */        { TernaryLogicOperKind::Or,     TernaryLogicUseFlags::BC,   TernaryLogicOperKind::Xor,    TernaryLogicUseFlags::A,    TernaryLogicOperKind::None,   TernaryLogicUseFlags::None },
        /* nandAorBC */       { TernaryLogicOperKind::Or,     TernaryLogicUseFlags::BC,   TernaryLogicOperKind::Nand,   TernaryLogicUseFlags::A,    TernaryLogicOperKind::None,   TernaryLogicUseFlags::None },
        /* norBnandAC */      { TernaryLogicOperKind::Nand,   TernaryLogicUseFlags::AC,   TernaryLogicOperKind::Nor,    TernaryLogicUseFlags::B,    TernaryLogicOperKind::None,   TernaryLogicUseFlags::None },
        /* norBxorAC */       { TernaryLogicOperKind::Xor,    TernaryLogicUseFlags::AC,   TernaryLogicOperKind::Nor,    TernaryLogicUseFlags::B,    TernaryLogicOperKind::None,   TernaryLogicUseFlags::None },
        /* andC!B */          { TernaryLogicOperKind::Not,    TernaryLogicUseFlags::B,    TernaryLogicOperKind::And,    TernaryLogicUseFlags::C,    TernaryLogicOperKind::None,   TernaryLogicUseFlags::None },
        /* C?!B:norBA */      { TernaryLogicOperKind::Not,    TernaryLogicUseFlags::B,    TernaryLogicOperKind::Nor,    TernaryLogicUseFlags::AB,   TernaryLogicOperKind::Cond,   TernaryLogicUseFlags::C    },
        /* B?norAC:andAC */   { TernaryLogicOperKind::Nor,    TernaryLogicUseFlags::AC,   TernaryLogicOperKind::And,    TernaryLogicUseFlags::AC,   TernaryLogicOperKind::Cond,   TernaryLogicUseFlags::B    },
        /* B?norAC:xnorAC */  { TernaryLogicOperKind::Nor,    TernaryLogicUseFlags::AC,   TernaryLogicOperKind::Xnor,   TernaryLogicUseFlags::AC,   TernaryLogicOperKind::Cond,   TernaryLogicUseFlags::B    },
        /* B?norAC:C */       { TernaryLogicOperKind::Nor,    TernaryLogicUseFlags::AC,   TernaryLogicOperKind::Select, TernaryLogicUseFlags::C,    TernaryLogicOperKind::Cond,   TernaryLogicUseFlags::B    },
        /* C?!B:!A */         { TernaryLogicOperKind::Not,    TernaryLogicUseFlags::B,    TernaryLogicOperKind::Not,    TernaryLogicUseFlags::A,    TernaryLogicOperKind::Cond,   TernaryLogicUseFlags::C    },
        /* andCxorBA */       { TernaryLogicOperKind::Xor,    TernaryLogicUseFlags::AB,   TernaryLogicOperKind::And,    TernaryLogicUseFlags::C,    TernaryLogicOperKind::None,   TernaryLogicUseFlags::None },
        /* C?xorBA:norBA */   { TernaryLogicOperKind::Xor,    TernaryLogicUseFlags::AB,   TernaryLogicOperKind::Nor,    TernaryLogicUseFlags::AB,   TernaryLogicOperKind::Cond,   TernaryLogicUseFlags::C    },
        /* andCnandBA */      { TernaryLogicOperKind::Nand,   TernaryLogicUseFlags::AB,   TernaryLogicOperKind::And,    TernaryLogicUseFlags::C,    TernaryLogicOperKind::None,   TernaryLogicUseFlags::None },
        /* C?nandBA:norBA */  { TernaryLogicOperKind::Nand,   TernaryLogicUseFlags::AB,   TernaryLogicOperKind::Nor,    TernaryLogicUseFlags::AB,   TernaryLogicOperKind::Cond,   TernaryLogicUseFlags::C    },
        /* B?!A:andAC */      { TernaryLogicOperKind::Not,    TernaryLogicUseFlags::A,    TernaryLogicOperKind::And,    TernaryLogicUseFlags::AC,   TernaryLogicOperKind::Cond,   TernaryLogicUseFlags::B    },
        /* B?!A:xnorAC */     { TernaryLogicOperKind::Not,    TernaryLogicUseFlags::A,    TernaryLogicOperKind::Xnor,   TernaryLogicUseFlags::AC,   TernaryLogicOperKind::Cond,   TernaryLogicUseFlags::B    },
        /* B?!A:C */          { TernaryLogicOperKind::Not,    TernaryLogicUseFlags::A,    TernaryLogicOperKind::Select, TernaryLogicUseFlags::C,    TernaryLogicOperKind::Cond,   TernaryLogicUseFlags::B    },
        /* C?nandBA:!A */     { TernaryLogicOperKind::Nand,   TernaryLogicUseFlags::AB,   TernaryLogicOperKind::Not,    TernaryLogicUseFlags::A,    TernaryLogicOperKind::Cond,   TernaryLogicUseFlags::C    },
        /* andA!B */          { TernaryLogicOperKind::Not,    TernaryLogicUseFlags::B,    TernaryLogicOperKind::And,    TernaryLogicUseFlags::A,    TernaryLogicOperKind::None,   TernaryLogicUseFlags::None },
        /* A?!B:norBC */      { TernaryLogicOperKind::Not,    TernaryLogicUseFlags::B,    TernaryLogicOperKind::Nor,    TernaryLogicUseFlags::BC,   TernaryLogicOperKind::Cond,   TernaryLogicUseFlags::A    },
        /* norBnorAC */       { TernaryLogicOperKind::Nor,    TernaryLogicUseFlags::AC,   TernaryLogicOperKind::Nor,    TernaryLogicUseFlags::B,    TernaryLogicOperKind::None,   TernaryLogicUseFlags::None },
        /* !B */              { TernaryLogicOperKind::Not,    TernaryLogicUseFlags::B,    TernaryLogicOperKind::None,   TernaryLogicUseFlags::None, TernaryLogicOperKind::None,   TernaryLogicUseFlags::None },
        /* B?norAC:A */       { TernaryLogicOperKind::Nor,    TernaryLogicUseFlags::AC,   TernaryLogicOperKind::Select, TernaryLogicUseFlags::A,    TernaryLogicOperKind::Cond,   TernaryLogicUseFlags::B    },
        /* A?!B:!C */         { TernaryLogicOperKind::Not,    TernaryLogicUseFlags::B,    TernaryLogicOperKind::Not,    TernaryLogicUseFlags::C,    TernaryLogicOperKind::Cond,   TernaryLogicUseFlags::A    },
        /* xorBorAC */        { TernaryLogicOperKind::Or,     TernaryLogicUseFlags::AC,   TernaryLogicOperKind::Xor,    TernaryLogicUseFlags::B,    TernaryLogicOperKind::None,   TernaryLogicUseFlags::None },
        /* nandBorAC */       { TernaryLogicOperKind::Or,     TernaryLogicUseFlags::AC,   TernaryLogicOperKind::Nand,   TernaryLogicUseFlags::B,    TernaryLogicOperKind::None,   TernaryLogicUseFlags::None },
        /* A?!B:andBC */      { TernaryLogicOperKind::Not,    TernaryLogicUseFlags::B,    TernaryLogicOperKind::And,    TernaryLogicUseFlags::BC,   TernaryLogicOperKind::Cond,   TernaryLogicUseFlags::A    },
        /* A?!B:xnorBC */     { TernaryLogicOperKind::Not,    TernaryLogicUseFlags::B,    TernaryLogicOperKind::Xnor,   TernaryLogicUseFlags::BC,   TernaryLogicOperKind::Cond,   TernaryLogicUseFlags::A    },
        /* A?!B:C */          { TernaryLogicOperKind::Not,    TernaryLogicUseFlags::B,    TernaryLogicOperKind::Select, TernaryLogicUseFlags::C,    TernaryLogicOperKind::Cond,   TernaryLogicUseFlags::A    },
        /* C?nandBA:!B */     { TernaryLogicOperKind::Nand,   TernaryLogicUseFlags::AB,   TernaryLogicOperKind::Not,    TernaryLogicUseFlags::B,    TernaryLogicOperKind::Cond,   TernaryLogicUseFlags::C    },
        /* xorBA */           { TernaryLogicOperKind::Xor,    TernaryLogicUseFlags::AB,   TernaryLogicOperKind::None,   TernaryLogicUseFlags::None, TernaryLogicOperKind::None,   TernaryLogicUseFlags::None },
        /* C?xorBA:nandBA */  { TernaryLogicOperKind::Xor,    TernaryLogicUseFlags::AB,   TernaryLogicOperKind::Nand,   TernaryLogicUseFlags::AB,   TernaryLogicOperKind::Cond,   TernaryLogicUseFlags::C    },
        /* A?!B:orBC */       { TernaryLogicOperKind::Not,    TernaryLogicUseFlags::B,    TernaryLogicOperKind::Or,     TernaryLogicUseFlags::BC,   TernaryLogicOperKind::Cond,   TernaryLogicUseFlags::A    },
        /* nandBA */          { TernaryLogicOperKind::Nand,   TernaryLogicUseFlags::AB,   TernaryLogicOperKind::None,   TernaryLogicUseFlags::None, TernaryLogicOperKind::None,   TernaryLogicUseFlags::None },
        /* norCnandBA */      { TernaryLogicOperKind::Nand,   TernaryLogicUseFlags::AB,   TernaryLogicOperKind::Nor,    TernaryLogicUseFlags::C,    TernaryLogicOperKind::None,   TernaryLogicUseFlags::None },
        /* norCxorBA */       { TernaryLogicOperKind::Xor,    TernaryLogicUseFlags::AB,   TernaryLogicOperKind::Nor,    TernaryLogicUseFlags::C,    TernaryLogicOperKind::None,   TernaryLogicUseFlags::None },
        /* C?norBA:andBA */   { TernaryLogicOperKind::Nor,    TernaryLogicUseFlags::AB,   TernaryLogicOperKind::And,    TernaryLogicUseFlags::AB,   TernaryLogicOperKind::Cond,   TernaryLogicUseFlags::C    },
        /* C?norBA:xnorBA */  { TernaryLogicOperKind::Nor,    TernaryLogicUseFlags::AB,   TernaryLogicOperKind::Xnor,   TernaryLogicUseFlags::AB,   TernaryLogicOperKind::Cond,   TernaryLogicUseFlags::C    },
        /* andB!C */          { TernaryLogicOperKind::Not,    TernaryLogicUseFlags::C,    TernaryLogicOperKind::And,    TernaryLogicUseFlags::B,    TernaryLogicOperKind::None,   TernaryLogicUseFlags::None },
        /* B?!C:norAC */      { TernaryLogicOperKind::Not,    TernaryLogicUseFlags::C,    TernaryLogicOperKind::Nor,    TernaryLogicUseFlags::AC,   TernaryLogicOperKind::Cond,   TernaryLogicUseFlags::B    },
        /* C?norBA:B */       { TernaryLogicOperKind::Nor,    TernaryLogicUseFlags::AB,   TernaryLogicOperKind::Select, TernaryLogicUseFlags::B,    TernaryLogicOperKind::Cond,   TernaryLogicUseFlags::C    },
        /* B?!C:!A */         { TernaryLogicOperKind::Not,    TernaryLogicUseFlags::C,    TernaryLogicOperKind::Not,    TernaryLogicUseFlags::A,    TernaryLogicOperKind::Cond,   TernaryLogicUseFlags::B    },
        /* andBxorAC */       { TernaryLogicOperKind::Xor,    TernaryLogicUseFlags::AC,   TernaryLogicOperKind::And,    TernaryLogicUseFlags::B,    TernaryLogicOperKind::None,   TernaryLogicUseFlags::None },
        /* B?xorAC:norAC */   { TernaryLogicOperKind::Xor,    TernaryLogicUseFlags::AC,   TernaryLogicOperKind::Nor,    TernaryLogicUseFlags::AC,   TernaryLogicOperKind::Cond,   TernaryLogicUseFlags::B    },
        /* C?!A:andBA */      { TernaryLogicOperKind::Not,    TernaryLogicUseFlags::A,    TernaryLogicOperKind::And,    TernaryLogicUseFlags::AB,   TernaryLogicOperKind::Cond,   TernaryLogicUseFlags::C    },
        /* B?xorAC:!A */      { TernaryLogicOperKind::Xor,    TernaryLogicUseFlags::AC,   TernaryLogicOperKind::Not,    TernaryLogicUseFlags::A,    TernaryLogicOperKind::Cond,   TernaryLogicUseFlags::B    },
        /* andBnandAC */      { TernaryLogicOperKind::Nand,   TernaryLogicUseFlags::AC,   TernaryLogicOperKind::And,    TernaryLogicUseFlags::B,    TernaryLogicOperKind::None,   TernaryLogicUseFlags::None },
        /* B?nandAC:norAC */  { TernaryLogicOperKind::Nand,   TernaryLogicUseFlags::AC,   TernaryLogicOperKind::Nor,    TernaryLogicUseFlags::AC,   TernaryLogicOperKind::Cond,   TernaryLogicUseFlags::B    },
        /* C?!A:B */          { TernaryLogicOperKind::Not,    TernaryLogicUseFlags::A,    TernaryLogicOperKind::Select, TernaryLogicUseFlags::B,    TernaryLogicOperKind::Cond,   TernaryLogicUseFlags::C    },
        /* B?nandAC:!A */     { TernaryLogicOperKind::Nand,   TernaryLogicUseFlags::AC,   TernaryLogicOperKind::Not,    TernaryLogicUseFlags::A,    TernaryLogicOperKind::Cond,   TernaryLogicUseFlags::B    },
        /* andA!C */          { TernaryLogicOperKind::Not,    TernaryLogicUseFlags::C,    TernaryLogicOperKind::And,    TernaryLogicUseFlags::A,    TernaryLogicOperKind::None,   TernaryLogicUseFlags::None },
        /* A?!C:norBC */      { TernaryLogicOperKind::Not,    TernaryLogicUseFlags::C,    TernaryLogicOperKind::Nor,    TernaryLogicUseFlags::BC,   TernaryLogicOperKind::Cond,   TernaryLogicUseFlags::A    },
        /* C?norBA:A */       { TernaryLogicOperKind::Nor,    TernaryLogicUseFlags::AB,   TernaryLogicOperKind::Select, TernaryLogicUseFlags::A,    TernaryLogicOperKind::Cond,   TernaryLogicUseFlags::C    },
        /* A?!C:!B */         { TernaryLogicOperKind::Not,    TernaryLogicUseFlags::C,    TernaryLogicOperKind::Not,    TernaryLogicUseFlags::B,    TernaryLogicOperKind::Cond,   TernaryLogicUseFlags::A    },
        /* norCnorBA */       { TernaryLogicOperKind::Nor,    TernaryLogicUseFlags::AB,   TernaryLogicOperKind::Nor,    TernaryLogicUseFlags::C,    TernaryLogicOperKind::None,   TernaryLogicUseFlags::None },
        /* !C */              { TernaryLogicOperKind::Not,    TernaryLogicUseFlags::C,    TernaryLogicOperKind::None,   TernaryLogicUseFlags::None, TernaryLogicOperKind::None,   TernaryLogicUseFlags::None },
        /* xorCorBA */        { TernaryLogicOperKind::Or,     TernaryLogicUseFlags::AB,   TernaryLogicOperKind::Xor,    TernaryLogicUseFlags::C,    TernaryLogicOperKind::None,   TernaryLogicUseFlags::None },
        /* nandCorBA */       { TernaryLogicOperKind::Or,     TernaryLogicUseFlags::AB,   TernaryLogicOperKind::Nand,   TernaryLogicUseFlags::C,    TernaryLogicOperKind::None,   TernaryLogicUseFlags::None },
        /* A?!C:andBC */      { TernaryLogicOperKind::Not,    TernaryLogicUseFlags::C,    TernaryLogicOperKind::And,    TernaryLogicUseFlags::BC,   TernaryLogicOperKind::Cond,   TernaryLogicUseFlags::A    },
        /* A?!C:xnorBC */     { TernaryLogicOperKind::Not,    TernaryLogicUseFlags::C,    TernaryLogicOperKind::Xnor,   TernaryLogicUseFlags::BC,   TernaryLogicOperKind::Cond,   TernaryLogicUseFlags::A    },
        /* xorCA */           { TernaryLogicOperKind::Xor,    TernaryLogicUseFlags::AC,   TernaryLogicOperKind::None,   TernaryLogicUseFlags::None, TernaryLogicOperKind::None,   TernaryLogicUseFlags::None },
        /* B?xorAC:nandAC */  { TernaryLogicOperKind::Xor,    TernaryLogicUseFlags::AC,   TernaryLogicOperKind::Nand,   TernaryLogicUseFlags::AC,   TernaryLogicOperKind::Cond,   TernaryLogicUseFlags::B    },
        /* A?!C:B */          { TernaryLogicOperKind::Not,    TernaryLogicUseFlags::C,    TernaryLogicOperKind::Select, TernaryLogicUseFlags::B,    TernaryLogicOperKind::Cond,   TernaryLogicUseFlags::A    },
        /* B?nandAC:!C */     { TernaryLogicOperKind::Nand,   TernaryLogicUseFlags::AC,   TernaryLogicOperKind::Not,    TernaryLogicUseFlags::C,    TernaryLogicOperKind::Cond,   TernaryLogicUseFlags::B    },
        /* A?!C:orBC */       { TernaryLogicOperKind::Not,    TernaryLogicUseFlags::C,    TernaryLogicOperKind::Or,     TernaryLogicUseFlags::BC,   TernaryLogicOperKind::Cond,   TernaryLogicUseFlags::A    },
        /* nandCA */          { TernaryLogicOperKind::Nand,   TernaryLogicUseFlags::AC,   TernaryLogicOperKind::None,   TernaryLogicUseFlags::None, TernaryLogicOperKind::None,   TernaryLogicUseFlags::None },
        /* andAxorBC */       { TernaryLogicOperKind::Xor,    TernaryLogicUseFlags::BC,   TernaryLogicOperKind::And,    TernaryLogicUseFlags::A,    TernaryLogicOperKind::None,   TernaryLogicUseFlags::None },
        /* A?xorBC:norBC */   { TernaryLogicOperKind::Xor,    TernaryLogicUseFlags::BC,   TernaryLogicOperKind::Nor,    TernaryLogicUseFlags::BC,   TernaryLogicOperKind::Cond,   TernaryLogicUseFlags::A    },
        /* C?!B:andBA */      { TernaryLogicOperKind::Not,    TernaryLogicUseFlags::B,    TernaryLogicOperKind::And,    TernaryLogicUseFlags::AB,   TernaryLogicOperKind::Cond,   TernaryLogicUseFlags::C    },
        /* A?xorBC:!B */      { TernaryLogicOperKind::Xor,    TernaryLogicUseFlags::BC,   TernaryLogicOperKind::Not,    TernaryLogicUseFlags::B,    TernaryLogicOperKind::Cond,   TernaryLogicUseFlags::A    },
        /* B?!C:andAC */      { TernaryLogicOperKind::Not,    TernaryLogicUseFlags::C,    TernaryLogicOperKind::And,    TernaryLogicUseFlags::AC,   TernaryLogicOperKind::Cond,   TernaryLogicUseFlags::B    },
        /* A?xorBC:!C */      { TernaryLogicOperKind::Xor,    TernaryLogicUseFlags::BC,   TernaryLogicOperKind::Not,    TernaryLogicUseFlags::C,    TernaryLogicOperKind::Cond,   TernaryLogicUseFlags::A    },
        /* xorCB */           { TernaryLogicOperKind::Xor,    TernaryLogicUseFlags::BC,   TernaryLogicOperKind::None,   TernaryLogicUseFlags::None, TernaryLogicOperKind::None,   TernaryLogicUseFlags::None },
        /* A?xorBC:nandBC */  { TernaryLogicOperKind::Xor,    TernaryLogicUseFlags::BC,   TernaryLogicOperKind::Nand,   TernaryLogicUseFlags::BC,   TernaryLogicOperKind::Cond,   TernaryLogicUseFlags::A    },
        /* A?xorBC:andBC */   { TernaryLogicOperKind::Xor,    TernaryLogicUseFlags::BC,   TernaryLogicOperKind::And,    TernaryLogicUseFlags::BC,   TernaryLogicOperKind::Cond,   TernaryLogicUseFlags::A    },
        /* xnorABC */         { TernaryLogicOperKind::Xnor,   TernaryLogicUseFlags::ABC,  TernaryLogicOperKind::None,   TernaryLogicUseFlags::None, TernaryLogicOperKind::None,   TernaryLogicUseFlags::None },
        /* xorCandBA */       { TernaryLogicOperKind::And,    TernaryLogicUseFlags::AB,   TernaryLogicOperKind::Xor,    TernaryLogicUseFlags::C,    TernaryLogicOperKind::None,   TernaryLogicUseFlags::None },
        /* C?nandBA:xnorBA */ { TernaryLogicOperKind::Nand,   TernaryLogicUseFlags::AB,   TernaryLogicOperKind::Xnor,   TernaryLogicUseFlags::AB,   TernaryLogicOperKind::Cond,   TernaryLogicUseFlags::C    },
        /* xorBandAC */       { TernaryLogicOperKind::And,    TernaryLogicUseFlags::AC,   TernaryLogicOperKind::Xor,    TernaryLogicUseFlags::B,    TernaryLogicOperKind::None,   TernaryLogicUseFlags::None },
        /* B?nandAC:xnorAC */ { TernaryLogicOperKind::Nand,   TernaryLogicUseFlags::AC,   TernaryLogicOperKind::Xnor,   TernaryLogicUseFlags::AC,   TernaryLogicOperKind::Cond,   TernaryLogicUseFlags::B    },
        /* B?nandAC:C */      { TernaryLogicOperKind::Nand,   TernaryLogicUseFlags::AC,   TernaryLogicOperKind::Select, TernaryLogicUseFlags::C,    TernaryLogicOperKind::Cond,   TernaryLogicUseFlags::B    },
        /* nandAxnorBC */     { TernaryLogicOperKind::Xnor,   TernaryLogicUseFlags::BC,   TernaryLogicOperKind::Nand,   TernaryLogicUseFlags::A,    TernaryLogicOperKind::None,   TernaryLogicUseFlags::None },
        /* andAnandBC */      { TernaryLogicOperKind::Nand,   TernaryLogicUseFlags::BC,   TernaryLogicOperKind::And,    TernaryLogicUseFlags::A,    TernaryLogicOperKind::None,   TernaryLogicUseFlags::None },
        /* A?nandBC:norBC */  { TernaryLogicOperKind::Nand,   TernaryLogicUseFlags::BC,   TernaryLogicOperKind::Nor,    TernaryLogicUseFlags::BC,   TernaryLogicOperKind::Cond,   TernaryLogicUseFlags::A    },
        /* C?!B:A */          { TernaryLogicOperKind::Not,    TernaryLogicUseFlags::B,    TernaryLogicOperKind::Select, TernaryLogicUseFlags::A,    TernaryLogicOperKind::Cond,   TernaryLogicUseFlags::C    },
        /* A?nandBC:!B */     { TernaryLogicOperKind::Nand,   TernaryLogicUseFlags::BC,   TernaryLogicOperKind::Not,    TernaryLogicUseFlags::B,    TernaryLogicOperKind::Cond,   TernaryLogicUseFlags::A    },
        /* B?!C:A */          { TernaryLogicOperKind::Not,    TernaryLogicUseFlags::C,    TernaryLogicOperKind::Select, TernaryLogicUseFlags::A,    TernaryLogicOperKind::Cond,   TernaryLogicUseFlags::B    },
        /* A?nandBC:!C */     { TernaryLogicOperKind::Nand,   TernaryLogicUseFlags::BC,   TernaryLogicOperKind::Not,    TernaryLogicUseFlags::C,    TernaryLogicOperKind::Cond,   TernaryLogicUseFlags::A    },
        /* B?!C:orAC */       { TernaryLogicOperKind::Not,    TernaryLogicUseFlags::C,    TernaryLogicOperKind::Or,     TernaryLogicUseFlags::AC,   TernaryLogicOperKind::Cond,   TernaryLogicUseFlags::B    },
        /* nandCB */          { TernaryLogicOperKind::Nand,   TernaryLogicUseFlags::BC,   TernaryLogicOperKind::None,   TernaryLogicUseFlags::None, TernaryLogicOperKind::None,   TernaryLogicUseFlags::None },
        /* xorAandBC */       { TernaryLogicOperKind::And,    TernaryLogicUseFlags::BC,   TernaryLogicOperKind::Xor,    TernaryLogicUseFlags::A,    TernaryLogicOperKind::None,   TernaryLogicUseFlags::None },
        /* A?nandBC:xnorBC */ { TernaryLogicOperKind::Nand,   TernaryLogicUseFlags::BC,   TernaryLogicOperKind::Xnor,   TernaryLogicUseFlags::BC,   TernaryLogicOperKind::Cond,   TernaryLogicUseFlags::A    },
        /* A?nandBC:C */      { TernaryLogicOperKind::Nand,   TernaryLogicUseFlags::BC,   TernaryLogicOperKind::Select, TernaryLogicUseFlags::C,    TernaryLogicOperKind::Cond,   TernaryLogicUseFlags::A    },
        /* nandBxnorAC */     { TernaryLogicOperKind::Xnor,   TernaryLogicUseFlags::AC,   TernaryLogicOperKind::Nand,   TernaryLogicUseFlags::B,    TernaryLogicOperKind::None,   TernaryLogicUseFlags::None },
        /* A?nandBC:B */      { TernaryLogicOperKind::Nand,   TernaryLogicUseFlags::BC,   TernaryLogicOperKind::Select, TernaryLogicUseFlags::B,    TernaryLogicOperKind::Cond,   TernaryLogicUseFlags::A    },
        /* nandCxnorBA */     { TernaryLogicOperKind::Xnor,   TernaryLogicUseFlags::AB,   TernaryLogicOperKind::Nand,   TernaryLogicUseFlags::C,    TernaryLogicOperKind::None,   TernaryLogicUseFlags::None },
        /* A?nandBC:orBC */   { TernaryLogicOperKind::Nand,   TernaryLogicUseFlags::BC,   TernaryLogicOperKind::Or,     TernaryLogicUseFlags::BC,   TernaryLogicOperKind::Cond,   TernaryLogicUseFlags::A    },
        /* nandABC */         { TernaryLogicOperKind::Nand,   TernaryLogicUseFlags::ABC,  TernaryLogicOperKind::None,   TernaryLogicUseFlags::None, TernaryLogicOperKind::None,   TernaryLogicUseFlags::None },
        /* andABC */          { TernaryLogicOperKind::And,    TernaryLogicUseFlags::ABC,  TernaryLogicOperKind::None,   TernaryLogicUseFlags::None, TernaryLogicOperKind::None,   TernaryLogicUseFlags::None },
        /* A?andBC:norBC */   { TernaryLogicOperKind::And,    TernaryLogicUseFlags::BC,   TernaryLogicOperKind::Nor,    TernaryLogicUseFlags::BC,   TernaryLogicOperKind::Cond,   TernaryLogicUseFlags::A    },
        /* andCxnorBA */      { TernaryLogicOperKind::Xnor,   TernaryLogicUseFlags::AB,   TernaryLogicOperKind::And,    TernaryLogicUseFlags::C,    TernaryLogicOperKind::None,   TernaryLogicUseFlags::None },
        /* A?andBC:!B */      { TernaryLogicOperKind::And,    TernaryLogicUseFlags::BC,   TernaryLogicOperKind::Not,    TernaryLogicUseFlags::B,    TernaryLogicOperKind::Cond,   TernaryLogicUseFlags::A    },
        /* andBxnorAC */      { TernaryLogicOperKind::Xnor,   TernaryLogicUseFlags::AC,   TernaryLogicOperKind::And,    TernaryLogicUseFlags::B,    TernaryLogicOperKind::None,   TernaryLogicUseFlags::None },
        /* A?andBC:!C */      { TernaryLogicOperKind::And,    TernaryLogicUseFlags::BC,   TernaryLogicOperKind::Not,    TernaryLogicUseFlags::C,    TernaryLogicOperKind::Cond,   TernaryLogicUseFlags::A    },
        /* A?andBC:xorBC */   { TernaryLogicOperKind::And,    TernaryLogicUseFlags::BC,   TernaryLogicOperKind::Xor,    TernaryLogicUseFlags::BC,   TernaryLogicOperKind::Cond,   TernaryLogicUseFlags::A    },
        /* xnorAandBC */      { TernaryLogicOperKind::And,    TernaryLogicUseFlags::BC,   TernaryLogicOperKind::Xnor,   TernaryLogicUseFlags::A,    TernaryLogicOperKind::None,   TernaryLogicUseFlags::None },
        /* andCB */           { TernaryLogicOperKind::And,    TernaryLogicUseFlags::BC,   TernaryLogicOperKind::None,   TernaryLogicUseFlags::None, TernaryLogicOperKind::None,   TernaryLogicUseFlags::None },
        /* B?C:norAC */       { TernaryLogicOperKind::Select, TernaryLogicUseFlags::C,    TernaryLogicOperKind::Nor,    TernaryLogicUseFlags::AC,   TernaryLogicOperKind::Cond,   TernaryLogicUseFlags::B    },
        /* A?andBC:C */       { TernaryLogicOperKind::And,    TernaryLogicUseFlags::BC,   TernaryLogicOperKind::Select, TernaryLogicUseFlags::C,    TernaryLogicOperKind::Cond,   TernaryLogicUseFlags::A    },
        /* B?C:!A */          { TernaryLogicOperKind::Select, TernaryLogicUseFlags::C,    TernaryLogicOperKind::Not,    TernaryLogicUseFlags::A,    TernaryLogicOperKind::Cond,   TernaryLogicUseFlags::B    },
        /* A?andBC:B */       { TernaryLogicOperKind::And,    TernaryLogicUseFlags::BC,   TernaryLogicOperKind::Select, TernaryLogicUseFlags::B,    TernaryLogicOperKind::Cond,   TernaryLogicUseFlags::A    },
        /* C?B:!A */          { TernaryLogicOperKind::Select, TernaryLogicUseFlags::B,    TernaryLogicOperKind::Not,    TernaryLogicUseFlags::A,    TernaryLogicOperKind::Cond,   TernaryLogicUseFlags::C    },
        /* A?andBC:orBC */    { TernaryLogicOperKind::And,    TernaryLogicUseFlags::BC,   TernaryLogicOperKind::Or,     TernaryLogicUseFlags::BC,   TernaryLogicOperKind::Cond,   TernaryLogicUseFlags::A    },
        /* nandAnandBC */     { TernaryLogicOperKind::Nand,   TernaryLogicUseFlags::BC,   TernaryLogicOperKind::Nand,   TernaryLogicUseFlags::A,    TernaryLogicOperKind::None,   TernaryLogicUseFlags::None },
        /* andAxnorBC */      { TernaryLogicOperKind::Xnor,   TernaryLogicUseFlags::BC,   TernaryLogicOperKind::And,    TernaryLogicUseFlags::A,    TernaryLogicOperKind::None,   TernaryLogicUseFlags::None },
        /* B?andAC:!C */      { TernaryLogicOperKind::And,    TernaryLogicUseFlags::AC,   TernaryLogicOperKind::Not,    TernaryLogicUseFlags::C,    TernaryLogicOperKind::Cond,   TernaryLogicUseFlags::B    },
        /* B?andAC:xorAC */   { TernaryLogicOperKind::And,    TernaryLogicUseFlags::AC,   TernaryLogicOperKind::Xor,    TernaryLogicUseFlags::AC,   TernaryLogicOperKind::Cond,   TernaryLogicUseFlags::B    },
        /* xnorBandAC */      { TernaryLogicOperKind::And,    TernaryLogicUseFlags::AC,   TernaryLogicOperKind::Xnor,   TernaryLogicUseFlags::B,    TernaryLogicOperKind::None,   TernaryLogicUseFlags::None },
        /* C?andBA:xorBA */   { TernaryLogicOperKind::And,    TernaryLogicUseFlags::AB,   TernaryLogicOperKind::Xor,    TernaryLogicUseFlags::AB,   TernaryLogicOperKind::Cond,   TernaryLogicUseFlags::C    },
        /* xnorCandBA */      { TernaryLogicOperKind::And,    TernaryLogicUseFlags::AB,   TernaryLogicOperKind::Xnor,   TernaryLogicUseFlags::C,    TernaryLogicOperKind::None,   TernaryLogicUseFlags::None },
        /* xorABC */          { TernaryLogicOperKind::Xor,    TernaryLogicUseFlags::ABC,  TernaryLogicOperKind::None,   TernaryLogicUseFlags::None, TernaryLogicOperKind::None,   TernaryLogicUseFlags::None },
        /* A?xnorBC:nandBC */ { TernaryLogicOperKind::Xnor,   TernaryLogicUseFlags::BC,   TernaryLogicOperKind::Nand,   TernaryLogicUseFlags::BC,   TernaryLogicOperKind::Cond,   TernaryLogicUseFlags::A    },
        /* A?xnorBC:andBC */  { TernaryLogicOperKind::Xnor,   TernaryLogicUseFlags::BC,   TernaryLogicOperKind::And,    TernaryLogicUseFlags::BC,   TernaryLogicOperKind::Cond,   TernaryLogicUseFlags::A    },
        /* xnorCB */          { TernaryLogicOperKind::Xnor,   TernaryLogicUseFlags::BC,   TernaryLogicOperKind::None,   TernaryLogicUseFlags::None, TernaryLogicOperKind::None,   TernaryLogicUseFlags::None },
        /* A?xnorBC:C */      { TernaryLogicOperKind::Xnor,   TernaryLogicUseFlags::BC,   TernaryLogicOperKind::Select, TernaryLogicUseFlags::C,    TernaryLogicOperKind::Cond,   TernaryLogicUseFlags::A    },
        /* B?C:nandAC */      { TernaryLogicOperKind::Select, TernaryLogicUseFlags::C,    TernaryLogicOperKind::Nand,   TernaryLogicUseFlags::AC,   TernaryLogicOperKind::Cond,   TernaryLogicUseFlags::B    },
        /* A?xnorBC:B */      { TernaryLogicOperKind::Xnor,   TernaryLogicUseFlags::BC,   TernaryLogicOperKind::Select, TernaryLogicUseFlags::B,    TernaryLogicOperKind::Cond,   TernaryLogicUseFlags::A    },
        /* C?B:nandBA */      { TernaryLogicOperKind::Select, TernaryLogicUseFlags::B,    TernaryLogicOperKind::Nand,   TernaryLogicUseFlags::AB,   TernaryLogicOperKind::Cond,   TernaryLogicUseFlags::C    },
        /* A?xnorBC:orBC */   { TernaryLogicOperKind::Xnor,   TernaryLogicUseFlags::BC,   TernaryLogicOperKind::Or,     TernaryLogicUseFlags::BC,   TernaryLogicOperKind::Cond,   TernaryLogicUseFlags::A    },
        /* nandAxorBC */      { TernaryLogicOperKind::Xor,    TernaryLogicUseFlags::BC,   TernaryLogicOperKind::Nand,   TernaryLogicUseFlags::A,    TernaryLogicOperKind::None,   TernaryLogicUseFlags::None },
        /* andCA */           { TernaryLogicOperKind::And,    TernaryLogicUseFlags::AC,   TernaryLogicOperKind::None,   TernaryLogicUseFlags::None, TernaryLogicOperKind::None,   TernaryLogicUseFlags::None },
        /* A?C:norBC */       { TernaryLogicOperKind::Select, TernaryLogicUseFlags::C,    TernaryLogicOperKind::Nor,    TernaryLogicUseFlags::BC,   TernaryLogicOperKind::Cond,   TernaryLogicUseFlags::A    },
        /* B?andAC:C */       { TernaryLogicOperKind::And,    TernaryLogicUseFlags::AC,   TernaryLogicOperKind::Select, TernaryLogicUseFlags::C,    TernaryLogicOperKind::Cond,   TernaryLogicUseFlags::B    },
        /* A?C:!B */          { TernaryLogicOperKind::Select, TernaryLogicUseFlags::C,    TernaryLogicOperKind::Not,    TernaryLogicUseFlags::B,    TernaryLogicOperKind::Cond,   TernaryLogicUseFlags::A    },
        /* B?xnorAC:andAC */  { TernaryLogicOperKind::Xnor,   TernaryLogicUseFlags::AC,   TernaryLogicOperKind::And,    TernaryLogicUseFlags::AC,   TernaryLogicOperKind::Cond,   TernaryLogicUseFlags::B    },
        /* xnorCA */          { TernaryLogicOperKind::Xnor,   TernaryLogicUseFlags::AC,   TernaryLogicOperKind::None,   TernaryLogicUseFlags::None, TernaryLogicOperKind::None,   TernaryLogicUseFlags::None },
        /* A?C:xorBC */       { TernaryLogicOperKind::Select, TernaryLogicUseFlags::C,    TernaryLogicOperKind::Xor,    TernaryLogicUseFlags::BC,   TernaryLogicOperKind::Cond,   TernaryLogicUseFlags::A    },
        /* A?C:nandBC */      { TernaryLogicOperKind::Select, TernaryLogicUseFlags::C,    TernaryLogicOperKind::Nand,   TernaryLogicUseFlags::BC,   TernaryLogicOperKind::Cond,   TernaryLogicUseFlags::A    },
        /* andCorAB */        { TernaryLogicOperKind::Or,     TernaryLogicUseFlags::AB,   TernaryLogicOperKind::And,    TernaryLogicUseFlags::C,    TernaryLogicOperKind::None,   TernaryLogicUseFlags::None },
        /* xnorCorBA */       { TernaryLogicOperKind::Or,     TernaryLogicUseFlags::AB,   TernaryLogicOperKind::Xnor,   TernaryLogicUseFlags::C,    TernaryLogicOperKind::None,   TernaryLogicUseFlags::None },
        /* C */               { TernaryLogicOperKind::Select, TernaryLogicUseFlags::C,    TernaryLogicOperKind::None,   TernaryLogicUseFlags::None, TernaryLogicOperKind::None,   TernaryLogicUseFlags::None },
        /* orCnorBA */        { TernaryLogicOperKind::Nor,    TernaryLogicUseFlags::AB,   TernaryLogicOperKind::Or,     TernaryLogicUseFlags::C,    TernaryLogicOperKind::None,   TernaryLogicUseFlags::None },
        /* A?C:B */           { TernaryLogicOperKind::Select, TernaryLogicUseFlags::C,    TernaryLogicOperKind::Select, TernaryLogicUseFlags::B,    TernaryLogicOperKind::Cond,   TernaryLogicUseFlags::A    },
        /* C?orBA:!A */       { TernaryLogicOperKind::Or,     TernaryLogicUseFlags::AB,   TernaryLogicOperKind::Not,    TernaryLogicUseFlags::A,    TernaryLogicOperKind::Cond,   TernaryLogicUseFlags::C    },
        /* A?C:orBC */        { TernaryLogicOperKind::Select, TernaryLogicUseFlags::C,    TernaryLogicOperKind::Or,     TernaryLogicUseFlags::BC,   TernaryLogicOperKind::Cond,   TernaryLogicUseFlags::A    },
        /* orC!A */           { TernaryLogicOperKind::Not,    TernaryLogicUseFlags::A,    TernaryLogicOperKind::Or,     TernaryLogicUseFlags::C,    TernaryLogicOperKind::None,   TernaryLogicUseFlags::None },
        /* B?andAC:A */       { TernaryLogicOperKind::And,    TernaryLogicUseFlags::AC,   TernaryLogicOperKind::Select, TernaryLogicUseFlags::A,    TernaryLogicOperKind::Cond,   TernaryLogicUseFlags::B    },
        /* C?A:!B */          { TernaryLogicOperKind::Select, TernaryLogicUseFlags::A,    TernaryLogicOperKind::Not,    TernaryLogicUseFlags::B,    TernaryLogicOperKind::Cond,   TernaryLogicUseFlags::C    },
        /* B?andAC:orAC */    { TernaryLogicOperKind::And,    TernaryLogicUseFlags::AC,   TernaryLogicOperKind::Or,     TernaryLogicUseFlags::AC,   TernaryLogicOperKind::Cond,   TernaryLogicUseFlags::B    },
        /* nandBnandAC */     { TernaryLogicOperKind::Nand,   TernaryLogicUseFlags::AC,   TernaryLogicOperKind::Nand,   TernaryLogicUseFlags::B,    TernaryLogicOperKind::None,   TernaryLogicUseFlags::None },
        /* B?xnorAC:A */      { TernaryLogicOperKind::Xnor,   TernaryLogicUseFlags::AC,   TernaryLogicOperKind::Select, TernaryLogicUseFlags::A,    TernaryLogicOperKind::Cond,   TernaryLogicUseFlags::B    },
        /* C?A:nandBA */      { TernaryLogicOperKind::Select, TernaryLogicUseFlags::A,    TernaryLogicOperKind::Nand,   TernaryLogicUseFlags::AB,   TernaryLogicOperKind::Cond,   TernaryLogicUseFlags::C    },
        /* B?xnorAC:orAC */   { TernaryLogicOperKind::Xnor,   TernaryLogicUseFlags::AC,   TernaryLogicOperKind::Or,     TernaryLogicUseFlags::AC,   TernaryLogicOperKind::Cond,   TernaryLogicUseFlags::B    },
        /* nandBxorAC */      { TernaryLogicOperKind::Xor,    TernaryLogicUseFlags::AC,   TernaryLogicOperKind::Nand,   TernaryLogicUseFlags::B,    TernaryLogicOperKind::None,   TernaryLogicUseFlags::None },
        /* B?C:A */           { TernaryLogicOperKind::Select, TernaryLogicUseFlags::C,    TernaryLogicOperKind::Select, TernaryLogicUseFlags::A,    TernaryLogicOperKind::Cond,   TernaryLogicUseFlags::B    },
        /* C?orBA:!B */       { TernaryLogicOperKind::Or,     TernaryLogicUseFlags::AB,   TernaryLogicOperKind::Not,    TernaryLogicUseFlags::B,    TernaryLogicOperKind::Cond,   TernaryLogicUseFlags::C    },
        /* B?C:orAC */        { TernaryLogicOperKind::Select, TernaryLogicUseFlags::C,    TernaryLogicOperKind::Or,     TernaryLogicUseFlags::AC,   TernaryLogicOperKind::Cond,   TernaryLogicUseFlags::B    },
        /* orC!B */           { TernaryLogicOperKind::Not,    TernaryLogicUseFlags::B,    TernaryLogicOperKind::Or,     TernaryLogicUseFlags::C,    TernaryLogicOperKind::None,   TernaryLogicUseFlags::None },
        /* C?orBA:xorBA */    { TernaryLogicOperKind::Or,     TernaryLogicUseFlags::AB,   TernaryLogicOperKind::Xor,    TernaryLogicUseFlags::AB,   TernaryLogicOperKind::Cond,   TernaryLogicUseFlags::C    },
        /* C?orBA:nandBA */   { TernaryLogicOperKind::Or,     TernaryLogicUseFlags::AB,   TernaryLogicOperKind::Nand,   TernaryLogicUseFlags::AB,   TernaryLogicOperKind::Cond,   TernaryLogicUseFlags::C    },
        /* orCxorBA */        { TernaryLogicOperKind::Xor,    TernaryLogicUseFlags::AB,   TernaryLogicOperKind::Or,     TernaryLogicUseFlags::C,    TernaryLogicOperKind::None,   TernaryLogicUseFlags::None },
        /* orCnandBA */       { TernaryLogicOperKind::Nand,   TernaryLogicUseFlags::AB,   TernaryLogicOperKind::Or,     TernaryLogicUseFlags::C,    TernaryLogicOperKind::None,   TernaryLogicUseFlags::None },
        /* andBA */           { TernaryLogicOperKind::And,    TernaryLogicUseFlags::AB,   TernaryLogicOperKind::None,   TernaryLogicUseFlags::None, TernaryLogicOperKind::None,   TernaryLogicUseFlags::None },
        /* A?B:norBC */       { TernaryLogicOperKind::Select, TernaryLogicUseFlags::B,    TernaryLogicOperKind::Nor,    TernaryLogicUseFlags::BC,   TernaryLogicOperKind::Cond,   TernaryLogicUseFlags::A    },
        /* C?xnorBA:andBA */  { TernaryLogicOperKind::Xnor,   TernaryLogicUseFlags::AB,   TernaryLogicOperKind::And,    TernaryLogicUseFlags::AB,   TernaryLogicOperKind::Cond,   TernaryLogicUseFlags::C    },
        /* xnorBA */          { TernaryLogicOperKind::Xnor,   TernaryLogicUseFlags::AB,   TernaryLogicOperKind::None,   TernaryLogicUseFlags::None, TernaryLogicOperKind::None,   TernaryLogicUseFlags::None },
        /* C?andBA:B */       { TernaryLogicOperKind::And,    TernaryLogicUseFlags::AB,   TernaryLogicOperKind::Select, TernaryLogicUseFlags::B,    TernaryLogicOperKind::Cond,   TernaryLogicUseFlags::C    },
        /* A?B:!C */          { TernaryLogicOperKind::Select, TernaryLogicUseFlags::B,    TernaryLogicOperKind::Not,    TernaryLogicUseFlags::C,    TernaryLogicOperKind::Cond,   TernaryLogicUseFlags::A    },
        /* A?B:xorBC */       { TernaryLogicOperKind::Select, TernaryLogicUseFlags::B,    TernaryLogicOperKind::Xor,    TernaryLogicUseFlags::BC,   TernaryLogicOperKind::Cond,   TernaryLogicUseFlags::A    },
        /* A?B:nandBC */      { TernaryLogicOperKind::Select, TernaryLogicUseFlags::B,    TernaryLogicOperKind::Nand,   TernaryLogicUseFlags::BC,   TernaryLogicOperKind::Cond,   TernaryLogicUseFlags::A    },
        /* andBorAC */        { TernaryLogicOperKind::Or,     TernaryLogicUseFlags::AC,   TernaryLogicOperKind::And,    TernaryLogicUseFlags::B,    TernaryLogicOperKind::None,   TernaryLogicUseFlags::None },
        /* xnorBorAC */       { TernaryLogicOperKind::Or,     TernaryLogicUseFlags::AC,   TernaryLogicOperKind::Xnor,   TernaryLogicUseFlags::B,    TernaryLogicOperKind::None,   TernaryLogicUseFlags::None },
        /* A?B:C */           { TernaryLogicOperKind::Select, TernaryLogicUseFlags::B,    TernaryLogicOperKind::Select, TernaryLogicUseFlags::C,    TernaryLogicOperKind::Cond,   TernaryLogicUseFlags::A    },
        /* B?orAC:!A */       { TernaryLogicOperKind::Or,     TernaryLogicUseFlags::AC,   TernaryLogicOperKind::Not,    TernaryLogicUseFlags::A,    TernaryLogicOperKind::Cond,   TernaryLogicUseFlags::B    },
        /* B */               { TernaryLogicOperKind::Select, TernaryLogicUseFlags::B,    TernaryLogicOperKind::None,   TernaryLogicUseFlags::None, TernaryLogicOperKind::None,   TernaryLogicUseFlags::None },
        /* orBnorAC */        { TernaryLogicOperKind::Nor,    TernaryLogicUseFlags::AC,   TernaryLogicOperKind::Or,     TernaryLogicUseFlags::B,    TernaryLogicOperKind::None,   TernaryLogicUseFlags::None },
        /* A?B:orBC */        { TernaryLogicOperKind::Select, TernaryLogicUseFlags::B,    TernaryLogicOperKind::Or,     TernaryLogicUseFlags::BC,   TernaryLogicOperKind::Cond,   TernaryLogicUseFlags::A    },
        /* orB!A */           { TernaryLogicOperKind::Not,    TernaryLogicUseFlags::A,    TernaryLogicOperKind::Or,     TernaryLogicUseFlags::B,    TernaryLogicOperKind::None,   TernaryLogicUseFlags::None },
        /* C?andBA:A */       { TernaryLogicOperKind::And,    TernaryLogicUseFlags::AB,   TernaryLogicOperKind::Select, TernaryLogicUseFlags::A,    TernaryLogicOperKind::Cond,   TernaryLogicUseFlags::C    },
        /* B?A:!C */          { TernaryLogicOperKind::Select, TernaryLogicUseFlags::A,    TernaryLogicOperKind::Not,    TernaryLogicUseFlags::C,    TernaryLogicOperKind::Cond,   TernaryLogicUseFlags::B    },
        /* B?A:xorAC */       { TernaryLogicOperKind::Select, TernaryLogicUseFlags::A,    TernaryLogicOperKind::Xor,    TernaryLogicUseFlags::AC,   TernaryLogicOperKind::Cond,   TernaryLogicUseFlags::B    },
        /* B?A:nandAC */      { TernaryLogicOperKind::Select, TernaryLogicUseFlags::A,    TernaryLogicOperKind::Nand,   TernaryLogicUseFlags::AC,   TernaryLogicOperKind::Cond,   TernaryLogicUseFlags::B    },
        /* C?andBA:orBA */    { TernaryLogicOperKind::And,    TernaryLogicUseFlags::AB,   TernaryLogicOperKind::Or,     TernaryLogicUseFlags::AB,   TernaryLogicOperKind::Cond,   TernaryLogicUseFlags::C    },
        /* nandCnandBA */     { TernaryLogicOperKind::Nand,   TernaryLogicUseFlags::AB,   TernaryLogicOperKind::Nand,   TernaryLogicUseFlags::C,    TernaryLogicOperKind::None,   TernaryLogicUseFlags::None },
        /* C?xnorBA:orBA */   { TernaryLogicOperKind::Xnor,   TernaryLogicUseFlags::AB,   TernaryLogicOperKind::Or,     TernaryLogicUseFlags::AB,   TernaryLogicOperKind::Cond,   TernaryLogicUseFlags::C    },
        /* nandCxorBA */      { TernaryLogicOperKind::Xor,    TernaryLogicUseFlags::AB,   TernaryLogicOperKind::Nand,   TernaryLogicUseFlags::C,    TernaryLogicOperKind::None,   TernaryLogicUseFlags::None },
        /* C?B:A */           { TernaryLogicOperKind::Select, TernaryLogicUseFlags::B,    TernaryLogicOperKind::Select, TernaryLogicUseFlags::A,    TernaryLogicOperKind::Cond,   TernaryLogicUseFlags::C    },
        /* B?orAC:!C */       { TernaryLogicOperKind::Or,     TernaryLogicUseFlags::AC,   TernaryLogicOperKind::Not,    TernaryLogicUseFlags::C,    TernaryLogicOperKind::Cond,   TernaryLogicUseFlags::B    },
        /* B?orAC:xorAC */    { TernaryLogicOperKind::Or,     TernaryLogicUseFlags::AC,   TernaryLogicOperKind::Xor,    TernaryLogicUseFlags::AC,   TernaryLogicOperKind::Cond,   TernaryLogicUseFlags::B    },
        /* B?orAC:nandAC */   { TernaryLogicOperKind::Or,     TernaryLogicUseFlags::AC,   TernaryLogicOperKind::Nand,   TernaryLogicUseFlags::AC,   TernaryLogicOperKind::Cond,   TernaryLogicUseFlags::B    },
        /* C?B:orBA */        { TernaryLogicOperKind::Select, TernaryLogicUseFlags::B,    TernaryLogicOperKind::Or,     TernaryLogicUseFlags::AB,   TernaryLogicOperKind::Cond,   TernaryLogicUseFlags::C    },
        /* orB!C */           { TernaryLogicOperKind::Not,    TernaryLogicUseFlags::C,    TernaryLogicOperKind::Or,     TernaryLogicUseFlags::B,    TernaryLogicOperKind::None,   TernaryLogicUseFlags::None },
        /* orBxorAC */        { TernaryLogicOperKind::Xor,    TernaryLogicUseFlags::AC,   TernaryLogicOperKind::Or,     TernaryLogicUseFlags::B,    TernaryLogicOperKind::None,   TernaryLogicUseFlags::None },
        /* orBnandAC */       { TernaryLogicOperKind::Nand,   TernaryLogicUseFlags::AC,   TernaryLogicOperKind::Or,     TernaryLogicUseFlags::B,    TernaryLogicOperKind::None,   TernaryLogicUseFlags::None },
        /* andAorBC */        { TernaryLogicOperKind::Or,     TernaryLogicUseFlags::BC,   TernaryLogicOperKind::And,    TernaryLogicUseFlags::A,    TernaryLogicOperKind::None,   TernaryLogicUseFlags::None },
        /* xnorAorBC */       { TernaryLogicOperKind::Or,     TernaryLogicUseFlags::BC,   TernaryLogicOperKind::Xnor,   TernaryLogicUseFlags::A,    TernaryLogicOperKind::None,   TernaryLogicUseFlags::None },
        /* B?A:C */           { TernaryLogicOperKind::Select, TernaryLogicUseFlags::A,    TernaryLogicOperKind::Select, TernaryLogicUseFlags::C,    TernaryLogicOperKind::Cond,   TernaryLogicUseFlags::B    },
        /* A?orBC:!B */       { TernaryLogicOperKind::Or,     TernaryLogicUseFlags::BC,   TernaryLogicOperKind::Not,    TernaryLogicUseFlags::B,    TernaryLogicOperKind::Cond,   TernaryLogicUseFlags::A    },
        /* C?A:B */           { TernaryLogicOperKind::Select, TernaryLogicUseFlags::A,    TernaryLogicOperKind::Select, TernaryLogicUseFlags::B,    TernaryLogicOperKind::Cond,   TernaryLogicUseFlags::C    },
        /* A?orBC:!C */       { TernaryLogicOperKind::Or,     TernaryLogicUseFlags::BC,   TernaryLogicOperKind::Not,    TernaryLogicUseFlags::C,    TernaryLogicOperKind::Cond,   TernaryLogicUseFlags::A    },
        /* A?orBC:xorBC */    { TernaryLogicOperKind::Or,     TernaryLogicUseFlags::BC,   TernaryLogicOperKind::Xor,    TernaryLogicUseFlags::BC,   TernaryLogicOperKind::Cond,   TernaryLogicUseFlags::A    },
        /* A?orBC:nandBC */   { TernaryLogicOperKind::Or,     TernaryLogicUseFlags::BC,   TernaryLogicOperKind::Nand,   TernaryLogicUseFlags::BC,   TernaryLogicOperKind::Cond,   TernaryLogicUseFlags::A    },
        /* majorABC */        { TernaryLogicOperKind::Major,  TernaryLogicUseFlags::ABC,  TernaryLogicOperKind::None,   TernaryLogicUseFlags::None, TernaryLogicOperKind::None,   TernaryLogicUseFlags::None },
        /* A?orBC:xnorBC */   { TernaryLogicOperKind::Or,     TernaryLogicUseFlags::BC,   TernaryLogicOperKind::Xnor,   TernaryLogicUseFlags::BC,   TernaryLogicOperKind::Cond,   TernaryLogicUseFlags::A    },
        /* orCandBA */        { TernaryLogicOperKind::And,    TernaryLogicUseFlags::AB,   TernaryLogicOperKind::Or,     TernaryLogicUseFlags::C,    TernaryLogicOperKind::None,   TernaryLogicUseFlags::None },
        /* orCxnorBA */       { TernaryLogicOperKind::Xnor,   TernaryLogicUseFlags::AB,   TernaryLogicOperKind::Or,     TernaryLogicUseFlags::C,    TernaryLogicOperKind::None,   TernaryLogicUseFlags::None },
        /* orBandAC */        { TernaryLogicOperKind::And,    TernaryLogicUseFlags::AC,   TernaryLogicOperKind::Or,     TernaryLogicUseFlags::B,    TernaryLogicOperKind::None,   TernaryLogicUseFlags::None },
        /* orBxnorAC */       { TernaryLogicOperKind::Xnor,   TernaryLogicUseFlags::AC,   TernaryLogicOperKind::Or,     TernaryLogicUseFlags::B,    TernaryLogicOperKind::None,   TernaryLogicUseFlags::None },
        /* orCB */            { TernaryLogicOperKind::Or,     TernaryLogicUseFlags::BC,   TernaryLogicOperKind::None,   TernaryLogicUseFlags::None, TernaryLogicOperKind::None,   TernaryLogicUseFlags::None },
        /* nandAnorBC */      { TernaryLogicOperKind::Nor,    TernaryLogicUseFlags::BC,   TernaryLogicOperKind::Nand,   TernaryLogicUseFlags::A,    TernaryLogicOperKind::None,   TernaryLogicUseFlags::None },
        /* A */               { TernaryLogicOperKind::Select, TernaryLogicUseFlags::A,    TernaryLogicOperKind::None,   TernaryLogicUseFlags::None, TernaryLogicOperKind::None,   TernaryLogicUseFlags::None },
        /* orAnorBC */        { TernaryLogicOperKind::Nor,    TernaryLogicUseFlags::BC,   TernaryLogicOperKind::Or,     TernaryLogicUseFlags::A,    TernaryLogicOperKind::None,   TernaryLogicUseFlags::None },
        /* B?A:orAC */        { TernaryLogicOperKind::Select, TernaryLogicUseFlags::A,    TernaryLogicOperKind::Or,     TernaryLogicUseFlags::AC,   TernaryLogicOperKind::Cond,   TernaryLogicUseFlags::B    },
        /* orA!B */           { TernaryLogicOperKind::Not,    TernaryLogicUseFlags::B,    TernaryLogicOperKind::Or,     TernaryLogicUseFlags::A,    TernaryLogicOperKind::None,   TernaryLogicUseFlags::None },
        /* C?A:orBA */        { TernaryLogicOperKind::Select, TernaryLogicUseFlags::A,    TernaryLogicOperKind::Or,     TernaryLogicUseFlags::AB,   TernaryLogicOperKind::Cond,   TernaryLogicUseFlags::C    },
        /* orA!C */           { TernaryLogicOperKind::Not,    TernaryLogicUseFlags::C,    TernaryLogicOperKind::Or,     TernaryLogicUseFlags::A,    TernaryLogicOperKind::None,   TernaryLogicUseFlags::None },
        /* orAxorBC */        { TernaryLogicOperKind::Xor,    TernaryLogicUseFlags::BC,   TernaryLogicOperKind::Or,     TernaryLogicUseFlags::A,    TernaryLogicOperKind::None,   TernaryLogicUseFlags::None },
        /* orAnandBC */       { TernaryLogicOperKind::Nand,   TernaryLogicUseFlags::BC,   TernaryLogicOperKind::Or,     TernaryLogicUseFlags::A,    TernaryLogicOperKind::None,   TernaryLogicUseFlags::None },
        /* orAandBC */        { TernaryLogicOperKind::And,    TernaryLogicUseFlags::BC,   TernaryLogicOperKind::Or,     TernaryLogicUseFlags::A,    TernaryLogicOperKind::None,   TernaryLogicUseFlags::None },
        /* orAxnorBC */       { TernaryLogicOperKind::Xnor,   TernaryLogicUseFlags::BC,   TernaryLogicOperKind::Or,     TernaryLogicUseFlags::A,    TernaryLogicOperKind::None,   TernaryLogicUseFlags::None },
        /* orCA */            { TernaryLogicOperKind::Or,     TernaryLogicUseFlags::AC,   TernaryLogicOperKind::None,   TernaryLogicUseFlags::None, TernaryLogicOperKind::None,   TernaryLogicUseFlags::None },
        /* nandBnorAC */      { TernaryLogicOperKind::Nor,    TernaryLogicUseFlags::AC,   TernaryLogicOperKind::Nand,   TernaryLogicUseFlags::B,    TernaryLogicOperKind::None,   TernaryLogicUseFlags::None },
        /* orBA */            { TernaryLogicOperKind::Or,     TernaryLogicUseFlags::AB,   TernaryLogicOperKind::None,   TernaryLogicUseFlags::None, TernaryLogicOperKind::None,   TernaryLogicUseFlags::None },
        /* nandCnorBA */      { TernaryLogicOperKind::Nor,    TernaryLogicUseFlags::AB,   TernaryLogicOperKind::Nand,   TernaryLogicUseFlags::C,    TernaryLogicOperKind::None,   TernaryLogicUseFlags::None },
        /* orABC */           { TernaryLogicOperKind::Or,     TernaryLogicUseFlags::ABC,  TernaryLogicOperKind::None,   TernaryLogicUseFlags::None, TernaryLogicOperKind::None,   TernaryLogicUseFlags::None },
        /* TRUE */            { TernaryLogicOperKind::True,   TernaryLogicUseFlags::None, TernaryLogicOperKind::None,   TernaryLogicUseFlags::None, TernaryLogicOperKind::None,   TernaryLogicUseFlags::None },
    };
    // clang-format on

    return ternaryLogicFlags[control];
}

//------------------------------------------------------------------------
// GetTernaryControlByte: Get the control byte for a TernaryLogic operation
//   given the oper and two existing control bytes
//
// Arguments:
//    oper -- the operation being performed
//    op1  -- the control byte for op1
//    op2  -- the control byte for op2
//
// Return Value:
//    The new control byte evaluated from performing oper on op1 and op2
//
uint8_t TernaryLogicInfo::GetTernaryControlByte(genTreeOps oper, uint8_t op1, uint8_t op2)
{
    switch (oper)
    {
        case GT_AND:
        {
            return static_cast<uint8_t>(op1 & op2);
        }

        case GT_AND_NOT:
        {
            return static_cast<uint8_t>(~op1 & op2);
        }

        case GT_OR:
        {
            return static_cast<uint8_t>(op1 | op2);
        }

        case GT_XOR:
        {
            return static_cast<uint8_t>(op1 ^ op2);
        }

        default:
        {
            unreached();
        }
    }
}

//------------------------------------------------------------------------
// GetTernaryControlByte: Get the control byte for a TernaryLogic operation
//   given a ternary logic oper and two inputs
//
// Arguments:
//    oper -- the operation being performed
//    op1  -- the control byte for op1, this is ignored for unary oper
//    op2  -- the control byte for op2
//
// Return Value:
//    The new control byte evaluated from performing oper on op1 and op2
//
uint8_t TernaryLogicInfo::GetTernaryControlByte(TernaryLogicOperKind oper, uint8_t op1, uint8_t op2)
{
    switch (oper)
    {
        case TernaryLogicOperKind::Select:
        {
            return op2;
        }

        case TernaryLogicOperKind::Not:
        {
            return ~op2;
        }

        case TernaryLogicOperKind::And:
        {
            return op1 & op2;
        }

        case TernaryLogicOperKind::Nand:
        {
            return ~(op1 & op2);
        }

        case TernaryLogicOperKind::Or:
        {
            return op1 | op2;
        }

        case TernaryLogicOperKind::Nor:
        {
            return ~(op1 | op2);
        }

        case TernaryLogicOperKind::Xor:
        {
            return op1 ^ op2;
        }

        case TernaryLogicOperKind::Xnor:
        {
            return ~(op1 ^ op2);
        }

        default:
        {
            unreached();
        }
    }
}

//------------------------------------------------------------------------
// GetTernaryControlByte: Get the control byte for a TernaryLogic operation
//   given an existing info and three control bytes
//
// Arguments:
//    info -- the info describing the operation being performed
//    op1  -- the control byte for op1
//    op2  -- the control byte for op2
//    op3  -- the control byte for op3
//
// Return Value:
//    The new control byte evaluated from performing info on op1, op2, and op3
//
uint8_t TernaryLogicInfo::GetTernaryControlByte(const TernaryLogicInfo& info, uint8_t op1, uint8_t op2, uint8_t op3)
{
    uint8_t oper1Result;

    switch (info.oper1Use)
    {
        case TernaryLogicUseFlags::None:
        {
            assert(info.oper2 == TernaryLogicOperKind::None);
            assert(info.oper2Use == TernaryLogicUseFlags::None);

            assert(info.oper3 == TernaryLogicOperKind::None);
            assert(info.oper3Use == TernaryLogicUseFlags::None);

            switch (info.oper1)
            {
                case TernaryLogicOperKind::False:
                {
                    oper1Result = 0x00;
                    break;
                }

                case TernaryLogicOperKind::True:
                {
                    oper1Result = 0xFF;
                    break;
                }

                default:
                {
                    unreached();
                }
            }
            break;
        }

        case TernaryLogicUseFlags::A:
        {
            oper1Result = GetTernaryControlByte(info.oper1, 0x00, op1);
            break;
        }

        case TernaryLogicUseFlags::B:
        {
            oper1Result = GetTernaryControlByte(info.oper1, 0x00, op2);
            break;
        }

        case TernaryLogicUseFlags::C:
        {
            oper1Result = GetTernaryControlByte(info.oper1, 0x00, op3);
            break;
        }

        case TernaryLogicUseFlags::AB:
        {
            oper1Result = GetTernaryControlByte(info.oper1, op1, op2);
            break;
        }

        case TernaryLogicUseFlags::AC:
        {
            oper1Result = GetTernaryControlByte(info.oper1, op1, op3);
            break;
        }

        case TernaryLogicUseFlags::BC:
        {
            oper1Result = GetTernaryControlByte(info.oper1, op2, op3);
            break;
        }

        case TernaryLogicUseFlags::ABC:
        {
            assert(info.oper2 == TernaryLogicOperKind::None);
            assert(info.oper2Use == TernaryLogicUseFlags::None);

            assert(info.oper3 == TernaryLogicOperKind::None);
            assert(info.oper3Use == TernaryLogicUseFlags::None);

            switch (info.oper1)
            {
                case TernaryLogicOperKind::Nor:
                {
                    oper1Result = ~(op1 | op2 | op3);
                    break;
                }

                case TernaryLogicOperKind::Minor:
                {
                    oper1Result = 0x17;
                    break;
                }

                case TernaryLogicOperKind::Xnor:
                {
                    oper1Result = ~(op1 ^ op2 ^ op3);
                    break;
                }

                case TernaryLogicOperKind::Nand:
                {
                    oper1Result = ~(op1 & op2 & op3);
                    break;
                }

                case TernaryLogicOperKind::And:
                {
                    oper1Result = op1 & op2 & op3;
                    break;
                }

                case TernaryLogicOperKind::Xor:
                {
                    oper1Result = op1 ^ op2 ^ op3;
                    break;
                }

                case TernaryLogicOperKind::Major:
                {
                    oper1Result = 0xE8;
                    break;
                }

                case TernaryLogicOperKind::Or:
                {
                    oper1Result = op1 | op2 | op3;
                    break;
                }

                default:
                {
                    unreached();
                }
            }
            break;
        }

        default:
        {
            unreached();
        }
    }

    uint8_t oper2Result;

    switch (info.oper2Use)
    {
        case TernaryLogicUseFlags::None:
        {
            assert(info.oper3 == TernaryLogicOperKind::None);
            assert(info.oper3Use == TernaryLogicUseFlags::None);

            oper2Result = oper1Result;
            break;
        }

        case TernaryLogicUseFlags::A:
        {
            oper2Result = GetTernaryControlByte(info.oper2, oper1Result, op1);
            break;
        }

        case TernaryLogicUseFlags::B:
        {
            oper2Result = GetTernaryControlByte(info.oper2, oper1Result, op2);
            break;
        }

        case TernaryLogicUseFlags::C:
        {
            oper2Result = GetTernaryControlByte(info.oper2, oper1Result, op3);
            break;
        }

        case TernaryLogicUseFlags::AB:
        {
            oper2Result = GetTernaryControlByte(info.oper2, op1, op2);
            break;
        }

        case TernaryLogicUseFlags::AC:
        {
            oper2Result = GetTernaryControlByte(info.oper2, op1, op3);
            break;
        }

        case TernaryLogicUseFlags::BC:
        {
            oper2Result = GetTernaryControlByte(info.oper2, op2, op3);
            break;
        }

        default:
        {
            unreached();
        }
    }

    uint8_t oper3Result;

    switch (info.oper3Use)
    {
        case TernaryLogicUseFlags::None:
        {
            assert(info.oper3 == TernaryLogicOperKind::None);
            oper3Result = oper2Result;
            break;
        }

        case TernaryLogicUseFlags::A:
        {
            assert(info.oper3 == TernaryLogicOperKind::Cond);
            oper3Result = (oper1Result & op1) | (oper2Result & ~op1);
            break;
        }

        case TernaryLogicUseFlags::B:
        {
            assert(info.oper3 == TernaryLogicOperKind::Cond);
            oper3Result = (oper1Result & op2) | (oper2Result & ~op2);
            break;
        }

        case TernaryLogicUseFlags::C:
        {
            assert(info.oper3 == TernaryLogicOperKind::Cond);
            oper3Result = (oper1Result & op3) | (oper2Result & ~op3);
            break;
        }

        default:
        {
            unreached();
        }
    }

    return oper3Result;
}
#endif // TARGET_XARCH

//------------------------------------------------------------------------
// getBaseJitTypeFromArgIfNeeded: Get simdBaseJitType of intrinsic from 1st or 2nd argument depending on the flag
//
// Arguments:
//    intrinsic       -- id of the intrinsic function.
//    clsHnd          -- class handle containing the intrinsic function.
//    method          -- method handle of the intrinsic function.
//    sig             -- signature of the intrinsic call.
//    simdBaseJitType -- Predetermined simdBaseJitType, could be CORINFO_TYPE_UNDEF
//
// Return Value:
//    The basetype of intrinsic of it can be fetched from 1st or 2nd argument, else return baseType unmodified.
//
CorInfoType Compiler::getBaseJitTypeFromArgIfNeeded(NamedIntrinsic       intrinsic,
                                                    CORINFO_CLASS_HANDLE clsHnd,
                                                    CORINFO_SIG_INFO*    sig,
                                                    CorInfoType          simdBaseJitType)
{
    if (HWIntrinsicInfo::BaseTypeFromSecondArg(intrinsic) || HWIntrinsicInfo::BaseTypeFromFirstArg(intrinsic))
    {
        CORINFO_ARG_LIST_HANDLE arg = sig->args;

        if (HWIntrinsicInfo::BaseTypeFromSecondArg(intrinsic))
        {
            arg = info.compCompHnd->getArgNext(arg);
        }

        CORINFO_CLASS_HANDLE argClass = info.compCompHnd->getArgClass(sig, arg);
        simdBaseJitType               = getBaseJitTypeAndSizeOfSIMDType(argClass);

        if (simdBaseJitType == CORINFO_TYPE_UNDEF) // the argument is not a vector
        {
            CORINFO_CLASS_HANDLE tmpClass;
            simdBaseJitType = strip(info.compCompHnd->getArgType(sig, arg, &tmpClass));

            if (simdBaseJitType == CORINFO_TYPE_PTR)
            {
                simdBaseJitType = info.compCompHnd->getChildType(argClass, &tmpClass);
            }
        }
        assert(simdBaseJitType != CORINFO_TYPE_UNDEF);
    }

    return simdBaseJitType;
}

struct HWIntrinsicIsaRange
{
    NamedIntrinsic FirstId;
    NamedIntrinsic LastId;
};

static const HWIntrinsicIsaRange hwintrinsicIsaRangeArray[] = {
// clang-format off
#if defined(TARGET_XARCH)
    { FIRST_NI_X86Base, LAST_NI_X86Base },
    { FIRST_NI_SSE, LAST_NI_SSE },
    { FIRST_NI_SSE2, LAST_NI_SSE2 },
    { FIRST_NI_SSE3, LAST_NI_SSE3 },
    { FIRST_NI_SSSE3, LAST_NI_SSSE3 },
    { FIRST_NI_SSE41, LAST_NI_SSE41 },
    { FIRST_NI_SSE42, LAST_NI_SSE42 },
    { FIRST_NI_AVX, LAST_NI_AVX },
    { FIRST_NI_AVX2, LAST_NI_AVX2 },
    { FIRST_NI_AES, LAST_NI_AES },
    { FIRST_NI_BMI1, LAST_NI_BMI1 },
    { FIRST_NI_BMI2, LAST_NI_BMI2 },
    { FIRST_NI_FMA, LAST_NI_FMA },
    { FIRST_NI_LZCNT, LAST_NI_LZCNT },
    { FIRST_NI_PCLMULQDQ, LAST_NI_PCLMULQDQ },
    { FIRST_NI_POPCNT, LAST_NI_POPCNT },
    { FIRST_NI_Vector128, LAST_NI_Vector128 },
    { FIRST_NI_Vector256, LAST_NI_Vector256 },
    { FIRST_NI_Vector512, LAST_NI_Vector512 },
    { FIRST_NI_AVXVNNI, LAST_NI_AVXVNNI },
    { NI_Illegal, NI_Illegal },                                 // MOVBE
    { FIRST_NI_X86Serialize, LAST_NI_X86Serialize },
    { NI_Illegal, NI_Illegal },                                 // EVEX
    { FIRST_NI_AVX512F, LAST_NI_AVX512F },
    { FIRST_NI_AVX512F_VL, LAST_NI_AVX512F_VL },
    { FIRST_NI_AVX512BW, LAST_NI_AVX512BW },
    { FIRST_NI_AVX512BW_VL, LAST_NI_AVX512BW_VL },
    { FIRST_NI_AVX512CD, LAST_NI_AVX512CD },
    { FIRST_NI_AVX512CD_VL, LAST_NI_AVX512CD_VL },
    { FIRST_NI_AVX512DQ, LAST_NI_AVX512DQ },
    { FIRST_NI_AVX512DQ_VL, LAST_NI_AVX512DQ_VL },
    { FIRST_NI_AVX512VBMI, LAST_NI_AVX512VBMI },
    { FIRST_NI_AVX512VBMI_VL, LAST_NI_AVX512VBMI_VL },
    { FIRST_NI_AVX10v1, LAST_NI_AVX10v1 },
    { FIRST_NI_AVX10v1_V512, LAST_NI_AVX10v1_V512 },
    { NI_Illegal, NI_Illegal },                                 // VectorT128
    { NI_Illegal, NI_Illegal },                                 // VectorT256
    { NI_Illegal, NI_Illegal },                                 // VectorT512
    { FIRST_NI_X86Base_X64, LAST_NI_X86Base_X64 },
    { FIRST_NI_SSE_X64, LAST_NI_SSE_X64 },
    { FIRST_NI_SSE2_X64, LAST_NI_SSE2_X64 },
    { NI_Illegal, NI_Illegal },                                 // SSE3_X64
    { NI_Illegal, NI_Illegal },                                 // SSSE3_X64
    { FIRST_NI_SSE41_X64, LAST_NI_SSE41_X64 },
    { FIRST_NI_SSE42_X64, LAST_NI_SSE42_X64 },
    { NI_Illegal, NI_Illegal },                                 // AVX_X64
    { NI_Illegal, NI_Illegal },                                 // AVX2_X64
    { NI_Illegal, NI_Illegal },                                 // AES_X64
    { FIRST_NI_BMI1_X64, LAST_NI_BMI1_X64 },
    { FIRST_NI_BMI2_X64, LAST_NI_BMI2_X64 },
    { NI_Illegal, NI_Illegal },                                 // FMA_X64
    { FIRST_NI_LZCNT_X64, LAST_NI_LZCNT_X64 },
    { NI_Illegal, NI_Illegal },                                 // PCLMULQDQ_X64
    { FIRST_NI_POPCNT_X64, LAST_NI_POPCNT_X64 },
    { NI_Illegal, NI_Illegal },                                 // AVXVNNI_X64
    { NI_Illegal, NI_Illegal },                                 // MOVBE_X64
    { NI_Illegal, NI_Illegal },                                 // X86Serialize_X64
    { NI_Illegal, NI_Illegal },                                 // EVEX_X64
    { FIRST_NI_AVX512F_X64, LAST_NI_AVX512F_X64 },
    { NI_Illegal, NI_Illegal },                                 // AVX512F_VL_X64
    { NI_Illegal, NI_Illegal },                                 // AVX512BW_X64
    { NI_Illegal, NI_Illegal },                                 // AVX512BW_VL_X64
    { NI_Illegal, NI_Illegal },                                 // AVX512CD_X64
    { NI_Illegal, NI_Illegal },                                 // AVX512CD_VL_X64
    { NI_Illegal, NI_Illegal },                                 // AVX512DQ_X64
    { NI_Illegal, NI_Illegal },                                 // AVX512DQ_VL_X64
    { NI_Illegal, NI_Illegal },                                 // AVX512VBMI_X64
    { NI_Illegal, NI_Illegal },                                 // AVX512VBMI_VL_X64
    { FIRST_NI_AVX10v1_X64, LAST_NI_AVX10v1_X64 },
    { NI_Illegal, NI_Illegal },                                 // AVX10v1_V512_X64
#elif defined (TARGET_ARM64)
    { FIRST_NI_ArmBase, LAST_NI_ArmBase },
    { FIRST_NI_AdvSimd, LAST_NI_AdvSimd },
    { FIRST_NI_Aes, LAST_NI_Aes },
    { FIRST_NI_Crc32, LAST_NI_Crc32 },
    { FIRST_NI_Dp, LAST_NI_Dp },
    { FIRST_NI_Rdm, LAST_NI_Rdm },
    { FIRST_NI_Sha1, LAST_NI_Sha1 },
    { FIRST_NI_Sha256, LAST_NI_Sha256 },
    { NI_Illegal, NI_Illegal },                         // Atomics
    { FIRST_NI_Vector64, LAST_NI_Vector64 },
    { FIRST_NI_Vector128, LAST_NI_Vector128 },
    { NI_Illegal, NI_Illegal },                         // Dczva
    { NI_Illegal, NI_Illegal },                         // Rcpc
    { NI_Illegal, NI_Illegal },                         // VectorT128
    { NI_Illegal, NI_Illegal },                         // Rcpc2
    { FIRST_NI_Sve, LAST_NI_Sve },
    { FIRST_NI_ArmBase_Arm64, LAST_NI_ArmBase_Arm64 },
    { FIRST_NI_AdvSimd_Arm64, LAST_NI_AdvSimd_Arm64 },
    { NI_Illegal, NI_Illegal },                         // Aes_Arm64
    { FIRST_NI_Crc32_Arm64, LAST_NI_Crc32_Arm64 },
    { NI_Illegal, NI_Illegal },                         // Dp_Arm64
    { FIRST_NI_Rdm_Arm64, LAST_NI_Rdm_Arm64 },
    { NI_Illegal, NI_Illegal },                         // Sha1_Arm64
    { NI_Illegal, NI_Illegal },                         // Sha256_Arm64
    { NI_Illegal, NI_Illegal },                         // Sve_Arm64
#else
#error Unsupported platform
#endif
    // clang-format on
};

#if defined(DEBUG)
static void ValidateHWIntrinsicInfo(CORINFO_InstructionSet isa, NamedIntrinsic ni, const HWIntrinsicInfo& info)
{
    // We should have found the entry we expected to find here
    assert(info.id == ni);

    // It should belong to the expected ISA
    assert(info.isa == isa);

    if ((info.simdSize != -1) && (info.simdSize != 0))
    {
        // We should only have known SIMD sizes
#if defined(TARGET_ARM64)
        assert((info.simdSize == 8) || (info.simdSize == 16));
#elif defined(TARGET_XARCH)
        assert((info.simdSize == 16) || (info.simdSize == 32) || (info.simdSize == 64));
#else
        unreached();
#endif
    }

    if (info.numArgs != -1)
    {
        // We should only have an expected number of arguments
#if defined(TARGET_ARM64) || defined(TARGET_XARCH)
        assert((info.numArgs >= 0) && (info.numArgs <= 5));
#else
        unreached();
#endif
    }

    // TODO: There's more we could validate here in terms of flags, instructions used, etc.
    // Some of this is already done ad-hoc elsewhere throughout the JIT
}

static void ValidateHWIntrinsicIsaRange(CORINFO_InstructionSet isa, const HWIntrinsicIsaRange& isaRange)
{
    // Both entries should be illegal if either is
    if (isaRange.FirstId == NI_Illegal)
    {
        assert(isaRange.LastId == NI_Illegal);
        return;
    }
    assert(isaRange.LastId != NI_Illegal);

    // Both entries should belong to the expected ISA
    assert(HWIntrinsicInfo::lookupIsa(isaRange.FirstId) == isa);
    assert(HWIntrinsicInfo::lookupIsa(isaRange.LastId) == isa);

    // The last ID should be the same as or after the first ID
    assert(isaRange.FirstId <= isaRange.LastId);

    // The ID before the range should not be part of the expected ISA
    NamedIntrinsic prevId = static_cast<NamedIntrinsic>(isaRange.FirstId - 1);
    assert((prevId == NI_HW_INTRINSIC_START) || (HWIntrinsicInfo::lookupIsa(prevId) != isa));

    // The ID after the range should not be part of the expected ISA
    NamedIntrinsic nextId = static_cast<NamedIntrinsic>(isaRange.LastId + 1);
#if defined(TARGET_ARM64)
    assert((nextId == NI_HW_INTRINSIC_END) || (HWIntrinsicInfo::lookupIsa(nextId) != isa) ||
           (nextId == SPECIAL_NI_Sve));
#else
    assert((nextId == NI_HW_INTRINSIC_END) || (HWIntrinsicInfo::lookupIsa(nextId) != isa));
#endif

    NamedIntrinsic         ni       = static_cast<NamedIntrinsic>(isaRange.FirstId);
    const HWIntrinsicInfo* prevInfo = &HWIntrinsicInfo::lookup(ni);
    ValidateHWIntrinsicInfo(isa, ni, *prevInfo);

    size_t count = (isaRange.LastId - isaRange.FirstId) + 1;

    for (size_t i = 1; i < count; i++)
    {
        ni                          = static_cast<NamedIntrinsic>(isaRange.FirstId + i);
        const HWIntrinsicInfo* info = &HWIntrinsicInfo::lookup(ni);
        ValidateHWIntrinsicInfo(isa, ni, *info);

        // The current name should be sorted after the previous
        assert(strcmp(info->name, prevInfo->name) > 0);

        prevInfo = info;
    }
}

static void ValidateHWIntrinsicIsaRangeArray()
{
    for (size_t i = 0; i < ARRAY_SIZE(hwintrinsicIsaRangeArray); i++)
    {
        CORINFO_InstructionSet isa = static_cast<CORINFO_InstructionSet>(i + 1);
        ValidateHWIntrinsicIsaRange(isa, hwintrinsicIsaRangeArray[i]);
    }
}
#endif

//------------------------------------------------------------------------
// lookupId: Gets the NamedIntrinsic for a given method name and InstructionSet
//
// Arguments:
//    comp       -- The compiler
//    sig        -- The signature of the intrinsic
//    className  -- The name of the class associated with the HWIntrinsic to lookup
//    methodName -- The name of the method associated with the HWIntrinsic to lookup
//    enclosingClassName -- The name of the enclosing class of X64 classes
//
// Return Value:
//    The NamedIntrinsic associated with methodName and isa
NamedIntrinsic HWIntrinsicInfo::lookupId(Compiler*         comp,
                                         CORINFO_SIG_INFO* sig,
                                         const char*       className,
                                         const char*       methodName,
                                         const char*       innerEnclosingClassName,
                                         const char*       outerEnclosingClassName)
{
#if defined(DEBUG)
    static bool validationCompleted = false;

    if (!validationCompleted)
    {
        ValidateHWIntrinsicIsaRangeArray();
        validationCompleted = true;
    }
#endif // DEBUG

<<<<<<< HEAD
    CORINFO_InstructionSet isa = lookupIsa(className, innerEnclosingClassName, outerEnclosingClassName);
=======
    // Signatures that have a 'this' parameter are illegal intrinsics.
    if (sig->hasThis())
    {
        return NI_Illegal;
    }

    CORINFO_InstructionSet isa = lookupIsa(className, enclosingClassName);
>>>>>>> bcca12c1

    if (isa == InstructionSet_ILLEGAL)
    {
        return NI_Illegal;
    }

    bool     isIsaSupported            = comp->compSupportsHWIntrinsic(isa);
    bool     isHardwareAcceleratedProp = false;
    bool     isSupportedProp           = false;
    uint32_t vectorByteLength          = 0;

    if (strncmp(methodName, "get_Is", 6) == 0)
    {
        if (strcmp(methodName + 6, "HardwareAccelerated") == 0)
        {
            isHardwareAcceleratedProp = true;
        }
        else if (strcmp(methodName + 6, "Supported") == 0)
        {
            isSupportedProp = true;
        }
    }

#ifdef TARGET_XARCH
    if (isHardwareAcceleratedProp)
    {
        // Special case: Some of Vector128/256 APIs are hardware accelerated with Sse1 and Avx1,
        // but we want IsHardwareAccelerated to return true only when all of them are (there are
        // still can be cases where e.g. Sse41 might give an additional boost for Vector128, but it's
        // not important enough to bump the minimal Sse version here)

        if (isa == InstructionSet_Vector128)
        {
            isa              = InstructionSet_SSE2;
            vectorByteLength = 16;
        }
        else if (isa == InstructionSet_Vector256)
        {
            isa              = InstructionSet_AVX2;
            vectorByteLength = 32;
        }
        else if (isa == InstructionSet_Vector512)
        {
            isa              = InstructionSet_AVX512F;
            vectorByteLength = 64;
        }
        else
        {
            assert((strcmp(className, "Vector128") != 0) && (strcmp(className, "Vector256") != 0) &&
                   (strcmp(className, "Vector512") != 0));
        }
    }
#endif

    if (isSupportedProp && (strncmp(className, "Vector", 6) == 0))
    {
        // The Vector*<T>.IsSupported props report if T is supported & is specially handled in lookupNamedIntrinsic
        return NI_Illegal;
    }

    if (isSupportedProp || isHardwareAcceleratedProp)
    {
        // The `compSupportsHWIntrinsic` above validates `compSupportsIsa` indicating
        // that the compiler can emit instructions for the ISA but not whether the
        // hardware supports them.
        //
        // The `compExactlyDependsOn` on call then validates that the target hardware
        // supports the instruction. Normally this is the same ISA as we just checked
        // but for Vector128/256 on xarch this can be a different ISA since we accelerate
        // some APIs even when we can't accelerate all APIs.
        //
        // When the target hardware does support the instruction set, we can return a
        // constant true. When it doesn't then we want to report the check as dynamically
        // supported instead if the opportunistic support does exist. This allows some targets,
        // such as AOT, to emit a check against a cached CPU query so lightup can still happen
        // (such as for SSE4.1 when the target hardware is SSE2).
        //
        // When the compiler doesn't support ISA or when it does but the target hardware does
        // not and we aren't in a scenario with support for a dynamic check, we want to return false.

        if (isIsaSupported && comp->compSupportsHWIntrinsic(isa) &&
            (vectorByteLength <= comp->getPreferredVectorByteLength()))
        {
            if (!comp->IsTargetAbi(CORINFO_NATIVEAOT_ABI) || comp->compExactlyDependsOn(isa))
            {
                return NI_IsSupported_True;
            }
            else
            {
                assert(comp->IsTargetAbi(CORINFO_NATIVEAOT_ABI));
                return NI_IsSupported_Dynamic;
            }
        }

        return NI_IsSupported_False;
    }
    else if (!isIsaSupported)
    {
        return NI_Throw_PlatformNotSupportedException;
    }

    // Special case: For Vector64/128/256 we currently don't accelerate any of the methods when
    // IsHardwareAccelerated reports false. For Vector64 and Vector128 this is when the baseline
    // ISA is unsupported. For Vector256 this is when AVX2 is unsupported since integer types
    // can't get properly accelerated.

    // We support some Vector256 intrinsics on AVX-only CPUs
    bool isLimitedVector256Isa = false;

    if (isa == InstructionSet_Vector128)
    {
        if (!comp->IsBaselineSimdIsaSupported())
        {
            return NI_Illegal;
        }
    }
#if defined(TARGET_XARCH)
    else if (isa == InstructionSet_Vector256)
    {
        if (!comp->compOpportunisticallyDependsOn(InstructionSet_AVX2))
        {
            if (comp->compOpportunisticallyDependsOn(InstructionSet_AVX))
            {
                isLimitedVector256Isa = true;
            }
            else
            {
                return NI_Illegal;
            }
        }
    }
    else if (isa == InstructionSet_Vector512)
    {
        if (!comp->IsBaselineVector512IsaSupportedOpportunistically())
        {
            return NI_Illegal;
        }
    }
#elif defined(TARGET_ARM64)
    else if (isa == InstructionSet_Vector64)
    {
        if (!comp->IsBaselineSimdIsaSupported())
        {
            return NI_Illegal;
        }
    }
#endif

    size_t isaIndex = static_cast<size_t>(isa) - 1;
    assert(isaIndex < ARRAY_SIZE(hwintrinsicIsaRangeArray));

    const HWIntrinsicIsaRange& isaRange = hwintrinsicIsaRangeArray[isaIndex];

    if (isaRange.FirstId == NI_Illegal)
    {
        return NI_Illegal;
    }

    size_t rangeLower = isaRange.FirstId;
    size_t rangeUpper = isaRange.LastId;

    while (rangeLower <= rangeUpper)
    {
        // This is safe since rangeLower and rangeUpper will never be negative
        size_t rangeIndex = (rangeUpper + rangeLower) / 2;

        NamedIntrinsic         ni            = static_cast<NamedIntrinsic>(rangeIndex);
        const HWIntrinsicInfo& intrinsicInfo = HWIntrinsicInfo::lookup(ni);

        int sortOrder = strcmp(methodName, intrinsicInfo.name);

        if (sortOrder < 0)
        {
            rangeUpper = rangeIndex - 1;
        }
        else if (sortOrder > 0)
        {
            rangeLower = rangeIndex + 1;
        }
        else
        {
            assert(sortOrder == 0);
            assert((intrinsicInfo.numArgs == -1) || (sig->numArgs == static_cast<uint8_t>(intrinsicInfo.numArgs)));

#if defined(TARGET_XARCH)
            // on AVX1-only CPUs we only support a subset of intrinsics in Vector256
            if (isLimitedVector256Isa && !AvxOnlyCompatible(ni))
            {
                return NI_Illegal;
            }
#endif // TARGET_XARCH

            return ni;
        }
    }

    // There are several helper intrinsics that are implemented in managed code
    // Those intrinsics will hit this code path and need to return NI_Illegal
    return NI_Illegal;
}

//------------------------------------------------------------------------
// lookupSimdSize: Gets the SimdSize for a given HWIntrinsic and signature
//
// Arguments:
//    id -- The ID associated with the HWIntrinsic to lookup
//   sig -- The signature of the HWIntrinsic to lookup
//
// Return Value:
//    The SIMD size for the HWIntrinsic associated with id and sig
//
// Remarks:
//    This function is only used by the importer. After importation, we can
//    get the SIMD size from the GenTreeHWIntrinsic node.
unsigned HWIntrinsicInfo::lookupSimdSize(Compiler* comp, NamedIntrinsic id, CORINFO_SIG_INFO* sig)
{
    unsigned simdSize = 0;

    if (tryLookupSimdSize(id, &simdSize))
    {
        return simdSize;
    }

    CORINFO_CLASS_HANDLE typeHnd = nullptr;

    if (HWIntrinsicInfo::BaseTypeFromFirstArg(id))
    {
        typeHnd = comp->info.compCompHnd->getArgClass(sig, sig->args);
    }
    else if (HWIntrinsicInfo::BaseTypeFromSecondArg(id))
    {
        CORINFO_ARG_LIST_HANDLE secondArg = comp->info.compCompHnd->getArgNext(sig->args);
        typeHnd                           = comp->info.compCompHnd->getArgClass(sig, secondArg);
    }
    else
    {
        assert(JITtype2varType(sig->retType) == TYP_STRUCT);
        typeHnd = sig->retTypeSigClass;
    }

    CorInfoType simdBaseJitType = comp->getBaseJitTypeAndSizeOfSIMDType(typeHnd, &simdSize);
    assert((simdSize > 0) && (simdBaseJitType != CORINFO_TYPE_UNDEF));
    return simdSize;
}

//------------------------------------------------------------------------
// isImmOp: Checks whether the HWIntrinsic node has an imm operand
//
// Arguments:
//    id -- The NamedIntrinsic associated with the HWIntrinsic to lookup
//    op -- The operand to check
//
// Return Value:
//     true if the node has an imm operand; otherwise, false
bool HWIntrinsicInfo::isImmOp(NamedIntrinsic id, const GenTree* op)
{
#ifdef TARGET_XARCH
    if (HWIntrinsicInfo::lookupCategory(id) != HW_Category_IMM)
    {
        return false;
    }

    if (!HWIntrinsicInfo::MaybeImm(id))
    {
        return true;
    }
#elif defined(TARGET_ARM64)
    if (!HWIntrinsicInfo::HasImmediateOperand(id))
    {
        return false;
    }
#else
#error Unsupported platform
#endif

    if (genActualType(op->TypeGet()) != TYP_INT)
    {
        return false;
    }

    return true;
}

//------------------------------------------------------------------------
// getArgForHWIntrinsic: pop an argument from the stack and validate its type
//
// Arguments:
//    argType    -- the required type of argument
//    argClass   -- the class handle of argType
//
// Return Value:
//     the validated argument
//
GenTree* Compiler::getArgForHWIntrinsic(var_types argType, CORINFO_CLASS_HANDLE argClass)
{
    GenTree* arg = nullptr;

    if (varTypeIsStruct(argType))
    {
        if (!varTypeIsSIMD(argType))
        {
            unsigned int argSizeBytes;
            (void)getBaseJitTypeAndSizeOfSIMDType(argClass, &argSizeBytes);
            argType = getSIMDTypeForSize(argSizeBytes);
        }
        assert(varTypeIsSIMD(argType));

        arg = impSIMDPopStack();
        assert(varTypeIsSIMDOrMask(arg));
    }
    else
    {
        assert(varTypeIsArithmetic(argType) || (argType == TYP_BYREF));

        arg = impPopStack().val;
        assert(varTypeIsArithmetic(arg->TypeGet()) || ((argType == TYP_BYREF) && arg->TypeIs(TYP_BYREF)));

        if (!impCheckImplicitArgumentCoercion(argType, arg->gtType))
        {
            BADCODE("the hwintrinsic argument has a type that can't be implicitly converted to the signature type");
        }
    }

    return arg;
}

//------------------------------------------------------------------------
// addRangeCheckIfNeeded: add a GT_BOUNDS_CHECK node for non-full-range imm-intrinsic
//
// Arguments:
//    intrinsic     -- intrinsic ID
//    immOp         -- the immediate operand of the intrinsic
//    mustExpand    -- true if the compiler is compiling the fallback(GT_CALL) of this intrinsics
//    immLowerBound -- lower incl. bound for a value of the immediate operand (for a non-full-range imm-intrinsic)
//    immUpperBound -- upper incl. bound for a value of the immediate operand (for a non-full-range imm-intrinsic)
//
// Return Value:
//     add a GT_BOUNDS_CHECK node for non-full-range imm-intrinsic, which would throw ArgumentOutOfRangeException
//     when the imm-argument is not in the valid range
//
GenTree* Compiler::addRangeCheckIfNeeded(
    NamedIntrinsic intrinsic, GenTree* immOp, bool mustExpand, int immLowerBound, int immUpperBound)
{
    assert(immOp != nullptr);
    // Full-range imm-intrinsics do not need the range-check
    // because the imm-parameter of the intrinsic method is a byte.
    // AVX2 Gather intrinsics no not need the range-check
    // because their imm-parameter have discrete valid values that are handle by managed code
    if (mustExpand && HWIntrinsicInfo::isImmOp(intrinsic, immOp)
#ifdef TARGET_XARCH
        && !HWIntrinsicInfo::isAVX2GatherIntrinsic(intrinsic) && !HWIntrinsicInfo::HasFullRangeImm(intrinsic)
#endif
    )
    {
        assert(!immOp->IsCnsIntOrI());
        assert(varTypeIsIntegral(immOp));

        return addRangeCheckForHWIntrinsic(immOp, immLowerBound, immUpperBound);
    }
    else
    {
        return immOp;
    }
}

//------------------------------------------------------------------------
// addRangeCheckForHWIntrinsic: add a GT_BOUNDS_CHECK node for an intrinsic
//
// Arguments:
//    immOp         -- the immediate operand of the intrinsic
//    immLowerBound -- lower incl. bound for a value of the immediate operand (for a non-full-range imm-intrinsic)
//    immUpperBound -- upper incl. bound for a value of the immediate operand (for a non-full-range imm-intrinsic)
//
// Return Value:
//     add a GT_BOUNDS_CHECK node for non-full-range imm-intrinsic, which would throw ArgumentOutOfRangeException
//     when the imm-argument is not in the valid range
//
GenTree* Compiler::addRangeCheckForHWIntrinsic(GenTree* immOp, int immLowerBound, int immUpperBound)
{
    // Bounds check for value of an immediate operand
    //   (immLowerBound <= immOp) && (immOp <= immUpperBound)
    //
    // implemented as a single comparison in the form of
    //
    // if ((immOp - immLowerBound) >= (immUpperBound - immLowerBound + 1))
    // {
    //     throw new ArgumentOutOfRangeException();
    // }
    //
    // The value of (immUpperBound - immLowerBound + 1) is denoted as adjustedUpperBound.

    const ssize_t adjustedUpperBound     = (ssize_t)immUpperBound - immLowerBound + 1;
    GenTree*      adjustedUpperBoundNode = gtNewIconNode(adjustedUpperBound, TYP_INT);

    GenTree* immOpDup = nullptr;

    immOp = impCloneExpr(immOp, &immOpDup, CHECK_SPILL_ALL,
                         nullptr DEBUGARG("Clone an immediate operand for immediate value bounds check"));

    if (immLowerBound != 0)
    {
        immOpDup = gtNewOperNode(GT_SUB, TYP_INT, immOpDup, gtNewIconNode(immLowerBound, TYP_INT));
    }

    GenTreeBoundsChk* hwIntrinsicChk =
        new (this, GT_BOUNDS_CHECK) GenTreeBoundsChk(immOpDup, adjustedUpperBoundNode, SCK_ARG_RNG_EXCPN);

    return gtNewOperNode(GT_COMMA, immOp->TypeGet(), hwIntrinsicChk, immOp);
}

//------------------------------------------------------------------------
// compSupportsHWIntrinsic: check whether a given instruction is enabled via configuration
//
// Arguments:
//    isa - Instruction set
//
// Return Value:
//    true iff the given instruction set is enabled via configuration (environment variables, etc.).
bool Compiler::compSupportsHWIntrinsic(CORINFO_InstructionSet isa)
{
    return compHWIntrinsicDependsOn(isa) && (
#ifdef DEBUG
                                                JitConfig.EnableIncompleteISAClass() ||
#endif
                                                HWIntrinsicInfo::isFullyImplementedIsa(isa));
}

//------------------------------------------------------------------------
// impIsTableDrivenHWIntrinsic:
//
// Arguments:
//    intrinsicId - HW intrinsic id
//    category - category of a HW intrinsic
//
// Return Value:
//    returns true if this category can be table-driven in the importer
//
static bool impIsTableDrivenHWIntrinsic(NamedIntrinsic intrinsicId, HWIntrinsicCategory category)
{
    return (category != HW_Category_Special) && !HWIntrinsicInfo::HasSpecialImport(intrinsicId);
}

//------------------------------------------------------------------------
// isSupportedBaseType
//
// Arguments:
//    intrinsicId - HW intrinsic id
//    baseJitType - Base JIT type of the intrinsic.
//
// Return Value:
//    returns true if the baseType is supported for given intrinsic.
//
static bool isSupportedBaseType(NamedIntrinsic intrinsic, CorInfoType baseJitType)
{
    if (baseJitType == CORINFO_TYPE_UNDEF)
    {
        return false;
    }

    var_types baseType = JitType2PreciseVarType(baseJitType);

    // We don't actually check the intrinsic outside of the false case as we expect
    // the exposed managed signatures are either generic and support all types
    // or they are explicit and support the type indicated.

    if (varTypeIsArithmetic(baseType))
    {
        return true;
    }

#ifdef DEBUG
    CORINFO_InstructionSet isa = HWIntrinsicInfo::lookupIsa(intrinsic);
#ifdef TARGET_XARCH
    assert((isa == InstructionSet_Vector512) || (isa == InstructionSet_Vector256) || (isa == InstructionSet_Vector128));
#endif // TARGET_XARCH
#ifdef TARGET_ARM64
    assert((isa == InstructionSet_Vector64) || (isa == InstructionSet_Vector128));
#endif // TARGET_ARM64
#endif // DEBUG
    return false;
}

// HWIntrinsicSignatureReader: a helper class that "reads" a list of hardware intrinsic arguments and stores
// the corresponding argument type descriptors as the fields of the class instance.
//
struct HWIntrinsicSignatureReader final
{
    // Read: enumerates the list of arguments of a hardware intrinsic and stores the CORINFO_CLASS_HANDLE
    // and var_types values of each operand into the corresponding fields of the class instance.
    //
    // Arguments:
    //    compHnd -- an instance of COMP_HANDLE class.
    //    sig     -- a hardware intrinsic signature.
    //
    void Read(COMP_HANDLE compHnd, CORINFO_SIG_INFO* sig)
    {
        CORINFO_ARG_LIST_HANDLE args = sig->args;

        if (sig->numArgs > 0)
        {
            op1JitType = strip(compHnd->getArgType(sig, args, &op1ClsHnd));

            if (sig->numArgs > 1)
            {
                args       = compHnd->getArgNext(args);
                op2JitType = strip(compHnd->getArgType(sig, args, &op2ClsHnd));
            }

            if (sig->numArgs > 2)
            {
                args       = compHnd->getArgNext(args);
                op3JitType = strip(compHnd->getArgType(sig, args, &op3ClsHnd));
            }

            if (sig->numArgs > 3)
            {
                args       = compHnd->getArgNext(args);
                op4JitType = strip(compHnd->getArgType(sig, args, &op4ClsHnd));
            }
        }
    }

    CORINFO_CLASS_HANDLE op1ClsHnd;
    CORINFO_CLASS_HANDLE op2ClsHnd;
    CORINFO_CLASS_HANDLE op3ClsHnd;
    CORINFO_CLASS_HANDLE op4ClsHnd;
    CorInfoType          op1JitType;
    CorInfoType          op2JitType;
    CorInfoType          op3JitType;
    CorInfoType          op4JitType;

    var_types GetOp1Type() const
    {
        return JITtype2varType(op1JitType);
    }

    var_types GetOp2Type() const
    {
        return JITtype2varType(op2JitType);
    }

    var_types GetOp3Type() const
    {
        return JITtype2varType(op3JitType);
    }

    var_types GetOp4Type() const
    {
        return JITtype2varType(op4JitType);
    }
};

//------------------------------------------------------------------------
// CheckHWIntrinsicImmRange: Check if an immediate is within the valid range
//
// Arguments:
//    intrinsicId       -- HW intrinsic id
//    simdBaseJitType   -- The base JIT type of SIMD type of the intrinsic
//    immOp             -- Immediate to check is within range
//    mustExpand        -- true if the intrinsic must expand to a GenTree*; otherwise, false
//    immLowerBound     -- the lower valid bound of the immediate
//    immLowerBound     -- the upper valid bound of the immediate
//    hasFullRangeImm   -- the range has all valid values. The immediate is always within range.
//    useFallback [OUT] -- Only set if false is returned. A fallback can be used instead.
//
// Return Value:
//    returns true if immOp is within range. Otherwise false.
//
bool Compiler::CheckHWIntrinsicImmRange(NamedIntrinsic intrinsic,
                                        CorInfoType    simdBaseJitType,
                                        GenTree*       immOp,
                                        bool           mustExpand,
                                        int            immLowerBound,
                                        int            immUpperBound,
                                        bool           hasFullRangeImm,
                                        bool*          useFallback)
{
    *useFallback = false;

    if (!hasFullRangeImm && immOp->IsCnsIntOrI())
    {
        const int ival = (int)immOp->AsIntCon()->IconValue();
        bool      immOutOfRange;
#ifdef TARGET_XARCH
        if (HWIntrinsicInfo::isAVX2GatherIntrinsic(intrinsic))
        {
            immOutOfRange = (ival != 1) && (ival != 2) && (ival != 4) && (ival != 8);
        }
        else
#endif
        {
            immOutOfRange = (ival < immLowerBound) || (ival > immUpperBound);
        }

        if (immOutOfRange)
        {
            assert(!mustExpand);
            // The imm-HWintrinsics that do not accept all imm8 values may throw
            // ArgumentOutOfRangeException when the imm argument is not in the valid range,
            // unless the intrinsic can be transformed into one that does accept all imm8 values

#ifdef TARGET_ARM64
            switch (intrinsic)
            {
                case NI_AdvSimd_ShiftLeftLogical:
                case NI_AdvSimd_ShiftLeftLogicalScalar:
                case NI_AdvSimd_ShiftRightLogical:
                case NI_AdvSimd_ShiftRightLogicalScalar:
                case NI_AdvSimd_ShiftRightArithmetic:
                case NI_AdvSimd_ShiftRightArithmeticScalar:
                    *useFallback = true;
                    break;

                default:
                    assert(*useFallback == false);
                    break;
            }
#endif // TARGET_ARM64

            return false;
        }
    }
    else if (!immOp->IsCnsIntOrI())
    {
        if (HWIntrinsicInfo::NoJmpTableImm(intrinsic))
        {
            *useFallback = true;
            return false;
        }
#if defined(TARGET_XARCH)
        else if (HWIntrinsicInfo::MaybeNoJmpTableImm(intrinsic))
        {
#if defined(TARGET_X86)
            var_types simdBaseType = JitType2PreciseVarType(simdBaseJitType);

            if (varTypeIsLong(simdBaseType))
            {
                if (!mustExpand)
                {
                    return false;
                }
            }
            else
#endif // TARGET_X86
            {
                *useFallback = true;
                return false;
            }
        }
#endif // TARGET_XARCH
        else if (!mustExpand)
        {
            // When the imm-argument is not a constant and we are not being forced to expand, we need to
            // return false so a GT_CALL to the intrinsic method is emitted instead. The
            // intrinsic method is recursive and will be forced to expand, at which point
            // we emit some less efficient fallback code.
            return false;
        }
    }

    return true;
}

//------------------------------------------------------------------------
// impHWIntrinsic: Import a hardware intrinsic as a GT_HWINTRINSIC node if possible
//
// Arguments:
//    intrinsic  -- id of the intrinsic function.
//    clsHnd     -- class handle containing the intrinsic function.
//    method     -- method handle of the intrinsic function.
//    sig        -- signature of the intrinsic call
//    entryPoint -- The entry point information required for R2R scenarios
//    mustExpand -- true if the intrinsic must return a GenTree*; otherwise, false

// Return Value:
//    The GT_HWINTRINSIC node, or nullptr if not a supported intrinsic
//
GenTree* Compiler::impHWIntrinsic(NamedIntrinsic        intrinsic,
                                  CORINFO_CLASS_HANDLE  clsHnd,
                                  CORINFO_METHOD_HANDLE method,
                                  CORINFO_SIG_INFO* sig R2RARG(CORINFO_CONST_LOOKUP* entryPoint),
                                  bool                  mustExpand)
{
    // NextCallRetAddr requires a CALL, so return nullptr.
    if (!mustExpand && info.compHasNextCallRetAddr)
    {
        return nullptr;
    }

    HWIntrinsicCategory    category        = HWIntrinsicInfo::lookupCategory(intrinsic);
    CORINFO_InstructionSet isa             = HWIntrinsicInfo::lookupIsa(intrinsic);
    int                    numArgs         = sig->numArgs;
    var_types              retType         = genActualType(JITtype2varType(sig->retType));
    CorInfoType            simdBaseJitType = CORINFO_TYPE_UNDEF;
    GenTree*               retNode         = nullptr;

    if (retType == TYP_STRUCT)
    {
        unsigned int sizeBytes;
        simdBaseJitType = getBaseJitTypeAndSizeOfSIMDType(sig->retTypeSigClass, &sizeBytes);

        if (HWIntrinsicInfo::IsMultiReg(intrinsic))
        {
            assert(sizeBytes == 0);
        }

#ifdef TARGET_ARM64
        else if ((intrinsic == NI_AdvSimd_LoadAndInsertScalar) || (intrinsic == NI_AdvSimd_Arm64_LoadAndInsertScalar))
        {
            CorInfoType pSimdBaseJitType = CORINFO_TYPE_UNDEF;
            var_types   retFieldType     = impNormStructType(sig->retTypeSigClass, &pSimdBaseJitType);

            if (retFieldType == TYP_STRUCT)
            {
                CORINFO_CLASS_HANDLE structType;
                unsigned int         sizeBytes = 0;

                // LoadAndInsertScalar that returns 2,3 or 4 vectors
                assert(pSimdBaseJitType == CORINFO_TYPE_UNDEF);
                unsigned fieldCount = info.compCompHnd->getClassNumInstanceFields(sig->retTypeSigClass);
                assert(fieldCount > 1);
                CORINFO_FIELD_HANDLE fieldHandle = info.compCompHnd->getFieldInClass(sig->retTypeClass, 0);
                CorInfoType          fieldType   = info.compCompHnd->getFieldType(fieldHandle, &structType);
                simdBaseJitType                  = getBaseJitTypeAndSizeOfSIMDType(structType, &sizeBytes);
                switch (fieldCount)
                {
                    case 2:
                        intrinsic = sizeBytes == 8 ? NI_AdvSimd_LoadAndInsertScalarVector64x2
                                                   : NI_AdvSimd_Arm64_LoadAndInsertScalarVector128x2;
                        break;
                    case 3:
                        intrinsic = sizeBytes == 8 ? NI_AdvSimd_LoadAndInsertScalarVector64x3
                                                   : NI_AdvSimd_Arm64_LoadAndInsertScalarVector128x3;
                        break;
                    case 4:
                        intrinsic = sizeBytes == 8 ? NI_AdvSimd_LoadAndInsertScalarVector64x4
                                                   : NI_AdvSimd_Arm64_LoadAndInsertScalarVector128x4;
                        break;
                    default:
                        assert("unsupported");
                }
            }
            else
            {
                assert((retFieldType == TYP_SIMD8) || (retFieldType == TYP_SIMD16));
                assert(isSupportedBaseType(intrinsic, simdBaseJitType));
                retType = getSIMDTypeForSize(sizeBytes);
            }
        }
#endif
        else
        {
            // We want to return early here for cases where retType was TYP_STRUCT as per method signature and
            // rather than deferring the decision after getting the simdBaseJitType of arg.
            if (!isSupportedBaseType(intrinsic, simdBaseJitType))
            {
                return nullptr;
            }

            assert(sizeBytes != 0);
            retType = getSIMDTypeForSize(sizeBytes);
        }
    }

    simdBaseJitType = getBaseJitTypeFromArgIfNeeded(intrinsic, clsHnd, sig, simdBaseJitType);

    if (simdBaseJitType == CORINFO_TYPE_UNDEF)
    {
        if ((category == HW_Category_Scalar) || HWIntrinsicInfo::isScalarIsa(isa))
        {
            simdBaseJitType = sig->retType;

            if (simdBaseJitType == CORINFO_TYPE_VOID)
            {
                simdBaseJitType = CORINFO_TYPE_UNDEF;
            }
        }
        else
        {
            unsigned int sizeBytes;

            simdBaseJitType = getBaseJitTypeAndSizeOfSIMDType(clsHnd, &sizeBytes);

#if defined(TARGET_ARM64)
            if (simdBaseJitType == CORINFO_TYPE_UNDEF && HWIntrinsicInfo::HasScalarInputVariant(intrinsic))
            {
                // Did not find a valid vector type. The intrinsic has alternate scalar version. Switch to that.

                assert(sizeBytes == 0);
                intrinsic = HWIntrinsicInfo::GetScalarInputVariant(intrinsic);
                category  = HWIntrinsicInfo::lookupCategory(intrinsic);
                isa       = HWIntrinsicInfo::lookupIsa(intrinsic);

                simdBaseJitType = sig->retType;
                assert(simdBaseJitType != CORINFO_TYPE_VOID);
                assert(simdBaseJitType != CORINFO_TYPE_UNDEF);
                assert(simdBaseJitType != CORINFO_TYPE_VALUECLASS);
            }
            else
#endif
            {
                assert((category == HW_Category_Special) || (category == HW_Category_Helper) || (sizeBytes != 0));
            }
        }
    }

    // Immediately return if the category is other than scalar/special and this is not a supported base type.
    if ((category != HW_Category_Special) && (category != HW_Category_Scalar) && !HWIntrinsicInfo::isScalarIsa(isa) &&
        !isSupportedBaseType(intrinsic, simdBaseJitType))
    {
        return nullptr;
    }

    var_types simdBaseType = TYP_UNKNOWN;

    if (simdBaseJitType != CORINFO_TYPE_UNDEF)
    {
        simdBaseType = JitType2PreciseVarType(simdBaseJitType);
    }

    const unsigned simdSize = HWIntrinsicInfo::lookupSimdSize(this, intrinsic, sig);

    HWIntrinsicSignatureReader sigReader;
    sigReader.Read(info.compCompHnd, sig);

    GenTree* immOp1          = nullptr;
    GenTree* immOp2          = nullptr;
    int      immLowerBound   = 0;
    int      immUpperBound   = 0;
    bool     hasFullRangeImm = false;
    bool     useFallback     = false;
    bool     setMethodHandle = false;

    getHWIntrinsicImmOps(intrinsic, sig, &immOp1, &immOp2);

    // Validate the second immediate
#ifdef TARGET_ARM64
    if (immOp2 != nullptr)
    {
        unsigned  immSimdSize     = simdSize;
        var_types immSimdBaseType = simdBaseType;
        getHWIntrinsicImmTypes(intrinsic, sig, 2, simdBaseType, simdBaseJitType, sigReader.op1ClsHnd,
                               sigReader.op2ClsHnd, sigReader.op3ClsHnd, &immSimdSize, &immSimdBaseType);
        HWIntrinsicInfo::lookupImmBounds(intrinsic, immSimdSize, immSimdBaseType, 2, &immLowerBound, &immUpperBound);

        if (!CheckHWIntrinsicImmRange(intrinsic, simdBaseJitType, immOp2, mustExpand, immLowerBound, immUpperBound,
                                      false, &useFallback))
        {
            if (useFallback)
            {
                return impNonConstFallback(intrinsic, retType, simdBaseJitType);
            }
            else if (!opts.OptimizationEnabled())
            {
                // Only enable late stage rewriting if optimizations are enabled
                // as we won't otherwise encounter a constant at the later point
                return nullptr;
            }
            else
            {
                setMethodHandle = true;
            }
        }
    }
#else
    assert(immOp2 == nullptr);
#endif

    // Validate the first immediate
    if (immOp1 != nullptr)
    {
#ifdef TARGET_ARM64
        unsigned  immSimdSize     = simdSize;
        var_types immSimdBaseType = simdBaseType;
        getHWIntrinsicImmTypes(intrinsic, sig, 1, simdBaseType, simdBaseJitType, sigReader.op1ClsHnd,
                               sigReader.op2ClsHnd, sigReader.op3ClsHnd, &immSimdSize, &immSimdBaseType);
        HWIntrinsicInfo::lookupImmBounds(intrinsic, immSimdSize, immSimdBaseType, 1, &immLowerBound, &immUpperBound);
#else
        immUpperBound   = HWIntrinsicInfo::lookupImmUpperBound(intrinsic);
        hasFullRangeImm = HWIntrinsicInfo::HasFullRangeImm(intrinsic);
#endif

        if (!CheckHWIntrinsicImmRange(intrinsic, simdBaseJitType, immOp1, mustExpand, immLowerBound, immUpperBound,
                                      hasFullRangeImm, &useFallback))
        {
            if (useFallback)
            {
                return impNonConstFallback(intrinsic, retType, simdBaseJitType);
            }
            else if (!opts.OptimizationEnabled())
            {
                // Only enable late stage rewriting if optimizations are enabled
                // as we won't otherwise encounter a constant at the later point
                return nullptr;
            }
            else
            {
                setMethodHandle = true;
            }
        }
    }

    if (HWIntrinsicInfo::IsFloatingPointUsed(intrinsic))
    {
        // Set `compFloatingPointUsed` to cover the scenario where an intrinsic is operating on SIMD fields, but
        // where no SIMD local vars are in use. This is the same logic as is used for FEATURE_SIMD.
        compFloatingPointUsed = true;
    }

    var_types nodeRetType = retType;
#if defined(FEATURE_MASKED_HW_INTRINSICS) && defined(TARGET_ARM64)
    if (HWIntrinsicInfo::ReturnsPerElementMask(intrinsic))
    {
        // Ensure the result is generated to a mask.
        nodeRetType = TYP_MASK;
    }
#endif // FEATURE_MASKED_HW_INTRINSICS && TARGET_ARM64

    // table-driven importer of simple intrinsics
    if (impIsTableDrivenHWIntrinsic(intrinsic, category))
    {
        const bool isScalar = (category == HW_Category_Scalar);

        assert(numArgs >= 0);

        if (!isScalar)
        {
            if (HWIntrinsicInfo::lookupIns(intrinsic, simdBaseType) == INS_invalid)
            {
                assert(!"Unexpected HW intrinsic");
                return nullptr;
            }

#if defined(TARGET_ARM64)
            if ((simdSize != 8) && (simdSize != 16))
#elif defined(TARGET_XARCH)
            if ((simdSize != 16) && (simdSize != 32) && (simdSize != 64))
#endif // TARGET_*
            {
                assert(!"Unexpected SIMD size");
                return nullptr;
            }
        }

        GenTree* op1 = nullptr;
        GenTree* op2 = nullptr;
        GenTree* op3 = nullptr;
        GenTree* op4 = nullptr;

        switch (numArgs)
        {
            case 4:
                op4 = getArgForHWIntrinsic(sigReader.GetOp4Type(), sigReader.op4ClsHnd);
                op4 = addRangeCheckIfNeeded(intrinsic, op4, mustExpand, immLowerBound, immUpperBound);
                op3 = getArgForHWIntrinsic(sigReader.GetOp3Type(), sigReader.op3ClsHnd);
                op2 = getArgForHWIntrinsic(sigReader.GetOp2Type(), sigReader.op2ClsHnd);
                op1 = getArgForHWIntrinsic(sigReader.GetOp1Type(), sigReader.op1ClsHnd);
                break;

            case 3:
                op3 = getArgForHWIntrinsic(sigReader.GetOp3Type(), sigReader.op3ClsHnd);
                op2 = getArgForHWIntrinsic(sigReader.GetOp2Type(), sigReader.op2ClsHnd);
                op1 = getArgForHWIntrinsic(sigReader.GetOp1Type(), sigReader.op1ClsHnd);
                break;

            case 2:
                op2 = getArgForHWIntrinsic(sigReader.GetOp2Type(), sigReader.op2ClsHnd);
                op2 = addRangeCheckIfNeeded(intrinsic, op2, mustExpand, immLowerBound, immUpperBound);
                op1 = getArgForHWIntrinsic(sigReader.GetOp1Type(), sigReader.op1ClsHnd);
                break;

            case 1:
                op1 = getArgForHWIntrinsic(sigReader.GetOp1Type(), sigReader.op1ClsHnd);
                break;

            default:
                break;
        }

        switch (numArgs)
        {
            case 0:
            {
                assert(!isScalar);
                retNode = gtNewSimdHWIntrinsicNode(nodeRetType, intrinsic, simdBaseJitType, simdSize);
                break;
            }

            case 1:
            {
                if ((category == HW_Category_MemoryLoad) && op1->OperIs(GT_CAST))
                {
                    // Although the API specifies a pointer, if what we have is a BYREF, that's what
                    // we really want, so throw away the cast.
                    if (op1->gtGetOp1()->TypeGet() == TYP_BYREF)
                    {
                        op1 = op1->gtGetOp1();
                    }
                }

                retNode = isScalar ? gtNewScalarHWIntrinsicNode(nodeRetType, op1, intrinsic)
                                   : gtNewSimdHWIntrinsicNode(nodeRetType, op1, intrinsic, simdBaseJitType, simdSize);

#if defined(TARGET_XARCH)
                switch (intrinsic)
                {
                    case NI_SSE41_ConvertToVector128Int16:
                    case NI_SSE41_ConvertToVector128Int32:
                    case NI_SSE41_ConvertToVector128Int64:
                    case NI_AVX2_BroadcastScalarToVector128:
                    case NI_AVX2_BroadcastScalarToVector256:
                    case NI_AVX512F_BroadcastScalarToVector512:
                    case NI_AVX512BW_BroadcastScalarToVector512:
                    case NI_AVX2_ConvertToVector256Int16:
                    case NI_AVX2_ConvertToVector256Int32:
                    case NI_AVX2_ConvertToVector256Int64:
                    case NI_AVX2_BroadcastVector128ToVector256:
                    case NI_AVX512F_BroadcastVector128ToVector512:
                    case NI_AVX512F_BroadcastVector256ToVector512:
                    {
                        // These intrinsics have both pointer and vector overloads
                        // We want to be able to differentiate between them so lets
                        // just track the aux type as a ptr or undefined, depending

                        CorInfoType auxiliaryType = CORINFO_TYPE_UNDEF;

                        if (!varTypeIsSIMD(op1))
                        {
                            auxiliaryType = CORINFO_TYPE_PTR;
                            retNode->gtFlags |= (GTF_EXCEPT | GTF_GLOB_REF);
                        }

                        retNode->AsHWIntrinsic()->SetAuxiliaryJitType(auxiliaryType);
                        break;
                    }

                    default:
                    {
                        break;
                    }
                }
#elif defined(TARGET_ARM64)
                switch (intrinsic)
                {
                    case NI_Sve_ConvertToDouble:
                    case NI_Sve_ConvertToInt32:
                    case NI_Sve_ConvertToInt64:
                    case NI_Sve_ConvertToSingle:
                    case NI_Sve_ConvertToUInt32:
                    case NI_Sve_ConvertToUInt64:
                        // Save the base type of return SIMD. It is used to contain this intrinsic inside
                        // ConditionalSelect.
                        retNode->AsHWIntrinsic()->SetAuxiliaryJitType(getBaseJitTypeOfSIMDType(sig->retTypeSigClass));
                        break;
                    default:
                        break;
                }
#endif // TARGET_XARCH

                break;
            }

            case 2:
            {
                retNode = isScalar
                              ? gtNewScalarHWIntrinsicNode(nodeRetType, op1, op2, intrinsic)
                              : gtNewSimdHWIntrinsicNode(nodeRetType, op1, op2, intrinsic, simdBaseJitType, simdSize);

#ifdef TARGET_XARCH
                if ((intrinsic == NI_SSE42_Crc32) || (intrinsic == NI_SSE42_X64_Crc32))
                {
                    // TODO-XArch-Cleanup: currently we use the simdBaseJitType to bring the type of the second argument
                    // to the code generator. May encode the overload info in other way.
                    retNode->AsHWIntrinsic()->SetSimdBaseJitType(sigReader.op2JitType);
                }
#elif defined(TARGET_ARM64)
                switch (intrinsic)
                {
                    case NI_Crc32_ComputeCrc32:
                    case NI_Crc32_ComputeCrc32C:
                    case NI_Crc32_Arm64_ComputeCrc32:
                    case NI_Crc32_Arm64_ComputeCrc32C:
                        retNode->AsHWIntrinsic()->SetSimdBaseJitType(sigReader.op2JitType);
                        break;

                    case NI_AdvSimd_AddWideningUpper:
                    case NI_AdvSimd_SubtractWideningUpper:
                        assert(varTypeIsSIMD(op1->TypeGet()));
                        retNode->AsHWIntrinsic()->SetAuxiliaryJitType(getBaseJitTypeOfSIMDType(sigReader.op1ClsHnd));
                        break;

                    case NI_AdvSimd_Arm64_AddSaturateScalar:
                        assert(varTypeIsSIMD(op2->TypeGet()));
                        retNode->AsHWIntrinsic()->SetAuxiliaryJitType(getBaseJitTypeOfSIMDType(sigReader.op2ClsHnd));
                        break;

                    case NI_ArmBase_Arm64_MultiplyHigh:
                        if (sig->retType == CORINFO_TYPE_ULONG)
                        {
                            retNode->AsHWIntrinsic()->SetSimdBaseJitType(CORINFO_TYPE_ULONG);
                        }
                        else
                        {
                            assert(sig->retType == CORINFO_TYPE_LONG);
                            retNode->AsHWIntrinsic()->SetSimdBaseJitType(CORINFO_TYPE_LONG);
                        }
                        break;

                    case NI_Sve_CreateWhileLessThanMask8Bit:
                    case NI_Sve_CreateWhileLessThanOrEqualMask8Bit:
                    case NI_Sve_CreateWhileLessThanMask16Bit:
                    case NI_Sve_CreateWhileLessThanOrEqualMask16Bit:
                    case NI_Sve_CreateWhileLessThanMask32Bit:
                    case NI_Sve_CreateWhileLessThanOrEqualMask32Bit:
                    case NI_Sve_CreateWhileLessThanMask64Bit:
                    case NI_Sve_CreateWhileLessThanOrEqualMask64Bit:
                        retNode->AsHWIntrinsic()->SetAuxiliaryJitType(sigReader.op1JitType);
                        break;

                    case NI_Sve_ShiftLeftLogical:
                    case NI_Sve_ShiftRightArithmetic:
                    case NI_Sve_ShiftRightLogical:
                        retNode->AsHWIntrinsic()->SetAuxiliaryJitType(getBaseJitTypeOfSIMDType(sigReader.op2ClsHnd));
                        break;

                    default:
                        break;
                }
#endif
                break;
            }

            case 3:
            {
#ifdef TARGET_ARM64
                if (intrinsic == NI_AdvSimd_LoadAndInsertScalar)
                {
                    op2 = addRangeCheckIfNeeded(intrinsic, op2, mustExpand, immLowerBound, immUpperBound);

                    if (op1->OperIs(GT_CAST))
                    {
                        // Although the API specifies a pointer, if what we have is a BYREF, that's what
                        // we really want, so throw away the cast.
                        if (op1->gtGetOp1()->TypeGet() == TYP_BYREF)
                        {
                            op1 = op1->gtGetOp1();
                        }
                    }
                }
                else if ((intrinsic == NI_AdvSimd_Insert) || (intrinsic == NI_AdvSimd_InsertScalar))
                {
                    op2 = addRangeCheckIfNeeded(intrinsic, op2, mustExpand, immLowerBound, immUpperBound);
                }
                else
#endif
                {
                    op3 = addRangeCheckIfNeeded(intrinsic, op3, mustExpand, immLowerBound, immUpperBound);
                }

                retNode = isScalar ? gtNewScalarHWIntrinsicNode(nodeRetType, op1, op2, op3, intrinsic)
                                   : gtNewSimdHWIntrinsicNode(nodeRetType, op1, op2, op3, intrinsic, simdBaseJitType,
                                                              simdSize);

                switch (intrinsic)
                {
#if defined(TARGET_XARCH)
                    case NI_AVX2_GatherVector128:
                    case NI_AVX2_GatherVector256:
                        assert(varTypeIsSIMD(op2->TypeGet()));
                        retNode->AsHWIntrinsic()->SetAuxiliaryJitType(getBaseJitTypeOfSIMDType(sigReader.op2ClsHnd));
                        break;

#elif defined(TARGET_ARM64)
                    case NI_Sve_GatherVector:
                    case NI_Sve_GatherVectorByteZeroExtend:
                    case NI_Sve_GatherVectorFirstFaulting:
                    case NI_Sve_GatherVectorInt16SignExtend:
                    case NI_Sve_GatherVectorInt16WithByteOffsetsSignExtend:
                    case NI_Sve_GatherVectorInt32SignExtend:
                    case NI_Sve_GatherVectorInt32WithByteOffsetsSignExtend:
                    case NI_Sve_GatherVectorSByteSignExtend:
                    case NI_Sve_GatherVectorUInt16WithByteOffsetsZeroExtend:
                    case NI_Sve_GatherVectorUInt16ZeroExtend:
                    case NI_Sve_GatherVectorUInt32WithByteOffsetsZeroExtend:
                    case NI_Sve_GatherVectorUInt32ZeroExtend:
                    case NI_Sve_GatherVectorWithByteOffsets:
                        assert(varTypeIsSIMD(op3->TypeGet()));
                        if (numArgs == 3)
                        {
                            retNode->AsHWIntrinsic()->SetAuxiliaryJitType(
                                getBaseJitTypeOfSIMDType(sigReader.op3ClsHnd));
                        }
                        break;
#endif

                    default:
                        break;
                }

                break;
            }

            case 4:
            {
                assert(!isScalar);
                retNode =
                    gtNewSimdHWIntrinsicNode(nodeRetType, op1, op2, op3, op4, intrinsic, simdBaseJitType, simdSize);

                switch (intrinsic)
                {
#if defined(TARGET_ARM64)
                    case NI_Sve_Scatter:
                        assert(varTypeIsSIMD(op3->TypeGet()));
                        if (numArgs == 4)
                        {
                            retNode->AsHWIntrinsic()->SetAuxiliaryJitType(
                                getBaseJitTypeOfSIMDType(sigReader.op3ClsHnd));
                        }
                        break;
#endif

                    default:
                        break;
                }
                break;
            }

            default:
                break;
        }
    }
    else
    {
        retNode = impSpecialIntrinsic(intrinsic, clsHnd, method, sig R2RARG(entryPoint), simdBaseJitType, nodeRetType,
                                      simdSize, mustExpand);
    }

    if (setMethodHandle && (retNode != nullptr))
    {
        retNode->AsHWIntrinsic()->SetMethodHandle(this, method R2RARG(*entryPoint));
    }

#if defined(FEATURE_MASKED_HW_INTRINSICS) && defined(TARGET_ARM64)
    auto convertToMaskIfNeeded = [&](GenTree*& op) {
        if (!varTypeIsMask(op))
        {
            op = gtNewSimdCvtVectorToMaskNode(TYP_MASK, op, simdBaseJitType, simdSize);
        }
    };

    if (HWIntrinsicInfo::IsExplicitMaskedOperation(intrinsic))
    {
        assert(numArgs > 0);

        switch (intrinsic)
        {
            case NI_Sve_CreateBreakAfterPropagateMask:
            case NI_Sve_CreateBreakBeforePropagateMask:
            {
                // HWInstrinsic requires a mask for op3
                convertToMaskIfNeeded(retNode->AsHWIntrinsic()->Op(3));
                FALLTHROUGH;
            }
            case NI_Sve_CreateBreakAfterMask:
            case NI_Sve_CreateBreakBeforeMask:
            case NI_Sve_CreateMaskForFirstActiveElement:
            case NI_Sve_CreateMaskForNextActiveElement:
            case NI_Sve_GetActiveElementCount:
            case NI_Sve_TestAnyTrue:
            case NI_Sve_TestFirstTrue:
            case NI_Sve_TestLastTrue:
            {
                // HWInstrinsic requires a mask for op2
                convertToMaskIfNeeded(retNode->AsHWIntrinsic()->Op(2));
                FALLTHROUGH;
            }
            default:
            {
                // HWInstrinsic requires a mask for op1
                convertToMaskIfNeeded(retNode->AsHWIntrinsic()->Op(1));
                break;
            }
        }

        if (HWIntrinsicInfo::IsMultiReg(intrinsic))
        {
            assert(HWIntrinsicInfo::IsExplicitMaskedOperation(retNode->AsHWIntrinsic()->GetHWIntrinsicId()));
            assert(HWIntrinsicInfo::IsMultiReg(retNode->AsHWIntrinsic()->GetHWIntrinsicId()));
            retNode =
                impStoreMultiRegValueToVar(retNode, sig->retTypeSigClass DEBUGARG(CorInfoCallConvExtension::Managed));
        }
    }

    if (HWIntrinsicInfo::IsEmbeddedMaskedOperation(intrinsic))
    {
        switch (intrinsic)
        {
            case NI_Sve_CreateBreakPropagateMask:
            {
                convertToMaskIfNeeded(retNode->AsHWIntrinsic()->Op(1));
                convertToMaskIfNeeded(retNode->AsHWIntrinsic()->Op(2));
                break;
            }

            default:
                break;
        }
    }

    if (retType != nodeRetType)
    {
        // HWInstrinsic returns a mask, but all returns must be vectors, so convert mask to vector.
        assert(HWIntrinsicInfo::ReturnsPerElementMask(intrinsic));
        assert(nodeRetType == TYP_MASK);

        GenTreeHWIntrinsic* op = retNode->AsHWIntrinsic();

        CorInfoType simdBaseJitType = op->GetSimdBaseJitType();
        unsigned    simdSize        = op->GetSimdSize();

        retNode = gtNewSimdCvtMaskToVectorNode(retType, op, simdBaseJitType, simdSize);
    }
#endif // FEATURE_MASKED_HW_INTRINSICS && TARGET_ARM64

    if ((retNode != nullptr) && retNode->OperIs(GT_HWINTRINSIC))
    {
        assert(!retNode->OperMayThrow(this) || ((retNode->gtFlags & GTF_EXCEPT) != 0));
        assert(!retNode->OperRequiresAsgFlag() || ((retNode->gtFlags & GTF_ASG) != 0));
        assert(!retNode->OperIsImplicitIndir() || ((retNode->gtFlags & GTF_GLOB_REF) != 0));
    }

    return retNode;
}

#endif // FEATURE_HW_INTRINSICS<|MERGE_RESOLUTION|>--- conflicted
+++ resolved
@@ -993,17 +993,13 @@
     }
 #endif // DEBUG
 
-<<<<<<< HEAD
-    CORINFO_InstructionSet isa = lookupIsa(className, innerEnclosingClassName, outerEnclosingClassName);
-=======
     // Signatures that have a 'this' parameter are illegal intrinsics.
     if (sig->hasThis())
     {
         return NI_Illegal;
     }
 
-    CORINFO_InstructionSet isa = lookupIsa(className, enclosingClassName);
->>>>>>> bcca12c1
+    CORINFO_InstructionSet isa = lookupIsa(className, innerEnclosingClassName, outerEnclosingClassName);
 
     if (isa == InstructionSet_ILLEGAL)
     {
