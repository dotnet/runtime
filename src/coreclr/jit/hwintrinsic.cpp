--- conflicted
+++ resolved
@@ -2285,8 +2285,7 @@
         retNode->AsHWIntrinsic()->SetMethodHandle(this, method R2RARG(*entryPoint));
     }
 
-<<<<<<< HEAD
-#if defined(TARGET_ARM64)
+#if defined(FEATURE_MASKED_HW_INTRINSICS) && defined(TARGET_ARM64)
     auto convertToMaskIfNeeded = [&](GenTree*& op) {
         if (!varTypeIsMask(op))
         {
@@ -2294,9 +2293,6 @@
         }
     };
 
-=======
-#if defined(FEATURE_MASKED_HW_INTRINSICS) && defined(TARGET_ARM64)
->>>>>>> 95655501
     if (HWIntrinsicInfo::IsExplicitMaskedOperation(intrinsic))
     {
         assert(numArgs > 0);
