// Licensed to the .NET Foundation under one or more agreements.
// The .NET Foundation licenses this file to you under the MIT license.
//
// File: CompPhases.h
//

//
// Names of JIT phases, in order.  Assumes that the caller defines CompPhaseNameMacro
// in a useful way before including this file, e.g., to define the phase enumeration and the
// corresponding array of string names of those phases.  This include file undefines CompPhaseNameMacro
// after the last use.
// The arguments are:
//   CompPhaseNameMacro(enumName, stringName, hasChildren, parent, measureIR)
//     "enumName" is an Enumeration-style all-caps name.
//     "stringName" is a self-explanatory.
//     "hasChildren" is true if this phase is broken out into subphases.
//         (We should never do EndPhase on a phase that has children, only on 'leaf phases.')
//     "parent" is -1 for leaf phases, otherwise it is the "enumName" of the parent phase.
//     "measureIR" is true for phases that generate a count of IR nodes during EndPhase when JitConfig.MeasureIR is
//         true.

// clang-format off
//                 enumName                          stringName                        hasChildren
//                                                                                           parent
//                                                                                                measureIR
CompPhaseNameMacro(PHASE_PRE_IMPORT,                 "Pre-import",                     false, -1, false)
CompPhaseNameMacro(PHASE_IMPORTATION,                "Importation",                    false, -1, true)
CompPhaseNameMacro(PHASE_INDXCALL,                   "Indirect call transform",        false, -1, true)
CompPhaseNameMacro(PHASE_PATCHPOINTS,                "Expand patchpoints",             false, -1, true)
CompPhaseNameMacro(PHASE_POST_IMPORT,                "Post-import",                    false, -1, false)
CompPhaseNameMacro(PHASE_IBCPREP,                    "Profile instrumentation prep",   false, -1, false)
CompPhaseNameMacro(PHASE_IBCINSTR,                   "Profile instrumentation",        false, -1, false)
CompPhaseNameMacro(PHASE_INCPROFILE,                 "Profile incorporation",          false, -1, false)
CompPhaseNameMacro(PHASE_MORPH_INIT,                 "Morph - Init",                   false, -1, false)
CompPhaseNameMacro(PHASE_MORPH_INLINE,               "Morph - Inlining",               false, -1, true)
CompPhaseNameMacro(PHASE_MORPH_ADD_INTERNAL,         "Morph - Add internal blocks",    false, -1, true)
CompPhaseNameMacro(PHASE_ALLOCATE_OBJECTS,           "Allocate Objects",               false, -1, false)
CompPhaseNameMacro(PHASE_EMPTY_TRY,                  "Remove empty try",               false, -1, false)
CompPhaseNameMacro(PHASE_EMPTY_FINALLY,              "Remove empty finally",           false, -1, false)
CompPhaseNameMacro(PHASE_MERGE_FINALLY_CHAINS,       "Merge callfinally chains",       false, -1, false)
CompPhaseNameMacro(PHASE_CLONE_FINALLY,              "Clone finally",                  false, -1, false)
CompPhaseNameMacro(PHASE_UPDATE_FINALLY_FLAGS,       "Update finally target flags",    false, -1, false)
CompPhaseNameMacro(PHASE_EARLY_UPDATE_FLOW_GRAPH,    "Update flow graph early pass",   false, -1, false)
CompPhaseNameMacro(PHASE_STR_ADRLCL,                 "Morph - Structs/AddrExp",        false, -1, false)
CompPhaseNameMacro(PHASE_EARLY_LIVENESS,             "Early liveness",                 false, -1, false)
CompPhaseNameMacro(PHASE_FWD_SUB,                    "Forward Substitution",           false, -1, false)
CompPhaseNameMacro(PHASE_MORPH_IMPBYREF,             "Morph - ByRefs",                 false, -1, false)
CompPhaseNameMacro(PHASE_PROMOTE_STRUCTS,            "Morph - Promote Structs",        false, -1, false)
CompPhaseNameMacro(PHASE_MORPH_GLOBAL,               "Morph - Global",                 false, -1, false)
CompPhaseNameMacro(PHASE_MORPH_END,                  "Morph - Finish",                 false, -1, true)
CompPhaseNameMacro(PHASE_GS_COOKIE,                  "GS Cookie",                      false, -1, false)
CompPhaseNameMacro(PHASE_COMPUTE_EDGE_WEIGHTS,       "Compute edge weights (1, false)",false, -1, false)
#if defined(FEATURE_EH_FUNCLETS)
CompPhaseNameMacro(PHASE_CREATE_FUNCLETS,            "Create EH funclets",             false, -1, false)
#endif // FEATURE_EH_FUNCLETS
CompPhaseNameMacro(PHASE_TAIL_MERGE,                 "Tail merge",                     false, -1, false)
CompPhaseNameMacro(PHASE_MERGE_THROWS,               "Merge throw blocks",             false, -1, false)
CompPhaseNameMacro(PHASE_INVERT_LOOPS,               "Invert loops",                   false, -1, false)
CompPhaseNameMacro(PHASE_TAIL_MERGE2,                "Post-morph tail merge",          false, -1, false)
CompPhaseNameMacro(PHASE_OPTIMIZE_FLOW,              "Optimize control flow",          false, -1, false)
CompPhaseNameMacro(PHASE_OPTIMIZE_LAYOUT,            "Optimize layout",                false, -1, false)
CompPhaseNameMacro(PHASE_COMPUTE_REACHABILITY,       "Compute blocks reachability",    false, -1, false)
CompPhaseNameMacro(PHASE_SET_BLOCK_WEIGHTS,          "Set block weights",              false, -1, false)
CompPhaseNameMacro(PHASE_ZERO_INITS,                 "Redundant zero Inits",           false, -1, false)
CompPhaseNameMacro(PHASE_FIND_LOOPS,                 "Find loops",                     false, -1, false)
CompPhaseNameMacro(PHASE_CLONE_LOOPS,                "Clone loops",                    false, -1, false)
CompPhaseNameMacro(PHASE_UNROLL_LOOPS,               "Unroll loops",                   false, -1, false)
CompPhaseNameMacro(PHASE_CLEAR_LOOP_INFO,            "Clear loop info",                false, -1, false)
CompPhaseNameMacro(PHASE_MORPH_MDARR,                "Morph array ops",                false, -1, false)
CompPhaseNameMacro(PHASE_HOIST_LOOP_CODE,            "Hoist loop code",                false, -1, false)
CompPhaseNameMacro(PHASE_MARK_LOCAL_VARS,            "Mark local vars",                false, -1, false)
CompPhaseNameMacro(PHASE_OPTIMIZE_ADD_COPIES,        "Opt add copies",                 false, -1, false)
CompPhaseNameMacro(PHASE_OPTIMIZE_BOOLS,             "Optimize bools",                 false, -1, false)
CompPhaseNameMacro(PHASE_FIND_OPER_ORDER,            "Find oper order",                false, -1, false)
CompPhaseNameMacro(PHASE_SET_BLOCK_ORDER,            "Set block order",                false, -1, true)
CompPhaseNameMacro(PHASE_BUILD_SSA,                  "Build SSA representation",       true,  -1, false)
CompPhaseNameMacro(PHASE_BUILD_SSA_TOPOSORT,         "SSA: topological sort",          false, PHASE_BUILD_SSA, false)
CompPhaseNameMacro(PHASE_BUILD_SSA_DOMS,             "SSA: Doms1",                     false, PHASE_BUILD_SSA, false)
CompPhaseNameMacro(PHASE_BUILD_SSA_LIVENESS,         "SSA: liveness",                  false, PHASE_BUILD_SSA, false)
CompPhaseNameMacro(PHASE_BUILD_SSA_DF,               "SSA: DF",                        false, PHASE_BUILD_SSA, false)
CompPhaseNameMacro(PHASE_BUILD_SSA_INSERT_PHIS,      "SSA: insert phis",               false, PHASE_BUILD_SSA, false)
CompPhaseNameMacro(PHASE_BUILD_SSA_RENAME,           "SSA: rename",                    false, PHASE_BUILD_SSA, false)
CompPhaseNameMacro(PHASE_EARLY_PROP,                 "Early Value Propagation",        false, -1, false)
CompPhaseNameMacro(PHASE_VALUE_NUMBER,               "Do value numbering",             false, -1, false)
CompPhaseNameMacro(PHASE_OPTIMIZE_INDEX_CHECKS,      "Optimize index checks",          false, -1, false)
CompPhaseNameMacro(PHASE_OPTIMIZE_VALNUM_CSES,       "Optimize Valnum CSEs",           false, -1, false)
CompPhaseNameMacro(PHASE_VN_COPY_PROP,               "VN based copy prop",             false, -1, false)
CompPhaseNameMacro(PHASE_OPTIMIZE_BRANCHES,          "Redundant branch opts",          false, -1, false)
CompPhaseNameMacro(PHASE_ASSERTION_PROP_MAIN,        "Assertion prop",                 false, -1, false)
CompPhaseNameMacro(PHASE_IF_CONVERSION,              "If conversion",                  false, -1, false)
CompPhaseNameMacro(PHASE_VN_BASED_DEAD_STORE_REMOVAL,"VN-based dead store removal",    false, -1, false)
CompPhaseNameMacro(PHASE_OPT_UPDATE_FLOW_GRAPH,      "Update flow graph opt pass",     false, -1, false)
CompPhaseNameMacro(PHASE_COMPUTE_EDGE_WEIGHTS2,      "Compute edge weights (2, false)",false, -1, false)
<<<<<<< HEAD
CompPhaseNameMacro(PHASE_EXPAND_RTLOOKUPS,           "Expand runtime lookups",         false, -1, true)
=======
CompPhaseNameMacro(PHASE_STRESS_SPLIT_TREE,          "Stress gtSplitTree",             false, -1, false)
>>>>>>> 52652185
CompPhaseNameMacro(PHASE_INSERT_GC_POLLS,            "Insert GC Polls",                false, -1, true)
CompPhaseNameMacro(PHASE_DETERMINE_FIRST_COLD_BLOCK, "Determine first cold block",     false, -1, true)
CompPhaseNameMacro(PHASE_RATIONALIZE,                "Rationalize IR",                 false, -1, false)
CompPhaseNameMacro(PHASE_SIMPLE_LOWERING,            "Do 'simple' lowering",           false, -1, false)

CompPhaseNameMacro(PHASE_LCLVARLIVENESS,             "Local var liveness",             true,  -1, false)
CompPhaseNameMacro(PHASE_LCLVARLIVENESS_INIT,        "Local var liveness init",        false, PHASE_LCLVARLIVENESS, false)
CompPhaseNameMacro(PHASE_LCLVARLIVENESS_PERBLOCK,    "Per block local var liveness",   false, PHASE_LCLVARLIVENESS, false)
CompPhaseNameMacro(PHASE_LCLVARLIVENESS_INTERBLOCK,  "Global local var liveness",      false, PHASE_LCLVARLIVENESS, false)

CompPhaseNameMacro(PHASE_LOWERING_DECOMP,            "Lowering decomposition",         false, -1, false)
CompPhaseNameMacro(PHASE_LOWERING,                   "Lowering nodeinfo",              false, -1, true)
CompPhaseNameMacro(PHASE_STACK_LEVEL_SETTER,         "Calculate stack level slots",    false, -1, false)
CompPhaseNameMacro(PHASE_LINEAR_SCAN,                "Linear scan register alloc",     true,  -1, true)
CompPhaseNameMacro(PHASE_LINEAR_SCAN_BUILD,          "LSRA build intervals",           false, PHASE_LINEAR_SCAN, false)
CompPhaseNameMacro(PHASE_LINEAR_SCAN_ALLOC,          "LSRA allocate",                  false, PHASE_LINEAR_SCAN, false)
CompPhaseNameMacro(PHASE_LINEAR_SCAN_RESOLVE,        "LSRA resolve",                   false, PHASE_LINEAR_SCAN, false)
CompPhaseNameMacro(PHASE_ALIGN_LOOPS,                "Place 'align' instructions",     false, -1, false)
CompPhaseNameMacro(PHASE_GENERATE_CODE,              "Generate code",                  false, -1, false)
CompPhaseNameMacro(PHASE_EMIT_CODE,                  "Emit code",                      false, -1, false)
CompPhaseNameMacro(PHASE_EMIT_GCEH,                  "Emit GC+EH tables",              false, -1, false)
CompPhaseNameMacro(PHASE_POST_EMIT,                  "Post-Emit",                      false, -1, false)

#if MEASURE_CLRAPI_CALLS
// The following is a "pseudo-phase" - it aggregates timing info
// for calls through ICorJitInfo across all "real" phases.
CompPhaseNameMacro(PHASE_CLR_API,                    "CLR API calls",                  false, -1, false)
#endif
// clang-format on

#undef CompPhaseNameMacro<|MERGE_RESOLUTION|>--- conflicted
+++ resolved
@@ -91,11 +91,8 @@
 CompPhaseNameMacro(PHASE_VN_BASED_DEAD_STORE_REMOVAL,"VN-based dead store removal",    false, -1, false)
 CompPhaseNameMacro(PHASE_OPT_UPDATE_FLOW_GRAPH,      "Update flow graph opt pass",     false, -1, false)
 CompPhaseNameMacro(PHASE_COMPUTE_EDGE_WEIGHTS2,      "Compute edge weights (2, false)",false, -1, false)
-<<<<<<< HEAD
+CompPhaseNameMacro(PHASE_STRESS_SPLIT_TREE,          "Stress gtSplitTree",             false, -1, false)
 CompPhaseNameMacro(PHASE_EXPAND_RTLOOKUPS,           "Expand runtime lookups",         false, -1, true)
-=======
-CompPhaseNameMacro(PHASE_STRESS_SPLIT_TREE,          "Stress gtSplitTree",             false, -1, false)
->>>>>>> 52652185
 CompPhaseNameMacro(PHASE_INSERT_GC_POLLS,            "Insert GC Polls",                false, -1, true)
 CompPhaseNameMacro(PHASE_DETERMINE_FIRST_COLD_BLOCK, "Determine first cold block",     false, -1, true)
 CompPhaseNameMacro(PHASE_RATIONALIZE,                "Rationalize IR",                 false, -1, false)
