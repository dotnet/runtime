// Licensed to the .NET Foundation under one or more agreements.
// The .NET Foundation licenses this file to you under the MIT license.

/*XXXXXXXXXXXXXXXXXXXXXXXXXXXXXXXXXXXXXXXXXXXXXXXXXXXXXXXXXXXXXXXXXXXXXXXXXXXXX
XXXXXXXXXXXXXXXXXXXXXXXXXXXXXXXXXXXXXXXXXXXXXXXXXXXXXXXXXXXXXXXXXXXXXXXXXXXXXXX
XX                                                                           XX
XX                        Amd64/x86 Code Generator                           XX
XX                                                                           XX
XXXXXXXXXXXXXXXXXXXXXXXXXXXXXXXXXXXXXXXXXXXXXXXXXXXXXXXXXXXXXXXXXXXXXXXXXXXXXXX
XXXXXXXXXXXXXXXXXXXXXXXXXXXXXXXXXXXXXXXXXXXXXXXXXXXXXXXXXXXXXXXXXXXXXXXXXXXXXXX
*/
#include "jitpch.h"
#ifdef _MSC_VER
#pragma hdrstop
#pragma warning(disable : 4310) // cast truncates constant value - happens for (int8_t)0xb1
#endif

#ifdef TARGET_XARCH
#include "emit.h"
#include "codegen.h"
#include "lower.h"
#include "gcinfo.h"
#include "gcinfoencoder.h"
#include "patchpointinfo.h"

//---------------------------------------------------------------------
// genSetGSSecurityCookie: Set the "GS" security cookie in the prolog.
//
// Arguments:
//     initReg        - register to use as a scratch register
//     pInitRegZeroed - OUT parameter. *pInitRegZeroed is set to 'false' if and only if
//                      this call sets 'initReg' to a non-zero value.
//
// Return Value:
//     None
//
void CodeGen::genSetGSSecurityCookie(regNumber initReg, bool* pInitRegZeroed)
{
    assert(compiler->compGeneratingProlog);

    if (!compiler->getNeedsGSSecurityCookie())
    {
        return;
    }

    if (compiler->opts.IsOSR() && compiler->info.compPatchpointInfo->HasSecurityCookie())
    {
        // Security cookie is on original frame and was initialized there.
        return;
    }

    if (compiler->gsGlobalSecurityCookieAddr == nullptr)
    {
        noway_assert(compiler->gsGlobalSecurityCookieVal != 0);
#ifdef TARGET_AMD64
        if ((size_t)(int)compiler->gsGlobalSecurityCookieVal != compiler->gsGlobalSecurityCookieVal)
        {
            // initReg = #GlobalSecurityCookieVal64; [frame.GSSecurityCookie] = initReg
            instGen_Set_Reg_To_Imm(EA_PTRSIZE, initReg, compiler->gsGlobalSecurityCookieVal);
            GetEmitter()->emitIns_S_R(INS_mov, EA_PTRSIZE, initReg, compiler->lvaGSSecurityCookie, 0);
            *pInitRegZeroed = false;
        }
        else
#endif
        {
            // mov   dword ptr [frame.GSSecurityCookie], #GlobalSecurityCookieVal
            GetEmitter()->emitIns_S_I(INS_mov, EA_PTRSIZE, compiler->lvaGSSecurityCookie, 0,
                                      (int)compiler->gsGlobalSecurityCookieVal);
        }
    }
    else
    {
        // Always use EAX on x86 and x64
        // On x64, if we're not moving into RAX, and the address isn't RIP relative, we can't encode it.
        //  mov   eax, dword ptr [compiler->gsGlobalSecurityCookieAddr]
        //  mov   dword ptr [frame.GSSecurityCookie], eax
        GetEmitter()->emitIns_R_AI(INS_mov, EA_PTR_DSP_RELOC, REG_EAX, (ssize_t)compiler->gsGlobalSecurityCookieAddr);
        regSet.verifyRegUsed(REG_EAX);
        GetEmitter()->emitIns_S_R(INS_mov, EA_PTRSIZE, REG_EAX, compiler->lvaGSSecurityCookie, 0);
        if (initReg == REG_EAX)
        {
            *pInitRegZeroed = false;
        }
    }
}

/*****************************************************************************
 *
 *   Generate code to check that the GS cookie wasn't thrashed by a buffer
 *   overrun.  If pushReg is true, preserve all registers around code sequence.
 *   Otherwise ECX could be modified.
 *
 *   Implementation Note: pushReg = true, in case of tail calls.
 */
void CodeGen::genEmitGSCookieCheck(bool pushReg)
{
    noway_assert(compiler->gsGlobalSecurityCookieAddr || compiler->gsGlobalSecurityCookieVal);

    regNumber regGSCheck;
    regMaskTP regMaskGSCheck = RBM_NONE;

    if (!pushReg)
    {
        // Non-tail call: we can use any callee trash register that is not
        // a return register or contain 'this' pointer (keep alive this), since
        // we are generating GS cookie check after a GT_RETURN block.
        // Note: On Amd64 System V RDX is an arg register - REG_ARG_2 - as well
        // as return register for two-register-returned structs.
        if (compiler->lvaKeepAliveAndReportThis() && compiler->lvaGetDesc(compiler->info.compThisArg)->lvIsInReg() &&
            (compiler->lvaGetDesc(compiler->info.compThisArg)->GetRegNum() == REG_ARG_0))
        {
            regGSCheck = REG_ARG_1;
        }
        else
        {
            regGSCheck = REG_ARG_0;
        }
    }
    else
    {
#ifdef TARGET_X86
        // It doesn't matter which register we pick, since we're going to save and restore it
        // around the check.
        // TODO-CQ: Can we optimize the choice of register to avoid doing the push/pop sometimes?
        regGSCheck     = REG_EAX;
        regMaskGSCheck = RBM_EAX;
#else  // !TARGET_X86
       // Jmp calls: specify method handle using which JIT queries VM for its entry point
       // address and hence it can neither be a VSD call nor PInvoke calli with cookie
       // parameter.  Therefore, in case of jmp calls it is safe to use R11.
        regGSCheck = REG_R11;
#endif // !TARGET_X86
    }

    regMaskTP byrefPushedRegs = RBM_NONE;
    regMaskTP norefPushedRegs = RBM_NONE;
    regMaskTP pushedRegs      = RBM_NONE;

    if (compiler->gsGlobalSecurityCookieAddr == nullptr)
    {
#if defined(TARGET_AMD64)
        // If GS cookie value fits within 32-bits we can use 'cmp mem64, imm32'.
        // Otherwise, load the value into a reg and use 'cmp mem64, reg64'.
        if ((int)compiler->gsGlobalSecurityCookieVal != (ssize_t)compiler->gsGlobalSecurityCookieVal)
        {
            instGen_Set_Reg_To_Imm(EA_PTRSIZE, regGSCheck, compiler->gsGlobalSecurityCookieVal);
            GetEmitter()->emitIns_S_R(INS_cmp, EA_PTRSIZE, regGSCheck, compiler->lvaGSSecurityCookie, 0);
        }
        else
#endif // defined(TARGET_AMD64)
        {
            assert((int)compiler->gsGlobalSecurityCookieVal == (ssize_t)compiler->gsGlobalSecurityCookieVal);
            GetEmitter()->emitIns_S_I(INS_cmp, EA_PTRSIZE, compiler->lvaGSSecurityCookie, 0,
                                      (int)compiler->gsGlobalSecurityCookieVal);
        }
    }
    else
    {
        // AOT case - GS cookie value needs to be accessed through an indirection.

        pushedRegs = genPushRegs(regMaskGSCheck, &byrefPushedRegs, &norefPushedRegs);

        instGen_Set_Reg_To_Imm(EA_HANDLE_CNS_RELOC, regGSCheck, (ssize_t)compiler->gsGlobalSecurityCookieAddr);
        GetEmitter()->emitIns_R_AR(ins_Load(TYP_I_IMPL), EA_PTRSIZE, regGSCheck, regGSCheck, 0);
        GetEmitter()->emitIns_S_R(INS_cmp, EA_PTRSIZE, regGSCheck, compiler->lvaGSSecurityCookie, 0);
    }

    BasicBlock* gsCheckBlk = genCreateTempLabel();
    inst_JMP(EJ_je, gsCheckBlk);
    genEmitHelperCall(CORINFO_HELP_FAIL_FAST, 0, EA_UNKNOWN);
    genDefineTempLabel(gsCheckBlk);

    genPopRegs(pushedRegs, byrefPushedRegs, norefPushedRegs);
}

BasicBlock* CodeGen::genCallFinally(BasicBlock* block)
{
    assert(block->KindIs(BBJ_CALLFINALLY));

    BasicBlock* const nextBlock = block->Next();

    if (compiler->UsesFunclets())
    {
        // Generate a call to the finally, like this:
        //      call        finally-funclet
        //      jmp         finally-return                  // Only for non-retless finally calls
        // The jmp can be a NOP if we're going to the next block.

        if (block->HasFlag(BBF_RETLESS_CALL))
        {
            GetEmitter()->emitIns_J(INS_call, block->GetTarget());

            // We have a retless call, and the last instruction generated was a call.
            // If the next block is in a different EH region (or is the end of the code
            // block), then we need to generate a breakpoint here (since it will never
            // get executed) to get proper unwind behavior.

            if ((nextBlock == nullptr) || !BasicBlock::sameEHRegion(block, nextBlock))
            {
                instGen(INS_BREAKPOINT); // This should never get executed
            }
        }
        else
        {
            // Because of the way the flowgraph is connected, the liveness info for this one instruction
            // after the call is not (can not be) correct in cases where a variable has a last use in the
            // handler.  So turn off GC reporting once we execute the call and reenable after the jmp/nop
            GetEmitter()->emitDisableGC();

            GetEmitter()->emitIns_J(INS_call, block->GetTarget());

            // Now go to where the finally funclet needs to return to.
            BasicBlock* const finallyContinuation = nextBlock->GetFinallyContinuation();
            if (nextBlock->NextIs(finallyContinuation) &&
                !compiler->fgInDifferentRegions(nextBlock, finallyContinuation))
            {
                // Fall-through.
                // TODO-XArch-CQ: Can we get rid of this instruction, and just have the call return directly
                // to the next instruction? This would depend on stack walking from within the finally
                // handler working without this instruction being in this special EH region.
                instGen(INS_nop);
            }
            else
            {
                inst_JMP(EJ_jmp, finallyContinuation);
            }

            GetEmitter()->emitEnableGC();
        }
    }
#if defined(FEATURE_EH_WINDOWS_X86)
    else
    {
        // If we are about to invoke a finally locally from a try block, we have to set the ShadowSP slot
        // corresponding to the finally's nesting level. When invoked in response to an exception, the
        // EE does this.
        //
        // We have a BBJ_CALLFINALLY possibly paired with a following BBJ_CALLFINALLYRET.
        //
        // We will emit :
        //      mov [ebp - (n + 1)], 0
        //      mov [ebp -  n     ], 0xFC
        //      push &step
        //      jmp  finallyBlock
        // ...
        // step:
        //      mov [ebp -  n     ], 0
        //      jmp leaveTarget
        // ...
        // leaveTarget:

        noway_assert(isFramePointerUsed());

        // Get the nesting level which contains the finally
        unsigned finallyNesting = 0;
        compiler->fgGetNestingLevel(block, &finallyNesting);

        // The last slot is reserved for ICodeManager::FixContext(ppEndRegion)
        unsigned filterEndOffsetSlotOffs;
        filterEndOffsetSlotOffs =
            (unsigned)(compiler->lvaLclStackHomeSize(compiler->lvaShadowSPslotsVar) - TARGET_POINTER_SIZE);

        unsigned curNestingSlotOffs;
        curNestingSlotOffs = (unsigned)(filterEndOffsetSlotOffs - ((finallyNesting + 1) * TARGET_POINTER_SIZE));

        // Zero out the slot for the next nesting level
        GetEmitter()->emitIns_S_I(INS_mov, EA_PTRSIZE, compiler->lvaShadowSPslotsVar,
                                  curNestingSlotOffs - TARGET_POINTER_SIZE, 0);
        GetEmitter()->emitIns_S_I(INS_mov, EA_PTRSIZE, compiler->lvaShadowSPslotsVar, curNestingSlotOffs,
                                  LCL_FINALLY_MARK);

        // Now push the address where the finally funclet should return to directly.
        if (!block->HasFlag(BBF_RETLESS_CALL))
        {
            assert(block->isBBCallFinallyPair());
            GetEmitter()->emitIns_J(INS_push_hide, nextBlock->GetFinallyContinuation());
        }
        else
        {
            // EE expects a DWORD, so we provide 0
            inst_IV(INS_push_hide, 0);
        }

        // Jump to the finally BB
        inst_JMP(EJ_jmp, block->GetTarget());
    }
#endif // FEATURE_EH_WINDOWS_X86

    // The BBJ_CALLFINALLYRET is used because the BBJ_CALLFINALLY can't point to the
    // jump target using bbTargetEdge - that is already used to point
    // to the finally block. So just skip past the BBJ_CALLFINALLYRET unless the
    // block is RETLESS.
    if (!block->HasFlag(BBF_RETLESS_CALL))
    {
        assert(block->isBBCallFinallyPair());
        block = nextBlock;
    }
    return block;
}

void CodeGen::genEHCatchRet(BasicBlock* block)
{
    // Set RAX to the address the VM should return to after the catch.
    // Generate a RIP-relative
    //         lea reg, [rip + disp32] ; the RIP is implicit
    // which will be position-independent.
    GetEmitter()->emitIns_R_L(INS_lea, EA_PTR_DSP_RELOC, block->GetTarget(), REG_INTRET);
}

#if defined(FEATURE_EH_WINDOWS_X86)

void CodeGen::genEHFinallyOrFilterRet(BasicBlock* block)
{
    assert(!compiler->UsesFunclets());
    // The last statement of the block must be a GT_RETFILT, which has already been generated.
    assert(block->lastNode() != nullptr);
    assert(block->lastNode()->OperGet() == GT_RETFILT);

    if (block->KindIs(BBJ_EHFINALLYRET, BBJ_EHFAULTRET))
    {
        assert(block->lastNode()->AsOp()->gtOp1 == nullptr); // op1 == nullptr means endfinally

        // Return using a pop-jmp sequence. As the "try" block calls
        // the finally with a jmp, this leaves the x86 call-ret stack
        // balanced in the normal flow of path.

        noway_assert(isFramePointerRequired());
        inst_RV(INS_pop_hide, REG_EAX, TYP_I_IMPL);
        inst_RV(INS_i_jmp, REG_EAX, TYP_I_IMPL);
    }
    else
    {
        assert(block->KindIs(BBJ_EHFILTERRET));

        // The return value has already been computed.
        instGen_Return(0);
    }
}

#endif // FEATURE_EH_WINDOWS_X86

//  Move an immediate value into an integer register

void CodeGen::instGen_Set_Reg_To_Imm(emitAttr       size,
                                     regNumber      reg,
                                     ssize_t        imm,
                                     insFlags flags DEBUGARG(size_t targetHandle) DEBUGARG(GenTreeFlags gtFlags))
{
    // reg cannot be a FP register
    assert(!genIsValidFloatReg(reg));

    emitAttr origAttr = size;
    if (!compiler->opts.compReloc)
    {
        // Strip any reloc flags from size if we aren't doing relocs
        size = EA_REMOVE_FLG(size, EA_CNS_RELOC_FLG | EA_DSP_RELOC_FLG);
    }

    if ((imm == 0) && !EA_IS_RELOC(size))
    {
        instGen_Set_Reg_To_Zero(size, reg, flags);
    }
    else
    {
        // Only use lea if the original was relocatable. Otherwise we can get spurious
        // instruction selection due to different memory placement at runtime.
        if (EA_IS_RELOC(origAttr) && genDataIndirAddrCanBeEncodedAsPCRelOffset(imm))
        {
            if (EA_IS_CNS_TLSGD_RELOC(origAttr))
            {
                // NativeAOT code needs special code sequence prefix of call so the
                // linker will do the fixup and emit accurate TLS access information.
                GetEmitter()->emitIns_Data16();
            }
            if (!EA_IS_CNS_SEC_RELOC(origAttr))
            {
                // We will use lea so displacement and not immediate will be relocatable
                size = EA_SET_FLG(EA_REMOVE_FLG(size, EA_CNS_RELOC_FLG), EA_DSP_RELOC_FLG);
                GetEmitter()->emitIns_R_AI(INS_lea, size, reg, imm DEBUGARG(targetHandle) DEBUGARG(gtFlags));
            }
            else
            {
                // For section constant, the immediate will be relocatable
                GetEmitter()->emitIns_R_I(INS_mov, size, reg, imm,
                                          INS_OPTS_NONE DEBUGARG(targetHandle) DEBUGARG(gtFlags));
            }
        }
        else
        {
            GetEmitter()->emitIns_R_I(INS_mov, size, reg, imm, INS_OPTS_NONE DEBUGARG(targetHandle) DEBUGARG(gtFlags));
        }
    }
    regSet.verifyRegUsed(reg);
}

#if defined(FEATURE_SIMD)
//----------------------------------------------------------------------------------
// genSetRegToConst: generate code to set target SIMD register to a given constant value
//
// Arguments:
//    targetReg  - target SIMD register
//    targetType - target's type
//    simd_t     - constant data (its width depends on type)
//
void CodeGen::genSetRegToConst(regNumber targetReg, var_types targetType, simd_t* val)
{
    emitter* emit = GetEmitter();
    emitAttr attr = emitTypeSize(targetType);

    switch (targetType)
    {
        case TYP_SIMD8:
        {
            simd8_t val8 = *(simd8_t*)val;
            if (val8.IsAllBitsSet())
            {
                if (emitter::isHighSimdReg(targetReg))
                {
                    assert(compiler->canUseEvexEncodingDebugOnly());
                    emit->emitIns_SIMD_R_R_R_I(INS_vpternlogd, attr, targetReg, targetReg, targetReg,
                                               static_cast<int8_t>(0xFF), INS_OPTS_NONE);
                }
                else
                {
                    emit->emitIns_SIMD_R_R_R(INS_pcmpeqd, EA_16BYTE, targetReg, targetReg, targetReg, INS_OPTS_NONE);
                }
            }
            else if (val8.IsZero())
            {
                emit->emitIns_SIMD_R_R_R(INS_xorps, EA_16BYTE, targetReg, targetReg, targetReg, INS_OPTS_NONE);
            }
            else
            {
                emit->emitSimdConstCompressedLoad(val, attr, targetReg);
            }
            break;
        }

        case TYP_SIMD12:
        {
            simd12_t val12 = *(simd12_t*)val;
            if (val12.IsAllBitsSet())
            {
                if (emitter::isHighSimdReg(targetReg))
                {
                    assert(compiler->canUseEvexEncodingDebugOnly());
                    emit->emitIns_SIMD_R_R_R_I(INS_vpternlogd, attr, targetReg, targetReg, targetReg,
                                               static_cast<int8_t>(0xFF), INS_OPTS_NONE);
                }
                else
                {
                    emit->emitIns_SIMD_R_R_R(INS_pcmpeqd, EA_16BYTE, targetReg, targetReg, targetReg, INS_OPTS_NONE);
                }
            }
            else if (val12.IsZero())
            {
                emit->emitIns_SIMD_R_R_R(INS_xorps, EA_16BYTE, targetReg, targetReg, targetReg, INS_OPTS_NONE);
            }
            else
            {
                simd_t val16 = {};
                memcpy(&val16, &val12, sizeof(val12));
                emit->emitSimdConstCompressedLoad(val, EA_16BYTE, targetReg);
            }
            break;
        }

        case TYP_SIMD16:
        {
            simd16_t val16 = *(simd16_t*)val;
            if (val16.IsAllBitsSet())
            {
                if (emitter::isHighSimdReg(targetReg))
                {
                    assert(compiler->canUseEvexEncodingDebugOnly());
                    emit->emitIns_SIMD_R_R_R_I(INS_vpternlogd, attr, targetReg, targetReg, targetReg,
                                               static_cast<int8_t>(0xFF), INS_OPTS_NONE);
                }
                else
                {
                    emit->emitIns_SIMD_R_R_R(INS_pcmpeqd, attr, targetReg, targetReg, targetReg, INS_OPTS_NONE);
                }
            }
            else if (val16.IsZero())
            {
                emit->emitIns_SIMD_R_R_R(INS_xorps, attr, targetReg, targetReg, targetReg, INS_OPTS_NONE);
            }
            else
            {
                emit->emitSimdConstCompressedLoad(val, attr, targetReg);
            }
            break;
        }

        case TYP_SIMD32:
        {
            simd32_t val32 = *(simd32_t*)val;
            if (val32.IsAllBitsSet() && compiler->compOpportunisticallyDependsOn(InstructionSet_AVX2))
            {
                if (emitter::isHighSimdReg(targetReg))
                {
                    assert(compiler->canUseEvexEncodingDebugOnly());
                    emit->emitIns_SIMD_R_R_R_I(INS_vpternlogd, attr, targetReg, targetReg, targetReg,
                                               static_cast<int8_t>(0xFF), INS_OPTS_NONE);
                }
                else
                {
                    emit->emitIns_SIMD_R_R_R(INS_pcmpeqd, attr, targetReg, targetReg, targetReg, INS_OPTS_NONE);
                }
            }
            else if (val32.IsZero())
            {
                emit->emitIns_SIMD_R_R_R(INS_xorps, attr, targetReg, targetReg, targetReg, INS_OPTS_NONE);
            }
            else
            {
                emit->emitSimdConstCompressedLoad(val, attr, targetReg);
            }
            break;
        }

        case TYP_SIMD64:
        {
            simd64_t val64 = *(simd64_t*)val;
            if (val64.IsAllBitsSet() && compiler->compOpportunisticallyDependsOn(InstructionSet_AVX512F))
            {
                emit->emitIns_SIMD_R_R_R_I(INS_vpternlogd, attr, targetReg, targetReg, targetReg,
                                           static_cast<int8_t>(0xFF), INS_OPTS_NONE);
            }
            else if (val64.IsZero())
            {
                // Use VEX version because it's smaller (for zmm0-zmm15) than EVEX to zero a zmm register and still
                // zeros the entire register:
                //
                //   xorps zmm0, zmm0, zmm0 (6 bytes)
                //   xorps ymm0, ymm0, ymm0 (4 bytes)
                //
                emit->emitIns_SIMD_R_R_R(INS_xorps, EA_32BYTE, targetReg, targetReg, targetReg, INS_OPTS_NONE);
            }
            else
            {
                emit->emitSimdConstCompressedLoad(val, attr, targetReg);
            }
            break;
        }

        default:
        {
            unreached();
        }
    }
}

//----------------------------------------------------------------------------------
// genSetRegToConst: generate code to set target SIMD register to a given constant value
//
// Arguments:
//    targetReg  - target SIMD register
//    targetType - target's type
//    simdmask_t - constant data (its width depends on type)
//
void CodeGen::genSetRegToConst(regNumber targetReg, var_types targetType, simdmask_t* val)
{
    assert(varTypeIsMask(targetType));

    emitter* emit = GetEmitter();
    emitAttr attr = emitTypeSize(targetType);

    if (val->IsAllBitsSet())
    {
        emit->emitIns_SIMD_R_R_R(INS_kxnorq, EA_8BYTE, targetReg, targetReg, targetReg, INS_OPTS_NONE);
    }
    else if (val->IsZero())
    {
        emit->emitIns_SIMD_R_R_R(INS_kxorq, EA_8BYTE, targetReg, targetReg, targetReg, INS_OPTS_NONE);
    }
    else
    {
        CORINFO_FIELD_HANDLE hnd = emit->emitSimdMaskConst(*val);
        emit->emitIns_R_C(ins_Load(targetType), attr, targetReg, hnd, 0);
    }
}
#endif // FEATURE_SIMD

/***********************************************************************************
 *
 * Generate code to set a register 'targetReg' of type 'targetType' to the constant
 * specified by the constant (GT_CNS_INT, GT_CNS_DBL, GT_CNS_VEC, or GT_CNS_MSK) in 'tree'. This
 * does not call genProduceReg() on the target register.
 */
void CodeGen::genSetRegToConst(regNumber targetReg, var_types targetType, GenTree* tree)
{
    switch (tree->gtOper)
    {
        case GT_CNS_INT:
        {
            // relocatable values tend to come down as a CNS_INT of native int type
            // so the line between these two opcodes is kind of blurry
            GenTreeIntCon* con    = tree->AsIntCon();
            ssize_t        cnsVal = con->IconValue();

            emitAttr attr = emitActualTypeSize(targetType);
            // Currently this cannot be done for all handles due to
            // https://github.com/dotnet/runtime/issues/60712. However, it is
            // also unclear whether we unconditionally want to use rip-relative
            // lea instructions when not necessary. While a mov is larger, on
            // many Intel CPUs rip-relative lea instructions have higher
            // latency.
            if (con->ImmedValNeedsReloc(compiler))
            {
                attr = EA_SET_FLG(attr, EA_CNS_RELOC_FLG);
            }

            if (targetType == TYP_BYREF)
            {
                attr = EA_SET_FLG(attr, EA_BYREF_FLG);
            }

            if (compiler->IsTargetAbi(CORINFO_NATIVEAOT_ABI))
            {
                if (con->IsIconHandle(GTF_ICON_SECREL_OFFSET))
                {
                    attr = EA_SET_FLG(attr, EA_CNS_SEC_RELOC);
                }
                else if (con->IsIconHandle(GTF_ICON_TLSGD_OFFSET))
                {
                    attr = EA_SET_FLG(attr, EA_CNS_TLSGD_RELOC);
                }
            }

            instGen_Set_Reg_To_Imm(attr, targetReg, cnsVal,
                                   INS_FLAGS_DONT_CARE DEBUGARG(con->gtTargetHandle) DEBUGARG(con->gtFlags));
            regSet.verifyRegUsed(targetReg);
        }
        break;

        case GT_CNS_DBL:
        {
            emitter* emit = GetEmitter();
            emitAttr size = emitTypeSize(targetType);

            if (tree->IsFloatPositiveZero())
            {
                // A faster/smaller way to generate Zero
                emit->emitIns_SIMD_R_R_R(INS_xorps, EA_16BYTE, targetReg, targetReg, targetReg, INS_OPTS_NONE);
            }
            else if (tree->IsFloatAllBitsSet())
            {
                if (emitter::isHighSimdReg(targetReg))
                {
                    assert(compiler->canUseEvexEncodingDebugOnly());
                    emit->emitIns_SIMD_R_R_R_I(INS_vpternlogd, EA_16BYTE, targetReg, targetReg, targetReg,
                                               static_cast<int8_t>(0xFF), INS_OPTS_NONE);
                }
                else
                {
                    // A faster/smaller way to generate AllBitsSet
                    emit->emitIns_SIMD_R_R_R(INS_pcmpeqd, EA_16BYTE, targetReg, targetReg, targetReg, INS_OPTS_NONE);
                }
            }
            else
            {
                double               cns = tree->AsDblCon()->DconValue();
                CORINFO_FIELD_HANDLE hnd = emit->emitFltOrDblConst(cns, size);

                emit->emitIns_R_C(ins_Load(targetType), size, targetReg, hnd, 0);
            }
        }
        break;

#if defined(FEATURE_SIMD)
        case GT_CNS_VEC:
        {
            GenTreeVecCon* vecCon = tree->AsVecCon();
            genSetRegToConst(vecCon->GetRegNum(), targetType, &vecCon->gtSimdVal);
            break;
        }
#endif // FEATURE_SIMD

#if defined(FEATURE_MASKED_HW_INTRINSICS)
        case GT_CNS_MSK:
        {
            GenTreeMskCon* mskCon = tree->AsMskCon();
            genSetRegToConst(mskCon->GetRegNum(), targetType, &mskCon->gtSimdMaskVal);
            break;
        }
#endif // FEATURE_MASKED_HW_INTRINSICS

        default:
            unreached();
    }
}

//------------------------------------------------------------------------
// genCodeForNegNot: Produce code for a GT_NEG/GT_NOT node.
//
// Arguments:
//    tree - the node
//
void CodeGen::genCodeForNegNot(GenTree* tree)
{
    assert(tree->OperIs(GT_NEG, GT_NOT));

    regNumber targetReg  = tree->GetRegNum();
    var_types targetType = tree->TypeGet();

    if (varTypeIsFloating(targetType))
    {
        assert(tree->gtOper == GT_NEG);
        genSSE2BitwiseOp(tree);
    }
    else
    {
        GenTree* operand = tree->gtGetOp1();
        assert(operand->isUsedFromReg());
        regNumber   operandReg = genConsumeReg(operand);
        instruction ins        = genGetInsForOper(tree->OperGet(), targetType);

        GetEmitter()->emitIns_BASE_R_R(ins, emitActualTypeSize(tree), targetReg, operandReg);
    }

    genProduceReg(tree);
}

//------------------------------------------------------------------------
// genCodeForBswap: Produce code for a GT_BSWAP / GT_BSWAP16 node.
//
// Arguments:
//    tree - the node
//
void CodeGen::genCodeForBswap(GenTree* tree)
{
    assert(tree->OperIs(GT_BSWAP, GT_BSWAP16));

    regNumber targetReg  = tree->GetRegNum();
    var_types targetType = tree->TypeGet();

    GenTree* operand = tree->gtGetOp1();

    genConsumeRegs(operand);

    if (operand->isUsedFromReg())
    {
        inst_Mov(targetType, targetReg, operand->GetRegNum(), /* canSkip */ true);

        if (tree->OperIs(GT_BSWAP))
        {
            // 32-bit and 64-bit byte swaps use "bswap reg"
            inst_RV(INS_bswap, targetReg, targetType);
        }
        else
        {
            // 16-bit byte swaps use "ror reg.16, 8"
            inst_RV_IV(INS_ror_N, targetReg, 8 /* val */, emitAttr::EA_2BYTE);
        }
    }
    else
    {
        instruction ins = INS_movbe;
#ifdef TARGET_AMD64
        bool needsEvex = false;

        if (GetEmitter()->IsExtendedGPReg(tree->GetRegNum()))
        {
            needsEvex = true;
        }
        else if (operand->isIndir())
        {
            GenTreeIndir* indir = operand->AsIndir();
            if (indir->HasBase() && GetEmitter()->IsExtendedGPReg(indir->Base()->GetRegNum()))
            {
                needsEvex = true;
            }
            else if (indir->HasIndex() && GetEmitter()->IsExtendedGPReg(indir->Index()->GetRegNum()))
            {
                needsEvex = true;
            }
        }

        ins = needsEvex ? INS_movbe_apx : INS_movbe;
#endif
        GetEmitter()->emitInsBinary(ins, emitTypeSize(operand), tree, operand);
    }

    if (tree->OperIs(GT_BSWAP16) && !genCanOmitNormalizationForBswap16(tree))
    {
        GetEmitter()->emitIns_Mov(INS_movzx, EA_2BYTE, targetReg, targetReg, /* canSkip */ false);
    }

    genProduceReg(tree);
}

// Produce code for a GT_INC_SATURATE node.
void CodeGen::genCodeForIncSaturate(GenTree* tree)
{
    regNumber targetReg  = tree->GetRegNum();
    var_types targetType = tree->TypeGet();

    GenTree* operand = tree->gtGetOp1();
    assert(operand->isUsedFromReg());
    regNumber operandReg = genConsumeReg(operand);

    inst_Mov(targetType, targetReg, operandReg, /* canSkip */ true);
    inst_RV_IV(INS_add, targetReg, 1, emitActualTypeSize(targetType));
    inst_RV_IV(INS_sbb, targetReg, 0, emitActualTypeSize(targetType));

    genProduceReg(tree);
}

// Generate code to get the high N bits of a N*N=2N bit multiplication result
void CodeGen::genCodeForMulHi(GenTreeOp* treeNode)
{
    assert(!treeNode->gtOverflowEx());

    regNumber targetReg  = treeNode->GetRegNum();
    var_types targetType = treeNode->TypeGet();
    emitter*  emit       = GetEmitter();
    emitAttr  size       = emitTypeSize(treeNode);
    GenTree*  op1        = treeNode->AsOp()->gtOp1;
    GenTree*  op2        = treeNode->AsOp()->gtOp2;

    // to get the high bits of the multiply, we are constrained to using the
    // 1-op form:  RDX:RAX = RAX * rm
    // The 3-op form (Rx=Ry*Rz) does not support it.

    genConsumeOperands(treeNode->AsOp());

    GenTree* regOp = op1;
    GenTree* rmOp  = op2;

    // Set rmOp to the memory operand (if any)
    if (op1->isUsedFromMemory() || (op2->isUsedFromReg() && (op2->GetRegNum() == REG_RAX)))
    {
        regOp = op2;
        rmOp  = op1;
    }
    assert(regOp->isUsedFromReg());

    // Setup targetReg when neither of the source operands was a matching register
    inst_Mov(targetType, REG_RAX, regOp->GetRegNum(), /* canSkip */ true);

    instruction ins;
    if ((treeNode->gtFlags & GTF_UNSIGNED) == 0)
    {
        ins = INS_imulEAX;
    }
    else
    {
        ins = INS_mulEAX;
    }
    emit->emitInsBinary(ins, size, treeNode, rmOp);

    // Move the result to the desired register, if necessary
    if (treeNode->OperGet() == GT_MULHI)
    {
        inst_Mov(targetType, targetReg, REG_RDX, /* canSkip */ true);
    }

    genProduceReg(treeNode);
}

#ifdef TARGET_X86
//------------------------------------------------------------------------
// genCodeForLongUMod: Generate code for a tree of the form
//                     `(umod (gt_long x y) (const int))`
//
// Arguments:
//   node - the node for which to generate code
//
void CodeGen::genCodeForLongUMod(GenTreeOp* node)
{
    assert(node != nullptr);
    assert(node->OperGet() == GT_UMOD);
    assert(node->TypeGet() == TYP_INT);

    GenTreeOp* const dividend = node->gtOp1->AsOp();
    assert(dividend->OperGet() == GT_LONG);
    assert(varTypeIsLong(dividend));

    genConsumeOperands(node);

    GenTree* const dividendLo = dividend->gtOp1;
    GenTree* const dividendHi = dividend->gtOp2;
    assert(dividendLo->isUsedFromReg());
    assert(dividendHi->isUsedFromReg());

    GenTree* const divisor = node->gtOp2;
    assert(divisor->gtSkipReloadOrCopy()->OperGet() == GT_CNS_INT);
    assert(divisor->gtSkipReloadOrCopy()->isUsedFromReg());
    assert(divisor->gtSkipReloadOrCopy()->AsIntCon()->gtIconVal >= 2);
    assert(divisor->gtSkipReloadOrCopy()->AsIntCon()->gtIconVal <= 0x3fffffff);

    // dividendLo must be in RAX; dividendHi must be in RDX
    genCopyRegIfNeeded(dividendLo, REG_EAX);
    genCopyRegIfNeeded(dividendHi, REG_EDX);

    // At this point, EAX:EDX contains the 64bit dividend and op2->GetRegNum()
    // contains the 32bit divisor. We want to generate the following code:
    //
    //   cmp edx, divisor->GetRegNum()
    //   jb noOverflow
    //
    //   mov temp, eax
    //   mov eax, edx
    //   xor edx, edx
    //   div divisor->GetRegNum()
    //   mov eax, temp
    //
    // noOverflow:
    //   div divisor->GetRegNum()
    //
    // This works because (a * 2^32 + b) % c = ((a % c) * 2^32 + b) % c.

    BasicBlock* const noOverflow = genCreateTempLabel();

    //   cmp edx, divisor->GetRegNum()
    //   jb noOverflow
    inst_RV_RV(INS_cmp, REG_EDX, divisor->GetRegNum());
    inst_JMP(EJ_jb, noOverflow);

    //   mov temp, eax
    //   mov eax, edx
    //   xor edx, edx
    //   div divisor->GetRegNum()
    //   mov eax, temp
    const regNumber tempReg = internalRegisters.GetSingle(node);
    inst_Mov(TYP_INT, tempReg, REG_EAX, /* canSkip */ false);
    inst_Mov(TYP_INT, REG_EAX, REG_EDX, /* canSkip */ false);
    instGen_Set_Reg_To_Zero(EA_PTRSIZE, REG_EDX);
    inst_RV(INS_div, divisor->GetRegNum(), TYP_INT);
    inst_Mov(TYP_INT, REG_EAX, tempReg, /* canSkip */ false);

    // noOverflow:
    //   div divisor->GetRegNum()
    genDefineTempLabel(noOverflow);
    inst_RV(INS_div, divisor->GetRegNum(), TYP_INT);

    const regNumber targetReg = node->GetRegNum();
    inst_Mov(TYP_INT, targetReg, REG_RDX, /* canSkip */ true);
    genProduceReg(node);
}
#endif // TARGET_X86

//------------------------------------------------------------------------
// genCodeForDivMod: Generate code for a DIV or MOD operation.
//
// Arguments:
//    treeNode - the node to generate the code for
//
void CodeGen::genCodeForDivMod(GenTreeOp* treeNode)
{
    assert(treeNode->OperIs(GT_DIV, GT_UDIV, GT_MOD, GT_UMOD));

    GenTree* dividend = treeNode->gtOp1;

#ifdef TARGET_X86
    if (varTypeIsLong(dividend->TypeGet()))
    {
        genCodeForLongUMod(treeNode);
        return;
    }
#endif // TARGET_X86

    GenTree*   divisor    = treeNode->gtOp2;
    genTreeOps oper       = treeNode->OperGet();
    emitAttr   size       = emitTypeSize(treeNode);
    regNumber  targetReg  = treeNode->GetRegNum();
    var_types  targetType = treeNode->TypeGet();
    emitter*   emit       = GetEmitter();

    // Node's type must be int/native int, small integer types are not
    // supported and floating point types are handled by genCodeForBinary.
    assert(varTypeIsIntOrI(targetType));
    // dividend is in a register.
    assert(dividend->isUsedFromReg());

    genConsumeOperands(treeNode->AsOp());
    // dividend must be in RAX
    genCopyRegIfNeeded(dividend, REG_RAX);

    // zero or sign extend rax to rdx
    if (oper == GT_UMOD || oper == GT_UDIV ||
        (dividend->IsIntegralConst() && (dividend->AsIntConCommon()->IconValue() > 0)))
    {
        instGen_Set_Reg_To_Zero(EA_PTRSIZE, REG_EDX);
    }
    else
    {
        emit->emitIns(INS_cdq, size);
        // the cdq instruction writes RDX, So clear the gcInfo for RDX
        gcInfo.gcMarkRegSetNpt(RBM_RDX);
    }

    // Perform the 'targetType' (64-bit or 32-bit) divide instruction
    instruction ins;
    if (oper == GT_UMOD || oper == GT_UDIV)
    {
        ins = INS_div;
    }
    else
    {
        ins = INS_idiv;
    }

    emit->emitInsBinary(ins, size, treeNode, divisor);

    // DIV/IDIV instructions always store the quotient in RAX and the remainder in RDX.
    // Move the result to the desired register, if necessary
    if (oper == GT_DIV || oper == GT_UDIV)
    {
        inst_Mov(targetType, targetReg, REG_RAX, /* canSkip */ true);
    }
    else
    {
        assert((oper == GT_MOD) || (oper == GT_UMOD));
        inst_Mov(targetType, targetReg, REG_RDX, /* canSkip */ true);
    }
    genProduceReg(treeNode);
}

//------------------------------------------------------------------------
// genCodeForBinary: Generate code for many binary arithmetic operators
//
// Arguments:
//    treeNode - The binary operation for which we are generating code.
//
// Return Value:
//    None.
//
// Notes:
//    Integer MUL and DIV variants have special constraints on x64 so are not handled here.
//    See the assert below for the operators that are handled.

void CodeGen::genCodeForBinary(GenTreeOp* treeNode)
{
#ifdef DEBUG
    bool isValidOper = treeNode->OperIs(GT_ADD, GT_SUB);
    if (varTypeIsFloating(treeNode->TypeGet()))
    {
        isValidOper |= treeNode->OperIs(GT_MUL, GT_DIV);
    }
    else
    {
        isValidOper |= treeNode->OperIs(GT_AND, GT_OR, GT_XOR);
#ifndef TARGET_64BIT
        isValidOper |= treeNode->OperIs(GT_ADD_LO, GT_ADD_HI, GT_SUB_LO, GT_SUB_HI);
#endif
    }
    assert(isValidOper);
#endif

    genConsumeOperands(treeNode);

    const genTreeOps oper       = treeNode->OperGet();
    regNumber        targetReg  = treeNode->GetRegNum();
    var_types        targetType = treeNode->TypeGet();
    emitter*         emit       = GetEmitter();

    GenTree* op1 = treeNode->gtGetOp1();
    GenTree* op2 = treeNode->gtGetOp2();

    bool eligibleForNDD = false;

    // Commutative operations can mark op1 as contained or reg-optional to generate "op reg, memop/immed"
    if (!op1->isUsedFromReg())
    {
        assert(treeNode->OperIsCommutative());
        assert(op1->isMemoryOp() || op1->IsLocal() || op1->IsCnsNonZeroFltOrDbl() || op1->IsIntCnsFitsInI32() ||
               op1->IsRegOptional());

        op1 = treeNode->gtGetOp2();
        op2 = treeNode->gtGetOp1();
    }

    instruction ins = genGetInsForOper(treeNode->OperGet(), targetType);

    // The arithmetic node must be sitting in a register (since it's not contained)
    noway_assert(targetReg != REG_NA);

    regNumber op1reg = op1->isUsedFromReg() ? op1->GetRegNum() : REG_NA;
    regNumber op2reg = op2->isUsedFromReg() ? op2->GetRegNum() : REG_NA;

    if (varTypeIsFloating(treeNode->TypeGet()))
    {
        // floating-point addition, subtraction, multiplication, and division
        // all have RMW semantics if VEX support is not available

        bool isRMW = !compiler->canUseVexEncoding();
        inst_RV_RV_TT(ins, emitTypeSize(treeNode), targetReg, op1reg, op2, isRMW, INS_OPTS_NONE);

        genProduceReg(treeNode);
        return;
    }

    GenTree* dst;
    GenTree* src;

    // This is the case of reg1 = reg1 op reg2
    // We're ready to emit the instruction without any moves
    if (op1reg == targetReg)
    {
        dst = op1;
        src = op2;
    }
    // We have reg1 = reg2 op reg1
    // In order for this operation to be correct
    // we need that op is a commutative operation so
    // we can convert it into reg1 = reg1 op reg2 and emit
    // the same code as above
    else if (op2reg == targetReg)
    {

#ifdef DEBUG
        unsigned lclNum1 = (unsigned)-1;
        unsigned lclNum2 = (unsigned)-2;

        GenTree* op1Skip = op1->gtSkipReloadOrCopy();
        GenTree* op2Skip = op2->gtSkipReloadOrCopy();

        if (op1Skip->OperIsLocalRead())
        {
            lclNum1 = op1Skip->AsLclVarCommon()->GetLclNum();
        }
        if (op2Skip->OperIsLocalRead())
        {
            lclNum2 = op2Skip->AsLclVarCommon()->GetLclNum();
        }

        assert(GenTree::OperIsCommutative(oper) || (lclNum1 == lclNum2));
#endif

        dst = op2;
        src = op1;
    }
    // now we know there are 3 different operands so attempt to use LEA
    else if (oper == GT_ADD && !varTypeIsFloating(treeNode) && !treeNode->gtOverflowEx() // LEA does not set flags
             && (op2->isContainedIntOrIImmed() || op2->isUsedFromReg()) && !treeNode->gtSetFlags())
    {
        if (op2->isContainedIntOrIImmed())
        {
            emit->emitIns_R_AR(INS_lea, emitTypeSize(treeNode), targetReg, op1reg,
                               (int)op2->AsIntConCommon()->IconValue());
        }
        else
        {
            assert(op2reg != REG_NA);
            emit->emitIns_R_ARX(INS_lea, emitTypeSize(treeNode), targetReg, op1reg, op2reg, 1, 0);
        }
        genProduceReg(treeNode);
        return;
    }
    // dest, op1 and op2 registers are different:
    // reg3 = reg1 op reg2
    // We can implement this by issuing a mov:
    // reg3 = reg1
    // reg3 = reg3 op reg2
    else
    {
        // when reg3 != reg1 && reg3 != reg2, and NDD is available, we can use APX-EVEX.ND to optimize the codegen.
        eligibleForNDD = emit->DoJitUseApxNDD(ins);
        if (!eligibleForNDD)
        {
            var_types op1Type = op1->TypeGet();
            inst_Mov(op1Type, targetReg, op1reg, /* canSkip */ false);
            regSet.verifyRegUsed(targetReg);
            gcInfo.gcMarkRegPtrVal(targetReg, op1Type);
            dst = treeNode;
            src = op2;
        }
        else
        {
            dst = op1;
            src = op2;
        }
    }

    // we can assume all the floating instructions are processed and returned above.
    assert(!varTypeIsFloating(treeNode));

    // try to use an inc or dec
    if (oper == GT_ADD && src->isContainedIntOrIImmed() && !treeNode->gtOverflowEx())
    {
        if (src->IsIntegralConst(1))
        {
            emit->emitIns_BASE_R_R(INS_inc, emitTypeSize(treeNode), targetReg, dst->GetRegNum());
            genProduceReg(treeNode);
            return;
        }
        else if (src->IsIntegralConst(-1))
        {
            emit->emitIns_BASE_R_R(INS_dec, emitTypeSize(treeNode), targetReg, dst->GetRegNum());
            genProduceReg(treeNode);
            return;
        }
    }

    regNumber r = REG_NA;
    if (eligibleForNDD)
    {
        // operands should be already formatted above
        assert(dst->isUsedFromReg());
        assert(op1reg != targetReg);
        assert(op2reg != targetReg);
        r = emit->emitIns_BASE_R_R_RM(ins, emitTypeSize(treeNode), targetReg, treeNode, dst, src);
    }
    else
    {
        r = emit->emitInsBinary(ins, emitTypeSize(treeNode), dst, src);
    }
    noway_assert(r == targetReg);

    if (treeNode->gtOverflowEx())
    {
#if !defined(TARGET_64BIT)
        assert(oper == GT_ADD || oper == GT_SUB || oper == GT_ADD_HI || oper == GT_SUB_HI);
#else
        assert(oper == GT_ADD || oper == GT_SUB);
#endif
        genCheckOverflow(treeNode);
    }
    genProduceReg(treeNode);
}

//------------------------------------------------------------------------
// genCodeForMul: Generate code for a MUL operation.
//
// Arguments:
//    treeNode - the node to generate the code for
//
void CodeGen::genCodeForMul(GenTreeOp* treeNode)
{
    assert(treeNode->OperIs(GT_MUL));

    regNumber targetReg  = treeNode->GetRegNum();
    var_types targetType = treeNode->TypeGet();
    emitter*  emit       = GetEmitter();

    // Node's type must be int or long (only on x64), small integer types are not
    // supported and floating point types are handled by genCodeForBinary.
    assert(varTypeIsIntOrI(targetType));

    instruction ins;
    emitAttr    size                  = emitTypeSize(treeNode);
    bool        isUnsignedMultiply    = ((treeNode->gtFlags & GTF_UNSIGNED) != 0);
    bool        requiresOverflowCheck = treeNode->gtOverflowEx();

    GenTree* op1 = treeNode->gtGetOp1();
    GenTree* op2 = treeNode->gtGetOp2();

    // there are 3 forms of x64 multiply:
    // 1-op form with 128 result:  RDX:RAX = RAX * rm
    // 2-op form: reg *= rm
    // 3-op form: reg = rm * imm

    genConsumeOperands(treeNode);

    // This matches the 'mul' lowering in Lowering::SetMulOpCounts()
    //
    // immOp :: Only one operand can be an immediate
    // rmOp  :: Only one operand can be a memory op.
    // regOp :: A register op (especially the operand that matches 'targetReg')
    //          (can be nullptr when we have both a memory op and an immediate op)

    GenTree* immOp = nullptr;
    GenTree* rmOp  = op1;
    GenTree* regOp;

    if (op2->isContainedIntOrIImmed())
    {
        immOp = op2;
    }
    else if (op1->isContainedIntOrIImmed())
    {
        immOp = op1;
        rmOp  = op2;
    }

    if (immOp != nullptr)
    {
        ssize_t imm = immOp->AsIntConCommon()->IconValue();

        if (!requiresOverflowCheck && rmOp->isUsedFromReg() && ((imm == 3) || (imm == 5) || (imm == 9)))
        {
            // We will use the LEA instruction to perform this multiply
            // Note that an LEA with base=x, index=x and scale=(imm-1) computes x*imm when imm=3,5 or 9.
            unsigned int scale = (unsigned int)(imm - 1);
            GetEmitter()->emitIns_R_ARX(INS_lea, size, targetReg, rmOp->GetRegNum(), rmOp->GetRegNum(), scale, 0);
        }
        else
        {
            // use the 3-op form with immediate
            ins = GetEmitter()->inst3opImulForReg(targetReg);
            emit->emitInsBinary(ins, size, rmOp, immOp);
        }
    }
    else // we have no contained immediate operand
    {
        regOp = op1;
        rmOp  = op2;

        regNumber mulTargetReg = targetReg;
        if (isUnsignedMultiply && requiresOverflowCheck)
        {
            ins          = INS_mulEAX;
            mulTargetReg = REG_RAX;
        }
        else
        {
            ins = INS_imul;
        }

        // Set rmOp to the memory operand (if any)
        // or set regOp to the op2 when it has the matching target register for our multiply op
        //
        if (op1->isUsedFromMemory() || (op2->isUsedFromReg() && (op2->GetRegNum() == mulTargetReg)))
        {
            regOp = op2;
            rmOp  = op1;
        }
        assert(regOp->isUsedFromReg());

        emit->emitIns_BASE_R_R_RM(ins, size, mulTargetReg, treeNode, regOp, rmOp);

        // Move the result to the desired register, if necessary
        if (ins == INS_mulEAX)
        {
            inst_Mov(targetType, targetReg, REG_RAX, /* canSkip */ true);
        }
    }

    if (requiresOverflowCheck)
    {
        // Overflow checking is only used for non-floating point types
        noway_assert(!varTypeIsFloating(treeNode));

        genCheckOverflow(treeNode);
    }

    genProduceReg(treeNode);
}

#ifdef FEATURE_SIMD

//------------------------------------------------------------------------
// genSIMDSplitReturn: Generates code for returning a fixed-size SIMD type that lives
//                     in a single register, but is returned in multiple registers.
//
// Arguments:
//    src         - The source of the return
//    retTypeDesc - The return type descriptor.
//
void CodeGen::genSIMDSplitReturn(GenTree* src, const ReturnTypeDesc* retTypeDesc)
{
    assert(varTypeIsSIMD(src));
    assert(src->isUsedFromReg());

    // This is a case of operand is in a single reg and needs to be
    // returned in multiple ABI return registers.
    regNumber opReg = src->GetRegNum();
    regNumber reg0  = retTypeDesc->GetABIReturnReg(0, compiler->info.compCallConv);
    regNumber reg1  = retTypeDesc->GetABIReturnReg(1, compiler->info.compCallConv);

    assert((reg0 != REG_NA) && (reg1 != REG_NA) && (opReg != REG_NA));

    const bool srcIsFloatReg = genIsValidFloatReg(opReg);
    const bool dstIsFloatReg = genIsValidFloatReg(reg0);
    assert(srcIsFloatReg);

#ifdef TARGET_AMD64
    assert(src->TypeIs(TYP_SIMD16));
    assert(srcIsFloatReg == dstIsFloatReg);
    assert(reg0 != reg1);

    // We can have one of three scenarios here.
    //
    // First, all three registers are different:
    //    opReg = xmm0
    //     reg1 = xmm1
    //     reg2 = xmm2
    // We can then generate two instructions:
    //    movaps  xmm1, xmm0    ; reg1[63:00] = opReg[ 63:00]
    //    movhlps xmm2, xmm0    ; reg2[63:00] = opReg[127:64]
    //
    // Second we have opReg and reg1 as the same register:
    //    opReg = xmm0
    //     reg1 = xmm0
    //     reg2 = xmm2
    // We can then generate one instruction:
    //    movhlps xmm2, xmm0    ; reg2[63:00] = opReg[127:64]
    //
    // Third we have opReg and reg2 as the same register:
    //    opReg = xmm0
    //     reg1 = xmm1
    //     reg2 = xmm0
    // We can then generate two instructions:
    //    movaps  xmm1, xmm0    ; reg1[63:00] = opReg[ 63:00]
    //    movhlps xmm0, xmm0    ; reg2[63:00] = opReg[127:64]

    // Move opReg into reg0, if not already there
    inst_Mov(TYP_SIMD16, reg0, opReg, /* canSkip */ true);

    // Move upper 64-bits of opReg into reg1
    GetEmitter()->emitIns_SIMD_R_R_R(INS_movhlps, EA_16BYTE, reg1, reg1, opReg, INS_OPTS_NONE);
#else  // TARGET_X86
    assert(src->TypeIs(TYP_SIMD8));
    assert(srcIsFloatReg != dstIsFloatReg);
    assert((reg0 == REG_EAX) && (reg1 == REG_EDX));

    // reg0 = opReg[31:0]
    inst_Mov(TYP_INT, reg0, opReg, /* canSkip */ false);

    // reg1 = opRef[61:32]
    if (compiler->compOpportunisticallyDependsOn(InstructionSet_SSE41))
    {
        inst_RV_TT_IV(INS_pextrd, EA_4BYTE, reg1, src, 1, INS_OPTS_NONE);
    }
    else
    {
        bool   isRMW       = !compiler->canUseVexEncoding();
        int8_t shuffleMask = 1; // we only need [61:32]->[31:0], the rest is not read.

        inst_RV_RV_TT_IV(INS_pshufd, EA_8BYTE, opReg, opReg, src, shuffleMask, isRMW, INS_OPTS_NONE);
        inst_Mov(TYP_INT, reg1, opReg, /* canSkip */ false);
    }
#endif // TARGET_X86
}

#endif // FEATURE_SIMD

#if defined(TARGET_X86)

//------------------------------------------------------------------------
// genFloatReturn: Generates code for float return statement for x86.
//
// Note: treeNode's and op1's registers are already consumed.
//
// Arguments:
//    treeNode - The GT_RETURN or GT_RETFILT tree node with float type.
//    (We don't expect treeNode to be a GT_SWIFT_ERROR_RET node,
//    as Swift interop isn't supported on x86.)
//
// Return Value:
//    None
//
void CodeGen::genFloatReturn(GenTree* treeNode)
{
    assert(treeNode->OperIs(GT_RETURN, GT_RETFILT));
    assert(varTypeIsFloating(treeNode));

    GenTree* op1 = treeNode->gtGetOp1();
    // Spill the return value register from an XMM register to the stack, then load it on the x87 stack.
    // If it already has a home location, use that. Otherwise, we need a temp.
    if (genIsRegCandidateLocal(op1) && compiler->lvaGetDesc(op1->AsLclVarCommon())->lvOnFrame)
    {
        if (compiler->lvaGetDesc(op1->AsLclVarCommon())->GetRegNum() != REG_STK)
        {
            op1->gtFlags |= GTF_SPILL;
            inst_TT_RV(ins_Store(op1->gtType, compiler->isSIMDTypeLocalAligned(op1->AsLclVarCommon()->GetLclNum())),
                       emitTypeSize(op1->TypeGet()), op1, op1->GetRegNum());
        }
        // Now, load it to the fp stack.
        GetEmitter()->emitIns_S(INS_fld, emitTypeSize(op1), op1->AsLclVarCommon()->GetLclNum(), 0);
    }
    else
    {
        // Spill the value, which should be in a register, then load it to the fp stack.
        // TODO-X86-CQ: Deal with things that are already in memory (don't call genConsumeReg yet).
        op1->gtFlags |= GTF_SPILL;
        regSet.rsSpillTree(op1->GetRegNum(), op1);
        op1->gtFlags |= GTF_SPILLED;
        op1->gtFlags &= ~GTF_SPILL;

        TempDsc* t = regSet.rsUnspillInPlace(op1, op1->GetRegNum());
        inst_FS_ST(INS_fld, emitActualTypeSize(op1->gtType), t, 0);
        op1->gtFlags &= ~GTF_SPILLED;
        regSet.tmpRlsTemp(t);
    }
}
#endif // TARGET_X86

//------------------------------------------------------------------------
// genCodeForCompare: Produce code for a GT_EQ/GT_NE/GT_LT/GT_LE/GT_GE/GT_GT/GT_TEST_EQ/GT_TEST_NE/GT_CMP node.
//
// Arguments:
//    tree - the node
//
void CodeGen::genCodeForCompare(GenTreeOp* tree)
{
    assert(tree->OperIs(GT_EQ, GT_NE, GT_LT, GT_LE, GT_GE, GT_GT, GT_TEST_EQ, GT_TEST_NE, GT_BITTEST_EQ, GT_BITTEST_NE,
                        GT_CMP, GT_TEST, GT_BT));

    // TODO-XArch-CQ: Check if we can use the currently set flags.
    // TODO-XArch-CQ: Check for the case where we can simply transfer the carry bit to a register
    //         (signed < or >= where targetReg != REG_NA)

    GenTree*  op1     = tree->gtOp1;
    var_types op1Type = op1->TypeGet();

    if (varTypeIsFloating(op1Type))
    {
        genCompareFloat(tree);
    }
    else
    {
        genCompareInt(tree);
    }
}

//------------------------------------------------------------------------
// genCodeForJTrue: Produce code for a GT_JTRUE node.
//
// Arguments:
//    jtrue - the node
//
void CodeGen::genCodeForJTrue(GenTreeOp* jtrue)
{
    assert(compiler->compCurBB->KindIs(BBJ_COND));

    GenTree*  op  = jtrue->gtGetOp1();
    regNumber reg = genConsumeReg(op);
    inst_RV_RV(INS_test, reg, reg, genActualType(op));
    inst_JMP(EJ_jne, compiler->compCurBB->GetTrueTarget());

    // If we cannot fall into the false target, emit a jump to it
    BasicBlock* falseTarget = compiler->compCurBB->GetFalseTarget();
    if (!compiler->compCurBB->CanRemoveJumpToTarget(falseTarget, compiler))
    {
        inst_JMP(EJ_jmp, falseTarget);
    }
}

//------------------------------------------------------------------------
// JumpKindToCmov:
//   Convert an emitJumpKind to the corresponding cmov instruction.
//
// Arguments:
//    condition - the condition
//
// Returns:
//    A cmov instruction.
//
instruction CodeGen::JumpKindToCmov(emitJumpKind condition)
{
    static constexpr instruction s_table[EJ_COUNT] = {
        INS_none,  INS_none,  INS_cmovo,  INS_cmovno, INS_cmovb,  INS_cmovae, INS_cmove,  INS_cmovne, INS_cmovbe,
        INS_cmova, INS_cmovs, INS_cmovns, INS_cmovp,  INS_cmovnp, INS_cmovl,  INS_cmovge, INS_cmovle, INS_cmovg,
    };

    static_assert_no_msg(s_table[EJ_NONE] == INS_none);
    static_assert_no_msg(s_table[EJ_jmp] == INS_none);
    static_assert_no_msg(s_table[EJ_jo] == INS_cmovo);
    static_assert_no_msg(s_table[EJ_jno] == INS_cmovno);
    static_assert_no_msg(s_table[EJ_jb] == INS_cmovb);
    static_assert_no_msg(s_table[EJ_jae] == INS_cmovae);
    static_assert_no_msg(s_table[EJ_je] == INS_cmove);
    static_assert_no_msg(s_table[EJ_jne] == INS_cmovne);
    static_assert_no_msg(s_table[EJ_jbe] == INS_cmovbe);
    static_assert_no_msg(s_table[EJ_ja] == INS_cmova);
    static_assert_no_msg(s_table[EJ_js] == INS_cmovs);
    static_assert_no_msg(s_table[EJ_jns] == INS_cmovns);
    static_assert_no_msg(s_table[EJ_jp] == INS_cmovp);
    static_assert_no_msg(s_table[EJ_jnp] == INS_cmovnp);
    static_assert_no_msg(s_table[EJ_jl] == INS_cmovl);
    static_assert_no_msg(s_table[EJ_jge] == INS_cmovge);
    static_assert_no_msg(s_table[EJ_jle] == INS_cmovle);
    static_assert_no_msg(s_table[EJ_jg] == INS_cmovg);

    assert((condition >= EJ_NONE) && (condition < EJ_COUNT));
    return s_table[condition];
}

//------------------------------------------------------------------------
// JumpKindToCcmp:
//   Convert an emitJumpKind to the corresponding ccmp instruction.
//
// Arguments:
//    condition - the condition
//
// Returns:
//    A ccmp instruction.
//
instruction CodeGen::JumpKindToCcmp(emitJumpKind condition)
{
    static constexpr instruction s_table[EJ_COUNT] = {
        INS_none,  INS_none,  INS_ccmpo,  INS_ccmpno, INS_ccmpb, INS_ccmpae, INS_ccmpe,  INS_ccmpne, INS_ccmpbe,
        INS_ccmpa, INS_ccmps, INS_ccmpns, INS_none,   INS_none,  INS_ccmpl,  INS_ccmpge, INS_ccmple, INS_ccmpg,
    };

    static_assert_no_msg(s_table[EJ_NONE] == INS_none);
    static_assert_no_msg(s_table[EJ_jmp] == INS_none);
    static_assert_no_msg(s_table[EJ_jo] == INS_ccmpo);
    static_assert_no_msg(s_table[EJ_jno] == INS_ccmpno);
    static_assert_no_msg(s_table[EJ_jb] == INS_ccmpb);
    static_assert_no_msg(s_table[EJ_jae] == INS_ccmpae);
    static_assert_no_msg(s_table[EJ_je] == INS_ccmpe);
    static_assert_no_msg(s_table[EJ_jne] == INS_ccmpne);
    static_assert_no_msg(s_table[EJ_jbe] == INS_ccmpbe);
    static_assert_no_msg(s_table[EJ_ja] == INS_ccmpa);
    static_assert_no_msg(s_table[EJ_js] == INS_ccmps);
    static_assert_no_msg(s_table[EJ_jns] == INS_ccmpns);
    static_assert_no_msg(s_table[EJ_jp] == INS_none);
    static_assert_no_msg(s_table[EJ_jnp] == INS_none);
    static_assert_no_msg(s_table[EJ_jl] == INS_ccmpl);
    static_assert_no_msg(s_table[EJ_jge] == INS_ccmpge);
    static_assert_no_msg(s_table[EJ_jle] == INS_ccmple);
    static_assert_no_msg(s_table[EJ_jg] == INS_ccmpg);

    assert((condition >= EJ_NONE) && (condition < EJ_COUNT));
    return s_table[condition];
}

//------------------------------------------------------------------------
// genCodeForCompare: Produce code for a GT_SELECT/GT_SELECTCC node.
//
// Arguments:
//    select - the node
//
void CodeGen::genCodeForSelect(GenTreeOp* select)
{
    assert(select->OperIs(GT_SELECT, GT_SELECTCC));

    if (select->OperIs(GT_SELECT))
    {
        genConsumeRegs(select->AsConditional()->gtCond);
    }

    genConsumeOperands(select);

    regNumber dstReg = select->GetRegNum();

    GenTree* trueVal  = select->gtOp1;
    GenTree* falseVal = select->gtOp2;

    GenCondition cc = GenCondition::NE;

    if (select->OperIs(GT_SELECT))
    {
        GenTree*  cond    = select->AsConditional()->gtCond;
        regNumber condReg = cond->GetRegNum();
        GetEmitter()->emitIns_R_R(INS_test, emitActualTypeSize(cond), condReg, condReg);
    }
    else
    {
        cc = select->AsOpCC()->gtCondition;
    }

    // The usual codegen will be
    // mov targetReg, falseValue
    // cmovne targetReg, trueValue
    //
    // However, if the 'true' operand was allocated the same register as the
    // target register then prefer to generate
    //
    // mov targetReg, trueValue
    // cmove targetReg, falseValue
    //
    // so the first mov is elided.
    //
    if (falseVal->isUsedFromReg() && (falseVal->GetRegNum() == dstReg))
    {
        std::swap(trueVal, falseVal);
        cc = GenCondition::Reverse(cc);
    }

    // If there is a conflict then swap the condition anyway. LSRA should have
    // ensured the other way around has no conflict.
    if ((trueVal->gtGetContainedRegMask() & genRegMask(dstReg)) != 0)
    {
        std::swap(trueVal, falseVal);
        cc = GenCondition::Reverse(cc);
    }

    GenConditionDesc desc = GenConditionDesc::Get(cc);

    // There may also be a conflict with the falseVal in case this is an AND
    // condition. Once again, after swapping there should be no conflict as
    // ensured by LSRA.
    if ((desc.oper == GT_AND) && (falseVal->gtGetContainedRegMask() & genRegMask(dstReg)) != 0)
    {
        std::swap(trueVal, falseVal);
        cc   = GenCondition::Reverse(cc);
        desc = GenConditionDesc::Get(cc);
    }

    inst_RV_TT(INS_mov, emitTypeSize(select), dstReg, falseVal);

    assert(!trueVal->isContained() || trueVal->isUsedFromMemory());
    assert((trueVal->gtGetContainedRegMask() & genRegMask(dstReg)) == 0);
    inst_RV_TT(JumpKindToCmov(desc.jumpKind1), emitTypeSize(select), dstReg, trueVal);

    if (desc.oper == GT_AND)
    {
        assert(falseVal->isUsedFromReg());
        assert((falseVal->gtGetContainedRegMask() & genRegMask(dstReg)) == 0);
        inst_RV_TT(JumpKindToCmov(emitter::emitReverseJumpKind(desc.jumpKind2)), emitTypeSize(select), dstReg,
                   falseVal);
    }
    else if (desc.oper == GT_OR)
    {
        assert(trueVal->isUsedFromReg());
        inst_RV_TT(JumpKindToCmov(desc.jumpKind2), emitTypeSize(select), dstReg, trueVal);
    }

    genProduceReg(select);
}

// clang-format off
const GenConditionDesc GenConditionDesc::map[32]
{
    { },        // NONE
    { },        // 1
    { EJ_jl  }, // SLT
    { EJ_jle }, // SLE
    { EJ_jge }, // SGE
    { EJ_jg  }, // SGT
    { EJ_js  }, // S
    { EJ_jns }, // NS

    { EJ_je  }, // EQ
    { EJ_jne }, // NE
    { EJ_jb  }, // ULT
    { EJ_jbe }, // ULE
    { EJ_jae }, // UGE
    { EJ_ja  }, // UGT
    { EJ_jb  }, // C
    { EJ_jae }, // NC

    // Floating point compare instructions (UCOMISS, UCOMISD etc.) set the condition flags as follows:
    //    ZF PF CF  Meaning
    //   ---------------------
    //    1  1  1   Unordered
    //    0  0  0   Greater
    //    0  0  1   Less Than
    //    1  0  0   Equal
    //
    // Since ZF and CF are also set when the result is unordered, in some cases we first need to check
    // PF before checking ZF/CF. In general, ordered conditions will result in a jump only if PF is not
    // set and unordered conditions will result in a jump only if PF is set.

    { EJ_jnp, GT_AND, EJ_je  }, // FEQ
    { EJ_jne                 }, // FNE
    { EJ_jnp, GT_AND, EJ_jb  }, // FLT
    { EJ_jnp, GT_AND, EJ_jbe }, // FLE
    { EJ_jae                 }, // FGE
    { EJ_ja                  }, // FGT
    { EJ_jo                  }, // O
    { EJ_jno                 }, // NO

    { EJ_je                }, // FEQU
    { EJ_jp, GT_OR, EJ_jne }, // FNEU
    { EJ_jb                }, // FLTU
    { EJ_jbe               }, // FLEU
    { EJ_jp, GT_OR, EJ_jae }, // FGEU
    { EJ_jp, GT_OR, EJ_ja  }, // FGTU
    { EJ_jp                }, // P
    { EJ_jnp               }, // NP
};
// clang-format on

//------------------------------------------------------------------------
// inst_SETCC: Generate code to set a register to 0 or 1 based on a condition.
//
// Arguments:
//   condition - The condition
//   type      - The type of the value to be produced
//   dstReg    - The destination register to be set to 1 or 0
//
void CodeGen::inst_SETCC(GenCondition condition, var_types type, regNumber dstReg)
{
    assert(varTypeIsIntegral(type));
    assert(genIsValidIntReg(dstReg) && isByteReg(dstReg));

    const GenConditionDesc& desc = GenConditionDesc::Get(condition);

    inst_SET(desc.jumpKind1, dstReg);

    if (desc.oper != GT_NONE)
    {
        BasicBlock* labelNext = genCreateTempLabel();
        inst_JMP((desc.oper == GT_OR) ? desc.jumpKind1 : emitter::emitReverseJumpKind(desc.jumpKind1), labelNext);
        inst_SET(desc.jumpKind2, dstReg);
        genDefineTempLabel(labelNext);
    }

    if (!varTypeIsByte(type))
    {
        GetEmitter()->emitIns_Mov(INS_movzx, EA_1BYTE, dstReg, dstReg, /* canSkip */ false);
    }
}

//------------------------------------------------------------------------
// inst_JMP: Generate a jump instruction.
//
void CodeGen::inst_JMP(emitJumpKind jmp, BasicBlock* tgtBlock, bool isRemovableJmpCandidate)
{
#if !FEATURE_FIXED_OUT_ARGS
    // On the x86 we are pushing (and changing the stack level), but on x64 and other archs we have
    // a fixed outgoing args area that we store into and we never change the stack level when calling methods.
    //
    // Thus only on x86 do we need to assert that the stack level at the target block matches the current stack level.
    //

#ifdef UNIX_X86_ABI
    // bbTgtStkDepth is a (pure) argument count (stack alignment padding should be excluded).
    assert((tgtBlock->bbTgtStkDepth * sizeof(int) == (genStackLevel - curNestedAlignment)) || isFramePointerUsed());
#else
    assert((tgtBlock->bbTgtStkDepth * sizeof(int) == genStackLevel) || isFramePointerUsed());
#endif
#endif // !FEATURE_FIXED_OUT_ARGS

    GetEmitter()->emitIns_J(emitter::emitJumpKindToIns(jmp), tgtBlock, 0, isRemovableJmpCandidate);
}

//------------------------------------------------------------------------
// genCodeForReturnTrap: Produce code for a GT_RETURNTRAP node.
//
// Arguments:
//    tree - the GT_RETURNTRAP node
//
void CodeGen::genCodeForReturnTrap(GenTreeOp* tree)
{
    assert(tree->OperGet() == GT_RETURNTRAP);

    // this is nothing but a conditional call to CORINFO_HELP_STOP_FOR_GC
    // based on the contents of 'data'

    GenTree* data = tree->gtOp1;
    genConsumeRegs(data);
    GenTreeIntCon cns = intForm(TYP_INT, 0);
    cns.SetContained();
    GetEmitter()->emitInsBinary(INS_cmp, emitTypeSize(TYP_INT), data, &cns);

    BasicBlock* skipLabel = genCreateTempLabel();

    inst_JMP(EJ_je, skipLabel);

    // emit the call to the EE-helper that stops for GC (or other reasons)
    regNumber tmpReg = internalRegisters.GetSingle(tree, RBM_ALLINT);

    assert(genIsValidIntReg(tmpReg));

    genEmitHelperCall(CORINFO_HELP_STOP_FOR_GC, 0, EA_UNKNOWN, tmpReg);
    genDefineTempLabel(skipLabel);
}

/*****************************************************************************
 *
 * Generate code for a single node in the tree.
 * Preconditions: All operands have been evaluated
 *
 */
void CodeGen::genCodeForTreeNode(GenTree* treeNode)
{
    regNumber targetReg;
#if !defined(TARGET_64BIT)
    if (treeNode->TypeGet() == TYP_LONG)
    {
        // All long enregistered nodes will have been decomposed into their
        // constituent lo and hi nodes.
        targetReg = REG_NA;
    }
    else
#endif // !defined(TARGET_64BIT)
    {
        targetReg = treeNode->GetRegNum();
    }
    var_types targetType = treeNode->TypeGet();
    emitter*  emit       = GetEmitter();

#ifdef DEBUG
    // Validate that all the operands for the current node are consumed in order.
    // This is important because LSRA ensures that any necessary copies will be
    // handled correctly.
    lastConsumedNode = nullptr;
    if (compiler->verbose)
    {
        unsigned seqNum = treeNode->gtSeqNum; // Useful for setting a conditional break in Visual Studio
        compiler->gtDispLIRNode(treeNode, "Generating: ");
    }
#endif // DEBUG

    // Is this a node whose value is already in a register?  LSRA denotes this by
    // setting the GTF_REUSE_REG_VAL flag.
    if (treeNode->IsReuseRegVal())
    {
        genCodeForReuseVal(treeNode);
        return;
    }

    // contained nodes are part of their parents for codegen purposes
    // ex : immediates, most LEAs
    if (treeNode->isContained())
    {
        return;
    }

    switch (treeNode->gtOper)
    {
        case GT_START_NONGC:
            GetEmitter()->emitDisableGC();
            break;

        case GT_START_PREEMPTGC:
            // Kill callee saves GC registers, and create a label
            // so that information gets propagated to the emitter.
            gcInfo.gcMarkRegSetNpt(RBM_INT_CALLEE_SAVED);
            genDefineTempLabel(genCreateTempLabel());
            break;

        case GT_PROF_HOOK:
#ifdef PROFILING_SUPPORTED
            // We should be seeing this only if profiler hook is needed
            noway_assert(compiler->compIsProfilerHookNeeded());

            // Right now this node is used only for tail calls. In future if
            // we intend to use it for Enter or Leave hooks, add a data member
            // to this node indicating the kind of profiler hook. For example,
            // helper number can be used.
            genProfilingLeaveCallback(CORINFO_HELP_PROF_FCN_TAILCALL);
#endif // PROFILING_SUPPORTED
            break;

        case GT_LCLHEAP:
            genLclHeap(treeNode);
            break;

        case GT_CNS_INT:
#ifdef TARGET_X86
            assert(!treeNode->IsIconHandle(GTF_ICON_TLS_HDL));
#endif // TARGET_X86
            FALLTHROUGH;

        case GT_CNS_DBL:
#if defined(FEATURE_SIMD)
        case GT_CNS_VEC:
#endif // FEATURE_SIMD
#if defined(FEATURE_MASKED_HW_INTRINSICS)
        case GT_CNS_MSK:
#endif // FEATURE_MASKED_HW_INTRINSICS
            genSetRegToConst(targetReg, targetType, treeNode);
            genProduceReg(treeNode);
            break;

        case GT_NOT:
        case GT_NEG:
            genCodeForNegNot(treeNode);
            break;

        case GT_BSWAP:
        case GT_BSWAP16:
            genCodeForBswap(treeNode);
            break;

        case GT_DIV:
            if (varTypeIsFloating(treeNode->TypeGet()))
            {
                genCodeForBinary(treeNode->AsOp());
                break;
            }
            FALLTHROUGH;
        case GT_MOD:
        case GT_UMOD:
        case GT_UDIV:
            genCodeForDivMod(treeNode->AsOp());
            break;

        case GT_OR:
        case GT_XOR:
        case GT_AND:
            assert(varTypeIsIntegralOrI(treeNode));

            FALLTHROUGH;

#if !defined(TARGET_64BIT)
        case GT_ADD_LO:
        case GT_ADD_HI:
        case GT_SUB_LO:
        case GT_SUB_HI:
#endif // !defined(TARGET_64BIT)

        case GT_ADD:
        case GT_SUB:
            genCodeForBinary(treeNode->AsOp());
            break;

        case GT_MUL:
            if (varTypeIsFloating(treeNode->TypeGet()))
            {
                genCodeForBinary(treeNode->AsOp());
                break;
            }
            genCodeForMul(treeNode->AsOp());
            break;

        case GT_LSH:
        case GT_RSH:
        case GT_RSZ:
        case GT_ROL:
        case GT_ROR:
            genCodeForShift(treeNode);
            break;

#if !defined(TARGET_64BIT)

        case GT_LSH_HI:
        case GT_RSH_LO:
            genCodeForShiftLong(treeNode);
            break;

#endif // !defined(TARGET_64BIT)

        case GT_CAST:
            genCodeForCast(treeNode->AsOp());
            break;

        case GT_BITCAST:
            genCodeForBitCast(treeNode->AsOp());
            break;

        case GT_LCL_ADDR:
            genCodeForLclAddr(treeNode->AsLclFld());
            break;

        case GT_LCL_FLD:
            genCodeForLclFld(treeNode->AsLclFld());
            break;

        case GT_LCL_VAR:
            genCodeForLclVar(treeNode->AsLclVar());
            break;

        case GT_STORE_LCL_FLD:
            genCodeForStoreLclFld(treeNode->AsLclFld());
            break;

        case GT_STORE_LCL_VAR:
            genCodeForStoreLclVar(treeNode->AsLclVar());
            break;

        case GT_RETFILT:
        case GT_RETURN:
            genReturn(treeNode);
            break;

#ifdef SWIFT_SUPPORT
        case GT_SWIFT_ERROR_RET:
            genSwiftErrorReturn(treeNode);
            break;
#endif // SWIFT_SUPPORT

        case GT_RETURN_SUSPEND:
            genReturnSuspend(treeNode->AsUnOp());
            break;

        case GT_LEA:
            // If we are here, it is the case where there is an LEA that cannot be folded into a parent instruction.
            genLeaInstruction(treeNode->AsAddrMode());
            break;

        case GT_INDEX_ADDR:
            genCodeForIndexAddr(treeNode->AsIndexAddr());
            break;

        case GT_IND:
            genCodeForIndir(treeNode->AsIndir());
            break;

        case GT_INC_SATURATE:
            genCodeForIncSaturate(treeNode);
            break;

        case GT_MULHI:
#ifdef TARGET_X86
        case GT_MUL_LONG:
#endif
            genCodeForMulHi(treeNode->AsOp());
            break;

        case GT_INTRINSIC:
            genIntrinsic(treeNode->AsIntrinsic());
            break;

#ifdef FEATURE_HW_INTRINSICS
        case GT_HWINTRINSIC:
            genHWIntrinsic(treeNode->AsHWIntrinsic());
            break;
#endif // FEATURE_HW_INTRINSICS

        case GT_CKFINITE:
            genCkfinite(treeNode);
            break;

        case GT_EQ:
        case GT_NE:
        case GT_LT:
        case GT_LE:
        case GT_GE:
        case GT_GT:
        case GT_TEST_EQ:
        case GT_TEST_NE:
        case GT_BITTEST_EQ:
        case GT_BITTEST_NE:
        case GT_CMP:
        case GT_TEST:
        case GT_BT:
            genConsumeOperands(treeNode->AsOp());
            genCodeForCompare(treeNode->AsOp());
            break;

        case GT_JTRUE:
            genCodeForJTrue(treeNode->AsOp());
            break;

        case GT_JCC:
            genCodeForJcc(treeNode->AsCC());
            break;

        case GT_SETCC:
            genCodeForSetcc(treeNode->AsCC());
            break;

        case GT_SELECT:
            genCodeForSelect(treeNode->AsConditional());
            break;

        case GT_SELECTCC:
            genCodeForSelect(treeNode->AsOp());
            break;

        case GT_RETURNTRAP:
            genCodeForReturnTrap(treeNode->AsOp());
            break;

        case GT_STOREIND:
            genCodeForStoreInd(treeNode->AsStoreInd());
            break;

        case GT_COPY:
            // This is handled at the time we call genConsumeReg() on the GT_COPY
            break;

        case GT_FIELD_LIST:
            // Should always be marked contained.
            assert(!"LIST, FIELD_LIST nodes should always be marked contained.");
            break;

        case GT_SWAP:
            genCodeForSwap(treeNode->AsOp());
            break;

        case GT_PUTARG_STK:
            genPutArgStk(treeNode->AsPutArgStk());
            break;

        case GT_PUTARG_REG:
            genPutArgReg(treeNode->AsOp());
            break;

        case GT_CALL:
            genCall(treeNode->AsCall());
            break;

        case GT_JMP:
            genJmpPlaceArgs(treeNode);
            break;

        case GT_LOCKADD:
            genCodeForLockAdd(treeNode->AsOp());
            break;

        case GT_XCHG:
        case GT_XADD:
        case GT_XORR:
        case GT_XAND:
            genLockedInstructions(treeNode->AsOp());
            break;

        case GT_MEMORYBARRIER:
        {
            BarrierKind barrierKind =
                treeNode->gtFlags & GTF_MEMORYBARRIER_LOAD
                    ? BARRIER_LOAD_ONLY
                    : (treeNode->gtFlags & GTF_MEMORYBARRIER_STORE ? BARRIER_STORE_ONLY : BARRIER_FULL);

            instGen_MemoryBarrier(barrierKind);
            break;
        }

        case GT_CMPXCHG:
            genCodeForCmpXchg(treeNode->AsCmpXchg());
            break;

        case GT_RELOAD:
            // do nothing - reload is just a marker.
            // The parent node will call genConsumeReg on this which will trigger the unspill of this node's child
            // into the register specified in this node.
            break;

        case GT_NOP:
            break;

#ifdef SWIFT_SUPPORT
        case GT_SWIFT_ERROR:
            genCodeForSwiftErrorReg(treeNode);
            break;
#endif // SWIFT_SUPPORT

        case GT_KEEPALIVE:
            genConsumeRegs(treeNode->AsOp()->gtOp1);
            break;

        case GT_NO_OP:
            GetEmitter()->emitIns_Nop(1);
            break;

        case GT_BOUNDS_CHECK:
            genRangeCheck(treeNode);
            break;

        case GT_PHYSREG:
            genCodeForPhysReg(treeNode->AsPhysReg());
            break;

        case GT_NULLCHECK:
            genCodeForNullCheck(treeNode->AsIndir());
            break;

        case GT_CATCH_ARG:

            noway_assert(handlerGetsXcptnObj(compiler->compCurBB->bbCatchTyp));

            /* Catch arguments get passed in a register. genCodeForBBlist()
               would have marked it as holding a GC object, but not used. */

            noway_assert(gcInfo.gcRegGCrefSetCur & RBM_EXCEPTION_OBJECT);
            genConsumeReg(treeNode);
            break;

        case GT_ASYNC_CONTINUATION:
            genCodeForAsyncContinuation(treeNode);
            break;

#if defined(FEATURE_EH_WINDOWS_X86)
        case GT_END_LFIN:
        {
            // Find the eh table entry via the eh ID
            //
            unsigned const ehID = (unsigned)treeNode->AsVal()->gtVal1;
            assert(ehID < compiler->compEHID);
            assert(compiler->m_EHIDtoEHblkDsc != nullptr);

            EHblkDsc* HBtab = nullptr;
            bool      found = compiler->m_EHIDtoEHblkDsc->Lookup(ehID, &HBtab);
            assert(found);
            assert(HBtab != nullptr);

            // Have to clear the ShadowSP of the nesting level which encloses the finally. Generates:
            //     mov dword ptr [ebp-0xC], 0  // for some slot of the ShadowSP local var
            //
            const size_t finallyNesting = HBtab->ebdHandlerNestingLevel;
            noway_assert(finallyNesting < compiler->compHndBBtabCount);

            // The last slot is reserved for ICodeManager::FixContext(ppEndRegion)
            unsigned filterEndOffsetSlotOffs;
            assert(compiler->lvaLclStackHomeSize(compiler->lvaShadowSPslotsVar) > TARGET_POINTER_SIZE);
            filterEndOffsetSlotOffs =
                (unsigned)(compiler->lvaLclStackHomeSize(compiler->lvaShadowSPslotsVar) - TARGET_POINTER_SIZE);

            size_t curNestingSlotOffs;
            curNestingSlotOffs = filterEndOffsetSlotOffs - ((finallyNesting + 1) * TARGET_POINTER_SIZE);
            GetEmitter()->emitIns_S_I(INS_mov, EA_PTRSIZE, compiler->lvaShadowSPslotsVar, (unsigned)curNestingSlotOffs,
                                      0);
            break;
        }
#endif // FEATURE_EH_WINDOWS_X86

        case GT_PINVOKE_PROLOG:
            noway_assert(((gcInfo.gcRegGCrefSetCur | gcInfo.gcRegByrefSetCur) &
                          ~fullIntArgRegMask(compiler->info.compCallConv)) == 0);

#ifdef PSEUDORANDOM_NOP_INSERTION
            // the runtime side requires the codegen here to be consistent
            emit->emitDisableRandomNops();
#endif // PSEUDORANDOM_NOP_INSERTION
            break;

        case GT_LABEL:
            genPendingCallLabel = genCreateTempLabel();
            emit->emitIns_R_L(INS_lea, EA_PTR_DSP_RELOC, genPendingCallLabel, treeNode->GetRegNum());
            break;

        case GT_STORE_BLK:
            genCodeForStoreBlk(treeNode->AsBlk());
            break;

        case GT_JMPTABLE:
            genJumpTable(treeNode);
            break;

        case GT_SWITCH_TABLE:
            genTableBasedSwitch(treeNode);
            break;

#if !defined(TARGET_64BIT)
        case GT_LONG:
            assert(treeNode->isUsedFromReg());
            genConsumeRegs(treeNode);
            break;
#endif

        case GT_IL_OFFSET:
            // Do nothing; these nodes are simply markers for debug info.
            break;

#if defined(TARGET_AMD64)
        case GT_CCMP:
            genCodeForCCMP(treeNode->AsCCMP());
            break;
#endif

        default:
        {
#ifdef DEBUG
            char message[256];
            _snprintf_s(message, ArrLen(message), _TRUNCATE, "NYI: Unimplemented node type %s\n",
                        GenTree::OpName(treeNode->OperGet()));
            NYIRAW(message);
#endif
            assert(!"Unknown node in codegen");
        }
        break;
    }
}

#ifdef FEATURE_SIMD
//----------------------------------------------------------------------------------
// genMultiRegStoreToSIMDLocal: store multi-reg value to a single-reg SIMD local
//
// Arguments:
//    lclNode  -  GenTreeLclVar of GT_STORE_LCL_VAR
//
// Return Value:
//    None
//
void CodeGen::genMultiRegStoreToSIMDLocal(GenTreeLclVar* lclNode)
{
    assert(varTypeIsSIMD(lclNode));

    regNumber dst       = lclNode->GetRegNum();
    GenTree*  op1       = lclNode->gtGetOp1();
    GenTree*  actualOp1 = op1->gtSkipReloadOrCopy();
    unsigned  regCount  = actualOp1->GetMultiRegCount(compiler);
    assert(op1->IsMultiRegNode());
    genConsumeRegs(op1);

    // Right now the only enregistrable structs supported are SIMD types.
    // They are only returned in 1 or 2 registers - the 1 register case is
    // handled as a regular STORE_LCL_VAR.
    // This case is always a call (AsCall() will assert if it is not).
    GenTreeCall*          call        = actualOp1->AsCall();
    const ReturnTypeDesc* retTypeDesc = call->GetReturnTypeDesc();

    assert(regCount == 2);
    regNumber targetReg = lclNode->GetRegNum();

    regNumber reg0 = call->GetRegNumByIdx(0);
    regNumber reg1 = call->GetRegNumByIdx(1);

    if (op1->IsCopyOrReload())
    {
        // GT_COPY/GT_RELOAD will have valid reg for those positions
        // that need to be copied or reloaded.
        regNumber reloadReg = op1->AsCopyOrReload()->GetRegNumByIdx(0);
        if (reloadReg != REG_NA)
        {
            reg0 = reloadReg;
        }

        reloadReg = op1->AsCopyOrReload()->GetRegNumByIdx(1);
        if (reloadReg != REG_NA)
        {
            reg1 = reloadReg;
        }
    }

#ifdef UNIX_AMD64_ABI
    assert(varTypeIsFloating(retTypeDesc->GetReturnRegType(0)));
    assert(varTypeIsFloating(retTypeDesc->GetReturnRegType(1)));

    // This is a case where the two 8-bytes that comprise the operand are in
    // two different xmm registers and need to be assembled into a single
    // xmm register.

    if (targetReg != reg1)
    {
        GetEmitter()->emitIns_SIMD_R_R_R(INS_movlhps, EA_16BYTE, targetReg, reg0, reg1, INS_OPTS_NONE);
    }
    else
    {
        // We need two shuffles to achieve this
        // First:
        // targetReg[ 63:00] = reg1[63:0]
        // targetReg[127:64] = reg0[63:0]
        //
        // Second:
        // targetReg[ 63:00] = targetReg[127:64]
        // targetReg[127:64] = targetReg[ 63:00]
        //
        // Essentially copy low 8-bytes from reg0 to high 8-bytes of targetReg
        // and next swap low and high 8-bytes of targetReg to have them
        // rearranged in the right order.

        GetEmitter()->emitIns_SIMD_R_R_R(INS_movlhps, EA_16BYTE, targetReg, reg1, reg0, INS_OPTS_NONE);
        GetEmitter()->emitIns_SIMD_R_R_R_I(INS_shufpd, EA_16BYTE, targetReg, targetReg, reg1, 0x01, INS_OPTS_NONE);
    }
    genProduceReg(lclNode);
#elif defined(TARGET_X86)
    if (TargetOS::IsWindows)
    {
        assert(varTypeIsIntegral(retTypeDesc->GetReturnRegType(0)));
        assert(varTypeIsIntegral(retTypeDesc->GetReturnRegType(1)));
        assert(lclNode->TypeIs(TYP_SIMD8));

        // This is a case where a SIMD8 struct returned as [EAX, EDX]
        // and needs to be assembled into a single xmm register,
        // note we can't check reg0=EAX, reg1=EDX because they could be already moved.

        inst_Mov(TYP_FLOAT, targetReg, reg0, /* canSkip */ false);
        const emitAttr size = emitTypeSize(TYP_SIMD8);
        if (compiler->compOpportunisticallyDependsOn(InstructionSet_SSE41))
        {
            GetEmitter()->emitIns_SIMD_R_R_R_I(INS_pinsrd, size, targetReg, targetReg, reg1, 1, INS_OPTS_NONE);
        }
        else
        {
            regNumber tempXmm = internalRegisters.GetSingle(lclNode);
            assert(tempXmm != targetReg);
            inst_Mov(TYP_FLOAT, tempXmm, reg1, /* canSkip */ false);
            GetEmitter()->emitIns_SIMD_R_R_R(INS_punpckldq, size, targetReg, targetReg, tempXmm, INS_OPTS_NONE);
        }
        genProduceReg(lclNode);
    }
#elif defined(TARGET_AMD64)
    assert(!TargetOS::IsWindows || !"Multireg store to SIMD reg not supported on Windows x64");
#else
#error Unsupported or unset target architecture
#endif
}
#endif // FEATURE_SIMD

//------------------------------------------------------------------------
// genEstablishFramePointer: Set up the frame pointer by adding an offset to the stack pointer.
//
// Arguments:
//    delta - the offset to add to the current stack pointer to establish the frame pointer
//    reportUnwindData - true if establishing the frame pointer should be reported in the OS unwind data.
//
void CodeGen::genEstablishFramePointer(int delta, bool reportUnwindData)
{
    assert(compiler->compGeneratingProlog);

    if (delta == 0)
    {
        GetEmitter()->emitIns_Mov(INS_mov, EA_PTRSIZE, REG_FPBASE, REG_SPBASE, /* canSkip */ false);
    }
    else
    {
        GetEmitter()->emitIns_R_AR(INS_lea, EA_PTRSIZE, REG_FPBASE, REG_SPBASE, delta);
        // We don't update prolog scope info (there is no function to handle lea), but that is currently dead code
        // anyway.
    }

    if (reportUnwindData)
    {
        compiler->unwindSetFrameReg(REG_FPBASE, delta);
    }
}

//------------------------------------------------------------------------
// genAllocLclFrame: Probe the stack and allocate the local stack frame - subtract from SP.
//
// Arguments:
//      frameSize         - the size of the stack frame being allocated.
//      initReg           - register to use as a scratch register.
//      pInitRegZeroed    - OUT parameter. *pInitRegZeroed is set to 'false' if and only if
//                          this call sets 'initReg' to a non-zero value.
//      maskArgRegsLiveIn - incoming argument registers that are currently live.
//
// Return value:
//      None
//
void CodeGen::genAllocLclFrame(unsigned frameSize, regNumber initReg, bool* pInitRegZeroed, regMaskTP maskArgRegsLiveIn)
{
    assert(compiler->compGeneratingProlog);

    if (frameSize == 0)
    {
        return;
    }

    const target_size_t pageSize = compiler->eeGetPageSize();

    if (frameSize == REGSIZE_BYTES)
    {
        // Frame size is the same as register size.
        GetEmitter()->emitIns_R(INS_push, EA_PTRSIZE, REG_EAX);
        compiler->unwindAllocStack(frameSize);
    }
    else if (frameSize < pageSize)
    {
        GetEmitter()->emitIns_R_I(INS_sub, EA_PTRSIZE, REG_SPBASE, frameSize);
        compiler->unwindAllocStack(frameSize);

        const unsigned lastProbedLocToFinalSp = frameSize;

        if (lastProbedLocToFinalSp + STACK_PROBE_BOUNDARY_THRESHOLD_BYTES > pageSize)
        {
            // We haven't probed almost a complete page. If the next action on the stack might subtract from SP
            // first, before touching the current SP, then we need to probe at the very bottom. This can
            // happen on x86, for example, when we copy an argument to the stack using a "SUB ESP; REP MOV"
            // strategy.
            GetEmitter()->emitIns_R_AR(INS_test, EA_4BYTE, REG_EAX, REG_SPBASE, 0);
        }
    }
    else
    {
#ifdef TARGET_X86
        int spOffset = -(int)frameSize;

        if (compiler->info.compPublishStubParam)
        {
            GetEmitter()->emitIns_R(INS_push, EA_PTRSIZE, REG_SECRET_STUB_PARAM);
            spOffset += REGSIZE_BYTES;
        }

        GetEmitter()->emitIns_R_AR(INS_lea, EA_PTRSIZE, REG_STACK_PROBE_HELPER_ARG, REG_SPBASE, spOffset);
        regSet.verifyRegUsed(REG_STACK_PROBE_HELPER_ARG);

        genEmitHelperCall(CORINFO_HELP_STACK_PROBE, 0, EA_UNKNOWN);

        if (compiler->info.compPublishStubParam)
        {
            GetEmitter()->emitIns_R(INS_pop, EA_PTRSIZE, REG_SECRET_STUB_PARAM);
            GetEmitter()->emitIns_R_I(INS_sub, EA_PTRSIZE, REG_SPBASE, frameSize);
        }
        else
        {
            GetEmitter()->emitIns_Mov(INS_mov, EA_PTRSIZE, REG_SPBASE, REG_STACK_PROBE_HELPER_ARG, /* canSkip */ false);
        }
#else  // !TARGET_X86
        static_assert_no_msg((RBM_STACK_PROBE_HELPER_ARG & (RBM_SECRET_STUB_PARAM | RBM_DEFAULT_HELPER_CALL_TARGET)) ==
                             RBM_NONE);

        GetEmitter()->emitIns_R_AR(INS_lea, EA_PTRSIZE, REG_STACK_PROBE_HELPER_ARG, REG_SPBASE, -(int)frameSize);
        regSet.verifyRegUsed(REG_STACK_PROBE_HELPER_ARG);

        genEmitHelperCall(CORINFO_HELP_STACK_PROBE, 0, EA_UNKNOWN);

        if (initReg == REG_DEFAULT_HELPER_CALL_TARGET)
        {
            *pInitRegZeroed = false;
        }

        static_assert_no_msg((RBM_STACK_PROBE_HELPER_TRASH & RBM_STACK_PROBE_HELPER_ARG) == RBM_NONE);

        GetEmitter()->emitIns_Mov(INS_mov, EA_PTRSIZE, REG_SPBASE, REG_STACK_PROBE_HELPER_ARG, /* canSkip */ false);
#endif // !TARGET_X86

        compiler->unwindAllocStack(frameSize);

        if (initReg == REG_STACK_PROBE_HELPER_ARG)
        {
            *pInitRegZeroed = false;
        }
    }
}

//------------------------------------------------------------------------
// genStackPointerConstantAdjustment: add a specified constant value to the stack pointer.
// No probe is done.
//
// Arguments:
//    spDelta                 - the value to add to SP. Must be negative or zero.
//    trackSpAdjustments      - x86 only: whether or not to track the SP adjustment
//
// Return Value:
//    None.
//
void CodeGen::genStackPointerConstantAdjustment(ssize_t spDelta, bool trackSpAdjustments)
{
    assert(spDelta < 0);

    // We assert that the SP change is less than one page. If it's greater, you should have called a
    // function that does a probe, which will in turn call this function.
    assert((target_size_t)(-spDelta) <= compiler->eeGetPageSize());

#ifdef TARGET_AMD64
    // We always track the SP adjustment on X64.
    trackSpAdjustments = true;
#endif // TARGET_AMD64

    if (trackSpAdjustments)
    {
        inst_RV_IV(INS_sub, REG_SPBASE, (target_ssize_t)-spDelta, EA_PTRSIZE);
    }
    else
    {
        // For x86, some cases don't want to track the adjustment to SP.
        inst_RV_IV(INS_sub_hide, REG_SPBASE, (target_ssize_t)-spDelta, EA_PTRSIZE);
    }
}

//------------------------------------------------------------------------
// genStackPointerConstantAdjustmentWithProbe: add a specified constant value to the stack pointer,
// and probe the stack as appropriate. Should only be called as a helper for
// genStackPointerConstantAdjustmentLoopWithProbe.
//
// Arguments:
//    spDelta                 - the value to add to SP. Must be negative or zero. If zero, the probe happens,
//                              but the stack pointer doesn't move.
//    trackSpAdjustments      - x86 only: whether or not to track the SP adjustment
//
// Return Value:
//    None.
//
void CodeGen::genStackPointerConstantAdjustmentWithProbe(ssize_t spDelta, bool trackSpAdjustments)
{
    GetEmitter()->emitIns_AR_R(INS_TEST, EA_4BYTE, REG_SPBASE, REG_SPBASE, 0);
    genStackPointerConstantAdjustment(spDelta, trackSpAdjustments);
}

//------------------------------------------------------------------------
// genStackPointerConstantAdjustmentLoopWithProbe: Add a specified constant value to the stack pointer,
// and probe the stack as appropriate. Generates one probe per page, up to the total amount required.
// This will generate a sequence of probes in-line. It is required for the case where we need to expose
// (not hide) the stack level adjustment. We can't use the dynamic loop in that case, because the total
// stack adjustment would not be visible to the emitter. It would be possible to use this version for
// multiple hidden constant stack level adjustments but we don't do that currently (we use the loop
// version in genStackPointerDynamicAdjustmentWithProbe instead).
//
// Arguments:
//    spDelta                 - the value to add to SP. Must be negative.
//    trackSpAdjustments      - x86 only: whether or not to track the SP adjustment
//
// Return Value:
//    Offset in bytes from SP to last probed address.
//
target_ssize_t CodeGen::genStackPointerConstantAdjustmentLoopWithProbe(ssize_t spDelta, bool trackSpAdjustments)
{
    assert(spDelta < 0);

    const target_size_t pageSize = compiler->eeGetPageSize();

    ssize_t spRemainingDelta = spDelta;
    do
    {
        ssize_t spOneDelta = -(ssize_t)min((target_size_t)-spRemainingDelta, pageSize);
        genStackPointerConstantAdjustmentWithProbe(spOneDelta, trackSpAdjustments);
        spRemainingDelta -= spOneDelta;
    } while (spRemainingDelta < 0);

    // What offset from the final SP was the last probe? This depends on the fact that
    // genStackPointerConstantAdjustmentWithProbe() probes first, then does "SUB SP".
    target_size_t lastTouchDelta = (target_size_t)(-spDelta) % pageSize;
    if ((lastTouchDelta == 0) || (lastTouchDelta + STACK_PROBE_BOUNDARY_THRESHOLD_BYTES > pageSize))
    {
        // We haven't probed almost a complete page. If lastTouchDelta==0, then spDelta was an exact
        // multiple of pageSize, which means we last probed exactly one page back. Otherwise, we probed
        // the page, but very far from the end. If the next action on the stack might subtract from SP
        // first, before touching the current SP, then we do one more probe at the very bottom. This can
        // happen on x86, for example, when we copy an argument to the stack using a "SUB ESP; REP MOV"
        // strategy.

        GetEmitter()->emitIns_AR_R(INS_test, EA_PTRSIZE, REG_EAX, REG_SPBASE, 0);
        lastTouchDelta = 0;
    }

    return lastTouchDelta;
}

//------------------------------------------------------------------------
// genStackPointerDynamicAdjustmentWithProbe: add a register value to the stack pointer,
// and probe the stack as appropriate.
//
// We hide the ESP adjustment from the emitter.
//
// Arguments:
//    regSpDelta              - the register value to add to SP. The value in this register must be negative.
//                              This register might be trashed.
//
// Return Value:
//    None.
//
void CodeGen::genStackPointerDynamicAdjustmentWithProbe(regNumber regSpDelta)
{
    assert(regSpDelta != REG_NA);

    // Tickle the pages to ensure that ESP is always valid and is
    // in sync with the "stack guard page".  Note that in the worst
    // case ESP is on the last byte of the guard page.  Thus you must
    // touch ESP-0 first not ESP-0x1000.
    //
    // Another subtlety is that you don't want ESP to be exactly on the
    // boundary of the guard page because PUSH is predecrement, thus
    // call setup would not touch the guard page but just beyond it.
    //
    // Note that we go through a few hoops so that ESP never points to
    // illegal pages at any time during the tickling process
    //
    //       add   regSpDelta, ESP          // reg now holds ultimate ESP
    //       jb    loop                     // result is smaller than original ESP (no wrap around)
    //       xor   regSpDelta, regSpDelta   // Overflow, pick lowest possible number
    //  loop:
    //       test  ESP, [ESP+0]             // tickle the page
    //       sub   ESP, eeGetPageSize()
    //       cmp   ESP, regSpDelta
    //       jae   loop
    //       mov   ESP, regSpDelta

    BasicBlock* loop = genCreateTempLabel();

    inst_RV_RV(INS_add, regSpDelta, REG_SPBASE, TYP_I_IMPL);
    inst_JMP(EJ_jb, loop);

    instGen_Set_Reg_To_Zero(EA_PTRSIZE, regSpDelta);

    genDefineTempLabel(loop);

    // Tickle the decremented value. Note that it must be done BEFORE the update of ESP since ESP might already
    // be on the guard page. It is OK to leave the final value of ESP on the guard page.
    GetEmitter()->emitIns_AR_R(INS_TEST, EA_4BYTE, REG_SPBASE, REG_SPBASE, 0);

    // Subtract a page from ESP and hide the adjustment.
    inst_RV_IV(INS_sub_hide, REG_SPBASE, compiler->eeGetPageSize(), EA_PTRSIZE);

    inst_RV_RV(INS_cmp, REG_SPBASE, regSpDelta, TYP_I_IMPL);
    inst_JMP(EJ_jae, loop);

    // Move the final value to ESP
    inst_Mov(TYP_I_IMPL, REG_SPBASE, regSpDelta, /* canSkip */ false);
}

//------------------------------------------------------------------------
// genCodeForMemmove: Perform an unrolled memmove. The idea that we can
//    ignore the fact that src and dst might overlap if we save the whole
//    src to temp regs in advance, e.g. for memmove(dst: rcx, src: rax, len: 120):
//
//       vmovdqu  ymm0, ymmword ptr[rax +  0]
//       vmovdqu  ymm1, ymmword ptr[rax + 32]
//       vmovdqu  ymm2, ymmword ptr[rax + 64]
//       vmovdqu  ymm3, ymmword ptr[rax + 88]
//       vmovdqu  ymmword ptr[rcx +  0], ymm0
//       vmovdqu  ymmword ptr[rcx + 32], ymm1
//       vmovdqu  ymmword ptr[rcx + 64], ymm2
//       vmovdqu  ymmword ptr[rcx + 88], ymm3
//
// Arguments:
//    tree - GenTreeBlk node
//
void CodeGen::genCodeForMemmove(GenTreeBlk* tree)
{
    // Not yet finished for x86
    assert(TARGET_POINTER_SIZE == 8);

    // TODO-CQ: Support addressing modes, for now we don't use them
    GenTreeIndir* srcIndir = tree->Data()->AsIndir();
    assert(srcIndir->isContained() && !srcIndir->Addr()->isContained());

    regNumber dst  = genConsumeReg(tree->Addr());
    regNumber src  = genConsumeReg(srcIndir->Addr());
    unsigned  size = tree->Size();

    const unsigned simdSize = compiler->roundDownSIMDSize(size);
    if ((size >= simdSize) && (simdSize > 0))
    {
        // Number of SIMD regs needed to save the whole src to regs.
        unsigned numberOfSimdRegs = internalRegisters.Count(tree, RBM_ALLFLOAT);

        // Lowering takes care to only introduce this node such that we will always have enough
        // temporary SIMD registers to fully load the source and avoid any potential issues with overlap.
        assert(numberOfSimdRegs * simdSize >= size);

        // Pop all temp regs to a local array, currently, this impl is limited with LSRA's MaxInternalCount
        regNumber tempRegs[LinearScan::MaxInternalCount] = {};
        for (unsigned i = 0; i < numberOfSimdRegs; i++)
        {
            tempRegs[i] = internalRegisters.Extract(tree, RBM_ALLFLOAT);
        }

        auto emitSimdLoadStore = [&](bool load) {
            unsigned    offset      = 0;
            int         regIndex    = 0;
            instruction simdMov     = simdUnalignedMovIns();
            unsigned    curSimdSize = simdSize;
            do
            {
                assert(curSimdSize >= XMM_REGSIZE_BYTES);
                if (load)
                {
                    // vmovdqu  ymm, ymmword ptr[src + offset]
                    GetEmitter()->emitIns_R_AR(simdMov, EA_ATTR(curSimdSize), tempRegs[regIndex++], src, offset);
                }
                else
                {
                    // vmovdqu  ymmword ptr[dst + offset], ymm
                    GetEmitter()->emitIns_AR_R(simdMov, EA_ATTR(curSimdSize), tempRegs[regIndex++], dst, offset);
                }
                offset += curSimdSize;
                if (size == offset)
                {
                    break;
                }

                // Overlap with the previously processed data. We'll always use SIMD for simplicity
                assert(size > offset);
                unsigned remainder = size - offset;
                if (remainder < curSimdSize)
                {
                    // Switch to smaller SIMD size if necessary
                    curSimdSize = compiler->roundUpSIMDSize(remainder);
                    offset      = size - curSimdSize;
                }
            } while (true);
        };

        // load everything from SRC to temp regs
        emitSimdLoadStore(/* load */ true);
        // store them to DST
        emitSimdLoadStore(/* load */ false);
    }
    else
    {
        // Here we work with size 1..15 (x64)
        assert((size > 0) && (size < XMM_REGSIZE_BYTES));

        auto emitScalarLoadStore = [&](bool load, int size, regNumber tempReg, int offset) {
            var_types memType;
            switch (size)
            {
                case 1:
                    memType = TYP_UBYTE;
                    break;
                case 2:
                    memType = TYP_USHORT;
                    break;
                case 4:
                    memType = TYP_INT;
                    break;
                case 8:
                    memType = TYP_LONG;
                    break;
                default:
                    unreached();
            }

            if (load)
            {
                // mov  reg, qword ptr [src + offset]
                GetEmitter()->emitIns_R_AR(ins_Load(memType), emitTypeSize(memType), tempReg, src, offset);
            }
            else
            {
                // mov  qword ptr [dst + offset], reg
                GetEmitter()->emitIns_AR_R(ins_Store(memType), emitTypeSize(memType), tempReg, dst, offset);
            }
        };

        // Use overlapping loads/stores, e. g. for size == 9: "mov [dst], tmpReg1; mov [dst+1], tmpReg2".
        unsigned loadStoreSize = 1 << BitOperations::Log2(size);
        if (loadStoreSize == size)
        {
            regNumber tmpReg = internalRegisters.GetSingle(tree, RBM_ALLINT);
            emitScalarLoadStore(/* load */ true, loadStoreSize, tmpReg, 0);
            emitScalarLoadStore(/* load */ false, loadStoreSize, tmpReg, 0);
        }
        else
        {
            assert(internalRegisters.Count(tree) == 2);
            regNumber tmpReg1 = internalRegisters.Extract(tree, RBM_ALLINT);
            regNumber tmpReg2 = internalRegisters.Extract(tree, RBM_ALLINT);
            emitScalarLoadStore(/* load */ true, loadStoreSize, tmpReg1, 0);
            emitScalarLoadStore(/* load */ true, loadStoreSize, tmpReg2, size - loadStoreSize);
            emitScalarLoadStore(/* load */ false, loadStoreSize, tmpReg1, 0);
            emitScalarLoadStore(/* load */ false, loadStoreSize, tmpReg2, size - loadStoreSize);
        }
    }
}

//------------------------------------------------------------------------
// genLclHeap: Generate code for localloc.
//
// Arguments:
//      tree - the localloc tree to generate.
//
// Notes:
//      Note that for x86, we don't track ESP movements while generating the localloc code.
//      The ESP tracking is used to report stack pointer-relative GC info, which is not
//      interesting while doing the localloc construction. Also, for functions with localloc,
//      we have EBP frames, and EBP-relative locals, and ESP-relative accesses only for function
//      call arguments.
//
//      For x86, we store the ESP after the localloc is complete in the LocAllocSP
//      variable. This variable is implicitly reported to the VM in the GC info (its position
//      is defined by convention relative to other items), and is used by the GC to find the
//      "base" stack pointer in functions with localloc.
//
void CodeGen::genLclHeap(GenTree* tree)
{
    assert(tree->OperGet() == GT_LCLHEAP);
    assert(compiler->compLocallocUsed);

    GenTree* size = tree->AsOp()->gtOp1;
    noway_assert((genActualType(size->gtType) == TYP_INT) || (genActualType(size->gtType) == TYP_I_IMPL));

    regNumber      targetReg      = tree->GetRegNum();
    regNumber      regCnt         = REG_NA;
    var_types      type           = genActualType(size->gtType);
    emitAttr       easz           = emitTypeSize(type);
    BasicBlock*    endLabel       = nullptr;
    target_ssize_t lastTouchDelta = (target_ssize_t)-1;

#ifdef DEBUG
    genStackPointerCheck(compiler->opts.compStackCheckOnRet, compiler->lvaReturnSpCheck);
#endif

    noway_assert(isFramePointerUsed()); // localloc requires Frame Pointer to be established since SP changes
    noway_assert(genStackLevel == 0);   // Can't have anything on the stack

    target_size_t stackAdjustment     = 0;
    target_size_t locAllocStackOffset = 0;

    // compute the amount of memory to allocate to properly STACK_ALIGN.
    size_t amount = 0;
    if (size->IsCnsIntOrI() && size->isContained())
    {
        amount = size->AsIntCon()->gtIconVal;
        assert((amount > 0) && (amount <= UINT_MAX));

        // 'amount' is the total number of bytes to localloc to properly STACK_ALIGN
        amount = AlignUp(amount, STACK_ALIGN);
    }
    else
    {
        // The localloc requested memory size is non-constant.

        // Put the size value in targetReg. If it is zero, bail out by returning null in targetReg.
        genConsumeRegAndCopy(size, targetReg);
        endLabel = genCreateTempLabel();
        GetEmitter()->emitIns_R_R(INS_test, easz, targetReg, targetReg);
        inst_JMP(EJ_je, endLabel);

        // Compute the size of the block to allocate and perform alignment.
        // If compInitMem=true, we can reuse targetReg as regcnt,
        // since we don't need any internal registers.
        if (compiler->info.compInitMem)
        {
            assert(internalRegisters.Count(tree) == 0);
            regCnt = targetReg;
        }
        else
        {
            regCnt = internalRegisters.GetSingle(tree);

            // Above, we put the size in targetReg. Now, copy it to our new temp register if necessary.
            inst_Mov(size->TypeGet(), regCnt, targetReg, /* canSkip */ true);
        }

        // Round up the number of bytes to allocate to a STACK_ALIGN boundary. This is done
        // by code like:
        //      add reg, 15
        //      and reg, -16
        // However, in the initialized memory case, we need the count of STACK_ALIGN-sized
        // elements, not a byte count, after the alignment. So instead of the "and", which
        // becomes unnecessary, generate a shift, e.g.:
        //      add reg, 15
        //      shr reg, 4

        inst_RV_IV(INS_add, regCnt, STACK_ALIGN - 1, emitActualTypeSize(type));

        if (compiler->info.compInitMem)
        {
            // Convert the count from a count of bytes to a loop count. We will loop once per
            // stack alignment size, so each loop will zero 4 bytes on Windows/x86, and 16 bytes
            // on x64 and Linux/x86.
            //
            // Note that we zero a single reg-size word per iteration on x86, and 2 reg-size
            // words per iteration on x64. We will shift off all the stack alignment bits
            // added above, so there is no need for an 'and' instruction.

            // --- shr regCnt, 2 (or 4) ---
            inst_RV_SH(INS_SHIFT_RIGHT_LOGICAL, EA_PTRSIZE, regCnt, STACK_ALIGN_SHIFT);
        }
        else
        {
            // Otherwise, mask off the low bits to align the byte count.
            inst_RV_IV(INS_AND, regCnt, ~(STACK_ALIGN - 1), emitActualTypeSize(type));
        }
    }

    bool initMemOrLargeAlloc; // Declaration must be separate from initialization to avoid clang compiler error.
    initMemOrLargeAlloc = compiler->info.compInitMem || (amount >= compiler->eeGetPageSize()); // must be >= not >

#if FEATURE_FIXED_OUT_ARGS
    // If we have an outgoing arg area then we must adjust the SP by popping off the
    // outgoing arg area. We will restore it right before we return from this method.
    //
    // Localloc returns stack space that aligned to STACK_ALIGN bytes. The following
    // are the cases that need to be handled:
    //   i) Method has out-going arg area.
    //      It is guaranteed that size of out-going arg area is STACK_ALIGN'ed (see fgMorphArgs).
    //      Therefore, we will pop off the out-going arg area from RSP before allocating the localloc space.
    //  ii) Method has no out-going arg area.
    //      Nothing to pop off from the stack.
    if (compiler->lvaOutgoingArgSpaceSize > 0)
    {
        assert((compiler->lvaOutgoingArgSpaceSize % STACK_ALIGN) == 0); // This must be true for the stack to remain
                                                                        // aligned

        // If the localloc amount is a small enough constant, and we're not initializing the allocated
        // memory, then don't bother popping off the ougoing arg space first; just allocate the amount
        // of space needed by the allocation, and call the bottom part the new outgoing arg space.

        if ((amount > 0) && !initMemOrLargeAlloc)
        {
            lastTouchDelta =
                genStackPointerConstantAdjustmentLoopWithProbe(-(ssize_t)amount, /* trackSpAdjustments */ true);
            stackAdjustment     = 0;
            locAllocStackOffset = (target_size_t)compiler->lvaOutgoingArgSpaceSize;
            goto ALLOC_DONE;
        }

        if (size->IsCnsIntOrI() && size->isContained())
        {
            stackAdjustment     = 0;
            locAllocStackOffset = (target_size_t)compiler->lvaOutgoingArgSpaceSize;
        }
        else
        {
            inst_RV_IV(INS_add, REG_SPBASE, compiler->lvaOutgoingArgSpaceSize, EA_PTRSIZE);
            stackAdjustment += (target_size_t)compiler->lvaOutgoingArgSpaceSize;
            locAllocStackOffset = stackAdjustment;
        }
    }
#endif

    if (size->IsCnsIntOrI() && size->isContained())
    {
        // We should reach here only for non-zero, constant size allocations.
        assert(amount > 0);
        assert((amount % STACK_ALIGN) == 0);

        // We should reach here only for non-zero, constant size allocations which we zero
        // via BLK explicitly, so just bump the stack pointer.
        if ((amount >= compiler->eeGetPageSize()) || (TARGET_POINTER_SIZE == 4))
        {
            regCnt = internalRegisters.GetSingle(tree);
            instGen_Set_Reg_To_Imm(EA_PTRSIZE, regCnt, -(ssize_t)amount);
            genStackPointerDynamicAdjustmentWithProbe(regCnt);
            // lastTouchDelta is dynamic, and can be up to a page. So if we have outgoing arg space,
            // we're going to assume the worst and probe.
        }
        else
        {
            // Since the size is less than a page, and we don't need to zero init memory, simply adjust ESP.
            // ESP might already be in the guard page, so we must touch it BEFORE the alloc, not after.
            lastTouchDelta = genStackPointerConstantAdjustmentLoopWithProbe(-(ssize_t)amount,
                                                                            /* trackSpAdjustments */ true);
        }
        goto ALLOC_DONE;
    }

    // We should not have any temp registers at this point.
    assert(internalRegisters.Count(tree) == 0);

    if (compiler->info.compInitMem)
    {
        // At this point 'regCnt' is set to the number of loop iterations for this loop, if each
        // iteration zeros (and subtracts from the stack pointer) STACK_ALIGN bytes.
        // Since we have to zero out the allocated memory AND ensure that RSP is always valid
        // by tickling the pages, we will just push 0's on the stack.

        assert(genIsValidIntReg(regCnt));

        // Loop:
        BasicBlock* loop = genCreateTempLabel();
        genDefineTempLabel(loop);

        static_assert_no_msg((STACK_ALIGN % REGSIZE_BYTES) == 0);
        unsigned const count = (STACK_ALIGN / REGSIZE_BYTES);

        for (unsigned i = 0; i < count; i++)
        {
            inst_IV(INS_push_hide, 0); // --- push REG_SIZE bytes of 0
        }
        // Note that the stack must always be aligned to STACK_ALIGN bytes

        // Decrement the loop counter and loop if not done.
        inst_RV(INS_dec, regCnt, TYP_I_IMPL);
        inst_JMP(EJ_jne, loop);

        lastTouchDelta = 0;
    }
    else
    {
        // At this point 'regCnt' is set to the total number of bytes to localloc.
        // Negate this value before calling the function to adjust the stack (which
        // adds to ESP).

        inst_RV(INS_NEG, regCnt, TYP_I_IMPL);
        genStackPointerDynamicAdjustmentWithProbe(regCnt);

        // lastTouchDelta is dynamic, and can be up to a page. So if we have outgoing arg space,
        // we're going to assume the worst and probe.
    }

ALLOC_DONE:
    // Re-adjust SP to allocate out-going arg area. Note: this also requires probes, if we have
    // a very large stack adjustment! For simplicity, we use the same function used elsewhere,
    // which probes the current address before subtracting. We may end up probing multiple
    // times relatively "nearby".
    if (stackAdjustment > 0)
    {
        assert((stackAdjustment % STACK_ALIGN) == 0); // This must be true for the stack to remain aligned
        assert(lastTouchDelta >= -1);

        if ((lastTouchDelta == (target_ssize_t)-1) ||
            (stackAdjustment + (target_size_t)lastTouchDelta + STACK_PROBE_BOUNDARY_THRESHOLD_BYTES >
             compiler->eeGetPageSize()))
        {
            genStackPointerConstantAdjustmentLoopWithProbe(-(ssize_t)stackAdjustment, /* trackSpAdjustments */ true);
        }
        else
        {
            genStackPointerConstantAdjustment(-(ssize_t)stackAdjustment, /* trackSpAdjustments */ true);
        }
    }

    // Return the stackalloc'ed address in result register.
    // TargetReg = RSP + locAllocStackOffset
    GetEmitter()->emitIns_R_AR(INS_lea, EA_PTRSIZE, targetReg, REG_SPBASE, (int)locAllocStackOffset);

    if (endLabel != nullptr)
    {
        genDefineTempLabel(endLabel);
    }

#ifdef JIT32_GCENCODER
    if (compiler->lvaLocAllocSPvar != BAD_VAR_NUM)
    {
        GetEmitter()->emitIns_S_R(ins_Store(TYP_I_IMPL), EA_PTRSIZE, REG_SPBASE, compiler->lvaLocAllocSPvar, 0);
    }
#endif // JIT32_GCENCODER

#ifdef DEBUG
    // Update local variable to reflect the new stack pointer.
    if (compiler->opts.compStackCheckOnRet)
    {
        assert(compiler->lvaReturnSpCheck != BAD_VAR_NUM);
        assert(compiler->lvaGetDesc(compiler->lvaReturnSpCheck)->lvDoNotEnregister);
        assert(compiler->lvaGetDesc(compiler->lvaReturnSpCheck)->lvOnFrame);
        GetEmitter()->emitIns_S_R(ins_Store(TYP_I_IMPL), EA_PTRSIZE, REG_SPBASE, compiler->lvaReturnSpCheck, 0);
    }
#endif

    genProduceReg(tree);
}

void CodeGen::genCodeForStoreBlk(GenTreeBlk* storeBlkNode)
{
    assert(storeBlkNode->OperIs(GT_STORE_BLK));

    bool isCopyBlk = storeBlkNode->OperIsCopyBlkOp();

    switch (storeBlkNode->gtBlkOpKind)
    {
        case GenTreeBlk::BlkOpKindCpObjRepInstr:
        case GenTreeBlk::BlkOpKindCpObjUnroll:
            assert(!storeBlkNode->gtBlkOpGcUnsafe);
            genCodeForCpObj(storeBlkNode->AsBlk());
            break;

        case GenTreeBlk::BlkOpKindLoop:
            assert(!isCopyBlk);
            genCodeForInitBlkLoop(storeBlkNode);
            break;

        case GenTreeBlk::BlkOpKindRepInstr:
            assert(!storeBlkNode->gtBlkOpGcUnsafe);
            if (isCopyBlk)
            {
                genCodeForCpBlkRepMovs(storeBlkNode);
            }
            else
            {
                genCodeForInitBlkRepStos(storeBlkNode);
            }
            break;
        case GenTreeBlk::BlkOpKindUnrollMemmove:
        case GenTreeBlk::BlkOpKindUnroll:
            if (isCopyBlk)
            {
                if (storeBlkNode->gtBlkOpGcUnsafe)
                {
                    GetEmitter()->emitDisableGC();
                }
                if (storeBlkNode->gtBlkOpKind == GenTreeBlk::BlkOpKindUnroll)
                {
                    genCodeForCpBlkUnroll(storeBlkNode);
                }
                else
                {
                    assert(storeBlkNode->gtBlkOpKind == GenTreeBlk::BlkOpKindUnrollMemmove);
                    genCodeForMemmove(storeBlkNode);
                }
                if (storeBlkNode->gtBlkOpGcUnsafe)
                {
                    GetEmitter()->emitEnableGC();
                }
            }
            else
            {
                assert(!storeBlkNode->gtBlkOpGcUnsafe);
                genCodeForInitBlkUnroll(storeBlkNode);
            }
            break;
        default:
            unreached();
    }
}

//
//------------------------------------------------------------------------
// genCodeForInitBlkRepStos: Generate code for InitBlk using rep stos.
//
// Arguments:
//    initBlkNode - The Block store for which we are generating code.
//
void CodeGen::genCodeForInitBlkRepStos(GenTreeBlk* initBlkNode)
{
    genConsumeBlockOp(initBlkNode, REG_RDI, REG_RAX, REG_RCX);
    instGen(INS_r_stosb);
}

//----------------------------------------------------------------------------------
// genCodeForInitBlkUnroll: Generate unrolled block initialization code.
//
// Arguments:
//    node - the GT_STORE_BLK node to generate code for
//
void CodeGen::genCodeForInitBlkUnroll(GenTreeBlk* node)
{
    assert(node->OperIs(GT_STORE_BLK));

    unsigned  dstLclNum         = BAD_VAR_NUM;
    regNumber dstAddrBaseReg    = REG_NA;
    regNumber dstAddrIndexReg   = REG_NA;
    unsigned  dstAddrIndexScale = 1;
    int       dstOffset         = 0;
    GenTree*  dstAddr           = node->Addr();

    if (!dstAddr->isContained())
    {
        dstAddrBaseReg = genConsumeReg(dstAddr);
    }
    else if (dstAddr->OperIsAddrMode())
    {
        GenTreeAddrMode* addrMode = dstAddr->AsAddrMode();

        if (addrMode->HasBase())
        {
            dstAddrBaseReg = genConsumeReg(addrMode->Base());
        }

        if (addrMode->HasIndex())
        {
            dstAddrIndexReg   = genConsumeReg(addrMode->Index());
            dstAddrIndexScale = addrMode->GetScale();
        }

        dstOffset = addrMode->Offset();
    }
    else
    {
        assert(dstAddr->OperIs(GT_LCL_ADDR));
        dstLclNum = dstAddr->AsLclVarCommon()->GetLclNum();
        dstOffset = dstAddr->AsLclVarCommon()->GetLclOffs();
    }

    regNumber srcIntReg = REG_NA;
    GenTree*  src       = node->Data();

    if (src->OperIs(GT_INIT_VAL))
    {
        assert(src->isContained());
        src = src->AsUnOp()->gtGetOp1();
    }

    unsigned size = node->GetLayout()->GetSize();

    // An SSE mov that accesses data larger than 8 bytes may be implemented using
    // multiple memory accesses. Hence, the JIT must not use such stores when
    // INITBLK zeroes a struct that contains GC pointers and can be observed by
    // other threads (i.e. when dstAddr is not an address of a local).
    // For example, this can happen when initializing a struct field of an object.
    const bool canUse16BytesSimdMov = !node->IsOnHeapAndContainsReferences() && compiler->IsBaselineSimdIsaSupported();
    const bool willUseSimdMov       = canUse16BytesSimdMov && (size >= XMM_REGSIZE_BYTES);

    if (!src->isContained())
    {
        srcIntReg = genConsumeReg(src);
    }
    else
    {
        assert(willUseSimdMov);
        assert(size >= XMM_REGSIZE_BYTES);
    }

    emitter* emit = GetEmitter();

    assert(size <= INT32_MAX);
    assert(dstOffset < (INT32_MAX - static_cast<int>(size)));

    auto emitStore = [&](instruction ins, unsigned width, regNumber target) {
        if (dstLclNum != BAD_VAR_NUM)
        {
            emit->emitIns_S_R(ins, EA_ATTR(width), target, dstLclNum, dstOffset);
        }
        else
        {
            emit->emitIns_ARX_R(ins, EA_ATTR(width), target, dstAddrBaseReg, dstAddrIndexReg, dstAddrIndexScale,
                                dstOffset);
        }
    };

#ifdef FEATURE_SIMD
    if (willUseSimdMov)
    {
        regNumber srcXmmReg = internalRegisters.GetSingle(node, RBM_ALLFLOAT);
        unsigned  regSize   = compiler->roundDownSIMDSize(size);
        var_types loadType  = compiler->getSIMDTypeForSize(regSize);
        simd_t    vecCon;
        memset(&vecCon, (uint8_t)src->AsIntCon()->IconValue(), sizeof(simd_t));
        genSetRegToConst(srcXmmReg, loadType, &vecCon);

        instruction simdMov      = simdUnalignedMovIns();
        unsigned    bytesWritten = 0;

        while (bytesWritten < size)
        {
            if (bytesWritten + regSize > size)
            {
                // We have a remainder that is smaller than regSize.
                break;
            }

            emitStore(simdMov, regSize, srcXmmReg);
            dstOffset += regSize;
            bytesWritten += regSize;
        }

        size -= bytesWritten;

        // Handle the remainder by overlapping with previously processed data
        if ((size > 0) && (size < regSize) && (regSize >= XMM_REGSIZE_BYTES))
        {
            // Get optimal register size to cover the whole remainder (with overlapping)
            regSize = compiler->roundUpSIMDSize(size);

            // Rewind dstOffset so we can fit a vector for the while remainder
            dstOffset -= (regSize - size);
            emitStore(simdMov, regSize, srcXmmReg);
            size = 0;
        }
    }
    else if (node->IsOnHeapAndContainsReferences() && ((internalRegisters.GetAll(node) & RBM_ALLFLOAT) != 0))
    {
        // For block with GC refs we still can use SIMD, but only for continuous
        // non-GC parts where atomicity guarantees are not that strict.
        assert(!willUseSimdMov);
        ClassLayout* layout = node->GetLayout();

        regNumber simdZeroReg = REG_NA;
        unsigned  slots       = layout->GetSlotCount();
        unsigned  slot        = 0;
        while (slot < slots)
        {
            if (!layout->IsGCPtr(slot))
            {
                // How many continuous non-GC slots do we have?
                unsigned nonGcSlotCount = 0;
                do
                {
                    nonGcSlotCount++;
                    slot++;
                } while ((slot < slots) && !layout->IsGCPtr(slot));

                for (unsigned nonGcSlot = 0; nonGcSlot < nonGcSlotCount; nonGcSlot++)
                {
                    // Are continuous nongc slots enough to use SIMD?
                    unsigned simdSize = compiler->roundDownSIMDSize((nonGcSlotCount - nonGcSlot) * REGSIZE_BYTES);
                    if (simdSize > 0)
                    {
                        // Initialize simdZeroReg with zero on demand
                        if (simdZeroReg == REG_NA)
                        {
                            simdZeroReg = internalRegisters.GetSingle(node, RBM_ALLFLOAT);
                            // SIMD16 is sufficient for any SIMD size
                            simd_t vecCon = {};
                            genSetRegToConst(simdZeroReg, TYP_SIMD16, &vecCon);
                        }

                        emitStore(simdUnalignedMovIns(), simdSize, simdZeroReg);
                        dstOffset += (int)simdSize;
                        nonGcSlot += (simdSize / REGSIZE_BYTES) - 1;
                    }
                    else
                    {
                        emitStore(INS_mov, REGSIZE_BYTES, srcIntReg);
                        dstOffset += REGSIZE_BYTES;
                    }
                }
            }
            else
            {
                // GC slot - update atomically
                emitStore(INS_mov, REGSIZE_BYTES, srcIntReg);
                dstOffset += REGSIZE_BYTES;
                slot++;
            }
        }

        // There are no trailing elements
        assert((layout->GetSize() % TARGET_POINTER_SIZE) == 0);
        size = 0;
    }
#endif // FEATURE_SIMD

    assert((srcIntReg != REG_NA) || (size == 0));

// Fill the remainder using normal stores.
#ifdef TARGET_AMD64
    unsigned regSize = REGSIZE_BYTES;

    while (regSize > size)
    {
        regSize /= 2;
    }

    for (; size > regSize; size -= regSize, dstOffset += regSize)
    {
        emitStore(INS_mov, regSize, srcIntReg);
    }

    // Handle the non-SIMD remainder by overlapping with previously processed data if needed
    if (size > 0)
    {
        assert(size <= REGSIZE_BYTES);

        // Round up to the closest power of two, but make sure it's not larger
        // than the register we used for the main loop
        regSize = min(regSize, compiler->roundUpGPRSize(size));

        unsigned shiftBack = regSize - size;
        assert(shiftBack <= regSize);
        dstOffset -= shiftBack;

        emitStore(INS_mov, regSize, srcIntReg);
    }
#else // TARGET_X86
    for (unsigned regSize = REGSIZE_BYTES; size > 0; size -= regSize, dstOffset += regSize)
    {
        while (regSize > size)
        {
            regSize /= 2;
        }

        emitStore(INS_mov, regSize, srcIntReg);
    }
#endif
}

//------------------------------------------------------------------------
// genCodeForInitBlkLoop - Generate code for an InitBlk using an inlined for-loop.
//    It's needed for cases when size is too big to unroll and we're not allowed
//    to use memset call due to atomicity requirements.
//
// Arguments:
//    initBlkNode - the GT_STORE_BLK node
//
void CodeGen::genCodeForInitBlkLoop(GenTreeBlk* initBlkNode)
{
    GenTree* const dstNode  = initBlkNode->Addr();
    GenTree* const zeroNode = initBlkNode->Data();

    genConsumeReg(dstNode);
    genConsumeReg(zeroNode);

    const regNumber dstReg  = dstNode->GetRegNum();
    const regNumber zeroReg = zeroNode->GetRegNum();

    //  xor      zeroReg, zeroReg
    //  mov      qword ptr [dstReg], zeroReg
    //  mov      offsetReg, <block size>
    //.LOOP:
    //  mov      qword ptr [dstReg + offsetReg], zeroReg
    //  sub      offsetReg, 8
    //  jne      .LOOP

    const unsigned size = initBlkNode->GetLayout()->GetSize();
    assert((size >= TARGET_POINTER_SIZE) && ((size % TARGET_POINTER_SIZE) == 0));

    // The loop is reversed - it makes it smaller.
    // Although, we zero the first pointer before the loop (the loop doesn't zero it)
    // it works as a nullcheck, otherwise the first iteration would try to access
    // "null + potentially large offset" and hit AV.
    GetEmitter()->emitIns_AR_R(INS_mov, EA_PTRSIZE, zeroReg, dstReg, 0);
    if (size > TARGET_POINTER_SIZE)
    {
        // Extend liveness of dstReg in case if it gets killed by the store.
        gcInfo.gcMarkRegPtrVal(dstReg, dstNode->TypeGet());

        const regNumber offsetReg = internalRegisters.GetSingle(initBlkNode);
        instGen_Set_Reg_To_Imm(EA_PTRSIZE, offsetReg, size - TARGET_POINTER_SIZE);

        BasicBlock* loop = genCreateTempLabel();
        genDefineTempLabel(loop);

        GetEmitter()->emitIns_ARX_R(INS_mov, EA_PTRSIZE, zeroReg, dstReg, offsetReg, 1, 0);
        GetEmitter()->emitIns_R_I(INS_sub, EA_PTRSIZE, offsetReg, TARGET_POINTER_SIZE);
        inst_JMP(EJ_jne, loop);

        gcInfo.gcMarkRegSetNpt(genRegMask(dstReg));
    }
}

// Generate code for a load from some address + offset
//   base: tree node which can be either a local or an indir
//   offset: distance from the "base" location from which to load
//
void CodeGen::genCodeForLoadOffset(instruction ins, emitAttr size, regNumber dst, GenTree* base, unsigned offset)
{
    if (base->OperIsLocalRead())
    {
        GetEmitter()->emitIns_R_S(ins, size, dst, base->AsLclVarCommon()->GetLclNum(),
                                  offset + base->AsLclVarCommon()->GetLclOffs());
    }
    else
    {
        GetEmitter()->emitIns_R_AR(ins, size, dst, base->AsIndir()->Addr()->GetRegNum(), offset);
    }
}

//----------------------------------------------------------------------------------
// genCodeForCpBlkUnroll - Generate unrolled block copy code.
//
// Arguments:
//    node - the GT_STORE_BLK node to generate code for
//
void CodeGen::genCodeForCpBlkUnroll(GenTreeBlk* node)
{
    assert(node->OperIs(GT_STORE_BLK));

    unsigned  dstLclNum         = BAD_VAR_NUM;
    regNumber dstAddrBaseReg    = REG_NA;
    regNumber dstAddrIndexReg   = REG_NA;
    unsigned  dstAddrIndexScale = 1;
    int       dstOffset         = 0;
    GenTree*  dstAddr           = node->Addr();

    if (!dstAddr->isContained())
    {
        dstAddrBaseReg = genConsumeReg(dstAddr);
    }
    else if (dstAddr->OperIsAddrMode())
    {
        GenTreeAddrMode* addrMode = dstAddr->AsAddrMode();

        if (addrMode->HasBase())
        {
            dstAddrBaseReg = genConsumeReg(addrMode->Base());
        }

        if (addrMode->HasIndex())
        {
            dstAddrIndexReg   = genConsumeReg(addrMode->Index());
            dstAddrIndexScale = addrMode->GetScale();
        }

        dstOffset = addrMode->Offset();
    }
    else
    {
        assert(dstAddr->OperIs(GT_LCL_ADDR));
        const GenTreeLclVarCommon* lclVar = dstAddr->AsLclVarCommon();
        dstLclNum                         = lclVar->GetLclNum();
        dstOffset                         = lclVar->GetLclOffs();
    }

    unsigned  srcLclNum         = BAD_VAR_NUM;
    regNumber srcAddrBaseReg    = REG_NA;
    regNumber srcAddrIndexReg   = REG_NA;
    unsigned  srcAddrIndexScale = 1;
    int       srcOffset         = 0;
    GenTree*  src               = node->Data();

    assert(src->isContained());

    if (src->OperIs(GT_LCL_VAR, GT_LCL_FLD))
    {
        srcLclNum = src->AsLclVarCommon()->GetLclNum();
        srcOffset = src->AsLclVarCommon()->GetLclOffs();
    }
    else
    {
        assert(src->OperIs(GT_IND));
        GenTree* srcAddr = src->AsIndir()->Addr();

        if (!srcAddr->isContained())
        {
            srcAddrBaseReg = genConsumeReg(srcAddr);
        }
        else if (srcAddr->OperIsAddrMode())
        {
            GenTreeAddrMode* addrMode = srcAddr->AsAddrMode();

            if (addrMode->HasBase())
            {
                srcAddrBaseReg = genConsumeReg(addrMode->Base());
            }

            if (addrMode->HasIndex())
            {
                srcAddrIndexReg   = genConsumeReg(addrMode->Index());
                srcAddrIndexScale = addrMode->GetScale();
            }

            srcOffset = addrMode->Offset();
        }
        else
        {
            assert(srcAddr->OperIs(GT_LCL_ADDR));
            srcLclNum = srcAddr->AsLclVarCommon()->GetLclNum();
            srcOffset = srcAddr->AsLclVarCommon()->GetLclOffs();
        }
    }

    emitter* emit = GetEmitter();
    unsigned size = node->GetLayout()->GetSize();

    assert(size <= INT32_MAX);
    assert(srcOffset < (INT32_MAX - static_cast<int>(size)));
    assert(dstOffset < (INT32_MAX - static_cast<int>(size)));

    // Get the largest SIMD register available if the size is large enough
    unsigned regSize = compiler->roundDownSIMDSize(size);

    if ((size >= regSize) && (regSize > 0))
    {
        regNumber tempReg = internalRegisters.GetSingle(node, RBM_ALLFLOAT);

        instruction simdMov = simdUnalignedMovIns();

        auto emitSimdMovs = [&]() {
            if (srcLclNum != BAD_VAR_NUM)
            {
                emit->emitIns_R_S(simdMov, EA_ATTR(regSize), tempReg, srcLclNum, srcOffset);
            }
            else
            {
                emit->emitIns_R_ARX(simdMov, EA_ATTR(regSize), tempReg, srcAddrBaseReg, srcAddrIndexReg,
                                    srcAddrIndexScale, srcOffset);
            }

            if (dstLclNum != BAD_VAR_NUM)
            {
                emit->emitIns_S_R(simdMov, EA_ATTR(regSize), tempReg, dstLclNum, dstOffset);
            }
            else
            {
                emit->emitIns_ARX_R(simdMov, EA_ATTR(regSize), tempReg, dstAddrBaseReg, dstAddrIndexReg,
                                    dstAddrIndexScale, dstOffset);
            }
        };

        while (size >= regSize)
        {
            emitSimdMovs();
            srcOffset += regSize;
            dstOffset += regSize;
            size -= regSize;
        }

        assert((size >= 0) && (size < regSize));

        // Handle the remainder by overlapping with previously processed data
        if ((size > 0) && (size < regSize))
        {
            assert(regSize >= XMM_REGSIZE_BYTES);

            if (isPow2(size) && (size <= REGSIZE_BYTES))
            {
                // For sizes like 1,2,4 and 8 (on AMD64) we delegate handling to normal load/stores
            }
            else
            {
                // Get optimal register size to cover the whole remainder (with overlapping)
                regSize = compiler->roundUpSIMDSize(size);

                // Rewind dstOffset so we can fit a vector for the while remainder
                srcOffset -= (regSize - size);
                dstOffset -= (regSize - size);
                emitSimdMovs();
                size = 0;
            }
        }
    }

    // Fill the remainder with normal loads/stores
    if (size > 0)
    {
        regNumber tempReg = internalRegisters.GetSingle(node, RBM_ALLINT);

#ifdef TARGET_AMD64
        unsigned regSize = REGSIZE_BYTES;

        while (regSize > size)
        {
            regSize /= 2;
        }

        for (; size > regSize; size -= regSize, srcOffset += regSize, dstOffset += regSize)
        {
            if (srcLclNum != BAD_VAR_NUM)
            {
                emit->emitIns_R_S(INS_mov, EA_ATTR(regSize), tempReg, srcLclNum, srcOffset);
            }
            else
            {
                emit->emitIns_R_ARX(INS_mov, EA_ATTR(regSize), tempReg, srcAddrBaseReg, srcAddrIndexReg,
                                    srcAddrIndexScale, srcOffset);
            }

            if (dstLclNum != BAD_VAR_NUM)
            {
                emit->emitIns_S_R(INS_mov, EA_ATTR(regSize), tempReg, dstLclNum, dstOffset);
            }
            else
            {
                emit->emitIns_ARX_R(INS_mov, EA_ATTR(regSize), tempReg, dstAddrBaseReg, dstAddrIndexReg,
                                    dstAddrIndexScale, dstOffset);
            }
        }

        // Handle the non-SIMD remainder by overlapping with previously processed data if needed
        if (size > 0)
        {
            assert(size <= REGSIZE_BYTES);

            // Round up to the closest power of two, but make sure it's not larger
            // than the register we used for the main loop
            regSize = min(regSize, compiler->roundUpGPRSize(size));

            unsigned shiftBack = regSize - size;
            assert(shiftBack <= regSize);

            srcOffset -= shiftBack;
            dstOffset -= shiftBack;

            if (srcLclNum != BAD_VAR_NUM)
            {
                emit->emitIns_R_S(INS_mov, EA_ATTR(regSize), tempReg, srcLclNum, srcOffset);
            }
            else
            {
                emit->emitIns_R_ARX(INS_mov, EA_ATTR(regSize), tempReg, srcAddrBaseReg, srcAddrIndexReg,
                                    srcAddrIndexScale, srcOffset);
            }

            if (dstLclNum != BAD_VAR_NUM)
            {
                emit->emitIns_S_R(INS_mov, EA_ATTR(regSize), tempReg, dstLclNum, dstOffset);
            }
            else
            {
                emit->emitIns_ARX_R(INS_mov, EA_ATTR(regSize), tempReg, dstAddrBaseReg, dstAddrIndexReg,
                                    dstAddrIndexScale, dstOffset);
            }
        }
#else // TARGET_X86
        for (unsigned regSize = REGSIZE_BYTES; size > 0; size -= regSize, srcOffset += regSize, dstOffset += regSize)
        {
            while (regSize > size)
            {
                regSize /= 2;
            }

            if (srcLclNum != BAD_VAR_NUM)
            {
                emit->emitIns_R_S(INS_mov, EA_ATTR(regSize), tempReg, srcLclNum, srcOffset);
            }
            else
            {
                emit->emitIns_R_ARX(INS_mov, EA_ATTR(regSize), tempReg, srcAddrBaseReg, srcAddrIndexReg,
                                    srcAddrIndexScale, srcOffset);
            }

            if (dstLclNum != BAD_VAR_NUM)
            {
                emit->emitIns_S_R(INS_mov, EA_ATTR(regSize), tempReg, dstLclNum, dstOffset);
            }
            else
            {
                emit->emitIns_ARX_R(INS_mov, EA_ATTR(regSize), tempReg, dstAddrBaseReg, dstAddrIndexReg,
                                    dstAddrIndexScale, dstOffset);
            }
        }
#endif
    }
}

//----------------------------------------------------------------------------------
// genCodeForCpBlkRepMovs - Generate code for CpBlk by using rep movs
//
// Arguments:
//    cpBlkNode - the GT_STORE_[BLK|OBJ|DYN_BLK]
//
// Preconditions:
//   The register assignments have been set appropriately.
//   This is validated by genConsumeBlockOp().
//
void CodeGen::genCodeForCpBlkRepMovs(GenTreeBlk* cpBlkNode)
{
    // Destination address goes in RDI, source address goes in RSE, and size goes in RCX.
    // genConsumeBlockOp takes care of this for us.
    genConsumeBlockOp(cpBlkNode, REG_RDI, REG_RSI, REG_RCX);
    instGen(INS_r_movsb);
}

//------------------------------------------------------------------------
// CodeGen::genMove8IfNeeded: Conditionally move 8 bytes of a struct to the argument area
//
// Arguments:
//    size       - The size of bytes remaining to be moved
//    longTmpReg - The tmp register to be used for the long value
//    src        - The source struct node (LCL/OBJ)
//    offset     - The current offset being copied
//
// Return Value:
//    Returns the number of bytes moved (8 or 0).
//
// Notes:
//    This is used in the PutArgStkKindUnroll case, to move any bytes that are
//    not an even multiple of 16.
//    On x86, longTmpReg must be an xmm reg; on x64 it must be an integer register.
//    This is checked by genStoreRegToStackArg.
//
unsigned CodeGen::genMove8IfNeeded(unsigned size, regNumber longTmpReg, GenTree* src, unsigned offset)
{
#ifdef TARGET_X86
    instruction longMovIns = INS_movq;
#else  // !TARGET_X86
    instruction longMovIns = INS_mov;
#endif // !TARGET_X86
    if ((size & 8) != 0)
    {
        genCodeForLoadOffset(longMovIns, EA_8BYTE, longTmpReg, src, offset);
        genStoreRegToStackArg(TYP_LONG, longTmpReg, offset);
        return 8;
    }
    return 0;
}

//------------------------------------------------------------------------
// CodeGen::genMove4IfNeeded: Conditionally move 4 bytes of a struct to the argument area
//
// Arguments:
//    size      - The size of bytes remaining to be moved
//    intTmpReg - The tmp register to be used for the long value
//    src       - The source struct node (LCL/OBJ)
//    offset    - The current offset being copied
//
// Return Value:
//    Returns the number of bytes moved (4 or 0).
//
// Notes:
//    This is used in the PutArgStkKindUnroll case, to move any bytes that are
//    not an even multiple of 16.
//    intTmpReg must be an integer register.
//    This is checked by genStoreRegToStackArg.
//
unsigned CodeGen::genMove4IfNeeded(unsigned size, regNumber intTmpReg, GenTree* src, unsigned offset)
{
    if ((size & 4) != 0)
    {
        genCodeForLoadOffset(INS_mov, EA_4BYTE, intTmpReg, src, offset);
        genStoreRegToStackArg(TYP_INT, intTmpReg, offset);
        return 4;
    }
    return 0;
}

//------------------------------------------------------------------------
// CodeGen::genMove2IfNeeded: Conditionally move 2 bytes of a struct to the argument area
//
// Arguments:
//    size      - The size of bytes remaining to be moved
//    intTmpReg - The tmp register to be used for the long value
//    src       - The source struct node (LCL/OBJ)
//    offset    - The current offset being copied
//
// Return Value:
//    Returns the number of bytes moved (2 or 0).
//
// Notes:
//    This is used in the PutArgStkKindUnroll case, to move any bytes that are
//    not an even multiple of 16.
//    intTmpReg must be an integer register.
//    This is checked by genStoreRegToStackArg.
//
unsigned CodeGen::genMove2IfNeeded(unsigned size, regNumber intTmpReg, GenTree* src, unsigned offset)
{
    if ((size & 2) != 0)
    {
        genCodeForLoadOffset(INS_mov, EA_2BYTE, intTmpReg, src, offset);
        genStoreRegToStackArg(TYP_SHORT, intTmpReg, offset);
        return 2;
    }
    return 0;
}

//------------------------------------------------------------------------
// CodeGen::genMove1IfNeeded: Conditionally move 1 byte of a struct to the argument area
//
// Arguments:
//    size      - The size of bytes remaining to be moved
//    intTmpReg - The tmp register to be used for the long value
//    src       - The source struct node (LCL/OBJ)
//    offset    - The current offset being copied
//
// Return Value:
//    Returns the number of bytes moved (1 or 0).
//
// Notes:
//    This is used in the PutArgStkKindUnroll case, to move any bytes that are
//    not an even multiple of 16.
//    intTmpReg must be an integer register.
//    This is checked by genStoreRegToStackArg.
//
unsigned CodeGen::genMove1IfNeeded(unsigned size, regNumber intTmpReg, GenTree* src, unsigned offset)
{
    if ((size & 1) != 0)
    {
        genCodeForLoadOffset(INS_mov, EA_1BYTE, intTmpReg, src, offset);
        genStoreRegToStackArg(TYP_BYTE, intTmpReg, offset);
        return 1;
    }
    return 0;
}

//---------------------------------------------------------------------------------------------------------------//
// genStructPutArgUnroll: Generates code for passing a struct arg on stack by value using loop unrolling.
//
// Arguments:
//     putArgNode  - the PutArgStk tree.
//
// Notes:
//     m_stkArgVarNum must be set to the base var number, relative to which the by-val struct will be copied to the
//     stack.
//
// TODO-Amd64-Unix: Try to share code with copyblk.
//      Need refactoring of copyblk before it could be used for putarg_stk.
//      The difference for now is that a putarg_stk contains its children, while cpyblk does not.
//      This creates differences in code. After some significant refactoring it could be reused.
//
void CodeGen::genStructPutArgUnroll(GenTreePutArgStk* putArgNode)
{
    GenTree* src = putArgNode->Data();
    // We will never call this method for SIMD types, which are stored directly in genPutStructArgStk().
    assert(src->isContained() && src->TypeIs(TYP_STRUCT) && (src->OperIs(GT_BLK) || src->OperIsLocalRead()));

#ifdef TARGET_X86
    assert(!m_pushStkArg);
#endif

    if (src->OperIs(GT_BLK))
    {
        genConsumeReg(src->AsBlk()->Addr());
    }

    unsigned loadSize = putArgNode->GetArgLoadSize();
    assert(!src->GetLayout(compiler)->HasGCPtr() &&
           (loadSize <= compiler->getUnrollThreshold(Compiler::UnrollKind::Memcpy)));

    unsigned  offset     = 0;
    regNumber xmmTmpReg  = REG_NA;
    regNumber intTmpReg  = REG_NA;
    regNumber longTmpReg = REG_NA;

#ifdef TARGET_X86
    if (loadSize >= 8)
#else
    if (loadSize >= XMM_REGSIZE_BYTES)
#endif
    {
        xmmTmpReg = internalRegisters.GetSingle(putArgNode, RBM_ALLFLOAT);
    }
    if ((loadSize % XMM_REGSIZE_BYTES) != 0)
    {
        intTmpReg = internalRegisters.GetSingle(putArgNode, RBM_ALLINT);
    }

#ifdef TARGET_X86
    longTmpReg = xmmTmpReg;
#else
    longTmpReg = intTmpReg;
#endif

    // Let's use SSE2 to be able to do 16 byte at a time with loads and stores.
    size_t slots = loadSize / XMM_REGSIZE_BYTES;
    while (slots-- > 0)
    {
        // TODO: In the below code the load and store instructions are for 16 bytes, but the
        //       type is EA_8BYTE. The movdqa/u are 16 byte instructions, so it works, but
        //       this probably needs to be changed.

        // Load
        genCodeForLoadOffset(INS_movdqu32, EA_16BYTE, xmmTmpReg, src, offset);
        // Store
        genStoreRegToStackArg(TYP_STRUCT, xmmTmpReg, offset);

        offset += XMM_REGSIZE_BYTES;
    }

    // Fill the remainder (15 bytes or less) if there's one.
    if ((loadSize % XMM_REGSIZE_BYTES) != 0)
    {
        offset += genMove8IfNeeded(loadSize, longTmpReg, src, offset);
        offset += genMove4IfNeeded(loadSize, intTmpReg, src, offset);
        offset += genMove2IfNeeded(loadSize, intTmpReg, src, offset);
        offset += genMove1IfNeeded(loadSize, intTmpReg, src, offset);
        assert(offset == loadSize);
    }
}

//------------------------------------------------------------------------
// genStructPutArgRepMovs: Generates code for passing a struct arg by value on stack using Rep Movs.
//
// Arguments:
//     putArgNode  - the PutArgStk tree.
//
// Preconditions:
//     m_stkArgVarNum must be set to the base var number, relative to which the by-val struct bits will go.
//
void CodeGen::genStructPutArgRepMovs(GenTreePutArgStk* putArgNode)
{
    GenTree* src = putArgNode->gtGetOp1();
    assert(src->TypeIs(TYP_STRUCT) && !src->GetLayout(compiler)->HasGCPtr());

    // Make sure we got the arguments of the cpblk operation in the right registers, and that
    // 'src' is contained as expected.
    assert(internalRegisters.GetAll(putArgNode) == (RBM_RDI | RBM_RCX | RBM_RSI));
    assert(src->isContained());

    genConsumePutStructArgStk(putArgNode, REG_RDI, REG_RSI, REG_RCX);
    instGen(INS_r_movsb);
}

#ifdef TARGET_X86
//------------------------------------------------------------------------
// genStructPutArgPush: Generates code for passing a struct arg by value on stack using "push".
//
// Arguments:
//     putArgNode  - the PutArgStk tree.
//
// Notes:
//     Used (only) on x86 for:
//      - Structs 4, 8, or 12 bytes in size (less than XMM_REGSIZE_BYTES, multiple of TARGET_POINTER_SIZE).
//      - Local structs less than 16 bytes in size (it is ok to load "too much" from our stack frame).
//      - Structs that contain GC pointers - they are guaranteed to be sized correctly by the VM.
//
void CodeGen::genStructPutArgPush(GenTreePutArgStk* putArgNode)
{
    // On x86, any struct that contains GC references must be stored to the stack using `push` instructions so
    // that the emitter properly detects the need to update the method's GC information.
    //
    // Strictly speaking, it is only necessary to use "push" to store the GC references themselves, so for structs
    // with large numbers of consecutive non-GC-ref-typed fields, we may be able to improve the code size in the
    // future.
    assert(m_pushStkArg);

    GenTree*  src        = putArgNode->Data();
    regNumber srcAddrReg = REG_NA;
    unsigned  srcLclNum  = BAD_VAR_NUM;
    unsigned  srcLclOffs = BAD_LCL_OFFSET;
    if (src->OperIsLocalRead())
    {
        assert(src->isContained());
        srcLclNum  = src->AsLclVarCommon()->GetLclNum();
        srcLclOffs = src->AsLclVarCommon()->GetLclOffs();
    }
    else
    {
        srcAddrReg = genConsumeReg(src->AsBlk()->Addr());
    }

    ClassLayout*   layout   = src->GetLayout(compiler);
    const unsigned loadSize = putArgNode->GetArgLoadSize();
    assert(((loadSize < XMM_REGSIZE_BYTES) || layout->HasGCPtr()) && ((loadSize % TARGET_POINTER_SIZE) == 0));
    const unsigned numSlots = loadSize / TARGET_POINTER_SIZE;

    for (int i = numSlots - 1; i >= 0; --i)
    {
        emitAttr       slotAttr   = emitTypeSize(layout->GetGCPtrType(i));
        const unsigned byteOffset = i * TARGET_POINTER_SIZE;
        if (srcAddrReg != REG_NA)
        {
            GetEmitter()->emitIns_AR_R(INS_push, slotAttr, REG_NA, srcAddrReg, byteOffset);
        }
        else
        {
            GetEmitter()->emitIns_S(INS_push, slotAttr, srcLclNum, srcLclOffs + byteOffset);
        }

        AddStackLevel(TARGET_POINTER_SIZE);
    }
}
#endif // TARGET_X86

#ifndef TARGET_X86
//------------------------------------------------------------------------
// genStructPutArgPartialRepMovs: Generates code for passing a struct arg by value on stack using
//                                a mix of pointer-sized stores, "movsq" and "rep movsd".
//
// Arguments:
//     putArgNode  - the PutArgStk tree.
//
// Notes:
//     Used on non-x86 targets (Unix x64) for structs with GC pointers.
//
void CodeGen::genStructPutArgPartialRepMovs(GenTreePutArgStk* putArgNode)
{
    // Consume these registers.
    // They may now contain gc pointers (depending on their type; gcMarkRegPtrVal will "do the right thing").
    genConsumePutStructArgStk(putArgNode, REG_RDI, REG_RSI, REG_NA);

    GenTree*       src         = putArgNode->Data();
    ClassLayout*   layout      = src->GetLayout(compiler);
    const emitAttr srcAddrAttr = src->OperIsLocalRead() ? EA_PTRSIZE : EA_BYREF;

#if DEBUG
    unsigned numGCSlotsCopied = 0;
#endif // DEBUG

    assert(layout->HasGCPtr());
    const unsigned argSize = putArgNode->GetStackByteSize();
    assert(argSize % TARGET_POINTER_SIZE == 0);
    const unsigned numSlots = argSize / TARGET_POINTER_SIZE;

    // No need to disable GC the way COPYOBJ does. Here the refs are copied in atomic operations always.
    for (unsigned i = 0; i < numSlots;)
    {
        if (!layout->IsGCPtr(i))
        {
            // Let's see if we can use rep movsp (alias for movsd or movsq for 32 and 64 bits respectively)
            // instead of a sequence of movsp instructions to save cycles and code size.
            unsigned adjacentNonGCSlotCount = 0;
            do
            {
                adjacentNonGCSlotCount++;
                i++;
            } while ((i < numSlots) && !layout->IsGCPtr(i));

            // If we have a very small contiguous non-ref region, it's better just to
            // emit a sequence of movsp instructions
            if (adjacentNonGCSlotCount < CPOBJ_NONGC_SLOTS_LIMIT)
            {
                for (; adjacentNonGCSlotCount > 0; adjacentNonGCSlotCount--)
                {
                    instGen(INS_movsp);
                }
            }
            else
            {
                GetEmitter()->emitIns_R_I(INS_mov, EA_4BYTE, REG_RCX, adjacentNonGCSlotCount);
                instGen(INS_r_movsp);
            }
        }
        else
        {
            // We have a GC (byref or ref) pointer
            // TODO-Amd64-Unix: Here a better solution (for code size and CQ) would be to use movsp instruction,
            // but the logic for emitting a GC info record is not available (it is internal for the emitter
            // only.) See emitGCVarLiveUpd function. If we could call it separately, we could do
            // instGen(INS_movsp); and emission of gc info.

            var_types memType = layout->GetGCPtrType(i);
            GetEmitter()->emitIns_R_AR(ins_Load(memType), emitTypeSize(memType), REG_RCX, REG_RSI, 0);
            genStoreRegToStackArg(memType, REG_RCX, i * TARGET_POINTER_SIZE);
#ifdef DEBUG
            numGCSlotsCopied++;
#endif // DEBUG

            i++;
            if (i < numSlots)
            {
                // Source for the copy operation.
                // If a LocalAddr, use EA_PTRSIZE - copy from stack.
                // If not a LocalAddr, use EA_BYREF - the source location is not on the stack.
                GetEmitter()->emitIns_R_I(INS_add, srcAddrAttr, REG_RSI, TARGET_POINTER_SIZE);

                // Always copying to the stack - outgoing arg area
                // (or the outgoing arg area of the caller for a tail call) - use EA_PTRSIZE.
                GetEmitter()->emitIns_R_I(INS_add, EA_PTRSIZE, REG_RDI, TARGET_POINTER_SIZE);
            }
        }
    }

    assert(numGCSlotsCopied == layout->GetGCPtrCount());
}
#endif // !TARGET_X86

//------------------------------------------------------------------------
// If any Vector3 args are on stack and they are not pass-by-ref, the upper 32bits
// must be cleared to zeroes. The native compiler doesn't clear the upper bits
// and there is no way to know if the caller is native or not. So, the upper
// 32 bits of Vector argument on stack are always cleared to zero.
#if defined(UNIX_AMD64_ABI) && defined(FEATURE_SIMD)
void CodeGen::genClearStackVec3ArgUpperBits()
{
#ifdef DEBUG
    if (verbose)
    {
        printf("*************** In genClearStackVec3ArgUpperBits()\n");
    }
#endif

    assert(compiler->compGeneratingProlog);

    unsigned varNum = 0;

    for (unsigned varNum = 0; varNum < compiler->info.compArgsCount; varNum++)
    {
        const LclVarDsc* varDsc = compiler->lvaGetDesc(varNum);
        assert(varDsc->lvIsParam);

        // Does var has simd12 type?
        if (varDsc->lvType != TYP_SIMD12)
        {
            continue;
        }

        if (!varDsc->lvIsRegArg)
        {
            // Clear the upper 32 bits by mov dword ptr [V_ARG_BASE+0xC], 0
            GetEmitter()->emitIns_S_I(ins_Store(TYP_INT), EA_4BYTE, varNum, genTypeSize(TYP_FLOAT) * 3, 0);
        }
        else
        {
            // Assume that for x64 linux, an argument is fully in registers
            // or fully on stack.
            const ABIPassingInformation& abiInfo = compiler->lvaGetParameterABIInfo(varNum);
            assert((abiInfo.NumSegments == 2) && !abiInfo.HasAnyStackSegment());
            regNumber argReg = abiInfo.Segment(1).GetRegister();
            genSimd12UpperClear(argReg);
        }
    }
}
#endif // defined(UNIX_AMD64_ABI) && defined(FEATURE_SIMD)

//
// genCodeForCpObj - Generate code for CpObj nodes to copy structs that have interleaved
//                   GC pointers.
//
// Arguments:
//    cpObjNode - the GT_STORE_BLK node
//
// Notes:
//    This will generate a sequence of movsp instructions for the cases of non-gc members.
//    Note that movsp is an alias for movsd on x86 and movsq on x64.
//    and calls to the BY_REF_ASSIGN helper otherwise.
//
// Preconditions:
//    The register assignments have been set appropriately.
//    This is validated by genConsumeBlockOp().
//
void CodeGen::genCodeForCpObj(GenTreeBlk* cpObjNode)
{
    // Make sure we got the arguments of the cpobj operation in the right registers
    GenTree*  dstAddr     = cpObjNode->Addr();
    GenTree*  source      = cpObjNode->Data();
    var_types srcAddrType = TYP_BYREF;
    bool      dstOnStack  = cpObjNode->IsAddressNotOnHeap(compiler);

    // If the GenTree node has data about GC pointers, this means we're dealing
    // with CpObj, so this requires special logic.
    assert(cpObjNode->GetLayout()->HasGCPtr());

    // MovSp (alias for movsq on x64 and movsd on x86) instruction is used for copying non-gcref fields
    // and it needs src = RSI and dst = RDI.
    // Either these registers must not contain lclVars, or they must be dying or marked for spill.
    // This is because these registers are incremented as we go through the struct.
    if (!source->IsLocal())
    {
        assert(source->gtOper == GT_IND);
        GenTree* srcAddr = source->gtGetOp1();
        srcAddrType      = srcAddr->TypeGet();

#ifdef DEBUG
        GenTree* actualSrcAddr    = srcAddr->gtSkipReloadOrCopy();
        GenTree* actualDstAddr    = dstAddr->gtSkipReloadOrCopy();
        unsigned srcLclVarNum     = BAD_VAR_NUM;
        unsigned dstLclVarNum     = BAD_VAR_NUM;
        bool     isSrcAddrLiveOut = false;
        bool     isDstAddrLiveOut = false;
        if (genIsRegCandidateLocal(actualSrcAddr))
        {
            srcLclVarNum     = actualSrcAddr->AsLclVarCommon()->GetLclNum();
            isSrcAddrLiveOut = ((actualSrcAddr->gtFlags & (GTF_VAR_DEATH | GTF_SPILL)) == 0);
        }
        if (genIsRegCandidateLocal(actualDstAddr))
        {
            dstLclVarNum     = actualDstAddr->AsLclVarCommon()->GetLclNum();
            isDstAddrLiveOut = ((actualDstAddr->gtFlags & (GTF_VAR_DEATH | GTF_SPILL)) == 0);
        }
        assert((actualSrcAddr->GetRegNum() != REG_RSI) || !isSrcAddrLiveOut ||
               ((srcLclVarNum == dstLclVarNum) && !isDstAddrLiveOut));
        assert((actualDstAddr->GetRegNum() != REG_RDI) || !isDstAddrLiveOut ||
               ((srcLclVarNum == dstLclVarNum) && !isSrcAddrLiveOut));
#endif // DEBUG
    }

    // Consume the operands and get them into the right registers.
    // They may now contain gc pointers (depending on their type; gcMarkRegPtrVal will "do the right thing").
    genConsumeBlockOp(cpObjNode, REG_RDI, REG_RSI, REG_NA);
    gcInfo.gcMarkRegPtrVal(REG_RSI, srcAddrType);
    gcInfo.gcMarkRegPtrVal(REG_RDI, dstAddr->TypeGet());

    unsigned slots = cpObjNode->GetLayout()->GetSlotCount();

    // If we can prove it's on the stack we don't need to use the write barrier.
    if (dstOnStack)
    {
        if (slots >= CPOBJ_NONGC_SLOTS_LIMIT)
        {
            // If the destination of the CpObj is on the stack, make sure we allocated
            // RCX to emit the movsp (alias for movsd or movsq for 32 and 64 bits respectively).
            assert((internalRegisters.GetAll(cpObjNode) & RBM_RCX) != 0);

            GetEmitter()->emitIns_R_I(INS_mov, EA_4BYTE, REG_RCX, slots);
            instGen(INS_r_movsp);
        }
        else
        {
            // For small structs, it's better to emit a sequence of movsp than to
            // emit a rep movsp instruction.
            while (slots > 0)
            {
                instGen(INS_movsp);
                slots--;
            }
        }
    }
    else
    {
        ClassLayout* layout     = cpObjNode->GetLayout();
        unsigned     gcPtrCount = layout->GetGCPtrCount();

        unsigned i = 0;
        while (i < slots)
        {
            if (!layout->IsGCPtr(i))
            {
                // Let's see if we can use rep movsp instead of a sequence of movsp instructions
                // to save cycles and code size.
                unsigned nonGcSlotCount = 0;

                do
                {
                    nonGcSlotCount++;
                    i++;
                } while ((i < slots) && !layout->IsGCPtr(i));

                // If we have a very small contiguous non-gc region, it's better just to
                // emit a sequence of movsp instructions
                if (nonGcSlotCount < CPOBJ_NONGC_SLOTS_LIMIT)
                {
                    while (nonGcSlotCount > 0)
                    {
                        instGen(INS_movsp);
                        nonGcSlotCount--;
                    }
                }
                else
                {
                    // Otherwise, we can save code-size and improve CQ by emitting
                    // rep movsp (alias for movsd/movsq for x86/x64)
                    assert((internalRegisters.GetAll(cpObjNode) & RBM_RCX) != 0);

                    GetEmitter()->emitIns_R_I(INS_mov, EA_4BYTE, REG_RCX, nonGcSlotCount);
                    instGen(INS_r_movsp);
                }
            }
            else
            {
                genEmitHelperCall(CORINFO_HELP_ASSIGN_BYREF, 0, EA_PTRSIZE);
                gcPtrCount--;
                i++;
            }
        }

        assert(gcPtrCount == 0);
    }

    // Clear the gcInfo for RSI and RDI.
    // While we normally update GC info prior to the last instruction that uses them,
    // these actually live into the helper call.
    gcInfo.gcMarkRegSetNpt(RBM_RSI);
    gcInfo.gcMarkRegSetNpt(RBM_RDI);
}

// generate code do a switch statement based on a table of ip-relative offsets
void CodeGen::genTableBasedSwitch(GenTree* treeNode)
{
    genConsumeOperands(treeNode->AsOp());
    regNumber idxReg  = treeNode->AsOp()->gtOp1->GetRegNum();
    regNumber baseReg = treeNode->AsOp()->gtOp2->GetRegNum();

    regNumber tmpReg = internalRegisters.GetSingle(treeNode);

    // load the ip-relative offset (which is relative to start of fgFirstBB)
    GetEmitter()->emitIns_R_ARX(INS_mov, EA_4BYTE, baseReg, baseReg, idxReg, 4, 0);

    // add it to the absolute address of fgFirstBB
    GetEmitter()->emitIns_R_L(INS_lea, EA_PTR_DSP_RELOC, compiler->fgFirstBB, tmpReg);
    GetEmitter()->emitIns_R_R(INS_add, EA_PTRSIZE, baseReg, tmpReg);
    // jmp baseReg
    GetEmitter()->emitIns_R(INS_i_jmp, emitTypeSize(TYP_I_IMPL), baseReg);
}

// emits the table and an instruction to get the address of the first element
void CodeGen::genJumpTable(GenTree* treeNode)
{
    unsigned jmpTabBase = genEmitJumpTable(treeNode, true);
    // Access to inline data is 'abstracted' by a special type of static member
    // (produced by eeFindJitDataOffs) which the emitter recognizes as being a reference
    // to constant data, not a real static field.
    GetEmitter()->emitIns_R_C(INS_lea, emitTypeSize(TYP_I_IMPL), treeNode->GetRegNum(),
                              compiler->eeFindJitDataOffs(jmpTabBase), 0);
    genProduceReg(treeNode);
}

//------------------------------------------------------------------------
// genCodeForLockAdd: Generate code for a GT_LOCKADD node
//
// Arguments:
//    node - the GT_LOCKADD node
//
void CodeGen::genCodeForLockAdd(GenTreeOp* node)
{
    assert(node->OperIs(GT_LOCKADD));

    GenTree* addr = node->gtGetOp1();
    GenTree* data = node->gtGetOp2();
    emitAttr size = emitActualTypeSize(data->TypeGet());

    assert(addr->isUsedFromReg());
    assert(data->isUsedFromReg() || data->isContainedIntOrIImmed());
    assert((size == EA_4BYTE) || (size == EA_PTRSIZE));

    genConsumeOperands(node);
    instGen(INS_lock);

    if (data->isContainedIntOrIImmed())
    {
        int imm = static_cast<int>(data->AsIntCon()->IconValue());
        assert(imm == data->AsIntCon()->IconValue());
        if (imm == 1)
        {
            // inc [addr]
            GetEmitter()->emitIns_AR(INS_inc, size, addr->GetRegNum(), 0, INS_OPTS_EVEX_NoApxPromotion);
        }
        else if (imm == -1)
        {
            // dec [addr]
            GetEmitter()->emitIns_AR(INS_dec, size, addr->GetRegNum(), 0, INS_OPTS_EVEX_NoApxPromotion);
        }
        else
        {
            // add [addr], imm
            GetEmitter()->emitIns_I_AR(INS_add, size, imm, addr->GetRegNum(), 0, INS_OPTS_EVEX_NoApxPromotion);
        }
    }
    else
    {
        // add [addr], data
        GetEmitter()->emitIns_AR_R(INS_add, size, data->GetRegNum(), addr->GetRegNum(), 0,
                                   INS_OPTS_EVEX_NoApxPromotion);
    }
}

//------------------------------------------------------------------------
// genLockedInstructions: Generate code for a GT_XADD or GT_XCHG node.
//
// Arguments:
//    node - the GT_XADD/XCHG node
//
void CodeGen::genLockedInstructions(GenTreeOp* node)
{
    assert(node->OperIs(GT_XADD, GT_XCHG, GT_XORR, GT_XAND));
    assert(node->OperIs(GT_XCHG) || !varTypeIsSmall(node->TypeGet()));

    GenTree* addr = node->gtGetOp1();
    GenTree* data = node->gtGetOp2();
    emitAttr size = emitTypeSize(node->TypeGet());

    assert(addr->isUsedFromReg());
    assert(data->isUsedFromReg());
    assert((size <= EA_PTRSIZE) || (size == EA_GCREF));

    genConsumeOperands(node);

    if (node->OperIs(GT_XORR, GT_XAND))
    {
        const instruction ins = node->OperIs(GT_XORR) ? INS_or : INS_and;

        if (node->IsUnusedValue())
        {
            // If value is not used we can emit a short form:
            //
            //    lock
            //    or/and  dword ptr [addrReg], val
            //
            instGen(INS_lock);
            GetEmitter()->emitIns_AR_R(ins, size, data->GetRegNum(), addr->GetRegNum(), 0,
                                       INS_OPTS_EVEX_NoApxPromotion);
        }
        else
        {
            // When value is used (it's the original value of the memory location)
            // we fallback to cmpxchg-loop idiom.

            // for cmpxchg we need to keep the original value in RAX
            assert(node->GetRegNum() == REG_RAX);

            //    mov     RAX, dword ptr [addrReg]
            //.LOOP:
            //    mov     tmp, RAX
            //    or/and  tmp, val
            //    lock
            //    cmpxchg dword ptr [addrReg], tmp
            //    jne    .LOOP
            //    ret

            // Extend liveness of addr
            gcInfo.gcMarkRegPtrVal(addr->GetRegNum(), addr->TypeGet());

            const regNumber tmpReg = internalRegisters.GetSingle(node);
            GetEmitter()->emitIns_R_AR(INS_mov, size, REG_RAX, addr->GetRegNum(), 0);
            BasicBlock* loop = genCreateTempLabel();
            genDefineTempLabel(loop);
            GetEmitter()->emitIns_Mov(INS_mov, size, tmpReg, REG_RAX, false);
            GetEmitter()->emitIns_R_R(ins, size, tmpReg, data->GetRegNum());
            instGen(INS_lock);
            GetEmitter()->emitIns_AR_R(INS_cmpxchg, size, tmpReg, addr->GetRegNum(), 0);
            inst_JMP(EJ_jne, loop);

            gcInfo.gcMarkRegSetNpt(genRegMask(addr->GetRegNum()));
            genProduceReg(node);
        }
        return;
    }

    // If the destination register is different from the data register then we need
    // to first move the data to the target register. Make sure we don't overwrite
    // the address, the register allocator should have taken care of this.
    assert((node->GetRegNum() != addr->GetRegNum()) || (node->GetRegNum() == data->GetRegNum()));
    GetEmitter()->emitIns_Mov(INS_mov, size, node->GetRegNum(), data->GetRegNum(), /* canSkip */ true);

    instruction ins = node->OperIs(GT_XADD) ? INS_xadd : INS_xchg;

    // XCHG has an implied lock prefix when the first operand is a memory operand.
    if (ins != INS_xchg)
    {
        instGen(INS_lock);
    }

    regNumber targetReg = node->GetRegNum();
    GetEmitter()->emitIns_AR_R(ins, size, targetReg, addr->GetRegNum(), 0);

    if (varTypeIsSmall(node->TypeGet()))
    {
        instruction mov = varTypeIsSigned(node->TypeGet()) ? INS_movsx : INS_movzx;
        GetEmitter()->emitIns_Mov(mov, size, targetReg, targetReg, /* canSkip */ false);
    }

    genProduceReg(node);
}

//------------------------------------------------------------------------
// genCodeForCmpXchg: Produce code for a GT_CMPXCHG node.
//
// Arguments:
//    tree - the GT_CMPXCHG node
//
void CodeGen::genCodeForCmpXchg(GenTreeCmpXchg* tree)
{
    assert(tree->OperIs(GT_CMPXCHG));

    var_types targetType = tree->TypeGet();
    regNumber targetReg  = tree->GetRegNum();
    emitAttr  size       = emitTypeSize(tree->TypeGet());

    GenTree* location  = tree->Addr();      // arg1
    GenTree* value     = tree->Data();      // arg2
    GenTree* comparand = tree->Comparand(); // arg3

    assert(location->GetRegNum() != REG_NA && location->GetRegNum() != REG_RAX);
    assert(value->GetRegNum() != REG_NA && value->GetRegNum() != REG_RAX);

    genConsumeReg(location);
    genConsumeReg(value);
    genConsumeReg(comparand);

    // comparand goes to RAX;
    // Note that we must issue this move after the genConsumeRegs(), in case any of the above
    // have a GT_COPY from RAX.
    inst_Mov(comparand->TypeGet(), REG_RAX, comparand->GetRegNum(), /* canSkip */ true);

    // location is Rm
    instGen(INS_lock);

    GetEmitter()->emitIns_AR_R(INS_cmpxchg, size, value->GetRegNum(), location->GetRegNum(), 0);

    // Result is in RAX
    if (varTypeIsSmall(tree->TypeGet()))
    {
        instruction mov = varTypeIsSigned(tree->TypeGet()) ? INS_movsx : INS_movzx;
        GetEmitter()->emitIns_Mov(mov, size, targetReg, REG_RAX, /* canSkip */ false);
    }
    else
    {
        inst_Mov(targetType, targetReg, REG_RAX, /* canSkip */ true);
    }

    genProduceReg(tree);
}

// generate code for BoundsCheck nodes
void CodeGen::genRangeCheck(GenTree* oper)
{
    noway_assert(oper->OperIs(GT_BOUNDS_CHECK));
    GenTreeBoundsChk* bndsChk = oper->AsBoundsChk();

    GenTree* arrIndex = bndsChk->GetIndex();
    GenTree* arrLen   = bndsChk->GetArrayLength();

    GenTree *    src1, *src2;
    emitJumpKind jmpKind;
    instruction  cmpKind;

    genConsumeRegs(arrIndex);
    genConsumeRegs(arrLen);

    if (arrIndex->IsIntegralConst(0) && arrLen->isUsedFromReg())
    {
        // arrIndex is 0 and arrLen is in a reg. In this case
        // we can generate
        //      test reg, reg
        // since arrLen is non-negative
        src1    = arrLen;
        src2    = arrLen;
        jmpKind = EJ_je;
        cmpKind = INS_test;
    }
    else if (arrIndex->isContainedIntOrIImmed())
    {
        // arrIndex is a contained constant.  In this case
        // we will generate one of the following
        //      cmp [mem], immed    (if arrLen is a memory op)
        //      cmp reg, immed      (if arrLen is in a reg)
        //
        // That is arrLen cannot be a contained immed.
        assert(!arrLen->isContainedIntOrIImmed());

        src1    = arrLen;
        src2    = arrIndex;
        jmpKind = EJ_jbe;
        cmpKind = INS_cmp;
    }
    else
    {
        // arrIndex could either be a contained memory op or a reg
        // In this case we will generate one of the following
        //      cmp  [mem], immed   (if arrLen is a constant)
        //      cmp  [mem], reg     (if arrLen is in a reg)
        //      cmp  reg, immed     (if arrIndex is in a reg)
        //      cmp  reg1, reg2     (if arrIndex is in reg1)
        //      cmp  reg, [mem]     (if arrLen is a memory op)
        //
        // That is only one of arrIndex or arrLen can be a memory op.
        assert(!arrIndex->isUsedFromMemory() || !arrLen->isUsedFromMemory());

        src1    = arrIndex;
        src2    = arrLen;
        jmpKind = EJ_jae;
        cmpKind = INS_cmp;
    }

    var_types bndsChkType = src2->TypeGet();
#if DEBUG
    // Bounds checks can only be 32 or 64 bit sized comparisons.
    assert(bndsChkType == TYP_INT || bndsChkType == TYP_LONG);

    // The type of the bounds check should always wide enough to compare against the index.
    assert(emitTypeSize(bndsChkType) >= emitTypeSize(src1->TypeGet()));
#endif // DEBUG

    GetEmitter()->emitInsBinary(cmpKind, emitTypeSize(bndsChkType), src1, src2);
    genJumpToThrowHlpBlk(jmpKind, bndsChk->gtThrowKind);
}

//---------------------------------------------------------------------
// genCodeForPhysReg - generate code for a GT_PHYSREG node
//
// Arguments
//    tree - the GT_PHYSREG node
//
// Return value:
//    None
//
void CodeGen::genCodeForPhysReg(GenTreePhysReg* tree)
{
    assert(tree->OperIs(GT_PHYSREG));

    var_types targetType = tree->TypeGet();
    regNumber targetReg  = tree->GetRegNum();

    inst_Mov(targetType, targetReg, tree->gtSrcReg, /* canSkip */ true);
    genTransferRegGCState(targetReg, tree->gtSrcReg);

    genProduceReg(tree);
}

//---------------------------------------------------------------------
// genCodeForNullCheck - generate code for a GT_NULLCHECK node
//
// Arguments
//    tree - the GT_NULLCHECK node
//
// Return value:
//    None
//
void CodeGen::genCodeForNullCheck(GenTreeIndir* tree)
{
    assert(tree->OperIs(GT_NULLCHECK));

    assert(tree->gtOp1->isUsedFromReg());
    regNumber reg = genConsumeReg(tree->gtOp1);
    GetEmitter()->emitIns_AR_R(INS_cmp, emitTypeSize(tree), reg, reg, 0);
}

instruction CodeGen::genGetInsForOper(genTreeOps oper, var_types type)
{
    instruction ins;

    // Operations on SIMD vectors shouldn't come this path
    assert(!varTypeIsSIMD(type));
    if (varTypeIsFloating(type))
    {
        return ins_MathOp(oper, type);
    }

    switch (oper)
    {
        case GT_ADD:
            ins = INS_add;
            break;
        case GT_AND:
            ins = INS_and;
            break;
        case GT_LSH:
            ins = INS_shl;
            break;
        case GT_MUL:
            ins = INS_imul;
            break;
        case GT_NEG:
            ins = INS_neg;
            break;
        case GT_NOT:
            ins = INS_not;
            break;
        case GT_OR:
            ins = INS_or;
            break;
        case GT_ROL:
            ins = INS_rol;
            break;
        case GT_ROR:
            ins = INS_ror;
            break;
        case GT_RSH:
            ins = INS_sar;
            break;
        case GT_RSZ:
            ins = INS_shr;
            break;
        case GT_SUB:
            ins = INS_sub;
            break;
        case GT_XOR:
            ins = INS_xor;
            break;
#if !defined(TARGET_64BIT)
        case GT_ADD_LO:
            ins = INS_add;
            break;
        case GT_ADD_HI:
            ins = INS_adc;
            break;
        case GT_SUB_LO:
            ins = INS_sub;
            break;
        case GT_SUB_HI:
            ins = INS_sbb;
            break;
        case GT_LSH_HI:
            ins = INS_shld;
            break;
        case GT_RSH_LO:
            ins = INS_shrd;
            break;
#endif // !defined(TARGET_64BIT)
        default:
            unreached();
            break;
    }
    return ins;
}

//------------------------------------------------------------------------
// genCodeForShift: Generates the code sequence for a GenTree node that
// represents a bit shift or rotate operation (<<, >>, >>>, rol, ror).
//
// Arguments:
//    tree - the bit shift node (that specifies the type of bit shift to perform).
//
// Assumptions:
//    The shift-by-amount in tree->AsOp()->gtOp2 is either a contained constant or it's a
//    register-allocated expression. If not using BMI2 instructions and op2 is in a register
//    that is not RCX, it will be moved to RCX (so RCX better not be in use!).
//
void CodeGen::genCodeForShift(GenTree* tree)
{
    // Only the non-RMW case here.
    assert(tree->OperIsShiftOrRotate());
    assert(tree->GetRegNum() != REG_NA);
    assert(tree->AsOp()->gtOp1->isUsedFromReg() || compiler->compIsaSupportedDebugOnly(InstructionSet_BMI2));

    genConsumeOperands(tree->AsOp());

    var_types   targetType = tree->TypeGet();
    instruction ins        = genGetInsForOper(tree->OperGet(), targetType);

    GenTree*  operand    = tree->gtGetOp1();
    regNumber operandReg = operand->GetRegNum();

    GenTree* shiftBy = tree->gtGetOp2();
    emitAttr size    = emitTypeSize(tree);

    if (shiftBy->isContainedIntOrIImmed())
    {
        assert(tree->OperIsRotate() || (operandReg != REG_NA));

        bool mightOptimizeLsh = tree->OperIs(GT_LSH) && !tree->gtSetFlags();

        // Optimize "X<<1" to "lea [reg+reg]" or "add reg, reg"
        if (mightOptimizeLsh && shiftBy->IsIntegralConst(1))
        {
            if (tree->GetRegNum() == operandReg)
            {
                GetEmitter()->emitIns_R_R(INS_add, size, tree->GetRegNum(), operandReg);
            }
            else
            {
                GetEmitter()->emitIns_R_ARX(INS_lea, size, tree->GetRegNum(), operandReg, operandReg, 1, 0);
            }
        }
        // Optimize "X<<2" to "lea [reg*4]"
        // We only do this when the dst and src registers are different since it will remove a 'mov'.
        else if (mightOptimizeLsh && shiftBy->IsIntegralConst(2) && tree->GetRegNum() != operandReg)
        {
            GetEmitter()->emitIns_R_ARX(INS_lea, size, tree->GetRegNum(), REG_NA, operandReg, 4, 0);
        }
        // Optimize "X<<3" to "lea [reg*8]"
        // We only do this when the dst and src registers are different since it will remove a 'mov'.
        else if (mightOptimizeLsh && shiftBy->IsIntegralConst(3) && tree->GetRegNum() != operandReg)
        {
            GetEmitter()->emitIns_R_ARX(INS_lea, size, tree->GetRegNum(), REG_NA, operandReg, 8, 0);
        }
        else
        {
            int shiftByValue = (int)shiftBy->AsIntConCommon()->IconValue();

            if (tree->OperIsRotate() && compiler->compOpportunisticallyDependsOn(InstructionSet_BMI2) &&
                !tree->gtSetFlags())
            {
                // If we have a contained source operand, we must emit rorx.
                // We may also use rorx for 64bit values when a mov would otherwise be required,
                // because rorx is smaller than mov+rol/ror when REX prefix is included.

                if ((operandReg == REG_NA) || ((varTypeIsLong(targetType) && (tree->GetRegNum() != operandReg))))
                {
                    // There is no 'rolx', so for rol, we use rorx with the shift value adjusted.
                    if (tree->OperIs(GT_ROL))
                    {
                        shiftByValue &= (size * BITS_PER_BYTE - 1);
                        shiftByValue = (size * BITS_PER_BYTE - shiftByValue);
                    }

                    inst_RV_TT_IV(INS_rorx, size, tree->GetRegNum(), operand, shiftByValue, INS_OPTS_NONE);
                    genProduceReg(tree);
                    return;
                }
            }

            ins = genMapShiftInsToShiftByConstantIns(ins, shiftByValue);
            GetEmitter()->emitIns_BASE_R_R_I(ins, emitTypeSize(tree), tree->GetRegNum(), operandReg, shiftByValue);
            genProduceReg(tree);
            return;
        }
    }
    else if (tree->OperIsShift() && compiler->compOpportunisticallyDependsOn(InstructionSet_BMI2) &&
             !tree->gtSetFlags())
    {
        // Emit shlx, sarx, shrx if BMI2 is available instead of mov+shl, mov+sar, mov+shr.
        switch (tree->OperGet())
        {
            case GT_LSH:
                ins = INS_shlx;
                break;
            case GT_RSH:
                ins = INS_sarx;
                break;
            case GT_RSZ:
                ins = INS_shrx;
                break;
            default:
                unreached();
        }

        // The order of operand and shiftBy are swapped to follow shlx, sarx and shrx encoding spec.
        inst_RV_RV_TT(ins, size, tree->GetRegNum(), shiftBy->GetRegNum(), operand, /*isRMW*/ false, INS_OPTS_NONE);
    }
    else
    {
        // We must have the number of bits to shift stored in ECX, since we constrained this node to
        // sit in ECX. In case this didn't happen, LSRA expects the code generator to move it since it's a single
        // register destination requirement.
        genCopyRegIfNeeded(shiftBy, REG_RCX);

        // The operand to be shifted must not be in ECX
        noway_assert(operandReg != REG_RCX);

        GetEmitter()->emitIns_BASE_R_R(ins, emitTypeSize(tree), tree->GetRegNum(), operandReg);
    }

    genProduceReg(tree);
}

#ifdef TARGET_X86
//------------------------------------------------------------------------
// genCodeForShiftLong: Generates the code sequence for a GenTree node that
// represents a three operand bit shift or rotate operation (<<Hi, >>Lo).
//
// Arguments:
//    tree - the bit shift node (that specifies the type of bit shift to perform).
//
// Assumptions:
//    a) All GenTrees are register allocated.
//    b) The shift-by-amount in tree->AsOp()->gtOp2 is a contained constant
//
// TODO-X86-CQ: This only handles the case where the operand being shifted is in a register. We don't
// need sourceHi to be always in reg in case of GT_LSH_HI (because it could be moved from memory to
// targetReg if sourceHi is a memory operand). Similarly for GT_RSH_LO, sourceLo could be marked as
// contained memory-op. Even if not a memory-op, we could mark it as reg-optional.
//
void CodeGen::genCodeForShiftLong(GenTree* tree)
{
    // Only the non-RMW case here.
    genTreeOps oper = tree->OperGet();
    assert(oper == GT_LSH_HI || oper == GT_RSH_LO);

    GenTree* operand = tree->AsOp()->gtOp1;
    assert(operand->OperGet() == GT_LONG);
    assert(operand->AsOp()->gtOp1->isUsedFromReg());
    assert(operand->AsOp()->gtOp2->isUsedFromReg());

    GenTree* operandLo = operand->gtGetOp1();
    GenTree* operandHi = operand->gtGetOp2();

    regNumber regLo = operandLo->GetRegNum();
    regNumber regHi = operandHi->GetRegNum();

    genConsumeOperands(tree->AsOp());

    var_types   targetType = tree->TypeGet();
    instruction ins        = genGetInsForOper(oper, targetType);

    GenTree* shiftBy = tree->gtGetOp2();

    assert(shiftBy->isContainedIntOrIImmed());

    unsigned int count = (unsigned int)shiftBy->AsIntConCommon()->IconValue();

    if (oper == GT_LSH_HI)
    {
        regNumber tgtReg = tree->GetRegNum();
        assert(regLo != tgtReg);

        inst_Mov(targetType, tgtReg, regHi, /* canSkip */ true);
        inst_RV_RV_IV(ins, emitTypeSize(targetType), tree->GetRegNum(), regLo, count);
    }
    else
    {
        assert(oper == GT_RSH_LO);

        regNumber tgtReg = tree->GetRegNum();
        assert(regHi != tgtReg);

        inst_Mov(targetType, tgtReg, regLo, /* canSkip */ true);
        inst_RV_RV_IV(ins, emitTypeSize(targetType), tree->GetRegNum(), regHi, count);
    }

    genProduceReg(tree);
}
#endif

//------------------------------------------------------------------------
// genMapShiftInsToShiftByConstantIns: Given a general shift/rotate instruction,
// map it to the specific x86/x64 shift opcode for a shift/rotate by a constant.
// X86/x64 has a special encoding for shift/rotate-by-constant-1.
//
// Arguments:
//    ins: the base shift/rotate instruction
//    shiftByValue: the constant value by which we are shifting/rotating
//
instruction CodeGen::genMapShiftInsToShiftByConstantIns(instruction ins, int shiftByValue)
{
    assert(ins == INS_rcl || ins == INS_rcr || ins == INS_rol || ins == INS_ror || ins == INS_shl || ins == INS_shr ||
           ins == INS_sar);

    // Which format should we use?

    instruction shiftByConstantIns;

    if (shiftByValue == 1)
    {
        // Use the shift-by-one format.

        assert(INS_rcl + 1 == INS_rcl_1);
        assert(INS_rcr + 1 == INS_rcr_1);
        assert(INS_rol + 1 == INS_rol_1);
        assert(INS_ror + 1 == INS_ror_1);
        assert(INS_shl + 1 == INS_shl_1);
        assert(INS_shr + 1 == INS_shr_1);
        assert(INS_sar + 1 == INS_sar_1);

        shiftByConstantIns = (instruction)(ins + 1);
    }
    else
    {
        // Use the shift-by-NNN format.

        assert(INS_rcl + 2 == INS_rcl_N);
        assert(INS_rcr + 2 == INS_rcr_N);
        assert(INS_rol + 2 == INS_rol_N);
        assert(INS_ror + 2 == INS_ror_N);
        assert(INS_shl + 2 == INS_shl_N);
        assert(INS_shr + 2 == INS_shr_N);
        assert(INS_sar + 2 == INS_sar_N);

        shiftByConstantIns = (instruction)(ins + 2);
    }

    return shiftByConstantIns;
}

//------------------------------------------------------------------------
// genCodeForShiftRMW: Generates the code sequence for a GT_STOREIND GenTree node that
// represents a RMW bit shift or rotate operation (<<, >>, >>>, rol, ror), for example:
//      GT_STOREIND( AddressTree, GT_SHL( Ind ( AddressTree ), Operand ) )
//
// Arguments:
//    storeIndNode: the GT_STOREIND node.
//
void CodeGen::genCodeForShiftRMW(GenTreeStoreInd* storeInd)
{
    GenTree* data = storeInd->Data();

    assert(data->OperIsShift() || data->OperIsRotate());

    // This function only handles the RMW case.
    assert(data->AsOp()->gtOp1->isUsedFromMemory());
    assert(data->AsOp()->gtOp1->isIndir());
    assert(Lowering::IndirsAreEquivalent(data->AsOp()->gtOp1, storeInd));
    assert(data->GetRegNum() == REG_NA);

    var_types   targetType = data->TypeGet();
    genTreeOps  oper       = data->OperGet();
    instruction ins        = genGetInsForOper(oper, targetType);
    emitAttr    attr       = EA_ATTR(genTypeSize(targetType));

    GenTree* shiftBy = data->AsOp()->gtOp2;
    if (shiftBy->isContainedIntOrIImmed())
    {
        int shiftByValue = (int)shiftBy->AsIntConCommon()->IconValue();
        ins              = genMapShiftInsToShiftByConstantIns(ins, shiftByValue);
        if (shiftByValue == 1)
        {
            // There is no source in this case, as the shift by count is embedded in the instruction opcode itself.
            GetEmitter()->emitInsRMW(ins, attr, storeInd);
        }
        else
        {
            GetEmitter()->emitInsRMW(ins, attr, storeInd, shiftBy);
        }
    }
    else
    {
        // We must have the number of bits to shift stored in ECX, since we constrained this node to
        // sit in ECX. In case this didn't happen, LSRA expects the code generator to move it since it's a single
        // register destination requirement.
        genCopyRegIfNeeded(shiftBy, REG_RCX);

        // The shiftBy operand is implicit, so call the unary version of emitInsRMW.
        GetEmitter()->emitInsRMW(ins, attr, storeInd);
    }
}

//------------------------------------------------------------------------
// genCodeForLclAddr: Generates the code for GT_LCL_ADDR.
//
// Arguments:
//    lclAddrNode - the node.
//
void CodeGen::genCodeForLclAddr(GenTreeLclFld* lclAddrNode)
{
    assert(lclAddrNode->OperIs(GT_LCL_ADDR));

    var_types targetType = lclAddrNode->TypeGet();
    emitAttr  size       = emitTypeSize(targetType);
    regNumber targetReg  = lclAddrNode->GetRegNum();

    // Address of a local var.
    noway_assert((targetType == TYP_BYREF) || (targetType == TYP_I_IMPL));

    GetEmitter()->emitIns_R_S(INS_lea, size, targetReg, lclAddrNode->GetLclNum(), lclAddrNode->GetLclOffs());

    genProduceReg(lclAddrNode);
}

//------------------------------------------------------------------------
// genCodeForLclFld: Produce code for a GT_LCL_FLD node.
//
// Arguments:
//    tree - the GT_LCL_FLD node
//
void CodeGen::genCodeForLclFld(GenTreeLclFld* tree)
{
    assert(tree->OperIs(GT_LCL_FLD));

    var_types targetType = tree->TypeGet();

#ifdef FEATURE_SIMD
    // Loading of TYP_SIMD12 (i.e. Vector3) field
    if (targetType == TYP_SIMD12)
    {
        genLoadLclTypeSimd12(tree);
        return;
    }
#endif

    regNumber targetReg = tree->GetRegNum();
    noway_assert(targetReg != REG_NA);

    noway_assert(targetType != TYP_STRUCT);

    emitAttr size   = emitTypeSize(targetType);
    unsigned offs   = tree->GetLclOffs();
    unsigned varNum = tree->GetLclNum();
    assert(varNum < compiler->lvaCount);

    instruction loadIns = tree->DontExtend() ? INS_mov : ins_Load(targetType);
    GetEmitter()->emitIns_R_S(loadIns, size, targetReg, varNum, offs);

    genProduceReg(tree);
}

//------------------------------------------------------------------------
// genCodeForLclVar: Produce code for a GT_LCL_VAR node.
//
// Arguments:
//    tree - the GT_LCL_VAR node
//
void CodeGen::genCodeForLclVar(GenTreeLclVar* tree)
{
    assert(tree->OperIs(GT_LCL_VAR));

    // lcl_vars are not defs
    assert((tree->gtFlags & GTF_VAR_DEF) == 0);

    LclVarDsc* varDsc         = compiler->lvaGetDesc(tree);
    bool       isRegCandidate = varDsc->lvIsRegCandidate();

    // If this is a register candidate that has been spilled, genConsumeReg() will
    // reload it at the point of use.  Otherwise, if it's not in a register, we load it here.

    if (!isRegCandidate && !tree->IsMultiReg() && !(tree->gtFlags & GTF_SPILLED))
    {
#if defined(FEATURE_SIMD) && defined(TARGET_X86)
        // Loading of TYP_SIMD12 (i.e. Vector3) variable
        if (tree->TypeGet() == TYP_SIMD12)
        {
            genLoadLclTypeSimd12(tree);
            return;
        }
#endif // defined(FEATURE_SIMD) && defined(TARGET_X86)

        var_types type = varDsc->GetRegisterType(tree);
        GetEmitter()->emitIns_R_S(ins_Load(type, compiler->isSIMDTypeLocalAligned(tree->GetLclNum())),
                                  emitTypeSize(type), tree->GetRegNum(), tree->GetLclNum(), 0);
        genProduceReg(tree);
    }
}

//------------------------------------------------------------------------
// genCodeForStoreLclFld: Produce code for a GT_STORE_LCL_FLD node.
//
// Arguments:
//    tree - the GT_STORE_LCL_FLD node
//
void CodeGen::genCodeForStoreLclFld(GenTreeLclFld* tree)
{
    assert(tree->OperIs(GT_STORE_LCL_FLD));

    var_types targetType = tree->TypeGet();
    noway_assert(targetType != TYP_STRUCT);

#ifdef FEATURE_SIMD
    // storing of TYP_SIMD12 (i.e. Vector3) field
    if (targetType == TYP_SIMD12)
    {
        genStoreLclTypeSimd12(tree);
        return;
    }
#endif // FEATURE_SIMD

    GenTree*   op1       = tree->gtGetOp1();
    regNumber  targetReg = tree->GetRegNum();
    unsigned   lclNum    = tree->GetLclNum();
    LclVarDsc* varDsc    = compiler->lvaGetDesc(lclNum);

    assert(varTypeUsesSameRegType(targetType, op1));
    assert(genTypeSize(genActualType(targetType)) == genTypeSize(genActualType(op1->TypeGet())));

    genConsumeRegs(op1);

    if (op1->OperIs(GT_BITCAST) && op1->isContained())
    {
        GenTree*  bitCastSrc = op1->gtGetOp1();
        var_types srcType    = bitCastSrc->TypeGet();
        noway_assert(!bitCastSrc->isContained());

        if (targetReg == REG_NA)
        {
            GetEmitter()->emitIns_S_R(ins_Store(srcType, compiler->isSIMDTypeLocalAligned(lclNum)),
                                      emitTypeSize(targetType), bitCastSrc->GetRegNum(), lclNum, tree->GetLclOffs());
        }
        else
        {
            genBitCast(targetType, targetReg, srcType, bitCastSrc->GetRegNum());
        }
    }
    else
    {
        GetEmitter()->emitInsBinary(ins_Store(targetType), emitTypeSize(tree), tree, op1);
    }
    genUpdateLifeStore(tree, targetReg, varDsc);
}

//------------------------------------------------------------------------
// genCodeForStoreLclVar: Produce code for a GT_STORE_LCL_VAR node.
//
// Arguments:
//    lclNode - the GT_STORE_LCL_VAR node
//
void CodeGen::genCodeForStoreLclVar(GenTreeLclVar* lclNode)
{
    assert(lclNode->OperIs(GT_STORE_LCL_VAR));

    regNumber targetReg = lclNode->GetRegNum();
    emitter*  emit      = GetEmitter();

    GenTree* op1 = lclNode->gtGetOp1();

    // Stores from a multi-reg source are handled separately.
    if (op1->gtSkipReloadOrCopy()->IsMultiRegNode())
    {
        genMultiRegStoreToLocal(lclNode);
    }
    else
    {
        unsigned   lclNum = lclNode->GetLclNum();
        LclVarDsc* varDsc = compiler->lvaGetDesc(lclNum);

        var_types targetType = varDsc->GetRegisterType(lclNode);

#ifdef DEBUG
        var_types op1Type = op1->TypeGet();
        if (op1Type == TYP_STRUCT)
        {
            assert(op1->IsLocal());
            GenTreeLclVar* op1LclVar = op1->AsLclVar();
            unsigned       op1lclNum = op1LclVar->GetLclNum();
            LclVarDsc*     op1VarDsc = compiler->lvaGetDesc(op1lclNum);
            op1Type                  = op1VarDsc->GetRegisterType(op1LclVar);
        }
        assert(varTypeUsesSameRegType(targetType, op1Type));
        assert(varTypeUsesIntReg(targetType) || (emitTypeSize(targetType) == emitTypeSize(op1Type)));
#endif

#if !defined(TARGET_64BIT)
        if (targetType == TYP_LONG)
        {
            genStoreLongLclVar(lclNode);
            return;
        }
#endif // !defined(TARGET_64BIT)

#ifdef FEATURE_SIMD
        // storing of TYP_SIMD12 (i.e. Vector3) field
        if (targetType == TYP_SIMD12)
        {
            genStoreLclTypeSimd12(lclNode);
            return;
        }
#endif // FEATURE_SIMD

        genConsumeRegs(op1);

        if (op1->OperIs(GT_BITCAST) && op1->isContained())
        {
            GenTree*  bitCastSrc = op1->gtGetOp1();
            var_types srcType    = bitCastSrc->TypeGet();
            noway_assert(!bitCastSrc->isContained());
            if (targetReg == REG_NA)
            {
                emit->emitIns_S_R(ins_Store(srcType, compiler->isSIMDTypeLocalAligned(lclNum)),
                                  emitTypeSize(targetType), bitCastSrc->GetRegNum(), lclNum, 0);
            }
            else
            {
                genBitCast(targetType, targetReg, srcType, bitCastSrc->GetRegNum());
            }
        }
        else if (targetReg == REG_NA)
        {
            // stack store
            emit->emitInsStoreLcl(ins_Store(targetType, compiler->isSIMDTypeLocalAligned(lclNum)),
                                  emitTypeSize(targetType), lclNode);
        }
        else
        {
            // Look for the case where we have a constant zero which we've marked for reuse,
            // but which isn't actually in the register we want.  In that case, it's better to create
            // zero in the target register, because an xor is smaller than a copy. Note that we could
            // potentially handle this in the register allocator, but we can't always catch it there
            // because the target may not have a register allocated for it yet.
            if (op1->isUsedFromReg() && (op1->GetRegNum() != targetReg) &&
                (op1->IsIntegralConst(0) || op1->IsFloatPositiveZero()))
            {
                op1->SetRegNum(REG_NA);
                op1->ResetReuseRegVal();
                op1->SetContained();
            }

            if (!op1->isUsedFromReg())
            {
                // Currently, we assume that the non-reg source of a GT_STORE_LCL_VAR writing to a register
                // must be a constant. However, in the future we might want to support an operand used from
                // memory.  This is a bit tricky because we have to decide it can be used from memory before
                // register allocation,
                // and this would be a case where, once that's done, we need to mark that node as always
                // requiring a register - which we always assume now anyway, but once we "optimize" that
                // we'll have to take cases like this into account.
                assert((op1->GetRegNum() == REG_NA) && op1->OperIsConst());
                genSetRegToConst(targetReg, targetType, op1);
            }
            else
            {
                assert(targetReg == lclNode->GetRegNum());
                assert(op1->GetRegNum() != REG_NA);
                inst_Mov_Extend(targetType, /* srcInReg */ true, targetReg, op1->GetRegNum(), /* canSkip */ true,
                                emitTypeSize(targetType));
            }
        }
        genUpdateLifeStore(lclNode, targetReg, varDsc);
    }
}

//------------------------------------------------------------------------
// genCodeForIndexAddr: Produce code for a GT_INDEX_ADDR node.
//
// Arguments:
//    tree - the GT_INDEX_ADDR node
//
void CodeGen::genCodeForIndexAddr(GenTreeIndexAddr* node)
{
    GenTree* const base  = node->Arr();
    GenTree* const index = node->Index();

    const regNumber baseReg  = genConsumeReg(base);
    regNumber       indexReg = genConsumeReg(index);
    const regNumber dstReg   = node->GetRegNum();

    // NOTE: `genConsumeReg` marks the consumed register as not a GC pointer, as it assumes that the input registers
    // die at the first instruction generated by the node. This is not the case for `INDEX_ADDR`, however, as the
    // base register is multiply-used. As such, we need to mark the base register as containing a GC pointer until
    // we are finished generating the code for this node.

    gcInfo.gcMarkRegPtrVal(baseReg, base->TypeGet());
    assert(varTypeIsIntegral(index->TypeGet()));

    regNumber tmpReg = REG_NA;
#ifdef TARGET_64BIT
    tmpReg = internalRegisters.GetSingle(node);
#endif

    // Generate the bounds check if necessary.
    if (node->IsBoundsChecked())
    {
#ifdef TARGET_64BIT
        // The CLI Spec allows an array to be indexed by either an int32 or a native int.  In the case that the index
        // is a native int on a 64-bit platform, we will need to widen the array length and then compare.
        if (index->TypeGet() == TYP_I_IMPL)
        {
            GetEmitter()->emitIns_R_AR(INS_mov, EA_4BYTE, tmpReg, baseReg, static_cast<int>(node->gtLenOffset));
            GetEmitter()->emitIns_R_R(INS_cmp, EA_8BYTE, indexReg, tmpReg);
        }
        else
#endif // TARGET_64BIT
        {
            GetEmitter()->emitIns_R_AR(INS_cmp, EA_4BYTE, indexReg, baseReg, static_cast<int>(node->gtLenOffset));
        }

        genJumpToThrowHlpBlk(EJ_jae, SCK_RNGCHK_FAIL);
    }

#ifdef TARGET_64BIT
    if (index->TypeGet() != TYP_I_IMPL)
    {
        // LEA needs 64-bit operands so we need to widen the index if it's TYP_INT.
        GetEmitter()->emitIns_Mov(INS_mov, EA_4BYTE, tmpReg, indexReg, /* canSkip */ false);
        indexReg = tmpReg;
    }
#endif // TARGET_64BIT

    // Compute the address of the array element.
    unsigned scale = node->gtElemSize;

    switch (scale)
    {
        case 1:
        case 2:
        case 4:
        case 8:
            tmpReg = indexReg;
            break;

        default:
#ifdef TARGET_64BIT
            // IMUL treats its immediate operand as signed so scale can't be larger than INT32_MAX.
            // The VM doesn't allow such large array elements but let's be sure.
            noway_assert(scale <= INT32_MAX);
#else  // !TARGET_64BIT
            tmpReg = internalRegisters.GetSingle(node);
#endif // !TARGET_64BIT

            GetEmitter()->emitIns_R_I(emitter::inst3opImulForReg(tmpReg), EA_PTRSIZE, indexReg,
                                      static_cast<ssize_t>(scale));
            scale = 1;
            break;
    }

    GetEmitter()->emitIns_R_ARX(INS_lea, emitTypeSize(node->TypeGet()), dstReg, baseReg, tmpReg, scale,
                                static_cast<int>(node->gtElemOffset));

    gcInfo.gcMarkRegSetNpt(base->gtGetRegMask());

    genProduceReg(node);
}

//------------------------------------------------------------------------
// genCodeForIndir: Produce code for a GT_IND node.
//
// Arguments:
//    tree - the GT_IND node
//
void CodeGen::genCodeForIndir(GenTreeIndir* tree)
{
    assert(tree->OperIs(GT_IND));

#ifdef FEATURE_SIMD
    // Handling of Vector3 type values loaded through indirection.
    if (tree->TypeGet() == TYP_SIMD12)
    {
        genLoadIndTypeSimd12(tree);
        return;
    }
#endif // FEATURE_SIMD

    var_types targetType = tree->TypeGet();
    emitter*  emit       = GetEmitter();

    GenTree* addr = tree->Addr();
    if (addr->IsIconHandle(GTF_ICON_TLS_HDL))
    {
        noway_assert(EA_ATTR(genTypeSize(targetType)) == EA_PTRSIZE);
#if TARGET_64BIT
        emit->emitIns_R_C(ins_Load(TYP_I_IMPL), EA_PTRSIZE, tree->GetRegNum(), FLD_GLOBAL_GS,
                          (int)addr->AsIntCon()->gtIconVal);
#else
        emit->emitIns_R_C(ins_Load(TYP_I_IMPL), EA_PTRSIZE, tree->GetRegNum(), FLD_GLOBAL_FS,
                          (int)addr->AsIntCon()->gtIconVal);
#endif
    }
    else
    {
        genConsumeAddress(addr);
        instruction loadIns = tree->DontExtend() ? INS_mov : ins_Load(targetType);
        emit->emitInsLoadInd(loadIns, emitTypeSize(tree), tree->GetRegNum(), tree);
    }

    genProduceReg(tree);
}

//------------------------------------------------------------------------
// genCodeForStoreInd: Produce code for a GT_STOREIND node.
//
// Arguments:
//    tree - the GT_STOREIND node
//
void CodeGen::genCodeForStoreInd(GenTreeStoreInd* tree)
{
    assert(tree->OperIs(GT_STOREIND));

#ifdef FEATURE_SIMD
    // Storing Vector3 of size 12 bytes through indirection
    if (tree->TypeGet() == TYP_SIMD12)
    {
        genStoreIndTypeSimd12(tree);
        return;
    }
#endif // FEATURE_SIMD

    GenTree*  data       = tree->Data();
    GenTree*  addr       = tree->Addr();
    var_types targetType = tree->TypeGet();

    assert(!varTypeIsFloating(targetType) || (genTypeSize(targetType) == genTypeSize(data->TypeGet())));

    GCInfo::WriteBarrierForm writeBarrierForm = gcInfo.gcIsWriteBarrierCandidate(tree);
    if (writeBarrierForm != GCInfo::WBF_NoBarrier)
    {
        // data and addr must be in registers.
        // Consume both registers so that any copies of interfering registers are taken care of.
        genConsumeOperands(tree);

        if (genEmitOptimizedGCWriteBarrier(writeBarrierForm, addr, data))
        {
            return;
        }

        // At this point, we should not have any interference.
        // That is, 'data' must not be in REG_WRITE_BARRIER_DST, as that is where 'addr' must go.
        noway_assert(data->GetRegNum() != REG_WRITE_BARRIER_DST);

        // addr goes in REG_WRITE_BARRIER_DST
        genCopyRegIfNeeded(addr, REG_WRITE_BARRIER_DST);

        // data goes in REG_WRITE_BARRIER_SRC
        genCopyRegIfNeeded(data, REG_WRITE_BARRIER_SRC);

        genGCWriteBarrier(tree, writeBarrierForm);
    }
    else
    {
        bool     dataIsUnary   = false;
        bool     isRMWMemoryOp = tree->IsRMWMemoryOp();
        GenTree* rmwSrc        = nullptr;

        // We must consume the operands in the proper execution order, so that liveness is
        // updated appropriately.
        genConsumeAddress(addr);

        // If tree represents a RMW memory op then its data is a non-leaf node marked as contained
        // and non-indir operand of data is the source of RMW memory op.
        if (isRMWMemoryOp)
        {
            assert(data->isContained() && !data->OperIsLeaf());

            GenTree* rmwDst = nullptr;

            dataIsUnary = (GenTree::OperIsUnary(data->OperGet()) != 0);
            if (!dataIsUnary)
            {
                if (tree->IsRMWDstOp1())
                {
                    rmwDst = data->gtGetOp1();
                    rmwSrc = data->gtGetOp2();
                }
                else
                {
                    assert(tree->IsRMWDstOp2());
                    rmwDst = data->gtGetOp2();
                    rmwSrc = data->gtGetOp1();
                }

                genConsumeRegs(rmwSrc);
            }
            else
            {
                // *(p) = oper *(p): Here addr = p, rmwsrc=rmwDst = *(p) i.e. GT_IND(p)
                // For unary RMW ops, src and dst of RMW memory op is the same.  Lower
                // clears operand counts on rmwSrc and we don't need to perform a
                // genConsumeReg() on it.
                assert(tree->IsRMWDstOp1());
                rmwSrc = data->gtGetOp1();
                rmwDst = data->gtGetOp1();
                assert(rmwSrc->isUsedFromMemory());
            }

            assert(rmwSrc != nullptr);
            assert(rmwDst != nullptr);
            assert(Lowering::IndirsAreEquivalent(rmwDst, tree));
        }
        else
        {
            genConsumeRegs(data);
        }

        if (isRMWMemoryOp)
        {
            if (dataIsUnary)
            {
                // generate code for unary RMW memory ops like neg/not
                GetEmitter()->emitInsRMW(genGetInsForOper(data->OperGet(), data->TypeGet()), emitTypeSize(tree), tree);
            }
            else
            {
                if (data->OperIsShiftOrRotate())
                {
                    // Generate code for shift RMW memory ops.
                    // The data address needs to be op1 (it must be [addr] = [addr] <shift> <amount>, not [addr] =
                    // <amount> <shift> [addr]).
                    assert(tree->IsRMWDstOp1());
                    assert(rmwSrc == data->gtGetOp2());
                    genCodeForShiftRMW(tree);
                }
                else if (data->OperIs(GT_ADD) && rmwSrc->isContainedIntOrIImmed() &&
                         (rmwSrc->IsIntegralConst(1) || rmwSrc->IsIntegralConst(-1)))
                {
                    // Generate "inc/dec [mem]" instead of "add/sub [mem], 1".
                    //
                    // Notes:
                    //  1) Global morph transforms GT_SUB(x, +/-1) into GT_ADD(x, -/+1).
                    //  2) TODO-AMD64: Debugger routine NativeWalker::Decode() runs into
                    //     an assert while decoding ModR/M byte of "inc dword ptr [rax]".
                    //     It is not clear whether Decode() can handle all possible
                    //     addr modes with inc/dec.  For this reason, inc/dec [mem]
                    //     is not generated while generating debuggable code.  Update
                    //     the above if condition once Decode() routine is fixed.
                    instruction ins = rmwSrc->IsIntegralConst(1) ? INS_inc : INS_dec;
                    GetEmitter()->emitInsRMW(ins, emitTypeSize(tree), tree);
                }
                else
                {
                    // generate code for remaining binary RMW memory ops like add/sub/and/or/xor
                    GetEmitter()->emitInsRMW(genGetInsForOper(data->OperGet(), data->TypeGet()), emitTypeSize(tree),
                                             tree, rmwSrc);
                }
            }
        }
        else
        {
            instruction ins  = INS_invalid;
            emitAttr    attr = emitTypeSize(tree);

            if (data->isContained())
            {
                if (data->OperIs(GT_BSWAP, GT_BSWAP16))
                {
                    ins = INS_movbe;
#ifdef TARGET_AMD64
                    bool needsEvex = false;
                    if (GetEmitter()->IsExtendedGPReg(data->gtGetOp1()->GetRegNum()))
                    {
                        needsEvex = true;
                    }
                    else if (tree->HasBase() && GetEmitter()->IsExtendedGPReg(tree->Base()->GetRegNum()))
                    {
                        needsEvex = true;
                    }
                    else if (tree->HasIndex() && GetEmitter()->IsExtendedGPReg(tree->Index()->GetRegNum()))
                    {
                        needsEvex = true;
                    }
                    ins = needsEvex ? INS_movbe_apx : INS_movbe;
#endif // TARGET_AMD64
                }
#if defined(FEATURE_HW_INTRINSICS)
                else if (data->OperIsHWIntrinsic())
                {
                    GenTreeHWIntrinsic* hwintrinsic = data->AsHWIntrinsic();
                    NamedIntrinsic      intrinsicId = hwintrinsic->GetHWIntrinsicId();
                    var_types           baseType    = hwintrinsic->GetSimdBaseType();

                    switch (intrinsicId)
                    {
                        case NI_Vector128_ToScalar:
                        case NI_Vector256_ToScalar:
                        case NI_Vector512_ToScalar:
                        case NI_SSE2_ConvertToInt32:
                        case NI_SSE2_ConvertToUInt32:
                        case NI_SSE2_X64_ConvertToInt64:
                        case NI_SSE2_X64_ConvertToUInt64:
                        case NI_AVX2_ConvertToInt32:
                        case NI_AVX2_ConvertToUInt32:
                        {
                            // These intrinsics are "ins reg/mem, xmm"
                            ins  = HWIntrinsicInfo::lookupIns(intrinsicId, baseType, compiler);
                            attr = emitActualTypeSize(baseType);
#if defined(TARGET_X86)
                            if (varTypeIsLong(baseType))
                            {
                                ins  = INS_movq;
                                attr = EA_8BYTE;
                            }
#endif // TARGET_X86
                            break;
                        }

                        case NI_Vector128_GetElement:
                        {
                            assert(baseType == TYP_FLOAT);
                            FALLTHROUGH;
                        }

                        case NI_SSE2_Extract:
                        case NI_SSE41_Extract:
                        case NI_SSE41_X64_Extract:
                        case NI_AVX_ExtractVector128:
                        case NI_AVX2_ExtractVector128:
                        case NI_AVX512F_ExtractVector128:
                        case NI_AVX512F_ExtractVector256:
                        case NI_AVX512DQ_ExtractVector128:
                        case NI_AVX512DQ_ExtractVector256:
                        case NI_AVX10v1_V512_ExtractVector128:
                        case NI_AVX10v1_V512_ExtractVector256:
                        {
                            // These intrinsics are "ins reg/mem, xmm, imm8"
                            ins  = HWIntrinsicInfo::lookupIns(intrinsicId, baseType, compiler);
                            attr = emitActualTypeSize(Compiler::getSIMDTypeForSize(hwintrinsic->GetSimdSize()));

                            if (intrinsicId == NI_SSE2_Extract)
                            {
                                // The encoding that supports containment is SSE4.1 only
                                ins = INS_pextrw_sse41;
                            }

                            // The hardware intrinsics take unsigned bytes between [0, 255].
                            // However, the emitter expects "fits in byte" to always be signed
                            // and therefore we need [128, 255] to be sign extended up to fill
                            // the entire constant value.

                            GenTreeIntCon* op2  = hwintrinsic->Op(2)->AsIntCon();
                            ssize_t        ival = op2->IconValue();

                            assert((ival >= 0) && (ival <= 255));
                            op2->gtIconVal = static_cast<int8_t>(ival);
                            break;
                        }

                        case NI_AVX512F_ConvertToVector256Int32:
                        case NI_AVX512F_ConvertToVector256UInt32:
                        case NI_AVX512F_VL_ConvertToVector128UInt32:
                        case NI_AVX512F_VL_ConvertToVector128UInt32WithSaturation:
                        case NI_AVX10v1_ConvertToVector128UInt32:
                        case NI_AVX10v1_ConvertToVector128UInt32WithSaturation:
                        {
                            assert(!varTypeIsFloating(baseType));
                            FALLTHROUGH;
                        }

                        case NI_AVX512F_ConvertToVector128Byte:
                        case NI_AVX512F_ConvertToVector128ByteWithSaturation:
                        case NI_AVX512F_ConvertToVector128Int16:
                        case NI_AVX512F_ConvertToVector128Int16WithSaturation:
                        case NI_AVX512F_ConvertToVector128SByte:
                        case NI_AVX512F_ConvertToVector128SByteWithSaturation:
                        case NI_AVX512F_ConvertToVector128UInt16:
                        case NI_AVX512F_ConvertToVector128UInt16WithSaturation:
                        case NI_AVX512F_ConvertToVector256Int16:
                        case NI_AVX512F_ConvertToVector256Int16WithSaturation:
                        case NI_AVX512F_ConvertToVector256Int32WithSaturation:
                        case NI_AVX512F_ConvertToVector256UInt16:
                        case NI_AVX512F_ConvertToVector256UInt16WithSaturation:
                        case NI_AVX512F_ConvertToVector256UInt32WithSaturation:
                        case NI_AVX512F_VL_ConvertToVector128Byte:
                        case NI_AVX512F_VL_ConvertToVector128ByteWithSaturation:
                        case NI_AVX512F_VL_ConvertToVector128Int16:
                        case NI_AVX512F_VL_ConvertToVector128Int16WithSaturation:
                        case NI_AVX512F_VL_ConvertToVector128Int32:
                        case NI_AVX512F_VL_ConvertToVector128Int32WithSaturation:
                        case NI_AVX512F_VL_ConvertToVector128SByte:
                        case NI_AVX512F_VL_ConvertToVector128SByteWithSaturation:
                        case NI_AVX512F_VL_ConvertToVector128UInt16:
                        case NI_AVX512F_VL_ConvertToVector128UInt16WithSaturation:
                        case NI_AVX512BW_ConvertToVector256Byte:
                        case NI_AVX512BW_ConvertToVector256ByteWithSaturation:
                        case NI_AVX512BW_ConvertToVector256SByte:
                        case NI_AVX512BW_ConvertToVector256SByteWithSaturation:
                        case NI_AVX512BW_VL_ConvertToVector128Byte:
                        case NI_AVX512BW_VL_ConvertToVector128ByteWithSaturation:
                        case NI_AVX512BW_VL_ConvertToVector128SByte:
                        case NI_AVX512BW_VL_ConvertToVector128SByteWithSaturation:
                        case NI_AVX10v1_ConvertToVector128Byte:
                        case NI_AVX10v1_ConvertToVector128ByteWithSaturation:
                        case NI_AVX10v1_ConvertToVector128Int16:
                        case NI_AVX10v1_ConvertToVector128Int16WithSaturation:
                        case NI_AVX10v1_ConvertToVector128Int32:
                        case NI_AVX10v1_ConvertToVector128Int32WithSaturation:
                        case NI_AVX10v1_ConvertToVector128SByte:
                        case NI_AVX10v1_ConvertToVector128SByteWithSaturation:
                        case NI_AVX10v1_ConvertToVector128UInt16:
                        case NI_AVX10v1_ConvertToVector128UInt16WithSaturation:
                        {
                            // These intrinsics are "ins reg/mem, xmm"
                            ins  = HWIntrinsicInfo::lookupIns(intrinsicId, baseType, compiler);
                            attr = emitActualTypeSize(Compiler::getSIMDTypeForSize(hwintrinsic->GetSimdSize()));
                            break;
                        }

                        default:
                        {
                            unreached();
                        }
                    }
                }
#endif // FEATURE_HW_INTRINSICS
            }

            if (ins == INS_invalid)
            {
                ins = ins_Store(data->TypeGet());
            }

            GetEmitter()->emitInsStoreInd(ins, attr, tree);
        }
    }
}

//------------------------------------------------------------------------
// genCodeForSwap: Produce code for a GT_SWAP node.
//
// Arguments:
//    tree - the GT_SWAP node
//
void CodeGen::genCodeForSwap(GenTreeOp* tree)
{
    assert(tree->OperIs(GT_SWAP));

    // Swap is only supported for lclVar operands that are enregistered
    // We do not consume or produce any registers.  Both operands remain enregistered.
    // However, the gc-ness may change.
    assert(genIsRegCandidateLocal(tree->gtOp1) && genIsRegCandidateLocal(tree->gtOp2));

    GenTreeLclVarCommon* lcl1    = tree->gtOp1->AsLclVarCommon();
    LclVarDsc*           varDsc1 = compiler->lvaGetDesc(lcl1);
    var_types            type1   = varDsc1->TypeGet();
    GenTreeLclVarCommon* lcl2    = tree->gtOp2->AsLclVarCommon();
    LclVarDsc*           varDsc2 = compiler->lvaGetDesc(lcl2);
    var_types            type2   = varDsc2->TypeGet();

    // We must have both int or both fp regs
    assert(varTypeUsesSameRegType(type1, type2));

    // FP swap is not yet implemented (and should have NYI'd in LSRA)
    assert(varTypeUsesIntReg(type1));

    regNumber oldOp1Reg     = lcl1->GetRegNum();
    regMaskTP oldOp1RegMask = genRegMask(oldOp1Reg);
    regNumber oldOp2Reg     = lcl2->GetRegNum();
    regMaskTP oldOp2RegMask = genRegMask(oldOp2Reg);

    // We don't call genUpdateVarReg because we don't have a tree node with the new register.
    varDsc1->SetRegNum(oldOp2Reg);
    varDsc2->SetRegNum(oldOp1Reg);

    // Do the xchg
    emitAttr size = EA_PTRSIZE;
    if (varTypeIsGC(type1) != varTypeIsGC(type2))
    {
        // If the type specified to the emitter is a GC type, it will swap the GC-ness of the registers.
        // Otherwise it will leave them alone, which is correct if they have the same GC-ness.
        size = EA_GCREF;
    }
    inst_RV_RV(INS_xchg, oldOp1Reg, oldOp2Reg, TYP_I_IMPL, size);

    // Update the gcInfo.
    // Manually remove these regs for the gc sets (mostly to avoid confusing duplicative dump output)
    gcInfo.gcRegByrefSetCur &= ~(oldOp1RegMask | oldOp2RegMask);
    gcInfo.gcRegGCrefSetCur &= ~(oldOp1RegMask | oldOp2RegMask);

    // gcMarkRegPtrVal will do the appropriate thing for non-gc types.
    // It will also dump the updates.
    gcInfo.gcMarkRegPtrVal(oldOp2Reg, type1);
    gcInfo.gcMarkRegPtrVal(oldOp1Reg, type2);
}

//------------------------------------------------------------------------
// genEmitOptimizedGCWriteBarrier: Generate write barrier store using the optimized
// helper functions.
//
// Arguments:
//    writeBarrierForm - the write barrier form to use
//    addr - the address at which to do the store
//    data - the data to store
//
// Return Value:
//    true if an optimized write barrier form was used, false if not. If this
//    function returns false, the caller must emit a "standard" write barrier.

bool CodeGen::genEmitOptimizedGCWriteBarrier(GCInfo::WriteBarrierForm writeBarrierForm, GenTree* addr, GenTree* data)
{
    assert(writeBarrierForm != GCInfo::WBF_NoBarrier);

#if defined(TARGET_X86) && NOGC_WRITE_BARRIERS
    if (!genUseOptimizedWriteBarriers(writeBarrierForm))
    {
        return false;
    }

    const static int regToHelper[2][8] = {
        // If the target is known to be in managed memory
        {
            CORINFO_HELP_ASSIGN_REF_EAX, // EAX
            CORINFO_HELP_ASSIGN_REF_ECX, // ECX
            -1,                          // EDX (always the target address)
            CORINFO_HELP_ASSIGN_REF_EBX, // EBX
            -1,                          // ESP
            CORINFO_HELP_ASSIGN_REF_EBP, // EBP
            CORINFO_HELP_ASSIGN_REF_ESI, // ESI
            CORINFO_HELP_ASSIGN_REF_EDI, // EDI
        },

        // Don't know if the target is in managed memory
        {
            CORINFO_HELP_CHECKED_ASSIGN_REF_EAX, // EAX
            CORINFO_HELP_CHECKED_ASSIGN_REF_ECX, // ECX
            -1,                                  // EDX (always the target address)
            CORINFO_HELP_CHECKED_ASSIGN_REF_EBX, // EBX
            -1,                                  // ESP
            CORINFO_HELP_CHECKED_ASSIGN_REF_EBP, // EBP
            CORINFO_HELP_CHECKED_ASSIGN_REF_ESI, // ESI
            CORINFO_HELP_CHECKED_ASSIGN_REF_EDI, // EDI
        },
    };

    noway_assert(regToHelper[0][REG_EAX] == CORINFO_HELP_ASSIGN_REF_EAX);
    noway_assert(regToHelper[0][REG_ECX] == CORINFO_HELP_ASSIGN_REF_ECX);
    noway_assert(regToHelper[0][REG_EBX] == CORINFO_HELP_ASSIGN_REF_EBX);
    noway_assert(regToHelper[0][REG_ESP] == -1);
    noway_assert(regToHelper[0][REG_EBP] == CORINFO_HELP_ASSIGN_REF_EBP);
    noway_assert(regToHelper[0][REG_ESI] == CORINFO_HELP_ASSIGN_REF_ESI);
    noway_assert(regToHelper[0][REG_EDI] == CORINFO_HELP_ASSIGN_REF_EDI);

    noway_assert(regToHelper[1][REG_EAX] == CORINFO_HELP_CHECKED_ASSIGN_REF_EAX);
    noway_assert(regToHelper[1][REG_ECX] == CORINFO_HELP_CHECKED_ASSIGN_REF_ECX);
    noway_assert(regToHelper[1][REG_EBX] == CORINFO_HELP_CHECKED_ASSIGN_REF_EBX);
    noway_assert(regToHelper[1][REG_ESP] == -1);
    noway_assert(regToHelper[1][REG_EBP] == CORINFO_HELP_CHECKED_ASSIGN_REF_EBP);
    noway_assert(regToHelper[1][REG_ESI] == CORINFO_HELP_CHECKED_ASSIGN_REF_ESI);
    noway_assert(regToHelper[1][REG_EDI] == CORINFO_HELP_CHECKED_ASSIGN_REF_EDI);

    regNumber reg = data->GetRegNum();
    noway_assert((reg != REG_ESP) && (reg != REG_OPTIMIZED_WRITE_BARRIER_DST));

    // Generate the following code:
    //            lea     edx, addr
    //            call    write_barrier_helper_reg

    // addr goes in REG_OPTIMIZED_WRITE_BARRIER_DST
    genCopyRegIfNeeded(addr, REG_OPTIMIZED_WRITE_BARRIER_DST);

    unsigned tgtAnywhere = 0;
    if (writeBarrierForm != GCInfo::WBF_BarrierUnchecked)
    {
        tgtAnywhere = 1;
    }

    // Here we might want to call a modified version of genGCWriteBarrier() to get the benefit
    // of the FEATURE_COUNT_GC_WRITE_BARRIERS code. For now, just emit the helper call directly.
    genEmitHelperCall(regToHelper[tgtAnywhere][reg],
                      0,           // argSize
                      EA_PTRSIZE); // retSize

    return true;
#else  // !defined(TARGET_X86) || !NOGC_WRITE_BARRIERS
    return false;
#endif // !defined(TARGET_X86) || !NOGC_WRITE_BARRIERS
}

// Produce code for a GT_CALL node
void CodeGen::genCall(GenTreeCall* call)
{
    genAlignStackBeforeCall(call);

    // all virtuals should have been expanded into a control expression
    assert(!call->IsVirtual() || call->gtControlExpr || call->gtCallAddr);

    // Insert a GS check if necessary
    if (call->IsTailCallViaJitHelper())
    {
        if (compiler->getNeedsGSSecurityCookie())
        {
#if FEATURE_FIXED_OUT_ARGS
            // If either of the conditions below is true, we will need a temporary register in order to perform the GS
            // cookie check. When FEATURE_FIXED_OUT_ARGS is disabled, we save and restore the temporary register using
            // push/pop. When FEATURE_FIXED_OUT_ARGS is enabled, however, we need an alternative solution. For now,
            // though, the tail prefix is ignored on all platforms that use fixed out args, so we should never hit this
            // case.
            assert(compiler->gsGlobalSecurityCookieAddr == nullptr);
            assert((int)compiler->gsGlobalSecurityCookieVal == (ssize_t)compiler->gsGlobalSecurityCookieVal);
#endif
            genEmitGSCookieCheck(true);
        }
    }

    genCallPlaceRegArgs(call);

#if defined(TARGET_X86)
    // The call will pop its arguments.
    // for each putarg_stk:
    target_ssize_t stackArgBytes = 0;
    for (CallArg& arg : call->gtArgs.EarlyArgs())
    {
        GenTree* argNode = arg.GetEarlyNode();
        if (argNode->OperIs(GT_PUTARG_STK) && (arg.GetLateNode() == nullptr))
        {
            GenTree* source  = argNode->AsPutArgStk()->gtGetOp1();
            unsigned argSize = argNode->AsPutArgStk()->GetStackByteSize();
            stackArgBytes += argSize;

#ifdef DEBUG
            assert(argSize == arg.AbiInfo.StackBytesConsumed());
            if (source->TypeIs(TYP_STRUCT) && !source->OperIs(GT_FIELD_LIST))
            {
                unsigned loadSize = source->GetLayout(compiler)->GetSize();
                assert(argSize == roundUp(loadSize, TARGET_POINTER_SIZE));
            }
#endif // DEBUG
        }
    }
#endif // defined(TARGET_X86) || defined(UNIX_AMD64_ABI)

    // Insert a null check on "this" pointer if asked.
    if (call->NeedsNullCheck())
    {
        const regNumber regThis = genGetThisArgReg(call);
        GetEmitter()->emitIns_AR_R(INS_cmp, EA_4BYTE, regThis, regThis, 0);
    }

    // If fast tail call, then we are done here, we just have to load the call
    // target into the right registers. We ensure in RA that the registers used
    // for the target (e.g. contained indir) are loaded into volatile registers
    // that won't be restored by epilog sequence.
    if (call->IsFastTailCall())
    {
        GenTree* target = getCallTarget(call, nullptr);
        if (target != nullptr)
        {
            if (target->isContainedIndir())
            {
                genConsumeAddress(target->AsIndir()->Addr());
            }
            else
            {
                assert(!target->isContained());
                genConsumeReg(target);
            }
        }

        return;
    }

    // For a pinvoke to unmanged code we emit a label to clear
    // the GC pointer state before the callsite.
    // We can't utilize the typical lazy killing of GC pointers
    // at (or inside) the callsite.
    if (compiler->killGCRefs(call))
    {
        genDefineTempLabel(genCreateTempLabel());
    }

#if defined(DEBUG) && defined(TARGET_X86)
    // Store the stack pointer so we can check it after the call.
    if (compiler->opts.compStackCheckOnCall && call->gtCallType == CT_USER_FUNC)
    {
        assert(compiler->lvaCallSpCheck != BAD_VAR_NUM);
        assert(compiler->lvaGetDesc(compiler->lvaCallSpCheck)->lvDoNotEnregister);
        assert(compiler->lvaGetDesc(compiler->lvaCallSpCheck)->lvOnFrame);
        GetEmitter()->emitIns_S_R(ins_Store(TYP_I_IMPL), EA_PTRSIZE, REG_SPBASE, compiler->lvaCallSpCheck, 0);
    }
#endif // defined(DEBUG) && defined(TARGET_X86)

    if (GetEmitter()->Contains256bitOrMoreAVX() && call->NeedsVzeroupper(compiler))
    {
        // The Intel optimization manual guidance in `3.11.5.3 Fixing Instruction Slowdowns` states:
        //   Insert a VZEROUPPER to tell the hardware that the state of the higher registers is clean
        //   between the VEX and the legacy SSE instructions. Often the best way to do this is to insert a
        //   VZEROUPPER before returning from any function that uses VEX (that does not produce a VEX
        //   register) and before any call to an unknown function.

        // This method contains a call that needs vzeroupper but also uses 256-bit or higher
        // AVX itself. This means we couldn't optimize to only emitting a single vzeroupper in
        // the method prologue and instead need to insert one before each call that needs it.

        instGen(INS_vzeroupper);
    }

    genCallInstruction(call X86_ARG(stackArgBytes));

    genDefinePendingCallLabel(call);

#ifdef DEBUG
    // We should not have GC pointers in killed registers live around the call.
    // GC info for arg registers were cleared when consuming arg nodes above
    // and LSRA should ensure it for other trashed registers.
    regMaskTP killMask = RBM_CALLEE_TRASH;
    if (call->IsHelperCall())
    {
        CorInfoHelpFunc helpFunc = compiler->eeGetHelperNum(call->gtCallMethHnd);
        killMask                 = compiler->compHelperCallKillSet(helpFunc);
    }

    assert((gcInfo.gcRegGCrefSetCur & killMask) == 0);
    assert((gcInfo.gcRegByrefSetCur & killMask) == 0);
#endif

    var_types returnType = call->TypeGet();
    if (returnType != TYP_VOID)
    {
#ifdef TARGET_X86
        if (varTypeIsFloating(returnType))
        {
            // Spill the value from the fp stack.
            // Then, load it into the target register.
            call->gtFlags |= GTF_SPILL;
            regSet.rsSpillFPStack(call);
            call->gtFlags |= GTF_SPILLED;
            call->gtFlags &= ~GTF_SPILL;
        }
        else
#endif // TARGET_X86
        {
            regNumber returnReg;

            if (call->HasMultiRegRetVal())
            {
                const ReturnTypeDesc* retTypeDesc = call->GetReturnTypeDesc();
                assert(retTypeDesc != nullptr);
                const unsigned regCount = retTypeDesc->GetReturnRegCount();

                // If regs allocated to call node are different from ABI return
                // regs in which the call has returned its result, move the result
                // to regs allocated to call node.
                for (unsigned i = 0; i < regCount; ++i)
                {
                    var_types regType      = retTypeDesc->GetReturnRegType(i);
                    returnReg              = retTypeDesc->GetABIReturnReg(i, call->GetUnmanagedCallConv());
                    regNumber allocatedReg = call->GetRegNumByIdx(i);
                    inst_Mov(regType, allocatedReg, returnReg, /* canSkip */ true);
                }

#if defined(FEATURE_SIMD)
                // A Vector3 return value is stored in xmm0 and xmm1.
                // RyuJIT assumes that the upper unused bits of xmm1 are cleared but
                // the native compiler doesn't guarantee it.
                if (call->IsUnmanaged() && (returnType == TYP_SIMD12))
                {
                    returnReg = retTypeDesc->GetABIReturnReg(1, call->GetUnmanagedCallConv());
                    genSimd12UpperClear(returnReg);
                }
#endif // FEATURE_SIMD
            }
            else
            {
#ifdef TARGET_X86
                if (call->IsHelperCall(compiler, CORINFO_HELP_INIT_PINVOKE_FRAME))
                {
                    // The x86 CORINFO_HELP_INIT_PINVOKE_FRAME helper uses a custom calling convention that returns with
                    // TCB in REG_PINVOKE_TCB. AMD64/ARM64 use the standard calling convention. fgMorphCall() sets the
                    // correct argument registers.
                    returnReg = REG_PINVOKE_TCB;
                }
                else
#endif // TARGET_X86
                    if (varTypeIsFloating(returnType))
                    {
                        returnReg = REG_FLOATRET;
                    }
                    else
                    {
                        returnReg = REG_INTRET;
                    }

                inst_Mov(returnType, call->GetRegNum(), returnReg, /* canSkip */ true);
            }

            genProduceReg(call);
        }
    }

    // If there is nothing next, that means the result is thrown away, so this value is not live.
    // However, for minopts or debuggable code, we keep it live to support managed return value debugging.
    if ((call->gtNext == nullptr) && compiler->opts.OptimizationEnabled())
    {
        gcInfo.gcMarkRegSetNpt(RBM_INTRET);
    }

#if defined(DEBUG) && defined(TARGET_X86)
    // REG_ARG_0 (ECX) is trashed, so can be used as a temporary register.
    genStackPointerCheck(compiler->opts.compStackCheckOnCall && (call->gtCallType == CT_USER_FUNC),
                         compiler->lvaCallSpCheck, call->CallerPop() ? 0 : stackArgBytes, REG_ARG_0);
#endif // defined(DEBUG) && defined(TARGET_X86)

#if defined(FEATURE_EH_WINDOWS_X86)
    if (!compiler->UsesFunclets())
    {
        //-------------------------------------------------------------------------
        // Create a label for tracking of region protected by the monitor in synchronized methods.
        // This needs to be here, rather than above where fPossibleSyncHelperCall is set,
        // so the GC state vars have been updated before creating the label.

        if (call->IsHelperCall() && (compiler->info.compFlags & CORINFO_FLG_SYNCH))
        {
            CorInfoHelpFunc helperNum = compiler->eeGetHelperNum(call->gtCallMethHnd);
            noway_assert(helperNum != CORINFO_HELP_UNDEF);
            switch (helperNum)
            {
                case CORINFO_HELP_MON_ENTER:
                    noway_assert(compiler->syncStartEmitCookie == nullptr);
                    compiler->syncStartEmitCookie =
                        GetEmitter()->emitAddLabel(gcInfo.gcVarPtrSetCur, gcInfo.gcRegGCrefSetCur,
                                                   gcInfo.gcRegByrefSetCur);
                    noway_assert(compiler->syncStartEmitCookie != nullptr);
                    break;
                case CORINFO_HELP_MON_EXIT:
                    noway_assert(compiler->syncEndEmitCookie == nullptr);
                    compiler->syncEndEmitCookie =
                        GetEmitter()->emitAddLabel(gcInfo.gcVarPtrSetCur, gcInfo.gcRegGCrefSetCur,
                                                   gcInfo.gcRegByrefSetCur);
                    noway_assert(compiler->syncEndEmitCookie != nullptr);
                    break;
                default:
                    break;
            }
        }
    }
#endif // FEATURE_EH_WINDOWS_X86

    unsigned stackAdjustBias = 0;

#if defined(TARGET_X86)
    // Is the caller supposed to pop the arguments?
    if (call->CallerPop() && (stackArgBytes != 0))
    {
        stackAdjustBias = stackArgBytes;
    }

    SubtractStackLevel(stackArgBytes);
#endif // TARGET_X86

    genRemoveAlignmentAfterCall(call, stackAdjustBias);
}

//------------------------------------------------------------------------
// genCallInstruction - Generate instructions necessary to transfer control to the call.
//
// Arguments:
//    call - the GT_CALL node
//
// Remaks:
//   For tailcalls this function will generate a jump.
//
void CodeGen::genCallInstruction(GenTreeCall* call X86_ARG(target_ssize_t stackArgBytes))
{
    EmitCallParams params;

#if defined(TARGET_X86)
    // If the callee pops the arguments, we pass a positive value as the argSize, and the emitter will
    // adjust its stack level accordingly.
    // If the caller needs to explicitly pop its arguments, we must pass a negative value, and then do the
    // pop when we're done.
    target_ssize_t argSizeForEmitter = stackArgBytes;
    if (call->CallerPop())
    {
        argSizeForEmitter = -stackArgBytes;
    }
    params.argSize = argSizeForEmitter;
#endif // defined(TARGET_X86)

    // Determine return value size(s).
    const ReturnTypeDesc* retTypeDesc = call->GetReturnTypeDesc();

    // unused values are of no interest to GC.
    if (!call->IsUnusedValue())
    {
        if (call->HasMultiRegRetVal())
        {
            params.retSize       = emitTypeSize(retTypeDesc->GetReturnRegType(0));
            params.secondRetSize = emitTypeSize(retTypeDesc->GetReturnRegType(1));

            if (retTypeDesc->GetABIReturnReg(1, call->GetUnmanagedCallConv()) == REG_INTRET)
            {
                // If the second return register is REG_INTRET, then the first
                // return is expected to be in a SIMD register.
                // The emitter has hardcoded belief that params.retSize corresponds to
                // REG_INTRET and secondRetSize to REG_INTRET_1, so fix up the
                // situation here.
                assert(!EA_IS_GCREF_OR_BYREF(params.retSize));
                params.retSize       = params.secondRetSize;
                params.secondRetSize = EA_UNKNOWN;
            }
        }
        else
        {
            assert(!varTypeIsStruct(call));

            if (call->gtType == TYP_REF)
            {
                params.retSize = EA_GCREF;
            }
            else if (call->gtType == TYP_BYREF)
            {
                params.retSize = EA_BYREF;
            }
        }
    }

    params.isJump      = call->IsFastTailCall();
    params.hasAsyncRet = call->IsAsync();

    // We need to propagate the IL offset information to the call instruction, so we can emit
    // an IL to native mapping record for the call, to support managed return value debugging.
    // We don't want tail call helper calls that were converted from normal calls to get a record,
    // so we skip this hash table lookup logic in that case.

    if (compiler->opts.compDbgInfo && compiler->genCallSite2DebugInfoMap != nullptr && !call->IsTailCall())
    {
        DebugInfo di;
        (void)compiler->genCallSite2DebugInfoMap->Lookup(call, &di);
        params.debugInfo = di;
    }

#ifdef DEBUG
    // Pass the call signature information down into the emitter so the emitter can associate
    // native call sites with the signatures they were generated from.
    if (!call->IsHelperCall())
    {
        params.sigInfo = call->callSig;
    }
#endif // DEBUG

    GenTree* target = getCallTarget(call, &params.methHnd);

    if (target != nullptr)
    {
#ifdef TARGET_X86
        if (call->IsVirtualStub() && (call->gtCallType == CT_INDIRECT) && !compiler->IsTargetAbi(CORINFO_NATIVEAOT_ABI))
        {
            // On x86, we need to generate a very specific pattern for indirect VSD calls:
            //
            //    3-byte nop
            //    call dword ptr [eax]
            //
            // Where EAX is also used as an argument to the stub dispatch helper. Make
            // sure that the call target address is computed into EAX in this case.

            assert(compiler->virtualStubParamInfo->GetReg() == REG_VIRTUAL_STUB_TARGET);

            assert(target->isContainedIndir());
            assert(target->OperGet() == GT_IND);

            GenTree* addr = target->AsIndir()->Addr();
            assert(addr->isUsedFromReg());

            genConsumeReg(addr);
            genCopyRegIfNeeded(addr, REG_VIRTUAL_STUB_TARGET);

            GetEmitter()->emitIns_Nop(3);

            params.callType = EC_INDIR_ARD;
            params.ireg     = REG_VIRTUAL_STUB_TARGET;
            genEmitCallWithCurrentGC(params);
        }
        else
#endif
            if (target->isContainedIndir())
        {
            // When CFG is enabled we should not be emitting any non-register indirect calls.
            assert(!compiler->opts.IsCFGEnabled() ||
                   call->IsHelperCall(compiler, CORINFO_HELP_VALIDATE_INDIRECT_CALL) ||
                   call->IsHelperCall(compiler, CORINFO_HELP_DISPATCH_INDIRECT_CALL));

            if (target->AsIndir()->HasBase() && target->AsIndir()->Base()->isContainedIntOrIImmed())
            {
                // Note that if gtControlExpr is an indir of an absolute address, we mark it as
                // contained only if it can be encoded as PC-relative offset.
                assert(target->AsIndir()->Base()->AsIntConCommon()->FitsInAddrBase(compiler));

                params.callType = EC_FUNC_TOKEN_INDIR;
                params.addr     = (void*)target->AsIndir()->Base()->AsIntConCommon()->IconValue();
                genEmitCallWithCurrentGC(params);
            }
            else
            {
                // For fast tailcalls this is happening in epilog, so we should
                // have already consumed target in genCall.
                if (!call->IsFastTailCall())
                {
                    genConsumeAddress(target->AsIndir()->Addr());
                }

                GenTreeIndir* indir = target->AsIndir();
                regNumber     iReg  = indir->HasBase() ? indir->Base()->GetRegNum() : REG_NA;
                regNumber     xReg  = indir->HasIndex() ? indir->Index()->GetRegNum() : REG_NA;

                // These should have been put in volatile registers to ensure they do not
                // get overridden by epilog sequence during tailcall.
                assert(!params.isJump || (iReg == REG_NA) || ((RBM_CALLEE_TRASH & genRegMask(iReg)) != 0));
                assert(!params.isJump || (xReg == REG_NA) || ((RBM_CALLEE_TRASH & genRegMask(xReg)) != 0));

                params.callType = EC_INDIR_ARD;
                params.ireg     = iReg;
                params.xreg     = xReg;
                params.xmul     = indir->Scale();
                params.disp     = indir->Offset();
                genEmitCallWithCurrentGC(params);
            }
        }
        else
        {
            if (!compiler->IsTargetAbi(CORINFO_NATIVEAOT_ABI) || (call->gtFlags & GTF_TLS_GET_ADDR) == 0)
            {
                // We have already generated code for gtControlExpr evaluating it into a register.
                // We just need to emit "call reg" in this case.
                assert(genIsValidIntReg(target->GetRegNum()));

                // For fast tailcalls this is happening in epilog, so we should
                // have already consumed target in genCall.
                if (!call->IsFastTailCall())
                {
                    genConsumeReg(target);
                }

                params.callType = EC_INDIR_R;
                params.ireg     = target->GetRegNum();
                genEmitCallWithCurrentGC(params);
            }
            else
            {
                GenTree* tlsGetAddr = (GenTree*)call->gtCallMethHnd;

                // NativeAOT code needs special code sequence prefix of call so the
                // linker will do the fixup and emit accurate TLS access information.
                GetEmitter()->emitIns_Data16();
                GetEmitter()->emitIns_Data16();

                params.callType    = EC_FUNC_TOKEN;
                params.methHnd     = (CORINFO_METHOD_HANDLE)1;
                params.addr        = (void*)tlsGetAddr->AsIntCon()->gtIconVal;
                params.noSafePoint = true;
                genEmitCallWithCurrentGC(params);
            }
        }
    }
    else
    {
        // If we have no target and this is a call with indirection cell
        // then emit call through that indir cell. This means we generate e.g.
        // lea r11, [addr of cell]
        // call [r11]
        // which is more efficient than
        // lea r11, [addr of cell]
        // call [addr of cell]
        regNumber indirCellReg = getCallIndirectionCellReg(call);
        if (indirCellReg != REG_NA)
        {
            params.callType = EC_INDIR_ARD;
            params.ireg     = indirCellReg;
            genEmitCallWithCurrentGC(params);
        }
#ifdef FEATURE_READYTORUN
        else if (call->gtEntryPoint.addr != nullptr)
        {
            params.callType = (call->gtEntryPoint.accessType == IAT_VALUE) ? EC_FUNC_TOKEN : EC_FUNC_TOKEN_INDIR;
            params.addr     = (void*)call->gtEntryPoint.addr;
            genEmitCallWithCurrentGC(params);
        }
#endif
        else
        {
            // Generate a direct call to a non-virtual user defined or helper method
            assert(call->IsHelperCall() || (call->gtCallType == CT_USER_FUNC));

            void* addr = nullptr;
            if (call->IsHelperCall())
            {
                // Direct call to a helper method.
                CorInfoHelpFunc helperNum = compiler->eeGetHelperNum(params.methHnd);
                noway_assert(helperNum != CORINFO_HELP_UNDEF);

                void* pAddr = nullptr;
                addr        = compiler->compGetHelperFtn(helperNum, (void**)&pAddr);
                assert(pAddr == nullptr);
            }
            else
            {
                // Direct call to a non-virtual user function.
                addr = call->gtDirectCallAddress;
            }

            assert(addr != nullptr);

            // Non-virtual direct calls to known addresses

            params.callType = EC_FUNC_TOKEN;
            params.addr     = addr;
            genEmitCallWithCurrentGC(params);
        }
    }
}

//------------------------------------------------------------------------
// genJmpPlaceVarArgs:
//   Generate code to place all varargs correctly for a JMP.
//
void CodeGen::genJmpPlaceVarArgs()
{
    assert(compiler->info.compIsVarArgs);

#if defined(TARGET_X86)
    // Nothing to do, everything is already on the stack
#elif defined(WINDOWS_AMD64_ABI)
    // For win-x64 varargs all fixed floating point registers must also be
    // loaded into the corresponding integer register. Furthermore, the
    // remaining potential register arguments (that we spilled in the prolog)
    // must be loaded into their corresponding integer and float registers.
    regMaskTP potentialArgs = RBM_ARG_REGS;
    for (unsigned varNum = 0; varNum < compiler->info.compArgsCount; varNum++)
    {
        const ABIPassingInformation& abiInfo = compiler->lvaGetParameterABIInfo(varNum);
        for (const ABIPassingSegment& segment : abiInfo.Segments())
        {
            if (segment.IsPassedOnStack())
            {
                continue;
            }

            var_types segmentType = segment.GetRegisterType();
            if (varTypeIsFloating(segmentType))
            {
                regNumber intArgReg = compiler->getCallArgIntRegister(segment.GetRegister());
                inst_Mov(TYP_LONG, intArgReg, segment.GetRegister(), /* canSkip */ false,
                         emitActualTypeSize(segmentType));
                potentialArgs &= ~genRegMask(intArgReg);
            }
            else
            {
                potentialArgs &= ~segment.GetRegisterMask();
            }
        }
    }

    if (potentialArgs == RBM_NONE)
    {
        return;
    }

    // If we have more argument registers that weren't fixed args, then
    // move them from the shadow space allocated by the caller (where we
    // spilled them in the prolog) back to both the integer and float
    // registers here. They may contain GC refs, so we cannot keep GC
    // enabled while we do this.
    GetEmitter()->emitDisableGC();

    do
    {
        regNumber potentialArg      = genFirstRegNumFromMaskAndToggle(potentialArgs);
        regNumber potentialArgFloat = compiler->getCallArgFloatRegister(potentialArg);

        int  offset = 0;
        bool result = ABIPassingInformation::GetShadowSpaceCallerOffsetForReg(potentialArg, &offset);
        assert(result);

        if (isFramePointerUsed())
        {
            offset -= genCallerSPtoFPdelta();
        }
        else
        {
            offset -= genCallerSPtoInitialSPdelta();
        }

        GetEmitter()->emitIns_R_AR(INS_mov, EA_8BYTE, potentialArg, genFramePointerReg(), offset);
        inst_Mov(TYP_DOUBLE, potentialArgFloat, potentialArg, /* canSkip */ false, emitActualTypeSize(TYP_I_IMPL));

    } while (potentialArgs != RBM_NONE);

    GetEmitter()->emitEnableGC();
#else
    // For SysV we don't support varargs.
    unreached();
#endif
}

// produce code for a GT_LEA subnode
void CodeGen::genLeaInstruction(GenTreeAddrMode* lea)
{
    emitAttr size = emitTypeSize(lea);
    genConsumeOperands(lea);

    if (lea->HasBase() && lea->HasIndex())
    {
        regNumber baseReg  = lea->Base()->GetRegNum();
        regNumber indexReg = lea->Index()->GetRegNum();
        GetEmitter()->emitIns_R_ARX(INS_lea, size, lea->GetRegNum(), baseReg, indexReg, lea->gtScale, lea->Offset());
    }
    else if (lea->HasBase())
    {
        GetEmitter()->emitIns_R_AR(INS_lea, size, lea->GetRegNum(), lea->Base()->GetRegNum(), lea->Offset());
    }
    else if (lea->HasIndex())
    {
        GetEmitter()->emitIns_R_ARX(INS_lea, size, lea->GetRegNum(), REG_NA, lea->Index()->GetRegNum(), lea->gtScale,
                                    lea->Offset());
    }

    genProduceReg(lea);
}

//------------------------------------------------------------------------
// genCompareFloat: Generate code for comparing two floating point values
//
// Arguments:
//    treeNode - the compare tree
//
void CodeGen::genCompareFloat(GenTree* treeNode)
{
    assert(treeNode->OperIsCompare() || treeNode->OperIs(GT_CMP));

    GenTreeOp* tree    = treeNode->AsOp();
    GenTree*   op1     = tree->gtOp1;
    GenTree*   op2     = tree->gtOp2;
    var_types  op1Type = op1->TypeGet();
    var_types  op2Type = op2->TypeGet();

    assert(varTypeIsFloating(op1Type));
    assert(op1Type == op2Type);

    regNumber   targetReg = treeNode->GetRegNum();
    instruction ins;
    emitAttr    cmpAttr;

    GenCondition condition;
    if (!treeNode->OperIs(GT_CMP))
    {
        condition = GenCondition::FromFloatRelop(treeNode);

        if (condition.PreferSwap())
        {
            condition = GenCondition::Swap(condition);
            std::swap(op1, op2);
        }
    }
    else
    {
        assert(targetReg == REG_NA);
    }

    ins     = (op1Type == TYP_FLOAT) ? INS_ucomiss : INS_ucomisd;
    cmpAttr = emitTypeSize(op1Type);

    GetEmitter()->emitInsBinary(ins, cmpAttr, op1, op2);

    // Are we evaluating this into a register?
    if (targetReg != REG_NA)
    {
        if ((condition.GetCode() == GenCondition::FNEU) && op1->isUsedFromReg() && op2->isUsedFromReg() &&
            (op1->GetRegNum() == op2->GetRegNum()))
        {
            // For floating point, `x != x` is a common way of
            // checking for NaN. So, in the case where both
            // operands are the same, we can optimize codegen
            // to only do a single check.

            condition = GenCondition(GenCondition::P);
        }

        inst_SETCC(condition, treeNode->TypeGet(), targetReg);
        genProduceReg(tree);
    }
}

//------------------------------------------------------------------------
// genCompareInt: Generate code for comparing ints or, on amd64, longs.
//
// Arguments:
//    treeNode - the compare tree
//
// Return Value:
//    None.
void CodeGen::genCompareInt(GenTree* treeNode)
{
    assert(treeNode->OperIsCompare() || treeNode->OperIs(GT_CMP, GT_TEST, GT_BT));

    GenTreeOp* tree          = treeNode->AsOp();
    GenTree*   op1           = tree->gtOp1;
    GenTree*   op2           = tree->gtOp2;
    var_types  op1Type       = op1->TypeGet();
    var_types  op2Type       = op2->TypeGet();
    regNumber  targetReg     = tree->GetRegNum();
    emitter*   emit          = GetEmitter();
    bool       canReuseFlags = false;

    assert(!op1->isContainedIntOrIImmed());
    assert(!varTypeIsFloating(op2Type));

    instruction ins;
    var_types   type = TYP_UNKNOWN;

    if (tree->OperIs(GT_TEST_EQ, GT_TEST_NE, GT_TEST))
    {
        ins = INS_test;

        // Unlike many xarch instructions TEST doesn't have a form with a 16/32/64 bit first operand and
        // an 8 bit immediate second operand. But if the immediate value fits in 8 bits then we can simply
        // emit a 8 bit TEST instruction, unless we're targeting x86 and the first operand is a non-byteable
        // register.
        // Note that lowering does something similar but its main purpose is to allow memory operands to be
        // contained so it doesn't handle other kind of operands. It could do more but on x86 that results
        // in additional register constrains and that may be worse than wasting 3 bytes on an immediate.
        if (
#ifdef TARGET_X86
            (!op1->isUsedFromReg() || isByteReg(op1->GetRegNum())) &&
#endif
            (op2->IsCnsIntOrI() && FitsIn<uint8_t>(op2->AsIntCon()->IconValue())))
        {
            type = TYP_UBYTE;
        }
    }
    else if (tree->OperIs(GT_BITTEST_EQ, GT_BITTEST_NE, GT_BT))
    {
        ins = INS_bt;

        // BT is a bit special in that the index is used modulo 32. We allow
        // mixing the types of op1/op2 because of that -- even if the index is
        // TYP_INT but the op size is TYP_LONG the instruction itself will
        // ignore the upper part of the register anyway.
        type = genActualType(op1->TypeGet());

        // The emitter's general logic handles op1/op2 for bt reversed. As a
        // small hack we reverse it in codegen instead of special casing the
        // emitter throughout.
        std::swap(op1, op2);
    }
    else if (op1->isUsedFromReg() && op2->IsIntegralConst(0))
    {
        if (compiler->opts.OptimizationEnabled())
        {
            emitAttr op1Size = emitActualTypeSize(op1->TypeGet());
            assert((int)op1Size >= 4);

            // Optimize "x<0" and "x>=0" to "x>>31" if "x" is not a jump condition and in a reg.
            // Morph/Lowering are responsible to rotate "0<x" to "x>0" so we won't handle it here.
            if ((targetReg != REG_NA) && tree->OperIs(GT_LT, GT_GE) && !tree->IsUnsigned())
            {
                inst_Mov(op1->TypeGet(), targetReg, op1->GetRegNum(), /* canSkip */ true);
                if (tree->OperIs(GT_GE))
                {
                    // emit "not" for "x>=0" case
                    inst_RV(INS_not, targetReg, op1->TypeGet());
                }
                inst_RV_IV(INS_shr_N, targetReg, (int)op1Size * 8 - 1, op1Size);
                genProduceReg(tree);
                return;
            }
            canReuseFlags = true;
        }

        // We're comparing a register to 0 so we can generate "test reg1, reg1"
        // instead of the longer "cmp reg1, 0"
        ins = INS_test;
        op2 = op1;
    }
    else
    {
        ins = INS_cmp;
    }

    if (type == TYP_UNKNOWN)
    {
        if (op1Type == op2Type)
        {
            type = op1Type;
        }
        else if (genTypeSize(op1Type) == genTypeSize(op2Type))
        {
            // If the types are different but have the same size then we'll use TYP_INT or TYP_LONG.
            // This primarily deals with small type mixes (e.g. byte/ubyte) that need to be widened
            // and compared as int. We should not get long type mixes here but handle that as well
            // just in case.
            type = genTypeSize(op1Type) == 8 ? TYP_LONG : TYP_INT;
        }
        else
        {
            // In the types are different simply use TYP_INT. This deals with small type/int type
            // mixes (e.g. byte/short ubyte/int) that need to be widened and compared as int.
            // Lowering is expected to handle any mixes that involve long types (e.g. int/long).
            type = TYP_INT;
        }

        // The common type cannot be smaller than any of the operand types, we're probably mixing int/long
        assert(genTypeSize(type) >= max(genTypeSize(op1Type), genTypeSize(op2Type)));
        // Small unsigned int types (TYP_BOOL can use anything) should use unsigned comparisons
        assert(!(varTypeIsSmall(type) && varTypeIsUnsigned(type)) || ((tree->gtFlags & GTF_UNSIGNED) != 0));
        // If op1 is smaller then it cannot be in memory, we're probably missing a cast
        assert((genTypeSize(op1Type) >= genTypeSize(type)) || !op1->isUsedFromMemory());
        // If op2 is smaller then it cannot be in memory, we're probably missing a cast
        assert((genTypeSize(op2Type) >= genTypeSize(type)) || !op2->isUsedFromMemory());
        // If we ended up with a small type and op2 is a constant then make sure we don't lose constant bits
        assert(!op2->IsCnsIntOrI() || !varTypeIsSmall(type) || FitsIn(type, op2->AsIntCon()->IconValue()));
    }

    // The type cannot be larger than the machine word size
    assert(genTypeSize(type) <= genTypeSize(TYP_I_IMPL));
    // TYP_UINT and TYP_ULONG should not appear here, only small types can be unsigned
    assert(!varTypeIsUnsigned(type) || varTypeIsSmall(type));

    if (!canReuseFlags || !genCanAvoidEmittingCompareAgainstZero(tree, type))
    {
        emitAttr size    = emitTypeSize(type);
        bool     canSkip = compiler->opts.OptimizationEnabled() && (ins == INS_cmp) && !op1->isUsedFromMemory() &&
                       !op2->isUsedFromMemory() && emit->IsRedundantCmp(size, op1->GetRegNum(), op2->GetRegNum());

        if (!canSkip)
        {
            emit->emitInsBinary(ins, size, op1, op2);
        }
    }

    // Are we evaluating this into a register?
    if (targetReg != REG_NA)
    {
        inst_SETCC(GenCondition::FromIntegralRelop(tree), tree->TypeGet(), targetReg);
        genProduceReg(tree);
    }
}

//------------------------------------------------------------------------
// genCanAvoidEmittingCompareAgainstZero: A peephole to check if we can avoid
// emitting a compare against zero because the register was previously used
// with an instruction that sets the zero flag.
//
// Parameters:
//    tree   - the compare node
//    opType - type of the compare
//
// Returns:
//    True if the compare can be omitted.
//
bool CodeGen::genCanAvoidEmittingCompareAgainstZero(GenTree* tree, var_types opType)
{
    GenTree* op1 = tree->gtGetOp1();
    assert(tree->gtGetOp2()->IsIntegralConst(0));

    if (!op1->isUsedFromReg())
    {
        return false;
    }

    GenTree*      consumer    = nullptr;
    GenCondition* mutableCond = nullptr;
    GenCondition  cond;

    if (tree->OperIsCompare())
    {
        cond = GenCondition::FromIntegralRelop(tree);
    }
    else
    {
        consumer = genTryFindFlagsConsumer(tree, &mutableCond);
        if (consumer == nullptr)
        {
            return false;
        }

        cond = *mutableCond;
    }

    if (GetEmitter()->AreFlagsSetToZeroCmp(op1->GetRegNum(), emitTypeSize(opType), cond))
    {
        JITDUMP("Not emitting compare due to flags being already set\n");
        return true;
    }

    if ((mutableCond != nullptr) &&
        GetEmitter()->AreFlagsSetForSignJumpOpt(op1->GetRegNum(), emitTypeSize(opType), cond))
    {
        JITDUMP("Not emitting compare due to sign being already set; modifying [%06u] to check sign flag\n",
                Compiler::dspTreeID(consumer));
        *mutableCond =
            (cond.GetCode() == GenCondition::SLT) ? GenCondition(GenCondition::S) : GenCondition(GenCondition::NS);
        return true;
    }

    return false;
}

//------------------------------------------------------------------------
// genTryFindFlagsConsumer: Given a node that produces flags, try to look ahead
// for the node that consumes those flags.
//
// Parameters:
//    producer - the node that produces CPU flags
//    cond     - [out] the pointer to the condition inside that consumer.
//
// Returns:
//    A node that consumes the flags, or nullptr if no such node was found.
//
GenTree* CodeGen::genTryFindFlagsConsumer(GenTree* producer, GenCondition** cond)
{
    assert((producer->gtFlags & GTF_SET_FLAGS) != 0);
    // We allow skipping some nodes where we know for sure that the flags are
    // not consumed. In particular we handle resolution nodes. If we see any
    // other node after the compare (which is an uncommon case, happens
    // sometimes with decomposition) then we assume it could consume the flags.
    for (GenTree* candidate = producer->gtNext; candidate != nullptr; candidate = candidate->gtNext)
    {
        if (candidate->OperIs(GT_JCC, GT_SETCC))
        {
            *cond = &candidate->AsCC()->gtCondition;
            return candidate;
        }

        if (candidate->OperIs(GT_SELECTCC))
        {
            *cond = &candidate->AsOpCC()->gtCondition;
            return candidate;
        }

        // The following nodes can be inserted between the compare and the user
        // of the flags by resolution. Codegen for these will never modify CPU
        // flags.
        if (!candidate->OperIs(GT_LCL_VAR, GT_COPY, GT_SWAP))
        {
            // For other nodes we do the conservative thing.
            return nullptr;
        }
    }

    return nullptr;
}

#if !defined(TARGET_64BIT)
//------------------------------------------------------------------------
// genLongToIntCast: Generate code for long to int casts on x86.
//
// Arguments:
//    cast - The GT_CAST node
//
// Return Value:
//    None.
//
// Assumptions:
//    The cast node and its sources (via GT_LONG) must have been assigned registers.
//    The destination cannot be a floating point type or a small integer type.
//
void CodeGen::genLongToIntCast(GenTree* cast)
{
    assert(cast->OperGet() == GT_CAST);

    GenTree* src = cast->gtGetOp1();
    noway_assert(src->OperGet() == GT_LONG);

    genConsumeRegs(src);

    var_types srcType  = ((cast->gtFlags & GTF_UNSIGNED) != 0) ? TYP_ULONG : TYP_LONG;
    var_types dstType  = cast->CastToType();
    regNumber loSrcReg = src->gtGetOp1()->GetRegNum();
    regNumber hiSrcReg = src->gtGetOp2()->GetRegNum();
    regNumber dstReg   = cast->GetRegNum();

    assert((dstType == TYP_INT) || (dstType == TYP_UINT));
    assert(genIsValidIntReg(loSrcReg));
    assert(genIsValidIntReg(hiSrcReg));
    assert(genIsValidIntReg(dstReg));

    if (cast->gtOverflow())
    {
        //
        // Generate an overflow check for [u]long to [u]int casts:
        //
        // long  -> int  - check if the upper 33 bits are all 0 or all 1
        //
        // ulong -> int  - check if the upper 33 bits are all 0
        //
        // long  -> uint - check if the upper 32 bits are all 0
        // ulong -> uint - check if the upper 32 bits are all 0
        //

        if ((srcType == TYP_LONG) && (dstType == TYP_INT))
        {
            BasicBlock* allOne  = genCreateTempLabel();
            BasicBlock* success = genCreateTempLabel();

            inst_RV_RV(INS_test, loSrcReg, loSrcReg, TYP_INT, EA_4BYTE);
            inst_JMP(EJ_js, allOne);

            inst_RV_RV(INS_test, hiSrcReg, hiSrcReg, TYP_INT, EA_4BYTE);
            genJumpToThrowHlpBlk(EJ_jne, SCK_OVERFLOW);
            inst_JMP(EJ_jmp, success);

            genDefineTempLabel(allOne);
            inst_RV_IV(INS_cmp, hiSrcReg, -1, EA_4BYTE);
            genJumpToThrowHlpBlk(EJ_jne, SCK_OVERFLOW);

            genDefineTempLabel(success);
        }
        else
        {
            if ((srcType == TYP_ULONG) && (dstType == TYP_INT))
            {
                inst_RV_RV(INS_test, loSrcReg, loSrcReg, TYP_INT, EA_4BYTE);
                genJumpToThrowHlpBlk(EJ_js, SCK_OVERFLOW);
            }

            inst_RV_RV(INS_test, hiSrcReg, hiSrcReg, TYP_INT, EA_4BYTE);
            genJumpToThrowHlpBlk(EJ_jne, SCK_OVERFLOW);
        }
    }

    inst_Mov(TYP_INT, dstReg, loSrcReg, /* canSkip */ true);

    genProduceReg(cast);
}
#endif

//------------------------------------------------------------------------
// genIntCastOverflowCheck: Generate overflow checking code for an integer cast.
//
// Arguments:
//    cast - The GT_CAST node
//    desc - The cast description
//    reg  - The register containing the value to check
//
void CodeGen::genIntCastOverflowCheck(GenTreeCast* cast, const GenIntCastDesc& desc, regNumber reg)
{
    switch (desc.CheckKind())
    {
        case GenIntCastDesc::CHECK_POSITIVE:
            GetEmitter()->emitIns_R_R(INS_test, EA_SIZE(desc.CheckSrcSize()), reg, reg);
            genJumpToThrowHlpBlk(EJ_jl, SCK_OVERFLOW);
            break;

#ifdef TARGET_64BIT
        case GenIntCastDesc::CHECK_UINT_RANGE:
        {
            // We need to check if the value is not greater than 0xFFFFFFFF but this value
            // cannot be encoded in an immediate operand. Use a right shift to test if the
            // upper 32 bits are zero. This requires a temporary register.
            const regNumber tempReg = internalRegisters.GetSingle(cast);
            assert(tempReg != reg);
            GetEmitter()->emitIns_Mov(INS_mov, EA_8BYTE, tempReg, reg, /* canSkip */ false);
            GetEmitter()->emitIns_R_I(INS_shr_N, EA_8BYTE, tempReg, 32);
            genJumpToThrowHlpBlk(EJ_jne, SCK_OVERFLOW);
        }
        break;

        case GenIntCastDesc::CHECK_POSITIVE_INT_RANGE:
            GetEmitter()->emitIns_R_I(INS_cmp, EA_8BYTE, reg, INT32_MAX);
            genJumpToThrowHlpBlk(EJ_ja, SCK_OVERFLOW);
            break;

        case GenIntCastDesc::CHECK_INT_RANGE:
        {
            // Emit "if ((long)(int)x != x) goto OVERFLOW"
            const regNumber regTmp = internalRegisters.GetSingle(cast);
            GetEmitter()->emitIns_Mov(INS_movsxd, EA_8BYTE, regTmp, reg, true);
            GetEmitter()->emitIns_R_R(INS_cmp, EA_8BYTE, reg, regTmp);
            genJumpToThrowHlpBlk(EJ_jne, SCK_OVERFLOW);
        }
        break;
#endif

        default:
        {
            assert(desc.CheckKind() == GenIntCastDesc::CHECK_SMALL_INT_RANGE);
            const int castMaxValue = desc.CheckSmallIntMax();
            const int castMinValue = desc.CheckSmallIntMin();

            GetEmitter()->emitIns_R_I(INS_cmp, EA_SIZE(desc.CheckSrcSize()), reg, castMaxValue);
            genJumpToThrowHlpBlk((castMinValue == 0) ? EJ_ja : EJ_jg, SCK_OVERFLOW);

            if (castMinValue != 0)
            {
                GetEmitter()->emitIns_R_I(INS_cmp, EA_SIZE(desc.CheckSrcSize()), reg, castMinValue);
                genJumpToThrowHlpBlk(EJ_jl, SCK_OVERFLOW);
            }
        }
        break;
    }
}

//------------------------------------------------------------------------
// genIntToIntCast: Generate code for an integer cast, with or without overflow check.
//
// Arguments:
//    cast - The GT_CAST node
//
// Assumptions:
//    Neither the source nor target type can be a floating point type.
//    On x86 casts to (U)BYTE require that the source be in a byte register.
//
void CodeGen::genIntToIntCast(GenTreeCast* cast)
{
    genConsumeRegs(cast->CastOp());

    GenTree* const  src    = cast->CastOp();
    const regNumber srcReg = src->isUsedFromReg() ? src->GetRegNum() : REG_NA;
    const regNumber dstReg = cast->GetRegNum();
    emitter*        emit   = GetEmitter();

    assert(genIsValidIntReg(dstReg));

    GenIntCastDesc desc(cast);

    if (desc.CheckKind() != GenIntCastDesc::CHECK_NONE)
    {
        assert(genIsValidIntReg(srcReg));
        genIntCastOverflowCheck(cast, desc, srcReg);
    }

    instruction ins;
    unsigned    insSize;
    bool        canSkip = false;

    switch (desc.ExtendKind())
    {
        case GenIntCastDesc::ZERO_EXTEND_SMALL_INT:
        case GenIntCastDesc::LOAD_ZERO_EXTEND_SMALL_INT:
            ins     = INS_movzx;
            insSize = desc.ExtendSrcSize();
            break;
        case GenIntCastDesc::SIGN_EXTEND_SMALL_INT:
        case GenIntCastDesc::LOAD_SIGN_EXTEND_SMALL_INT:
            ins     = INS_movsx;
            insSize = desc.ExtendSrcSize();
            break;
#ifdef TARGET_64BIT
        case GenIntCastDesc::ZERO_EXTEND_INT:
        case GenIntCastDesc::LOAD_ZERO_EXTEND_INT:
            ins     = INS_mov;
            insSize = 4;
            break;
        case GenIntCastDesc::SIGN_EXTEND_INT:
        case GenIntCastDesc::LOAD_SIGN_EXTEND_INT:
            ins     = INS_movsxd;
            insSize = 4;
            break;
#endif
        case GenIntCastDesc::COPY:
            ins     = INS_mov;
            insSize = desc.ExtendSrcSize();
            canSkip = true;
            break;
        case GenIntCastDesc::LOAD_SOURCE:
            ins     = ins_Load(src->TypeGet());
            insSize = genTypeSize(src);
            break;

        default:
            unreached();
    }

    if (srcReg != REG_NA)
    {
        emit->emitIns_Mov(ins, EA_ATTR(insSize), dstReg, srcReg, canSkip);
    }
    else
    {
        assert(src->isUsedFromMemory());
        inst_RV_TT(ins, EA_ATTR(insSize), dstReg, src);
    }

    genProduceReg(cast);
}

//------------------------------------------------------------------------
// genFloatToFloatCast: Generate code for a cast between float and double
//
// Arguments:
//    treeNode - The GT_CAST node
//
// Return Value:
//    None.
//
// Assumptions:
//    Cast is a non-overflow conversion.
//    The treeNode must have an assigned register.
//    The cast is between float and double or vice versa.
//
void CodeGen::genFloatToFloatCast(GenTree* treeNode)
{
    // float <--> double conversions are always non-overflow ones
    assert(treeNode->OperGet() == GT_CAST);
    assert(!treeNode->gtOverflow());

    regNumber targetReg = treeNode->GetRegNum();
    assert(genIsValidFloatReg(targetReg));

    GenTree* op1 = treeNode->AsOp()->gtOp1;
#ifdef DEBUG
    // If not contained, must be a valid float reg.
    if (op1->isUsedFromReg())
    {
        assert(genIsValidFloatReg(op1->GetRegNum()));
    }
#endif

    var_types dstType = treeNode->CastToType();
    var_types srcType = op1->TypeGet();
    assert(varTypeIsFloating(srcType) && varTypeIsFloating(dstType));

    genConsumeOperands(treeNode->AsOp());
    if (srcType == dstType)
    {
        if (op1->isUsedFromReg())
        {
            GetEmitter()->emitIns_Mov(INS_movaps, EA_16BYTE, targetReg, op1->GetRegNum(), /* canSkip */ true);
        }
        else
        {
            inst_RV_TT(ins_Move_Extend(dstType, /* srcInReg */ false), emitTypeSize(dstType), targetReg, op1);
        }
    }
    else
    {
        instruction ins = ins_FloatConv(dstType, srcType);

        // floating-point conversions all have RMW semantics if VEX support is not available

        bool isRMW = !compiler->canUseVexEncoding();
        inst_RV_RV_TT(ins, emitTypeSize(dstType), targetReg, targetReg, op1, isRMW, INS_OPTS_NONE);
    }

    genProduceReg(treeNode);
}

//------------------------------------------------------------------------
// genIntToFloatCast: Generate code to cast an int/long to float/double
//
// Arguments:
//    treeNode - The GT_CAST node
//
// Return Value:
//    None.
//
// Assumptions:
//    Cast is a non-overflow conversion.
//    The treeNode must have an assigned register.
//    SrcType= int32/uint32/int64/uint64 and DstType=float/double.
//
void CodeGen::genIntToFloatCast(GenTree* treeNode)
{
    // int type --> float/double conversions are always non-overflow ones
    assert(treeNode->OperIs(GT_CAST));
    assert(!treeNode->gtOverflow());

    regNumber targetReg = treeNode->GetRegNum();
    assert(genIsValidFloatReg(targetReg));

    GenTree* op1 = treeNode->AsOp()->gtOp1;
#ifdef DEBUG
    if (op1->isUsedFromReg())
    {
        assert(genIsValidIntReg(op1->GetRegNum()));
    }
#endif

    var_types dstType = treeNode->CastToType();
    var_types srcType = genActualType(op1->TypeGet());
    assert(!varTypeIsFloating(srcType) && varTypeIsFloating(dstType));

    // Since xarch emitter doesn't handle reporting gc-info correctly while casting away gc-ness we
    // ensure srcType of a cast is non gc-type.  Codegen should never see BYREF as source type except
    // for GT_LCL_ADDR that represent stack addresses and can be considered as TYP_I_IMPL. In all other
    // cases where src operand is a gc-type and not known to be on stack, Front-end (see fgMorphCast())
    // ensures this by assigning gc-type local to a non gc-type temp and using temp as operand of cast
    // operation.
    if (srcType == TYP_BYREF)
    {
        noway_assert(op1->OperIs(GT_LCL_ADDR));
        srcType = TYP_I_IMPL;
    }

    // To convert integral type to floating, the cvt[u]si2ss/sd instruction is used
    // which does a partial write to lower 4/8 bytes of xmm register keeping the other
    // upper bytes unmodified.  If "cvt[u]si2ss/sd xmmReg, r32/r64" occurs inside a loop,
    // the partial write could introduce a false dependency and could cause a stall
    // if there are further uses of xmmReg. We have such a case occurring with a
    // customer reported version of SpectralNorm benchmark, resulting in 2x perf
    // regression.  To avoid false dependency, we emit "xorps xmmReg, xmmReg" before
    // cvt[u]si2ss/sd instruction.

    genConsumeOperands(treeNode->AsOp());
    GetEmitter()->emitIns_SIMD_R_R_R(INS_xorps, EA_16BYTE, targetReg, targetReg, targetReg, INS_OPTS_NONE);

    // force the srcType to unsigned if GT_UNSIGNED flag is set
    if (treeNode->IsUnsigned())
    {
        srcType = varTypeToUnsigned(srcType);
    }

    if (srcType == TYP_ULONG && !compiler->canUseEvexEncoding())
    {
        assert(op1->isUsedFromReg());

        // If we don't have the EVEX unsigned conversion instructions, use the signed
        // long -> float/double conversion instruction instead and fix up the result.

        instruction convIns = ins_FloatConv(dstType, TYP_LONG);
        instruction addIns  = (dstType == TYP_FLOAT) ? INS_addss : INS_addsd;

        // The following LONG->DOUBLE cast machinery is based on clang's implementation
        // with "-ffp-model=strict" flag:
        //
        //   mov      tmp1, arg (8 byte)
        //   shr      tmp1
        //   mov      tmp2, arg (4 byte)
        //   and      tmp2, 1
        //   or       tmp2, tmp1
        //   test     arg,  arg
        //   cmovns   tmp2, arg
        //   cvtsi2sd xmm0, tmp2
        //   jns     .LABEL
        //   addsd    xmm0, xmm0
        //.LABEL
        //
        regNumber argReg = treeNode->gtGetOp1()->GetRegNum();
        // Get the APXIncompatible register first
        regNumber tmpReg2 = internalRegisters.Extract(treeNode);
        // tmpReg1 can be EGPR
        regNumber tmpReg1 = internalRegisters.Extract(treeNode);

        inst_Mov(TYP_LONG, tmpReg1, argReg, /* canSkip */ false, EA_8BYTE);
        inst_RV_SH(INS_shr, EA_8BYTE, tmpReg1, 1);
        inst_Mov(TYP_INT, tmpReg2, argReg, /* canSkip */ false, EA_4BYTE);
        GetEmitter()->emitIns_R_I(INS_and, EA_4BYTE, tmpReg2, 1);
        GetEmitter()->emitIns_R_R(INS_or, EA_8BYTE, tmpReg2, tmpReg1);
        GetEmitter()->emitIns_R_R(INS_test, EA_8BYTE, argReg, argReg);
        GetEmitter()->emitIns_R_R(INS_cmovns, EA_8BYTE, tmpReg2, argReg);
        GetEmitter()->emitIns_R_R(convIns, EA_8BYTE, targetReg, tmpReg2);

        BasicBlock* label = genCreateTempLabel();
        inst_JMP(EJ_jns, label);
        GetEmitter()->emitIns_R_R(addIns, EA_ATTR(genTypeSize(dstType)), targetReg, targetReg);
        genDefineTempLabel(label);
    }
    else
    {
        assert(varTypeIsIntOrI(srcType) || compiler->canUseEvexEncodingDebugOnly());

        instruction ins = ins_FloatConv(dstType, srcType);

        // integral to floating-point conversions all have RMW semantics if VEX support
        // is not available

        const bool isRMW = !compiler->canUseVexEncoding();
        inst_RV_RV_TT(ins, emitTypeSize(srcType), targetReg, targetReg, op1, isRMW, INS_OPTS_NONE);
    }
    genProduceReg(treeNode);
}

//------------------------------------------------------------------------
// genFloatToIntCast: Generate code to cast float/double to int/long
//
// Arguments:
//    treeNode - The GT_CAST node
//
// Return Value:
//    None.
//
// Assumptions:
//    Cast is a non-overflow conversion.
//    The treeNode must have an assigned register.
//    SrcType=float/double and DstType= int32/uint32/int64/uint64
//
// TODO-XArch-CQ: (Low-pri) - generate in-line code when DstType = uint64
//
void CodeGen::genFloatToIntCast(GenTree* treeNode)
{
    // we don't expect to see overflow detecting float/double --> int type conversions here
    // as they should have been converted into helper calls by front-end.
    assert(treeNode->OperIs(GT_CAST));
    assert(!treeNode->gtOverflow());

    regNumber targetReg = treeNode->GetRegNum();
    assert(genIsValidIntReg(targetReg));

    GenTree* op1 = treeNode->AsOp()->gtOp1;
#ifdef DEBUG
    if (op1->isUsedFromReg())
    {
        assert(genIsValidFloatReg(op1->GetRegNum()));
    }
#endif

    var_types dstType = treeNode->CastToType();
    var_types srcType = op1->TypeGet();
    assert(varTypeIsFloating(srcType) && !varTypeIsFloating(dstType));

    // We should never be seeing dstType whose size is neither sizeof(TYP_INT) nor sizeof(TYP_LONG).
    // For conversions to byte/sbyte/int16/uint16 from float/double, we would expect the
    // front-end or lowering phase to have generated two levels of cast. The first one is
    // for float or double to int32/uint32 and the second one for narrowing int32/uint32 to
    // the required smaller int type.
    emitAttr dstSize = EA_ATTR(genTypeSize(dstType));
    noway_assert((dstSize == EA_ATTR(genTypeSize(TYP_INT))) || (dstSize == EA_ATTR(genTypeSize(TYP_LONG))));

    // We shouldn't be seeing uint64 here as it should have been converted
    // into a helper call by either front-end or lowering phase, unless we have AVX512F/AVX10.x
    // accelerated conversions.
    assert(!varTypeIsUnsigned(dstType) || (dstSize != EA_ATTR(genTypeSize(TYP_LONG))) ||
           compiler->canUseEvexEncodingDebugOnly());

    // If the dstType is TYP_UINT, we have 32-bits to encode the
    // float number. Any of 33rd or above bits can be the sign bit.
    // To achieve it we pretend as if we are converting it to a long.
    if (varTypeIsUnsigned(dstType) && (dstSize == EA_ATTR(genTypeSize(TYP_INT))) && !compiler->canUseEvexEncoding())
    {
        dstType = TYP_LONG;
    }

    // Note that we need to specify dstType here so that it will determine
    // the size of destination integer register and also the rex.w prefix.
    genConsumeOperands(treeNode->AsOp());
    instruction ins = ins_FloatConv(dstType, srcType);
    GetEmitter()->emitInsBinary(ins, emitTypeSize(dstType), treeNode, op1);
    genProduceReg(treeNode);
}

//------------------------------------------------------------------------
// genCkfinite: Generate code for ckfinite opcode.
//
// Arguments:
//    treeNode - The GT_CKFINITE node
//
// Return Value:
//    None.
//
// Assumptions:
//    GT_CKFINITE node has reserved an internal register.
//
// TODO-XArch-CQ - mark the operand as contained if known to be in
// memory (e.g. field or an array element).
//
void CodeGen::genCkfinite(GenTree* treeNode)
{
    assert(treeNode->OperGet() == GT_CKFINITE);

    GenTree*  op1        = treeNode->AsOp()->gtOp1;
    var_types targetType = treeNode->TypeGet();
    int       expMask    = (targetType == TYP_FLOAT) ? 0x7F800000 : 0x7FF00000; // Bit mask to extract exponent.
    regNumber targetReg  = treeNode->GetRegNum();

    // Extract exponent into a register.
    regNumber tmpReg = internalRegisters.GetSingle(treeNode);

    genConsumeReg(op1);

#ifdef TARGET_64BIT

    // Copy the floating-point value to an integer register. If we copied a float to a long, then
    // right-shift the value so the high 32 bits of the floating-point value sit in the low 32
    // bits of the integer register.
    regNumber srcReg        = op1->GetRegNum();
    var_types targetIntType = ((targetType == TYP_FLOAT) ? TYP_INT : TYP_LONG);
    inst_Mov(targetIntType, tmpReg, srcReg, /* canSkip */ false, emitActualTypeSize(targetType));
    if (targetType == TYP_DOUBLE)
    {
        // right shift by 32 bits to get to exponent.
        inst_RV_SH(INS_shr, EA_8BYTE, tmpReg, 32);
    }

    // Mask exponent with all 1's and check if the exponent is all 1's
    inst_RV_IV(INS_and, tmpReg, expMask, EA_4BYTE);
    inst_RV_IV(INS_cmp, tmpReg, expMask, EA_4BYTE);

    // If exponent is all 1's, throw ArithmeticException
    genJumpToThrowHlpBlk(EJ_je, SCK_ARITH_EXCPN);

    // if it is a finite value copy it to targetReg
    inst_Mov(targetType, targetReg, op1->GetRegNum(), /* canSkip */ true);

#else // !TARGET_64BIT

    // If the target type is TYP_DOUBLE, we want to extract the high 32 bits into the register.
    // There is no easy way to do this. To not require an extra register, we'll use shuffles
    // to move the high 32 bits into the low 32 bits, then shuffle it back, since we
    // need to produce the value into the target register.
    //
    // For TYP_DOUBLE, we'll generate (for targetReg != op1->GetRegNum()):
    //    movaps targetReg, op1->GetRegNum()
    //    shufps targetReg, targetReg, 0xB1    // WZYX => ZWXY
    //    mov_xmm2i tmpReg, targetReg          // tmpReg <= Y
    //    and tmpReg, <mask>
    //    cmp tmpReg, <mask>
    //    je <throw block>
    //    movaps targetReg, op1->GetRegNum()   // copy the value again, instead of un-shuffling it
    //
    // For TYP_DOUBLE with (targetReg == op1->GetRegNum()):
    //    shufps targetReg, targetReg, 0xB1    // WZYX => ZWXY
    //    mov_xmm2i tmpReg, targetReg          // tmpReg <= Y
    //    and tmpReg, <mask>
    //    cmp tmpReg, <mask>
    //    je <throw block>
    //    shufps targetReg, targetReg, 0xB1    // ZWXY => WZYX
    //
    // For TYP_FLOAT, it's the same as TARGET_64BIT:
    //    mov_xmm2i tmpReg, targetReg          // tmpReg <= low 32 bits
    //    and tmpReg, <mask>
    //    cmp tmpReg, <mask>
    //    je <throw block>
    //    movaps targetReg, op1->GetRegNum()      // only if targetReg != op1->GetRegNum()

    regNumber copyToTmpSrcReg; // The register we'll copy to the integer temp.

    if (targetType == TYP_DOUBLE)
    {
        inst_Mov(targetType, targetReg, op1->GetRegNum(), /* canSkip */ true);
        GetEmitter()->emitIns_SIMD_R_R_R_I(INS_shufps, EA_16BYTE, targetReg, targetReg, targetReg, (int8_t)0xB1,
                                           INS_OPTS_NONE);
        copyToTmpSrcReg = targetReg;
    }
    else
    {
        copyToTmpSrcReg = op1->GetRegNum();
    }

    // Copy only the low 32 bits. This will be the high order 32 bits of the floating-point
    // value, no matter the floating-point type.
    inst_Mov(TYP_INT, tmpReg, copyToTmpSrcReg, /* canSkip */ false, emitActualTypeSize(TYP_FLOAT));

    // Mask exponent with all 1's and check if the exponent is all 1's
    inst_RV_IV(INS_and, tmpReg, expMask, EA_4BYTE);
    inst_RV_IV(INS_cmp, tmpReg, expMask, EA_4BYTE);

    // If exponent is all 1's, throw ArithmeticException
    genJumpToThrowHlpBlk(EJ_je, SCK_ARITH_EXCPN);

    if ((targetType == TYP_DOUBLE) && (targetReg == op1->GetRegNum()))
    {
        // We need to re-shuffle the targetReg to get the correct result.
        GetEmitter()->emitIns_SIMD_R_R_R_I(INS_shufps, EA_16BYTE, targetReg, targetReg, targetReg, (int8_t)0xB1,
                                           INS_OPTS_NONE);
    }
    else
    {
        // In both the TYP_FLOAT and TYP_DOUBLE case, the op1 register is untouched,
        // so copy it to the targetReg. This is faster and smaller for TYP_DOUBLE
        // than re-shuffling the targetReg.
        inst_Mov(targetType, targetReg, op1->GetRegNum(), /* canSkip */ true);
    }

#endif // !TARGET_64BIT

    genProduceReg(treeNode);
}

#ifdef TARGET_AMD64
int CodeGenInterface::genSPtoFPdelta() const
{
    int delta;

#ifdef UNIX_AMD64_ABI

    // We require frame chaining on Unix to support native tool unwinding (such as
    // unwinding by the native debugger). We have a CLR-only extension to the
    // unwind codes (UWOP_SET_FPREG_LARGE) to support SP->FP offsets larger than 240.
    // If Unix ever supports EnC, the RSP == RBP assumption will have to be reevaluated.
    delta = genTotalFrameSize();

#else // !UNIX_AMD64_ABI

    // As per Amd64 ABI, RBP offset from initial RSP can be between 0 and 240 if
    // RBP needs to be reported in unwind codes.  This case would arise for methods
    // with localloc.
    if (compiler->compLocallocUsed)
    {
        // We cannot base delta computation on compLclFrameSize since it changes from
        // tentative to final frame layout and hence there is a possibility of
        // under-estimating offset of vars from FP, which in turn results in under-
        // estimating instruction size.
        //
        // To be predictive and so as never to under-estimate offset of vars from FP
        // we will always position FP at min(240, outgoing arg area size).
        delta = Min(240, (int)compiler->lvaOutgoingArgSpaceSize);
    }
    else if (compiler->opts.compDbgEnC)
    {
        // vm assumption on EnC methods is that rsp and rbp are equal
        delta = 0;
    }
    else
    {
        delta = genTotalFrameSize();
    }

#endif // !UNIX_AMD64_ABI

    return delta;
}

//---------------------------------------------------------------------
// genTotalFrameSize - return the total size of the stack frame, including local size,
// callee-saved register size, etc. For AMD64, this does not include the caller-pushed
// return address.
//
// Return value:
//    Total frame size
//

int CodeGenInterface::genTotalFrameSize() const
{
    assert(!IsUninitialized(compiler->compCalleeRegsPushed));

    int totalFrameSize = compiler->compCalleeRegsPushed * REGSIZE_BYTES + compiler->compLclFrameSize;

    assert(totalFrameSize >= 0);
    return totalFrameSize;
}

//---------------------------------------------------------------------
// genCallerSPtoFPdelta - return the offset from Caller-SP to the frame pointer.
// This number is going to be negative, since the Caller-SP is at a higher
// address than the frame pointer.
//
// There must be a frame pointer to call this function!
//
// We can't compute this directly from the Caller-SP, since the frame pointer
// is based on a maximum delta from Initial-SP, so first we find SP, then
// compute the FP offset.

int CodeGenInterface::genCallerSPtoFPdelta() const
{
    assert(isFramePointerUsed());
    int callerSPtoFPdelta;

    callerSPtoFPdelta = genCallerSPtoInitialSPdelta() + genSPtoFPdelta();

    assert(callerSPtoFPdelta <= 0);
    return callerSPtoFPdelta;
}

//---------------------------------------------------------------------
// genCallerSPtoInitialSPdelta - return the offset from Caller-SP to Initial SP.
//
// This number will be negative.

int CodeGenInterface::genCallerSPtoInitialSPdelta() const
{
    int callerSPtoSPdelta = 0;

    callerSPtoSPdelta -= genTotalFrameSize();
    callerSPtoSPdelta -= REGSIZE_BYTES; // caller-pushed return address

    // compCalleeRegsPushed does not account for the frame pointer
    // TODO-Cleanup: shouldn't this be part of genTotalFrameSize?
    if (isFramePointerUsed())
    {
        callerSPtoSPdelta -= REGSIZE_BYTES;
    }

    assert(callerSPtoSPdelta <= 0);
    return callerSPtoSPdelta;
}
#endif // TARGET_AMD64

//-----------------------------------------------------------------------------------------
// genSSE2BitwiseOp - generate SSE2 code for the given oper as "Operand BitWiseOp BitMask"
//
// Arguments:
//    treeNode  - tree node
//
// Return value:
//    None
//
// Assumptions:
//     i) tree oper is one of GT_NEG or GT_INTRINSIC Abs()
//    ii) tree type is floating point type.
//   iii) caller of this routine needs to call genProduceReg()
void CodeGen::genSSE2BitwiseOp(GenTree* treeNode)
{
    regNumber targetReg  = treeNode->GetRegNum();
    regNumber operandReg = genConsumeReg(treeNode->gtGetOp1());

    assert(varTypeIsFloating(treeNode->TypeGet()));
    assert(treeNode->gtGetOp1()->isUsedFromReg());

    CORINFO_FIELD_HANDLE maskFld = NO_FIELD_HANDLE;
    UINT64               mask    = 0;
    instruction          ins     = INS_invalid;

    if (treeNode->OperIs(GT_NEG))
    {
        // Neg(x) = flip the sign bit.
        // Neg(f) = f ^ 0x80000000 x4 (packed)
        // Neg(d) = d ^ 0x8000000000000000 x2 (packed)
        ins  = INS_xorps;
        mask = treeNode->TypeIs(TYP_FLOAT) ? 0x8000000080000000UL : 0x8000000000000000UL;
    }
    else if (treeNode->OperIs(GT_INTRINSIC))
    {
        assert(treeNode->AsIntrinsic()->gtIntrinsicName == NI_System_Math_Abs);
        // Abs(x) = set sign-bit to zero
        // Abs(f) = f & 0x7fffffff x4 (packed)
        // Abs(d) = d & 0x7fffffffffffffff x2 (packed)
        ins  = INS_andps;
        mask = treeNode->TypeIs(TYP_FLOAT) ? 0x7FFFFFFF7FFFFFFFUL : 0x7FFFFFFFFFFFFFFFUL;
    }
    else
    {
        assert(!"genSSE2BitwiseOp: unsupported oper");
    }

    simd16_t constValue;
    constValue.u64[0] = mask;
    constValue.u64[1] = mask;
#if defined(FEATURE_SIMD)
    maskFld = GetEmitter()->emitSimd16Const(constValue);
#else
    maskFld = GetEmitter()->emitBlkConst(&constValue, 16, 16, treeNode->TypeGet());
#endif

    GetEmitter()->emitIns_SIMD_R_R_C(ins, EA_16BYTE, targetReg, operandReg, maskFld, 0, INS_OPTS_NONE);
}

//-----------------------------------------------------------------------------------------
// genSSE41RoundOp - generate SSE41 code for the given tree as a round operation
//
// Arguments:
//    treeNode  - tree node
//
// Return value:
//    None
//
// Assumptions:
//     i) SSE4.1 is supported by the underlying hardware
//    ii) treeNode oper is a GT_INTRINSIC
//   iii) treeNode type is a floating point type
//    iv) treeNode is not used from memory
//     v) tree oper is NI_System_Math{F}_Round, _Ceiling, _Floor, or _Truncate
//    vi) caller of this routine needs to call genProduceReg()
void CodeGen::genSSE41RoundOp(GenTreeOp* treeNode)
{
    // i) SSE4.1 is supported by the underlying hardware
    assert(compiler->compIsaSupportedDebugOnly(InstructionSet_SSE41));

    // ii) treeNode oper is a GT_INTRINSIC
    assert(treeNode->OperGet() == GT_INTRINSIC);

    GenTree* srcNode = treeNode->gtGetOp1();

    // iii) treeNode type is floating point type
    assert(varTypeIsFloating(srcNode));
    assert(srcNode->TypeGet() == treeNode->TypeGet());

    // iv) treeNode is not used from memory
    assert(!treeNode->isUsedFromMemory());

    genConsumeOperands(treeNode);

    instruction ins  = (treeNode->TypeGet() == TYP_FLOAT) ? INS_roundss : INS_roundsd;
    emitAttr    size = emitTypeSize(treeNode);

    regNumber dstReg = treeNode->GetRegNum();

    int8_t ival = 0;

    // v) tree oper is NI_System_Math{F}_Round, _Ceiling, _Floor, or _Truncate
    switch (treeNode->AsIntrinsic()->gtIntrinsicName)
    {
        case NI_System_Math_Round:
            ival = 4;
            break;

        case NI_System_Math_Ceiling:
            ival = 10;
            break;

        case NI_System_Math_Floor:
            ival = 9;
            break;

        case NI_System_Math_Truncate:
            ival = 11;
            break;

        default:
            ins = INS_invalid;
            assert(!"genSSE41RoundOp: unsupported intrinsic");
            unreached();
    }

    bool isRMW = !compiler->canUseVexEncoding();
    inst_RV_RV_TT_IV(ins, size, dstReg, dstReg, srcNode, ival, isRMW, INS_OPTS_NONE);
}

//---------------------------------------------------------------------
// genIntrinsic - generate code for a given intrinsic
//
// Arguments
//    treeNode - the GT_INTRINSIC node
//
// Return value:
//    None
//
void CodeGen::genIntrinsic(GenTreeIntrinsic* treeNode)
{
    // Handle intrinsics that can be implemented by target-specific instructions
    switch (treeNode->gtIntrinsicName)
    {
        case NI_System_Math_Abs:
            genSSE2BitwiseOp(treeNode);
            break;

        case NI_System_Math_Ceiling:
        case NI_System_Math_Floor:
        case NI_System_Math_Truncate:
        case NI_System_Math_Round:
            genSSE41RoundOp(treeNode->AsOp());
            break;

        case NI_System_Math_Sqrt:
        {
            // Both operand and its result must be of the same floating point type.
            GenTree* srcNode = treeNode->gtGetOp1();
            assert(varTypeIsFloating(srcNode));
            assert(srcNode->TypeGet() == treeNode->TypeGet());

            genConsumeOperands(treeNode->AsOp());

            const instruction ins = (treeNode->TypeGet() == TYP_FLOAT) ? INS_sqrtss : INS_sqrtsd;

            regNumber targetReg = treeNode->GetRegNum();
            bool      isRMW     = !compiler->canUseVexEncoding();

            inst_RV_RV_TT(ins, emitTypeSize(treeNode), targetReg, targetReg, srcNode, isRMW, INS_OPTS_NONE);
            break;
        }

#if defined(FEATURE_SIMD)
            // The handling is a bit more complex so genSimdUpperSave/Restore
            // handles genConsumeOperands and genProduceReg

        case NI_SIMD_UpperRestore:
        {
            genSimdUpperRestore(treeNode);
            return;
        }

        case NI_SIMD_UpperSave:
        {
            genSimdUpperSave(treeNode);
            return;
        }
#endif // FEATURE_SIMD

        default:
            assert(!"genIntrinsic: Unsupported intrinsic");
            unreached();
    }

    genProduceReg(treeNode);
}

//-------------------------------------------------------------------------- //
// getBaseVarForPutArgStk - returns the baseVarNum for passing a stack arg.
//
// Arguments
//    treeNode - the GT_PUTARG_STK node
//
// Return value:
//    The number of the base variable.
//
// Note:
//    If tail call the outgoing args are placed in the caller's incoming arg stack space.
//    Otherwise, they go in the outgoing arg area on the current frame.
//
//    On Windows the caller always creates slots (homing space) in its frame for the
//    first 4 arguments of a callee (register passed args). So, the baseVarNum is always 0.
//    For System V systems there is no such calling convention requirement, and the code needs to find
//    the first stack passed argument from the caller. This is done by iterating over
//    all the lvParam variables and finding the first with GetArgReg() equals to REG_STK.
//
unsigned CodeGen::getBaseVarForPutArgStk(GenTree* treeNode)
{
    assert(treeNode->OperGet() == GT_PUTARG_STK);

    unsigned baseVarNum;

    // Whether to setup stk arg in incoming or out-going arg area?
    // Fast tail calls implemented as epilog+jmp = stk arg is setup in incoming arg area.
    // All other calls - stk arg is setup in out-going arg area.
    if (treeNode->AsPutArgStk()->putInIncomingArgArea())
    {
        // See the note in the function header re: finding the first stack passed argument.
        baseVarNum = getFirstArgWithStackSlot();
    }
    else
    {
#if FEATURE_FIXED_OUT_ARGS
        baseVarNum = compiler->lvaOutgoingArgSpaceVar;
#else  // !FEATURE_FIXED_OUT_ARGS
        assert(!"No BaseVarForPutArgStk on x86");
        baseVarNum = BAD_VAR_NUM;
#endif // !FEATURE_FIXED_OUT_ARGS
    }

    return baseVarNum;
}

//---------------------------------------------------------------------
// genAlignStackBeforeCall: Align the stack if necessary before a call.
//
// Arguments:
//    putArgStk - the putArgStk node.
//
void CodeGen::genAlignStackBeforeCall(GenTreePutArgStk* putArgStk)
{
#if defined(UNIX_X86_ABI)

    genAlignStackBeforeCall(putArgStk->gtCall);

#endif // UNIX_X86_ABI
}

//---------------------------------------------------------------------
// genAlignStackBeforeCall: Align the stack if necessary before a call.
//
// Arguments:
//    call - the call node.
//
void CodeGen::genAlignStackBeforeCall(GenTreeCall* call)
{
#if defined(UNIX_X86_ABI)

    // Have we aligned the stack yet?
    if (!call->gtArgs.IsStkAlignmentDone())
    {
        // We haven't done any stack alignment yet for this call.  We might need to create
        // an alignment adjustment, even if this function itself doesn't have any stack args.
        // This can happen if this function call is part of a nested call sequence, and the outer
        // call has already pushed some arguments.

        unsigned stkLevel = genStackLevel + call->gtArgs.GetStkSizeBytes();
        call->gtArgs.ComputeStackAlignment(stkLevel);

        unsigned padStkAlign = call->gtArgs.GetStkAlign();
        if (padStkAlign != 0)
        {
            // Now generate the alignment
            inst_RV_IV(INS_sub, REG_SPBASE, padStkAlign, EA_PTRSIZE);
            AddStackLevel(padStkAlign);
            AddNestedAlignment(padStkAlign);
        }

        call->gtArgs.SetStkAlignmentDone();
    }

#endif // UNIX_X86_ABI
}

//---------------------------------------------------------------------
// genRemoveAlignmentAfterCall: After a call, remove the alignment
// added before the call, if any.
//
// Arguments:
//    call - the call node.
//    bias - additional stack adjustment
//
// Note:
//    When bias > 0, caller should adjust stack level appropriately as
//    bias is not considered when adjusting stack level.
//
void CodeGen::genRemoveAlignmentAfterCall(GenTreeCall* call, unsigned bias)
{
#if defined(TARGET_X86)
#if defined(UNIX_X86_ABI)
    // Put back the stack pointer if there was any padding for stack alignment
    unsigned padStkAlign  = call->gtArgs.GetStkAlign();
    unsigned padStkAdjust = padStkAlign + bias;

    if (padStkAdjust != 0)
    {
        inst_RV_IV(INS_add, REG_SPBASE, padStkAdjust, EA_PTRSIZE);
        SubtractStackLevel(padStkAlign);
        SubtractNestedAlignment(padStkAlign);
    }
#else  // UNIX_X86_ABI
    if (bias != 0)
    {
        if (bias == sizeof(int))
        {
            inst_RV(INS_pop, REG_ECX, TYP_INT);
        }
        else
        {
            inst_RV_IV(INS_add, REG_SPBASE, bias, EA_PTRSIZE);
        }
    }
#endif // !UNIX_X86_ABI_
#else  // TARGET_X86
    assert(bias == 0);
#endif // !TARGET_X86
}

#ifdef TARGET_X86

//---------------------------------------------------------------------
// genAdjustStackForPutArgStk:
//    adjust the stack pointer for a putArgStk node if necessary.
//
// Arguments:
//    putArgStk - the putArgStk node.
//
// Returns: true if the stack pointer was adjusted; false otherwise.
//
// Notes:
//    Sets `m_pushStkArg` to true if the stack arg needs to be pushed,
//    false if the stack arg needs to be stored at the current stack
//    pointer address. This is exactly the opposite of the return value
//    of this function.
//
bool CodeGen::genAdjustStackForPutArgStk(GenTreePutArgStk* putArgStk)
{
    const unsigned argSize = putArgStk->GetStackByteSize();
    GenTree*       source  = putArgStk->gtGetOp1();

#ifdef FEATURE_SIMD
    if (!source->OperIs(GT_FIELD_LIST) && varTypeIsSIMD(source))
    {
        inst_RV_IV(INS_sub, REG_SPBASE, argSize, EA_PTRSIZE);
        AddStackLevel(argSize);
        m_pushStkArg = false;
        return true;
    }
#endif // FEATURE_SIMD

#ifdef DEBUG
    switch (putArgStk->gtPutArgStkKind)
    {
        case GenTreePutArgStk::Kind::RepInstr:
        case GenTreePutArgStk::Kind::Unroll:
            assert(!source->GetLayout(compiler)->HasGCPtr());
            break;

        case GenTreePutArgStk::Kind::Push:
            assert(source->OperIs(GT_FIELD_LIST) || source->GetLayout(compiler)->HasGCPtr() ||
                   (argSize < XMM_REGSIZE_BYTES));
            break;

        default:
            unreached();
    }
#endif // DEBUG

    // In lowering (see "LowerPutArgStk") we have determined what sort of instructions
    // are going to be used for this node. If we'll not be using "push"es, the stack
    // needs to be adjusted first (s. t. the SP points to the base of the outgoing arg).
    //
    if (!putArgStk->isPushKind())
    {
        // If argSize is large, we need to probe the stack like we do in the prolog (genAllocLclFrame)
        // or for localloc (genLclHeap), to ensure we touch the stack pages sequentially, and don't miss
        // the stack guard pages. The prolog probes, but we don't know at this point how much higher
        // the last probed stack pointer value is. We default a threshold. Any size below this threshold
        // we are guaranteed the stack has been probed. Above this threshold, we don't know. The threshold
        // should be high enough to cover all common cases. Increasing the threshold means adding a few
        // more "lowest address of stack" probes in the prolog. Since this is relatively rare, add it to
        // stress modes.

        if ((argSize >= ARG_STACK_PROBE_THRESHOLD_BYTES) ||
            compiler->compStressCompile(Compiler::STRESS_GENERIC_VARN, 5))
        {
            genStackPointerConstantAdjustmentLoopWithProbe(-(ssize_t)argSize, /* trackSpAdjustments */ true);
        }
        else
        {
            inst_RV_IV(INS_sub, REG_SPBASE, argSize, EA_PTRSIZE);
        }

        AddStackLevel(argSize);
        m_pushStkArg = false;
        return true;
    }

    // Otherwise, "push" will be adjusting the stack for us.
    m_pushStkArg = true;
    return false;
}

//---------------------------------------------------------------------
// genPutArgStkFieldList - generate code for passing a GT_FIELD_LIST arg on the stack.
//
// Arguments
//    treeNode      - the GT_PUTARG_STK node whose op1 is a GT_FIELD_LIST
//
// Return value:
//    None
//
void CodeGen::genPutArgStkFieldList(GenTreePutArgStk* putArgStk)
{
    GenTreeFieldList* const fieldList = putArgStk->gtOp1->AsFieldList();
    assert(fieldList != nullptr);

    // Set m_pushStkArg and pre-adjust the stack if necessary.
    const bool preAdjustedStack = genAdjustStackForPutArgStk(putArgStk);

    // For now, we only support the "push" case; we will push a full slot for the first field of each slot
    // within the struct.
    assert(putArgStk->isPushKind() && !preAdjustedStack && m_pushStkArg);

    // If we have pre-adjusted the stack and are simply storing the fields in order, set the offset to 0.
    // (Note that this mode is not currently being used.)
    // If we are pushing the arguments (i.e. we have not pre-adjusted the stack), then we are pushing them
    // in reverse order, so we start with the current field offset at the size of the struct arg (which must be
    // a multiple of the target pointer size).
    unsigned  currentOffset   = (preAdjustedStack) ? 0 : putArgStk->GetStackByteSize();
    unsigned  prevFieldOffset = currentOffset;
    regNumber intTmpReg       = REG_NA;
    regNumber simdTmpReg      = REG_NA;
    if (internalRegisters.Count(putArgStk) != 0)
    {
        regMaskTP rsvdRegs = internalRegisters.GetAll(putArgStk);
        if ((rsvdRegs & RBM_ALLINT) != 0)
        {
            intTmpReg = internalRegisters.GetSingle(putArgStk, RBM_ALLINT);
            assert(genIsValidIntReg(intTmpReg));
        }
        if ((rsvdRegs & RBM_ALLFLOAT) != 0)
        {
            simdTmpReg = internalRegisters.GetSingle(putArgStk, RBM_ALLFLOAT);
            assert(genIsValidFloatReg(simdTmpReg));
        }
        assert(genCountBits(rsvdRegs) == (unsigned)((intTmpReg == REG_NA) ? 0 : 1) + ((simdTmpReg == REG_NA) ? 0 : 1));
    }

    for (GenTreeFieldList::Use& use : fieldList->Uses())
    {
        GenTree* const  fieldNode   = use.GetNode();
        const unsigned  fieldOffset = use.GetOffset();
        const var_types fieldType   = use.GetType();

        // Long-typed nodes should have been handled by the decomposition pass, and lowering should have sorted the
        // field list in descending order by offset.
        assert(!varTypeIsLong(fieldType));
        assert(fieldOffset <= prevFieldOffset);

        // Consume the register, if any, for this field. Note that genConsumeRegs() will appropriately
        // update the liveness info for a lclVar that has been marked RegOptional, which hasn't been
        // assigned a register, and which is therefore contained.
        // Unlike genConsumeReg(), it handles the case where no registers are being consumed.
        genConsumeRegs(fieldNode);
        regNumber argReg = fieldNode->isUsedFromSpillTemp() ? REG_NA : fieldNode->GetRegNum();

        // If the field is slot-like, we can use a push instruction to store the entire register no matter the type.
        //
        // The GC encoder requires that the stack remain 4-byte aligned at all times. Round the adjustment up
        // to the next multiple of 4. If we are going to generate a `push` instruction, the adjustment must
        // not require rounding.
        const bool fieldIsSlot = ((fieldOffset % 4) == 0) && ((prevFieldOffset - fieldOffset) >= 4);
        int        adjustment  = roundUp(currentOffset - fieldOffset, 4);
        if (fieldIsSlot && !varTypeIsSIMD(fieldType))
        {
            unsigned pushSize = genTypeSize(genActualType(fieldType));
            assert((pushSize % 4) == 0);
            adjustment -= pushSize;

            // If there is padding before this argument, zero it out.
            assert((adjustment % TARGET_POINTER_SIZE) == 0);
            while (adjustment != 0)
            {
                inst_IV(INS_push, 0); // Push TARGET_POINTER_SIZE bytes of zeros.
                currentOffset -= TARGET_POINTER_SIZE;
                AddStackLevel(TARGET_POINTER_SIZE);
                adjustment -= TARGET_POINTER_SIZE;
            }

            m_pushStkArg = true;
        }
        else
        {
            m_pushStkArg = false;

            // We always "push" floating point fields (i.e. they are full slot values that don't
            // require special handling).
            assert(varTypeIsIntegralOrI(fieldNode) || varTypeIsSIMD(fieldNode));

            // If we can't push this field, it needs to be in a register so that we can store
            // it to the stack location.
            if (adjustment != 0)
            {
                // This moves the stack pointer to fieldOffset.
                // For this case, we must adjust the stack and generate stack-relative stores rather than pushes.
                // Adjust the stack pointer to the next slot boundary.
                inst_RV_IV(INS_sub, REG_SPBASE, adjustment, EA_PTRSIZE);
                currentOffset -= adjustment;
                AddStackLevel(adjustment);
            }

            // Does it need to be in a byte register?
            // If so, we'll use intTmpReg, which must have been allocated as a byte register.
            // If it's already in a register, but not a byteable one, then move it.
            if (varTypeIsByte(fieldType) && ((argReg == REG_NA) || ((genRegMask(argReg) & RBM_BYTE_REGS) == 0)))
            {
                assert(intTmpReg != REG_NA);
                noway_assert((genRegMask(intTmpReg) & RBM_BYTE_REGS) != 0);
                if (argReg != REG_NA)
                {
                    inst_Mov(fieldType, intTmpReg, argReg, /* canSkip */ false);
                    argReg = intTmpReg;
                }
            }
        }

        bool canStoreFullSlot = fieldIsSlot;
        bool canLoadFullSlot  = genIsValidIntReg(argReg);
        if (argReg == REG_NA)
        {
            assert((genTypeSize(fieldNode) <= TARGET_POINTER_SIZE));
            assert(genTypeSize(genActualType(fieldNode)) == genTypeSize(genActualType(fieldType)));

            // We can widen local loads if the excess only affects padding bits.
            canLoadFullSlot = (genTypeSize(fieldNode) == TARGET_POINTER_SIZE) || fieldNode->isUsedFromSpillTemp() ||
                              (fieldNode->OperIsLocalRead() && (genTypeSize(fieldNode) >= genTypeSize(fieldType)));
        }

        if (canStoreFullSlot && canLoadFullSlot)
        {
            assert(m_pushStkArg);
            assert(genTypeSize(fieldNode) <= TARGET_POINTER_SIZE);
            inst_TT(INS_push, emitActualTypeSize(fieldNode), fieldNode);

            currentOffset -= TARGET_POINTER_SIZE;
            AddStackLevel(TARGET_POINTER_SIZE);
        }
        else
        {
            // If the field is of GC type, we must use a push instruction, since the emitter is not
            // otherwise able to detect stores into the outgoing argument area of the stack on x86.
            assert(!varTypeIsGC(fieldNode));

            // First, if needed, load the field into the temporary register.
            if (argReg == REG_NA)
            {
                assert(varTypeIsIntegralOrI(fieldNode) && genIsValidIntReg(intTmpReg));

                if (fieldNode->isContainedIntOrIImmed())
                {
                    genSetRegToConst(intTmpReg, fieldNode->TypeGet(), fieldNode);
                }
                else
                {
                    // Use the smaller "mov" instruction in case we do not need a sign/zero-extending load.
                    instruction loadIns  = canLoadFullSlot ? INS_mov : ins_Load(fieldNode->TypeGet());
                    emitAttr    loadSize = canLoadFullSlot ? EA_PTRSIZE : emitTypeSize(fieldNode);
                    inst_RV_TT(loadIns, loadSize, intTmpReg, fieldNode);
                }

                argReg = intTmpReg;
            }

#if defined(FEATURE_SIMD)
            if (fieldType == TYP_SIMD12)
            {
                assert(genIsValidFloatReg(simdTmpReg));
                genStoreSimd12ToStack(argReg, simdTmpReg);
            }
            else
#endif // defined(FEATURE_SIMD)
            {
                // Using wide stores here avoids having to reserve a byteable register when we could not
                // use "push" due to the field node being an indirection (i. e. for "!canLoadFullSlot").
                var_types storeType = canStoreFullSlot ? genActualType(fieldType) : fieldType;
                genStoreRegToStackArg(storeType, argReg, fieldOffset - currentOffset);
            }

            if (m_pushStkArg)
            {
                // We always push a slot-rounded size.
                currentOffset -= roundUp(genTypeSize(fieldType), TARGET_POINTER_SIZE);
            }
        }

        prevFieldOffset = fieldOffset;
    }

    if (currentOffset != 0)
    {
        // We don't expect padding at the beginning of a struct, but it could happen with explicit layout.
        inst_RV_IV(INS_sub, REG_SPBASE, currentOffset, EA_PTRSIZE);
        AddStackLevel(currentOffset);
    }
}
#endif // TARGET_X86

//---------------------------------------------------------------------
// genPutArgStk - generate code for passing an arg on the stack.
//
// Arguments
//    treeNode      - the GT_PUTARG_STK node
//
void CodeGen::genPutArgStk(GenTreePutArgStk* putArgStk)
{
    GenTree*  data       = putArgStk->gtOp1;
    var_types targetType = genActualType(data->TypeGet());

#ifdef TARGET_X86

    // On a 32-bit target, all of the long arguments are handled with GT_FIELD_LISTs of TYP_INT.
    assert(targetType != TYP_LONG);
    assert((putArgStk->GetStackByteSize() % TARGET_POINTER_SIZE) == 0);

    genAlignStackBeforeCall(putArgStk);

    if (data->OperIs(GT_FIELD_LIST))
    {
        genPutArgStkFieldList(putArgStk);
        return;
    }

    if (varTypeIsStruct(targetType))
    {
        genAdjustStackForPutArgStk(putArgStk);
        genPutStructArgStk(putArgStk);
        return;
    }

    genConsumeRegs(data);

    if (data->isUsedFromReg())
    {
        genPushReg(targetType, data->GetRegNum());
    }
    else
    {
        assert(genTypeSize(data) == TARGET_POINTER_SIZE);
        inst_TT(INS_push, emitTypeSize(data), data);
        AddStackLevel(TARGET_POINTER_SIZE);
    }
#else // !TARGET_X86
    {
        unsigned baseVarNum = getBaseVarForPutArgStk(putArgStk);

        if (data->OperIs(GT_FIELD_LIST))
        {
            genPutArgStkFieldList(putArgStk, baseVarNum);
            return;
        }
        else if (varTypeIsStruct(targetType))
        {
            m_stkArgVarNum = baseVarNum;
            m_stkArgOffset = putArgStk->getArgOffset();
            genPutStructArgStk(putArgStk);
            m_stkArgVarNum = BAD_VAR_NUM;
            return;
        }

        noway_assert(targetType != TYP_STRUCT);

        // Get argument offset on stack.
        // Here we cross check that argument offset hasn't changed from lowering to codegen since
        // we are storing arg slot number in GT_PUTARG_STK node in lowering phase.
        unsigned argOffset = putArgStk->getArgOffset();

#ifdef DEBUG
        CallArg* callArg = putArgStk->gtCall->gtArgs.FindByNode(putArgStk);
        assert(callArg != nullptr);
        assert(callArg->AbiInfo.HasExactlyOneStackSegment());
        assert(argOffset == callArg->AbiInfo.Segment(0).GetStackOffset());
#endif

        if (data->isContainedIntOrIImmed())
        {
            GetEmitter()->emitIns_S_I(ins_Store(targetType), emitTypeSize(targetType), baseVarNum, argOffset,
                                      (int)data->AsIntConCommon()->IconValue());
        }
        else
        {
            assert(data->isUsedFromReg());
            genConsumeReg(data);
            GetEmitter()->emitIns_S_R(ins_Store(targetType), emitTypeSize(targetType), data->GetRegNum(), baseVarNum,
                                      argOffset);
        }
    }
#endif // !TARGET_X86
}

//---------------------------------------------------------------------
// genPutArgReg - generate code for a GT_PUTARG_REG node
//
// Arguments
//    tree - the GT_PUTARG_REG node
//
// Return value:
//    None
//
void CodeGen::genPutArgReg(GenTreeOp* tree)
{
    assert(tree->OperIs(GT_PUTARG_REG));

    var_types targetType = tree->TypeGet();
    regNumber targetReg  = tree->GetRegNum();

#ifndef UNIX_AMD64_ABI
    assert(targetType != TYP_STRUCT);
#endif // !UNIX_AMD64_ABI

    GenTree* op1 = tree->gtOp1;
    genConsumeReg(op1);

    // If child node is not already in the register we need, move it
    inst_Mov(targetType, targetReg, op1->GetRegNum(), /* canSkip */ true);

    genProduceReg(tree);
}

#ifdef TARGET_X86
// genPushReg: Push a register value onto the stack and adjust the stack level
//
// Arguments:
//    type   - the type of value to be stored
//    reg    - the register containing the value
//
// Notes:
//    For TYP_LONG, the srcReg must be a floating point register.
//    Otherwise, the register type must be consistent with the given type.
//
void CodeGen::genPushReg(var_types type, regNumber srcReg)
{
    unsigned size = genTypeSize(type);
    if (varTypeIsIntegralOrI(type) && type != TYP_LONG)
    {
        assert(genIsValidIntReg(srcReg));
        inst_RV(INS_push, srcReg, type);
    }
    else
    {
        instruction ins;
        emitAttr    attr = emitTypeSize(type);
        if (type == TYP_LONG)
        {
            // On x86, the only way we can push a TYP_LONG from a register is if it is in an xmm reg.
            // This is only used when we are pushing a struct from memory to memory, and basically is
            // handling an 8-byte "chunk", as opposed to strictly a long type.
            ins = INS_movq;
        }
        else
        {
            ins = ins_Store(type);
        }
        assert(genIsValidFloatReg(srcReg));
        inst_RV_IV(INS_sub, REG_SPBASE, size, EA_PTRSIZE);
        GetEmitter()->emitIns_AR_R(ins, attr, srcReg, REG_SPBASE, 0);
    }
    AddStackLevel(size);
}
#endif // TARGET_X86

// genStoreRegToStackArg: Store a register value into the stack argument area
//
// Arguments:
//    type   - the type of value to be stored
//    reg    - the register containing the value
//    offset - the offset from the base (see Assumptions below)
//
// Notes:
//    A type of TYP_STRUCT instructs this method to store a 16-byte chunk
//    at the given offset (i.e. not the full struct).
//
// Assumptions:
//    The caller must set the context appropriately before calling this method:
//    - On x64, m_stkArgVarNum must be set according to whether this is a regular or tail call.
//    - On x86, the caller must set m_pushStkArg if this method should push the argument.
//      Otherwise, the argument is stored at the given offset from sp.
//
// TODO: In the below code the load and store instructions are for 16 bytes, but the
//          type is EA_8BYTE. The movdqa/u are 16 byte instructions, so it works, but
//          this probably needs to be changed.
//
void CodeGen::genStoreRegToStackArg(var_types type, regNumber srcReg, int offset)
{
    assert(srcReg != REG_NA);
    instruction ins;
    emitAttr    attr;
    unsigned    size;

    if (type == TYP_STRUCT)
    {
        ins = INS_movdqu32;
        // This should be changed!
        attr = EA_16BYTE;
        size = 16;
    }
    else
    {
#ifdef FEATURE_SIMD
        if (varTypeIsSIMD(type))
        {
            assert(genIsValidFloatReg(srcReg));
            ins = ins_Store(type); // TODO-CQ: pass 'aligned' correctly
        }
        else
#endif // FEATURE_SIMD
#ifdef TARGET_X86
            if (type == TYP_LONG)
        {
            assert(genIsValidFloatReg(srcReg));
            ins = INS_movq;
        }
        else
#endif // TARGET_X86
        {
            assert((varTypeUsesFloatReg(type) && genIsValidFloatReg(srcReg)) ||
                   (varTypeUsesIntReg(type) && genIsValidIntReg(srcReg)));
            ins = ins_Store(type);
        }
        attr = emitTypeSize(type);
        size = genTypeSize(type);
    }

#ifdef TARGET_X86
    if (m_pushStkArg)
    {
        genPushReg(type, srcReg);
    }
    else
    {
        GetEmitter()->emitIns_AR_R(ins, attr, srcReg, REG_SPBASE, offset);
    }
#else  // !TARGET_X86
    assert(m_stkArgVarNum != BAD_VAR_NUM);
    GetEmitter()->emitIns_S_R(ins, attr, srcReg, m_stkArgVarNum, m_stkArgOffset + offset);
#endif // !TARGET_X86
}

//---------------------------------------------------------------------
// genPutStructArgStk - generate code for copying a struct arg on the stack by value.
//                In case there are references to heap object in the struct,
//                it generates the gcinfo as well.
//
// Arguments
//    putArgStk - the GT_PUTARG_STK node
//
// Notes:
//    In the case of fixed out args, the caller must have set m_stkArgVarNum to the variable number
//    corresponding to the argument area (where we will put the argument on the stack).
//    For tail calls this is the baseVarNum = 0.
//    For non tail calls this is the outgoingArgSpace.
//
void CodeGen::genPutStructArgStk(GenTreePutArgStk* putArgStk)
{
    GenTree*  source     = putArgStk->gtGetOp1();
    var_types targetType = source->TypeGet();

#if defined(TARGET_X86) && defined(FEATURE_SIMD)
    if (putArgStk->isSIMD12())
    {
        genPutArgStkSimd12(putArgStk);
        return;
    }
#endif // defined(TARGET_X86) && defined(FEATURE_SIMD)

    if (varTypeIsSIMD(targetType))
    {
        regNumber srcReg = genConsumeReg(source);
        assert((srcReg != REG_NA) && (genIsValidFloatReg(srcReg)));
        genStoreRegToStackArg(targetType, srcReg, 0);
        return;
    }

    assert(targetType == TYP_STRUCT);

    switch (putArgStk->gtPutArgStkKind)
    {
        case GenTreePutArgStk::Kind::RepInstr:
            genStructPutArgRepMovs(putArgStk);
            break;
#ifndef TARGET_X86
        case GenTreePutArgStk::Kind::PartialRepInstr:
            genStructPutArgPartialRepMovs(putArgStk);
            break;
#endif // !TARGET_X86

        case GenTreePutArgStk::Kind::Unroll:
            genStructPutArgUnroll(putArgStk);
            break;

#ifdef TARGET_X86
        case GenTreePutArgStk::Kind::Push:
            genStructPutArgPush(putArgStk);
            break;
#endif // TARGET_X86

        default:
            unreached();
    }
}

/*****************************************************************************
 *
 *  Create and record GC Info for the function.
 */
#ifndef JIT32_GCENCODER
void
#else  // !JIT32_GCENCODER
void*
#endif // !JIT32_GCENCODER
CodeGen::genCreateAndStoreGCInfo(unsigned codeSize, unsigned prologSize, unsigned epilogSize DEBUGARG(void* codePtr))
{
#ifdef JIT32_GCENCODER
    return genCreateAndStoreGCInfoJIT32(codeSize, prologSize, epilogSize DEBUGARG(codePtr));
#else  // !JIT32_GCENCODER
    genCreateAndStoreGCInfoX64(codeSize, prologSize DEBUGARG(codePtr));
#endif // !JIT32_GCENCODER
}

#ifdef JIT32_GCENCODER
void* CodeGen::genCreateAndStoreGCInfoJIT32(unsigned            codeSize,
                                            unsigned            prologSize,
                                            unsigned epilogSize DEBUGARG(void* codePtr))
{
    BYTE    headerBuf[64];
    InfoHdr header;

    int s_cached;

    // We should do this before gcInfoBlockHdrSave since varPtrTableSize must be finalized before it
    if (compiler->ehAnyFunclets())
    {
        assert(compiler->UsesFunclets());
        gcInfo.gcMarkFilterVarsPinned();
    }

#ifdef DEBUG
    size_t headerSize =
#endif
        compiler->compInfoBlkSize =
            gcInfo.gcInfoBlockHdrSave(headerBuf, 0, codeSize, prologSize, epilogSize, &header, &s_cached);

    size_t argTabOffset = 0;
    size_t ptrMapSize   = gcInfo.gcPtrTableSize(header, codeSize, &argTabOffset);

#if DISPLAY_SIZES

    if (GetInterruptible())
    {
        gcHeaderISize += compiler->compInfoBlkSize;
        gcPtrMapISize += ptrMapSize;
    }
    else
    {
        gcHeaderNSize += compiler->compInfoBlkSize;
        gcPtrMapNSize += ptrMapSize;
    }

#endif // DISPLAY_SIZES

    compiler->compInfoBlkSize += ptrMapSize;

    /* Allocate the info block for the method */

    compiler->compInfoBlkAddr = (BYTE*)compiler->info.compCompHnd->allocGCInfo(compiler->compInfoBlkSize);

    /* Fill in the info block and return it to the caller */

    void* infoPtr = compiler->compInfoBlkAddr;

    /* Create the method info block: header followed by GC tracking tables */

    compiler->compInfoBlkAddr +=
        gcInfo.gcInfoBlockHdrSave(compiler->compInfoBlkAddr, -1, codeSize, prologSize, epilogSize, &header, &s_cached);

    assert(compiler->compInfoBlkAddr == (BYTE*)infoPtr + headerSize);
    compiler->compInfoBlkAddr = gcInfo.gcPtrTableSave(compiler->compInfoBlkAddr, header, codeSize, &argTabOffset);
    assert(compiler->compInfoBlkAddr == (BYTE*)infoPtr + headerSize + ptrMapSize);

#ifdef DEBUG

    if (0)
    {
        BYTE*  temp = (BYTE*)infoPtr;
        size_t size = compiler->compInfoBlkAddr - temp;
        BYTE*  ptab = temp + headerSize;

        noway_assert(size == headerSize + ptrMapSize);

        printf("Method info block - header [%zu bytes]:", headerSize);

        for (unsigned i = 0; i < size; i++)
        {
            if (temp == ptab)
            {
                printf("\nMethod info block - ptrtab [%u bytes]:", ptrMapSize);
                printf("\n    %04X: %*c", i & ~0xF, 3 * (i & 0xF), ' ');
            }
            else
            {
                if (!(i % 16))
                    printf("\n    %04X: ", i);
            }

            printf("%02X ", *temp++);
        }

        printf("\n");
    }

#endif // DEBUG

#if DUMP_GC_TABLES

    if (compiler->opts.dspGCtbls)
    {
        const BYTE* base = (BYTE*)infoPtr;
        size_t      size;
        unsigned    methodSize;
        InfoHdr     dumpHeader;

        printf("GC Info for method %s\n", compiler->info.compFullName);
        printf("GC info size = %3u\n", compiler->compInfoBlkSize);

        size = gcInfo.gcInfoBlockHdrDump(base, &dumpHeader, &methodSize);
        // printf("size of header encoding is %3u\n", size);
        printf("\n");

        if (compiler->opts.dspGCtbls)
        {
            base += size;
            size = gcInfo.gcDumpPtrTable(base, dumpHeader, methodSize);
            // printf("size of pointer table is %3u\n", size);
            printf("\n");
            noway_assert(compiler->compInfoBlkAddr == (base + size));
        }
    }

#endif // DUMP_GC_TABLES

    /* Make sure we ended up generating the expected number of bytes */

    noway_assert(compiler->compInfoBlkAddr == (BYTE*)infoPtr + compiler->compInfoBlkSize);

    return infoPtr;
}

#else  // !JIT32_GCENCODER
void CodeGen::genCreateAndStoreGCInfoX64(unsigned codeSize, unsigned prologSize DEBUGARG(void* codePtr))
{
    IAllocator*    allowZeroAlloc = new (compiler, CMK_GC) CompIAllocator(compiler->getAllocatorGC());
    GcInfoEncoder* gcInfoEncoder  = new (compiler, CMK_GC)
        GcInfoEncoder(compiler->info.compCompHnd, compiler->info.compMethodInfo, allowZeroAlloc, NOMEM);
    assert(gcInfoEncoder);

    // Follow the code pattern of the x86 gc info encoder (genCreateAndStoreGCInfoJIT32).
    gcInfo.gcInfoBlockHdrSave(gcInfoEncoder, codeSize, prologSize);

    // We keep the call count for the second call to gcMakeRegPtrTable() below.
    unsigned callCnt = 0;
    // First we figure out the encoder ID's for the stack slots and registers.
    gcInfo.gcMakeRegPtrTable(gcInfoEncoder, codeSize, prologSize, GCInfo::MAKE_REG_PTR_MODE_ASSIGN_SLOTS, &callCnt);
    // Now we've requested all the slots we'll need; "finalize" these (make more compact data structures for them).
    gcInfoEncoder->FinalizeSlotIds();
    // Now we can actually use those slot ID's to declare live ranges.
    gcInfo.gcMakeRegPtrTable(gcInfoEncoder, codeSize, prologSize, GCInfo::MAKE_REG_PTR_MODE_DO_WORK, &callCnt);

    if (compiler->opts.compDbgEnC)
    {
        // what we have to preserve is called the "frame header" (see comments in VM\eetwain.cpp)
        // which is:
        //  -return address
        //  -saved RBP
        //  -saved bool for synchronized methods

        // slots for ret address + FP + EnC callee-saves
        int preservedAreaSize = (2 + genCountBits(RBM_ENC_CALLEE_SAVED)) * REGSIZE_BYTES;

        if (compiler->info.compFlags & CORINFO_FLG_SYNCH)
        {
            // bool in synchronized methods that tracks whether the lock has been taken (takes a full pointer sized
            // slot)
            preservedAreaSize += TARGET_POINTER_SIZE;

            // Verify that MonAcquired bool is at the bottom of the frame header
            assert(compiler->lvaGetCallerSPRelativeOffset(compiler->lvaMonAcquired) == -preservedAreaSize);
        }

        // Used to signal both that the method is compiled for EnC, and also the size of the block at the top of the
        // frame
        gcInfoEncoder->SetSizeOfEditAndContinuePreservedArea(preservedAreaSize);

        JITDUMP("EnC info:\n");
        JITDUMP("  EnC preserved area size = %d\n", preservedAreaSize);
    }

    if (compiler->opts.IsReversePInvoke())
    {
        unsigned reversePInvokeFrameVarNumber = compiler->lvaReversePInvokeFrameVar;
        assert(reversePInvokeFrameVarNumber != BAD_VAR_NUM);
        const LclVarDsc* reversePInvokeFrameVar = compiler->lvaGetDesc(reversePInvokeFrameVarNumber);
        gcInfoEncoder->SetReversePInvokeFrameSlot(reversePInvokeFrameVar->GetStackOffset());
    }

    gcInfoEncoder->Build();

    // GC Encoder automatically puts the GC info in the right spot using ICorJitInfo::allocGCInfo(size_t)
    // let's save the values anyway for debugging purposes
    compiler->compInfoBlkAddr = gcInfoEncoder->Emit();
    compiler->compInfoBlkSize = gcInfoEncoder->GetEncodedGCInfoSize();
}
#endif // !JIT32_GCENCODER

/*****************************************************************************
 *  Emit a call to a helper function.
 *
 */

void CodeGen::genEmitHelperCall(unsigned helper, int argSize, emitAttr retSize, regNumber callTargetReg)
{
    void* pAddr = nullptr;

    EmitCallParams params;
    params.callType    = EC_FUNC_TOKEN;
    params.addr        = compiler->compGetHelperFtn((CorInfoHelpFunc)helper, &pAddr);
    regMaskTP killMask = compiler->compHelperCallKillSet((CorInfoHelpFunc)helper);

    if (params.addr == nullptr)
    {
        assert(pAddr != nullptr);

        // Absolute indirect call addr
        // Note: Order of checks is important. First always check for pc-relative and next
        // zero-relative.  Because the former encoding is 1-byte smaller than the latter.
        if (genCodeIndirAddrCanBeEncodedAsPCRelOffset((size_t)pAddr) ||
            genCodeIndirAddrCanBeEncodedAsZeroRelOffset((size_t)pAddr))
        {
            // generate call whose target is specified by 32-bit offset relative to PC or zero.
            params.callType = EC_FUNC_TOKEN_INDIR;
            params.addr     = pAddr;
        }
        else
        {
#ifdef TARGET_AMD64
            // If this indirect address cannot be encoded as 32-bit offset relative to PC or Zero,
            // load it into REG_HELPER_CALL_TARGET and use register indirect addressing mode to
            // make the call.
            //    mov   reg, addr
            //    call  [reg]

            if (callTargetReg == REG_NA)
            {
                // If a callTargetReg has not been explicitly provided, we will use REG_DEFAULT_HELPER_CALL_TARGET, but
                // this is only a valid assumption if the helper call is known to kill REG_DEFAULT_HELPER_CALL_TARGET.
                callTargetReg            = REG_DEFAULT_HELPER_CALL_TARGET;
                regMaskTP callTargetMask = genRegMask(callTargetReg);
                noway_assert((callTargetMask & killMask) == callTargetMask);
            }
            else
            {
                // The call target must not overwrite any live variable, though it may not be in the
                // kill set for the call.
                regMaskTP callTargetMask = genRegMask(callTargetReg);
                noway_assert((callTargetMask & regSet.GetMaskVars()) == RBM_NONE);
            }
#endif

            instGen_Set_Reg_To_Imm(EA_HANDLE_CNS_RELOC, callTargetReg, (ssize_t)pAddr);

            params.ireg     = callTargetReg;
            params.callType = EC_INDIR_ARD;
        }
    }

    params.methHnd = compiler->eeFindHelper(helper);
    params.argSize = argSize;
    params.retSize = retSize;

    genEmitCallWithCurrentGC(params);
    regSet.verifyRegistersUsed(killMask);
}

//-----------------------------------------------------------------------------------------
// OptsFromCFlags - Convert condition flags into approxpriate insOpts.
//
// Arguments:
//    flags - The condition flags to be converted.
//
// Return Value:
//    An insOpts value encoding the condition flags.
//
// Notes:
//    This function maps the condition flags (e.g., CF, ZF, SF, OF) to the appropriate
//    instruction options used for setting the default flag values in extneded EVEX
//    encoding conditional instructions.
//
insOpts CodeGen::OptsFromCFlags(insCflags flags)
{
    unsigned opts = 0x0;
    if (flags & INS_FLAGS_CF)
        opts |= INS_OPTS_EVEX_dfv_cf;
    if (flags & INS_FLAGS_ZF)
        opts |= INS_OPTS_EVEX_dfv_zf;
    if (flags & INS_FLAGS_SF)
        opts |= INS_OPTS_EVEX_dfv_sf;
    if (flags & INS_FLAGS_OF)
        opts |= INS_OPTS_EVEX_dfv_of;
    return (insOpts)opts;
}

#ifdef TARGET_AMD64

//-----------------------------------------------------------------------------------------
// genCodeForCCMP - Generate code for a conditional compare (CCMP) node.
//
// Arguments:
//    ccmp - The GenTreeCCMP node representing the conditional compare.
//
// Return Value:
//    None.
//
// Notes:
//    This function generates code for a conditional compare operation. On X86,
//    comparisons using the extended EVEX encoding and ccmp instruction.
void CodeGen::genCodeForCCMP(GenTreeCCMP* ccmp)
{
    emitter* emit = GetEmitter();
    assert(emit->UsePromotedEVEXEncoding());

    genConsumeOperands(ccmp);
    GenTree*  op1     = ccmp->gtGetOp1();
    GenTree*  op2     = ccmp->gtGetOp2();
    var_types op1Type = genActualType(op1->TypeGet());
    var_types op2Type = genActualType(op2->TypeGet());
    emitAttr  cmpSize = emitActualTypeSize(op1Type);
    regNumber srcReg1 = op1->GetRegNum();

    // No float support or swapping op1 and op2 to generate cmp reg, imm.
    assert(!varTypeIsFloating(op2Type));
    assert(!op1->isContainedIntOrIImmed());

    // For the ccmp flags, invert the condition of the compare.
    // For the condition, use the previous compare.
    const GenConditionDesc& condDesc = GenConditionDesc::Get(ccmp->gtCondition);
    instruction             ccmpIns  = JumpKindToCcmp(condDesc.jumpKind1);
    insOpts                 opts     = OptsFromCFlags(ccmp->gtFlagsVal);

    if (op2->isContainedIntOrIImmed())
    {
        GenTreeIntConCommon* intConst = op2->AsIntConCommon();
        emit->emitIns_R_I(ccmpIns, cmpSize, srcReg1, (int)intConst->IconValue(), opts);
    }
    else
    {
        regNumber srcReg2 = op2->GetRegNum();
        emit->emitIns_R_R(ccmpIns, cmpSize, srcReg1, srcReg2, opts);
    }
}
#endif // TARGET_AMD64

#if defined(DEBUG) && defined(TARGET_AMD64)

/*****************************************************************************
 * Unit tests for the SSE2 instructions.
 */

void CodeGen::genAmd64EmitterUnitTestsSse2()
{
    emitter* theEmitter = GetEmitter();

    //
    // Loads
    //

    genDefineTempLabel(genCreateTempLabel());

    // vhaddpd     ymm0,ymm1,ymm2
    GetEmitter()->emitIns_R_R_R(INS_haddpd, EA_32BYTE, REG_XMM0, REG_XMM1, REG_XMM2);
    // vaddss      xmm0,xmm1,xmm2
    GetEmitter()->emitIns_R_R_R(INS_addss, EA_4BYTE, REG_XMM0, REG_XMM1, REG_XMM2);
    // vaddsd      xmm0,xmm1,xmm2
    GetEmitter()->emitIns_R_R_R(INS_addsd, EA_8BYTE, REG_XMM0, REG_XMM1, REG_XMM2);
    // vaddps      xmm0,xmm1,xmm2
    GetEmitter()->emitIns_R_R_R(INS_addps, EA_16BYTE, REG_XMM0, REG_XMM1, REG_XMM2);
    // vaddps      ymm0,ymm1,ymm2
    GetEmitter()->emitIns_R_R_R(INS_addps, EA_32BYTE, REG_XMM0, REG_XMM1, REG_XMM2);
    // vaddpd      xmm0,xmm1,xmm2
    GetEmitter()->emitIns_R_R_R(INS_addpd, EA_16BYTE, REG_XMM0, REG_XMM1, REG_XMM2);
    // vaddpd      ymm0,ymm1,ymm2
    GetEmitter()->emitIns_R_R_R(INS_addpd, EA_32BYTE, REG_XMM0, REG_XMM1, REG_XMM2);
    // vsubss      xmm0,xmm1,xmm2
    GetEmitter()->emitIns_R_R_R(INS_subss, EA_4BYTE, REG_XMM0, REG_XMM1, REG_XMM2);
    // vsubsd      xmm0,xmm1,xmm2
    GetEmitter()->emitIns_R_R_R(INS_subsd, EA_8BYTE, REG_XMM0, REG_XMM1, REG_XMM2);
    // vsubps      ymm0,ymm1,ymm2
    GetEmitter()->emitIns_R_R_R(INS_subps, EA_16BYTE, REG_XMM0, REG_XMM1, REG_XMM2);
    // vsubps      ymm0,ymm1,ymm2
    GetEmitter()->emitIns_R_R_R(INS_subps, EA_32BYTE, REG_XMM0, REG_XMM1, REG_XMM2);
    // vsubpd      xmm0,xmm1,xmm2
    GetEmitter()->emitIns_R_R_R(INS_subpd, EA_16BYTE, REG_XMM0, REG_XMM1, REG_XMM2);
    // vsubpd      ymm0,ymm1,ymm2
    GetEmitter()->emitIns_R_R_R(INS_subpd, EA_32BYTE, REG_XMM0, REG_XMM1, REG_XMM2);
    // vmulss      xmm0,xmm1,xmm2
    GetEmitter()->emitIns_R_R_R(INS_mulss, EA_4BYTE, REG_XMM0, REG_XMM1, REG_XMM2);
    // vmulsd      xmm0,xmm1,xmm2
    GetEmitter()->emitIns_R_R_R(INS_mulsd, EA_8BYTE, REG_XMM0, REG_XMM1, REG_XMM2);
    // vmulps      xmm0,xmm1,xmm2
    GetEmitter()->emitIns_R_R_R(INS_mulps, EA_16BYTE, REG_XMM0, REG_XMM1, REG_XMM2);
    // vmulpd      xmm0,xmm1,xmm2
    GetEmitter()->emitIns_R_R_R(INS_mulpd, EA_16BYTE, REG_XMM0, REG_XMM1, REG_XMM2);
    // vmulps      ymm0,ymm1,ymm2
    GetEmitter()->emitIns_R_R_R(INS_mulps, EA_32BYTE, REG_XMM0, REG_XMM1, REG_XMM2);
    // vmulpd      ymm0,ymm1,ymm2
    GetEmitter()->emitIns_R_R_R(INS_mulpd, EA_32BYTE, REG_XMM0, REG_XMM1, REG_XMM2);
    // vandps      xmm0,xmm1,xmm2
    GetEmitter()->emitIns_R_R_R(INS_andps, EA_16BYTE, REG_XMM0, REG_XMM1, REG_XMM2);
    // vandpd      xmm0,xmm1,xmm2
    GetEmitter()->emitIns_R_R_R(INS_andpd, EA_16BYTE, REG_XMM0, REG_XMM1, REG_XMM2);
    // vandps      ymm0,ymm1,ymm2
    GetEmitter()->emitIns_R_R_R(INS_andps, EA_32BYTE, REG_XMM0, REG_XMM1, REG_XMM2);
    // vandpd      ymm0,ymm1,ymm2
    GetEmitter()->emitIns_R_R_R(INS_andpd, EA_32BYTE, REG_XMM0, REG_XMM1, REG_XMM2);
    // vorps      xmm0,xmm1,xmm2
    GetEmitter()->emitIns_R_R_R(INS_orps, EA_16BYTE, REG_XMM0, REG_XMM1, REG_XMM2);
    // vorpd      xmm0,xmm1,xmm2
    GetEmitter()->emitIns_R_R_R(INS_orpd, EA_16BYTE, REG_XMM0, REG_XMM1, REG_XMM2);
    // vorps      ymm0,ymm1,ymm2
    GetEmitter()->emitIns_R_R_R(INS_orps, EA_32BYTE, REG_XMM0, REG_XMM1, REG_XMM2);
    // vorpd      ymm0,ymm1,ymm2
    GetEmitter()->emitIns_R_R_R(INS_orpd, EA_32BYTE, REG_XMM0, REG_XMM1, REG_XMM2);
    // vdivss      xmm0,xmm1,xmm2
    GetEmitter()->emitIns_R_R_R(INS_divss, EA_4BYTE, REG_XMM0, REG_XMM1, REG_XMM2);
    // vdivsd      xmm0,xmm1,xmm2
    GetEmitter()->emitIns_R_R_R(INS_divsd, EA_8BYTE, REG_XMM0, REG_XMM1, REG_XMM2);
    // vdivss      xmm0,xmm1,xmm2
    GetEmitter()->emitIns_R_R_R(INS_divss, EA_4BYTE, REG_XMM0, REG_XMM1, REG_XMM2);
    // vdivsd      xmm0,xmm1,xmm2
    GetEmitter()->emitIns_R_R_R(INS_divsd, EA_8BYTE, REG_XMM0, REG_XMM1, REG_XMM2);

    // vdivss      xmm0,xmm1,xmm2
    GetEmitter()->emitIns_R_R_R(INS_cvtss2sd, EA_4BYTE, REG_XMM0, REG_XMM1, REG_XMM2);
    // vdivsd      xmm0,xmm1,xmm2
    GetEmitter()->emitIns_R_R_R(INS_cvtsd2ss, EA_8BYTE, REG_XMM0, REG_XMM1, REG_XMM2);
}

/*****************************************************************************
 * Unit tests for the APX instructions.
 */

void CodeGen::genAmd64EmitterUnitTestsApx()
{
    emitter* theEmitter = GetEmitter();

    genDefineTempLabel(genCreateTempLabel());

    // This test suite needs REX2 enabled.
    if (!theEmitter->UseRex2Encoding() && !theEmitter->emitComp->DoJitStressRex2Encoding())
    {
        return;
    }

    theEmitter->emitIns_R_R(INS_add, EA_1BYTE, REG_EAX, REG_ECX);
    theEmitter->emitIns_R_R(INS_add, EA_2BYTE, REG_EAX, REG_ECX);
    theEmitter->emitIns_R_R(INS_add, EA_4BYTE, REG_EAX, REG_ECX);
    theEmitter->emitIns_R_R(INS_add, EA_8BYTE, REG_EAX, REG_ECX);
    theEmitter->emitIns_R_R(INS_or, EA_4BYTE, REG_EAX, REG_ECX);
    theEmitter->emitIns_R_R(INS_adc, EA_4BYTE, REG_EAX, REG_ECX);
    theEmitter->emitIns_R_R(INS_sbb, EA_4BYTE, REG_EAX, REG_ECX);
    theEmitter->emitIns_R_R(INS_and, EA_4BYTE, REG_EAX, REG_ECX);
    theEmitter->emitIns_R_R(INS_sub, EA_4BYTE, REG_EAX, REG_ECX);
    theEmitter->emitIns_R_R(INS_xor, EA_4BYTE, REG_EAX, REG_ECX);
    theEmitter->emitIns_R_R(INS_cmp, EA_4BYTE, REG_EAX, REG_ECX);
    theEmitter->emitIns_R_R(INS_test, EA_4BYTE, REG_EAX, REG_ECX);
    theEmitter->emitIns_R_R(INS_bsf, EA_4BYTE, REG_EAX, REG_ECX);
    theEmitter->emitIns_R_R(INS_bsr, EA_4BYTE, REG_EAX, REG_ECX);

    theEmitter->emitIns_R_R(INS_cmovo, EA_4BYTE, REG_EAX, REG_ECX);

    theEmitter->emitIns_Mov(INS_mov, EA_4BYTE, REG_EAX, REG_ECX, false);
    theEmitter->emitIns_Mov(INS_movsx, EA_2BYTE, REG_EAX, REG_ECX, false);
    theEmitter->emitIns_Mov(INS_movzx, EA_2BYTE, REG_EAX, REG_ECX, false);

    theEmitter->emitIns_R_R(INS_popcnt, EA_4BYTE, REG_EAX, REG_ECX);
    theEmitter->emitIns_R_R(INS_lzcnt, EA_4BYTE, REG_EAX, REG_ECX);
    theEmitter->emitIns_R_R(INS_tzcnt, EA_4BYTE, REG_EAX, REG_ECX);

    theEmitter->emitIns_R_I(INS_add, EA_4BYTE, REG_ECX, 0x05);
    theEmitter->emitIns_R_I(INS_add, EA_2BYTE, REG_ECX, 0x05);
    theEmitter->emitIns_R_I(INS_or, EA_4BYTE, REG_EAX, 0x05);
    theEmitter->emitIns_R_I(INS_adc, EA_4BYTE, REG_EAX, 0x05);
    theEmitter->emitIns_R_I(INS_sbb, EA_4BYTE, REG_EAX, 0x05);
    theEmitter->emitIns_R_I(INS_and, EA_4BYTE, REG_EAX, 0x05);
    theEmitter->emitIns_R_I(INS_sub, EA_4BYTE, REG_EAX, 0x05);
    theEmitter->emitIns_R_I(INS_xor, EA_4BYTE, REG_EAX, 0x05);
    theEmitter->emitIns_R_I(INS_cmp, EA_4BYTE, REG_EAX, 0x05);
    theEmitter->emitIns_R_I(INS_test, EA_4BYTE, REG_EAX, 0x05);

    theEmitter->emitIns_R_I(INS_mov, EA_4BYTE, REG_EAX, 0xE0);

    // JIT tend to compress imm64 to imm32 if higher half is all-zero, make sure this test checks the path for imm64.
    theEmitter->emitIns_R_I(INS_mov, EA_8BYTE, REG_RAX, 0xFFFF000000000000);

    // shf reg, cl
    theEmitter->emitIns_R(INS_rol, EA_4BYTE, REG_EAX);
    theEmitter->emitIns_R(INS_ror, EA_4BYTE, REG_EAX);
    theEmitter->emitIns_R(INS_rcl, EA_4BYTE, REG_EAX);
    theEmitter->emitIns_R(INS_rcr, EA_4BYTE, REG_EAX);
    theEmitter->emitIns_R(INS_shl, EA_4BYTE, REG_EAX);
    theEmitter->emitIns_R(INS_shr, EA_4BYTE, REG_EAX);
    theEmitter->emitIns_R(INS_sar, EA_4BYTE, REG_EAX);

    // shf reg, 1
    theEmitter->emitIns_R(INS_rol_1, EA_4BYTE, REG_EAX);
    theEmitter->emitIns_R(INS_ror_1, EA_4BYTE, REG_EAX);
    theEmitter->emitIns_R(INS_rcl_1, EA_4BYTE, REG_EAX);
    theEmitter->emitIns_R(INS_rcr_1, EA_4BYTE, REG_EAX);
    theEmitter->emitIns_R(INS_shl_1, EA_4BYTE, REG_EAX);
    theEmitter->emitIns_R(INS_shr_1, EA_4BYTE, REG_EAX);
    theEmitter->emitIns_R(INS_sar_1, EA_4BYTE, REG_EAX);

    // shf reg, imm8
    theEmitter->emitIns_R_I(INS_shl_N, EA_4BYTE, REG_ECX, 0x05);
    theEmitter->emitIns_R_I(INS_shr_N, EA_4BYTE, REG_ECX, 0x05);
    theEmitter->emitIns_R_I(INS_sar_N, EA_4BYTE, REG_ECX, 0x05);
    theEmitter->emitIns_R_I(INS_rol_N, EA_4BYTE, REG_ECX, 0x05);
    theEmitter->emitIns_R_I(INS_ror_N, EA_4BYTE, REG_ECX, 0x05);
    theEmitter->emitIns_R_I(INS_rcl_N, EA_4BYTE, REG_ECX, 0x05);
    theEmitter->emitIns_R_I(INS_rcr_N, EA_4BYTE, REG_ECX, 0x05);

    theEmitter->emitIns_R(INS_neg, EA_2BYTE, REG_EAX);
    theEmitter->emitIns_R(INS_not, EA_2BYTE, REG_EAX);

    theEmitter->emitIns_R_AR(INS_lea, EA_4BYTE, REG_ECX, REG_EAX, 4);

    theEmitter->emitIns_R_AR(INS_mov, EA_1BYTE, REG_ECX, REG_EAX, 4);
    theEmitter->emitIns_R_AR(INS_mov, EA_2BYTE, REG_ECX, REG_EAX, 4);
    theEmitter->emitIns_R_AR(INS_mov, EA_4BYTE, REG_ECX, REG_EAX, 4);
    theEmitter->emitIns_R_AR(INS_mov, EA_8BYTE, REG_ECX, REG_EAX, 4);

    theEmitter->emitIns_R_AR(INS_add, EA_1BYTE, REG_EAX, REG_ECX, 4);
    theEmitter->emitIns_R_AR(INS_add, EA_2BYTE, REG_EAX, REG_ECX, 4);
    theEmitter->emitIns_R_AR(INS_add, EA_4BYTE, REG_EAX, REG_ECX, 4);
    theEmitter->emitIns_R_AR(INS_add, EA_8BYTE, REG_EAX, REG_ECX, 4);
    theEmitter->emitIns_R_AR(INS_or, EA_4BYTE, REG_EAX, REG_ECX, 4);
    theEmitter->emitIns_R_AR(INS_adc, EA_4BYTE, REG_EAX, REG_ECX, 4);
    theEmitter->emitIns_R_AR(INS_sbb, EA_4BYTE, REG_EAX, REG_ECX, 4);
    theEmitter->emitIns_R_AR(INS_and, EA_4BYTE, REG_EAX, REG_ECX, 4);
    theEmitter->emitIns_R_AR(INS_sub, EA_4BYTE, REG_EAX, REG_ECX, 4);
    theEmitter->emitIns_R_AR(INS_xor, EA_4BYTE, REG_EAX, REG_ECX, 4);
    theEmitter->emitIns_R_AR(INS_cmp, EA_4BYTE, REG_EAX, REG_ECX, 4);
    theEmitter->emitIns_R_AR(INS_test, EA_4BYTE, REG_EAX, REG_ECX, 4);
    theEmitter->emitIns_R_AR(INS_bsf, EA_4BYTE, REG_EAX, REG_ECX, 4);
    theEmitter->emitIns_R_AR(INS_bsr, EA_4BYTE, REG_EAX, REG_ECX, 4);
    theEmitter->emitIns_R_AR(INS_popcnt, EA_4BYTE, REG_EAX, REG_ECX, 4);
    theEmitter->emitIns_R_AR(INS_lzcnt, EA_4BYTE, REG_EAX, REG_ECX, 4);
    theEmitter->emitIns_R_AR(INS_tzcnt, EA_4BYTE, REG_EAX, REG_ECX, 4);

    theEmitter->emitIns_AR_R(INS_add, EA_1BYTE, REG_EAX, REG_ECX, 4);
    theEmitter->emitIns_AR_R(INS_add, EA_2BYTE, REG_EAX, REG_ECX, 4);
    theEmitter->emitIns_AR_R(INS_add, EA_4BYTE, REG_EAX, REG_ECX, 4);
    theEmitter->emitIns_AR_R(INS_add, EA_8BYTE, REG_EAX, REG_ECX, 4);
    theEmitter->emitIns_AR_R(INS_or, EA_4BYTE, REG_EAX, REG_ECX, 4);
    theEmitter->emitIns_AR_R(INS_adc, EA_4BYTE, REG_EAX, REG_ECX, 4);
    theEmitter->emitIns_AR_R(INS_sbb, EA_4BYTE, REG_EAX, REG_ECX, 4);
    theEmitter->emitIns_AR_R(INS_and, EA_4BYTE, REG_EAX, REG_ECX, 4);
    theEmitter->emitIns_AR_R(INS_sub, EA_4BYTE, REG_EAX, REG_ECX, 4);
    theEmitter->emitIns_AR_R(INS_xor, EA_4BYTE, REG_EAX, REG_ECX, 4);
    theEmitter->emitIns_AR_R(INS_cmp, EA_4BYTE, REG_EAX, REG_ECX, 4);
    theEmitter->emitIns_AR_R(INS_test, EA_4BYTE, REG_EAX, REG_ECX, 4);

    theEmitter->emitIns_R_AR(INS_movsx, EA_2BYTE, REG_ECX, REG_EAX, 4);
    theEmitter->emitIns_R_AR(INS_movzx, EA_2BYTE, REG_EAX, REG_ECX, 4);
    theEmitter->emitIns_R_AR(INS_cmovo, EA_4BYTE, REG_EAX, REG_ECX, 4);

    theEmitter->emitIns_AR_R(INS_xadd, EA_4BYTE, REG_EAX, REG_EDX, 2);

    theEmitter->emitIns_R_R_I(INS_shld, EA_4BYTE, REG_EAX, REG_ECX, 5);
    theEmitter->emitIns_R_R_I(INS_shrd, EA_2BYTE, REG_EAX, REG_ECX, 5);

    theEmitter->emitIns_AR_R(INS_cmpxchg, EA_2BYTE, REG_EAX, REG_EDX, 2);

    theEmitter->emitIns_R(INS_seto, EA_1BYTE, REG_EDX);

    theEmitter->emitIns_R(INS_bswap, EA_8BYTE, REG_EDX);

    // INS_bt only has reg-to-reg form.
    theEmitter->emitIns_R_R(INS_bt, EA_2BYTE, REG_EAX, REG_EDX);

    theEmitter->emitIns_R(INS_idiv, EA_8BYTE, REG_EDX);

    theEmitter->emitIns_R_R(INS_xchg, EA_8BYTE, REG_EAX, REG_EDX);

    theEmitter->emitIns_R(INS_div, EA_8BYTE, REG_EDX);
    theEmitter->emitIns_R(INS_mulEAX, EA_8BYTE, REG_EDX);

    GenTreePhysReg physReg(REG_EDX);
    physReg.SetRegNum(REG_EDX);
    GenTreeIndir load = indirForm(TYP_INT, &physReg);

    theEmitter->emitIns_R_A(INS_add, EA_1BYTE, REG_EAX, &load);
    theEmitter->emitIns_R_A(INS_add, EA_2BYTE, REG_EAX, &load);
    theEmitter->emitIns_R_A(INS_add, EA_4BYTE, REG_EAX, &load);
    theEmitter->emitIns_R_A(INS_add, EA_8BYTE, REG_EAX, &load);
    theEmitter->emitIns_R_A(INS_or, EA_4BYTE, REG_EAX, &load);
    theEmitter->emitIns_R_A(INS_adc, EA_4BYTE, REG_EAX, &load);
    theEmitter->emitIns_R_A(INS_sbb, EA_4BYTE, REG_EAX, &load);
    theEmitter->emitIns_R_A(INS_and, EA_4BYTE, REG_EAX, &load);
    theEmitter->emitIns_R_A(INS_sub, EA_4BYTE, REG_EAX, &load);
    theEmitter->emitIns_R_A(INS_xor, EA_4BYTE, REG_EAX, &load);
    theEmitter->emitIns_R_A(INS_cmp, EA_4BYTE, REG_EAX, &load);
    theEmitter->emitIns_R_A(INS_test, EA_4BYTE, REG_EAX, &load);
    theEmitter->emitIns_R_A(INS_bsf, EA_4BYTE, REG_EAX, &load);
    theEmitter->emitIns_R_A(INS_bsr, EA_4BYTE, REG_EAX, &load);

    // Note:
    // All the tests below rely on the runtime status of the stack this unit tests attaching to,
    // it might fail due to stack value unavailable/mismatch, since these tests are mainly for
    // encoding correctness check, this kind of failures may be considered as not harmful.

    theEmitter->emitIns_R_S(INS_add, EA_1BYTE, REG_EAX, 0, 0);
    theEmitter->emitIns_R_S(INS_add, EA_2BYTE, REG_EAX, 0, 0);
    theEmitter->emitIns_R_S(INS_add, EA_4BYTE, REG_EAX, 0, 0);
    theEmitter->emitIns_R_S(INS_add, EA_8BYTE, REG_EAX, 0, 0);
    theEmitter->emitIns_R_S(INS_or, EA_4BYTE, REG_EAX, 0, 0);
    theEmitter->emitIns_R_S(INS_adc, EA_4BYTE, REG_EAX, 0, 0);
    theEmitter->emitIns_R_S(INS_sbb, EA_4BYTE, REG_EAX, 0, 0);
    theEmitter->emitIns_R_S(INS_and, EA_4BYTE, REG_EAX, 0, 0);
    theEmitter->emitIns_R_S(INS_sub, EA_4BYTE, REG_EAX, 0, 0);
    theEmitter->emitIns_R_S(INS_xor, EA_4BYTE, REG_EAX, 0, 0);
    theEmitter->emitIns_R_S(INS_cmp, EA_4BYTE, REG_EAX, 0, 0);
    theEmitter->emitIns_R_S(INS_test, EA_4BYTE, REG_EAX, 0, 0);
    theEmitter->emitIns_S_R(INS_xadd, EA_2BYTE, REG_EAX, 0, 0);

    theEmitter->emitIns_S_I(INS_shl_N, EA_4BYTE, 0, 0, 4);
    theEmitter->emitIns_S(INS_shl_1, EA_4BYTE, 0, 4);

    theEmitter->emitIns_R_S(INS_movsx, EA_2BYTE, REG_ECX, 0, 0);
    theEmitter->emitIns_R_S(INS_movzx, EA_2BYTE, REG_EAX, 0, 0);
    theEmitter->emitIns_R_S(INS_cmovo, EA_4BYTE, REG_EAX, 0, 0);

    theEmitter->emitIns_R(INS_pop, EA_PTRSIZE, REG_EAX);
    theEmitter->emitIns_R(INS_push, EA_PTRSIZE, REG_EAX);
    theEmitter->emitIns_R(INS_pop_hide, EA_PTRSIZE, REG_EAX);
    theEmitter->emitIns_R(INS_push_hide, EA_PTRSIZE, REG_EAX);

    theEmitter->emitIns_S(INS_pop, EA_PTRSIZE, 0, 0);
    theEmitter->emitIns_I(INS_push, EA_PTRSIZE, 50);

    theEmitter->emitIns_R(INS_inc, EA_4BYTE, REG_EAX);
    theEmitter->emitIns_AR(INS_inc, EA_2BYTE, REG_EAX, 2);
    theEmitter->emitIns_S(INS_inc, EA_2BYTE, 0, 0);
    theEmitter->emitIns_R(INS_dec, EA_4BYTE, REG_EAX);
    theEmitter->emitIns_AR(INS_dec, EA_2BYTE, REG_EAX, 2);
    theEmitter->emitIns_S(INS_dec, EA_2BYTE, 0, 0);

    theEmitter->emitIns_S(INS_neg, EA_2BYTE, 0, 0);
    theEmitter->emitIns_S(INS_not, EA_2BYTE, 0, 0);

    // APX-EVEX

    theEmitter->emitIns_R_R_R(INS_add, EA_8BYTE, REG_R10, REG_EAX, REG_ECX, INS_OPTS_EVEX_nd);
    theEmitter->emitIns_R_R_R(INS_sub, EA_2BYTE, REG_R10, REG_EAX, REG_ECX, INS_OPTS_EVEX_nd);
    theEmitter->emitIns_R_R_R(INS_or, EA_2BYTE, REG_R10, REG_EAX, REG_ECX, INS_OPTS_EVEX_nd);
    theEmitter->emitIns_R_R_R(INS_and, EA_2BYTE, REG_R10, REG_EAX, REG_ECX, INS_OPTS_EVEX_nd);
    theEmitter->emitIns_R_R_R(INS_xor, EA_1BYTE, REG_R10, REG_EAX, REG_ECX, INS_OPTS_EVEX_nd);

    theEmitter->emitIns_R_R_I(INS_or, EA_2BYTE, REG_R10, REG_EAX, 10565, INS_OPTS_EVEX_nd);
    theEmitter->emitIns_R_R_I(INS_or, EA_8BYTE, REG_R10, REG_EAX, 10, INS_OPTS_EVEX_nd);
    theEmitter->emitIns_R_R_S(INS_or, EA_8BYTE, REG_R10, REG_EAX, 0, 1, INS_OPTS_EVEX_nd);

    theEmitter->emitIns_R_R(INS_neg, EA_2BYTE, REG_R10, REG_ECX, INS_OPTS_EVEX_nd);

    theEmitter->emitIns_R_R(INS_shl, EA_2BYTE, REG_R11, REG_EAX, INS_OPTS_EVEX_nd);
    theEmitter->emitIns_R_R(INS_shl_1, EA_2BYTE, REG_R11, REG_EAX, INS_OPTS_EVEX_nd);
    theEmitter->emitIns_R_R_I(INS_shl_N, EA_2BYTE, REG_R11, REG_ECX, 7, INS_OPTS_EVEX_nd);
    theEmitter->emitIns_R_R_I(INS_shl_N, EA_2BYTE, REG_R11, REG_ECX, 7, INS_OPTS_EVEX_nd);
    theEmitter->emitIns_R_R_I(INS_rcr_N, EA_2BYTE, REG_R11, REG_ECX, 7, INS_OPTS_EVEX_nd);
    theEmitter->emitIns_R_R_I(INS_rcl_N, EA_2BYTE, REG_R11, REG_ECX, 7, INS_OPTS_EVEX_nd);

    theEmitter->emitIns_R_R(INS_inc, EA_2BYTE, REG_R11, REG_ECX, INS_OPTS_EVEX_nd);
    theEmitter->emitIns_R_R(INS_dec, EA_2BYTE, REG_R11, REG_ECX, INS_OPTS_EVEX_nd);

    theEmitter->emitIns_R_R_R(INS_cmovo, EA_4BYTE, REG_R12, REG_R11, REG_EAX, INS_OPTS_EVEX_nd);

    theEmitter->emitIns_R_R_R(INS_imul, EA_4BYTE, REG_R12, REG_R11, REG_ECX, INS_OPTS_EVEX_nd);
    theEmitter->emitIns_R_R_S(INS_imul, EA_4BYTE, REG_R12, REG_R11, 0, 1, INS_OPTS_EVEX_nd);

    theEmitter->emitIns_R_R(INS_add, EA_4BYTE, REG_R12, REG_R11, INS_OPTS_EVEX_nf);
    theEmitter->emitIns_R_R(INS_sub, EA_4BYTE, REG_R12, REG_R11, INS_OPTS_EVEX_nf);
    theEmitter->emitIns_R_R(INS_and, EA_4BYTE, REG_R12, REG_R11, INS_OPTS_EVEX_nf);
    theEmitter->emitIns_R_R(INS_or, EA_4BYTE, REG_R12, REG_R11, INS_OPTS_EVEX_nf);
    theEmitter->emitIns_R_R(INS_xor, EA_4BYTE, REG_R12, REG_R11, INS_OPTS_EVEX_nf);
    theEmitter->emitIns_R(INS_inc, EA_4BYTE, REG_R12, INS_OPTS_EVEX_nf);
    theEmitter->emitIns_R(INS_dec, EA_4BYTE, REG_R12, INS_OPTS_EVEX_nf);

    theEmitter->emitIns_R_I(INS_add, EA_4BYTE, REG_R12, 5, INS_OPTS_EVEX_nf);
    theEmitter->emitIns_R_I(INS_sub, EA_4BYTE, REG_R12, 5, INS_OPTS_EVEX_nf);
    theEmitter->emitIns_R_I(INS_and, EA_4BYTE, REG_R12, 5, INS_OPTS_EVEX_nf);
    theEmitter->emitIns_R_I(INS_or, EA_4BYTE, REG_R12, 5, INS_OPTS_EVEX_nf);
    theEmitter->emitIns_R_I(INS_xor, EA_4BYTE, REG_R12, 5, INS_OPTS_EVEX_nf);

    theEmitter->emitIns_R_S(INS_add, EA_4BYTE, REG_R12, 0, 1, INS_OPTS_EVEX_nf);
    theEmitter->emitIns_R_S(INS_sub, EA_4BYTE, REG_R12, 0, 1, INS_OPTS_EVEX_nf);
    theEmitter->emitIns_R_S(INS_and, EA_4BYTE, REG_R12, 0, 1, INS_OPTS_EVEX_nf);
    theEmitter->emitIns_R_S(INS_or, EA_4BYTE, REG_R12, 0, 1, INS_OPTS_EVEX_nf);
    theEmitter->emitIns_R_S(INS_xor, EA_4BYTE, REG_R12, 0, 1, INS_OPTS_EVEX_nf);

    theEmitter->emitIns_R(INS_neg, EA_2BYTE, REG_R11, INS_OPTS_EVEX_nf);
    theEmitter->emitIns_R(INS_shl, EA_2BYTE, REG_R11, INS_OPTS_EVEX_nf);
    theEmitter->emitIns_R(INS_shl_1, EA_2BYTE, REG_R11, INS_OPTS_EVEX_nf);
    theEmitter->emitIns_R_I(INS_shl_N, EA_2BYTE, REG_R11, 7, INS_OPTS_EVEX_nf);
    theEmitter->emitIns_R_I(INS_shl_N, EA_2BYTE, REG_R11, 7, INS_OPTS_EVEX_nf);
    theEmitter->emitIns_R_I(INS_rcr_N, EA_2BYTE, REG_R11, 7, INS_OPTS_EVEX_nf);
    theEmitter->emitIns_R_I(INS_rcl_N, EA_2BYTE, REG_R11, 7, INS_OPTS_EVEX_nf);

    theEmitter->emitIns_R_R(INS_imul, EA_4BYTE, REG_R12, REG_R11, INS_OPTS_EVEX_nf);
    theEmitter->emitIns_R_S(INS_imul, EA_4BYTE, REG_R12, 0, 1, INS_OPTS_EVEX_nf);

    theEmitter->emitIns_R_I(INS_imul_15, EA_4BYTE, REG_R12, 5, INS_OPTS_EVEX_nf);

    theEmitter->emitIns_R(INS_imulEAX, EA_8BYTE, REG_R12, INS_OPTS_EVEX_nf);
    theEmitter->emitIns_R(INS_mulEAX, EA_8BYTE, REG_R12, INS_OPTS_EVEX_nf);
    theEmitter->emitIns_R(INS_div, EA_8BYTE, REG_R12, INS_OPTS_EVEX_nf);
    theEmitter->emitIns_R(INS_idiv, EA_8BYTE, REG_R12, INS_OPTS_EVEX_nf);

    theEmitter->emitIns_R_R(INS_tzcnt_apx, EA_8BYTE, REG_R12, REG_R11, INS_OPTS_EVEX_nf);
    theEmitter->emitIns_R_R(INS_lzcnt_apx, EA_8BYTE, REG_R12, REG_R11, INS_OPTS_EVEX_nf);
    theEmitter->emitIns_R_R(INS_popcnt_apx, EA_8BYTE, REG_R12, REG_R11, INS_OPTS_EVEX_nf);

    theEmitter->emitIns_R_S(INS_tzcnt_apx, EA_8BYTE, REG_R12, 0, 1, INS_OPTS_EVEX_nf);
    theEmitter->emitIns_R_S(INS_lzcnt_apx, EA_8BYTE, REG_R12, 0, 1, INS_OPTS_EVEX_nf);
    theEmitter->emitIns_R_S(INS_popcnt_apx, EA_8BYTE, REG_R12, 0, 1, INS_OPTS_EVEX_nf);

    theEmitter->emitIns_R_R_R(INS_add, EA_2BYTE, REG_R12, REG_R13, REG_R11,
                              (insOpts)(INS_OPTS_EVEX_nf | INS_OPTS_EVEX_nd));

    theEmitter->emitIns_R_R_R(INS_andn, EA_8BYTE, REG_R11, REG_R13, REG_R11, INS_OPTS_EVEX_nf);
    theEmitter->emitIns_R_R_R(INS_bextr, EA_8BYTE, REG_R11, REG_R13, REG_R11, INS_OPTS_EVEX_nf);

    theEmitter->emitIns_R_R(INS_blsi, EA_8BYTE, REG_R11, REG_R13, INS_OPTS_EVEX_nf);
    theEmitter->emitIns_R_R(INS_blsmsk, EA_8BYTE, REG_R11, REG_R13, INS_OPTS_EVEX_nf);
    theEmitter->emitIns_R_S(INS_blsr, EA_8BYTE, REG_R11, 0, 1);

    theEmitter->emitIns_AR(INS_inc, EA_4BYTE, REG_EAX, 0, INS_OPTS_EVEX_NoApxPromotion);

    theEmitter->emitIns_BASE_R_R(INS_inc, EA_4BYTE, REG_R11, REG_R12);
    theEmitter->emitIns_BASE_R_R_I(INS_add, EA_4BYTE, REG_R11, REG_R12, 5);

    // testing for EGPR encodings.
    GenTreePhysReg eGPR(REG_R16);
    eGPR.SetRegNum(REG_R16);
    GenTreeIndir loadGPR = indirForm(TYP_SIMD32, &eGPR);

    // // SIMD instructions
    // // In most of the cases, EGPR will only be used as BASE/INDEX registers in SIMD instructions.
    theEmitter->emitIns_R_R_A(INS_addps, EA_32BYTE, REG_XMM16, REG_XMM16, &loadGPR);

    // // Legacy instructions
    theEmitter->emitIns_R_ARX(INS_add, EA_4BYTE, REG_R16, REG_R17, REG_R18, 1, 0);

    theEmitter->emitIns_AR_R(INS_movnti64, EA_8BYTE, REG_R17, REG_R16, 10);
    theEmitter->emitIns_R_R_R(INS_andn, EA_8BYTE, REG_R17, REG_R16, REG_R18);

    theEmitter->emitIns_Mov(INS_kmovb_gpr, EA_4BYTE, REG_R16, REG_K0, false);
    theEmitter->emitIns_Mov(INS_kmovb_msk, EA_4BYTE, REG_K5, REG_K0, false);
    theEmitter->emitIns_Mov(INS_kmovw_gpr, EA_4BYTE, REG_R16, REG_K0, false);
    theEmitter->emitIns_Mov(INS_kmovw_msk, EA_4BYTE, REG_K5, REG_K0, false);
    theEmitter->emitIns_Mov(INS_kmovd_gpr, EA_4BYTE, REG_R16, REG_K0, false);
    theEmitter->emitIns_Mov(INS_kmovd_msk, EA_4BYTE, REG_K5, REG_K0, false);
    theEmitter->emitIns_Mov(INS_kmovq_gpr, EA_8BYTE, REG_R16, REG_K0, false);
    theEmitter->emitIns_Mov(INS_kmovq_msk, EA_8BYTE, REG_K5, REG_K0, false);

    theEmitter->emitIns_R_R(INS_crc32_apx, EA_1BYTE, REG_R16, REG_R17);
    theEmitter->emitIns_R_R(INS_crc32_apx, EA_2BYTE, REG_R16, REG_R17);
    theEmitter->emitIns_R_R(INS_crc32_apx, EA_8BYTE, REG_R16, REG_R17);
    theEmitter->emitIns_R_A(INS_crc32_apx, EA_8BYTE, REG_R18, &loadGPR);
    theEmitter->emitIns_R_S(INS_crc32_apx, EA_8BYTE, REG_R18, 0, 0);

    // Note that BZHI has a reversed src operands due to special handling at import.
    theEmitter->emitIns_R_R_R(INS_bzhi, EA_4BYTE, REG_R16, REG_R18, REG_R17);
    theEmitter->emitIns_R_R_R(INS_bzhi, EA_8BYTE, REG_R16, REG_R18, REG_R17);
    theEmitter->emitIns_R_R_R(INS_mulx, EA_4BYTE, REG_R16, REG_R18, REG_R17);
    theEmitter->emitIns_R_R_R(INS_mulx, EA_8BYTE, REG_R16, REG_R18, REG_R17);
    theEmitter->emitIns_R_R_R(INS_pdep, EA_4BYTE, REG_R16, REG_R18, REG_R17);
    theEmitter->emitIns_R_R_R(INS_pdep, EA_8BYTE, REG_R16, REG_R18, REG_R17);
    theEmitter->emitIns_R_R_R(INS_pext, EA_4BYTE, REG_R16, REG_R18, REG_R17);
    theEmitter->emitIns_R_R_R(INS_pext, EA_8BYTE, REG_R16, REG_R18, REG_R17);

<<<<<<< HEAD
    theEmitter->emitIns_Mov(INS_movd, EA_4BYTE, REG_R16, REG_XMM0, false);
    theEmitter->emitIns_Mov(INS_movd, EA_4BYTE, REG_R16, REG_XMM16, false);
=======
    theEmitter->emitIns_Mov(INS_movd32, EA_4BYTE, REG_R16, REG_XMM0, false);
    theEmitter->emitIns_Mov(INS_movd32, EA_4BYTE, REG_R16, REG_XMM16, false);
    theEmitter->emitIns_Mov(INS_movq, EA_8BYTE, REG_R16, REG_XMM0, false);
    theEmitter->emitIns_Mov(INS_movq, EA_8BYTE, REG_R16, REG_XMM16, false);
>>>>>>> 16a5d905
}

void CodeGen::genAmd64EmitterUnitTestsAvx10v2()
{
    // All the Avx10.2 instructions are evex and evex only has one size.
    // Also, there is no specialized handling for XMM0 vs XMM9 vs XMM16

    emitter* theEmitter = GetEmitter();

    genDefineTempLabel(genCreateTempLabel());

    // This test suite needs AVX10.2 enabled.
    if (!theEmitter->emitComp->compIsaSupportedDebugOnly(InstructionSet_AVX10v2))
    {
        return;
    }

    // packed conversion instructions
    theEmitter->emitIns_R_R(INS_vcvttps2dqs, EA_16BYTE, REG_XMM0, REG_XMM1);   // xmm
    theEmitter->emitIns_R_R(INS_vcvttps2dqs, EA_16BYTE, REG_XMM9, REG_XMM10);  // xmm
    theEmitter->emitIns_R_R(INS_vcvttps2dqs, EA_16BYTE, REG_XMM15, REG_XMM16); // xmm
    theEmitter->emitIns_R_R(INS_vcvttps2dqs, EA_32BYTE, REG_XMM0, REG_XMM1);   // ymm
    theEmitter->emitIns_R_R(INS_vcvttps2dqs, EA_64BYTE, REG_XMM0, REG_XMM1);   // zmm

    theEmitter->emitIns_R_R(INS_vcvttps2udqs, EA_16BYTE, REG_XMM0, REG_XMM1);   // xmm
    theEmitter->emitIns_R_R(INS_vcvttps2udqs, EA_16BYTE, REG_XMM9, REG_XMM10);  // xmm
    theEmitter->emitIns_R_R(INS_vcvttps2udqs, EA_16BYTE, REG_XMM15, REG_XMM16); // xmm
    theEmitter->emitIns_R_R(INS_vcvttps2udqs, EA_32BYTE, REG_XMM0, REG_XMM1);   // ymm
    theEmitter->emitIns_R_R(INS_vcvttps2udqs, EA_64BYTE, REG_XMM0, REG_XMM1);   // zmm

    theEmitter->emitIns_R_R(INS_vcvttpd2qqs, EA_16BYTE, REG_XMM0, REG_XMM1);   // xmm
    theEmitter->emitIns_R_R(INS_vcvttpd2qqs, EA_16BYTE, REG_XMM9, REG_XMM10);  // xmm
    theEmitter->emitIns_R_R(INS_vcvttpd2qqs, EA_16BYTE, REG_XMM15, REG_XMM16); // xmm
    theEmitter->emitIns_R_R(INS_vcvttpd2qqs, EA_32BYTE, REG_XMM0, REG_XMM1);   // ymm
    theEmitter->emitIns_R_R(INS_vcvttpd2qqs, EA_64BYTE, REG_XMM0, REG_XMM1);   // zmm

    theEmitter->emitIns_R_R(INS_vcvttpd2uqqs, EA_16BYTE, REG_XMM0, REG_XMM1);   // xmm
    theEmitter->emitIns_R_R(INS_vcvttpd2uqqs, EA_16BYTE, REG_XMM9, REG_XMM10);  // xmm
    theEmitter->emitIns_R_R(INS_vcvttpd2uqqs, EA_16BYTE, REG_XMM15, REG_XMM16); // xmm
    theEmitter->emitIns_R_R(INS_vcvttpd2uqqs, EA_32BYTE, REG_XMM0, REG_XMM1);   // ymm
    theEmitter->emitIns_R_R(INS_vcvttpd2uqqs, EA_64BYTE, REG_XMM0, REG_XMM1);   // zmm

    // scalar conversion instructions
    theEmitter->emitIns_R_R(INS_vcvttsd2sis32, EA_4BYTE, REG_EAX, REG_XMM0);
    theEmitter->emitIns_R_R(INS_vcvttsd2sis64, EA_8BYTE, REG_RAX, REG_XMM0);
    theEmitter->emitIns_R_R(INS_vcvttsd2usis32, EA_4BYTE, REG_EAX, REG_XMM0);
    theEmitter->emitIns_R_R(INS_vcvttsd2usis64, EA_8BYTE, REG_RAX, REG_XMM0);
    theEmitter->emitIns_R_R(INS_vcvttss2sis32, EA_4BYTE, REG_EAX, REG_XMM0);
    theEmitter->emitIns_R_R(INS_vcvttss2sis64, EA_8BYTE, REG_RAX, REG_XMM0);
    theEmitter->emitIns_R_R(INS_vcvttss2usis32, EA_4BYTE, REG_EAX, REG_XMM0);
    theEmitter->emitIns_R_R(INS_vcvttss2usis64, EA_8BYTE, REG_RAX, REG_XMM0);

    // minmax instruction
    theEmitter->emitIns_R_R_R_I(INS_vminmaxss, EA_16BYTE, REG_XMM0, REG_XMM1, REG_XMM2, 0);
    theEmitter->emitIns_R_R_R_I(INS_vminmaxss, EA_16BYTE, REG_XMM8, REG_XMM9, REG_XMM10, 0);
    theEmitter->emitIns_R_R_R_I(INS_vminmaxss, EA_16BYTE, REG_XMM14, REG_XMM15, REG_XMM16, 0);

    theEmitter->emitIns_R_R_R_I(INS_vminmaxsd, EA_16BYTE, REG_XMM0, REG_XMM1, REG_XMM2, 0);
    theEmitter->emitIns_R_R_R_I(INS_vminmaxsd, EA_16BYTE, REG_XMM9, REG_XMM10, REG_XMM11, 0);
    theEmitter->emitIns_R_R_R_I(INS_vminmaxsd, EA_16BYTE, REG_XMM16, REG_XMM17, REG_XMM18, 0);

    theEmitter->emitIns_R_R_R_I(INS_vminmaxps, EA_32BYTE, REG_XMM0, REG_XMM1, REG_XMM2, 0);
    theEmitter->emitIns_R_R_R_I(INS_vminmaxpd, EA_32BYTE, REG_XMM0, REG_XMM1, REG_XMM2, 0);
    theEmitter->emitIns_R_R_R_I(INS_vminmaxps, EA_64BYTE, REG_XMM0, REG_XMM1, REG_XMM2, 0);
    theEmitter->emitIns_R_R_R_I(INS_vminmaxpd, EA_64BYTE, REG_XMM0, REG_XMM1, REG_XMM2, 0);

    // VCVT[,T]PS2I[,U]BS
    theEmitter->emitIns_R_R(INS_vcvtps2ibs, EA_16BYTE, REG_XMM0, REG_XMM1);
    theEmitter->emitIns_R_R(INS_vcvtps2ibs, EA_32BYTE, REG_XMM0, REG_XMM1);
    theEmitter->emitIns_R_R(INS_vcvtps2ibs, EA_32BYTE, REG_XMM0, REG_XMM1, INS_OPTS_EVEX_er_ru);
    theEmitter->emitIns_R_R(INS_vcvtps2ibs, EA_64BYTE, REG_XMM0, REG_XMM1);
    theEmitter->emitIns_R_R(INS_vcvtps2ibs, EA_64BYTE, REG_XMM0, REG_XMM1, INS_OPTS_EVEX_er_ru);

    theEmitter->emitIns_R_R(INS_vcvtps2iubs, EA_16BYTE, REG_XMM0, REG_XMM1);
    theEmitter->emitIns_R_R(INS_vcvtps2iubs, EA_32BYTE, REG_XMM0, REG_XMM1);
    theEmitter->emitIns_R_R(INS_vcvtps2iubs, EA_32BYTE, REG_XMM0, REG_XMM1, INS_OPTS_EVEX_er_rz);
    theEmitter->emitIns_R_R(INS_vcvtps2iubs, EA_64BYTE, REG_XMM0, REG_XMM1);
    theEmitter->emitIns_R_R(INS_vcvtps2iubs, EA_64BYTE, REG_XMM0, REG_XMM1, INS_OPTS_EVEX_er_rz);

    theEmitter->emitIns_R_R(INS_vcvttps2ibs, EA_16BYTE, REG_XMM0, REG_XMM1);
    theEmitter->emitIns_R_R(INS_vcvttps2ibs, EA_32BYTE, REG_XMM0, REG_XMM1);
    theEmitter->emitIns_R_R(INS_vcvttps2ibs, EA_32BYTE, REG_XMM0, REG_XMM1, INS_OPTS_EVEX_eb_er_rd);
    theEmitter->emitIns_R_R(INS_vcvttps2ibs, EA_64BYTE, REG_XMM0, REG_XMM1);

    theEmitter->emitIns_R_R(INS_vcvttps2iubs, EA_16BYTE, REG_XMM0, REG_XMM1);
    theEmitter->emitIns_R_R(INS_vcvttps2iubs, EA_32BYTE, REG_XMM0, REG_XMM1);
    theEmitter->emitIns_R_R(INS_vcvttps2iubs, EA_32BYTE, REG_XMM0, REG_XMM1, INS_OPTS_EVEX_er_ru);
    theEmitter->emitIns_R_R(INS_vcvttps2iubs, EA_64BYTE, REG_XMM0, REG_XMM1);

    // VPDPW[SU,US,UU]D[,S]
    theEmitter->emitIns_R_R_R(INS_vpdpwsud, EA_16BYTE, REG_XMM0, REG_XMM1, REG_XMM2);
    theEmitter->emitIns_R_R_R(INS_vpdpwsud, EA_32BYTE, REG_XMM0, REG_XMM1, REG_XMM2);
    theEmitter->emitIns_R_R_R(INS_vpdpwsud, EA_64BYTE, REG_XMM0, REG_XMM1, REG_XMM2);
    theEmitter->emitIns_R_R_R(INS_vpdpwsuds, EA_16BYTE, REG_XMM0, REG_XMM1, REG_XMM2);
    theEmitter->emitIns_R_R_R(INS_vpdpwsuds, EA_32BYTE, REG_XMM0, REG_XMM1, REG_XMM2);
    theEmitter->emitIns_R_R_R(INS_vpdpwsuds, EA_64BYTE, REG_XMM0, REG_XMM1, REG_XMM2);

    theEmitter->emitIns_R_R_R(INS_vpdpwusd, EA_16BYTE, REG_XMM0, REG_XMM1, REG_XMM2);
    theEmitter->emitIns_R_R_R(INS_vpdpwusd, EA_32BYTE, REG_XMM0, REG_XMM1, REG_XMM2);
    theEmitter->emitIns_R_R_R(INS_vpdpwusd, EA_64BYTE, REG_XMM0, REG_XMM1, REG_XMM2);
    theEmitter->emitIns_R_R_R(INS_vpdpwusds, EA_16BYTE, REG_XMM0, REG_XMM1, REG_XMM2);
    theEmitter->emitIns_R_R_R(INS_vpdpwusds, EA_32BYTE, REG_XMM0, REG_XMM1, REG_XMM2);
    theEmitter->emitIns_R_R_R(INS_vpdpwusds, EA_64BYTE, REG_XMM0, REG_XMM1, REG_XMM2);

    theEmitter->emitIns_R_R_R(INS_vpdpwuud, EA_16BYTE, REG_XMM0, REG_XMM1, REG_XMM2);
    theEmitter->emitIns_R_R_R(INS_vpdpwuud, EA_32BYTE, REG_XMM0, REG_XMM1, REG_XMM2);
    theEmitter->emitIns_R_R_R(INS_vpdpwuud, EA_64BYTE, REG_XMM0, REG_XMM1, REG_XMM2);
    theEmitter->emitIns_R_R_R(INS_vpdpwuuds, EA_16BYTE, REG_XMM0, REG_XMM1, REG_XMM2);
    theEmitter->emitIns_R_R_R(INS_vpdpwuuds, EA_32BYTE, REG_XMM0, REG_XMM1, REG_XMM2);
    theEmitter->emitIns_R_R_R(INS_vpdpwuuds, EA_64BYTE, REG_XMM0, REG_XMM1, REG_XMM2);

    // VPDPB[SU,UU,SS]D[,S]
    theEmitter->emitIns_R_R_R(INS_vpdpbssd, EA_16BYTE, REG_XMM0, REG_XMM1, REG_XMM2);
    theEmitter->emitIns_R_R_R(INS_vpdpbssd, EA_32BYTE, REG_XMM0, REG_XMM1, REG_XMM2);
    theEmitter->emitIns_R_R_R(INS_vpdpbssd, EA_64BYTE, REG_XMM0, REG_XMM1, REG_XMM2);
    theEmitter->emitIns_R_R_R(INS_vpdpbssds, EA_16BYTE, REG_XMM0, REG_XMM1, REG_XMM2);
    theEmitter->emitIns_R_R_R(INS_vpdpbssds, EA_32BYTE, REG_XMM0, REG_XMM1, REG_XMM2);
    theEmitter->emitIns_R_R_R(INS_vpdpbssds, EA_64BYTE, REG_XMM0, REG_XMM1, REG_XMM2);

    theEmitter->emitIns_R_R_R(INS_vpdpbsud, EA_16BYTE, REG_XMM0, REG_XMM1, REG_XMM2);
    theEmitter->emitIns_R_R_R(INS_vpdpbsud, EA_32BYTE, REG_XMM0, REG_XMM1, REG_XMM2);
    theEmitter->emitIns_R_R_R(INS_vpdpbsud, EA_64BYTE, REG_XMM0, REG_XMM1, REG_XMM2);
    theEmitter->emitIns_R_R_R(INS_vpdpbsuds, EA_16BYTE, REG_XMM0, REG_XMM1, REG_XMM2);
    theEmitter->emitIns_R_R_R(INS_vpdpbsuds, EA_32BYTE, REG_XMM0, REG_XMM1, REG_XMM2);
    theEmitter->emitIns_R_R_R(INS_vpdpbsuds, EA_64BYTE, REG_XMM0, REG_XMM1, REG_XMM2);

    theEmitter->emitIns_R_R_R(INS_vpdpbuud, EA_16BYTE, REG_XMM0, REG_XMM1, REG_XMM2);
    theEmitter->emitIns_R_R_R(INS_vpdpbuud, EA_32BYTE, REG_XMM0, REG_XMM1, REG_XMM2);
    theEmitter->emitIns_R_R_R(INS_vpdpbuud, EA_64BYTE, REG_XMM0, REG_XMM1, REG_XMM2);
    theEmitter->emitIns_R_R_R(INS_vpdpbuuds, EA_16BYTE, REG_XMM0, REG_XMM1, REG_XMM2);
    theEmitter->emitIns_R_R_R(INS_vpdpbuuds, EA_32BYTE, REG_XMM0, REG_XMM1, REG_XMM2);
    theEmitter->emitIns_R_R_R(INS_vpdpbuuds, EA_64BYTE, REG_XMM0, REG_XMM1, REG_XMM2);

    // VMPSADBW
    theEmitter->emitIns_R_R_R_I(INS_vmpsadbw, EA_64BYTE, REG_XMM0, REG_XMM1, REG_XMM2, 0); // zmm

    // VCOMXSD
    theEmitter->emitIns_R_R(INS_vcomxsd, EA_16BYTE, REG_XMM0, REG_XMM1);

    // VCOMXSS
    theEmitter->emitIns_R_R(INS_vcomxss, EA_16BYTE, REG_XMM0, REG_XMM1);

    // VUCOMXSD
    theEmitter->emitIns_R_R(INS_vucomxsd, EA_16BYTE, REG_XMM0, REG_XMM1);

    // VUCOMXSS
    theEmitter->emitIns_R_R(INS_vucomxss, EA_16BYTE, REG_XMM0, REG_XMM1);

    // VMOVD
    theEmitter->emitIns_R_R(INS_vmovd, EA_16BYTE, REG_XMM0, REG_XMM1);

    // VMOVW
    theEmitter->emitIns_R_R(INS_vmovw, EA_16BYTE, REG_XMM0, REG_XMM1);
}

/*****************************************************************************
 * Unit tests for the CCMP instructions.
 */

void CodeGen::genAmd64EmitterUnitTestsCCMP()
{
    emitter* theEmitter = GetEmitter();
    genDefineTempLabel(genCreateTempLabel());

    // ============
    // Test RR form
    // ============

    // Test all sizes
    theEmitter->emitIns_R_R(INS_ccmpe, EA_4BYTE, REG_RAX, REG_RCX, INS_OPTS_EVEX_dfv_cf);
    theEmitter->emitIns_R_R(INS_ccmpe, EA_8BYTE, REG_RAX, REG_RCX, INS_OPTS_EVEX_dfv_cf);
    theEmitter->emitIns_R_R(INS_ccmpe, EA_2BYTE, REG_RAX, REG_RCX, INS_OPTS_EVEX_dfv_cf);
    theEmitter->emitIns_R_R(INS_ccmpe, EA_1BYTE, REG_RAX, REG_RCX, INS_OPTS_EVEX_dfv_cf);

    // Test all CC codes
    for (uint32_t ins = INS_FIRST_CCMP_INSTRUCTION + 1; ins < INS_LAST_CCMP_INSTRUCTION; ins++)
    {
        theEmitter->emitIns_R_R((instruction)ins, EA_4BYTE, REG_RAX, REG_RCX, INS_OPTS_EVEX_dfv_cf);
    }

    // Test all dfv
    for (int i = 0; i < 16; i++)
    {
        theEmitter->emitIns_R_R(INS_ccmpe, EA_4BYTE, REG_RAX, REG_RCX, (insOpts)(i << INS_OPTS_EVEX_dfv_byte_offset));
    }

    // ============
    // Test RS form
    // ============

    // Test all sizes
    theEmitter->emitIns_R_S(INS_ccmpe, EA_4BYTE, REG_RAX, 0, 0, INS_OPTS_EVEX_dfv_cf);
    theEmitter->emitIns_R_S(INS_ccmpe, EA_8BYTE, REG_RAX, 0, 0, INS_OPTS_EVEX_dfv_cf);
    theEmitter->emitIns_R_S(INS_ccmpe, EA_2BYTE, REG_RAX, 0, 0, INS_OPTS_EVEX_dfv_cf);
    theEmitter->emitIns_R_S(INS_ccmpe, EA_1BYTE, REG_RAX, 0, 0, INS_OPTS_EVEX_dfv_cf);

    // Test all CC codes
    for (uint32_t ins = INS_FIRST_CCMP_INSTRUCTION + 1; ins < INS_LAST_CCMP_INSTRUCTION; ins++)
    {
        theEmitter->emitIns_R_S((instruction)ins, EA_4BYTE, REG_RAX, 0, 0, INS_OPTS_EVEX_dfv_cf);
    }

    // Test all dfv
    for (int i = 0; i < 16; i++)
    {
        theEmitter->emitIns_R_S(INS_ccmpe, EA_4BYTE, REG_RAX, 0, 0, (insOpts)(i << INS_OPTS_EVEX_dfv_byte_offset));
    }

    // ============
    // Test RI form (test small and large sizes and constants)
    // ============

    theEmitter->emitIns_R_I(INS_ccmpe, EA_4BYTE, REG_RAX, 123, INS_OPTS_EVEX_dfv_cf);
    theEmitter->emitIns_R_I(INS_ccmpe, EA_4BYTE, REG_RAX, 270, INS_OPTS_EVEX_dfv_cf);

    theEmitter->emitIns_R_I(INS_ccmpe, EA_8BYTE, REG_RAX, 123, INS_OPTS_EVEX_dfv_cf);
    theEmitter->emitIns_R_I(INS_ccmpe, EA_8BYTE, REG_RAX, 270, INS_OPTS_EVEX_dfv_cf);

    theEmitter->emitIns_R_I(INS_ccmpe, EA_2BYTE, REG_RAX, 123, INS_OPTS_EVEX_dfv_cf);
    theEmitter->emitIns_R_I(INS_ccmpe, EA_2BYTE, REG_RAX, 270, INS_OPTS_EVEX_dfv_cf);

    theEmitter->emitIns_R_I(INS_ccmpe, EA_1BYTE, REG_RAX, 123, INS_OPTS_EVEX_dfv_cf);
    theEmitter->emitIns_R_I(INS_ccmpe, EA_1BYTE, REG_RAX, 270, INS_OPTS_EVEX_dfv_cf);

    // ============
    // Test RC form
    // ============

    CORINFO_FIELD_HANDLE hnd = theEmitter->emitFltOrDblConst(1.0f, EA_4BYTE);
    theEmitter->emitIns_R_C(INS_ccmpe, EA_4BYTE, REG_RAX, hnd, 0, INS_OPTS_EVEX_dfv_cf);
    theEmitter->emitIns_R_C(INS_ccmpe, EA_4BYTE, REG_RAX, hnd, 4, INS_OPTS_EVEX_dfv_cf);
}

#endif // defined(DEBUG) && defined(TARGET_AMD64)

#ifdef PROFILING_SUPPORTED

#ifdef TARGET_X86

//-----------------------------------------------------------------------------------
// genProfilingEnterCallback: Generate the profiling function enter callback.
//
// Arguments:
//     initReg        - register to use as scratch register
//     pInitRegZeroed - OUT parameter. This variable remains unchanged.
//
// Return Value:
//     None
//
// Notes:
// The x86 profile enter helper has the following requirements (see ProfileEnterNaked in
// VM\i386\asmhelpers.asm for details):
// 1. The calling sequence for calling the helper is:
//          push FunctionIDOrClientID
//          call ProfileEnterHelper
// 2. The calling function has an EBP frame.
// 3. EBP points to the saved ESP which is the first thing saved in the function. Thus,
//    the following prolog is assumed:
//          push ESP
//          mov EBP, ESP
// 4. All registers are preserved.
// 5. The helper pops the FunctionIDOrClientID argument from the stack.
//
void CodeGen::genProfilingEnterCallback(regNumber initReg, bool* pInitRegZeroed)
{
    assert(compiler->compGeneratingProlog);

    // Give profiler a chance to back out of hooking this method
    if (!compiler->compIsProfilerHookNeeded())
    {
        return;
    }

    unsigned saveStackLvl2 = genStackLevel;

    // Important note: when you change enter probe layout, you must also update SKIP_ENTER_PROF_CALLBACK()
    // for x86 stack unwinding

#if defined(UNIX_X86_ABI)
    // Manually align the stack to be 16-byte aligned. This is similar to CodeGen::genAlignStackBeforeCall()
    GetEmitter()->emitIns_R_I(INS_sub, EA_4BYTE, REG_SPBASE, 0xC);
#endif // UNIX_X86_ABI

    // Push the profilerHandle
    if (compiler->compProfilerMethHndIndirected)
    {
        GetEmitter()->emitIns_AR_R(INS_push, EA_PTR_DSP_RELOC, REG_NA, REG_NA, (ssize_t)compiler->compProfilerMethHnd);
    }
    else
    {
        inst_IV(INS_push, (size_t)compiler->compProfilerMethHnd);
    }

    // This will emit either
    // "call ip-relative 32-bit offset" or
    // "mov rax, helper addr; call rax"
    genEmitHelperCall(CORINFO_HELP_PROF_FCN_ENTER,
                      0,           // argSize. Again, we have to lie about it
                      EA_UNKNOWN); // retSize

#if defined(UNIX_X86_ABI)
    // Restoring alignment manually. This is similar to CodeGen::genRemoveAlignmentAfterCall
    GetEmitter()->emitIns_R_I(INS_add, EA_4BYTE, REG_SPBASE, 0x10);
#endif // UNIX_X86_ABI

    /* Restore the stack level */

    SetStackLevel(saveStackLvl2);
}

//-----------------------------------------------------------------------------------
// genProfilingLeaveCallback: Generate the profiling function leave or tailcall callback.
// Technically, this is not part of the epilog; it is called when we are generating code for a GT_RETURN node.
//
// Arguments:
//     helper - which helper to call. Either CORINFO_HELP_PROF_FCN_LEAVE or CORINFO_HELP_PROF_FCN_TAILCALL
//
// Return Value:
//     None
//
// Notes:
// The x86 profile leave/tailcall helper has the following requirements (see ProfileLeaveNaked and
// ProfileTailcallNaked in VM\i386\asmhelpers.asm for details):
// 1. The calling sequence for calling the helper is:
//          push FunctionIDOrClientID
//          call ProfileLeaveHelper or ProfileTailcallHelper
// 2. The calling function has an EBP frame.
// 3. EBP points to the saved ESP which is the first thing saved in the function. Thus,
//    the following prolog is assumed:
//          push ESP
//          mov EBP, ESP
// 4. helper == CORINFO_HELP_PROF_FCN_LEAVE: All registers are preserved.
//    helper == CORINFO_HELP_PROF_FCN_TAILCALL: Only argument registers are preserved.
// 5. The helper pops the FunctionIDOrClientID argument from the stack.
//
void CodeGen::genProfilingLeaveCallback(unsigned helper)
{
    assert((helper == CORINFO_HELP_PROF_FCN_LEAVE) || (helper == CORINFO_HELP_PROF_FCN_TAILCALL));

    // Only hook if profiler says it's okay.
    if (!compiler->compIsProfilerHookNeeded())
    {
        return;
    }

    compiler->info.compProfilerCallback = true;

    // Need to save on to the stack level, since the helper call will pop the argument
    unsigned saveStackLvl2 = genStackLevel;

#if defined(UNIX_X86_ABI)
    // Manually align the stack to be 16-byte aligned. This is similar to CodeGen::genAlignStackBeforeCall()
    GetEmitter()->emitIns_R_I(INS_sub, EA_4BYTE, REG_SPBASE, 0xC);
    AddStackLevel(0xC);
    AddNestedAlignment(0xC);
#endif // UNIX_X86_ABI

    //
    // Push the profilerHandle
    //

    if (compiler->compProfilerMethHndIndirected)
    {
        GetEmitter()->emitIns_AR_R(INS_push, EA_PTR_DSP_RELOC, REG_NA, REG_NA, (ssize_t)compiler->compProfilerMethHnd);
    }
    else
    {
        inst_IV(INS_push, (size_t)compiler->compProfilerMethHnd);
    }
    genSinglePush();

#if defined(UNIX_X86_ABI)
    int argSize = -REGSIZE_BYTES; // negative means caller-pop (cdecl)
#else
    int argSize = REGSIZE_BYTES;
#endif
    genEmitHelperCall(helper, argSize, EA_UNKNOWN /* retSize */);

#if defined(UNIX_X86_ABI)
    // Restoring alignment manually. This is similar to CodeGen::genRemoveAlignmentAfterCall
    GetEmitter()->emitIns_R_I(INS_add, EA_4BYTE, REG_SPBASE, 0x10);
    SubtractStackLevel(0x10);
    SubtractNestedAlignment(0xC);
#endif // UNIX_X86_ABI

    /* Restore the stack level */
    SetStackLevel(saveStackLvl2);
}

#endif // TARGET_X86

#ifdef TARGET_AMD64

//-----------------------------------------------------------------------------------
// genProfilingEnterCallback: Generate the profiling function enter callback.
//
// Arguments:
//     initReg        - register to use as scratch register
//     pInitRegZeroed - OUT parameter. *pInitRegZeroed is set to 'false' if and only if
//                      this call sets 'initReg' to a non-zero value.
//
// Return Value:
//     None
//
void CodeGen::genProfilingEnterCallback(regNumber initReg, bool* pInitRegZeroed)
{
    assert(compiler->compGeneratingProlog);

    // Give profiler a chance to back out of hooking this method
    if (!compiler->compIsProfilerHookNeeded())
    {
        return;
    }

#if defined(WINDOWS_AMD64_ABI)

    unsigned   varNum;
    LclVarDsc* varDsc;

    // Since the method needs to make a profiler callback, it should have out-going arg space allocated.
    noway_assert(compiler->lvaOutgoingArgSpaceVar != BAD_VAR_NUM);
    noway_assert(compiler->lvaOutgoingArgSpaceSize >= (4 * REGSIZE_BYTES));

    // Home all arguments passed in arg registers (RCX, RDX, R8 and R9).
    // In case of vararg methods, arg regs are already homed.
    //
    // Note: Here we don't need to worry about updating gc'info since enter
    // callback is generated as part of prolog which is non-gc interruptible.
    // Moreover GC cannot kick while executing inside profiler callback which is a
    // profiler requirement so it can examine arguments which could be obj refs.
    if (!compiler->info.compIsVarArgs)
    {
        for (varNum = 0, varDsc = compiler->lvaTable; varNum < compiler->info.compArgsCount; varNum++, varDsc++)
        {
            noway_assert(varDsc->lvIsParam);

            const ABIPassingInformation& abiInfo = compiler->lvaGetParameterABIInfo(varNum);
            if (!abiInfo.HasExactlyOneRegisterSegment())
            {
                assert(!abiInfo.HasAnyRegisterSegment());
                continue;
            }

            var_types storeType = varDsc->GetRegisterType();
            regNumber argReg    = abiInfo.Segment(0).GetRegister();

            instruction store_ins = ins_Store(storeType);

#ifdef FEATURE_SIMD
            if ((storeType == TYP_SIMD8) && genIsValidIntReg(argReg))
            {
                store_ins = INS_mov;
            }
#endif // FEATURE_SIMD

            GetEmitter()->emitIns_S_R(store_ins, emitTypeSize(storeType), argReg, varNum, 0);
        }
    }

    // Emit profiler EnterCallback(ProfilerMethHnd, caller's SP)
    // RCX = ProfilerMethHnd
    if (compiler->compProfilerMethHndIndirected)
    {
        // Profiler hooks enabled during AOT.
        // Profiler handle needs to be accessed through an indirection of a pointer.
        GetEmitter()->emitIns_R_AI(INS_mov, EA_PTR_DSP_RELOC, REG_ARG_0, (ssize_t)compiler->compProfilerMethHnd);
    }
    else
    {
        instGen_Set_Reg_To_Imm(EA_8BYTE, REG_ARG_0, (ssize_t)compiler->compProfilerMethHnd);
    }

    // RDX = caller's SP
    // Notes
    //   1) Here we can query caller's SP offset since prolog will be generated after final frame layout.
    //   2) caller's SP relative offset to FramePointer will be negative.  We need to add absolute value
    //      of that offset to FramePointer to obtain caller's SP value.
    assert(compiler->lvaOutgoingArgSpaceVar != BAD_VAR_NUM);
    int callerSPOffset = compiler->lvaToCallerSPRelativeOffset(0, isFramePointerUsed());
    GetEmitter()->emitIns_R_AR(INS_lea, EA_PTRSIZE, REG_ARG_1, genFramePointerReg(), -callerSPOffset);

    // This will emit either
    // "call ip-relative 32-bit offset" or
    // "mov rax, helper addr; call rax"
    genEmitHelperCall(CORINFO_HELP_PROF_FCN_ENTER, 0, EA_UNKNOWN);

    // TODO-AMD64-CQ: Rather than reloading, see if this could be optimized by combining with prolog
    // generation logic that moves args around as required by first BB entry point conditions
    // computed by LSRA.  Code pointers for investigating this further: genFnPrologCalleeRegArgs()
    // and genEnregisterIncomingStackArgs().
    //
    // Now reload arg registers from home locations.
    // Vararg methods:
    //   - we need to reload only known (i.e. fixed) reg args.
    //   - if floating point type, also reload it into corresponding integer reg
    for (varNum = 0, varDsc = compiler->lvaTable; varNum < compiler->info.compArgsCount; varNum++, varDsc++)
    {
        noway_assert(varDsc->lvIsParam);

        const ABIPassingInformation& abiInfo = compiler->lvaGetParameterABIInfo(varNum);

        if (!abiInfo.HasExactlyOneRegisterSegment())
        {
            assert(!abiInfo.HasAnyRegisterSegment());
            continue;
        }

        var_types loadType = varDsc->GetRegisterType();
        regNumber argReg   = abiInfo.Segment(0).GetRegister();

        instruction load_ins = ins_Load(loadType);

#ifdef FEATURE_SIMD
        if ((loadType == TYP_SIMD8) && genIsValidIntReg(argReg))
        {
            load_ins = INS_mov;
        }
#endif // FEATURE_SIMD

        GetEmitter()->emitIns_R_S(load_ins, emitTypeSize(loadType), argReg, varNum, 0);

        if (compFeatureVarArg() && compiler->info.compIsVarArgs && varTypeIsFloating(loadType))
        {
            regNumber intArgReg = compiler->getCallArgIntRegister(argReg);
            inst_Mov(TYP_LONG, intArgReg, argReg, /* canSkip */ false, emitActualTypeSize(loadType));
        }
    }

    // If initReg is trashed, either because it was an arg to the enter
    // callback, or because the enter callback itself trashes it, then it needs
    // to be zero'ed again before using.
    if (((RBM_PROFILER_ENTER_TRASH | RBM_ARG_0 | RBM_ARG_1) & genRegMask(initReg)) != 0)
    {
        *pInitRegZeroed = false;
    }

#else // !defined(UNIX_AMD64_ABI)

    // Emit profiler EnterCallback(ProfilerMethHnd, caller's SP)
    // R14 = ProfilerMethHnd
    if (compiler->compProfilerMethHndIndirected)
    {
        // Profiler hooks enabled during AOT.
        // Profiler handle needs to be accessed through an indirection of a pointer.
        GetEmitter()->emitIns_R_AI(INS_mov, EA_PTR_DSP_RELOC, REG_PROFILER_ENTER_ARG_0,
                                   (ssize_t)compiler->compProfilerMethHnd);
    }
    else
    {
        instGen_Set_Reg_To_Imm(EA_PTRSIZE, REG_PROFILER_ENTER_ARG_0, (ssize_t)compiler->compProfilerMethHnd);
    }

    // R15 = caller's SP
    // Notes
    //   1) Here we can query caller's SP offset since prolog will be generated after final frame layout.
    //   2) caller's SP relative offset to FramePointer will be negative.  We need to add absolute value
    //      of that offset to FramePointer to obtain caller's SP value.
    assert(compiler->lvaOutgoingArgSpaceVar != BAD_VAR_NUM);
    int callerSPOffset = compiler->lvaToCallerSPRelativeOffset(0, isFramePointerUsed());
    GetEmitter()->emitIns_R_AR(INS_lea, EA_PTRSIZE, REG_PROFILER_ENTER_ARG_1, genFramePointerReg(), -callerSPOffset);

    // We can use any callee trash register (other than RAX, RDI, RSI) for call target.
    // We use R11 here. This will emit either
    // "call ip-relative 32-bit offset" or
    // "mov r11, helper addr; call r11"
    genEmitHelperCall(CORINFO_HELP_PROF_FCN_ENTER, 0, EA_UNKNOWN, REG_DEFAULT_PROFILER_CALL_TARGET);

    // If initReg is trashed, either because it was an arg to the enter
    // callback, or because the enter callback itself trashes it, then it needs
    // to be zero'ed again before using.
    if (((RBM_PROFILER_ENTER_TRASH | RBM_PROFILER_ENTER_ARG_0 | RBM_PROFILER_ENTER_ARG_1) & genRegMask(initReg)) != 0)
    {
        *pInitRegZeroed = false;
    }

#endif // !defined(UNIX_AMD64_ABI)
}

//-----------------------------------------------------------------------------------
// genProfilingLeaveCallback: Generate the profiling function leave or tailcall callback.
// Technically, this is not part of the epilog; it is called when we are generating code for a GT_RETURN node.
//
// Arguments:
//     helper - which helper to call. Either CORINFO_HELP_PROF_FCN_LEAVE or CORINFO_HELP_PROF_FCN_TAILCALL
//
// Return Value:
//     None
//
void CodeGen::genProfilingLeaveCallback(unsigned helper)
{
    assert((helper == CORINFO_HELP_PROF_FCN_LEAVE) || (helper == CORINFO_HELP_PROF_FCN_TAILCALL));

    // Only hook if profiler says it's okay.
    if (!compiler->compIsProfilerHookNeeded())
    {
        return;
    }

    compiler->info.compProfilerCallback = true;

#if !defined(UNIX_AMD64_ABI)

    // Since the method needs to make a profiler callback, it should have out-going arg space allocated.
    noway_assert(compiler->lvaOutgoingArgSpaceVar != BAD_VAR_NUM);
    noway_assert(compiler->lvaOutgoingArgSpaceSize >= (4 * REGSIZE_BYTES));

    // If thisPtr needs to be kept alive and reported, it cannot be one of the callee trash
    // registers that profiler callback kills.
    if (compiler->lvaKeepAliveAndReportThis() && compiler->lvaGetDesc(compiler->info.compThisArg)->lvIsInReg())
    {
        regMaskTP thisPtrMask = genRegMask(compiler->lvaGetDesc(compiler->info.compThisArg)->GetRegNum());
        noway_assert((RBM_PROFILER_LEAVE_TRASH & thisPtrMask) == 0);
    }

    // At this point return value is computed and stored in RAX or XMM0.
    // On Amd64, Leave callback preserves the return register.  We keep
    // RAX alive by not reporting as trashed by helper call.  Also note
    // that GC cannot kick-in while executing inside profiler callback,
    // which is a requirement of profiler as well since it needs to examine
    // return value which could be an obj ref.

    // RCX = ProfilerMethHnd
    if (compiler->compProfilerMethHndIndirected)
    {
        // Profiler hooks enabled during AOT.
        // Profiler handle needs to be accessed through an indirection of an address.
        GetEmitter()->emitIns_R_AI(INS_mov, EA_PTR_DSP_RELOC, REG_ARG_0, (ssize_t)compiler->compProfilerMethHnd);
    }
    else
    {
        instGen_Set_Reg_To_Imm(EA_PTRSIZE, REG_ARG_0, (ssize_t)compiler->compProfilerMethHnd);
    }

    // RDX = caller's SP
    // TODO-AMD64-Cleanup: Once we start doing codegen after final frame layout, retain the "if" portion
    // of the stmnts to execute unconditionally and clean-up rest.
    if (compiler->lvaDoneFrameLayout == Compiler::FINAL_FRAME_LAYOUT)
    {
        // Caller's SP relative offset to FramePointer will be negative.  We need to add absolute
        // value of that offset to FramePointer to obtain caller's SP value.
        int callerSPOffset = compiler->lvaToCallerSPRelativeOffset(0, isFramePointerUsed());
        GetEmitter()->emitIns_R_AR(INS_lea, EA_PTRSIZE, REG_ARG_1, genFramePointerReg(), -callerSPOffset);
    }
    else
    {
        // If we are here means that it is a tentative frame layout during which we
        // cannot use caller's SP offset since it is an estimate.  For now we require the
        // method to have at least a single arg so that we can use it to obtain caller's
        // SP.
        LclVarDsc* varDsc = compiler->lvaGetDesc(0U);
        NYI_IF((varDsc == nullptr) || !varDsc->lvIsParam, "Profiler ELT callback for a method without any params");

        // lea rdx, [FramePointer + Arg0's offset]
        GetEmitter()->emitIns_R_S(INS_lea, EA_PTRSIZE, REG_ARG_1, 0, 0);
    }

    // We can use any callee trash register (other than RAX, RCX, RDX) for call target.
    // We use R8 here. This will emit either
    // "call ip-relative 32-bit offset" or
    // "mov r8, helper addr; call r8"
    genEmitHelperCall(helper, 0, EA_UNKNOWN, REG_ARG_2);

#else // !defined(UNIX_AMD64_ABI)

    // RDI = ProfilerMethHnd
    if (compiler->compProfilerMethHndIndirected)
    {
        GetEmitter()->emitIns_R_AI(INS_mov, EA_PTR_DSP_RELOC, REG_ARG_0, (ssize_t)compiler->compProfilerMethHnd);
    }
    else
    {
        instGen_Set_Reg_To_Imm(EA_PTRSIZE, REG_ARG_0, (ssize_t)compiler->compProfilerMethHnd);
    }

    // RSI = caller's SP
    if (compiler->lvaDoneFrameLayout == Compiler::FINAL_FRAME_LAYOUT)
    {
        int callerSPOffset = compiler->lvaToCallerSPRelativeOffset(0, isFramePointerUsed());
        GetEmitter()->emitIns_R_AR(INS_lea, EA_PTRSIZE, REG_ARG_1, genFramePointerReg(), -callerSPOffset);
    }
    else
    {
        LclVarDsc* varDsc = compiler->lvaGetDesc(0U);
        NYI_IF((varDsc == nullptr) || !varDsc->lvIsParam, "Profiler ELT callback for a method without any params");

        // lea rdx, [FramePointer + Arg0's offset]
        GetEmitter()->emitIns_R_S(INS_lea, EA_PTRSIZE, REG_ARG_1, 0, 0);
    }

    // We can use any callee trash register (other than RAX, RDI, RSI) for call target.
    // We use R11 here. This will emit either
    // "call ip-relative 32-bit offset" or
    // "mov r11, helper addr; call r11"
    genEmitHelperCall(helper, 0, EA_UNKNOWN, REG_DEFAULT_PROFILER_CALL_TARGET);

#endif // !defined(UNIX_AMD64_ABI)
}

#endif // TARGET_AMD64

#endif // PROFILING_SUPPORTED

#ifdef TARGET_AMD64

//------------------------------------------------------------------------
// genOSRRecordTier0CalleeSavedRegistersAndFrame: for OSR methods, record the
//  subset of callee saves already saved by the Tier0 method, and the frame
//  created by Tier0.
//
void CodeGen::genOSRRecordTier0CalleeSavedRegistersAndFrame()
{
    assert(compiler->compGeneratingProlog);
    assert(compiler->opts.IsOSR());
    assert(compiler->funCurrentFunc()->funKind == FuncKind::FUNC_ROOT);

#if ETW_EBP_FRAMED
    if (!isFramePointerUsed() && regSet.rsRegsModified(RBM_FPBASE))
    {
        noway_assert(!"Used register RBM_FPBASE as a scratch register!");
    }
#endif

    // Figure out which set of int callee saves was already saved by Tier0.
    // Emit appropriate unwind.
    //
    PatchpointInfo* const patchpointInfo             = compiler->info.compPatchpointInfo;
    regMaskTP const       tier0CalleeSaves           = (regMaskTP)patchpointInfo->CalleeSaveRegisters();
    regMaskTP             tier0IntCalleeSaves        = tier0CalleeSaves & RBM_OSR_INT_CALLEE_SAVED;
    int const             tier0IntCalleeSaveUsedSize = genCountBits(tier0IntCalleeSaves) * REGSIZE_BYTES;

    JITDUMP("--OSR--- tier0 has already saved ");
    JITDUMPEXEC(dspRegMask(tier0IntCalleeSaves));
    JITDUMP("\n");

    // We must account for the Tier0 callee saves.
    //
    // These have already happened at method entry; all these
    // unwind records should be at offset 0.
    //
    // RBP is always aved by Tier0 and always pushed first.
    //
    assert((tier0IntCalleeSaves & RBM_FPBASE) == RBM_FPBASE);
    compiler->unwindPush(REG_RBP);
    tier0IntCalleeSaves &= ~RBM_FPBASE;

    // Now the rest of the Tier0 callee saves.
    //
    for (regNumber reg = get_REG_INT_LAST(); tier0IntCalleeSaves != RBM_NONE; reg = REG_PREV(reg))
    {
        regMaskTP regBit = genRegMask(reg);

        if ((regBit & tier0IntCalleeSaves) != 0)
        {
            compiler->unwindPush(reg);
        }
        tier0IntCalleeSaves &= ~regBit;
    }

    // We must account for the post-callee-saves push SP movement
    // done by the Tier0 frame and by the OSR transition.
    //
    // tier0FrameSize is the Tier0 FP-SP delta plus the fake call slot added by
    // JIT_Patchpoint. We add one slot to account for the saved FP.
    //
    // We then need to subtract off the size the Tier0 callee saves as SP
    // adjusts for those will have been modelled by the unwind pushes above.
    //
    int const tier0FrameSize = patchpointInfo->TotalFrameSize() + REGSIZE_BYTES;
    int const tier0NetSize   = tier0FrameSize - tier0IntCalleeSaveUsedSize;
    compiler->unwindAllocStack(tier0NetSize);
}

//------------------------------------------------------------------------
// genOSRSaveRemainingCalleeSavedRegisters: save any callee save registers
//   that Tier0 didn't save.
//
// Notes:
//   This must be invoked after SP has been adjusted to allocate the local
//   frame, because of how the UnwindSave records are interpreted.
//
//   We rely on the fact that other "local frame" allocation actions (like
//    stack probing) will not trash callee saves registers.
//
void CodeGen::genOSRSaveRemainingCalleeSavedRegisters()
{
    // We should be generating the prolog of an OSR root frame.
    //
    assert(compiler->compGeneratingProlog);
    assert(compiler->opts.IsOSR());
    assert(compiler->funCurrentFunc()->funKind == FuncKind::FUNC_ROOT);

    // x86/x64 doesn't support push of xmm/ymm regs, therefore consider only integer registers for pushing onto stack
    // here. Space for float registers to be preserved is stack allocated and saved as part of prolog sequence and not
    // here.
    regMaskTP rsPushRegs = regSet.rsGetModifiedOsrIntCalleeSavedRegsMask();

#if ETW_EBP_FRAMED
    if (!isFramePointerUsed() && regSet.rsRegsModified(RBM_FPBASE))
    {
        noway_assert(!"Used register RBM_FPBASE as a scratch register!");
    }
#endif

    // Figure out which set of int callee saves still needs saving.
    //
    PatchpointInfo* const patchpointInfo              = compiler->info.compPatchpointInfo;
    regMaskTP const       tier0CalleeSaves            = (regMaskTP)patchpointInfo->CalleeSaveRegisters();
    regMaskTP             tier0IntCalleeSaves         = tier0CalleeSaves & RBM_OSR_INT_CALLEE_SAVED;
    unsigned const        tier0IntCalleeSaveUsedSize  = genCountBits(tier0IntCalleeSaves) * REGSIZE_BYTES;
    regMaskTP const       osrIntCalleeSaves           = rsPushRegs & RBM_OSR_INT_CALLEE_SAVED;
    regMaskTP             osrAdditionalIntCalleeSaves = osrIntCalleeSaves & ~tier0IntCalleeSaves;

    JITDUMP("---OSR--- int callee saves are ");
    JITDUMPEXEC(dspRegMask(osrIntCalleeSaves));
    JITDUMP("; tier0 already saved ");
    JITDUMPEXEC(dspRegMask(tier0IntCalleeSaves));
    JITDUMP("; so only saving ");
    JITDUMPEXEC(dspRegMask(osrAdditionalIntCalleeSaves));
    JITDUMP("\n");

    // These remaining callee saves will be stored in the Tier0 callee save area
    // below any saves already done by Tier0. Compute the offset.
    //
    // The OSR method doesn't actually use its callee save area.
    //
    int const osrFrameSize        = compiler->compLclFrameSize;
    int const tier0FrameSize      = patchpointInfo->TotalFrameSize();
    int const osrCalleeSaveSize   = compiler->compCalleeRegsPushed * REGSIZE_BYTES;
    int const osrFramePointerSize = isFramePointerUsed() ? REGSIZE_BYTES : 0;
    int offset = osrFrameSize + osrCalleeSaveSize + osrFramePointerSize + tier0FrameSize - tier0IntCalleeSaveUsedSize;

    // The tier0 frame is always an RBP frame, so the OSR method should never need to save RBP.
    //
    assert((tier0CalleeSaves & RBM_FPBASE) == RBM_FPBASE);
    assert((osrAdditionalIntCalleeSaves & RBM_FPBASE) == RBM_NONE);

    // The OSR method must use MOVs to save additional callee saves.
    //
    for (regNumber reg = get_REG_INT_LAST(); osrAdditionalIntCalleeSaves != RBM_NONE; reg = REG_PREV(reg))
    {
        regMaskTP regBit = genRegMask(reg);

        if ((regBit & osrAdditionalIntCalleeSaves) != 0)
        {
            GetEmitter()->emitIns_AR_R(INS_mov, EA_8BYTE, reg, REG_SPBASE, offset);
            compiler->unwindSaveReg(reg, offset);
            offset -= REGSIZE_BYTES;
        }
        osrAdditionalIntCalleeSaves &= ~regBit;
    }
}

#endif // TARGET_AMD64

//------------------------------------------------------------------------
// genPushCalleeSavedRegisters: Push any callee-saved registers we have used.
//
void CodeGen::genPushCalleeSavedRegisters()
{
    assert(compiler->compGeneratingProlog);

#if DEBUG
    // OSR root frames must handle this differently. See
    //   genOSRRecordTier0CalleeSavedRegisters()
    //   genOSRSaveRemainingCalleeSavedRegisters()
    //
    if (compiler->opts.IsOSR())
    {
        assert(compiler->funCurrentFunc()->funKind != FuncKind::FUNC_ROOT);
    }
#endif

    // x86/x64 doesn't support push of xmm/ymm regs, therefore consider only integer registers for pushing onto stack
    // here. Space for float registers to be preserved is stack allocated and saved as part of prolog sequence and not
    // here.
    regMaskTP rsPushRegs = regSet.rsGetModifiedIntCalleeSavedRegsMask();

#if ETW_EBP_FRAMED
    if (!isFramePointerUsed() && regSet.rsRegsModified(RBM_FPBASE))
    {
        noway_assert(!"Used register RBM_FPBASE as a scratch register!");
    }
#endif

    // On X86/X64 we have already pushed the FP (frame-pointer) prior to calling this method
    if (isFramePointerUsed())
    {
        rsPushRegs &= ~RBM_FPBASE;
    }

#ifdef DEBUG
    if (compiler->compCalleeRegsPushed != genCountBits(rsPushRegs))
    {
        printf("Error: unexpected number of callee-saved registers to push. Expected: %d. Got: %d ",
               compiler->compCalleeRegsPushed, genCountBits(rsPushRegs));
        dspRegMask(rsPushRegs);
        printf("\n");
        assert(compiler->compCalleeRegsPushed == genCountBits(rsPushRegs));
    }
#endif // DEBUG

    // Push backwards so we match the order we will pop them in the epilog
    // and all the other code that expects it to be in this order.
    for (regNumber reg = get_REG_INT_LAST(); rsPushRegs != RBM_NONE; reg = REG_PREV(reg))
    {
        regMaskTP regBit = genRegMask(reg);

        if ((regBit & rsPushRegs) != 0)
        {
            inst_RV(INS_push, reg, TYP_REF);
            compiler->unwindPush(reg);
            rsPushRegs &= ~regBit;
        }
    }
}

void CodeGen::genPopCalleeSavedRegisters(bool jmpEpilog)
{
    assert(compiler->compGeneratingEpilog);

#ifdef TARGET_AMD64

    const bool isFunclet                = compiler->funCurrentFunc()->funKind != FuncKind::FUNC_ROOT;
    const bool doesSupersetOfNormalPops = compiler->opts.IsOSR() && !isFunclet;

    // OSR methods must restore all registers saved by either the OSR or
    // the Tier0 method. First restore any callee save not saved by
    // Tier0, then the callee saves done by Tier0.
    //
    // OSR funclets do normal restores.
    //
    if (doesSupersetOfNormalPops)
    {
        regMaskTP rsPopRegs = regSet.rsGetModifiedOsrIntCalleeSavedRegsMask();
        regMaskTP tier0CalleeSaves =
            ((regMaskTP)compiler->info.compPatchpointInfo->CalleeSaveRegisters()) & RBM_OSR_INT_CALLEE_SAVED;
        regMaskTP additionalCalleeSaves = rsPopRegs & ~tier0CalleeSaves;

        // Registers saved by the OSR prolog.
        //
        genPopCalleeSavedRegistersFromMask(additionalCalleeSaves);

        // Registers saved by the Tier0 prolog.
        // Tier0 frame pointer will be restored separately.
        //
        genPopCalleeSavedRegistersFromMask(tier0CalleeSaves & ~RBM_FPBASE);
        return;
    }

#endif // TARGET_AMD64

    // Registers saved by a normal prolog
    //
    regMaskTP      rsPopRegs = regSet.rsGetModifiedIntCalleeSavedRegsMask();
    const unsigned popCount  = genPopCalleeSavedRegistersFromMask(rsPopRegs);
    noway_assert(compiler->compCalleeRegsPushed == popCount);
}

//------------------------------------------------------------------------
// genPopCalleeSavedRegistersFromMask: pop specified set of callee saves
//   in the "standard" order
//
unsigned CodeGen::genPopCalleeSavedRegistersFromMask(regMaskTP rsPopRegs)
{
    unsigned popCount = 0;
    if ((rsPopRegs & RBM_EBX) != 0)
    {
        popCount++;
        inst_RV(INS_pop, REG_EBX, TYP_I_IMPL);
    }
    if ((rsPopRegs & RBM_FPBASE) != 0)
    {
        // EBP cannot be directly modified for EBP frame and double-aligned frames
        assert(!doubleAlignOrFramePointerUsed());

        popCount++;
        inst_RV(INS_pop, REG_EBP, TYP_I_IMPL);
    }

#ifndef UNIX_AMD64_ABI
    // For System V AMD64 calling convention ESI and EDI are volatile registers.
    if ((rsPopRegs & RBM_ESI) != 0)
    {
        popCount++;
        inst_RV(INS_pop, REG_ESI, TYP_I_IMPL);
    }
    if ((rsPopRegs & RBM_EDI) != 0)
    {
        popCount++;
        inst_RV(INS_pop, REG_EDI, TYP_I_IMPL);
    }
#endif // !defined(UNIX_AMD64_ABI)

#ifdef TARGET_AMD64
    if ((rsPopRegs & RBM_R12) != 0)
    {
        popCount++;
        inst_RV(INS_pop, REG_R12, TYP_I_IMPL);
    }
    if ((rsPopRegs & RBM_R13) != 0)
    {
        popCount++;
        inst_RV(INS_pop, REG_R13, TYP_I_IMPL);
    }
    if ((rsPopRegs & RBM_R14) != 0)
    {
        popCount++;
        inst_RV(INS_pop, REG_R14, TYP_I_IMPL);
    }
    if ((rsPopRegs & RBM_R15) != 0)
    {
        popCount++;
        inst_RV(INS_pop, REG_R15, TYP_I_IMPL);
    }
#endif // TARGET_AMD64

    // Amd64/x86 doesn't support push/pop of xmm registers.
    // These will get saved to stack separately after allocating
    // space on stack in prolog sequence.  PopCount is essentially
    // tracking the count of integer registers pushed.

    return popCount;
}

/*****************************************************************************
 *
 *  Generates code for a function epilog.
 *
 *  Please consult the "debugger team notification" comment in genFnProlog().
 */

void CodeGen::genFnEpilog(BasicBlock* block)
{
#ifdef DEBUG
    if (verbose)
    {
        printf("*************** In genFnEpilog()\n");
    }
#endif

    ScopedSetVariable<bool> _setGeneratingEpilog(&compiler->compGeneratingEpilog, true);

    VarSetOps::Assign(compiler, gcInfo.gcVarPtrSetCur, GetEmitter()->emitInitGCrefVars);
    gcInfo.gcRegGCrefSetCur = GetEmitter()->emitInitGCrefRegs;
    gcInfo.gcRegByrefSetCur = GetEmitter()->emitInitByrefRegs;

    noway_assert(!compiler->opts.MinOpts() || isFramePointerUsed()); // FPO not allowed with minOpts

#ifdef DEBUG
    genInterruptibleUsed = true;
#endif

    bool jmpEpilog = block->HasFlag(BBF_HAS_JMP);

#ifdef DEBUG
    if (compiler->opts.dspCode)
    {
        printf("\n__epilog:\n");
    }

    if (verbose)
    {
        printf("gcVarPtrSetCur=%s ", VarSetOps::ToString(compiler, gcInfo.gcVarPtrSetCur));
        dumpConvertedVarSet(compiler, gcInfo.gcVarPtrSetCur);
        printf(", gcRegGCrefSetCur=");
        printRegMaskInt(gcInfo.gcRegGCrefSetCur);
        GetEmitter()->emitDispRegSet(gcInfo.gcRegGCrefSetCur);
        printf(", gcRegByrefSetCur=");
        printRegMaskInt(gcInfo.gcRegByrefSetCur);
        GetEmitter()->emitDispRegSet(gcInfo.gcRegByrefSetCur);
        printf("\n");
    }
#endif

    genClearAvxStateInEpilog();

    // Restore float registers that were saved to stack before SP is modified.
    genRestoreCalleeSavedFltRegs();

#ifdef JIT32_GCENCODER
    // When using the JIT32 GC encoder, we do not start the OS-reported portion of the epilog until after
    // the above call to `genRestoreCalleeSavedFltRegs` because that function
    //   a) does not actually restore any registers: there are none when targeting the Windows x86 ABI,
    //      which is the only target that uses the JIT32 GC encoder
    //   b) may issue a `vzeroupper` instruction to eliminate AVX -> SSE transition penalties.
    // Because the `vzeroupper` instruction is not recognized by the VM's unwinder and there are no
    // callee-save FP restores that the unwinder would need to see, we can avoid the need to change the
    // unwinder (and break binary compat with older versions of the runtime) by starting the epilog
    // after any `vzeroupper` instruction has been emitted. If either of the above conditions changes,
    // we will need to rethink this.
    GetEmitter()->emitStartEpilog();
#endif

    /* Compute the size in bytes we've pushed/popped */

    bool removeEbpFrame = doubleAlignOrFramePointerUsed();

#ifdef TARGET_AMD64
    // We only remove the EBP frame using the frame pointer (using `lea rsp, [rbp + const]`)
    // if we reported the frame pointer in the prolog. The Windows x64 unwinding ABI specifically
    // disallows this `lea` form:
    //
    //    See https://learn.microsoft.com/cpp/build/prolog-and-epilog?view=msvc-160#epilog-code
    //
    //    "When a frame pointer is not used, the epilog must use add RSP,constant to deallocate the fixed part of the
    //    stack. It may not use lea RSP,constant[RSP] instead. This restriction exists so the unwind code has fewer
    //    patterns to recognize when searching for epilogs."
    //
    // Otherwise, we must use `add RSP, constant`, as stated. So, we need to use the same condition
    // as genFnProlog() used in determining whether to report the frame pointer in the unwind data.
    // This is a subset of the `doubleAlignOrFramePointerUsed()` cases.
    //
    if (removeEbpFrame)
    {
        const bool reportUnwindData = compiler->compLocallocUsed || compiler->opts.compDbgEnC;
        removeEbpFrame              = removeEbpFrame && reportUnwindData;
    }
#endif // TARGET_AMD64

    if (!removeEbpFrame)
    {
        // We have an ESP frame */

        noway_assert(compiler->compLocallocUsed == false); // Only used with frame-pointer
        /* Get rid of our local variables */
        unsigned int frameSize = compiler->compLclFrameSize;

#ifdef TARGET_AMD64

        // OSR must remove the entire OSR frame and the Tier0 frame down to the bottom
        // of the used part of the Tier0 callee save area.
        //
        if (compiler->opts.IsOSR())
        {
            // The patchpoint TotalFrameSize is SP-FP delta (plus "call" slot added by JIT_Patchpoint)
            // so does not account for the Tier0 push of FP, so we add in an extra stack slot to get the
            // offset to the top of the Tier0 callee saves area.
            //
            PatchpointInfo* const patchpointInfo = compiler->info.compPatchpointInfo;

            regMaskTP const tier0CalleeSaves           = (regMaskTP)patchpointInfo->CalleeSaveRegisters();
            regMaskTP const tier0IntCalleeSaves        = tier0CalleeSaves & RBM_OSR_INT_CALLEE_SAVED;
            regMaskTP const osrIntCalleeSaves          = regSet.rsGetModifiedOsrIntCalleeSavedRegsMask();
            regMaskTP const allIntCalleeSaves          = osrIntCalleeSaves | tier0IntCalleeSaves;
            unsigned const  tier0FrameSize             = patchpointInfo->TotalFrameSize() + REGSIZE_BYTES;
            unsigned const  tier0IntCalleeSaveUsedSize = genCountBits(allIntCalleeSaves) * REGSIZE_BYTES;
            unsigned const  osrCalleeSaveSize          = compiler->compCalleeRegsPushed * REGSIZE_BYTES;
            unsigned const  osrFramePointerSize        = isFramePointerUsed() ? REGSIZE_BYTES : 0;
            unsigned const  osrAdjust =
                tier0FrameSize - tier0IntCalleeSaveUsedSize + osrCalleeSaveSize + osrFramePointerSize;

            JITDUMP("OSR epilog adjust factors: tier0 frame %u, tier0 callee saves -%u, osr callee saves %u, osr "
                    "framePointer %u\n",
                    tier0FrameSize, tier0IntCalleeSaveUsedSize, osrCalleeSaveSize, osrFramePointerSize);
            JITDUMP("    OSR frame size %u; net osr adjust %u, result %u\n", frameSize, osrAdjust,
                    frameSize + osrAdjust);
            frameSize += osrAdjust;
        }
#endif // TARGET_AMD64

        if (frameSize > 0)
        {
#ifdef TARGET_X86
            // Add 'compiler->compLclFrameSize' to ESP. Use "pop ECX" for that, except in cases
            // where ECX may contain some state.

            if ((frameSize == TARGET_POINTER_SIZE) && !compiler->compJmpOpUsed && !compiler->compIsAsync())
            {
                inst_RV(INS_pop, REG_ECX, TYP_I_IMPL);
                regSet.verifyRegUsed(REG_ECX);
            }
            else
#endif // TARGET_X86
            {
                // Add 'compiler->compLclFrameSize' to ESP
                // Generate "add esp, <stack-size>"
                inst_RV_IV(INS_add, REG_SPBASE, frameSize, EA_PTRSIZE);
            }
        }

        genPopCalleeSavedRegisters();

#ifdef TARGET_AMD64
        // In the case where we have an RSP frame, and no frame pointer reported in the OS unwind info,
        // but we do have a pushed frame pointer and established frame chain, we do need to pop RBP.
        //
        // OSR methods must always pop RBP (pushed by Tier0 frame)
        if (doubleAlignOrFramePointerUsed() || compiler->opts.IsOSR())
        {
            inst_RV(INS_pop, REG_EBP, TYP_I_IMPL);
        }
#endif // TARGET_AMD64
    }
    else
    {
        noway_assert(doubleAlignOrFramePointerUsed());

        // We don't support OSR for methods that must report an FP in unwind.
        //
        assert(!compiler->opts.IsOSR());

        /* Tear down the stack frame */

        bool needMovEspEbp = false;

#if DOUBLE_ALIGN
        if (compiler->genDoubleAlign())
        {
            //
            // add esp, compLclFrameSize
            //
            // We need not do anything (except the "mov esp, ebp") if
            // compiler->compCalleeRegsPushed==0. However, this is unlikely, and it
            // also complicates the code manager. Hence, we ignore that case.

            noway_assert(compiler->compLclFrameSize != 0);
            inst_RV_IV(INS_add, REG_SPBASE, compiler->compLclFrameSize, EA_PTRSIZE);

            needMovEspEbp = true;
        }
        else
#endif // DOUBLE_ALIGN
        {
            bool needLea = false;

            if (compiler->compLocallocUsed)
            {
                // OSR not yet ready for localloc
                assert(!compiler->opts.IsOSR());

                // ESP may be variable if a localloc was actually executed. Reset it.
                //    lea esp, [ebp - compiler->compCalleeRegsPushed * REGSIZE_BYTES]
                needLea = true;
            }
            else if (!regSet.rsRegsModified(RBM_CALLEE_SAVED))
            {
                if (compiler->compLclFrameSize != 0)
                {
#ifdef TARGET_AMD64
                    // AMD64 can't use "mov esp, ebp", according to the ABI specification describing epilogs. So,
                    // do an LEA to "pop off" the frame allocation.
                    needLea = true;
#else  // !TARGET_AMD64
       // We will just generate "mov esp, ebp" and be done with it.
                    needMovEspEbp = true;
#endif // !TARGET_AMD64
                }
            }
            else if (compiler->compLclFrameSize == 0)
            {
                // do nothing before popping the callee-saved registers
            }
#ifdef TARGET_X86
            else if ((compiler->compLclFrameSize == REGSIZE_BYTES) && !compiler->compJmpOpUsed &&
                     !compiler->compIsAsync())
            {
                // "pop ecx" will make ESP point to the callee-saved registers
                inst_RV(INS_pop, REG_ECX, TYP_I_IMPL);
                regSet.verifyRegUsed(REG_ECX);
            }
#endif // TARGET_X86
            else
            {
                // We need to make ESP point to the callee-saved registers
                needLea = true;
            }

            if (needLea)
            {
                int offset;

#ifdef TARGET_AMD64
                // lea esp, [ebp + compiler->compLclFrameSize - genSPtoFPdelta]
                //
                // Case 1: localloc not used.
                // genSPToFPDelta = compiler->compCalleeRegsPushed * REGSIZE_BYTES + compiler->compLclFrameSize
                // offset = compiler->compCalleeRegsPushed * REGSIZE_BYTES;
                // The amount to be subtracted from RBP to point at callee saved int regs.
                //
                // Case 2: localloc used
                // genSPToFPDelta = Min(240, (int)compiler->lvaOutgoingArgSpaceSize)
                // Offset = Amount to be added to RBP to point at callee saved int regs.
                offset = genSPtoFPdelta() - compiler->compLclFrameSize;

                // Offset should fit within a byte if localloc is not used.
                if (!compiler->compLocallocUsed)
                {
                    noway_assert(offset < UCHAR_MAX);
                }
#else
                // lea esp, [ebp - compiler->compCalleeRegsPushed * REGSIZE_BYTES]
                offset = compiler->compCalleeRegsPushed * REGSIZE_BYTES;
                noway_assert(offset < UCHAR_MAX); // the offset fits in a byte
#endif

                GetEmitter()->emitIns_R_AR(INS_lea, EA_PTRSIZE, REG_SPBASE, REG_FPBASE, -offset);
            }
        }

        //
        // Pop the callee-saved registers (if any)
        //
        genPopCalleeSavedRegisters();

#ifdef TARGET_AMD64
        // Extra OSR adjust to get to where RBP was saved by the tier0 frame.
        //
        // Note the other callee saves made in that frame are dead, the current method
        // will save and restore what it needs.
        if (compiler->opts.IsOSR())
        {
            PatchpointInfo* const patchpointInfo = compiler->info.compPatchpointInfo;
            const int             tier0FrameSize = patchpointInfo->TotalFrameSize();

            // Use add since we know the SP-to-FP delta of the original method.
            // We also need to skip over the slot where we pushed RBP.
            //
            // If we ever allow the original method to have localloc this will
            // need to change.
            inst_RV_IV(INS_add, REG_SPBASE, tier0FrameSize + TARGET_POINTER_SIZE, EA_PTRSIZE);
        }

        assert(!needMovEspEbp); // "mov esp, ebp" is not allowed in AMD64 epilogs
#else                           // !TARGET_AMD64
        if (needMovEspEbp)
        {
            // mov esp, ebp
            inst_Mov(TYP_I_IMPL, REG_SPBASE, REG_FPBASE, /* canSkip */ false);
        }
#endif                          // !TARGET_AMD64

        // pop ebp
        inst_RV(INS_pop, REG_EBP, TYP_I_IMPL);
    }

    GetEmitter()->emitStartExitSeq(); // Mark the start of the "return" sequence

    /* Check if this a special return block i.e.
     * CEE_JMP instruction */

    if (jmpEpilog)
    {
        noway_assert(block->KindIs(BBJ_RETURN));
        noway_assert(block->GetFirstLIRNode());

        // figure out what jump we have
        GenTree* jmpNode = block->lastNode();
#if !FEATURE_FASTTAILCALL
        // x86
        noway_assert(jmpNode->gtOper == GT_JMP);
#else
        // amd64
        // If jmpNode is GT_JMP then gtNext must be null.
        // If jmpNode is a fast tail call, gtNext need not be null since it could have embedded stmts.
        noway_assert((jmpNode->gtOper != GT_JMP) || (jmpNode->gtNext == nullptr));

        // Could either be a "jmp method" or "fast tail call" implemented as epilog+jmp
        noway_assert((jmpNode->gtOper == GT_JMP) ||
                     ((jmpNode->gtOper == GT_CALL) && jmpNode->AsCall()->IsFastTailCall()));

        // The next block is associated with this "if" stmt
        if (jmpNode->gtOper == GT_JMP)
#endif
        {
            // Simply emit a jump to the methodHnd. This is similar to a call so we can use
            // the same descriptor with some minor adjustments.
            CORINFO_METHOD_HANDLE methHnd = (CORINFO_METHOD_HANDLE)jmpNode->AsVal()->gtVal1;

            CORINFO_CONST_LOOKUP addrInfo;
            compiler->info.compCompHnd->getFunctionEntryPoint(methHnd, &addrInfo);
            if (addrInfo.accessType != IAT_VALUE && addrInfo.accessType != IAT_PVALUE)
            {
                NO_WAY("Unsupported JMP indirection");
            }

            // If we have IAT_PVALUE we might need to jump via register indirect, as sometimes the
            // indirection cell can't be reached by the jump.
            EmitCallParams params;
            params.methHnd = methHnd;

            if (addrInfo.accessType == IAT_PVALUE)
            {
                if (genCodeIndirAddrCanBeEncodedAsPCRelOffset((size_t)addrInfo.addr))
                {
                    // 32 bit displacement will work
                    params.callType = EC_FUNC_TOKEN_INDIR;
                    params.addr     = addrInfo.addr;
                }
                else
                {
                    // 32 bit displacement won't work
                    params.callType = EC_INDIR_ARD;
                    params.ireg     = REG_RAX;
                    instGen_Set_Reg_To_Imm(EA_HANDLE_CNS_RELOC, REG_RAX, (ssize_t)addrInfo.addr);
                    regSet.verifyRegUsed(REG_RAX);
                }
            }
            else
            {
                params.callType = EC_FUNC_TOKEN;
                params.addr     = addrInfo.addr;
            }

            params.isJump = true;
            genEmitCallWithCurrentGC(params);
        }
#if FEATURE_FASTTAILCALL
        else
        {
            genCallInstruction(jmpNode->AsCall());
        }
#endif // FEATURE_FASTTAILCALL
    }
    else
    {
        unsigned stkArgSize = 0; // Zero on all platforms except x86

#if defined(TARGET_X86)
        bool fCalleePop = true;

        // varargs has caller pop
        if (compiler->info.compIsVarArgs)
            fCalleePop = false;

        if (IsCallerPop(compiler->info.compCallConv))
            fCalleePop = false;

        if (fCalleePop)
        {
            stkArgSize = compiler->lvaParameterStackSize;
            noway_assert(stkArgSize < 0x10000); // "ret" only has 2 byte operand
        }

#ifdef UNIX_X86_ABI
        // The called function must remove hidden address argument from the stack before returning
        // in case of struct returning according to cdecl calling convention on linux.
        // Details: http://www.sco.com/developers/devspecs/abi386-4.pdf pages 40-43
        if (compiler->info.compCallConv == CorInfoCallConvExtension::C && compiler->info.compRetBuffArg != BAD_VAR_NUM)
            stkArgSize += TARGET_POINTER_SIZE;
#endif // UNIX_X86_ABI
#endif // TARGET_X86

        /* Return, popping our arguments (if any) */
        instGen_Return(stkArgSize);
    }
}

#if defined(TARGET_AMD64)

/*****************************************************************************
 *
 *  Generates code for an EH funclet prolog.
 *
 *  Funclets have the following incoming arguments:
 *
 *      catch/filter-handler: rcx/rdi = the exception object that was caught (see GT_CATCH_ARG)
 *      filter:               rcx/rdi = the exception object to filter (see GT_CATCH_ARG)
 *      finally/fault:        none
 *
 *  Funclets set the following registers on exit:
 *
 *      catch/filter-handler: rax = the address at which execution should resume (see BBJ_EHCATCHRET)
 *      filter:               rax = non-zero if the handler should handle the exception, zero otherwise (see GT_RETFILT)
 *      finally/fault:        none
 *
 *  The AMD64 funclet prolog sequence is:
 *
 *     sub sp, XXX      ; Establish the frame.
 *                      ;   XXX is determined by lvaOutgoingArgSpaceSize, aligned up to preserve stack alignment.
 *                      ;   If we push an odd number of registers, we also generate this, to keep the stack aligned.
 *
 *  The epilog sequence is then:
 *
 *     add rsp, XXX
 *     ret
 *
 *  The funclet frame is thus:
 *
 *      |                       |
 *      |-----------------------|
 *      |       incoming        |
 *      |       arguments       |
 *      +=======================+ <---- Caller's SP
 *      |    Return address     |
 *      |-----------------------|
 *      ~  possible 8 byte pad  ~
 *      ~     for alignment     ~
 *      |-----------------------|
 *      |   Outgoing arg space  | // this only exists if the function makes a call
 *      |-----------------------| <---- Initial SP
 *      |       |               |
 *      ~       | Stack grows   ~
 *      |       | downward      |
 *              V
 *
 */

void CodeGen::genFuncletProlog(BasicBlock* block)
{
#ifdef DEBUG
    if (verbose)
    {
        printf("*************** In genFuncletProlog()\n");
    }
#endif

    assert(!regSet.rsRegsModified(RBM_FPBASE));
    assert(block != nullptr);
    assert(compiler->bbIsFuncletBeg(block));
    assert(isFramePointerUsed());

    ScopedSetVariable<bool> _setGeneratingProlog(&compiler->compGeneratingProlog, true);

    gcInfo.gcResetForBB();

    compiler->unwindBegProlog();

    // We do not need to push callee-saved registers. The runtime takes care of preserving them.
    // We do not need to allocate fixed-size frame, since nothing else
    // is stored here (all temps are allocated in the parent frame).
    // We do need to allocate the outgoing argument space, in case there are calls here.

    regMaskTP maskArgRegsLiveIn;
    if ((block->bbCatchTyp == BBCT_FINALLY) || (block->bbCatchTyp == BBCT_FAULT))
    {
        maskArgRegsLiveIn = RBM_ARG_0;
    }
    else
    {
        maskArgRegsLiveIn = RBM_ARG_0 | RBM_ARG_2;
    }

    bool initRegZeroed = false;
    genAllocLclFrame(genFuncletInfo.fiSpDelta, REG_NA, &initRegZeroed, maskArgRegsLiveIn);

    // This is the end of the OS-reported prolog for purposes of unwinding
    compiler->unwindEndProlog();

    genClearAvxStateInProlog();
}

/*****************************************************************************
 *
 *  Generates code for an EH funclet epilog.
 *
 *  Note that we don't do anything with unwind codes, because AMD64 only cares about unwind codes for the prolog.
 */

void CodeGen::genFuncletEpilog()
{
#ifdef DEBUG
    if (verbose)
    {
        printf("*************** In genFuncletEpilog()\n");
    }
#endif

    ScopedSetVariable<bool> _setGeneratingEpilog(&compiler->compGeneratingEpilog, true);

    genClearAvxStateInEpilog();

    inst_RV_IV(INS_add, REG_SPBASE, genFuncletInfo.fiSpDelta, EA_PTRSIZE);
    instGen_Return(0);
}

/*****************************************************************************
 *
 *  Capture the information used to generate the funclet prologs and epilogs.
 */

void CodeGen::genCaptureFuncletPrologEpilogInfo()
{
    if (!compiler->ehAnyFunclets())
    {
        return;
    }

    // Note that compLclFrameSize can't be used (for can we call functions that depend on it),
    // because we're not going to allocate the same size frame as the parent.

    assert(isFramePointerUsed());
    assert(compiler->lvaDoneFrameLayout == Compiler::FINAL_FRAME_LAYOUT); // The frame size and offsets must be
                                                                          // finalized

    assert(compiler->lvaOutgoingArgSpaceSize % REGSIZE_BYTES == 0);
#ifndef UNIX_AMD64_ABI
    // No 4 slots for outgoing params on the stack for System V systems.
    assert((compiler->lvaOutgoingArgSpaceSize == 0) ||
           (compiler->lvaOutgoingArgSpaceSize >= (4 * REGSIZE_BYTES))); // On AMD64, we always have 4 outgoing argument
// slots if there are any calls in the function.
#endif // UNIX_AMD64_ABI
    unsigned offset = compiler->lvaOutgoingArgSpaceSize;

    // How much stack do we allocate in the funclet?
    // We need to 16-byte align the stack.

    unsigned totalFrameSize = REGSIZE_BYTES // return address
                              + compiler->lvaOutgoingArgSpaceSize;

    unsigned pad = AlignmentPad(totalFrameSize, 16);

    genFuncletInfo.fiSpDelta = pad + compiler->lvaOutgoingArgSpaceSize;

#ifdef DEBUG
    if (verbose)
    {
        printf("\n");
        printf("Funclet prolog / epilog info\n");
        printf("                         SP delta: %d\n", genFuncletInfo.fiSpDelta);
    }
#endif // DEBUG
}

#elif defined(TARGET_X86)

/*****************************************************************************
 *
 *  Generates code for an EH funclet prolog.
 *
 *
 *  Funclets have the following incoming arguments:
 *
 *      catch/filter-handler: eax = the exception object that was caught (see GT_CATCH_ARG)
 *      filter:               eax = the exception object that was caught (see GT_CATCH_ARG)
 *      finally/fault:        none
 *
 *  Funclets set the following registers on exit:
 *
 *      catch/filter-handler: eax = the address at which execution should resume (see BBJ_EHCATCHRET)
 *      filter:               eax = non-zero if the handler should handle the exception, zero otherwise (see GT_RETFILT)
 *      finally/fault:        none
 *
 *  Funclet prolog/epilog sequence and funclet frame layout are TBD.
 *
 */

void CodeGen::genFuncletProlog(BasicBlock* block)
{
#ifdef DEBUG
    if (verbose)
    {
        printf("*************** In genFuncletProlog()\n");
    }
#endif

    ScopedSetVariable<bool> _setGeneratingProlog(&compiler->compGeneratingProlog, true);

    gcInfo.gcResetForBB();

    compiler->unwindBegProlog();

    // This is the end of the OS-reported prolog for purposes of unwinding
    compiler->unwindEndProlog();

#ifdef UNIX_X86_ABI
    // Add a padding for 16-byte alignment
    inst_RV_IV(INS_sub, REG_SPBASE, 12, EA_PTRSIZE);
#else
    if (!compiler->IsTargetAbi(CORINFO_NATIVEAOT_ABI))
    {
        // Funclet prologs need to have at least 1 byte or the IL->Native mapping data will not
        // include the first IL instruction in the funclet.
        instGen(INS_nop);
    }
#endif

    genClearAvxStateInProlog();
}

/*****************************************************************************
 *
 *  Generates code for an EH funclet epilog.
 */

void CodeGen::genFuncletEpilog()
{
#ifdef DEBUG
    if (verbose)
    {
        printf("*************** In genFuncletEpilog()\n");
    }
#endif

    ScopedSetVariable<bool> _setGeneratingEpilog(&compiler->compGeneratingEpilog, true);

    genClearAvxStateInEpilog();

#ifdef UNIX_X86_ABI
    // Revert a padding that was added for 16-byte alignment
    inst_RV_IV(INS_add, REG_SPBASE, 12, EA_PTRSIZE);
#endif

    instGen_Return(0);
}

/*****************************************************************************
 *
 *  Capture the information used to generate the funclet prologs and epilogs.
 */

void CodeGen::genCaptureFuncletPrologEpilogInfo()
{
    if (!compiler->ehAnyFunclets())
    {
        return;
    }
}

#endif // TARGET_X86

//-----------------------------------------------------------------------------
// genZeroInitFrameUsingBlockInit: architecture-specific helper for genZeroInitFrame in the case
// `genUseBlockInit` is set.
//
// Arguments:
//    untrLclHi      - (Untracked locals High-Offset)  The upper bound offset at which the zero init
//                                                     code will end initializing memory (not inclusive).
//    untrLclLo      - (Untracked locals Low-Offset)   The lower bound at which the zero init code will
//                                                     start zero initializing memory.
//    initReg        - A scratch register (that gets set to zero on some platforms).
//    pInitRegZeroed - OUT parameter. *pInitRegZeroed is set to 'true' if this method sets initReg register to zero,
//                     'false' if initReg was set to a non-zero value, and left unchanged if initReg was not touched.
//
void CodeGen::genZeroInitFrameUsingBlockInit(int untrLclHi, int untrLclLo, regNumber initReg, bool* pInitRegZeroed)
{
    assert(compiler->compGeneratingProlog);
    assert(genUseBlockInit);
    assert(untrLclHi > untrLclLo);

    emitter*  emit        = GetEmitter();
    regNumber frameReg    = genFramePointerReg();
    regNumber zeroReg     = REG_NA;
    int       blkSize     = untrLclHi - untrLclLo;
    int       minSimdSize = XMM_REGSIZE_BYTES;

    assert(blkSize >= 0);
    noway_assert((blkSize % sizeof(int)) == 0);
    // initReg is not a live incoming argument reg
    assert((genRegMask(initReg) & intRegState.rsCalleeRegArgMaskLiveIn) == 0);

#if defined(TARGET_AMD64)
    // We will align on x64 so can use the aligned mov
    instruction simdMov = simdAlignedMovIns();
    // Aligning low we want to move up to next boundary
    int alignedLclLo = (untrLclLo + (XMM_REGSIZE_BYTES - 1)) & -XMM_REGSIZE_BYTES;

    if ((untrLclLo != alignedLclLo) && (blkSize < 2 * XMM_REGSIZE_BYTES))
    {
        // If unaligned and smaller then 2 x SIMD size we won't bother trying to align
        assert((alignedLclLo - untrLclLo) < XMM_REGSIZE_BYTES);
        simdMov = simdUnalignedMovIns();
    }
#else  // !defined(TARGET_AMD64)
    // We aren't going to try and align on x86
    instruction simdMov      = simdUnalignedMovIns();
    int         alignedLclLo = untrLclLo;
#endif // !defined(TARGET_AMD64)

    if (blkSize < minSimdSize)
    {
        zeroReg = genGetZeroReg(initReg, pInitRegZeroed);

        int i = 0;
        for (; i + REGSIZE_BYTES <= blkSize; i += REGSIZE_BYTES)
        {
            emit->emitIns_AR_R(ins_Store(TYP_I_IMPL), EA_PTRSIZE, zeroReg, frameReg, untrLclLo + i);
        }
#if defined(TARGET_AMD64)
        assert((i == blkSize) || (i + (int)sizeof(int) == blkSize));
        if (i != blkSize)
        {
            emit->emitIns_AR_R(ins_Store(TYP_INT), EA_4BYTE, zeroReg, frameReg, untrLclLo + i);
            i += sizeof(int);
        }
#endif // defined(TARGET_AMD64)
        assert(i == blkSize);
    }
    else
    {
        // Grab a non-argument, non-callee saved XMM reg
#ifdef UNIX_AMD64_ABI
        // System V x64 first temp reg is xmm8
        regNumber zeroSIMDReg = genRegNumFromMask(RBM_XMM8);
#else
        // Windows first temp reg is xmm4
        regNumber zeroSIMDReg = genRegNumFromMask(RBM_XMM4);
#endif // UNIX_AMD64_ABI

#if defined(TARGET_AMD64)
        int alignedLclHi;
        int alignmentHiBlkSize;

        if ((blkSize < 2 * XMM_REGSIZE_BYTES) || (untrLclLo == alignedLclLo))
        {
            // Either aligned or smaller then 2 x SIMD size so we won't try to align
            // However, we still want to zero anything that is not in a 16 byte chunk at end
            int alignmentBlkSize = blkSize & -XMM_REGSIZE_BYTES;
            alignmentHiBlkSize   = blkSize - alignmentBlkSize;
            alignedLclHi         = untrLclLo + alignmentBlkSize;
            alignedLclLo         = untrLclLo;
            blkSize              = alignmentBlkSize;

            assert((blkSize + alignmentHiBlkSize) == (untrLclHi - untrLclLo));
        }
        else
        {
            // We are going to align

            // Aligning high we want to move down to previous boundary
            alignedLclHi = untrLclHi & -XMM_REGSIZE_BYTES;
            // Zero out the unaligned portions
            alignmentHiBlkSize     = untrLclHi - alignedLclHi;
            int alignmentLoBlkSize = alignedLclLo - untrLclLo;
            blkSize                = alignedLclHi - alignedLclLo;

            assert((blkSize + alignmentLoBlkSize + alignmentHiBlkSize) == (untrLclHi - untrLclLo));

            assert(alignmentLoBlkSize > 0);
            assert(alignmentLoBlkSize < XMM_REGSIZE_BYTES);
            assert((alignedLclLo - alignmentLoBlkSize) == untrLclLo);

            zeroReg = genGetZeroReg(initReg, pInitRegZeroed);

            int i = 0;
            for (; i + REGSIZE_BYTES <= alignmentLoBlkSize; i += REGSIZE_BYTES)
            {
                emit->emitIns_AR_R(ins_Store(TYP_I_IMPL), EA_PTRSIZE, zeroReg, frameReg, untrLclLo + i);
            }
            assert((i == alignmentLoBlkSize) || (i + (int)sizeof(int) == alignmentLoBlkSize));
            if (i != alignmentLoBlkSize)
            {
                emit->emitIns_AR_R(ins_Store(TYP_INT), EA_4BYTE, zeroReg, frameReg, untrLclLo + i);
                i += sizeof(int);
            }

            assert(i == alignmentLoBlkSize);
        }
#else  // !defined(TARGET_AMD64)
       // While we aren't aligning the start, we still want to
       // zero anything that is not in a 16 byte chunk at end
        int alignmentBlkSize   = blkSize & -XMM_REGSIZE_BYTES;
        int alignmentHiBlkSize = blkSize - alignmentBlkSize;
        int alignedLclHi       = untrLclLo + alignmentBlkSize;
        blkSize                = alignmentBlkSize;

        assert((blkSize + alignmentHiBlkSize) == (untrLclHi - untrLclLo));
#endif // !defined(TARGET_AMD64)

        const int maxSimdSize = (int)compiler->roundDownSIMDSize(blkSize);
        assert((maxSimdSize >= XMM_REGSIZE_BYTES) && (maxSimdSize <= ZMM_REGSIZE_BYTES));

        // The loop is unrolled 3 times so we do not move to the loop block until it
        // will loop at least once so the threshold is 6.
        if (blkSize < (6 * maxSimdSize))
        {
            // Generate the following code:
            //
            //   xorps   xmm4, xmm4
            //   movups  xmmword ptr [ebp/esp-OFFS], xmm4
            //   ...
            //   movups  xmmword ptr [ebp/esp-OFFS], xmm4

            // NOTE: it implicitly zeroes YMM4 and ZMM4 as well.
            emit->emitIns_SIMD_R_R_R(INS_xorps, EA_16BYTE, zeroSIMDReg, zeroSIMDReg, zeroSIMDReg, INS_OPTS_NONE);

            assert((blkSize % XMM_REGSIZE_BYTES) == 0);

            int regSize      = (int)compiler->roundDownSIMDSize(blkSize);
            int lenRemaining = blkSize;
            while (lenRemaining > 0)
            {
                // Overlap with the previously zeroed memory if we can clear the remainder
                // with just single store. Example: say we have 112 bytes to clear:
                //
                // Option 1 (no overlapping):
                //   movups  zmmword ptr [+0]
                //   movups  ymmword ptr [+64]
                //   movups  xmmword ptr [+96]
                //
                // Option 2 (overlapping):
                //   movups  zmmword ptr [+0]
                //   movups  zmmword ptr [+48]
                //
                if ((regSize > lenRemaining) && !isPow2(lenRemaining))
                {
                    lenRemaining = regSize;
                }

                // Use the largest SIMD register size that fits in the remaining length
                regSize = (int)compiler->roundDownSIMDSize(lenRemaining);
                assert(regSize >= XMM_REGSIZE_BYTES);

                // frameReg is definitely not known to be 32B/64B aligned -> switch to unaligned movs
                instruction ins    = regSize > XMM_REGSIZE_BYTES ? simdUnalignedMovIns() : simdMov;
                const int   offset = blkSize - lenRemaining;
                emit->emitIns_AR_R(ins, EA_ATTR(regSize), zeroSIMDReg, frameReg, alignedLclLo + offset);

                lenRemaining -= regSize;
            }
            assert(lenRemaining == 0);
        }
        else
        {
            // Generate the following code:
            //
            //    xorps    xmm4, xmm4
            //    ;movaps xmmword ptr[ebp/esp-loOFFS], xmm4          ; alignment to 3x
            //    ;movaps xmmword ptr[ebp/esp-loOFFS + 10H], xmm4    ;
            //    mov rax, - <size>                                  ; start offset from hi
            //    movaps xmmword ptr[rbp + rax + hiOFFS      ], xmm4 ; <--+
            //    movaps xmmword ptr[rbp + rax + hiOFFS + 10H], xmm4 ;    |
            //    movaps xmmword ptr[rbp + rax + hiOFFS + 20H], xmm4 ;    | Loop
            //    add rax, 48                                        ;    |
            //    jne SHORT  -5 instr                                ; ---+

            emit->emitIns_SIMD_R_R_R(INS_xorps, EA_16BYTE, zeroSIMDReg, zeroSIMDReg, zeroSIMDReg, INS_OPTS_NONE);

            // How many extra don't fit into the 3x unroll
            int extraSimd = (blkSize % (XMM_REGSIZE_BYTES * 3)) / XMM_REGSIZE_BYTES;
            if (extraSimd != 0)
            {
                blkSize -= XMM_REGSIZE_BYTES;
                // Not a multiple of 3 so add stores at low end of block
                emit->emitIns_AR_R(simdMov, EA_ATTR(XMM_REGSIZE_BYTES), zeroSIMDReg, frameReg, alignedLclLo);
                if (extraSimd == 2)
                {
                    blkSize -= XMM_REGSIZE_BYTES;
                    // one more store needed
                    emit->emitIns_AR_R(simdMov, EA_ATTR(XMM_REGSIZE_BYTES), zeroSIMDReg, frameReg,
                                       alignedLclLo + XMM_REGSIZE_BYTES);
                }
            }

            // Exact multiple of 3 simd lengths (or loop end condition will not be met)
            noway_assert((blkSize % (3 * XMM_REGSIZE_BYTES)) == 0);

            // At least 3 simd lengths remain (as loop is 3x unrolled and we want it to loop at least once)
            assert(blkSize >= (3 * XMM_REGSIZE_BYTES));
            // In range at start of loop
            assert((alignedLclHi - blkSize) >= untrLclLo);
            assert(((alignedLclHi - blkSize) + (XMM_REGSIZE_BYTES * 2)) < (untrLclHi - XMM_REGSIZE_BYTES));
            // In range at end of loop
            assert((alignedLclHi - (3 * XMM_REGSIZE_BYTES) + (2 * XMM_REGSIZE_BYTES)) <=
                   (untrLclHi - XMM_REGSIZE_BYTES));
            assert((alignedLclHi - (blkSize + extraSimd * XMM_REGSIZE_BYTES)) == alignedLclLo);

            // Set loop counter
            emit->emitIns_R_I(INS_mov, EA_PTRSIZE, initReg, -(ssize_t)blkSize);
            // Loop start
            emit->emitIns_ARX_R(simdMov, EA_ATTR(XMM_REGSIZE_BYTES), zeroSIMDReg, frameReg, initReg, 1, alignedLclHi);
            emit->emitIns_ARX_R(simdMov, EA_ATTR(XMM_REGSIZE_BYTES), zeroSIMDReg, frameReg, initReg, 1,
                                alignedLclHi + XMM_REGSIZE_BYTES);
            emit->emitIns_ARX_R(simdMov, EA_ATTR(XMM_REGSIZE_BYTES), zeroSIMDReg, frameReg, initReg, 1,
                                alignedLclHi + 2 * XMM_REGSIZE_BYTES);

            emit->emitIns_R_I(INS_add, EA_PTRSIZE, initReg, XMM_REGSIZE_BYTES * 3);
            // Loop until counter is 0
            emit->emitIns_J(INS_jne, nullptr, -5);

            // initReg will be zero at end of the loop
            *pInitRegZeroed = true;
        }

        if (untrLclHi != alignedLclHi)
        {
            assert(alignmentHiBlkSize > 0);
            assert(alignmentHiBlkSize < XMM_REGSIZE_BYTES);
            assert((alignedLclHi + alignmentHiBlkSize) == untrLclHi);

            zeroReg = genGetZeroReg(initReg, pInitRegZeroed);

            int i = 0;
            for (; i + REGSIZE_BYTES <= alignmentHiBlkSize; i += REGSIZE_BYTES)
            {
                emit->emitIns_AR_R(ins_Store(TYP_I_IMPL), EA_PTRSIZE, zeroReg, frameReg, alignedLclHi + i);
            }
#if defined(TARGET_AMD64)
            assert((i == alignmentHiBlkSize) || (i + (int)sizeof(int) == alignmentHiBlkSize));
            if (i != alignmentHiBlkSize)
            {
                emit->emitIns_AR_R(ins_Store(TYP_INT), EA_4BYTE, zeroReg, frameReg, alignedLclHi + i);
                i += sizeof(int);
            }
#endif // defined(TARGET_AMD64)
            assert(i == alignmentHiBlkSize);
        }
    }
}

// Save compCalleeFPRegsPushed with the smallest register number saved at [RSP+offset], working
// down the stack to the largest register number stored at [RSP+offset-(genCountBits(regMask)-1)*XMM_REG_SIZE]
// Here offset = 16-byte aligned offset after pushing integer registers.
void CodeGen::genPreserveCalleeSavedFltRegs()
{
    regMaskTP regMask = compiler->compCalleeFPRegsSavedMask;

    // Only callee saved floating point registers should be in regMask
    assert((regMask & RBM_FLT_CALLEE_SAVED) == regMask);

    // fast path return
    if (regMask == RBM_NONE)
    {
        return;
    }

    unsigned lclFrameSize = compiler->compLclFrameSize;

#ifdef TARGET_AMD64
    unsigned firstFPRegPadding = compiler->lvaIsCalleeSavedIntRegCountEven() ? REGSIZE_BYTES : 0;
    unsigned offset            = lclFrameSize - firstFPRegPadding - XMM_REGSIZE_BYTES;

    // Offset is 16-byte aligned since we use movaps for preserving xmm regs.
    assert((offset % 16) == 0);
    instruction copyIns = ins_Copy(TYP_FLOAT);
#else  // !TARGET_AMD64
    unsigned    offset  = lclFrameSize - XMM_REGSIZE_BYTES;
    instruction copyIns = INS_movupd;
#endif // !TARGET_AMD64

    for (regNumber reg = REG_FLT_CALLEE_SAVED_FIRST; regMask != RBM_NONE; reg = REG_NEXT(reg))
    {
        regMaskTP regBit = genRegMask(reg);
        if ((regBit & regMask) != 0)
        {
            // ABI requires us to preserve lower 128-bits of YMM register.
            GetEmitter()->emitIns_AR_R(copyIns, EA_16BYTE, reg, REG_SPBASE, offset);
            compiler->unwindSaveReg(reg, offset);
            regMask &= ~regBit;
            offset -= XMM_REGSIZE_BYTES;
        }
    }
}

// Save/Restore compCalleeFPRegsPushed with the smallest register number saved at [RSP+offset], working
// down the stack to the largest register number stored at [RSP+offset-(genCountBits(regMask)-1)*XMM_REG_SIZE]
// Here offset = 16-byte aligned offset after pushing integer registers.
void CodeGen::genRestoreCalleeSavedFltRegs()
{
    regMaskTP regMask = compiler->compCalleeFPRegsSavedMask;

    // Only callee saved floating point registers should be in regMask
    assert((regMask & RBM_FLT_CALLEE_SAVED) == regMask);

    // fast path return
    if (regMask == RBM_NONE)
    {
        return;
    }

    unsigned lclFrameSize = compiler->compLclFrameSize;

#ifdef TARGET_AMD64
    unsigned    firstFPRegPadding = compiler->lvaIsCalleeSavedIntRegCountEven() ? REGSIZE_BYTES : 0;
    instruction copyIns           = ins_Copy(TYP_FLOAT);
#else  // !TARGET_AMD64
    unsigned    firstFPRegPadding = 0;
    instruction copyIns           = INS_movupd;
#endif // !TARGET_AMD64

    unsigned  offset;
    regNumber regBase;
    if (compiler->compLocallocUsed)
    {
        // localloc frame: use frame pointer relative offset
        assert(isFramePointerUsed());
        regBase = REG_FPBASE;
        offset  = lclFrameSize - genSPtoFPdelta() - firstFPRegPadding - XMM_REGSIZE_BYTES;
    }
    else
    {
        regBase = REG_SPBASE;
        offset  = lclFrameSize - firstFPRegPadding - XMM_REGSIZE_BYTES;
    }

#ifdef TARGET_AMD64
    // Offset is 16-byte aligned since we use movaps for restoring xmm regs
    assert((offset % 16) == 0);
#endif // TARGET_AMD64

    for (regNumber reg = REG_FLT_CALLEE_SAVED_FIRST; regMask != RBM_NONE; reg = REG_NEXT(reg))
    {
        regMaskTP regBit = genRegMask(reg);
        if ((regBit & regMask) != 0)
        {
            // ABI requires us to restore lower 128-bits of YMM register.
            GetEmitter()->emitIns_R_AR(copyIns, EA_16BYTE, reg, regBase, offset);
            regMask &= ~regBit;
            offset -= XMM_REGSIZE_BYTES;
        }
    }
}

//-----------------------------------------------------------------------------------
// genClearAvxStateInProlog: Generate vzeroupper instruction to clear AVX state if necessary in a prolog
//
void CodeGen::genClearAvxStateInProlog()
{
    if (GetEmitter()->ContainsCallNeedingVzeroupper() && !GetEmitter()->Contains256bitOrMoreAVX())
    {
        // The Intel optimization manual guidance in `3.11.5.3 Fixing Instruction Slowdowns` states:
        //   Insert a VZEROUPPER to tell the hardware that the state of the higher registers is clean
        //   between the VEX and the legacy SSE instructions. Often the best way to do this is to insert a
        //   VZEROUPPER before returning from any function that uses VEX (that does not produce a VEX
        //   register) and before any call to an unknown function.

        // This method contains a call that needs vzeroupper but also doesn't use 256-bit or higher
        // AVX itself. Thus we can optimize to only emitting a single vzeroupper in the function prologue
        // This reduces the overall amount of codegen, particularly for more common paths not using any
        // SIMD or floating-point.

        instGen(INS_vzeroupper);
    }
}

//-----------------------------------------------------------------------------------
// genClearAvxStateInEpilog: Generate vzeroupper instruction to clear AVX state if necessary in an epilog
//
void CodeGen::genClearAvxStateInEpilog()
{
    if (GetEmitter()->Contains256bitOrMoreAVX())
    {
        // The Intel optimization manual guidance in `3.11.5.3 Fixing Instruction Slowdowns` states:
        //   Insert a VZEROUPPER to tell the hardware that the state of the higher registers is clean
        //   between the VEX and the legacy SSE instructions. Often the best way to do this is to insert a
        //   VZEROUPPER before returning from any function that uses VEX (that does not produce a VEX
        //   register) and before any call to an unknown function.

        instGen(INS_vzeroupper);
    }
}

//-----------------------------------------------------------------------------------
// instGen_MemoryBarrier: Emit a MemoryBarrier instruction
//
// Arguments:
//     barrierKind - kind of barrier to emit (Load-only and Store-only are no-ops on xarch)
//
// Notes:
//     All MemoryBarriers instructions can be removed by DOTNET_JitNoMemoryBarriers=1
//
void CodeGen::instGen_MemoryBarrier(BarrierKind barrierKind)
{
#ifdef DEBUG
    if (JitConfig.JitNoMemoryBarriers() == 1)
    {
        return;
    }
#endif // DEBUG

    // only full barrier needs to be emitted on Xarch
    if (barrierKind == BARRIER_FULL)
    {
        instGen(INS_lock);
        GetEmitter()->emitIns_I_AR(INS_or, EA_4BYTE, 0, REG_SPBASE, 0, INS_OPTS_EVEX_NoApxPromotion);
    }
}

#ifdef TARGET_AMD64
// Returns relocation type hint for an addr.
// Note that there are no reloc hints on x86.
//
// Arguments
//    addr  -  data address
//
// Returns
//    relocation type hint
//
unsigned short CodeGenInterface::genAddrRelocTypeHint(size_t addr)
{
    return compiler->eeGetRelocTypeHint((void*)addr);
}
#endif // TARGET_AMD64

// Return true if an absolute indirect data address can be encoded as IP-relative.
// offset. Note that this method should be used only when the caller knows that
// the address is an icon value that VM has given and there is no GenTree node
// representing it. Otherwise, one should always use FitsInAddrBase().
//
// Arguments
//    addr  -  an absolute indirect data address
//
// Returns
//    true if indir data addr could be encoded as IP-relative offset.
//
bool CodeGenInterface::genDataIndirAddrCanBeEncodedAsPCRelOffset(size_t addr)
{
#ifdef TARGET_AMD64
    return genAddrRelocTypeHint(addr) == IMAGE_REL_BASED_REL32;
#else
    // x86: PC-relative addressing is available only for control flow instructions (jmp and call)
    return false;
#endif
}

// Return true if an indirect code address can be encoded as IP-relative offset.
// Note that this method should be used only when the caller knows that the
// address is an icon value that VM has given and there is no GenTree node
// representing it. Otherwise, one should always use FitsInAddrBase().
//
// Arguments
//    addr  -  an absolute indirect code address
//
// Returns
//    true if indir code addr could be encoded as IP-relative offset.
//
bool CodeGenInterface::genCodeIndirAddrCanBeEncodedAsPCRelOffset(size_t addr)
{
#ifdef TARGET_AMD64
    return genAddrRelocTypeHint(addr) == IMAGE_REL_BASED_REL32;
#else
    // x86: PC-relative addressing is available only for control flow instructions (jmp and call)
    return true;
#endif
}

// Return true if an indirect code address can be encoded as 32-bit displacement
// relative to zero. Note that this method should be used only when the caller
// knows that the address is an icon value that VM has given and there is no
// GenTree node representing it. Otherwise, one should always use FitsInAddrBase().
//
// Arguments
//    addr  -  absolute indirect code address
//
// Returns
//    true if absolute indir code addr could be encoded as 32-bit displacement relative to zero.
//
bool CodeGenInterface::genCodeIndirAddrCanBeEncodedAsZeroRelOffset(size_t addr)
{
    return GenTreeIntConCommon::FitsInI32((ssize_t)addr);
}

// Return true if an absolute indirect code address needs a relocation recorded with VM.
//
// Arguments
//    addr  -  an absolute indirect code address
//
// Returns
//    true if indir code addr needs a relocation recorded with VM
//
bool CodeGenInterface::genCodeIndirAddrNeedsReloc(size_t addr)
{
    // If generating relocatable AOT code, then all code addr should go through relocation
    if (compiler->opts.compReloc)
    {
        return true;
    }

#ifdef TARGET_AMD64
    // See if the code indir addr can be encoded as 32-bit displacement relative to zero.
    // We don't need a relocation in that case.
    if (genCodeIndirAddrCanBeEncodedAsZeroRelOffset(addr))
    {
        return false;
    }

    // Else we need a relocation.
    return true;
#else  // TARGET_X86
    // On x86 there is no need to record or ask for relocations during jitting,
    // because all addrs fit within 32-bits.
    return false;
#endif // TARGET_X86
}

// Return true if a direct code address needs to be marked as relocatable.
//
// Arguments
//    addr  -  absolute direct code address
//
// Returns
//    true if direct code addr needs a relocation recorded with VM
//
bool CodeGenInterface::genCodeAddrNeedsReloc(size_t addr)
{
    // If generating relocatable AOT code, then all code addr should go through relocation
    if (compiler->opts.compReloc)
    {
        return true;
    }

#ifdef TARGET_AMD64
    // By default all direct code addresses go through relocation so that VM will setup
    // a jump stub if addr cannot be encoded as pc-relative offset.
    return true;
#else  // TARGET_X86
    // On x86 there is no need for recording relocations during jitting,
    // because all addrs fit within 32-bits.
    return false;
#endif // TARGET_X86
}

#endif // TARGET_XARCH<|MERGE_RESOLUTION|>--- conflicted
+++ resolved
@@ -9429,15 +9429,8 @@
     theEmitter->emitIns_R_R_R(INS_pext, EA_4BYTE, REG_R16, REG_R18, REG_R17);
     theEmitter->emitIns_R_R_R(INS_pext, EA_8BYTE, REG_R16, REG_R18, REG_R17);
 
-<<<<<<< HEAD
-    theEmitter->emitIns_Mov(INS_movd, EA_4BYTE, REG_R16, REG_XMM0, false);
-    theEmitter->emitIns_Mov(INS_movd, EA_4BYTE, REG_R16, REG_XMM16, false);
-=======
     theEmitter->emitIns_Mov(INS_movd32, EA_4BYTE, REG_R16, REG_XMM0, false);
     theEmitter->emitIns_Mov(INS_movd32, EA_4BYTE, REG_R16, REG_XMM16, false);
-    theEmitter->emitIns_Mov(INS_movq, EA_8BYTE, REG_R16, REG_XMM0, false);
-    theEmitter->emitIns_Mov(INS_movq, EA_8BYTE, REG_R16, REG_XMM16, false);
->>>>>>> 16a5d905
 }
 
 void CodeGen::genAmd64EmitterUnitTestsAvx10v2()
