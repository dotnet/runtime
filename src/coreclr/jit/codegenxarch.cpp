--- conflicted
+++ resolved
@@ -4863,11 +4863,11 @@
 
                 if ((operandReg == REG_NA) || ((varTypeIsLong(targetType) && (tree->GetRegNum() != operandReg))))
                 {
-                    // There is no 'rolx', so for rol, we use rorx with the shift value corrected.
+                    // There is no 'rolx', so for rol, we use rorx with the shift value adjusted.
                     if (tree->OperIs(GT_ROL))
                     {
-                        shiftByValue &= (size * 8 - 1);
-                        shiftByValue = (size * 8 - shiftByValue);
+                        shiftByValue &= (size * BITS_PER_BYTE - 1);
+                        shiftByValue = (size * BITS_PER_BYTE - shiftByValue);
                     }
 
                     inst_RV_TT_IV(INS_rorx, size, tree->GetRegNum(), operand, shiftByValue, INS_OPTS_NONE);
@@ -4875,19 +4875,11 @@
                     return;
                 }
             }
-<<<<<<< HEAD
-
-            // We were unable to optimize away from mov+ins, so emit both in case target reg is different.
-            // (LSRA will try to avoid this situation through preferencing.)
-            inst_Mov(targetType, tree->GetRegNum(), operandReg, /* canSkip */ true);
-            inst_RV_SH(ins, size, tree->GetRegNum(), shiftByValue);
-=======
-#endif
+
             ins = genMapShiftInsToShiftByConstantIns(ins, shiftByValue);
             GetEmitter()->emitIns_BASE_R_R_I(ins, emitTypeSize(tree), tree->GetRegNum(), operandReg, shiftByValue);
             genProduceReg(tree);
             return;
->>>>>>> 37b1764e
         }
     }
     else if (tree->OperIsShift() && compiler->compOpportunisticallyDependsOn(InstructionSet_BMI2))
@@ -4913,8 +4905,6 @@
     }
     else
     {
-        assert(operandReg != REG_NA);
-
         // We must have the number of bits to shift stored in ECX, since we constrained this node to
         // sit in ECX. In case this didn't happen, LSRA expects the code generator to move it since it's a single
         // register destination requirement.
