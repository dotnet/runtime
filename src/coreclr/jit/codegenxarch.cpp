--- conflicted
+++ resolved
@@ -9156,14 +9156,10 @@
     genDefineTempLabel(genCreateTempLabel());
 
     // This test suite needs REX2 enabled.
-<<<<<<< HEAD
-    // assert(theEmitter->emitComp->DoJitStressRex2Encoding());
-=======
     if (!theEmitter->UseRex2Encoding() && !theEmitter->emitComp->DoJitStressRex2Encoding())
     {
         return;
     }
->>>>>>> 9a02107e
 
     theEmitter->emitIns_R_R(INS_add, EA_1BYTE, REG_EAX, REG_ECX);
     theEmitter->emitIns_R_R(INS_add, EA_2BYTE, REG_EAX, REG_ECX);
@@ -9180,11 +9176,7 @@
     theEmitter->emitIns_R_R(INS_bsf, EA_4BYTE, REG_EAX, REG_ECX);
     theEmitter->emitIns_R_R(INS_bsr, EA_4BYTE, REG_EAX, REG_ECX);
 
-<<<<<<< HEAD
-    // theEmitter->emitIns_R_R(INS_cmovo, EA_4BYTE, REG_EAX, REG_ECX);
-=======
     theEmitter->emitIns_R_R(INS_cmovo, EA_4BYTE, REG_EAX, REG_ECX);
->>>>>>> 9a02107e
 
     theEmitter->emitIns_Mov(INS_mov, EA_4BYTE, REG_EAX, REG_ECX, false);
     theEmitter->emitIns_Mov(INS_movsx, EA_2BYTE, REG_EAX, REG_ECX, false);
@@ -9205,47 +9197,6 @@
     theEmitter->emitIns_R_I(INS_cmp, EA_4BYTE, REG_EAX, 0x05);
     theEmitter->emitIns_R_I(INS_test, EA_4BYTE, REG_EAX, 0x05);
 
-<<<<<<< HEAD
-    // theEmitter->emitIns_R_I(INS_mov, EA_4BYTE, REG_EAX, 0xE0);
-
-    // // JIT tend to compress imm64 to imm32 if higher half is all-zero, make sure this test checks the path for imm64.
-    // theEmitter->emitIns_R_I(INS_mov, EA_8BYTE, REG_RAX, 0xFFFF000000000000);
-
-    // // shf reg, cl
-    // theEmitter->emitIns_R(INS_rol, EA_4BYTE, REG_EAX);
-    // theEmitter->emitIns_R(INS_ror, EA_4BYTE, REG_EAX);
-    // theEmitter->emitIns_R(INS_rcl, EA_4BYTE, REG_EAX);
-    // theEmitter->emitIns_R(INS_rcr, EA_4BYTE, REG_EAX);
-    // theEmitter->emitIns_R(INS_shl, EA_4BYTE, REG_EAX);
-    // theEmitter->emitIns_R(INS_shr, EA_4BYTE, REG_EAX);
-    // theEmitter->emitIns_R(INS_sar, EA_4BYTE, REG_EAX);
-
-    // // shf reg, 1
-    // theEmitter->emitIns_R(INS_rol_1, EA_4BYTE, REG_EAX);
-    // theEmitter->emitIns_R(INS_ror_1, EA_4BYTE, REG_EAX);
-    // theEmitter->emitIns_R(INS_rcl_1, EA_4BYTE, REG_EAX);
-    // theEmitter->emitIns_R(INS_rcr_1, EA_4BYTE, REG_EAX);
-    // theEmitter->emitIns_R(INS_shl_1, EA_4BYTE, REG_EAX);
-    // theEmitter->emitIns_R(INS_shr_1, EA_4BYTE, REG_EAX);
-    // theEmitter->emitIns_R(INS_sar_1, EA_4BYTE, REG_EAX);
-
-    // // shf reg, imm8
-    // theEmitter->emitIns_R_I(INS_shl_N, EA_4BYTE, REG_ECX, 0x05);
-    // theEmitter->emitIns_R_I(INS_shr_N, EA_4BYTE, REG_ECX, 0x05);
-    // theEmitter->emitIns_R_I(INS_sar_N, EA_4BYTE, REG_ECX, 0x05);
-    // theEmitter->emitIns_R_I(INS_rol_N, EA_4BYTE, REG_ECX, 0x05);
-    // theEmitter->emitIns_R_I(INS_ror_N, EA_4BYTE, REG_ECX, 0x05);
-    // // TODO-xarch-apx: not enable these 2 for now.
-    // // theEmitter->emitIns_R_I(INS_rcl_N, EA_4BYTE, REG_ECX, 0x05);
-    // // theEmitter->emitIns_R_I(INS_rcr_N, EA_4BYTE, REG_ECX, 0x05);
-
-    // theEmitter->emitIns_R_AR(INS_lea, EA_4BYTE, REG_ECX, REG_EAX, 4);
-
-    // theEmitter->emitIns_R_AR(INS_mov, EA_1BYTE, REG_ECX, REG_EAX, 4);
-    // theEmitter->emitIns_R_AR(INS_mov, EA_2BYTE, REG_ECX, REG_EAX, 4);
-    // theEmitter->emitIns_R_AR(INS_mov, EA_4BYTE, REG_ECX, REG_EAX, 4);
-    // theEmitter->emitIns_R_AR(INS_mov, EA_8BYTE, REG_ECX, REG_EAX, 4);
-=======
     theEmitter->emitIns_R_I(INS_mov, EA_4BYTE, REG_EAX, 0xE0);
 
     // JIT tend to compress imm64 to imm32 if higher half is all-zero, make sure this test checks the path for imm64.
@@ -9288,7 +9239,6 @@
     theEmitter->emitIns_R_AR(INS_mov, EA_2BYTE, REG_ECX, REG_EAX, 4);
     theEmitter->emitIns_R_AR(INS_mov, EA_4BYTE, REG_ECX, REG_EAX, 4);
     theEmitter->emitIns_R_AR(INS_mov, EA_8BYTE, REG_ECX, REG_EAX, 4);
->>>>>>> 9a02107e
 
     theEmitter->emitIns_R_AR(INS_add, EA_1BYTE, REG_EAX, REG_ECX, 4);
     theEmitter->emitIns_R_AR(INS_add, EA_2BYTE, REG_EAX, REG_ECX, 4);
@@ -9321,11 +9271,6 @@
     theEmitter->emitIns_AR_R(INS_cmp, EA_4BYTE, REG_EAX, REG_ECX, 4);
     theEmitter->emitIns_AR_R(INS_test, EA_4BYTE, REG_EAX, REG_ECX, 4);
 
-<<<<<<< HEAD
-    // theEmitter->emitIns_R_AR(INS_movsx, EA_2BYTE, REG_ECX, REG_EAX, 4);
-    // theEmitter->emitIns_R_AR(INS_movzx, EA_2BYTE, REG_EAX, REG_ECX, 4);
-    // theEmitter->emitIns_R_AR(INS_cmovo, EA_4BYTE, REG_EAX, REG_ECX, 4);
-=======
     theEmitter->emitIns_R_AR(INS_movsx, EA_2BYTE, REG_ECX, REG_EAX, 4);
     theEmitter->emitIns_R_AR(INS_movzx, EA_2BYTE, REG_EAX, REG_ECX, 4);
     theEmitter->emitIns_R_AR(INS_cmovo, EA_4BYTE, REG_EAX, REG_ECX, 4);
@@ -9378,7 +9323,6 @@
     // All the tests below rely on the runtime status of the stack this unit tests attaching to,
     // it might fail due to stack value unavailable/mismatch, since these tests are mainly for
     // encoding correctness check, this kind of failures may be considered as not harmful.
->>>>>>> 9a02107e
 
     theEmitter->emitIns_R_S(INS_add, EA_1BYTE, REG_EAX, 0, 0);
     theEmitter->emitIns_R_S(INS_add, EA_2BYTE, REG_EAX, 0, 0);
@@ -9392,145 +9336,11 @@
     theEmitter->emitIns_R_S(INS_xor, EA_4BYTE, REG_EAX, 0, 0);
     theEmitter->emitIns_R_S(INS_cmp, EA_4BYTE, REG_EAX, 0, 0);
     theEmitter->emitIns_R_S(INS_test, EA_4BYTE, REG_EAX, 0, 0);
-<<<<<<< HEAD
-=======
     theEmitter->emitIns_S_R(INS_xadd, EA_2BYTE, REG_EAX, 0, 0);
->>>>>>> 9a02107e
 
     theEmitter->emitIns_S_I(INS_shl_N, EA_4BYTE, 0, 0, 4);
     theEmitter->emitIns_S(INS_shl_1, EA_4BYTE, 0, 4);
 
-<<<<<<< HEAD
-    // theEmitter->emitIns_R_S(INS_movsx, EA_2BYTE, REG_ECX, 1, 2);
-    // theEmitter->emitIns_R_S(INS_movzx, EA_2BYTE, REG_EAX, 1, 2);
-    theEmitter->emitIns_R_S(INS_cmovo, EA_4BYTE, REG_EAX, 1, 2);
-
-    // theEmitter->emitIns_R(INS_pop, EA_PTRSIZE, REG_EAX);
-    // theEmitter->emitIns_R(INS_push, EA_PTRSIZE, REG_EAX);
-    // theEmitter->emitIns_R(INS_pop_hide, EA_PTRSIZE, REG_EAX);
-    // theEmitter->emitIns_R(INS_push_hide, EA_PTRSIZE, REG_EAX);
-
-    // theEmitter->emitIns_S(INS_pop, EA_PTRSIZE, 1, 2);
-    // theEmitter->emitIns_I(INS_push, EA_PTRSIZE, 50);
-    // // TODO-XArch-apx: figure out a way to test emitIns_A, which will require a GenTreeIndir* input.
-
-    // theEmitter->emitIns_R(INS_inc, EA_4BYTE, REG_EAX);
-    // theEmitter->emitIns_AR(INS_inc, EA_2BYTE, REG_EAX, 2);
-    // theEmitter->emitIns_S(INS_inc, EA_2BYTE, 1, 2);
-    // theEmitter->emitIns_R(INS_dec, EA_4BYTE, REG_EAX);
-    // theEmitter->emitIns_AR(INS_dec, EA_2BYTE, REG_EAX, 2);
-    // theEmitter->emitIns_S(INS_dec, EA_2BYTE, 1, 2);
-
-    // theEmitter->emitIns_R(INS_neg, EA_2BYTE, REG_EAX);
-    // theEmitter->emitIns_S(INS_neg, EA_2BYTE, 1, 2);
-    // theEmitter->emitIns_R(INS_not, EA_2BYTE, REG_EAX);
-    // theEmitter->emitIns_S(INS_not, EA_2BYTE, 1, 2);
-
-    // // TODO-XArch-apx: xadd does not have RM opcode, made it cannot be encoded with emitIns_R_R.
-    // theEmitter->emitIns_AR_R(INS_xadd, EA_4BYTE, REG_EAX, REG_EDX, 2);
-    // theEmitter->emitIns_S_R(INS_xadd, EA_2BYTE, REG_EAX, 1, 2);
-
-    theEmitter->emitIns_R_R_I(INS_shld, EA_4BYTE, REG_EAX, REG_ECX, 5);
-    theEmitter->emitIns_R_R_I(INS_shrd, EA_2BYTE, REG_EAX, REG_ECX, 5);
-    // TODO-XArch-apx: S_R_I path only accepts SEE or VEX instructions,
-    //                 so I assuem shld/shrd will not be taking the first argument from stack.
-    // theEmitter->emitIns_S_R_I(INS_shld, EA_2BYTE, 1, 2, REG_EAX, 5);
-    // theEmitter->emitIns_S_R_I(INS_shrd, EA_2BYTE, 1, 2, REG_EAX, 5);
-
-    // theEmitter->emitIns_AR_R(INS_cmpxchg, EA_2BYTE, REG_EAX, REG_EDX, 2);
-
-    // theEmitter->emitIns_R(INS_seto, EA_1BYTE, REG_EDX);
-
-    // theEmitter->emitIns_R(INS_bswap, EA_8BYTE, REG_EDX);
-
-    // // INS_bt only has reg-to-reg form.
-    // theEmitter->emitIns_R_R(INS_bt, EA_2BYTE, REG_EAX, REG_EDX);
-
-    // theEmitter->emitIns_R(INS_idiv, EA_8BYTE, REG_EDX);
-
-    // theEmitter->emitIns_R_R(INS_xchg, EA_8BYTE, REG_EAX, REG_EDX);
-
-    theEmitter->emitIns_R(INS_div, EA_8BYTE, REG_EDX);
-    theEmitter->emitIns_R(INS_mulEAX, EA_8BYTE, REG_EDX);
-
-    // theEmitter->emitIns_R_R_R(INS_add, EA_8BYTE, REG_R10, REG_EAX, REG_ECX, INS_OPTS_EVEX_nd);
-    // theEmitter->emitIns_R_R_R(INS_sub, EA_2BYTE, REG_R10, REG_EAX, REG_ECX, INS_OPTS_EVEX_nd);
-    // theEmitter->emitIns_R_R_R(INS_or,  EA_2BYTE, REG_R10, REG_EAX, REG_ECX, INS_OPTS_EVEX_nd);
-    // theEmitter->emitIns_R_R_R(INS_and, EA_2BYTE, REG_R10, REG_EAX, REG_ECX, INS_OPTS_EVEX_nd);
-    // theEmitter->emitIns_R_R_R(INS_xor, EA_1BYTE, REG_R10, REG_EAX, REG_ECX, INS_OPTS_EVEX_nd);
-
-    // theEmitter->emitIns_R_R_I(INS_or, EA_2BYTE, REG_R10, REG_EAX, 10565, INS_OPTS_EVEX_nd);
-    // theEmitter->emitIns_R_R_I(INS_or, EA_8BYTE, REG_R10, REG_EAX, 10, INS_OPTS_EVEX_nd);
-    // theEmitter->emitIns_R_R_S(INS_or, EA_8BYTE, REG_R10, REG_EAX, 0, 1, INS_OPTS_EVEX_nd);
-    
-    // theEmitter->emitIns_R_R(INS_neg, EA_2BYTE, REG_R10, REG_ECX, INS_OPTS_EVEX_nd);
-
-    // theEmitter->emitIns_R_R(INS_shl, EA_2BYTE, REG_R11, REG_EAX, INS_OPTS_EVEX_nd);
-    // theEmitter->emitIns_R_R(INS_shl_1, EA_2BYTE, REG_R11, REG_EAX, INS_OPTS_EVEX_nd);
-    // theEmitter->emitIns_R_R_I(INS_shl_N, EA_2BYTE, REG_R11, REG_ECX, 7, INS_OPTS_EVEX_nd);
-    // theEmitter->emitIns_R_R_I(INS_shl_N, EA_2BYTE, REG_R11, REG_ECX, 7, INS_OPTS_EVEX_nd);
-
-    // theEmitter->emitIns_R_R(INS_inc, EA_2BYTE, REG_R11, REG_ECX, INS_OPTS_EVEX_nd);
-    // theEmitter->emitIns_R_R(INS_dec, EA_2BYTE, REG_R11, REG_ECX, INS_OPTS_EVEX_nd);
-
-    // theEmitter->emitIns_R_R_R(INS_cmovo, EA_4BYTE, REG_R12, REG_R11, REG_EAX, INS_OPTS_EVEX_nd);
-
-    // theEmitter->emitIns_R_R_R(INS_imul, EA_4BYTE, REG_R12, REG_R11, REG_ECX, INS_OPTS_EVEX_nd);
-    // theEmitter->emitIns_R_R_S(INS_imul, EA_4BYTE, REG_R12, REG_R11, 0, 1, INS_OPTS_EVEX_nd);
-
-    // theEmitter->emitIns_R_R(INS_add, EA_4BYTE, REG_R12, REG_R11, INS_OPTS_EVEX_nf);
-    // theEmitter->emitIns_R_R(INS_sub, EA_4BYTE, REG_R12, REG_R11, INS_OPTS_EVEX_nf);
-    // theEmitter->emitIns_R_R(INS_and, EA_4BYTE, REG_R12, REG_R11, INS_OPTS_EVEX_nf);
-    // theEmitter->emitIns_R_R(INS_or, EA_4BYTE, REG_R12, REG_R11, INS_OPTS_EVEX_nf);
-    // theEmitter->emitIns_R_R(INS_xor, EA_4BYTE, REG_R12, REG_R11, INS_OPTS_EVEX_nf);
-    // theEmitter->emitIns_R(INS_inc, EA_4BYTE, REG_R12, INS_OPTS_EVEX_nf);
-    // theEmitter->emitIns_R(INS_dec, EA_4BYTE, REG_R12, INS_OPTS_EVEX_nf);
-
-    // theEmitter->emitIns_R_I(INS_add, EA_4BYTE, REG_R12, 5, INS_OPTS_EVEX_nf);
-    // theEmitter->emitIns_R_I(INS_sub, EA_4BYTE, REG_R12, 5, INS_OPTS_EVEX_nf);
-    // theEmitter->emitIns_R_I(INS_and, EA_4BYTE, REG_R12, 5, INS_OPTS_EVEX_nf);
-    // theEmitter->emitIns_R_I(INS_or,  EA_4BYTE, REG_R12, 5, INS_OPTS_EVEX_nf);
-    // theEmitter->emitIns_R_I(INS_xor, EA_4BYTE, REG_R12, 5, INS_OPTS_EVEX_nf);
-
-    // theEmitter->emitIns_R_S(INS_add, EA_4BYTE, REG_R12, 0, 1, INS_OPTS_EVEX_nf);
-    // theEmitter->emitIns_R_S(INS_sub, EA_4BYTE, REG_R12, 0, 1, INS_OPTS_EVEX_nf);
-    // theEmitter->emitIns_R_S(INS_and, EA_4BYTE, REG_R12, 0, 1, INS_OPTS_EVEX_nf);
-    // theEmitter->emitIns_R_S(INS_or,  EA_4BYTE, REG_R12, 0, 1, INS_OPTS_EVEX_nf);
-    // theEmitter->emitIns_R_S(INS_xor, EA_4BYTE, REG_R12, 0, 1, INS_OPTS_EVEX_nf);
-
-    // theEmitter->emitIns_R(INS_neg, EA_2BYTE, REG_R11, INS_OPTS_EVEX_nf);
-    // theEmitter->emitIns_R(INS_shl, EA_2BYTE, REG_R11, INS_OPTS_EVEX_nf);
-    // theEmitter->emitIns_R(INS_shl_1, EA_2BYTE, REG_R11, INS_OPTS_EVEX_nf);
-    // theEmitter->emitIns_R_I(INS_shl_N, EA_2BYTE, REG_R11, 7, INS_OPTS_EVEX_nf);
-    // theEmitter->emitIns_R_I(INS_shl_N, EA_2BYTE, REG_R11, 7, INS_OPTS_EVEX_nf);
-
-    // theEmitter->emitIns_R_R(INS_imul, EA_4BYTE, REG_R12, REG_R11, INS_OPTS_EVEX_nf);
-    // theEmitter->emitIns_R_S(INS_imul, EA_4BYTE, REG_R12, 0, 1, INS_OPTS_EVEX_nf);
-
-    // theEmitter->emitIns_R_I(INS_imul_15, EA_4BYTE, REG_R12, 5, INS_OPTS_EVEX_nf);
-
-    // theEmitter->emitIns_R(INS_imulEAX, EA_8BYTE, REG_R12, INS_OPTS_EVEX_nf);
-    // theEmitter->emitIns_R(INS_mulEAX, EA_8BYTE, REG_R12, INS_OPTS_EVEX_nf);
-    // theEmitter->emitIns_R(INS_div, EA_8BYTE, REG_R12, INS_OPTS_EVEX_nf);
-    // theEmitter->emitIns_R(INS_idiv, EA_8BYTE, REG_R12, INS_OPTS_EVEX_nf);
-
-    // theEmitter->emitIns_R_R(INS_tzcnt_evex,  EA_8BYTE, REG_R12, REG_R11, INS_OPTS_EVEX_nf);
-    // theEmitter->emitIns_R_R(INS_lzcnt_evex,  EA_8BYTE, REG_R12, REG_R11, INS_OPTS_EVEX_nf);
-    // theEmitter->emitIns_R_R(INS_popcnt_evex, EA_8BYTE, REG_R12, REG_R11, INS_OPTS_EVEX_nf);
-    
-    // theEmitter->emitIns_R_S(INS_tzcnt_evex,  EA_8BYTE, REG_R12, 0, 1, INS_OPTS_EVEX_nf);
-    // theEmitter->emitIns_R_S(INS_lzcnt_evex,  EA_8BYTE, REG_R12, 0, 1, INS_OPTS_EVEX_nf);
-    // theEmitter->emitIns_R_S(INS_popcnt_evex, EA_8BYTE, REG_R12, 0, 1, INS_OPTS_EVEX_nf);
-
-    // theEmitter->emitIns_R_R_R(INS_add, EA_2BYTE, REG_R12, REG_R13, REG_R11, (insOpts)(INS_OPTS_EVEX_nf | INS_OPTS_EVEX_nd));
-
-    // theEmitter->emitIns_R_R_R(INS_andn,  EA_8BYTE, REG_R11, REG_R13, REG_R11, INS_OPTS_EVEX_nf);
-    // theEmitter->emitIns_R_R_R(INS_bextr, EA_8BYTE, REG_R11, REG_R13, REG_R11, INS_OPTS_EVEX_nf);
-    
-    // theEmitter->emitIns_R_R(INS_blsi,    EA_8BYTE, REG_R11, REG_R13, INS_OPTS_EVEX_nf);
-    // theEmitter->emitIns_R_R(INS_blsmsk,  EA_8BYTE, REG_R11, REG_R13, INS_OPTS_EVEX_nf);
-    theEmitter->emitIns_R_S(INS_blsr,    EA_8BYTE, REG_R11, 0, 1);
-=======
     theEmitter->emitIns_R_S(INS_movsx, EA_2BYTE, REG_ECX, 0, 0);
     theEmitter->emitIns_R_S(INS_movzx, EA_2BYTE, REG_EAX, 0, 0);
     theEmitter->emitIns_R_S(INS_cmovo, EA_4BYTE, REG_EAX, 0, 0);
@@ -9552,7 +9362,86 @@
 
     theEmitter->emitIns_S(INS_neg, EA_2BYTE, 0, 0);
     theEmitter->emitIns_S(INS_not, EA_2BYTE, 0, 0);
->>>>>>> 9a02107e
+
+    // APX-EVEX
+
+    theEmitter->emitIns_R_R_R(INS_add, EA_8BYTE, REG_R10, REG_EAX, REG_ECX, INS_OPTS_EVEX_nd);
+    theEmitter->emitIns_R_R_R(INS_sub, EA_2BYTE, REG_R10, REG_EAX, REG_ECX, INS_OPTS_EVEX_nd);
+    theEmitter->emitIns_R_R_R(INS_or,  EA_2BYTE, REG_R10, REG_EAX, REG_ECX, INS_OPTS_EVEX_nd);
+    theEmitter->emitIns_R_R_R(INS_and, EA_2BYTE, REG_R10, REG_EAX, REG_ECX, INS_OPTS_EVEX_nd);
+    theEmitter->emitIns_R_R_R(INS_xor, EA_1BYTE, REG_R10, REG_EAX, REG_ECX, INS_OPTS_EVEX_nd);
+
+    theEmitter->emitIns_R_R_I(INS_or, EA_2BYTE, REG_R10, REG_EAX, 10565, INS_OPTS_EVEX_nd);
+    theEmitter->emitIns_R_R_I(INS_or, EA_8BYTE, REG_R10, REG_EAX, 10, INS_OPTS_EVEX_nd);
+    theEmitter->emitIns_R_R_S(INS_or, EA_8BYTE, REG_R10, REG_EAX, 0, 1, INS_OPTS_EVEX_nd);
+    
+    theEmitter->emitIns_R_R(INS_neg, EA_2BYTE, REG_R10, REG_ECX, INS_OPTS_EVEX_nd);
+
+    theEmitter->emitIns_R_R(INS_shl, EA_2BYTE, REG_R11, REG_EAX, INS_OPTS_EVEX_nd);
+    theEmitter->emitIns_R_R(INS_shl_1, EA_2BYTE, REG_R11, REG_EAX, INS_OPTS_EVEX_nd);
+    theEmitter->emitIns_R_R_I(INS_shl_N, EA_2BYTE, REG_R11, REG_ECX, 7, INS_OPTS_EVEX_nd);
+    theEmitter->emitIns_R_R_I(INS_shl_N, EA_2BYTE, REG_R11, REG_ECX, 7, INS_OPTS_EVEX_nd);
+
+    theEmitter->emitIns_R_R(INS_inc, EA_2BYTE, REG_R11, REG_ECX, INS_OPTS_EVEX_nd);
+    theEmitter->emitIns_R_R(INS_dec, EA_2BYTE, REG_R11, REG_ECX, INS_OPTS_EVEX_nd);
+
+    theEmitter->emitIns_R_R_R(INS_cmovo, EA_4BYTE, REG_R12, REG_R11, REG_EAX, INS_OPTS_EVEX_nd);
+
+    theEmitter->emitIns_R_R_R(INS_imul, EA_4BYTE, REG_R12, REG_R11, REG_ECX, INS_OPTS_EVEX_nd);
+    theEmitter->emitIns_R_R_S(INS_imul, EA_4BYTE, REG_R12, REG_R11, 0, 1, INS_OPTS_EVEX_nd);
+
+    theEmitter->emitIns_R_R(INS_add, EA_4BYTE, REG_R12, REG_R11, INS_OPTS_EVEX_nf);
+    theEmitter->emitIns_R_R(INS_sub, EA_4BYTE, REG_R12, REG_R11, INS_OPTS_EVEX_nf);
+    theEmitter->emitIns_R_R(INS_and, EA_4BYTE, REG_R12, REG_R11, INS_OPTS_EVEX_nf);
+    theEmitter->emitIns_R_R(INS_or, EA_4BYTE, REG_R12, REG_R11, INS_OPTS_EVEX_nf);
+    theEmitter->emitIns_R_R(INS_xor, EA_4BYTE, REG_R12, REG_R11, INS_OPTS_EVEX_nf);
+    theEmitter->emitIns_R(INS_inc, EA_4BYTE, REG_R12, INS_OPTS_EVEX_nf);
+    theEmitter->emitIns_R(INS_dec, EA_4BYTE, REG_R12, INS_OPTS_EVEX_nf);
+
+    theEmitter->emitIns_R_I(INS_add, EA_4BYTE, REG_R12, 5, INS_OPTS_EVEX_nf);
+    theEmitter->emitIns_R_I(INS_sub, EA_4BYTE, REG_R12, 5, INS_OPTS_EVEX_nf);
+    theEmitter->emitIns_R_I(INS_and, EA_4BYTE, REG_R12, 5, INS_OPTS_EVEX_nf);
+    theEmitter->emitIns_R_I(INS_or,  EA_4BYTE, REG_R12, 5, INS_OPTS_EVEX_nf);
+    theEmitter->emitIns_R_I(INS_xor, EA_4BYTE, REG_R12, 5, INS_OPTS_EVEX_nf);
+
+    theEmitter->emitIns_R_S(INS_add, EA_4BYTE, REG_R12, 0, 1, INS_OPTS_EVEX_nf);
+    theEmitter->emitIns_R_S(INS_sub, EA_4BYTE, REG_R12, 0, 1, INS_OPTS_EVEX_nf);
+    theEmitter->emitIns_R_S(INS_and, EA_4BYTE, REG_R12, 0, 1, INS_OPTS_EVEX_nf);
+    theEmitter->emitIns_R_S(INS_or,  EA_4BYTE, REG_R12, 0, 1, INS_OPTS_EVEX_nf);
+    theEmitter->emitIns_R_S(INS_xor, EA_4BYTE, REG_R12, 0, 1, INS_OPTS_EVEX_nf);
+
+    theEmitter->emitIns_R(INS_neg, EA_2BYTE, REG_R11, INS_OPTS_EVEX_nf);
+    theEmitter->emitIns_R(INS_shl, EA_2BYTE, REG_R11, INS_OPTS_EVEX_nf);
+    theEmitter->emitIns_R(INS_shl_1, EA_2BYTE, REG_R11, INS_OPTS_EVEX_nf);
+    theEmitter->emitIns_R_I(INS_shl_N, EA_2BYTE, REG_R11, 7, INS_OPTS_EVEX_nf);
+    theEmitter->emitIns_R_I(INS_shl_N, EA_2BYTE, REG_R11, 7, INS_OPTS_EVEX_nf);
+
+    theEmitter->emitIns_R_R(INS_imul, EA_4BYTE, REG_R12, REG_R11, INS_OPTS_EVEX_nf);
+    theEmitter->emitIns_R_S(INS_imul, EA_4BYTE, REG_R12, 0, 1, INS_OPTS_EVEX_nf);
+
+    theEmitter->emitIns_R_I(INS_imul_15, EA_4BYTE, REG_R12, 5, INS_OPTS_EVEX_nf);
+
+    theEmitter->emitIns_R(INS_imulEAX, EA_8BYTE, REG_R12, INS_OPTS_EVEX_nf);
+    theEmitter->emitIns_R(INS_mulEAX, EA_8BYTE, REG_R12, INS_OPTS_EVEX_nf);
+    theEmitter->emitIns_R(INS_div, EA_8BYTE, REG_R12, INS_OPTS_EVEX_nf);
+    theEmitter->emitIns_R(INS_idiv, EA_8BYTE, REG_R12, INS_OPTS_EVEX_nf);
+
+    theEmitter->emitIns_R_R(INS_tzcnt_evex,  EA_8BYTE, REG_R12, REG_R11, INS_OPTS_EVEX_nf);
+    theEmitter->emitIns_R_R(INS_lzcnt_evex,  EA_8BYTE, REG_R12, REG_R11, INS_OPTS_EVEX_nf);
+    theEmitter->emitIns_R_R(INS_popcnt_evex, EA_8BYTE, REG_R12, REG_R11, INS_OPTS_EVEX_nf);
+    
+    theEmitter->emitIns_R_S(INS_tzcnt_evex,  EA_8BYTE, REG_R12, 0, 1, INS_OPTS_EVEX_nf);
+    theEmitter->emitIns_R_S(INS_lzcnt_evex,  EA_8BYTE, REG_R12, 0, 1, INS_OPTS_EVEX_nf);
+    theEmitter->emitIns_R_S(INS_popcnt_evex, EA_8BYTE, REG_R12, 0, 1, INS_OPTS_EVEX_nf);
+
+    theEmitter->emitIns_R_R_R(INS_add, EA_2BYTE, REG_R12, REG_R13, REG_R11, (insOpts)(INS_OPTS_EVEX_nf | INS_OPTS_EVEX_nd));
+
+    theEmitter->emitIns_R_R_R(INS_andn,  EA_8BYTE, REG_R11, REG_R13, REG_R11, INS_OPTS_EVEX_nf);
+    theEmitter->emitIns_R_R_R(INS_bextr, EA_8BYTE, REG_R11, REG_R13, REG_R11, INS_OPTS_EVEX_nf);
+    
+    theEmitter->emitIns_R_R(INS_blsi,    EA_8BYTE, REG_R11, REG_R13, INS_OPTS_EVEX_nf);
+    theEmitter->emitIns_R_R(INS_blsmsk,  EA_8BYTE, REG_R11, REG_R13, INS_OPTS_EVEX_nf);
+    theEmitter->emitIns_R_S(INS_blsr,    EA_8BYTE, REG_R11, 0, 1);
 }
 
 #endif // defined(DEBUG) && defined(TARGET_AMD64)
