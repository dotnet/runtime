// Licensed to the .NET Foundation under one or more agreements.
// The .NET Foundation licenses this file to you under the MIT license.

/*XXXXXXXXXXXXXXXXXXXXXXXXXXXXXXXXXXXXXXXXXXXXXXXXXXXXXXXXXXXXXXXXXXXXXXXXXXXXX
XXXXXXXXXXXXXXXXXXXXXXXXXXXXXXXXXXXXXXXXXXXXXXXXXXXXXXXXXXXXXXXXXXXXXXXXXXXXXXX
XX                                                                           XX
XX                        Amd64/x86 Code Generator                           XX
XX                                                                           XX
XXXXXXXXXXXXXXXXXXXXXXXXXXXXXXXXXXXXXXXXXXXXXXXXXXXXXXXXXXXXXXXXXXXXXXXXXXXXXXX
XXXXXXXXXXXXXXXXXXXXXXXXXXXXXXXXXXXXXXXXXXXXXXXXXXXXXXXXXXXXXXXXXXXXXXXXXXXXXXX
*/
#include "jitpch.h"
#ifdef _MSC_VER
#pragma hdrstop
#pragma warning(disable : 4310) // cast truncates constant value - happens for (int8_t)0xb1
#endif

#ifdef TARGET_XARCH
#include "emit.h"
#include "codegen.h"
#include "lower.h"
#include "gcinfo.h"
#include "gcinfoencoder.h"
#include "patchpointinfo.h"

<<<<<<< HEAD
/*****************************************************************************
 *
 *  Generate code that will set the given register to the integer constant.
 */

void CodeGen::genSetRegToIcon(regNumber reg, ssize_t val, var_types type, insFlags flags)
{
    // Reg cannot be a FP reg
    assert(!genIsValidFloatReg(reg));

    if (val == 0)
    {
        instGen_Set_Reg_To_Zero(emitActualTypeSize(type), reg, flags);
    }
    else
    {
        // TODO-XArch-CQ: needs all the optimized cases
        GetEmitter()->emitIns_R_I(INS_mov, emitActualTypeSize(type), reg, val);
    }
}

=======
>>>>>>> d7c8bc10
//---------------------------------------------------------------------
// genSetGSSecurityCookie: Set the "GS" security cookie in the prolog.
//
// Arguments:
//     initReg        - register to use as a scratch register
//     pInitRegZeroed - OUT parameter. *pInitRegZeroed is set to 'false' if and only if
//                      this call sets 'initReg' to a non-zero value.
//
// Return Value:
//     None
//
void CodeGen::genSetGSSecurityCookie(regNumber initReg, bool* pInitRegZeroed)
{
    assert(compiler->compGeneratingProlog);

    if (!compiler->getNeedsGSSecurityCookie())
    {
        return;
    }

    if (compiler->opts.IsOSR() && compiler->info.compPatchpointInfo->HasSecurityCookie())
    {
        // Security cookie is on original frame and was initialized there.
        return;
    }

    if (compiler->gsGlobalSecurityCookieAddr == nullptr)
    {
        noway_assert(compiler->gsGlobalSecurityCookieVal != 0);
#ifdef TARGET_AMD64
        if ((size_t)(int)compiler->gsGlobalSecurityCookieVal != compiler->gsGlobalSecurityCookieVal)
        {
            // initReg = #GlobalSecurityCookieVal64; [frame.GSSecurityCookie] = initReg
            instGen_Set_Reg_To_Imm(EA_PTRSIZE, initReg, compiler->gsGlobalSecurityCookieVal);
            GetEmitter()->emitIns_S_R(INS_mov, EA_PTRSIZE, initReg, compiler->lvaGSSecurityCookie, 0);
            *pInitRegZeroed = false;
        }
        else
#endif
        {
            // mov   dword ptr [frame.GSSecurityCookie], #GlobalSecurityCookieVal
            GetEmitter()->emitIns_S_I(INS_mov, EA_PTRSIZE, compiler->lvaGSSecurityCookie, 0,
                                      (int)compiler->gsGlobalSecurityCookieVal);
        }
    }
    else
    {
        // Always use EAX on x86 and x64
        // On x64, if we're not moving into RAX, and the address isn't RIP relative, we can't encode it.
        //  mov   eax, dword ptr [compiler->gsGlobalSecurityCookieAddr]
        //  mov   dword ptr [frame.GSSecurityCookie], eax
        GetEmitter()->emitIns_R_AI(INS_mov, EA_PTR_DSP_RELOC, REG_EAX, (ssize_t)compiler->gsGlobalSecurityCookieAddr);
        regSet.verifyRegUsed(REG_EAX);
        GetEmitter()->emitIns_S_R(INS_mov, EA_PTRSIZE, REG_EAX, compiler->lvaGSSecurityCookie, 0);
        if (initReg == REG_EAX)
        {
            *pInitRegZeroed = false;
        }
    }
}

/*****************************************************************************
 *
 *   Generate code to check that the GS cookie wasn't thrashed by a buffer
 *   overrun.  If pushReg is true, preserve all registers around code sequence.
 *   Otherwise ECX could be modified.
 *
 *   Implementation Note: pushReg = true, in case of tail calls.
 */
void CodeGen::genEmitGSCookieCheck(bool pushReg)
{
    noway_assert(compiler->gsGlobalSecurityCookieAddr || compiler->gsGlobalSecurityCookieVal);

    // Make sure that EAX is reported as live GC-ref so that any GC that kicks in while
    // executing GS cookie check will not collect the object pointed to by EAX.
    //
    // For Amd64 System V, a two-register-returned struct could be returned in RAX and RDX
    // In such case make sure that the correct GC-ness of RDX is reported as well, so
    // a GC object pointed by RDX will not be collected.
    if (!pushReg)
    {
        // Handle multi-reg return type values
        if (compiler->compMethodReturnsMultiRegRetType())
        {
            ReturnTypeDesc retTypeDesc;
            if (varTypeIsLong(compiler->info.compRetNativeType))
            {
                retTypeDesc.InitializeLongReturnType();
            }
            else // we must have a struct return type
            {
                retTypeDesc.InitializeStructReturnType(compiler, compiler->info.compMethodInfo->args.retTypeClass,
                                                       compiler->info.compCallConv);
            }

            const unsigned regCount = retTypeDesc.GetReturnRegCount();

            // Only x86 and x64 Unix ABI allows multi-reg return and
            // number of result regs should be equal to MAX_RET_REG_COUNT.
            assert(regCount == MAX_RET_REG_COUNT);

            for (unsigned i = 0; i < regCount; ++i)
            {
                gcInfo.gcMarkRegPtrVal(retTypeDesc.GetABIReturnReg(i), retTypeDesc.GetReturnRegType(i));
            }
        }
        else if (compiler->compMethodReturnsRetBufAddr())
        {
            // This is for returning in an implicit RetBuf.
            // If the address of the buffer is returned in REG_INTRET, mark the content of INTRET as ByRef.

            // In case the return is in an implicit RetBuf, the native return type should be a struct
            assert(varTypeIsStruct(compiler->info.compRetNativeType));

            gcInfo.gcMarkRegPtrVal(REG_INTRET, TYP_BYREF);
        }
        // ... all other cases.
        else
        {
#ifdef TARGET_AMD64
            // For x64, structs that are not returned in registers are always
            // returned in implicit RetBuf. If we reached here, we should not have
            // a RetBuf and the return type should not be a struct.
            assert(compiler->info.compRetBuffArg == BAD_VAR_NUM);
            assert(!varTypeIsStruct(compiler->info.compRetNativeType));
#endif // TARGET_AMD64

            // For x86 Windows we can't make such assertions since we generate code for returning of
            // the RetBuf in REG_INTRET only when the ProfilerHook is enabled. Otherwise
            // compRetNativeType could be TYP_STRUCT.
            gcInfo.gcMarkRegPtrVal(REG_INTRET, compiler->info.compRetNativeType);
        }
    }

    regNumber regGSCheck;
    regMaskTP regMaskGSCheck = RBM_NONE;

    if (!pushReg)
    {
        // Non-tail call: we can use any callee trash register that is not
        // a return register or contain 'this' pointer (keep alive this), since
        // we are generating GS cookie check after a GT_RETURN block.
        // Note: On Amd64 System V RDX is an arg register - REG_ARG_2 - as well
        // as return register for two-register-returned structs.
        if (compiler->lvaKeepAliveAndReportThis() && compiler->lvaGetDesc(compiler->info.compThisArg)->lvIsInReg() &&
            (compiler->lvaGetDesc(compiler->info.compThisArg)->GetRegNum() == REG_ARG_0))
        {
            regGSCheck = REG_ARG_1;
        }
        else
        {
            regGSCheck = REG_ARG_0;
        }
    }
    else
    {
#ifdef TARGET_X86
        // It doesn't matter which register we pick, since we're going to save and restore it
        // around the check.
        // TODO-CQ: Can we optimize the choice of register to avoid doing the push/pop sometimes?
        regGSCheck     = REG_EAX;
        regMaskGSCheck = RBM_EAX;
#else  // !TARGET_X86
        // Jmp calls: specify method handle using which JIT queries VM for its entry point
        // address and hence it can neither be a VSD call nor PInvoke calli with cookie
        // parameter.  Therefore, in case of jmp calls it is safe to use R11.
        regGSCheck = REG_R11;
#endif // !TARGET_X86
    }

    regMaskTP byrefPushedRegs = RBM_NONE;
    regMaskTP norefPushedRegs = RBM_NONE;
    regMaskTP pushedRegs      = RBM_NONE;

    if (compiler->gsGlobalSecurityCookieAddr == nullptr)
    {
#if defined(TARGET_AMD64)
        // If GS cookie value fits within 32-bits we can use 'cmp mem64, imm32'.
        // Otherwise, load the value into a reg and use 'cmp mem64, reg64'.
        if ((int)compiler->gsGlobalSecurityCookieVal != (ssize_t)compiler->gsGlobalSecurityCookieVal)
        {
            instGen_Set_Reg_To_Imm(EA_PTRSIZE, regGSCheck, compiler->gsGlobalSecurityCookieVal);
            GetEmitter()->emitIns_S_R(INS_cmp, EA_PTRSIZE, regGSCheck, compiler->lvaGSSecurityCookie, 0);
        }
        else
#endif // defined(TARGET_AMD64)
        {
            assert((int)compiler->gsGlobalSecurityCookieVal == (ssize_t)compiler->gsGlobalSecurityCookieVal);
            GetEmitter()->emitIns_S_I(INS_cmp, EA_PTRSIZE, compiler->lvaGSSecurityCookie, 0,
                                      (int)compiler->gsGlobalSecurityCookieVal);
        }
    }
    else
    {
        // Ngen case - GS cookie value needs to be accessed through an indirection.

        pushedRegs = genPushRegs(regMaskGSCheck, &byrefPushedRegs, &norefPushedRegs);

        instGen_Set_Reg_To_Imm(EA_HANDLE_CNS_RELOC, regGSCheck, (ssize_t)compiler->gsGlobalSecurityCookieAddr);
        GetEmitter()->emitIns_R_AR(ins_Load(TYP_I_IMPL), EA_PTRSIZE, regGSCheck, regGSCheck, 0);
        GetEmitter()->emitIns_S_R(INS_cmp, EA_PTRSIZE, regGSCheck, compiler->lvaGSSecurityCookie, 0);
    }

    BasicBlock* gsCheckBlk = genCreateTempLabel();
    inst_JMP(EJ_je, gsCheckBlk);
    genEmitHelperCall(CORINFO_HELP_FAIL_FAST, 0, EA_UNKNOWN);
    genDefineTempLabel(gsCheckBlk);

    genPopRegs(pushedRegs, byrefPushedRegs, norefPushedRegs);
}

BasicBlock* CodeGen::genCallFinally(BasicBlock* block)
{
#if defined(FEATURE_EH_FUNCLETS)
    // Generate a call to the finally, like this:
    //      mov         rcx,qword ptr [rbp + 20H]       // Load rcx with PSPSym
    //      call        finally-funclet
    //      jmp         finally-return                  // Only for non-retless finally calls
    // The jmp can be a NOP if we're going to the next block.
    // If we're generating code for the main function (not a funclet), and there is no localloc,
    // then RSP at this point is the same value as that stored in the PSPSym. So just copy RSP
    // instead of loading the PSPSym in this case, or if PSPSym is not used (NativeAOT ABI).

    if ((compiler->lvaPSPSym == BAD_VAR_NUM) ||
        (!compiler->compLocallocUsed && (compiler->funCurrentFunc()->funKind == FUNC_ROOT)))
    {
#ifndef UNIX_X86_ABI
        inst_Mov(TYP_I_IMPL, REG_ARG_0, REG_SPBASE, /* canSkip */ false);
#endif // !UNIX_X86_ABI
    }
    else
    {
        GetEmitter()->emitIns_R_S(ins_Load(TYP_I_IMPL), EA_PTRSIZE, REG_ARG_0, compiler->lvaPSPSym, 0);
    }
    GetEmitter()->emitIns_J(INS_call, block->bbJumpDest);

    if (block->bbFlags & BBF_RETLESS_CALL)
    {
        // We have a retless call, and the last instruction generated was a call.
        // If the next block is in a different EH region (or is the end of the code
        // block), then we need to generate a breakpoint here (since it will never
        // get executed) to get proper unwind behavior.

        if ((block->bbNext == nullptr) || !BasicBlock::sameEHRegion(block, block->bbNext))
        {
            instGen(INS_BREAKPOINT); // This should never get executed
        }
    }
    else
    {
// TODO-Linux-x86: Do we need to handle the GC information for this NOP or JMP specially, as is done for other
// architectures?
#ifndef JIT32_GCENCODER
        // Because of the way the flowgraph is connected, the liveness info for this one instruction
        // after the call is not (can not be) correct in cases where a variable has a last use in the
        // handler.  So turn off GC reporting for this single instruction.
        GetEmitter()->emitDisableGC();
#endif // JIT32_GCENCODER

        // Now go to where the finally funclet needs to return to.
        if (block->bbNext->bbJumpDest == block->bbNext->bbNext)
        {
            // Fall-through.
            // TODO-XArch-CQ: Can we get rid of this instruction, and just have the call return directly
            // to the next instruction? This would depend on stack walking from within the finally
            // handler working without this instruction being in this special EH region.
            instGen(INS_nop);
        }
        else
        {
            inst_JMP(EJ_jmp, block->bbNext->bbJumpDest);
        }

#ifndef JIT32_GCENCODER
        GetEmitter()->emitEnableGC();
#endif // JIT32_GCENCODER
    }

#else // !FEATURE_EH_FUNCLETS

    // If we are about to invoke a finally locally from a try block, we have to set the ShadowSP slot
    // corresponding to the finally's nesting level. When invoked in response to an exception, the
    // EE does this.
    //
    // We have a BBJ_CALLFINALLY followed by a BBJ_ALWAYS.
    //
    // We will emit :
    //      mov [ebp - (n + 1)], 0
    //      mov [ebp -  n     ], 0xFC
    //      push &step
    //      jmp  finallyBlock
    // ...
    // step:
    //      mov [ebp -  n     ], 0
    //      jmp leaveTarget
    // ...
    // leaveTarget:

    noway_assert(isFramePointerUsed());

    // Get the nesting level which contains the finally
    unsigned finallyNesting = 0;
    compiler->fgGetNestingLevel(block, &finallyNesting);

    // The last slot is reserved for ICodeManager::FixContext(ppEndRegion)
    unsigned filterEndOffsetSlotOffs;
    filterEndOffsetSlotOffs = (unsigned)(compiler->lvaLclSize(compiler->lvaShadowSPslotsVar) - TARGET_POINTER_SIZE);

    unsigned curNestingSlotOffs;
    curNestingSlotOffs = (unsigned)(filterEndOffsetSlotOffs - ((finallyNesting + 1) * TARGET_POINTER_SIZE));

    // Zero out the slot for the next nesting level
    GetEmitter()->emitIns_S_I(INS_mov, EA_PTRSIZE, compiler->lvaShadowSPslotsVar,
                              curNestingSlotOffs - TARGET_POINTER_SIZE, 0);
    GetEmitter()->emitIns_S_I(INS_mov, EA_PTRSIZE, compiler->lvaShadowSPslotsVar, curNestingSlotOffs, LCL_FINALLY_MARK);

    // Now push the address where the finally funclet should return to directly.
    if (!(block->bbFlags & BBF_RETLESS_CALL))
    {
        assert(block->isBBCallAlwaysPair());
        GetEmitter()->emitIns_J(INS_push_hide, block->bbNext->bbJumpDest);
    }
    else
    {
        // EE expects a DWORD, so we provide 0
        inst_IV(INS_push_hide, 0);
    }

    // Jump to the finally BB
    inst_JMP(EJ_jmp, block->bbJumpDest);

#endif // !FEATURE_EH_FUNCLETS

    // The BBJ_ALWAYS is used because the BBJ_CALLFINALLY can't point to the
    // jump target using bbJumpDest - that is already used to point
    // to the finally block. So just skip past the BBJ_ALWAYS unless the
    // block is RETLESS.
    if (!(block->bbFlags & BBF_RETLESS_CALL))
    {
        assert(block->isBBCallAlwaysPair());
        block = block->bbNext;
    }
    return block;
}

#if defined(FEATURE_EH_FUNCLETS)
void CodeGen::genEHCatchRet(BasicBlock* block)
{
    // Set RAX to the address the VM should return to after the catch.
    // Generate a RIP-relative
    //         lea reg, [rip + disp32] ; the RIP is implicit
    // which will be position-independent.
    GetEmitter()->emitIns_R_L(INS_lea, EA_PTR_DSP_RELOC, block->bbJumpDest, REG_INTRET);
}

#else // !FEATURE_EH_FUNCLETS

void CodeGen::genEHFinallyOrFilterRet(BasicBlock* block)
{
    // The last statement of the block must be a GT_RETFILT, which has already been generated.
    assert(block->lastNode() != nullptr);
    assert(block->lastNode()->OperGet() == GT_RETFILT);

    if (block->bbJumpKind == BBJ_EHFINALLYRET)
    {
        assert(block->lastNode()->AsOp()->gtOp1 == nullptr); // op1 == nullptr means endfinally

        // Return using a pop-jmp sequence. As the "try" block calls
        // the finally with a jmp, this leaves the x86 call-ret stack
        // balanced in the normal flow of path.

        noway_assert(isFramePointerRequired());
        inst_RV(INS_pop_hide, REG_EAX, TYP_I_IMPL);
        inst_RV(INS_i_jmp, REG_EAX, TYP_I_IMPL);
    }
    else
    {
        assert(block->bbJumpKind == BBJ_EHFILTERRET);

        // The return value has already been computed.
        instGen_Return(0);
    }
}

#endif // !FEATURE_EH_FUNCLETS

//  Move an immediate value into an integer register

void CodeGen::instGen_Set_Reg_To_Imm(emitAttr  size,
                                     regNumber reg,
                                     ssize_t   imm,
                                     insFlags flags DEBUGARG(size_t targetHandle) DEBUGARG(GenTreeFlags gtFlags))
{
    // reg cannot be a FP register
    assert(!genIsValidFloatReg(reg));

    emitAttr origAttr = size;
    if (!compiler->opts.compReloc)
    {
        // Strip any reloc flags from size if we aren't doing relocs
        size = EA_REMOVE_FLG(size, EA_CNS_RELOC_FLG | EA_DSP_RELOC_FLG);
    }

    if ((imm == 0) && !EA_IS_RELOC(size))
    {
        instGen_Set_Reg_To_Zero(size, reg, flags);
    }
    else
    {
        // Only use lea if the original was relocatable. Otherwise we can get spurious
        // instruction selection due to different memory placement at runtime.
        if (EA_IS_RELOC(origAttr) && genDataIndirAddrCanBeEncodedAsPCRelOffset(imm))
        {
            // We will use lea so displacement and not immediate will be relocatable
            size = EA_SET_FLG(EA_REMOVE_FLG(size, EA_CNS_RELOC_FLG), EA_DSP_RELOC_FLG);
            GetEmitter()->emitIns_R_AI(INS_lea, size, reg, imm);
        }
        else
        {
            GetEmitter()->emitIns_R_I(INS_mov, size, reg, imm DEBUGARG(targetHandle) DEBUGARG(gtFlags));
        }
    }
    regSet.verifyRegUsed(reg);
}

/***********************************************************************************
 *
 * Generate code to set a register 'targetReg' of type 'targetType' to the constant
 * specified by the constant (GT_CNS_INT, GT_CNS_DBL, or GT_CNS_VEC) in 'tree'. This
 * does not call genProduceReg() on the target register.
 */
void CodeGen::genSetRegToConst(regNumber targetReg, var_types targetType, GenTree* tree)
{
    switch (tree->gtOper)
    {
        case GT_CNS_INT:
        {
            // relocatable values tend to come down as a CNS_INT of native int type
            // so the line between these two opcodes is kind of blurry
            GenTreeIntCon* con    = tree->AsIntCon();
            ssize_t        cnsVal = con->IconValue();

            emitAttr attr = emitActualTypeSize(targetType);
            // Currently this cannot be done for all handles due to
            // https://github.com/dotnet/runtime/issues/60712. However, it is
            // also unclear whether we unconditionally want to use rip-relative
            // lea instructions when not necessary. While a mov is larger, on
            // many Intel CPUs rip-relative lea instructions have higher
            // latency.
            if (con->ImmedValNeedsReloc(compiler))
            {
                attr = EA_SET_FLG(attr, EA_CNS_RELOC_FLG);
            }

            if (targetType == TYP_BYREF)
            {
                attr = EA_SET_FLG(attr, EA_BYREF_FLG);
            }

            instGen_Set_Reg_To_Imm(attr, targetReg, cnsVal,
                                   INS_FLAGS_DONT_CARE DEBUGARG(con->gtTargetHandle) DEBUGARG(con->gtFlags));
            regSet.verifyRegUsed(targetReg);
        }
        break;

        case GT_CNS_DBL:
        {
            emitter* emit = GetEmitter();
            emitAttr size = emitTypeSize(targetType);

            if (tree->IsFloatPositiveZero())
            {
                // A faster/smaller way to generate Zero
                emit->emitIns_R_R(INS_xorps, size, targetReg, targetReg);
            }
            else if (tree->IsFloatAllBitsSet())
            {
                // A faster/smaller way to generate AllBitsSet
                emit->emitIns_R_R(INS_pcmpeqd, size, targetReg, targetReg);
            }
            else
            {
                double               cns = tree->AsDblCon()->gtDconVal;
                CORINFO_FIELD_HANDLE hnd = emit->emitFltOrDblConst(cns, size);

                emit->emitIns_R_C(ins_Load(targetType), size, targetReg, hnd, 0);
            }
        }
        break;

        case GT_CNS_VEC:
        {
            GenTreeVecCon* vecCon = tree->AsVecCon();

            emitter* emit = GetEmitter();
            emitAttr attr = emitTypeSize(targetType);

            if (vecCon->IsAllBitsSet())
            {
                if ((attr != EA_32BYTE) || compiler->compOpportunisticallyDependsOn(InstructionSet_AVX2))
                {
#if defined(FEATURE_SIMD)
                    emit->emitIns_SIMD_R_R_R(INS_pcmpeqd, attr, targetReg, targetReg, targetReg);
#else
                    emit->emitIns_R_R(INS_pcmpeqd, attr, targetReg, targetReg);
#endif // FEATURE_SIMD
                    break;
                }
            }

            if (vecCon->IsZero())
            {
                if ((attr != EA_32BYTE) || compiler->compOpportunisticallyDependsOn(InstructionSet_AVX))
                {
#if defined(FEATURE_SIMD)
                    emit->emitIns_SIMD_R_R_R(INS_xorps, attr, targetReg, targetReg, targetReg);
#else
                    emit->emitIns_R_R(INS_xorps, attr, targetReg, targetReg);
#endif // FEATURE_SIMD
                    break;
                }
            }

            switch (tree->TypeGet())
            {
#if defined(FEATURE_SIMD)
                case TYP_SIMD8:
                {
                    simd8_t              constValue = vecCon->gtSimd8Val;
                    CORINFO_FIELD_HANDLE hnd        = emit->emitSimd8Const(constValue);

                    emit->emitIns_R_C(ins_Load(targetType), attr, targetReg, hnd, 0);
                    break;
                }

                case TYP_SIMD12:
                case TYP_SIMD16:
                {
                    simd16_t             constValue = vecCon->gtSimd16Val;
                    CORINFO_FIELD_HANDLE hnd        = emit->emitSimd16Const(constValue);

                    emit->emitIns_R_C(ins_Load(targetType), attr, targetReg, hnd, 0);
                    break;
                }

                case TYP_SIMD32:
                {
                    simd32_t             constValue = vecCon->gtSimd32Val;
                    CORINFO_FIELD_HANDLE hnd        = emit->emitSimd32Const(constValue);

                    emit->emitIns_R_C(ins_Load(targetType), attr, targetReg, hnd, 0);
                    break;
                }
#endif // FEATURE_SIMD

                default:
                {
                    unreached();
                }
            }

            break;
        }

        default:
            unreached();
    }
}

//------------------------------------------------------------------------
// genCodeForNegNot: Produce code for a GT_NEG/GT_NOT node.
//
// Arguments:
//    tree - the node
//
void CodeGen::genCodeForNegNot(GenTree* tree)
{
    assert(tree->OperIs(GT_NEG, GT_NOT));

    regNumber targetReg  = tree->GetRegNum();
    var_types targetType = tree->TypeGet();

    if (varTypeIsFloating(targetType))
    {
        assert(tree->gtOper == GT_NEG);
        genSSE2BitwiseOp(tree);
    }
    else
    {
        GenTree* operand = tree->gtGetOp1();
        assert(operand->isUsedFromReg());
        regNumber operandReg = genConsumeReg(operand);

        inst_Mov(targetType, targetReg, operandReg, /* canSkip */ true);

        instruction ins = genGetInsForOper(tree->OperGet(), targetType);
        inst_RV(ins, targetReg, targetType);
    }

    genProduceReg(tree);
}

//------------------------------------------------------------------------
// genCodeForBswap: Produce code for a GT_BSWAP / GT_BSWAP16 node.
//
// Arguments:
//    tree - the node
//
void CodeGen::genCodeForBswap(GenTree* tree)
{
    assert(tree->OperIs(GT_BSWAP, GT_BSWAP16));

    regNumber targetReg  = tree->GetRegNum();
    var_types targetType = tree->TypeGet();

    GenTree* operand = tree->gtGetOp1();

    genConsumeRegs(operand);

    if (operand->isUsedFromReg())
    {
        inst_Mov(targetType, targetReg, operand->GetRegNum(), /* canSkip */ true);

        if (tree->OperIs(GT_BSWAP))
        {
            // 32-bit and 64-bit byte swaps use "bswap reg"
            inst_RV(INS_bswap, targetReg, targetType);
        }
        else
        {
            // 16-bit byte swaps use "ror reg.16, 8"
            inst_RV_IV(INS_ror_N, targetReg, 8 /* val */, emitAttr::EA_2BYTE);
        }
    }
    else
    {
        GetEmitter()->emitInsBinary(INS_movbe, emitTypeSize(operand), tree, operand);
    }

    if (tree->OperIs(GT_BSWAP16) && !genCanOmitNormalizationForBswap16(tree))
    {
        GetEmitter()->emitIns_Mov(INS_movzx, EA_2BYTE, targetReg, targetReg, /* canSkip */ false);
    }

    genProduceReg(tree);
}

// Produce code for a GT_INC_SATURATE node.
void CodeGen::genCodeForIncSaturate(GenTree* tree)
{
    regNumber targetReg  = tree->GetRegNum();
    var_types targetType = tree->TypeGet();

    GenTree* operand = tree->gtGetOp1();
    assert(operand->isUsedFromReg());
    regNumber operandReg = genConsumeReg(operand);

    inst_Mov(targetType, targetReg, operandReg, /* canSkip */ true);
    inst_RV_IV(INS_add, targetReg, 1, emitActualTypeSize(targetType));
    inst_RV_IV(INS_sbb, targetReg, 0, emitActualTypeSize(targetType));

    genProduceReg(tree);
}

// Generate code to get the high N bits of a N*N=2N bit multiplication result
void CodeGen::genCodeForMulHi(GenTreeOp* treeNode)
{
    assert(!treeNode->gtOverflowEx());

    regNumber targetReg  = treeNode->GetRegNum();
    var_types targetType = treeNode->TypeGet();
    emitter*  emit       = GetEmitter();
    emitAttr  size       = emitTypeSize(treeNode);
    GenTree*  op1        = treeNode->AsOp()->gtOp1;
    GenTree*  op2        = treeNode->AsOp()->gtOp2;

    // to get the high bits of the multiply, we are constrained to using the
    // 1-op form:  RDX:RAX = RAX * rm
    // The 3-op form (Rx=Ry*Rz) does not support it.

    genConsumeOperands(treeNode->AsOp());

    GenTree* regOp = op1;
    GenTree* rmOp  = op2;

    // Set rmOp to the memory operand (if any)
    if (op1->isUsedFromMemory() || (op2->isUsedFromReg() && (op2->GetRegNum() == REG_RAX)))
    {
        regOp = op2;
        rmOp  = op1;
    }
    assert(regOp->isUsedFromReg());

    // Setup targetReg when neither of the source operands was a matching register
    inst_Mov(targetType, REG_RAX, regOp->GetRegNum(), /* canSkip */ true);

    instruction ins;
    if ((treeNode->gtFlags & GTF_UNSIGNED) == 0)
    {
        ins = INS_imulEAX;
    }
    else
    {
        ins = INS_mulEAX;
    }
    emit->emitInsBinary(ins, size, treeNode, rmOp);

    // Move the result to the desired register, if necessary
    if (treeNode->OperGet() == GT_MULHI)
    {
        inst_Mov(targetType, targetReg, REG_RDX, /* canSkip */ true);
    }

    genProduceReg(treeNode);
}

#ifdef TARGET_X86
//------------------------------------------------------------------------
// genCodeForLongUMod: Generate code for a tree of the form
//                     `(umod (gt_long x y) (const int))`
//
// Arguments:
//   node - the node for which to generate code
//
void CodeGen::genCodeForLongUMod(GenTreeOp* node)
{
    assert(node != nullptr);
    assert(node->OperGet() == GT_UMOD);
    assert(node->TypeGet() == TYP_INT);

    GenTreeOp* const dividend = node->gtOp1->AsOp();
    assert(dividend->OperGet() == GT_LONG);
    assert(varTypeIsLong(dividend));

    genConsumeOperands(node);

    GenTree* const dividendLo = dividend->gtOp1;
    GenTree* const dividendHi = dividend->gtOp2;
    assert(dividendLo->isUsedFromReg());
    assert(dividendHi->isUsedFromReg());

    GenTree* const divisor = node->gtOp2;
    assert(divisor->gtSkipReloadOrCopy()->OperGet() == GT_CNS_INT);
    assert(divisor->gtSkipReloadOrCopy()->isUsedFromReg());
    assert(divisor->gtSkipReloadOrCopy()->AsIntCon()->gtIconVal >= 2);
    assert(divisor->gtSkipReloadOrCopy()->AsIntCon()->gtIconVal <= 0x3fffffff);

    // dividendLo must be in RAX; dividendHi must be in RDX
    genCopyRegIfNeeded(dividendLo, REG_EAX);
    genCopyRegIfNeeded(dividendHi, REG_EDX);

    // At this point, EAX:EDX contains the 64bit dividend and op2->GetRegNum()
    // contains the 32bit divisor. We want to generate the following code:
    //
    //   cmp edx, divisor->GetRegNum()
    //   jb noOverflow
    //
    //   mov temp, eax
    //   mov eax, edx
    //   xor edx, edx
    //   div divisor->GetRegNum()
    //   mov eax, temp
    //
    // noOverflow:
    //   div divisor->GetRegNum()
    //
    // This works because (a * 2^32 + b) % c = ((a % c) * 2^32 + b) % c.

    BasicBlock* const noOverflow = genCreateTempLabel();

    //   cmp edx, divisor->GetRegNum()
    //   jb noOverflow
    inst_RV_RV(INS_cmp, REG_EDX, divisor->GetRegNum());
    inst_JMP(EJ_jb, noOverflow);

    //   mov temp, eax
    //   mov eax, edx
    //   xor edx, edx
    //   div divisor->GetRegNum()
    //   mov eax, temp
    const regNumber tempReg = node->GetSingleTempReg();
    inst_Mov(TYP_INT, tempReg, REG_EAX, /* canSkip */ false);
    inst_Mov(TYP_INT, REG_EAX, REG_EDX, /* canSkip */ false);
    instGen_Set_Reg_To_Zero(EA_PTRSIZE, REG_EDX);
    inst_RV(INS_div, divisor->GetRegNum(), TYP_INT);
    inst_Mov(TYP_INT, REG_EAX, tempReg, /* canSkip */ false);

    // noOverflow:
    //   div divisor->GetRegNum()
    genDefineTempLabel(noOverflow);
    inst_RV(INS_div, divisor->GetRegNum(), TYP_INT);

    const regNumber targetReg = node->GetRegNum();
    inst_Mov(TYP_INT, targetReg, REG_RDX, /* canSkip */ true);
    genProduceReg(node);
}
#endif // TARGET_X86

//------------------------------------------------------------------------
// genCodeForDivMod: Generate code for a DIV or MOD operation.
//
// Arguments:
//    treeNode - the node to generate the code for
//
void CodeGen::genCodeForDivMod(GenTreeOp* treeNode)
{
    assert(treeNode->OperIs(GT_DIV, GT_UDIV, GT_MOD, GT_UMOD));

    GenTree* dividend = treeNode->gtOp1;

#ifdef TARGET_X86
    if (varTypeIsLong(dividend->TypeGet()))
    {
        genCodeForLongUMod(treeNode);
        return;
    }
#endif // TARGET_X86

    GenTree*   divisor    = treeNode->gtOp2;
    genTreeOps oper       = treeNode->OperGet();
    emitAttr   size       = emitTypeSize(treeNode);
    regNumber  targetReg  = treeNode->GetRegNum();
    var_types  targetType = treeNode->TypeGet();
    emitter*   emit       = GetEmitter();

    // Node's type must be int/native int, small integer types are not
    // supported and floating point types are handled by genCodeForBinary.
    assert(varTypeIsIntOrI(targetType));
    // dividend is in a register.
    assert(dividend->isUsedFromReg());

    genConsumeOperands(treeNode->AsOp());
    // dividend must be in RAX
    genCopyRegIfNeeded(dividend, REG_RAX);

    // zero or sign extend rax to rdx
    if (oper == GT_UMOD || oper == GT_UDIV ||
        (dividend->IsIntegralConst() && (dividend->AsIntConCommon()->IconValue() > 0)))
    {
        instGen_Set_Reg_To_Zero(EA_PTRSIZE, REG_EDX);
    }
    else
    {
        emit->emitIns(INS_cdq, size);
        // the cdq instruction writes RDX, So clear the gcInfo for RDX
        gcInfo.gcMarkRegSetNpt(RBM_RDX);
    }

    // Perform the 'targetType' (64-bit or 32-bit) divide instruction
    instruction ins;
    if (oper == GT_UMOD || oper == GT_UDIV)
    {
        ins = INS_div;
    }
    else
    {
        ins = INS_idiv;
    }

    emit->emitInsBinary(ins, size, treeNode, divisor);

    // DIV/IDIV instructions always store the quotient in RAX and the remainder in RDX.
    // Move the result to the desired register, if necessary
    if (oper == GT_DIV || oper == GT_UDIV)
    {
        inst_Mov(targetType, targetReg, REG_RAX, /* canSkip */ true);
    }
    else
    {
        assert((oper == GT_MOD) || (oper == GT_UMOD));
        inst_Mov(targetType, targetReg, REG_RDX, /* canSkip */ true);
    }
    genProduceReg(treeNode);
}

//------------------------------------------------------------------------
// genCodeForBinary: Generate code for many binary arithmetic operators
//
// Arguments:
//    treeNode - The binary operation for which we are generating code.
//
// Return Value:
//    None.
//
// Notes:
//    Integer MUL and DIV variants have special constraints on x64 so are not handled here.
//    See the assert below for the operators that are handled.

void CodeGen::genCodeForBinary(GenTreeOp* treeNode)
{
#ifdef DEBUG
    bool isValidOper = treeNode->OperIs(GT_ADD, GT_SUB);
    if (varTypeIsFloating(treeNode->TypeGet()))
    {
        isValidOper |= treeNode->OperIs(GT_MUL, GT_DIV);
    }
    else
    {
        isValidOper |= treeNode->OperIs(GT_AND, GT_OR, GT_XOR);
#ifndef TARGET_64BIT
        isValidOper |= treeNode->OperIs(GT_ADD_LO, GT_ADD_HI, GT_SUB_LO, GT_SUB_HI);
#endif
    }
    assert(isValidOper);
#endif

    genConsumeOperands(treeNode);

    const genTreeOps oper       = treeNode->OperGet();
    regNumber        targetReg  = treeNode->GetRegNum();
    var_types        targetType = treeNode->TypeGet();
    emitter*         emit       = GetEmitter();

    GenTree* op1 = treeNode->gtGetOp1();
    GenTree* op2 = treeNode->gtGetOp2();

    // Commutative operations can mark op1 as contained or reg-optional to generate "op reg, memop/immed"
    if (!op1->isUsedFromReg())
    {
        assert(treeNode->OperIsCommutative());
        assert(op1->isMemoryOp() || op1->IsLocal() || op1->IsCnsNonZeroFltOrDbl() || op1->IsIntCnsFitsInI32() ||
               op1->IsRegOptional());

        op1 = treeNode->gtGetOp2();
        op2 = treeNode->gtGetOp1();
    }

    instruction ins = genGetInsForOper(treeNode->OperGet(), targetType);

    // The arithmetic node must be sitting in a register (since it's not contained)
    noway_assert(targetReg != REG_NA);

    regNumber op1reg = op1->isUsedFromReg() ? op1->GetRegNum() : REG_NA;
    regNumber op2reg = op2->isUsedFromReg() ? op2->GetRegNum() : REG_NA;

    if (varTypeIsFloating(treeNode->TypeGet()))
    {
        // floating-point addition, subtraction, multiplication, and division
        // all have RMW semantics if VEX support is not available

        bool isRMW = !compiler->canUseVexEncoding();
        inst_RV_RV_TT(ins, emitTypeSize(treeNode), targetReg, op1reg, op2, isRMW);

        genProduceReg(treeNode);
        return;
    }

    GenTree* dst;
    GenTree* src;

    // This is the case of reg1 = reg1 op reg2
    // We're ready to emit the instruction without any moves
    if (op1reg == targetReg)
    {
        dst = op1;
        src = op2;
    }
    // We have reg1 = reg2 op reg1
    // In order for this operation to be correct
    // we need that op is a commutative operation so
    // we can convert it into reg1 = reg1 op reg2 and emit
    // the same code as above
    else if (op2reg == targetReg)
    {
        noway_assert(GenTree::OperIsCommutative(oper));
        dst = op2;
        src = op1;
    }
    // now we know there are 3 different operands so attempt to use LEA
    else if (oper == GT_ADD && !varTypeIsFloating(treeNode) && !treeNode->gtOverflowEx() // LEA does not set flags
             && (op2->isContainedIntOrIImmed() || op2->isUsedFromReg()) && !treeNode->gtSetFlags())
    {
        if (op2->isContainedIntOrIImmed())
        {
            emit->emitIns_R_AR(INS_lea, emitTypeSize(treeNode), targetReg, op1reg,
                               (int)op2->AsIntConCommon()->IconValue());
        }
        else
        {
            assert(op2reg != REG_NA);
            emit->emitIns_R_ARX(INS_lea, emitTypeSize(treeNode), targetReg, op1reg, op2reg, 1, 0);
        }
        genProduceReg(treeNode);
        return;
    }
    // dest, op1 and op2 registers are different:
    // reg3 = reg1 op reg2
    // We can implement this by issuing a mov:
    // reg3 = reg1
    // reg3 = reg3 op reg2
    else
    {
        var_types op1Type = op1->TypeGet();
        inst_Mov(op1Type, targetReg, op1reg, /* canSkip */ false);
        regSet.verifyRegUsed(targetReg);
        gcInfo.gcMarkRegPtrVal(targetReg, op1Type);
        dst = treeNode;
        src = op2;
    }

    // try to use an inc or dec
    if (oper == GT_ADD && !varTypeIsFloating(treeNode) && src->isContainedIntOrIImmed() && !treeNode->gtOverflowEx())
    {
        if (src->IsIntegralConst(1))
        {
            emit->emitIns_R(INS_inc, emitTypeSize(treeNode), targetReg);
            genProduceReg(treeNode);
            return;
        }
        else if (src->IsIntegralConst(-1))
        {
            emit->emitIns_R(INS_dec, emitTypeSize(treeNode), targetReg);
            genProduceReg(treeNode);
            return;
        }
    }
    regNumber r = emit->emitInsBinary(ins, emitTypeSize(treeNode), dst, src);
    noway_assert(r == targetReg);

    if (treeNode->gtOverflowEx())
    {
#if !defined(TARGET_64BIT)
        assert(oper == GT_ADD || oper == GT_SUB || oper == GT_ADD_HI || oper == GT_SUB_HI);
#else
        assert(oper == GT_ADD || oper == GT_SUB);
#endif
        genCheckOverflow(treeNode);
    }
    genProduceReg(treeNode);
}

//------------------------------------------------------------------------
// genCodeForMul: Generate code for a MUL operation.
//
// Arguments:
//    treeNode - the node to generate the code for
//
void CodeGen::genCodeForMul(GenTreeOp* treeNode)
{
    assert(treeNode->OperIs(GT_MUL));

    regNumber targetReg  = treeNode->GetRegNum();
    var_types targetType = treeNode->TypeGet();
    emitter*  emit       = GetEmitter();

    // Node's type must be int or long (only on x64), small integer types are not
    // supported and floating point types are handled by genCodeForBinary.
    assert(varTypeIsIntOrI(targetType));

    instruction ins;
    emitAttr    size                  = emitTypeSize(treeNode);
    bool        isUnsignedMultiply    = ((treeNode->gtFlags & GTF_UNSIGNED) != 0);
    bool        requiresOverflowCheck = treeNode->gtOverflowEx();

    GenTree* op1 = treeNode->gtGetOp1();
    GenTree* op2 = treeNode->gtGetOp2();

    // there are 3 forms of x64 multiply:
    // 1-op form with 128 result:  RDX:RAX = RAX * rm
    // 2-op form: reg *= rm
    // 3-op form: reg = rm * imm

    genConsumeOperands(treeNode);

    // This matches the 'mul' lowering in Lowering::SetMulOpCounts()
    //
    // immOp :: Only one operand can be an immediate
    // rmOp  :: Only one operand can be a memory op.
    // regOp :: A register op (especially the operand that matches 'targetReg')
    //          (can be nullptr when we have both a memory op and an immediate op)

    GenTree* immOp = nullptr;
    GenTree* rmOp  = op1;
    GenTree* regOp;

    if (op2->isContainedIntOrIImmed())
    {
        immOp = op2;
    }
    else if (op1->isContainedIntOrIImmed())
    {
        immOp = op1;
        rmOp  = op2;
    }

    if (immOp != nullptr)
    {
        // CQ: When possible use LEA for mul by imm 3, 5 or 9
        ssize_t imm = immOp->AsIntConCommon()->IconValue();

        if (!requiresOverflowCheck && rmOp->isUsedFromReg() && ((imm == 3) || (imm == 5) || (imm == 9)))
        {
            // We will use the LEA instruction to perform this multiply
            // Note that an LEA with base=x, index=x and scale=(imm-1) computes x*imm when imm=3,5 or 9.
            unsigned int scale = (unsigned int)(imm - 1);
            GetEmitter()->emitIns_R_ARX(INS_lea, size, targetReg, rmOp->GetRegNum(), rmOp->GetRegNum(), scale, 0);
        }
        else if (!requiresOverflowCheck && rmOp->isUsedFromReg() && (imm == genFindLowestBit(imm)) && (imm != 0))
        {
            // Use shift for constant multiply when legal
            uint64_t     zextImm     = static_cast<uint64_t>(static_cast<size_t>(imm));
            unsigned int shiftAmount = genLog2(zextImm);

            // Copy reg src to dest register
            inst_Mov(targetType, targetReg, rmOp->GetRegNum(), /* canSkip */ true);

            inst_RV_SH(INS_shl, size, targetReg, shiftAmount);
        }
        else
        {
            // use the 3-op form with immediate
            ins = GetEmitter()->inst3opImulForReg(targetReg);
            emit->emitInsBinary(ins, size, rmOp, immOp);
        }
    }
    else // we have no contained immediate operand
    {
        regOp = op1;
        rmOp  = op2;

        regNumber mulTargetReg = targetReg;
        if (isUnsignedMultiply && requiresOverflowCheck)
        {
            ins          = INS_mulEAX;
            mulTargetReg = REG_RAX;
        }
        else
        {
            ins = INS_imul;
        }

        // Set rmOp to the memory operand (if any)
        // or set regOp to the op2 when it has the matching target register for our multiply op
        //
        if (op1->isUsedFromMemory() || (op2->isUsedFromReg() && (op2->GetRegNum() == mulTargetReg)))
        {
            regOp = op2;
            rmOp  = op1;
        }
        assert(regOp->isUsedFromReg());

        // Setup targetReg when neither of the source operands was a matching register
        inst_Mov(targetType, mulTargetReg, regOp->GetRegNum(), /* canSkip */ true);

        emit->emitInsBinary(ins, size, treeNode, rmOp);

        // Move the result to the desired register, if necessary
        if (ins == INS_mulEAX)
        {
            inst_Mov(targetType, targetReg, REG_RAX, /* canSkip */ true);
        }
    }

    if (requiresOverflowCheck)
    {
        // Overflow checking is only used for non-floating point types
        noway_assert(!varTypeIsFloating(treeNode));

        genCheckOverflow(treeNode);
    }

    genProduceReg(treeNode);
}

#ifdef FEATURE_SIMD

//------------------------------------------------------------------------
// genSIMDSplitReturn: Generates code for returning a fixed-size SIMD type that lives
//                     in a single register, but is returned in multiple registers.
//
// Arguments:
//    src         - The source of the return
//    retTypeDesc - The return type descriptor.
//
void CodeGen::genSIMDSplitReturn(GenTree* src, ReturnTypeDesc* retTypeDesc)
{
    assert(varTypeIsSIMD(src));
    assert(src->isUsedFromReg());

    // This is a case of operand is in a single reg and needs to be
    // returned in multiple ABI return registers.
    regNumber opReg = src->GetRegNum();
    regNumber reg0  = retTypeDesc->GetABIReturnReg(0);
    regNumber reg1  = retTypeDesc->GetABIReturnReg(1);

    assert((reg0 != REG_NA) && (reg1 != REG_NA) && (opReg != REG_NA));

    const bool srcIsFloatReg = genIsValidFloatReg(opReg);
    const bool dstIsFloatReg = genIsValidFloatReg(reg0);
    assert(srcIsFloatReg);

#ifdef TARGET_AMD64
    assert(src->TypeIs(TYP_SIMD16));
    assert(srcIsFloatReg == dstIsFloatReg);
    if (opReg != reg0 && opReg != reg1)
    {
        // Operand reg is different from return regs.
        // Copy opReg to reg0 and let it to be handled by one of the
        // two cases below.
        inst_Mov(TYP_SIMD16, reg0, opReg, /* canSkip */ false);
        opReg = reg0;
    }

    if (opReg == reg0)
    {
        assert(opReg != reg1);
        // reg1 = opReg.
        inst_Mov(TYP_SIMD16, reg1, opReg, /* canSkip */ false);
    }
    else
    {
        assert(opReg == reg1);
        // reg0 = opReg.
        inst_Mov(TYP_SIMD16, reg0, opReg, /* canSkip */ false);
    }
    // reg0 - already has required 8-byte in bit position [63:0].
    // swap upper and lower 8-bytes of reg1 so that desired 8-byte is in bit position [63:0].
    inst_RV_RV_IV(INS_shufpd, EA_16BYTE, reg1, reg1, 0x01);

#else  // TARGET_X86
    assert(src->TypeIs(TYP_SIMD8));
    assert(srcIsFloatReg != dstIsFloatReg);
    assert((reg0 == REG_EAX) && (reg1 == REG_EDX));
    // reg0 = opReg[31:0]
    inst_Mov(TYP_INT, reg0, opReg, /* canSkip */ false);
    // reg1 = opRef[61:32]
    if (compiler->compOpportunisticallyDependsOn(InstructionSet_SSE41))
    {
        inst_RV_TT_IV(INS_pextrd, EA_4BYTE, reg1, src, 1);
    }
    else
    {
        int8_t shuffleMask = 1; // we only need [61:32]->[31:0], the rest is not read.
        inst_RV_TT_IV(INS_pshufd, EA_8BYTE, opReg, src, shuffleMask);
        inst_Mov(TYP_INT, reg1, opReg, /* canSkip */ false);
    }
#endif // TARGET_X86
}

#endif // FEATURE_SIMD

#if defined(TARGET_X86)

//------------------------------------------------------------------------
// genFloatReturn: Generates code for float return statement for x86.
//
// Note: treeNode's and op1's registers are already consumed.
//
// Arguments:
//    treeNode - The GT_RETURN or GT_RETFILT tree node with float type.
//
// Return Value:
//    None
//
void CodeGen::genFloatReturn(GenTree* treeNode)
{
    assert(treeNode->OperGet() == GT_RETURN || treeNode->OperGet() == GT_RETFILT);
    assert(varTypeIsFloating(treeNode));

    GenTree* op1 = treeNode->gtGetOp1();
    // Spill the return value register from an XMM register to the stack, then load it on the x87 stack.
    // If it already has a home location, use that. Otherwise, we need a temp.
    if (genIsRegCandidateLocal(op1) && compiler->lvaGetDesc(op1->AsLclVarCommon())->lvOnFrame)
    {
        if (compiler->lvaGetDesc(op1->AsLclVarCommon())->GetRegNum() != REG_STK)
        {
            op1->gtFlags |= GTF_SPILL;
            inst_TT_RV(ins_Store(op1->gtType, compiler->isSIMDTypeLocalAligned(op1->AsLclVarCommon()->GetLclNum())),
                       emitTypeSize(op1->TypeGet()), op1, op1->GetRegNum());
        }
        // Now, load it to the fp stack.
        GetEmitter()->emitIns_S(INS_fld, emitTypeSize(op1), op1->AsLclVarCommon()->GetLclNum(), 0);
    }
    else
    {
        // Spill the value, which should be in a register, then load it to the fp stack.
        // TODO-X86-CQ: Deal with things that are already in memory (don't call genConsumeReg yet).
        op1->gtFlags |= GTF_SPILL;
        regSet.rsSpillTree(op1->GetRegNum(), op1);
        op1->gtFlags |= GTF_SPILLED;
        op1->gtFlags &= ~GTF_SPILL;

        TempDsc* t = regSet.rsUnspillInPlace(op1, op1->GetRegNum());
        inst_FS_ST(INS_fld, emitActualTypeSize(op1->gtType), t, 0);
        op1->gtFlags &= ~GTF_SPILLED;
        regSet.tmpRlsTemp(t);
    }
}
#endif // TARGET_X86

//------------------------------------------------------------------------
// genCodeForCompare: Produce code for a GT_EQ/GT_NE/GT_LT/GT_LE/GT_GE/GT_GT/GT_TEST_EQ/GT_TEST_NE/GT_CMP node.
//
// Arguments:
//    tree - the node
//
void CodeGen::genCodeForCompare(GenTreeOp* tree)
{
    assert(tree->OperIs(GT_EQ, GT_NE, GT_LT, GT_LE, GT_GE, GT_GT, GT_TEST_EQ, GT_TEST_NE, GT_CMP));

    // TODO-XArch-CQ: Check if we can use the currently set flags.
    // TODO-XArch-CQ: Check for the case where we can simply transfer the carry bit to a register
    //         (signed < or >= where targetReg != REG_NA)

    GenTree*  op1     = tree->gtOp1;
    var_types op1Type = op1->TypeGet();

    if (varTypeIsFloating(op1Type))
    {
        genCompareFloat(tree);
    }
    else
    {
        genCompareInt(tree);
    }
}

//------------------------------------------------------------------------
// genCodeForBT: Generates code for a GT_BT node.
//
// Arguments:
//    tree - The node.
//
void CodeGen::genCodeForBT(GenTreeOp* bt)
{
    assert(bt->OperIs(GT_BT));

    GenTree*  op1  = bt->gtGetOp1();
    GenTree*  op2  = bt->gtGetOp2();
    var_types type = genActualType(op1->TypeGet());

    assert(op1->isUsedFromReg() && op2->isUsedFromReg());
    assert((genTypeSize(type) >= genTypeSize(TYP_INT)) && (genTypeSize(type) <= genTypeSize(TYP_I_IMPL)));

    genConsumeOperands(bt);
    // Note that the emitter doesn't fully support INS_bt, it only supports the reg,reg
    // form and encodes the registers in reverse order. To get the correct order we need
    // to reverse the operands when calling emitIns_R_R.
    GetEmitter()->emitIns_R_R(INS_bt, emitTypeSize(type), op2->GetRegNum(), op1->GetRegNum());
}

// clang-format off
const CodeGen::GenConditionDesc CodeGen::GenConditionDesc::map[32]
{
    { },        // NONE
    { },        // 1
    { EJ_jl  }, // SLT
    { EJ_jle }, // SLE
    { EJ_jge }, // SGE
    { EJ_jg  }, // SGT
    { EJ_js  }, // S
    { EJ_jns }, // NS

    { EJ_je  }, // EQ
    { EJ_jne }, // NE
    { EJ_jb  }, // ULT
    { EJ_jbe }, // ULE
    { EJ_jae }, // UGE
    { EJ_ja  }, // UGT
    { EJ_jb  }, // C
    { EJ_jae }, // NC

    // Floating point compare instructions (UCOMISS, UCOMISD etc.) set the condition flags as follows:
    //    ZF PF CF  Meaning
    //   ---------------------
    //    1  1  1   Unordered
    //    0  0  0   Greater
    //    0  0  1   Less Than
    //    1  0  0   Equal
    //
    // Since ZF and CF are also set when the result is unordered, in some cases we first need to check
    // PF before checking ZF/CF. In general, ordered conditions will result in a jump only if PF is not
    // set and unordered conditions will result in a jump only if PF is set.

    { EJ_jnp, GT_AND, EJ_je  }, // FEQ
    { EJ_jne                 }, // FNE
    { EJ_jnp, GT_AND, EJ_jb  }, // FLT
    { EJ_jnp, GT_AND, EJ_jbe }, // FLE
    { EJ_jae                 }, // FGE
    { EJ_ja                  }, // FGT
    { EJ_jo                  }, // O
    { EJ_jno                 }, // NO

    { EJ_je                }, // FEQU
    { EJ_jp, GT_OR, EJ_jne }, // FNEU
    { EJ_jb                }, // FLTU
    { EJ_jbe               }, // FLEU
    { EJ_jp, GT_OR, EJ_jae }, // FGEU
    { EJ_jp, GT_OR, EJ_ja  }, // FGTU
    { EJ_jp                }, // P
    { EJ_jnp               }, // NP
};
// clang-format on

//------------------------------------------------------------------------
// inst_SETCC: Generate code to set a register to 0 or 1 based on a condition.
//
// Arguments:
//   condition - The condition
//   type      - The type of the value to be produced
//   dstReg    - The destination register to be set to 1 or 0
//
void CodeGen::inst_SETCC(GenCondition condition, var_types type, regNumber dstReg)
{
    assert(varTypeIsIntegral(type));
    assert(genIsValidIntReg(dstReg) && isByteReg(dstReg));

    const GenConditionDesc& desc = GenConditionDesc::Get(condition);

    inst_SET(desc.jumpKind1, dstReg);

    if (desc.oper != GT_NONE)
    {
        BasicBlock* labelNext = genCreateTempLabel();
        inst_JMP((desc.oper == GT_OR) ? desc.jumpKind1 : emitter::emitReverseJumpKind(desc.jumpKind1), labelNext);
        inst_SET(desc.jumpKind2, dstReg);
        genDefineTempLabel(labelNext);
    }

    if (!varTypeIsByte(type))
    {
        GetEmitter()->emitIns_Mov(INS_movzx, EA_1BYTE, dstReg, dstReg, /* canSkip */ false);
    }
}

//------------------------------------------------------------------------
// inst_JMP: Generate a jump instruction.
//
void CodeGen::inst_JMP(emitJumpKind jmp, BasicBlock* tgtBlock, bool isRemovableJmpCandidate)
{
#if !FEATURE_FIXED_OUT_ARGS
    // On the x86 we are pushing (and changing the stack level), but on x64 and other archs we have
    // a fixed outgoing args area that we store into and we never change the stack level when calling methods.
    //
    // Thus only on x86 do we need to assert that the stack level at the target block matches the current stack level.
    //
    CLANG_FORMAT_COMMENT_ANCHOR;

#ifdef UNIX_X86_ABI
    // bbTgtStkDepth is a (pure) argument count (stack alignment padding should be excluded).
    assert((tgtBlock->bbTgtStkDepth * sizeof(int) == (genStackLevel - curNestedAlignment)) || isFramePointerUsed());
#else
    assert((tgtBlock->bbTgtStkDepth * sizeof(int) == genStackLevel) || isFramePointerUsed());
#endif
#endif // !FEATURE_FIXED_OUT_ARGS

    GetEmitter()->emitIns_J(emitter::emitJumpKindToIns(jmp), tgtBlock, 0, isRemovableJmpCandidate);
}

//------------------------------------------------------------------------
// genCodeForReturnTrap: Produce code for a GT_RETURNTRAP node.
//
// Arguments:
//    tree - the GT_RETURNTRAP node
//
void CodeGen::genCodeForReturnTrap(GenTreeOp* tree)
{
    assert(tree->OperGet() == GT_RETURNTRAP);

    // this is nothing but a conditional call to CORINFO_HELP_STOP_FOR_GC
    // based on the contents of 'data'

    GenTree* data = tree->gtOp1;
    genConsumeRegs(data);
    GenTreeIntCon cns = intForm(TYP_INT, 0);
    cns.SetContained();
    GetEmitter()->emitInsBinary(INS_cmp, emitTypeSize(TYP_INT), data, &cns);

    BasicBlock* skipLabel = genCreateTempLabel();

    inst_JMP(EJ_je, skipLabel);

    // emit the call to the EE-helper that stops for GC (or other reasons)
    regNumber tmpReg = tree->GetSingleTempReg(RBM_ALLINT);
    assert(genIsValidIntReg(tmpReg));

    genEmitHelperCall(CORINFO_HELP_STOP_FOR_GC, 0, EA_UNKNOWN, tmpReg);
    genDefineTempLabel(skipLabel);
}

/*****************************************************************************
 *
 * Generate code for a single node in the tree.
 * Preconditions: All operands have been evaluated
 *
 */
void CodeGen::genCodeForTreeNode(GenTree* treeNode)
{
    regNumber targetReg;
#if !defined(TARGET_64BIT)
    if (treeNode->TypeGet() == TYP_LONG)
    {
        // All long enregistered nodes will have been decomposed into their
        // constituent lo and hi nodes.
        targetReg = REG_NA;
    }
    else
#endif // !defined(TARGET_64BIT)
    {
        targetReg = treeNode->GetRegNum();
    }
    var_types targetType = treeNode->TypeGet();
    emitter*  emit       = GetEmitter();

#ifdef DEBUG
    // Validate that all the operands for the current node are consumed in order.
    // This is important because LSRA ensures that any necessary copies will be
    // handled correctly.
    lastConsumedNode = nullptr;
    if (compiler->verbose)
    {
        unsigned seqNum = treeNode->gtSeqNum; // Useful for setting a conditional break in Visual Studio
        compiler->gtDispLIRNode(treeNode, "Generating: ");
    }
#endif // DEBUG

    // Is this a node whose value is already in a register?  LSRA denotes this by
    // setting the GTF_REUSE_REG_VAL flag.
    if (treeNode->IsReuseRegVal())
    {
        // For now, this is only used for constant nodes.
        assert((treeNode->OperIsConst()));
        JITDUMP("  TreeNode is marked ReuseReg\n");
        return;
    }

    // contained nodes are part of their parents for codegen purposes
    // ex : immediates, most LEAs
    if (treeNode->isContained())
    {
        return;
    }

    switch (treeNode->gtOper)
    {
#ifndef JIT32_GCENCODER
        case GT_START_NONGC:
            GetEmitter()->emitDisableGC();
            break;
#endif // !defined(JIT32_GCENCODER)

        case GT_START_PREEMPTGC:
            // Kill callee saves GC registers, and create a label
            // so that information gets propagated to the emitter.
            gcInfo.gcMarkRegSetNpt(RBM_INT_CALLEE_SAVED);
            genDefineTempLabel(genCreateTempLabel());
            break;

        case GT_PROF_HOOK:
#ifdef PROFILING_SUPPORTED
            // We should be seeing this only if profiler hook is needed
            noway_assert(compiler->compIsProfilerHookNeeded());

            // Right now this node is used only for tail calls. In future if
            // we intend to use it for Enter or Leave hooks, add a data member
            // to this node indicating the kind of profiler hook. For example,
            // helper number can be used.
            genProfilingLeaveCallback(CORINFO_HELP_PROF_FCN_TAILCALL);
#endif // PROFILING_SUPPORTED
            break;

        case GT_LCLHEAP:
            genLclHeap(treeNode);
            break;

        case GT_CNS_INT:
#ifdef TARGET_X86
            assert(!treeNode->IsIconHandle(GTF_ICON_TLS_HDL));
#endif // TARGET_X86
            FALLTHROUGH;

        case GT_CNS_DBL:
            genSetRegToConst(targetReg, targetType, treeNode);
            genProduceReg(treeNode);
            break;

        case GT_CNS_VEC:
            genSetRegToConst(targetReg, targetType, treeNode);
            genProduceReg(treeNode);
            break;

        case GT_NOT:
        case GT_NEG:
            genCodeForNegNot(treeNode);
            break;

        case GT_BSWAP:
        case GT_BSWAP16:
            genCodeForBswap(treeNode);
            break;

        case GT_DIV:
            if (varTypeIsFloating(treeNode->TypeGet()))
            {
                genCodeForBinary(treeNode->AsOp());
                break;
            }
            FALLTHROUGH;
        case GT_MOD:
        case GT_UMOD:
        case GT_UDIV:
            genCodeForDivMod(treeNode->AsOp());
            break;

        case GT_OR:
        case GT_XOR:
        case GT_AND:
            assert(varTypeIsIntegralOrI(treeNode));

            FALLTHROUGH;

#if !defined(TARGET_64BIT)
        case GT_ADD_LO:
        case GT_ADD_HI:
        case GT_SUB_LO:
        case GT_SUB_HI:
#endif // !defined(TARGET_64BIT)

        case GT_ADD:
        case GT_SUB:
            genCodeForBinary(treeNode->AsOp());
            break;

        case GT_MUL:
            if (varTypeIsFloating(treeNode->TypeGet()))
            {
                genCodeForBinary(treeNode->AsOp());
                break;
            }
            genCodeForMul(treeNode->AsOp());
            break;

        case GT_LSH:
        case GT_RSH:
        case GT_RSZ:
        case GT_ROL:
        case GT_ROR:
            genCodeForShift(treeNode);
            break;

#if !defined(TARGET_64BIT)

        case GT_LSH_HI:
        case GT_RSH_LO:
            genCodeForShiftLong(treeNode);
            break;

#endif // !defined(TARGET_64BIT)

        case GT_CAST:
            genCodeForCast(treeNode->AsOp());
            break;

        case GT_BITCAST:
            genCodeForBitCast(treeNode->AsOp());
            break;

        case GT_LCL_FLD_ADDR:
        case GT_LCL_VAR_ADDR:
            genCodeForLclAddr(treeNode->AsLclVarCommon());
            break;

        case GT_LCL_FLD:
            genCodeForLclFld(treeNode->AsLclFld());
            break;

        case GT_LCL_VAR:
            genCodeForLclVar(treeNode->AsLclVar());
            break;

        case GT_STORE_LCL_FLD:
            genCodeForStoreLclFld(treeNode->AsLclFld());
            break;

        case GT_STORE_LCL_VAR:
            genCodeForStoreLclVar(treeNode->AsLclVar());
            break;

        case GT_RETFILT:
        case GT_RETURN:
            genReturn(treeNode);
            break;

        case GT_LEA:
            // If we are here, it is the case where there is an LEA that cannot be folded into a parent instruction.
            genLeaInstruction(treeNode->AsAddrMode());
            break;

        case GT_INDEX_ADDR:
            genCodeForIndexAddr(treeNode->AsIndexAddr());
            break;

        case GT_IND:
            genCodeForIndir(treeNode->AsIndir());
            break;

        case GT_INC_SATURATE:
            genCodeForIncSaturate(treeNode);
            break;

        case GT_MULHI:
#ifdef TARGET_X86
        case GT_MUL_LONG:
#endif
            genCodeForMulHi(treeNode->AsOp());
            break;

        case GT_INTRINSIC:
            genIntrinsic(treeNode);
            break;

#ifdef FEATURE_SIMD
        case GT_SIMD:
            genSIMDIntrinsic(treeNode->AsSIMD());
            break;
#endif // FEATURE_SIMD

#ifdef FEATURE_HW_INTRINSICS
        case GT_HWINTRINSIC:
            genHWIntrinsic(treeNode->AsHWIntrinsic());
            break;
#endif // FEATURE_HW_INTRINSICS

        case GT_CKFINITE:
            genCkfinite(treeNode);
            break;

        case GT_EQ:
        case GT_NE:
        case GT_LT:
        case GT_LE:
        case GT_GE:
        case GT_GT:
        case GT_TEST_EQ:
        case GT_TEST_NE:
        case GT_CMP:
            genCodeForCompare(treeNode->AsOp());
            break;

        case GT_JTRUE:
            genCodeForJumpTrue(treeNode->AsOp());
            break;

        case GT_JCC:
            genCodeForJcc(treeNode->AsCC());
            break;

        case GT_SETCC:
            genCodeForSetcc(treeNode->AsCC());
            break;

        case GT_BT:
            genCodeForBT(treeNode->AsOp());
            break;

        case GT_RETURNTRAP:
            genCodeForReturnTrap(treeNode->AsOp());
            break;

        case GT_STOREIND:
            genCodeForStoreInd(treeNode->AsStoreInd());
            break;

        case GT_COPY:
            // This is handled at the time we call genConsumeReg() on the GT_COPY
            break;

        case GT_FIELD_LIST:
            // Should always be marked contained.
            assert(!"LIST, FIELD_LIST nodes should always be marked contained.");
            break;

        case GT_SWAP:
            genCodeForSwap(treeNode->AsOp());
            break;

        case GT_PUTARG_STK:
            genPutArgStk(treeNode->AsPutArgStk());
            break;

        case GT_PUTARG_REG:
            genPutArgReg(treeNode->AsOp());
            break;

        case GT_CALL:
            genCall(treeNode->AsCall());
            break;

        case GT_JMP:
            genJmpMethod(treeNode);
            break;

        case GT_LOCKADD:
            genCodeForLockAdd(treeNode->AsOp());
            break;

        case GT_XCHG:
        case GT_XADD:
            genLockedInstructions(treeNode->AsOp());
            break;

        case GT_XORR:
        case GT_XAND:
            NYI("Interlocked.Or and Interlocked.And aren't implemented for x86 yet.");
            break;

        case GT_MEMORYBARRIER:
        {
            CodeGen::BarrierKind barrierKind =
                treeNode->gtFlags & GTF_MEMORYBARRIER_LOAD ? BARRIER_LOAD_ONLY : BARRIER_FULL;

            instGen_MemoryBarrier(barrierKind);
            break;
        }

        case GT_CMPXCHG:
            genCodeForCmpXchg(treeNode->AsCmpXchg());
            break;

        case GT_RELOAD:
            // do nothing - reload is just a marker.
            // The parent node will call genConsumeReg on this which will trigger the unspill of this node's child
            // into the register specified in this node.
            break;

        case GT_NOP:
            break;

        case GT_KEEPALIVE:
            genConsumeRegs(treeNode->AsOp()->gtOp1);
            break;

        case GT_NO_OP:
            GetEmitter()->emitIns_Nop(1);
            break;

        case GT_BOUNDS_CHECK:
            genRangeCheck(treeNode);
            break;

        case GT_PHYSREG:
            genCodeForPhysReg(treeNode->AsPhysReg());
            break;

        case GT_NULLCHECK:
            genCodeForNullCheck(treeNode->AsIndir());
            break;

        case GT_CATCH_ARG:

            noway_assert(handlerGetsXcptnObj(compiler->compCurBB->bbCatchTyp));

            /* Catch arguments get passed in a register. genCodeForBBlist()
               would have marked it as holding a GC object, but not used. */

            noway_assert(gcInfo.gcRegGCrefSetCur & RBM_EXCEPTION_OBJECT);
            genConsumeReg(treeNode);
            break;

#if !defined(FEATURE_EH_FUNCLETS)
        case GT_END_LFIN:

            // Have to clear the ShadowSP of the nesting level which encloses the finally. Generates:
            //     mov dword ptr [ebp-0xC], 0  // for some slot of the ShadowSP local var

            size_t finallyNesting;
            finallyNesting = treeNode->AsVal()->gtVal1;
            noway_assert(treeNode->AsVal()->gtVal1 < compiler->compHndBBtabCount);
            noway_assert(finallyNesting < compiler->compHndBBtabCount);

            // The last slot is reserved for ICodeManager::FixContext(ppEndRegion)
            unsigned filterEndOffsetSlotOffs;
            PREFIX_ASSUME(compiler->lvaLclSize(compiler->lvaShadowSPslotsVar) >
                          TARGET_POINTER_SIZE); // below doesn't underflow.
            filterEndOffsetSlotOffs =
                (unsigned)(compiler->lvaLclSize(compiler->lvaShadowSPslotsVar) - TARGET_POINTER_SIZE);

            size_t curNestingSlotOffs;
            curNestingSlotOffs = filterEndOffsetSlotOffs - ((finallyNesting + 1) * TARGET_POINTER_SIZE);
            GetEmitter()->emitIns_S_I(INS_mov, EA_PTRSIZE, compiler->lvaShadowSPslotsVar, (unsigned)curNestingSlotOffs,
                                      0);
            break;
#endif // !FEATURE_EH_FUNCLETS

        case GT_PINVOKE_PROLOG:
            noway_assert(((gcInfo.gcRegGCrefSetCur | gcInfo.gcRegByrefSetCur) & ~fullIntArgRegMask()) == 0);

#ifdef PSEUDORANDOM_NOP_INSERTION
            // the runtime side requires the codegen here to be consistent
            emit->emitDisableRandomNops();
#endif // PSEUDORANDOM_NOP_INSERTION
            break;

        case GT_LABEL:
            genPendingCallLabel = genCreateTempLabel();
            emit->emitIns_R_L(INS_lea, EA_PTR_DSP_RELOC, genPendingCallLabel, treeNode->GetRegNum());
            break;

        case GT_STORE_OBJ:
        case GT_STORE_DYN_BLK:
        case GT_STORE_BLK:
            genCodeForStoreBlk(treeNode->AsBlk());
            break;

        case GT_JMPTABLE:
            genJumpTable(treeNode);
            break;

        case GT_SWITCH_TABLE:
            genTableBasedSwitch(treeNode);
            break;

        case GT_ARR_INDEX:
            genCodeForArrIndex(treeNode->AsArrIndex());
            break;

        case GT_ARR_OFFSET:
            genCodeForArrOffset(treeNode->AsArrOffs());
            break;

        case GT_CLS_VAR_ADDR:
            emit->emitIns_R_C(INS_lea, EA_PTRSIZE, targetReg, treeNode->AsClsVar()->gtClsVarHnd, 0);
            genProduceReg(treeNode);
            break;

#if !defined(TARGET_64BIT)
        case GT_LONG:
            assert(treeNode->isUsedFromReg());
            genConsumeRegs(treeNode);
            break;
#endif

        case GT_IL_OFFSET:
            // Do nothing; these nodes are simply markers for debug info.
            break;

        default:
        {
#ifdef DEBUG
            char message[256];
            _snprintf_s(message, ArrLen(message), _TRUNCATE, "NYI: Unimplemented node type %s\n",
                        GenTree::OpName(treeNode->OperGet()));
            NYIRAW(message);
#endif
            assert(!"Unknown node in codegen");
        }
        break;
    }
}

#ifdef FEATURE_SIMD
//----------------------------------------------------------------------------------
// genMultiRegStoreToSIMDLocal: store multi-reg value to a single-reg SIMD local
//
// Arguments:
//    lclNode  -  GenTreeLclVar of GT_STORE_LCL_VAR
//
// Return Value:
//    None
//
void CodeGen::genMultiRegStoreToSIMDLocal(GenTreeLclVar* lclNode)
{
    assert(varTypeIsSIMD(lclNode));

    regNumber dst       = lclNode->GetRegNum();
    GenTree*  op1       = lclNode->gtGetOp1();
    GenTree*  actualOp1 = op1->gtSkipReloadOrCopy();
    unsigned  regCount  = actualOp1->GetMultiRegCount(compiler);
    assert(op1->IsMultiRegNode());
    genConsumeRegs(op1);

    // Right now the only enregistrable structs supported are SIMD types.
    // They are only returned in 1 or 2 registers - the 1 register case is
    // handled as a regular STORE_LCL_VAR.
    // This case is always a call (AsCall() will assert if it is not).
    GenTreeCall*          call        = actualOp1->AsCall();
    const ReturnTypeDesc* retTypeDesc = call->GetReturnTypeDesc();
    assert(retTypeDesc->GetReturnRegCount() == MAX_RET_REG_COUNT);

    assert(regCount == 2);
    regNumber targetReg = lclNode->GetRegNum();

    regNumber reg0 = call->GetRegNumByIdx(0);
    regNumber reg1 = call->GetRegNumByIdx(1);

    if (op1->IsCopyOrReload())
    {
        // GT_COPY/GT_RELOAD will have valid reg for those positions
        // that need to be copied or reloaded.
        regNumber reloadReg = op1->AsCopyOrReload()->GetRegNumByIdx(0);
        if (reloadReg != REG_NA)
        {
            reg0 = reloadReg;
        }

        reloadReg = op1->AsCopyOrReload()->GetRegNumByIdx(1);
        if (reloadReg != REG_NA)
        {
            reg1 = reloadReg;
        }
    }

#ifdef UNIX_AMD64_ABI
    assert(varTypeIsFloating(retTypeDesc->GetReturnRegType(0)));
    assert(varTypeIsFloating(retTypeDesc->GetReturnRegType(1)));

    // This is a case where the two 8-bytes that comprise the operand are in
    // two different xmm registers and need to be assembled into a single
    // xmm register.
    if (targetReg != reg0 && targetReg != reg1)
    {
        // targetReg = reg0;
        // targetReg[127:64] = reg1[127:64]
        inst_Mov(TYP_DOUBLE, targetReg, reg0, /* canSkip */ false);
        inst_RV_RV_IV(INS_shufpd, EA_16BYTE, targetReg, reg1, 0x00);
    }
    else if (targetReg == reg0)
    {
        // (elided) targetReg = reg0
        // targetReg[127:64] = reg1[127:64]
        inst_RV_RV_IV(INS_shufpd, EA_16BYTE, targetReg, reg1, 0x00);
    }
    else
    {
        assert(targetReg == reg1);
        // We need two shuffles to achieve this
        // First:
        // targetReg[63:0] = targetReg[63:0]
        // targetReg[127:64] = reg0[63:0]
        //
        // Second:
        // targetReg[63:0] = targetReg[127:64]
        // targetReg[127:64] = targetReg[63:0]
        //
        // Essentially copy low 8-bytes from reg0 to high 8-bytes of targetReg
        // and next swap low and high 8-bytes of targetReg to have them
        // rearranged in the right order.
        inst_RV_RV_IV(INS_shufpd, EA_16BYTE, targetReg, reg0, 0x00);
        inst_RV_RV_IV(INS_shufpd, EA_16BYTE, targetReg, targetReg, 0x01);
    }
    genProduceReg(lclNode);
#elif defined(TARGET_X86)
    if (TargetOS::IsWindows)
    {
        assert(varTypeIsIntegral(retTypeDesc->GetReturnRegType(0)));
        assert(varTypeIsIntegral(retTypeDesc->GetReturnRegType(1)));
        assert(lclNode->TypeIs(TYP_SIMD8));

        // This is a case where a SIMD8 struct returned as [EAX, EDX]
        // and needs to be assembled into a single xmm register,
        // note we can't check reg0=EAX, reg1=EDX because they could be already moved.

        inst_Mov(TYP_FLOAT, targetReg, reg0, /* canSkip */ false);
        const emitAttr size = emitTypeSize(TYP_SIMD8);
        if (compiler->compOpportunisticallyDependsOn(InstructionSet_SSE41))
        {
            GetEmitter()->emitIns_SIMD_R_R_R_I(INS_pinsrd, size, targetReg, targetReg, reg1, 1);
        }
        else
        {
            regNumber tempXmm = lclNode->GetSingleTempReg();
            assert(tempXmm != targetReg);
            inst_Mov(TYP_FLOAT, tempXmm, reg1, /* canSkip */ false);
            GetEmitter()->emitIns_SIMD_R_R_R(INS_punpckldq, size, targetReg, targetReg, tempXmm);
        }
        genProduceReg(lclNode);
    }
#elif defined(TARGET_AMD64)
    assert(!TargetOS::IsWindows || !"Multireg store to SIMD reg not supported on Windows x64");
#else
#error Unsupported or unset target architecture
#endif
}
#endif // FEATURE_SIMD

//------------------------------------------------------------------------
// genEstablishFramePointer: Set up the frame pointer by adding an offset to the stack pointer.
//
// Arguments:
//    delta - the offset to add to the current stack pointer to establish the frame pointer
//    reportUnwindData - true if establishing the frame pointer should be reported in the OS unwind data.
//
void CodeGen::genEstablishFramePointer(int delta, bool reportUnwindData)
{
    assert(compiler->compGeneratingProlog);

    if (delta == 0)
    {
        GetEmitter()->emitIns_Mov(INS_mov, EA_PTRSIZE, REG_FPBASE, REG_SPBASE, /* canSkip */ false);
#ifdef USING_SCOPE_INFO
        psiMoveESPtoEBP();
#endif // USING_SCOPE_INFO
    }
    else
    {
        GetEmitter()->emitIns_R_AR(INS_lea, EA_PTRSIZE, REG_FPBASE, REG_SPBASE, delta);
        // We don't update prolog scope info (there is no function to handle lea), but that is currently dead code
        // anyway.
    }

    if (reportUnwindData)
    {
        compiler->unwindSetFrameReg(REG_FPBASE, delta);
    }
}

//------------------------------------------------------------------------
// genAllocLclFrame: Probe the stack and allocate the local stack frame - subtract from SP.
//
// Arguments:
//      frameSize         - the size of the stack frame being allocated.
//      initReg           - register to use as a scratch register.
//      pInitRegZeroed    - OUT parameter. *pInitRegZeroed is set to 'false' if and only if
//                          this call sets 'initReg' to a non-zero value.
//      maskArgRegsLiveIn - incoming argument registers that are currently live.
//
// Return value:
//      None
//
void CodeGen::genAllocLclFrame(unsigned frameSize, regNumber initReg, bool* pInitRegZeroed, regMaskTP maskArgRegsLiveIn)
{
    assert(compiler->compGeneratingProlog);

    if (frameSize == 0)
    {
        return;
    }

    const target_size_t pageSize = compiler->eeGetPageSize();

    if (frameSize == REGSIZE_BYTES)
    {
        // Frame size is the same as register size.
        GetEmitter()->emitIns_R(INS_push, EA_PTRSIZE, REG_EAX);
        compiler->unwindAllocStack(frameSize);
    }
    else if (frameSize < pageSize)
    {
        GetEmitter()->emitIns_R_I(INS_sub, EA_PTRSIZE, REG_SPBASE, frameSize);
        compiler->unwindAllocStack(frameSize);

        const unsigned lastProbedLocToFinalSp = frameSize;

        if (lastProbedLocToFinalSp + STACK_PROBE_BOUNDARY_THRESHOLD_BYTES > pageSize)
        {
            // We haven't probed almost a complete page. If the next action on the stack might subtract from SP
            // first, before touching the current SP, then we need to probe at the very bottom. This can
            // happen on x86, for example, when we copy an argument to the stack using a "SUB ESP; REP MOV"
            // strategy.
            GetEmitter()->emitIns_R_AR(INS_test, EA_4BYTE, REG_EAX, REG_SPBASE, 0);
        }
    }
    else
    {
#ifdef TARGET_X86
        int spOffset = -(int)frameSize;

        if (compiler->info.compPublishStubParam)
        {
            GetEmitter()->emitIns_R(INS_push, EA_PTRSIZE, REG_SECRET_STUB_PARAM);
            spOffset += REGSIZE_BYTES;
        }

        GetEmitter()->emitIns_R_AR(INS_lea, EA_PTRSIZE, REG_STACK_PROBE_HELPER_ARG, REG_SPBASE, spOffset);
        regSet.verifyRegUsed(REG_STACK_PROBE_HELPER_ARG);

        genEmitHelperCall(CORINFO_HELP_STACK_PROBE, 0, EA_UNKNOWN);

        if (compiler->info.compPublishStubParam)
        {
            GetEmitter()->emitIns_R(INS_pop, EA_PTRSIZE, REG_SECRET_STUB_PARAM);
            GetEmitter()->emitIns_R_I(INS_sub, EA_PTRSIZE, REG_SPBASE, frameSize);
        }
        else
        {
            GetEmitter()->emitIns_Mov(INS_mov, EA_PTRSIZE, REG_SPBASE, REG_STACK_PROBE_HELPER_ARG, /* canSkip */ false);
        }
#else  // !TARGET_X86
        static_assert_no_msg((RBM_STACK_PROBE_HELPER_ARG & (RBM_SECRET_STUB_PARAM | RBM_DEFAULT_HELPER_CALL_TARGET)) ==
                             RBM_NONE);

        GetEmitter()->emitIns_R_AR(INS_lea, EA_PTRSIZE, REG_STACK_PROBE_HELPER_ARG, REG_SPBASE, -(int)frameSize);
        regSet.verifyRegUsed(REG_STACK_PROBE_HELPER_ARG);

        genEmitHelperCall(CORINFO_HELP_STACK_PROBE, 0, EA_UNKNOWN);

        if (initReg == REG_DEFAULT_HELPER_CALL_TARGET)
        {
            *pInitRegZeroed = false;
        }

        static_assert_no_msg((RBM_STACK_PROBE_HELPER_TRASH & RBM_STACK_PROBE_HELPER_ARG) == RBM_NONE);

        GetEmitter()->emitIns_Mov(INS_mov, EA_PTRSIZE, REG_SPBASE, REG_STACK_PROBE_HELPER_ARG, /* canSkip */ false);
#endif // !TARGET_X86

        compiler->unwindAllocStack(frameSize);

        if (initReg == REG_STACK_PROBE_HELPER_ARG)
        {
            *pInitRegZeroed = false;
        }
    }

#ifdef USING_SCOPE_INFO
    if (!doubleAlignOrFramePointerUsed())
    {
        psiAdjustStackLevel(frameSize);
    }
#endif // USING_SCOPE_INFO
}

//------------------------------------------------------------------------
// genStackPointerConstantAdjustment: add a specified constant value to the stack pointer.
// No probe is done.
//
// Arguments:
//    spDelta                 - the value to add to SP. Must be negative or zero.
//    regTmp                  - x86 only: an available temporary register. If not REG_NA, hide the SP
//                              adjustment from the emitter, using this register.
//
// Return Value:
//    None.
//
void CodeGen::genStackPointerConstantAdjustment(ssize_t spDelta, regNumber regTmp)
{
    assert(spDelta < 0);

    // We assert that the SP change is less than one page. If it's greater, you should have called a
    // function that does a probe, which will in turn call this function.
    assert((target_size_t)(-spDelta) <= compiler->eeGetPageSize());

#ifdef TARGET_X86
    if (regTmp != REG_NA)
    {
        // For x86, some cases don't want to use "sub ESP" because we don't want the emitter to track the adjustment
        // to ESP. So do the work in the count register.
        // TODO-CQ: manipulate ESP directly, to share code, reduce #ifdefs, and improve CQ. This would require
        // creating a way to temporarily turn off the emitter's tracking of ESP, maybe marking instrDescs as "don't
        // track".
        inst_Mov(TYP_I_IMPL, regTmp, REG_SPBASE, /* canSkip */ false);
        inst_RV_IV(INS_sub, regTmp, (target_ssize_t)-spDelta, EA_PTRSIZE);
        inst_Mov(TYP_I_IMPL, REG_SPBASE, regTmp, /* canSkip */ false);
    }
    else
#endif // TARGET_X86
    {
        inst_RV_IV(INS_sub, REG_SPBASE, (target_ssize_t)-spDelta, EA_PTRSIZE);
    }
}

//------------------------------------------------------------------------
// genStackPointerConstantAdjustmentWithProbe: add a specified constant value to the stack pointer,
// and probe the stack as appropriate. Should only be called as a helper for
// genStackPointerConstantAdjustmentLoopWithProbe.
//
// Arguments:
//    spDelta                 - the value to add to SP. Must be negative or zero. If zero, the probe happens,
//                              but the stack pointer doesn't move.
//    regTmp                  - x86 only: an available temporary register. If not REG_NA, hide the SP
//                              adjustment from the emitter, using this register.
//
// Return Value:
//    None.
//
void CodeGen::genStackPointerConstantAdjustmentWithProbe(ssize_t spDelta, regNumber regTmp)
{
    GetEmitter()->emitIns_AR_R(INS_TEST, EA_4BYTE, REG_SPBASE, REG_SPBASE, 0);
    genStackPointerConstantAdjustment(spDelta, regTmp);
}

//------------------------------------------------------------------------
// genStackPointerConstantAdjustmentLoopWithProbe: Add a specified constant value to the stack pointer,
// and probe the stack as appropriate. Generates one probe per page, up to the total amount required.
// This will generate a sequence of probes in-line. It is required for the case where we need to expose
// (not hide) the stack level adjustment. We can't use the dynamic loop in that case, because the total
// stack adjustment would not be visible to the emitter. It would be possible to use this version for
// multiple hidden constant stack level adjustments but we don't do that currently (we use the loop
// version in genStackPointerDynamicAdjustmentWithProbe instead).
//
// Arguments:
//    spDelta                 - the value to add to SP. Must be negative.
//    regTmp                  - x86 only: an available temporary register. If not REG_NA, hide the SP
//                              adjustment from the emitter, using this register.
//
// Return Value:
//    Offset in bytes from SP to last probed address.
//
target_ssize_t CodeGen::genStackPointerConstantAdjustmentLoopWithProbe(ssize_t spDelta, regNumber regTmp)
{
    assert(spDelta < 0);

    const target_size_t pageSize = compiler->eeGetPageSize();

    ssize_t spRemainingDelta = spDelta;
    do
    {
        ssize_t spOneDelta = -(ssize_t)min((target_size_t)-spRemainingDelta, pageSize);
        genStackPointerConstantAdjustmentWithProbe(spOneDelta, regTmp);
        spRemainingDelta -= spOneDelta;
    } while (spRemainingDelta < 0);

    // What offset from the final SP was the last probe? This depends on the fact that
    // genStackPointerConstantAdjustmentWithProbe() probes first, then does "SUB SP".
    target_size_t lastTouchDelta = (target_size_t)(-spDelta) % pageSize;
    if ((lastTouchDelta == 0) || (lastTouchDelta + STACK_PROBE_BOUNDARY_THRESHOLD_BYTES > pageSize))
    {
        // We haven't probed almost a complete page. If lastTouchDelta==0, then spDelta was an exact
        // multiple of pageSize, which means we last probed exactly one page back. Otherwise, we probed
        // the page, but very far from the end. If the next action on the stack might subtract from SP
        // first, before touching the current SP, then we do one more probe at the very bottom. This can
        // happen on x86, for example, when we copy an argument to the stack using a "SUB ESP; REP MOV"
        // strategy.

        GetEmitter()->emitIns_AR_R(INS_test, EA_PTRSIZE, REG_EAX, REG_SPBASE, 0);
        lastTouchDelta = 0;
    }

    return lastTouchDelta;
}

//------------------------------------------------------------------------
// genStackPointerDynamicAdjustmentWithProbe: add a register value to the stack pointer,
// and probe the stack as appropriate.
//
// Note that for x86, we hide the ESP adjustment from the emitter. To do that, currently,
// requires a temporary register and extra code.
//
// Arguments:
//    regSpDelta              - the register value to add to SP. The value in this register must be negative.
//                              This register might be trashed.
//    regTmp                  - an available temporary register. Will be trashed.
//
// Return Value:
//    None.
//
void CodeGen::genStackPointerDynamicAdjustmentWithProbe(regNumber regSpDelta, regNumber regTmp)
{
    assert(regSpDelta != REG_NA);
    assert(regTmp != REG_NA);

    // Tickle the pages to ensure that ESP is always valid and is
    // in sync with the "stack guard page".  Note that in the worst
    // case ESP is on the last byte of the guard page.  Thus you must
    // touch ESP-0 first not ESP-0x1000.
    //
    // Another subtlety is that you don't want ESP to be exactly on the
    // boundary of the guard page because PUSH is predecrement, thus
    // call setup would not touch the guard page but just beyond it.
    //
    // Note that we go through a few hoops so that ESP never points to
    // illegal pages at any time during the tickling process
    //
    //       add   regSpDelta, ESP          // reg now holds ultimate ESP
    //       jb    loop                     // result is smaller than original ESP (no wrap around)
    //       xor   regSpDelta, regSpDelta   // Overflow, pick lowest possible number
    //  loop:
    //       test  ESP, [ESP+0]             // tickle the page
    //       mov   regTmp, ESP
    //       sub   regTmp, eeGetPageSize()
    //       mov   ESP, regTmp
    //       cmp   ESP, regSpDelta
    //       jae   loop
    //       mov   ESP, regSpDelta

    BasicBlock* loop = genCreateTempLabel();

    inst_RV_RV(INS_add, regSpDelta, REG_SPBASE, TYP_I_IMPL);
    inst_JMP(EJ_jb, loop);

    instGen_Set_Reg_To_Zero(EA_PTRSIZE, regSpDelta);

    genDefineTempLabel(loop);

    // Tickle the decremented value. Note that it must be done BEFORE the update of ESP since ESP might already
    // be on the guard page. It is OK to leave the final value of ESP on the guard page.
    GetEmitter()->emitIns_AR_R(INS_TEST, EA_4BYTE, REG_SPBASE, REG_SPBASE, 0);

    // Subtract a page from ESP. This is a trick to avoid the emitter trying to track the
    // decrement of the ESP - we do the subtraction in another reg instead of adjusting ESP directly.
    inst_Mov(TYP_I_IMPL, regTmp, REG_SPBASE, /* canSkip */ false);
    inst_RV_IV(INS_sub, regTmp, compiler->eeGetPageSize(), EA_PTRSIZE);
    inst_Mov(TYP_I_IMPL, REG_SPBASE, regTmp, /* canSkip */ false);

    inst_RV_RV(INS_cmp, REG_SPBASE, regSpDelta, TYP_I_IMPL);
    inst_JMP(EJ_jae, loop);

    // Move the final value to ESP
    inst_Mov(TYP_I_IMPL, REG_SPBASE, regSpDelta, /* canSkip */ false);
}

//------------------------------------------------------------------------
// genLclHeap: Generate code for localloc.
//
// Arguments:
//      tree - the localloc tree to generate.
//
// Notes:
//      Note that for x86, we don't track ESP movements while generating the localloc code.
//      The ESP tracking is used to report stack pointer-relative GC info, which is not
//      interesting while doing the localloc construction. Also, for functions with localloc,
//      we have EBP frames, and EBP-relative locals, and ESP-relative accesses only for function
//      call arguments.
//
//      For x86, we store the ESP after the localloc is complete in the LocAllocSP
//      variable. This variable is implicitly reported to the VM in the GC info (its position
//      is defined by convention relative to other items), and is used by the GC to find the
//      "base" stack pointer in functions with localloc.
//
void CodeGen::genLclHeap(GenTree* tree)
{
    assert(tree->OperGet() == GT_LCLHEAP);
    assert(compiler->compLocallocUsed);

    GenTree* size = tree->AsOp()->gtOp1;
    noway_assert((genActualType(size->gtType) == TYP_INT) || (genActualType(size->gtType) == TYP_I_IMPL));

    regNumber      targetReg      = tree->GetRegNum();
    regNumber      regCnt         = REG_NA;
    var_types      type           = genActualType(size->gtType);
    emitAttr       easz           = emitTypeSize(type);
    BasicBlock*    endLabel       = nullptr;
    target_ssize_t lastTouchDelta = (target_ssize_t)-1;

#ifdef DEBUG
    genStackPointerCheck(compiler->opts.compStackCheckOnRet, compiler->lvaReturnSpCheck);
#endif

    noway_assert(isFramePointerUsed()); // localloc requires Frame Pointer to be established since SP changes
    noway_assert(genStackLevel == 0);   // Can't have anything on the stack

    target_size_t stackAdjustment     = 0;
    target_size_t locAllocStackOffset = 0;

    // compute the amount of memory to allocate to properly STACK_ALIGN.
    size_t amount = 0;
    if (size->IsCnsIntOrI())
    {
        // If size is a constant, then it must be contained.
        assert(size->isContained());

        // If amount is zero then return null in targetReg
        amount = size->AsIntCon()->gtIconVal;
        if (amount == 0)
        {
            instGen_Set_Reg_To_Zero(EA_PTRSIZE, targetReg);
            goto BAILOUT;
        }

        // 'amount' is the total number of bytes to localloc to properly STACK_ALIGN
        amount = AlignUp(amount, STACK_ALIGN);
    }
    else
    {
        // The localloc requested memory size is non-constant.

        // Put the size value in targetReg. If it is zero, bail out by returning null in targetReg.
        genConsumeRegAndCopy(size, targetReg);
        endLabel = genCreateTempLabel();
        GetEmitter()->emitIns_R_R(INS_test, easz, targetReg, targetReg);
        inst_JMP(EJ_je, endLabel);

        // Compute the size of the block to allocate and perform alignment.
        // If compInitMem=true, we can reuse targetReg as regcnt,
        // since we don't need any internal registers.
        if (compiler->info.compInitMem)
        {
            assert(tree->AvailableTempRegCount() == 0);
            regCnt = targetReg;
        }
        else
        {
            regCnt = tree->ExtractTempReg();

            // Above, we put the size in targetReg. Now, copy it to our new temp register if necessary.
            inst_Mov(size->TypeGet(), regCnt, targetReg, /* canSkip */ true);
        }

        // Round up the number of bytes to allocate to a STACK_ALIGN boundary. This is done
        // by code like:
        //      add reg, 15
        //      and reg, -16
        // However, in the initialized memory case, we need the count of STACK_ALIGN-sized
        // elements, not a byte count, after the alignment. So instead of the "and", which
        // becomes unnecessary, generate a shift, e.g.:
        //      add reg, 15
        //      shr reg, 4

        inst_RV_IV(INS_add, regCnt, STACK_ALIGN - 1, emitActualTypeSize(type));

        if (compiler->info.compInitMem)
        {
            // Convert the count from a count of bytes to a loop count. We will loop once per
            // stack alignment size, so each loop will zero 4 bytes on Windows/x86, and 16 bytes
            // on x64 and Linux/x86.
            //
            // Note that we zero a single reg-size word per iteration on x86, and 2 reg-size
            // words per iteration on x64. We will shift off all the stack alignment bits
            // added above, so there is no need for an 'and' instruction.

            // --- shr regCnt, 2 (or 4) ---
            inst_RV_SH(INS_SHIFT_RIGHT_LOGICAL, EA_PTRSIZE, regCnt, STACK_ALIGN_SHIFT);
        }
        else
        {
            // Otherwise, mask off the low bits to align the byte count.
            inst_RV_IV(INS_AND, regCnt, ~(STACK_ALIGN - 1), emitActualTypeSize(type));
        }
    }

    bool initMemOrLargeAlloc; // Declaration must be separate from initialization to avoid clang compiler error.
    initMemOrLargeAlloc = compiler->info.compInitMem || (amount >= compiler->eeGetPageSize()); // must be >= not >

#if FEATURE_FIXED_OUT_ARGS
    // If we have an outgoing arg area then we must adjust the SP by popping off the
    // outgoing arg area. We will restore it right before we return from this method.
    //
    // Localloc returns stack space that aligned to STACK_ALIGN bytes. The following
    // are the cases that need to be handled:
    //   i) Method has out-going arg area.
    //      It is guaranteed that size of out-going arg area is STACK_ALIGN'ed (see fgMorphArgs).
    //      Therefore, we will pop off the out-going arg area from RSP before allocating the localloc space.
    //  ii) Method has no out-going arg area.
    //      Nothing to pop off from the stack.
    if (compiler->lvaOutgoingArgSpaceSize > 0)
    {
        assert((compiler->lvaOutgoingArgSpaceSize % STACK_ALIGN) == 0); // This must be true for the stack to remain
                                                                        // aligned

        // If the localloc amount is a small enough constant, and we're not initializing the allocated
        // memory, then don't bother popping off the ougoing arg space first; just allocate the amount
        // of space needed by the allocation, and call the bottom part the new outgoing arg space.

        if ((amount > 0) && !initMemOrLargeAlloc)
        {
            lastTouchDelta      = genStackPointerConstantAdjustmentLoopWithProbe(-(ssize_t)amount, REG_NA);
            stackAdjustment     = 0;
            locAllocStackOffset = (target_size_t)compiler->lvaOutgoingArgSpaceSize;
            goto ALLOC_DONE;
        }

        inst_RV_IV(INS_add, REG_SPBASE, compiler->lvaOutgoingArgSpaceSize, EA_PTRSIZE);
        stackAdjustment += (target_size_t)compiler->lvaOutgoingArgSpaceSize;
        locAllocStackOffset = stackAdjustment;
    }
#endif

    if (size->IsCnsIntOrI())
    {
        // We should reach here only for non-zero, constant size allocations.
        assert(amount > 0);
        assert((amount % STACK_ALIGN) == 0);
        assert((amount % REGSIZE_BYTES) == 0);

        // For small allocations we will generate up to six push 0 inline
        size_t cntRegSizedWords = amount / REGSIZE_BYTES;
        if (compiler->info.compInitMem && (cntRegSizedWords <= 6))
        {
            for (; cntRegSizedWords != 0; cntRegSizedWords--)
            {
                inst_IV(INS_push_hide, 0); // push_hide means don't track the stack
            }

            lastTouchDelta = 0;

            goto ALLOC_DONE;
        }

#ifdef TARGET_X86
        bool needRegCntRegister = true;
#else  // !TARGET_X86
        bool needRegCntRegister = initMemOrLargeAlloc;
#endif // !TARGET_X86

        if (needRegCntRegister)
        {
            // If compInitMem=true, we can reuse targetReg as regcnt.
            // Since size is a constant, regCnt is not yet initialized.
            assert(regCnt == REG_NA);
            if (compiler->info.compInitMem)
            {
                assert(tree->AvailableTempRegCount() == 0);
                regCnt = targetReg;
            }
            else
            {
                regCnt = tree->ExtractTempReg();
            }
        }

        if (!initMemOrLargeAlloc)
        {
            // Since the size is less than a page, and we don't need to zero init memory, simply adjust ESP.
            // ESP might already be in the guard page, so we must touch it BEFORE
            // the alloc, not after.

            assert(amount < compiler->eeGetPageSize()); // must be < not <=
            lastTouchDelta = genStackPointerConstantAdjustmentLoopWithProbe(-(ssize_t)amount, regCnt);
            goto ALLOC_DONE;
        }

        // else, "mov regCnt, amount"

        if (compiler->info.compInitMem)
        {
            // When initializing memory, we want 'amount' to be the loop count.
            assert((amount % STACK_ALIGN) == 0);
            amount /= STACK_ALIGN;
        }

        instGen_Set_Reg_To_Imm(((size_t)(int)amount == amount) ? EA_4BYTE : EA_8BYTE, regCnt, amount);
    }

    if (compiler->info.compInitMem)
    {
        // At this point 'regCnt' is set to the number of loop iterations for this loop, if each
        // iteration zeros (and subtracts from the stack pointer) STACK_ALIGN bytes.
        // Since we have to zero out the allocated memory AND ensure that RSP is always valid
        // by tickling the pages, we will just push 0's on the stack.

        assert(genIsValidIntReg(regCnt));

        // Loop:
        BasicBlock* loop = genCreateTempLabel();
        genDefineTempLabel(loop);

        static_assert_no_msg((STACK_ALIGN % REGSIZE_BYTES) == 0);
        unsigned const count = (STACK_ALIGN / REGSIZE_BYTES);

        for (unsigned i = 0; i < count; i++)
        {
            inst_IV(INS_push_hide, 0); // --- push REG_SIZE bytes of 0
        }
        // Note that the stack must always be aligned to STACK_ALIGN bytes

        // Decrement the loop counter and loop if not done.
        inst_RV(INS_dec, regCnt, TYP_I_IMPL);
        inst_JMP(EJ_jne, loop);

        lastTouchDelta = 0;
    }
    else
    {
        // At this point 'regCnt' is set to the total number of bytes to localloc.
        // Negate this value before calling the function to adjust the stack (which
        // adds to ESP).

        inst_RV(INS_NEG, regCnt, TYP_I_IMPL);
        regNumber regTmp = tree->GetSingleTempReg();
        genStackPointerDynamicAdjustmentWithProbe(regCnt, regTmp);

        // lastTouchDelta is dynamic, and can be up to a page. So if we have outgoing arg space,
        // we're going to assume the worst and probe.
    }

ALLOC_DONE:
    // Re-adjust SP to allocate out-going arg area. Note: this also requires probes, if we have
    // a very large stack adjustment! For simplicity, we use the same function used elsewhere,
    // which probes the current address before subtracting. We may end up probing multiple
    // times relatively "nearby".
    if (stackAdjustment > 0)
    {
        assert((stackAdjustment % STACK_ALIGN) == 0); // This must be true for the stack to remain aligned
        assert(lastTouchDelta >= -1);

        if ((lastTouchDelta == (target_ssize_t)-1) ||
            (stackAdjustment + (target_size_t)lastTouchDelta + STACK_PROBE_BOUNDARY_THRESHOLD_BYTES >
             compiler->eeGetPageSize()))
        {
            genStackPointerConstantAdjustmentLoopWithProbe(-(ssize_t)stackAdjustment, REG_NA);
        }
        else
        {
            genStackPointerConstantAdjustment(-(ssize_t)stackAdjustment, REG_NA);
        }
    }

    // Return the stackalloc'ed address in result register.
    // TargetReg = RSP + locAllocStackOffset
    GetEmitter()->emitIns_R_AR(INS_lea, EA_PTRSIZE, targetReg, REG_SPBASE, (int)locAllocStackOffset);

    if (endLabel != nullptr)
    {
        genDefineTempLabel(endLabel);
    }

BAILOUT:

#ifdef JIT32_GCENCODER
    if (compiler->lvaLocAllocSPvar != BAD_VAR_NUM)
    {
        GetEmitter()->emitIns_S_R(ins_Store(TYP_I_IMPL), EA_PTRSIZE, REG_SPBASE, compiler->lvaLocAllocSPvar, 0);
    }
#endif // JIT32_GCENCODER

#ifdef DEBUG
    // Update local variable to reflect the new stack pointer.
    if (compiler->opts.compStackCheckOnRet)
    {
        noway_assert(compiler->lvaReturnSpCheck != 0xCCCCCCCC &&
                     compiler->lvaGetDesc(compiler->lvaReturnSpCheck)->lvDoNotEnregister &&
                     compiler->lvaGetDesc(compiler->lvaReturnSpCheck)->lvOnFrame);
        GetEmitter()->emitIns_S_R(ins_Store(TYP_I_IMPL), EA_PTRSIZE, REG_SPBASE, compiler->lvaReturnSpCheck, 0);
    }
#endif

    genProduceReg(tree);
}

void CodeGen::genCodeForStoreBlk(GenTreeBlk* storeBlkNode)
{
    assert(storeBlkNode->OperIs(GT_STORE_OBJ, GT_STORE_DYN_BLK, GT_STORE_BLK));

    if (storeBlkNode->OperIs(GT_STORE_OBJ))
    {
#ifndef JIT32_GCENCODER
        assert(!storeBlkNode->gtBlkOpGcUnsafe);
#endif
        assert(storeBlkNode->OperIsCopyBlkOp());
        assert(storeBlkNode->AsObj()->GetLayout()->HasGCPtr());
        genCodeForCpObj(storeBlkNode->AsObj());
        return;
    }

    bool isCopyBlk = storeBlkNode->OperIsCopyBlkOp();

    switch (storeBlkNode->gtBlkOpKind)
    {
#ifdef TARGET_AMD64
        case GenTreeBlk::BlkOpKindHelper:
            assert(!storeBlkNode->gtBlkOpGcUnsafe);
            if (isCopyBlk)
            {
                genCodeForCpBlkHelper(storeBlkNode);
            }
            else
            {
                genCodeForInitBlkHelper(storeBlkNode);
            }
            break;
#endif // TARGET_AMD64
        case GenTreeBlk::BlkOpKindRepInstr:
#ifndef JIT32_GCENCODER
            assert(!storeBlkNode->gtBlkOpGcUnsafe);
#endif
            if (isCopyBlk)
            {
                genCodeForCpBlkRepMovs(storeBlkNode);
            }
            else
            {
                genCodeForInitBlkRepStos(storeBlkNode);
            }
            break;
        case GenTreeBlk::BlkOpKindUnroll:
            if (isCopyBlk)
            {
#ifndef JIT32_GCENCODER
                if (storeBlkNode->gtBlkOpGcUnsafe)
                {
                    GetEmitter()->emitDisableGC();
                }
#endif
                genCodeForCpBlkUnroll(storeBlkNode);
#ifndef JIT32_GCENCODER
                if (storeBlkNode->gtBlkOpGcUnsafe)
                {
                    GetEmitter()->emitEnableGC();
                }
#endif
            }
            else
            {
#ifndef JIT32_GCENCODER
                assert(!storeBlkNode->gtBlkOpGcUnsafe);
#endif
                genCodeForInitBlkUnroll(storeBlkNode);
            }
            break;
        default:
            unreached();
    }
}

//
//------------------------------------------------------------------------
// genCodeForInitBlkRepStos: Generate code for InitBlk using rep stos.
//
// Arguments:
//    initBlkNode - The Block store for which we are generating code.
//
void CodeGen::genCodeForInitBlkRepStos(GenTreeBlk* initBlkNode)
{
    genConsumeBlockOp(initBlkNode, REG_RDI, REG_RAX, REG_RCX);
    instGen(INS_r_stosb);
}

//----------------------------------------------------------------------------------
// genCodeForInitBlkUnroll: Generate unrolled block initialization code.
//
// Arguments:
//    node - the GT_STORE_BLK node to generate code for
//
void CodeGen::genCodeForInitBlkUnroll(GenTreeBlk* node)
{
    assert(node->OperIs(GT_STORE_BLK));

    unsigned  dstLclNum         = BAD_VAR_NUM;
    regNumber dstAddrBaseReg    = REG_NA;
    regNumber dstAddrIndexReg   = REG_NA;
    unsigned  dstAddrIndexScale = 1;
    int       dstOffset         = 0;
    GenTree*  dstAddr           = node->Addr();

    if (!dstAddr->isContained())
    {
        dstAddrBaseReg = genConsumeReg(dstAddr);
    }
    else if (dstAddr->OperIsAddrMode())
    {
        GenTreeAddrMode* addrMode = dstAddr->AsAddrMode();

        if (addrMode->HasBase())
        {
            dstAddrBaseReg = genConsumeReg(addrMode->Base());
        }

        if (addrMode->HasIndex())
        {
            dstAddrIndexReg   = genConsumeReg(addrMode->Index());
            dstAddrIndexScale = addrMode->GetScale();
        }

        dstOffset = addrMode->Offset();
    }
    else
    {
        assert(dstAddr->OperIsLocalAddr());
        dstLclNum = dstAddr->AsLclVarCommon()->GetLclNum();
        dstOffset = dstAddr->AsLclVarCommon()->GetLclOffs();
    }

    regNumber srcIntReg = REG_NA;
    GenTree*  src       = node->Data();

    if (src->OperIs(GT_INIT_VAL))
    {
        assert(src->isContained());
        src = src->AsUnOp()->gtGetOp1();
    }

    unsigned size = node->GetLayout()->GetSize();

    // An SSE mov that accesses data larger than 8 bytes may be implemented using
    // multiple memory accesses. Hence, the JIT must not use such stores when
    // INITBLK zeroes a struct that contains GC pointers and can be observed by
    // other threads (i.e. when dstAddr is not an address of a local).
    // For example, this can happen when initializing a struct field of an object.
    const bool canUse16BytesSimdMov = !node->IsOnHeapAndContainsReferences();

#ifdef TARGET_AMD64
    // On Amd64 the JIT will not use SIMD stores for such structs and instead
    // will always allocate a GP register for src node.
    const bool willUseSimdMov = canUse16BytesSimdMov && (size >= XMM_REGSIZE_BYTES);
#else
    // On X86 the JIT will use movq for structs that are larger than 16 bytes
    // since it is more beneficial than using two mov-s from a GP register.
    const bool willUseSimdMov = (size >= 16);
#endif

    if (!src->isContained())
    {
        srcIntReg = genConsumeReg(src);
    }
    else
    {
        // If src is contained then it must be 0.
        assert(src->IsIntegralConst(0));
        assert(willUseSimdMov);
#ifdef TARGET_AMD64
        assert(size >= XMM_REGSIZE_BYTES);
#else
        assert(size % 8 == 0);
#endif
    }

    emitter* emit = GetEmitter();

    assert(size <= INT32_MAX);
    assert(dstOffset < (INT32_MAX - static_cast<int>(size)));

    if (willUseSimdMov)
    {
        regNumber srcXmmReg = node->GetSingleTempReg(RBM_ALLFLOAT);

        unsigned regSize = (size >= YMM_REGSIZE_BYTES) && compiler->compOpportunisticallyDependsOn(InstructionSet_AVX)
                               ? YMM_REGSIZE_BYTES
                               : XMM_REGSIZE_BYTES;

        if (src->gtSkipReloadOrCopy()->IsIntegralConst(0))
        {
            // If the source is constant 0 then always use xorps, it's faster
            // than copying the constant from a GPR to a XMM register.
            emit->emitIns_R_R(INS_xorps, EA_ATTR(regSize), srcXmmReg, srcXmmReg);
        }
        else
        {
            emit->emitIns_Mov(INS_movd, EA_PTRSIZE, srcXmmReg, srcIntReg, /* canSkip */ false);
            emit->emitIns_R_R(INS_punpckldq, EA_16BYTE, srcXmmReg, srcXmmReg);
#ifdef TARGET_X86
            // For x86, we need one more to convert it from 8 bytes to 16 bytes.
            emit->emitIns_R_R(INS_punpckldq, EA_16BYTE, srcXmmReg, srcXmmReg);
#endif
            if (regSize == YMM_REGSIZE_BYTES)
            {
                // Extend the bytes in the lower lanes to the upper lanes
                emit->emitIns_R_R_R_I(INS_vinsertf128, EA_32BYTE, srcXmmReg, srcXmmReg, srcXmmReg, 1);
            }
        }

        instruction simdMov      = simdUnalignedMovIns();
        unsigned    bytesWritten = 0;

        while (bytesWritten < size)
        {
#ifdef TARGET_X86
            if (!canUse16BytesSimdMov || (bytesWritten + regSize > size))
            {
                simdMov = INS_movq;
                regSize = 8;
            }
#endif
            if (bytesWritten + regSize > size)
            {
                assert(srcIntReg != REG_NA);
                break;
            }

            if (dstLclNum != BAD_VAR_NUM)
            {
                emit->emitIns_S_R(simdMov, EA_ATTR(regSize), srcXmmReg, dstLclNum, dstOffset);
            }
            else
            {
                emit->emitIns_ARX_R(simdMov, EA_ATTR(regSize), srcXmmReg, dstAddrBaseReg, dstAddrIndexReg,
                                    dstAddrIndexScale, dstOffset);
            }

            dstOffset += regSize;
            bytesWritten += regSize;

            if (regSize == YMM_REGSIZE_BYTES && size - bytesWritten < YMM_REGSIZE_BYTES)
            {
                regSize = XMM_REGSIZE_BYTES;
            }
        }

        size -= bytesWritten;
    }

// Fill the remainder using normal stores.
#ifdef TARGET_AMD64
    unsigned regSize = REGSIZE_BYTES;

    while (regSize > size)
    {
        regSize /= 2;
    }

    for (; size > regSize; size -= regSize, dstOffset += regSize)
    {
        if (dstLclNum != BAD_VAR_NUM)
        {
            emit->emitIns_S_R(INS_mov, EA_ATTR(regSize), srcIntReg, dstLclNum, dstOffset);
        }
        else
        {
            emit->emitIns_ARX_R(INS_mov, EA_ATTR(regSize), srcIntReg, dstAddrBaseReg, dstAddrIndexReg,
                                dstAddrIndexScale, dstOffset);
        }
    }

    if (size > 0)
    {
        unsigned shiftBack = regSize - size;
        assert(shiftBack <= regSize);
        dstOffset -= shiftBack;

        if (dstLclNum != BAD_VAR_NUM)
        {
            emit->emitIns_S_R(INS_mov, EA_ATTR(regSize), srcIntReg, dstLclNum, dstOffset);
        }
        else
        {
            emit->emitIns_ARX_R(INS_mov, EA_ATTR(regSize), srcIntReg, dstAddrBaseReg, dstAddrIndexReg,
                                dstAddrIndexScale, dstOffset);
        }
    }
#else // TARGET_X86
    for (unsigned regSize = REGSIZE_BYTES; size > 0; size -= regSize, dstOffset += regSize)
    {
        while (regSize > size)
        {
            regSize /= 2;
        }
        if (dstLclNum != BAD_VAR_NUM)
        {
            emit->emitIns_S_R(INS_mov, EA_ATTR(regSize), srcIntReg, dstLclNum, dstOffset);
        }
        else
        {
            emit->emitIns_ARX_R(INS_mov, EA_ATTR(regSize), srcIntReg, dstAddrBaseReg, dstAddrIndexReg,
                                dstAddrIndexScale, dstOffset);
        }
    }
#endif
}

#ifdef TARGET_AMD64
//------------------------------------------------------------------------
// genCodeForInitBlkHelper - Generate code for an InitBlk node by the means of the VM memcpy helper call
//
// Arguments:
//    initBlkNode - the GT_STORE_[BLK|OBJ|DYN_BLK]
//
// Preconditions:
//   The register assignments have been set appropriately.
//   This is validated by genConsumeBlockOp().
//
void CodeGen::genCodeForInitBlkHelper(GenTreeBlk* initBlkNode)
{
    // Destination address goes in arg0, source address goes in arg1, and size goes in arg2.
    // genConsumeBlockOp takes care of this for us.
    genConsumeBlockOp(initBlkNode, REG_ARG_0, REG_ARG_1, REG_ARG_2);

    genEmitHelperCall(CORINFO_HELP_MEMSET, 0, EA_UNKNOWN);
}
#endif // TARGET_AMD64

#ifdef FEATURE_PUT_STRUCT_ARG_STK
// Generate code for a load from some address + offset
//   base: tree node which can be either a local or an indir
//   offset: distance from the "base" location from which to load
//
void CodeGen::genCodeForLoadOffset(instruction ins, emitAttr size, regNumber dst, GenTree* base, unsigned offset)
{
    if (base->OperIsLocalRead())
    {
        GetEmitter()->emitIns_R_S(ins, size, dst, base->AsLclVarCommon()->GetLclNum(),
                                  offset + base->AsLclVarCommon()->GetLclOffs());
    }
    else
    {
        GetEmitter()->emitIns_R_AR(ins, size, dst, base->AsIndir()->Addr()->GetRegNum(), offset);
    }
}
#endif // FEATURE_PUT_STRUCT_ARG_STK

//----------------------------------------------------------------------------------
// genCodeForCpBlkUnroll - Generate unrolled block copy code.
//
// Arguments:
//    node - the GT_STORE_BLK node to generate code for
//
void CodeGen::genCodeForCpBlkUnroll(GenTreeBlk* node)
{
    assert(node->OperIs(GT_STORE_BLK));

    unsigned  dstLclNum         = BAD_VAR_NUM;
    regNumber dstAddrBaseReg    = REG_NA;
    regNumber dstAddrIndexReg   = REG_NA;
    unsigned  dstAddrIndexScale = 1;
    int       dstOffset         = 0;
    GenTree*  dstAddr           = node->Addr();

    if (!dstAddr->isContained())
    {
        dstAddrBaseReg = genConsumeReg(dstAddr);
    }
    else if (dstAddr->OperIsAddrMode())
    {
        GenTreeAddrMode* addrMode = dstAddr->AsAddrMode();

        if (addrMode->HasBase())
        {
            dstAddrBaseReg = genConsumeReg(addrMode->Base());
        }

        if (addrMode->HasIndex())
        {
            dstAddrIndexReg   = genConsumeReg(addrMode->Index());
            dstAddrIndexScale = addrMode->GetScale();
        }

        dstOffset = addrMode->Offset();
    }
    else
    {
        assert(dstAddr->OperIsLocalAddr());
        const GenTreeLclVarCommon* lclVar = dstAddr->AsLclVarCommon();
        dstLclNum                         = lclVar->GetLclNum();
        dstOffset                         = lclVar->GetLclOffs();
    }

    unsigned  srcLclNum         = BAD_VAR_NUM;
    regNumber srcAddrBaseReg    = REG_NA;
    regNumber srcAddrIndexReg   = REG_NA;
    unsigned  srcAddrIndexScale = 1;
    int       srcOffset         = 0;
    GenTree*  src               = node->Data();

    assert(src->isContained());

    if (src->OperIs(GT_LCL_VAR, GT_LCL_FLD))
    {
        srcLclNum = src->AsLclVarCommon()->GetLclNum();
        srcOffset = src->AsLclVarCommon()->GetLclOffs();
    }
    else
    {
        assert(src->OperIs(GT_IND));
        GenTree* srcAddr = src->AsIndir()->Addr();

        if (!srcAddr->isContained())
        {
            srcAddrBaseReg = genConsumeReg(srcAddr);
        }
        else if (srcAddr->OperIsAddrMode())
        {
            GenTreeAddrMode* addrMode = srcAddr->AsAddrMode();

            if (addrMode->HasBase())
            {
                srcAddrBaseReg = genConsumeReg(addrMode->Base());
            }

            if (addrMode->HasIndex())
            {
                srcAddrIndexReg   = genConsumeReg(addrMode->Index());
                srcAddrIndexScale = addrMode->GetScale();
            }

            srcOffset = addrMode->Offset();
        }
        else
        {
            assert(srcAddr->OperIsLocalAddr());
            srcLclNum = srcAddr->AsLclVarCommon()->GetLclNum();
            srcOffset = srcAddr->AsLclVarCommon()->GetLclOffs();
        }
    }

    emitter* emit = GetEmitter();
    unsigned size = node->GetLayout()->GetSize();

    assert(size <= INT32_MAX);
    assert(srcOffset < (INT32_MAX - static_cast<int>(size)));
    assert(dstOffset < (INT32_MAX - static_cast<int>(size)));

    if (size >= XMM_REGSIZE_BYTES)
    {
        regNumber tempReg = node->GetSingleTempReg(RBM_ALLFLOAT);

        instruction simdMov = simdUnalignedMovIns();

        // Get the largest SIMD register available if the size is large enough
        unsigned regSize = (size >= YMM_REGSIZE_BYTES) && compiler->compOpportunisticallyDependsOn(InstructionSet_AVX)
                               ? YMM_REGSIZE_BYTES
                               : XMM_REGSIZE_BYTES;

        while (size >= regSize)
        {
            for (; size >= regSize; size -= regSize, srcOffset += regSize, dstOffset += regSize)
            {
                if (srcLclNum != BAD_VAR_NUM)
                {
                    emit->emitIns_R_S(simdMov, EA_ATTR(regSize), tempReg, srcLclNum, srcOffset);
                }
                else
                {
                    emit->emitIns_R_ARX(simdMov, EA_ATTR(regSize), tempReg, srcAddrBaseReg, srcAddrIndexReg,
                                        srcAddrIndexScale, srcOffset);
                }

                if (dstLclNum != BAD_VAR_NUM)
                {
                    emit->emitIns_S_R(simdMov, EA_ATTR(regSize), tempReg, dstLclNum, dstOffset);
                }
                else
                {
                    emit->emitIns_ARX_R(simdMov, EA_ATTR(regSize), tempReg, dstAddrBaseReg, dstAddrIndexReg,
                                        dstAddrIndexScale, dstOffset);
                }
            }

            // Size is too large for YMM moves, try stepping down to XMM size to finish SIMD copies.
            if (regSize == YMM_REGSIZE_BYTES)
            {
                regSize = XMM_REGSIZE_BYTES;
            }
        }
    }

    // Fill the remainder with normal loads/stores
    if (size > 0)
    {
        regNumber tempReg = node->GetSingleTempReg(RBM_ALLINT);

#ifdef TARGET_AMD64
        unsigned regSize = REGSIZE_BYTES;

        while (regSize > size)
        {
            regSize /= 2;
        }

        for (; size > regSize; size -= regSize, srcOffset += regSize, dstOffset += regSize)
        {
            if (srcLclNum != BAD_VAR_NUM)
            {
                emit->emitIns_R_S(INS_mov, EA_ATTR(regSize), tempReg, srcLclNum, srcOffset);
            }
            else
            {
                emit->emitIns_R_ARX(INS_mov, EA_ATTR(regSize), tempReg, srcAddrBaseReg, srcAddrIndexReg,
                                    srcAddrIndexScale, srcOffset);
            }

            if (dstLclNum != BAD_VAR_NUM)
            {
                emit->emitIns_S_R(INS_mov, EA_ATTR(regSize), tempReg, dstLclNum, dstOffset);
            }
            else
            {
                emit->emitIns_ARX_R(INS_mov, EA_ATTR(regSize), tempReg, dstAddrBaseReg, dstAddrIndexReg,
                                    dstAddrIndexScale, dstOffset);
            }
        }

        if (size > 0)
        {
            unsigned shiftBack = regSize - size;
            assert(shiftBack <= regSize);

            srcOffset -= shiftBack;
            dstOffset -= shiftBack;

            if (srcLclNum != BAD_VAR_NUM)
            {
                emit->emitIns_R_S(INS_mov, EA_ATTR(regSize), tempReg, srcLclNum, srcOffset);
            }
            else
            {
                emit->emitIns_R_ARX(INS_mov, EA_ATTR(regSize), tempReg, srcAddrBaseReg, srcAddrIndexReg,
                                    srcAddrIndexScale, srcOffset);
            }

            if (dstLclNum != BAD_VAR_NUM)
            {
                emit->emitIns_S_R(INS_mov, EA_ATTR(regSize), tempReg, dstLclNum, dstOffset);
            }
            else
            {
                emit->emitIns_ARX_R(INS_mov, EA_ATTR(regSize), tempReg, dstAddrBaseReg, dstAddrIndexReg,
                                    dstAddrIndexScale, dstOffset);
            }
        }
#else // TARGET_X86
        for (unsigned regSize = REGSIZE_BYTES; size > 0; size -= regSize, srcOffset += regSize, dstOffset += regSize)
        {
            while (regSize > size)
            {
                regSize /= 2;
            }

            if (srcLclNum != BAD_VAR_NUM)
            {
                emit->emitIns_R_S(INS_mov, EA_ATTR(regSize), tempReg, srcLclNum, srcOffset);
            }
            else
            {
                emit->emitIns_R_ARX(INS_mov, EA_ATTR(regSize), tempReg, srcAddrBaseReg, srcAddrIndexReg,
                                    srcAddrIndexScale, srcOffset);
            }

            if (dstLclNum != BAD_VAR_NUM)
            {
                emit->emitIns_S_R(INS_mov, EA_ATTR(regSize), tempReg, dstLclNum, dstOffset);
            }
            else
            {
                emit->emitIns_ARX_R(INS_mov, EA_ATTR(regSize), tempReg, dstAddrBaseReg, dstAddrIndexReg,
                                    dstAddrIndexScale, dstOffset);
            }
        }
#endif
    }
}

//----------------------------------------------------------------------------------
// genCodeForCpBlkRepMovs - Generate code for CpBlk by using rep movs
//
// Arguments:
//    cpBlkNode - the GT_STORE_[BLK|OBJ|DYN_BLK]
//
// Preconditions:
//   The register assignments have been set appropriately.
//   This is validated by genConsumeBlockOp().
//
void CodeGen::genCodeForCpBlkRepMovs(GenTreeBlk* cpBlkNode)
{
    // Destination address goes in RDI, source address goes in RSE, and size goes in RCX.
    // genConsumeBlockOp takes care of this for us.
    genConsumeBlockOp(cpBlkNode, REG_RDI, REG_RSI, REG_RCX);
    instGen(INS_r_movsb);
}

#ifdef FEATURE_PUT_STRUCT_ARG_STK
//------------------------------------------------------------------------
// CodeGen::genMove8IfNeeded: Conditionally move 8 bytes of a struct to the argument area
//
// Arguments:
//    size       - The size of bytes remaining to be moved
//    longTmpReg - The tmp register to be used for the long value
//    src        - The source struct node (LCL/OBJ)
//    offset     - The current offset being copied
//
// Return Value:
//    Returns the number of bytes moved (8 or 0).
//
// Notes:
//    This is used in the PutArgStkKindUnroll case, to move any bytes that are
//    not an even multiple of 16.
//    On x86, longTmpReg must be an xmm reg; on x64 it must be an integer register.
//    This is checked by genStoreRegToStackArg.
//
unsigned CodeGen::genMove8IfNeeded(unsigned size, regNumber longTmpReg, GenTree* src, unsigned offset)
{
#ifdef TARGET_X86
    instruction longMovIns = INS_movq;
#else  // !TARGET_X86
    instruction longMovIns = INS_mov;
#endif // !TARGET_X86
    if ((size & 8) != 0)
    {
        genCodeForLoadOffset(longMovIns, EA_8BYTE, longTmpReg, src, offset);
        genStoreRegToStackArg(TYP_LONG, longTmpReg, offset);
        return 8;
    }
    return 0;
}

//------------------------------------------------------------------------
// CodeGen::genMove4IfNeeded: Conditionally move 4 bytes of a struct to the argument area
//
// Arguments:
//    size      - The size of bytes remaining to be moved
//    intTmpReg - The tmp register to be used for the long value
//    src       - The source struct node (LCL/OBJ)
//    offset    - The current offset being copied
//
// Return Value:
//    Returns the number of bytes moved (4 or 0).
//
// Notes:
//    This is used in the PutArgStkKindUnroll case, to move any bytes that are
//    not an even multiple of 16.
//    intTmpReg must be an integer register.
//    This is checked by genStoreRegToStackArg.
//
unsigned CodeGen::genMove4IfNeeded(unsigned size, regNumber intTmpReg, GenTree* src, unsigned offset)
{
    if ((size & 4) != 0)
    {
        genCodeForLoadOffset(INS_mov, EA_4BYTE, intTmpReg, src, offset);
        genStoreRegToStackArg(TYP_INT, intTmpReg, offset);
        return 4;
    }
    return 0;
}

//------------------------------------------------------------------------
// CodeGen::genMove2IfNeeded: Conditionally move 2 bytes of a struct to the argument area
//
// Arguments:
//    size      - The size of bytes remaining to be moved
//    intTmpReg - The tmp register to be used for the long value
//    src       - The source struct node (LCL/OBJ)
//    offset    - The current offset being copied
//
// Return Value:
//    Returns the number of bytes moved (2 or 0).
//
// Notes:
//    This is used in the PutArgStkKindUnroll case, to move any bytes that are
//    not an even multiple of 16.
//    intTmpReg must be an integer register.
//    This is checked by genStoreRegToStackArg.
//
unsigned CodeGen::genMove2IfNeeded(unsigned size, regNumber intTmpReg, GenTree* src, unsigned offset)
{
    if ((size & 2) != 0)
    {
        genCodeForLoadOffset(INS_mov, EA_2BYTE, intTmpReg, src, offset);
        genStoreRegToStackArg(TYP_SHORT, intTmpReg, offset);
        return 2;
    }
    return 0;
}

//------------------------------------------------------------------------
// CodeGen::genMove1IfNeeded: Conditionally move 1 byte of a struct to the argument area
//
// Arguments:
//    size      - The size of bytes remaining to be moved
//    intTmpReg - The tmp register to be used for the long value
//    src       - The source struct node (LCL/OBJ)
//    offset    - The current offset being copied
//
// Return Value:
//    Returns the number of bytes moved (1 or 0).
//
// Notes:
//    This is used in the PutArgStkKindUnroll case, to move any bytes that are
//    not an even multiple of 16.
//    intTmpReg must be an integer register.
//    This is checked by genStoreRegToStackArg.
//
unsigned CodeGen::genMove1IfNeeded(unsigned size, regNumber intTmpReg, GenTree* src, unsigned offset)
{
    if ((size & 1) != 0)
    {
        genCodeForLoadOffset(INS_mov, EA_1BYTE, intTmpReg, src, offset);
        genStoreRegToStackArg(TYP_BYTE, intTmpReg, offset);
        return 1;
    }
    return 0;
}

//---------------------------------------------------------------------------------------------------------------//
// genStructPutArgUnroll: Generates code for passing a struct arg on stack by value using loop unrolling.
//
// Arguments:
//     putArgNode  - the PutArgStk tree.
//
// Notes:
//     m_stkArgVarNum must be set to the base var number, relative to which the by-val struct will be copied to the
//     stack.
//
// TODO-Amd64-Unix: Try to share code with copyblk.
//      Need refactoring of copyblk before it could be used for putarg_stk.
//      The difference for now is that a putarg_stk contains its children, while cpyblk does not.
//      This creates differences in code. After some significant refactoring it could be reused.
//
void CodeGen::genStructPutArgUnroll(GenTreePutArgStk* putArgNode)
{
    GenTree* src = putArgNode->Data();
    // We will never call this method for SIMD types, which are stored directly in genPutStructArgStk().
    assert(src->isContained() && src->TypeIs(TYP_STRUCT) && (src->OperIs(GT_OBJ) || src->OperIsLocalRead()));

#ifdef TARGET_X86
    assert(!m_pushStkArg);
#endif

    if (src->OperIs(GT_OBJ))
    {
        genConsumeReg(src->AsObj()->Addr());
    }

    unsigned loadSize = putArgNode->GetArgLoadSize();
    assert(!src->GetLayout(compiler)->HasGCPtr() && (loadSize <= CPBLK_UNROLL_LIMIT));

    unsigned  offset     = 0;
    regNumber xmmTmpReg  = REG_NA;
    regNumber intTmpReg  = REG_NA;
    regNumber longTmpReg = REG_NA;

#ifdef TARGET_X86
    if (loadSize >= 8)
#else
    if (loadSize >= XMM_REGSIZE_BYTES)
#endif
    {
        xmmTmpReg = putArgNode->GetSingleTempReg(RBM_ALLFLOAT);
    }
    if ((loadSize % XMM_REGSIZE_BYTES) != 0)
    {
        intTmpReg = putArgNode->GetSingleTempReg(RBM_ALLINT);
    }

#ifdef TARGET_X86
    longTmpReg = xmmTmpReg;
#else
    longTmpReg = intTmpReg;
#endif

    // Let's use SSE2 to be able to do 16 byte at a time with loads and stores.
    size_t slots = loadSize / XMM_REGSIZE_BYTES;
    while (slots-- > 0)
    {
        // TODO: In the below code the load and store instructions are for 16 bytes, but the
        //       type is EA_8BYTE. The movdqa/u are 16 byte instructions, so it works, but
        //       this probably needs to be changed.

        // Load
        genCodeForLoadOffset(INS_movdqu, EA_8BYTE, xmmTmpReg, src, offset);
        // Store
        genStoreRegToStackArg(TYP_STRUCT, xmmTmpReg, offset);

        offset += XMM_REGSIZE_BYTES;
    }

    // Fill the remainder (15 bytes or less) if there's one.
    if ((loadSize % XMM_REGSIZE_BYTES) != 0)
    {
        offset += genMove8IfNeeded(loadSize, longTmpReg, src, offset);
        offset += genMove4IfNeeded(loadSize, intTmpReg, src, offset);
        offset += genMove2IfNeeded(loadSize, intTmpReg, src, offset);
        offset += genMove1IfNeeded(loadSize, intTmpReg, src, offset);
        assert(offset == loadSize);
    }
}

//------------------------------------------------------------------------
// genStructPutArgRepMovs: Generates code for passing a struct arg by value on stack using Rep Movs.
//
// Arguments:
//     putArgNode  - the PutArgStk tree.
//
// Preconditions:
//     m_stkArgVarNum must be set to the base var number, relative to which the by-val struct bits will go.
//
void CodeGen::genStructPutArgRepMovs(GenTreePutArgStk* putArgNode)
{
    GenTree* src = putArgNode->gtGetOp1();
    assert(src->TypeIs(TYP_STRUCT) && !src->GetLayout(compiler)->HasGCPtr());

    // Make sure we got the arguments of the cpblk operation in the right registers, and that
    // 'src' is contained as expected.
    assert(putArgNode->gtRsvdRegs == (RBM_RDI | RBM_RCX | RBM_RSI));
    assert(src->isContained());

    genConsumePutStructArgStk(putArgNode, REG_RDI, REG_RSI, REG_RCX);
    instGen(INS_r_movsb);
}

#ifdef TARGET_X86
//------------------------------------------------------------------------
// genStructPutArgPush: Generates code for passing a struct arg by value on stack using "push".
//
// Arguments:
//     putArgNode  - the PutArgStk tree.
//
// Notes:
//     Used (only) on x86 for:
//      - Structs 4, 8, or 12 bytes in size (less than XMM_REGSIZE_BYTES, multiple of TARGET_POINTER_SIZE).
//      - Local structs less than 16 bytes in size (it is ok to load "too much" from our stack frame).
//      - Structs that contain GC pointers - they are guaranteed to be sized correctly by the VM.
//
void CodeGen::genStructPutArgPush(GenTreePutArgStk* putArgNode)
{
    // On x86, any struct that contains GC references must be stored to the stack using `push` instructions so
    // that the emitter properly detects the need to update the method's GC information.
    //
    // Strictly speaking, it is only necessary to use "push" to store the GC references themselves, so for structs
    // with large numbers of consecutive non-GC-ref-typed fields, we may be able to improve the code size in the
    // future.
    assert(m_pushStkArg);

    GenTree*  src        = putArgNode->Data();
    regNumber srcAddrReg = REG_NA;
    unsigned  srcLclNum  = BAD_VAR_NUM;
    unsigned  srcLclOffs = BAD_LCL_OFFSET;
    if (src->OperIsLocalRead())
    {
        assert(src->isContained());
        srcLclNum  = src->AsLclVarCommon()->GetLclNum();
        srcLclOffs = src->AsLclVarCommon()->GetLclOffs();
    }
    else
    {
        srcAddrReg = genConsumeReg(src->AsObj()->Addr());
    }

    ClassLayout*   layout   = src->GetLayout(compiler);
    const unsigned loadSize = putArgNode->GetArgLoadSize();
    assert(((loadSize < XMM_REGSIZE_BYTES) || layout->HasGCPtr()) && ((loadSize % TARGET_POINTER_SIZE) == 0));
    const unsigned numSlots = loadSize / TARGET_POINTER_SIZE;

    for (int i = numSlots - 1; i >= 0; --i)
    {
        emitAttr       slotAttr   = emitTypeSize(layout->GetGCPtrType(i));
        const unsigned byteOffset = i * TARGET_POINTER_SIZE;
        if (srcAddrReg != REG_NA)
        {
            GetEmitter()->emitIns_AR_R(INS_push, slotAttr, REG_NA, srcAddrReg, byteOffset);
        }
        else
        {
            GetEmitter()->emitIns_S(INS_push, slotAttr, srcLclNum, srcLclOffs + byteOffset);
        }

        AddStackLevel(TARGET_POINTER_SIZE);
    }
}
#endif // TARGET_X86

#ifndef TARGET_X86
//------------------------------------------------------------------------
// genStructPutArgPartialRepMovs: Generates code for passing a struct arg by value on stack using
//                                a mix of pointer-sized stores, "movsq" and "rep movsd".
//
// Arguments:
//     putArgNode  - the PutArgStk tree.
//
// Notes:
//     Used on non-x86 targets (Unix x64) for structs with GC pointers.
//
void CodeGen::genStructPutArgPartialRepMovs(GenTreePutArgStk* putArgNode)
{
    // Consume these registers.
    // They may now contain gc pointers (depending on their type; gcMarkRegPtrVal will "do the right thing").
    genConsumePutStructArgStk(putArgNode, REG_RDI, REG_RSI, REG_NA);

    GenTree*       src         = putArgNode->Data();
    ClassLayout*   layout      = src->GetLayout(compiler);
    const emitAttr srcAddrAttr = src->OperIsLocalRead() ? EA_PTRSIZE : EA_BYREF;

#if DEBUG
    unsigned numGCSlotsCopied = 0;
#endif // DEBUG

    assert(layout->HasGCPtr());
    const unsigned argSize = putArgNode->GetStackByteSize();
    assert(argSize % TARGET_POINTER_SIZE == 0);
    const unsigned numSlots = argSize / TARGET_POINTER_SIZE;

    // No need to disable GC the way COPYOBJ does. Here the refs are copied in atomic operations always.
    for (unsigned i = 0; i < numSlots;)
    {
        if (!layout->IsGCPtr(i))
        {
            // Let's see if we can use rep movsp (alias for movsd or movsq for 32 and 64 bits respectively)
            // instead of a sequence of movsp instructions to save cycles and code size.
            unsigned adjacentNonGCSlotCount = 0;
            do
            {
                adjacentNonGCSlotCount++;
                i++;
            } while ((i < numSlots) && !layout->IsGCPtr(i));

            // If we have a very small contiguous non-ref region, it's better just to
            // emit a sequence of movsp instructions
            if (adjacentNonGCSlotCount < CPOBJ_NONGC_SLOTS_LIMIT)
            {
                for (; adjacentNonGCSlotCount > 0; adjacentNonGCSlotCount--)
                {
                    instGen(INS_movsp);
                }
            }
            else
            {
                GetEmitter()->emitIns_R_I(INS_mov, EA_4BYTE, REG_RCX, adjacentNonGCSlotCount);
                instGen(INS_r_movsp);
            }
        }
        else
        {
            // We have a GC (byref or ref) pointer
            // TODO-Amd64-Unix: Here a better solution (for code size and CQ) would be to use movsp instruction,
            // but the logic for emitting a GC info record is not available (it is internal for the emitter
            // only.) See emitGCVarLiveUpd function. If we could call it separately, we could do
            // instGen(INS_movsp); and emission of gc info.

            var_types memType = layout->GetGCPtrType(i);
            GetEmitter()->emitIns_R_AR(ins_Load(memType), emitTypeSize(memType), REG_RCX, REG_RSI, 0);
            genStoreRegToStackArg(memType, REG_RCX, i * TARGET_POINTER_SIZE);
#ifdef DEBUG
            numGCSlotsCopied++;
#endif // DEBUG

            i++;
            if (i < numSlots)
            {
                // Source for the copy operation.
                // If a LocalAddr, use EA_PTRSIZE - copy from stack.
                // If not a LocalAddr, use EA_BYREF - the source location is not on the stack.
                GetEmitter()->emitIns_R_I(INS_add, srcAddrAttr, REG_RSI, TARGET_POINTER_SIZE);

                // Always copying to the stack - outgoing arg area
                // (or the outgoing arg area of the caller for a tail call) - use EA_PTRSIZE.
                GetEmitter()->emitIns_R_I(INS_add, EA_PTRSIZE, REG_RDI, TARGET_POINTER_SIZE);
            }
        }
    }

    assert(numGCSlotsCopied == layout->GetGCPtrCount());
}
#endif // !TARGET_X86

//------------------------------------------------------------------------
// If any Vector3 args are on stack and they are not pass-by-ref, the upper 32bits
// must be cleared to zeroes. The native compiler doesn't clear the upper bits
// and there is no way to know if the caller is native or not. So, the upper
// 32 bits of Vector argument on stack are always cleared to zero.
#if defined(UNIX_AMD64_ABI) && defined(FEATURE_SIMD)
void CodeGen::genClearStackVec3ArgUpperBits()
{
#ifdef DEBUG
    if (verbose)
    {
        printf("*************** In genClearStackVec3ArgUpperBits()\n");
    }
#endif

    assert(compiler->compGeneratingProlog);

    unsigned varNum = 0;

    for (unsigned varNum = 0; varNum < compiler->info.compArgsCount; varNum++)
    {
        const LclVarDsc* varDsc = compiler->lvaGetDesc(varNum);
        assert(varDsc->lvIsParam);

        // Does var has simd12 type?
        if (varDsc->lvType != TYP_SIMD12)
        {
            continue;
        }

        if (!varDsc->lvIsRegArg)
        {
            // Clear the upper 32 bits by mov dword ptr [V_ARG_BASE+0xC], 0
            GetEmitter()->emitIns_S_I(ins_Store(TYP_INT), EA_4BYTE, varNum, genTypeSize(TYP_FLOAT) * 3, 0);
        }
        else
        {
            // Assume that for x64 linux, an argument is fully in registers
            // or fully on stack.
            regNumber argReg = varDsc->GetOtherArgReg();

            // Clear the upper 32 bits by two shift instructions.
            // argReg = argReg << 96
            GetEmitter()->emitIns_R_I(INS_pslldq, emitActualTypeSize(TYP_SIMD12), argReg, 12);
            // argReg = argReg >> 96
            GetEmitter()->emitIns_R_I(INS_psrldq, emitActualTypeSize(TYP_SIMD12), argReg, 12);
        }
    }
}
#endif // defined(UNIX_AMD64_ABI) && defined(FEATURE_SIMD)
#endif // FEATURE_PUT_STRUCT_ARG_STK

//
// genCodeForCpObj - Generate code for CpObj nodes to copy structs that have interleaved
//                   GC pointers.
//
// Arguments:
//    cpObjNode - the GT_STORE_OBJ
//
// Notes:
//    This will generate a sequence of movsp instructions for the cases of non-gc members.
//    Note that movsp is an alias for movsd on x86 and movsq on x64.
//    and calls to the BY_REF_ASSIGN helper otherwise.
//
// Preconditions:
//    The register assignments have been set appropriately.
//    This is validated by genConsumeBlockOp().
//
void CodeGen::genCodeForCpObj(GenTreeObj* cpObjNode)
{
    // Make sure we got the arguments of the cpobj operation in the right registers
    GenTree*  dstAddr     = cpObjNode->Addr();
    GenTree*  source      = cpObjNode->Data();
    GenTree*  srcAddr     = nullptr;
    var_types srcAddrType = TYP_BYREF;
    bool      dstOnStack  = dstAddr->gtSkipReloadOrCopy()->OperIsLocalAddr();

#ifdef DEBUG
    // If the GenTree node has data about GC pointers, this means we're dealing
    // with CpObj, so this requires special logic.
    assert(cpObjNode->GetLayout()->HasGCPtr());

    // MovSp (alias for movsq on x64 and movsd on x86) instruction is used for copying non-gcref fields
    // and it needs src = RSI and dst = RDI.
    // Either these registers must not contain lclVars, or they must be dying or marked for spill.
    // This is because these registers are incremented as we go through the struct.
    if (!source->IsLocal())
    {
        assert(source->gtOper == GT_IND);
        srcAddr                   = source->gtGetOp1();
        GenTree* actualSrcAddr    = srcAddr->gtSkipReloadOrCopy();
        GenTree* actualDstAddr    = dstAddr->gtSkipReloadOrCopy();
        unsigned srcLclVarNum     = BAD_VAR_NUM;
        unsigned dstLclVarNum     = BAD_VAR_NUM;
        bool     isSrcAddrLiveOut = false;
        bool     isDstAddrLiveOut = false;
        if (genIsRegCandidateLocal(actualSrcAddr))
        {
            srcLclVarNum     = actualSrcAddr->AsLclVarCommon()->GetLclNum();
            isSrcAddrLiveOut = ((actualSrcAddr->gtFlags & (GTF_VAR_DEATH | GTF_SPILL)) == 0);
        }
        if (genIsRegCandidateLocal(actualDstAddr))
        {
            dstLclVarNum     = actualDstAddr->AsLclVarCommon()->GetLclNum();
            isDstAddrLiveOut = ((actualDstAddr->gtFlags & (GTF_VAR_DEATH | GTF_SPILL)) == 0);
        }
        assert((actualSrcAddr->GetRegNum() != REG_RSI) || !isSrcAddrLiveOut ||
               ((srcLclVarNum == dstLclVarNum) && !isDstAddrLiveOut));
        assert((actualDstAddr->GetRegNum() != REG_RDI) || !isDstAddrLiveOut ||
               ((srcLclVarNum == dstLclVarNum) && !isSrcAddrLiveOut));
        srcAddrType = srcAddr->TypeGet();
    }
#endif // DEBUG

    // Consume the operands and get them into the right registers.
    // They may now contain gc pointers (depending on their type; gcMarkRegPtrVal will "do the right thing").
    genConsumeBlockOp(cpObjNode, REG_RDI, REG_RSI, REG_NA);
    gcInfo.gcMarkRegPtrVal(REG_RSI, srcAddrType);
    gcInfo.gcMarkRegPtrVal(REG_RDI, dstAddr->TypeGet());

    unsigned slots = cpObjNode->GetLayout()->GetSlotCount();

    // If we can prove it's on the stack we don't need to use the write barrier.
    if (dstOnStack)
    {
        if (slots >= CPOBJ_NONGC_SLOTS_LIMIT)
        {
            // If the destination of the CpObj is on the stack, make sure we allocated
            // RCX to emit the movsp (alias for movsd or movsq for 32 and 64 bits respectively).
            assert((cpObjNode->gtRsvdRegs & RBM_RCX) != 0);

            GetEmitter()->emitIns_R_I(INS_mov, EA_4BYTE, REG_RCX, slots);
            instGen(INS_r_movsp);
        }
        else
        {
            // For small structs, it's better to emit a sequence of movsp than to
            // emit a rep movsp instruction.
            while (slots > 0)
            {
                instGen(INS_movsp);
                slots--;
            }
        }
    }
    else
    {
        ClassLayout* layout     = cpObjNode->GetLayout();
        unsigned     gcPtrCount = layout->GetGCPtrCount();

        unsigned i = 0;
        while (i < slots)
        {
            if (!layout->IsGCPtr(i))
            {
                // Let's see if we can use rep movsp instead of a sequence of movsp instructions
                // to save cycles and code size.
                unsigned nonGcSlotCount = 0;

                do
                {
                    nonGcSlotCount++;
                    i++;
                } while ((i < slots) && !layout->IsGCPtr(i));

                // If we have a very small contiguous non-gc region, it's better just to
                // emit a sequence of movsp instructions
                if (nonGcSlotCount < CPOBJ_NONGC_SLOTS_LIMIT)
                {
                    while (nonGcSlotCount > 0)
                    {
                        instGen(INS_movsp);
                        nonGcSlotCount--;
                    }
                }
                else
                {
                    // Otherwise, we can save code-size and improve CQ by emitting
                    // rep movsp (alias for movsd/movsq for x86/x64)
                    assert((cpObjNode->gtRsvdRegs & RBM_RCX) != 0);

                    GetEmitter()->emitIns_R_I(INS_mov, EA_4BYTE, REG_RCX, nonGcSlotCount);
                    instGen(INS_r_movsp);
                }
            }
            else
            {
                genEmitHelperCall(CORINFO_HELP_ASSIGN_BYREF, 0, EA_PTRSIZE);
                gcPtrCount--;
                i++;
            }
        }

        assert(gcPtrCount == 0);
    }

    // Clear the gcInfo for RSI and RDI.
    // While we normally update GC info prior to the last instruction that uses them,
    // these actually live into the helper call.
    gcInfo.gcMarkRegSetNpt(RBM_RSI);
    gcInfo.gcMarkRegSetNpt(RBM_RDI);
}

#ifdef TARGET_AMD64
//----------------------------------------------------------------------------------
// genCodeForCpBlkHelper - Generate code for a CpBlk node by the means of the VM memcpy helper call
//
// Arguments:
//    cpBlkNode - the GT_STORE_[BLK|OBJ|DYN_BLK]
//
// Preconditions:
//   The register assignments have been set appropriately.
//   This is validated by genConsumeBlockOp().
//
void CodeGen::genCodeForCpBlkHelper(GenTreeBlk* cpBlkNode)
{
    // Destination address goes in arg0, source address goes in arg1, and size goes in arg2.
    // genConsumeBlockOp takes care of this for us.
    genConsumeBlockOp(cpBlkNode, REG_ARG_0, REG_ARG_1, REG_ARG_2);

    genEmitHelperCall(CORINFO_HELP_MEMCPY, 0, EA_UNKNOWN);
}
#endif // TARGET_AMD64

// generate code do a switch statement based on a table of ip-relative offsets
void CodeGen::genTableBasedSwitch(GenTree* treeNode)
{
    genConsumeOperands(treeNode->AsOp());
    regNumber idxReg  = treeNode->AsOp()->gtOp1->GetRegNum();
    regNumber baseReg = treeNode->AsOp()->gtOp2->GetRegNum();

    regNumber tmpReg = treeNode->GetSingleTempReg();

    // load the ip-relative offset (which is relative to start of fgFirstBB)
    GetEmitter()->emitIns_R_ARX(INS_mov, EA_4BYTE, baseReg, baseReg, idxReg, 4, 0);

    // add it to the absolute address of fgFirstBB
    GetEmitter()->emitIns_R_L(INS_lea, EA_PTR_DSP_RELOC, compiler->fgFirstBB, tmpReg);
    GetEmitter()->emitIns_R_R(INS_add, EA_PTRSIZE, baseReg, tmpReg);
    // jmp baseReg
    GetEmitter()->emitIns_R(INS_i_jmp, emitTypeSize(TYP_I_IMPL), baseReg);
}

// emits the table and an instruction to get the address of the first element
void CodeGen::genJumpTable(GenTree* treeNode)
{
    noway_assert(compiler->compCurBB->bbJumpKind == BBJ_SWITCH);
    assert(treeNode->OperGet() == GT_JMPTABLE);

    unsigned     jumpCount = compiler->compCurBB->bbJumpSwt->bbsCount;
    BasicBlock** jumpTable = compiler->compCurBB->bbJumpSwt->bbsDstTab;
    unsigned     jmpTabOffs;
    unsigned     jmpTabBase;

    jmpTabBase = GetEmitter()->emitBBTableDataGenBeg(jumpCount, true);

    jmpTabOffs = 0;

    JITDUMP("\n      J_M%03u_DS%02u LABEL   DWORD\n", compiler->compMethodID, jmpTabBase);

    for (unsigned i = 0; i < jumpCount; i++)
    {
        BasicBlock* target = *jumpTable++;
        noway_assert(target->bbFlags & BBF_HAS_LABEL);

        JITDUMP("            DD      L_M%03u_" FMT_BB "\n", compiler->compMethodID, target->bbNum);

        GetEmitter()->emitDataGenData(i, target);
    };

    GetEmitter()->emitDataGenEnd();

    // Access to inline data is 'abstracted' by a special type of static member
    // (produced by eeFindJitDataOffs) which the emitter recognizes as being a reference
    // to constant data, not a real static field.
    GetEmitter()->emitIns_R_C(INS_lea, emitTypeSize(TYP_I_IMPL), treeNode->GetRegNum(),
                              compiler->eeFindJitDataOffs(jmpTabBase), 0);
    genProduceReg(treeNode);
}

//------------------------------------------------------------------------
// genCodeForLockAdd: Generate code for a GT_LOCKADD node
//
// Arguments:
//    node - the GT_LOCKADD node
//
void CodeGen::genCodeForLockAdd(GenTreeOp* node)
{
    assert(node->OperIs(GT_LOCKADD));

    GenTree* addr = node->gtGetOp1();
    GenTree* data = node->gtGetOp2();
    emitAttr size = emitActualTypeSize(data->TypeGet());

    assert(addr->isUsedFromReg());
    assert(data->isUsedFromReg() || data->isContainedIntOrIImmed());
    assert((size == EA_4BYTE) || (size == EA_PTRSIZE));

    genConsumeOperands(node);
    instGen(INS_lock);

    if (data->isContainedIntOrIImmed())
    {
        int imm = static_cast<int>(data->AsIntCon()->IconValue());
        assert(imm == data->AsIntCon()->IconValue());
        GetEmitter()->emitIns_I_AR(INS_add, size, imm, addr->GetRegNum(), 0);
    }
    else
    {
        GetEmitter()->emitIns_AR_R(INS_add, size, data->GetRegNum(), addr->GetRegNum(), 0);
    }
}

//------------------------------------------------------------------------
// genLockedInstructions: Generate code for a GT_XADD or GT_XCHG node.
//
// Arguments:
//    node - the GT_XADD/XCHG node
//
void CodeGen::genLockedInstructions(GenTreeOp* node)
{
    assert(node->OperIs(GT_XADD, GT_XCHG));

    GenTree* addr = node->gtGetOp1();
    GenTree* data = node->gtGetOp2();
    emitAttr size = emitTypeSize(node->TypeGet());

    assert(addr->isUsedFromReg());
    assert(data->isUsedFromReg());
    assert((size == EA_4BYTE) || (size == EA_PTRSIZE));

    genConsumeOperands(node);

    // If the destination register is different from the data register then we need
    // to first move the data to the target register. Make sure we don't overwrite
    // the address, the register allocator should have taken care of this.
    assert((node->GetRegNum() != addr->GetRegNum()) || (node->GetRegNum() == data->GetRegNum()));
    GetEmitter()->emitIns_Mov(INS_mov, size, node->GetRegNum(), data->GetRegNum(), /* canSkip */ true);

    instruction ins = node->OperIs(GT_XADD) ? INS_xadd : INS_xchg;

    // XCHG has an implied lock prefix when the first operand is a memory operand.
    if (ins != INS_xchg)
    {
        instGen(INS_lock);
    }

    GetEmitter()->emitIns_AR_R(ins, size, node->GetRegNum(), addr->GetRegNum(), 0);
    genProduceReg(node);
}

//------------------------------------------------------------------------
// genCodeForCmpXchg: Produce code for a GT_CMPXCHG node.
//
// Arguments:
//    tree - the GT_CMPXCHG node
//
void CodeGen::genCodeForCmpXchg(GenTreeCmpXchg* tree)
{
    assert(tree->OperIs(GT_CMPXCHG));

    var_types targetType = tree->TypeGet();
    regNumber targetReg  = tree->GetRegNum();

    GenTree* location  = tree->gtOpLocation;  // arg1
    GenTree* value     = tree->gtOpValue;     // arg2
    GenTree* comparand = tree->gtOpComparand; // arg3

    assert(location->GetRegNum() != REG_NA && location->GetRegNum() != REG_RAX);
    assert(value->GetRegNum() != REG_NA && value->GetRegNum() != REG_RAX);

    genConsumeReg(location);
    genConsumeReg(value);
    genConsumeReg(comparand);

    // comparand goes to RAX;
    // Note that we must issue this move after the genConsumeRegs(), in case any of the above
    // have a GT_COPY from RAX.
    inst_Mov(comparand->TypeGet(), REG_RAX, comparand->GetRegNum(), /* canSkip */ true);

    // location is Rm
    instGen(INS_lock);

    GetEmitter()->emitIns_AR_R(INS_cmpxchg, emitTypeSize(targetType), value->GetRegNum(), location->GetRegNum(), 0);

    // Result is in RAX
    inst_Mov(targetType, targetReg, REG_RAX, /* canSkip */ true);

    genProduceReg(tree);
}

// generate code for BoundsCheck nodes
void CodeGen::genRangeCheck(GenTree* oper)
{
    noway_assert(oper->OperIs(GT_BOUNDS_CHECK));
    GenTreeBoundsChk* bndsChk = oper->AsBoundsChk();

    GenTree* arrIndex = bndsChk->GetIndex();
    GenTree* arrLen   = bndsChk->GetArrayLength();

    GenTree *    src1, *src2;
    emitJumpKind jmpKind;
    instruction  cmpKind;

    genConsumeRegs(arrIndex);
    genConsumeRegs(arrLen);

    if (arrIndex->IsIntegralConst(0) && arrLen->isUsedFromReg())
    {
        // arrIndex is 0 and arrLen is in a reg. In this case
        // we can generate
        //      test reg, reg
        // since arrLen is non-negative
        src1    = arrLen;
        src2    = arrLen;
        jmpKind = EJ_je;
        cmpKind = INS_test;
    }
    else if (arrIndex->isContainedIntOrIImmed())
    {
        // arrIndex is a contained constant.  In this case
        // we will generate one of the following
        //      cmp [mem], immed    (if arrLen is a memory op)
        //      cmp reg, immed      (if arrLen is in a reg)
        //
        // That is arrLen cannot be a contained immed.
        assert(!arrLen->isContainedIntOrIImmed());

        src1    = arrLen;
        src2    = arrIndex;
        jmpKind = EJ_jbe;
        cmpKind = INS_cmp;
    }
    else
    {
        // arrIndex could either be a contained memory op or a reg
        // In this case we will generate one of the following
        //      cmp  [mem], immed   (if arrLen is a constant)
        //      cmp  [mem], reg     (if arrLen is in a reg)
        //      cmp  reg, immed     (if arrIndex is in a reg)
        //      cmp  reg1, reg2     (if arrIndex is in reg1)
        //      cmp  reg, [mem]     (if arrLen is a memory op)
        //
        // That is only one of arrIndex or arrLen can be a memory op.
        assert(!arrIndex->isUsedFromMemory() || !arrLen->isUsedFromMemory());

        src1    = arrIndex;
        src2    = arrLen;
        jmpKind = EJ_jae;
        cmpKind = INS_cmp;
    }

    var_types bndsChkType = src2->TypeGet();
#if DEBUG
    // Bounds checks can only be 32 or 64 bit sized comparisons.
    assert(bndsChkType == TYP_INT || bndsChkType == TYP_LONG);

    // The type of the bounds check should always wide enough to compare against the index.
    assert(emitTypeSize(bndsChkType) >= emitTypeSize(src1->TypeGet()));
#endif // DEBUG

    GetEmitter()->emitInsBinary(cmpKind, emitTypeSize(bndsChkType), src1, src2);
    genJumpToThrowHlpBlk(jmpKind, bndsChk->gtThrowKind, bndsChk->gtIndRngFailBB);
}

//---------------------------------------------------------------------
// genCodeForPhysReg - generate code for a GT_PHYSREG node
//
// Arguments
//    tree - the GT_PHYSREG node
//
// Return value:
//    None
//
void CodeGen::genCodeForPhysReg(GenTreePhysReg* tree)
{
    assert(tree->OperIs(GT_PHYSREG));

    var_types targetType = tree->TypeGet();
    regNumber targetReg  = tree->GetRegNum();

    inst_Mov(targetType, targetReg, tree->gtSrcReg, /* canSkip */ true);
    genTransferRegGCState(targetReg, tree->gtSrcReg);

    genProduceReg(tree);
}

//---------------------------------------------------------------------
// genCodeForNullCheck - generate code for a GT_NULLCHECK node
//
// Arguments
//    tree - the GT_NULLCHECK node
//
// Return value:
//    None
//
void CodeGen::genCodeForNullCheck(GenTreeIndir* tree)
{
    assert(tree->OperIs(GT_NULLCHECK));

    assert(tree->gtOp1->isUsedFromReg());
    regNumber reg = genConsumeReg(tree->gtOp1);
    GetEmitter()->emitIns_AR_R(INS_cmp, emitTypeSize(tree), reg, reg, 0);
}

//------------------------------------------------------------------------
// genCodeForArrIndex: Generates code to bounds check the index for one dimension of an array reference,
//                     producing the effective index by subtracting the lower bound.
//
// Arguments:
//    arrIndex - the node for which we're generating code
//
// Return Value:
//    None.
//

void CodeGen::genCodeForArrIndex(GenTreeArrIndex* arrIndex)
{
    assert(!compiler->opts.compJitEarlyExpandMDArrays);

    GenTree* arrObj    = arrIndex->ArrObj();
    GenTree* indexNode = arrIndex->IndexExpr();

    regNumber arrReg   = genConsumeReg(arrObj);
    regNumber indexReg = genConsumeReg(indexNode);
    regNumber tgtReg   = arrIndex->GetRegNum();

    unsigned dim  = arrIndex->gtCurrDim;
    unsigned rank = arrIndex->gtArrRank;

    noway_assert(tgtReg != REG_NA);

    // Subtract the lower bound for this dimension.
    // TODO-XArch-CQ: make this contained if it's an immediate that fits.
    inst_Mov(indexNode->TypeGet(), tgtReg, indexReg, /* canSkip */ true);
    GetEmitter()->emitIns_R_AR(INS_sub, emitActualTypeSize(TYP_INT), tgtReg, arrReg,
                               compiler->eeGetMDArrayLowerBoundOffset(rank, dim));
    GetEmitter()->emitIns_R_AR(INS_cmp, emitActualTypeSize(TYP_INT), tgtReg, arrReg,
                               compiler->eeGetMDArrayLengthOffset(rank, dim));
    genJumpToThrowHlpBlk(EJ_jae, SCK_RNGCHK_FAIL);

    genProduceReg(arrIndex);
}

//------------------------------------------------------------------------
// genCodeForArrOffset: Generates code to compute the flattened array offset for
//    one dimension of an array reference:
//        result = (prevDimOffset * dimSize) + effectiveIndex
//    where dimSize is obtained from the arrObj operand
//
// Arguments:
//    arrOffset - the node for which we're generating code
//
// Return Value:
//    None.
//
// Notes:
//    dimSize and effectiveIndex are always non-negative, the former by design,
//    and the latter because it has been normalized to be zero-based.

void CodeGen::genCodeForArrOffset(GenTreeArrOffs* arrOffset)
{
    assert(!compiler->opts.compJitEarlyExpandMDArrays);

    GenTree* offsetNode = arrOffset->gtOffset;
    GenTree* indexNode  = arrOffset->gtIndex;
    GenTree* arrObj     = arrOffset->gtArrObj;

    regNumber tgtReg = arrOffset->GetRegNum();
    assert(tgtReg != REG_NA);

    unsigned dim  = arrOffset->gtCurrDim;
    unsigned rank = arrOffset->gtArrRank;

    // First, consume the operands in the correct order.
    regNumber offsetReg = REG_NA;
    regNumber tmpReg    = REG_NA;
    if (!offsetNode->IsIntegralConst(0))
    {
        offsetReg = genConsumeReg(offsetNode);

        // We will use a temp register for the offset*scale+effectiveIndex computation.
        tmpReg = arrOffset->GetSingleTempReg();
    }
    else
    {
        assert(offsetNode->isContained());
    }

    regNumber indexReg = genConsumeReg(indexNode);

    // Although arrReg may not be used in the constant-index case, if we have generated
    // the value into a register, we must consume it, otherwise we will fail to end the
    // live range of the gc ptr.
    // TODO-CQ: Currently arrObj will always have a register allocated to it.
    // We could avoid allocating a register for it, which would be of value if the arrObj
    // is an on-stack lclVar.
    regNumber arrReg = REG_NA;
    if (arrObj->gtHasReg(compiler))
    {
        arrReg = genConsumeReg(arrObj);
    }

    if (!offsetNode->IsIntegralConst(0))
    {
        assert(tmpReg != REG_NA);
        assert(arrReg != REG_NA);

        // Evaluate tgtReg = offsetReg*dim_size + indexReg.
        // tmpReg is used to load dim_size and the result of the multiplication.
        // Note that dim_size will never be negative.

        GetEmitter()->emitIns_R_AR(INS_mov, emitActualTypeSize(TYP_INT), tmpReg, arrReg,
                                   compiler->eeGetMDArrayLengthOffset(rank, dim));
        inst_RV_RV(INS_imul, tmpReg, offsetReg);

        if (tmpReg == tgtReg)
        {
            inst_RV_RV(INS_add, tmpReg, indexReg);
        }
        else
        {
            inst_Mov(TYP_I_IMPL, tgtReg, indexReg, /* canSkip */ true);
            inst_RV_RV(INS_add, tgtReg, tmpReg);
        }
    }
    else
    {
        inst_Mov(TYP_INT, tgtReg, indexReg, /* canSkip */ true);
    }
    genProduceReg(arrOffset);
}

instruction CodeGen::genGetInsForOper(genTreeOps oper, var_types type)
{
    instruction ins;

    // Operations on SIMD vectors shouldn't come this path
    assert(!varTypeIsSIMD(type));
    if (varTypeIsFloating(type))
    {
        return ins_MathOp(oper, type);
    }

    switch (oper)
    {
        case GT_ADD:
            ins = INS_add;
            break;
        case GT_AND:
            ins = INS_and;
            break;
        case GT_LSH:
            ins = INS_shl;
            break;
        case GT_MUL:
            ins = INS_imul;
            break;
        case GT_NEG:
            ins = INS_neg;
            break;
        case GT_NOT:
            ins = INS_not;
            break;
        case GT_OR:
            ins = INS_or;
            break;
        case GT_ROL:
            ins = INS_rol;
            break;
        case GT_ROR:
            ins = INS_ror;
            break;
        case GT_RSH:
            ins = INS_sar;
            break;
        case GT_RSZ:
            ins = INS_shr;
            break;
        case GT_SUB:
            ins = INS_sub;
            break;
        case GT_XOR:
            ins = INS_xor;
            break;
#if !defined(TARGET_64BIT)
        case GT_ADD_LO:
            ins = INS_add;
            break;
        case GT_ADD_HI:
            ins = INS_adc;
            break;
        case GT_SUB_LO:
            ins = INS_sub;
            break;
        case GT_SUB_HI:
            ins = INS_sbb;
            break;
        case GT_LSH_HI:
            ins = INS_shld;
            break;
        case GT_RSH_LO:
            ins = INS_shrd;
            break;
#endif // !defined(TARGET_64BIT)
        default:
            unreached();
            break;
    }
    return ins;
}

//------------------------------------------------------------------------
// genCodeForShift: Generates the code sequence for a GenTree node that
// represents a bit shift or rotate operation (<<, >>, >>>, rol, ror).
//
// Arguments:
//    tree - the bit shift node (that specifies the type of bit shift to perform).
//
// Assumptions:
//    a) All GenTrees are register allocated.
//    b) The shift-by-amount in tree->AsOp()->gtOp2 is either a contained constant or
//       it's a register-allocated expression. If it is in a register that is
//       not RCX, it will be moved to RCX (so RCX better not be in use!).
//
void CodeGen::genCodeForShift(GenTree* tree)
{
    // Only the non-RMW case here.
    assert(tree->OperIsShiftOrRotate());
    assert(tree->AsOp()->gtOp1->isUsedFromReg());
    assert(tree->GetRegNum() != REG_NA);

    genConsumeOperands(tree->AsOp());

    var_types   targetType = tree->TypeGet();
    instruction ins        = genGetInsForOper(tree->OperGet(), targetType);

    GenTree*  operand    = tree->gtGetOp1();
    regNumber operandReg = operand->GetRegNum();

    GenTree* shiftBy = tree->gtGetOp2();

    if (shiftBy->isContainedIntOrIImmed())
    {
        emitAttr size = emitTypeSize(tree);

        // Optimize "X<<1" to "lea [reg+reg]" or "add reg, reg"
        if (tree->OperIs(GT_LSH) && !tree->gtOverflowEx() && !tree->gtSetFlags() && shiftBy->IsIntegralConst(1))
        {
            if (tree->GetRegNum() == operandReg)
            {
                GetEmitter()->emitIns_R_R(INS_add, size, tree->GetRegNum(), operandReg);
            }
            else
            {
                GetEmitter()->emitIns_R_ARX(INS_lea, size, tree->GetRegNum(), operandReg, operandReg, 1, 0);
            }
        }
        else
        {
            int shiftByValue = (int)shiftBy->AsIntConCommon()->IconValue();

#if defined(TARGET_64BIT)
            // Try to emit rorx if BMI2 is available instead of mov+rol
            // it makes sense only for 64bit integers
            if ((genActualType(targetType) == TYP_LONG) && (tree->GetRegNum() != operandReg) &&
                compiler->compOpportunisticallyDependsOn(InstructionSet_BMI2) && tree->OperIs(GT_ROL, GT_ROR) &&
                (shiftByValue > 0) && (shiftByValue < 64))
            {
                const int value = tree->OperIs(GT_ROL) ? (64 - shiftByValue) : shiftByValue;
                GetEmitter()->emitIns_R_R_I(INS_rorx, size, tree->GetRegNum(), operandReg, value);
                genProduceReg(tree);
                return;
            }
#endif
            // First, move the operand to the destination register and
            // later on perform the shift in-place.
            // (LSRA will try to avoid this situation through preferencing.)
            inst_Mov(targetType, tree->GetRegNum(), operandReg, /* canSkip */ true);
            inst_RV_SH(ins, size, tree->GetRegNum(), shiftByValue);
        }
    }
#if defined(TARGET_64BIT)
    else if (tree->OperIsShift() && compiler->compOpportunisticallyDependsOn(InstructionSet_BMI2))
    {
        // Try to emit shlx, sarx, shrx if BMI2 is available instead of mov+shl, mov+sar, mov+shr.
        switch (tree->OperGet())
        {
            case GT_LSH:
                ins = INS_shlx;
                break;

            case GT_RSH:
                ins = INS_sarx;
                break;

            case GT_RSZ:
                ins = INS_shrx;
                break;

            default:
                unreached();
        }

        regNumber shiftByReg = shiftBy->GetRegNum();
        emitAttr  size       = emitTypeSize(tree);
        // The order of operandReg and shiftByReg are swapped to follow shlx, sarx and shrx encoding spec.
        GetEmitter()->emitIns_R_R_R(ins, size, tree->GetRegNum(), shiftByReg, operandReg);
    }
#endif
    else
    {
        // We must have the number of bits to shift stored in ECX, since we constrained this node to
        // sit in ECX. In case this didn't happen, LSRA expects the code generator to move it since it's a single
        // register destination requirement.
        genCopyRegIfNeeded(shiftBy, REG_RCX);

        // The operand to be shifted must not be in ECX
        noway_assert(operandReg != REG_RCX);

        inst_Mov(targetType, tree->GetRegNum(), operandReg, /* canSkip */ true);
        inst_RV(ins, tree->GetRegNum(), targetType);
    }

    genProduceReg(tree);
}

#ifdef TARGET_X86
//------------------------------------------------------------------------
// genCodeForShiftLong: Generates the code sequence for a GenTree node that
// represents a three operand bit shift or rotate operation (<<Hi, >>Lo).
//
// Arguments:
//    tree - the bit shift node (that specifies the type of bit shift to perform).
//
// Assumptions:
//    a) All GenTrees are register allocated.
//    b) The shift-by-amount in tree->AsOp()->gtOp2 is a contained constant
//
// TODO-X86-CQ: This only handles the case where the operand being shifted is in a register. We don't
// need sourceHi to be always in reg in case of GT_LSH_HI (because it could be moved from memory to
// targetReg if sourceHi is a memory operand). Similarly for GT_RSH_LO, sourceLo could be marked as
// contained memory-op. Even if not a memory-op, we could mark it as reg-optional.
//
void CodeGen::genCodeForShiftLong(GenTree* tree)
{
    // Only the non-RMW case here.
    genTreeOps oper = tree->OperGet();
    assert(oper == GT_LSH_HI || oper == GT_RSH_LO);

    GenTree* operand = tree->AsOp()->gtOp1;
    assert(operand->OperGet() == GT_LONG);
    assert(operand->AsOp()->gtOp1->isUsedFromReg());
    assert(operand->AsOp()->gtOp2->isUsedFromReg());

    GenTree* operandLo = operand->gtGetOp1();
    GenTree* operandHi = operand->gtGetOp2();

    regNumber regLo = operandLo->GetRegNum();
    regNumber regHi = operandHi->GetRegNum();

    genConsumeOperands(tree->AsOp());

    var_types   targetType = tree->TypeGet();
    instruction ins        = genGetInsForOper(oper, targetType);

    GenTree* shiftBy = tree->gtGetOp2();

    assert(shiftBy->isContainedIntOrIImmed());

    unsigned int count = (unsigned int)shiftBy->AsIntConCommon()->IconValue();

    regNumber regResult = (oper == GT_LSH_HI) ? regHi : regLo;

    inst_Mov(targetType, tree->GetRegNum(), regResult, /* canSkip */ true);

    if (oper == GT_LSH_HI)
    {
        inst_RV_RV_IV(ins, emitTypeSize(targetType), tree->GetRegNum(), regLo, count);
    }
    else
    {
        assert(oper == GT_RSH_LO);
        inst_RV_RV_IV(ins, emitTypeSize(targetType), tree->GetRegNum(), regHi, count);
    }

    genProduceReg(tree);
}
#endif

//------------------------------------------------------------------------
// genMapShiftInsToShiftByConstantIns: Given a general shift/rotate instruction,
// map it to the specific x86/x64 shift opcode for a shift/rotate by a constant.
// X86/x64 has a special encoding for shift/rotate-by-constant-1.
//
// Arguments:
//    ins: the base shift/rotate instruction
//    shiftByValue: the constant value by which we are shifting/rotating
//
instruction CodeGen::genMapShiftInsToShiftByConstantIns(instruction ins, int shiftByValue)
{
    assert(ins == INS_rcl || ins == INS_rcr || ins == INS_rol || ins == INS_ror || ins == INS_shl || ins == INS_shr ||
           ins == INS_sar);

    // Which format should we use?

    instruction shiftByConstantIns;

    if (shiftByValue == 1)
    {
        // Use the shift-by-one format.

        assert(INS_rcl + 1 == INS_rcl_1);
        assert(INS_rcr + 1 == INS_rcr_1);
        assert(INS_rol + 1 == INS_rol_1);
        assert(INS_ror + 1 == INS_ror_1);
        assert(INS_shl + 1 == INS_shl_1);
        assert(INS_shr + 1 == INS_shr_1);
        assert(INS_sar + 1 == INS_sar_1);

        shiftByConstantIns = (instruction)(ins + 1);
    }
    else
    {
        // Use the shift-by-NNN format.

        assert(INS_rcl + 2 == INS_rcl_N);
        assert(INS_rcr + 2 == INS_rcr_N);
        assert(INS_rol + 2 == INS_rol_N);
        assert(INS_ror + 2 == INS_ror_N);
        assert(INS_shl + 2 == INS_shl_N);
        assert(INS_shr + 2 == INS_shr_N);
        assert(INS_sar + 2 == INS_sar_N);

        shiftByConstantIns = (instruction)(ins + 2);
    }

    return shiftByConstantIns;
}

//------------------------------------------------------------------------
// genCodeForShiftRMW: Generates the code sequence for a GT_STOREIND GenTree node that
// represents a RMW bit shift or rotate operation (<<, >>, >>>, rol, ror), for example:
//      GT_STOREIND( AddressTree, GT_SHL( Ind ( AddressTree ), Operand ) )
//
// Arguments:
//    storeIndNode: the GT_STOREIND node.
//
void CodeGen::genCodeForShiftRMW(GenTreeStoreInd* storeInd)
{
    GenTree* data = storeInd->Data();

    assert(data->OperIsShift() || data->OperIsRotate());

    // This function only handles the RMW case.
    assert(data->AsOp()->gtOp1->isUsedFromMemory());
    assert(data->AsOp()->gtOp1->isIndir());
    assert(Lowering::IndirsAreEquivalent(data->AsOp()->gtOp1, storeInd));
    assert(data->GetRegNum() == REG_NA);

    var_types   targetType = data->TypeGet();
    genTreeOps  oper       = data->OperGet();
    instruction ins        = genGetInsForOper(oper, targetType);
    emitAttr    attr       = EA_ATTR(genTypeSize(targetType));

    GenTree* shiftBy = data->AsOp()->gtOp2;
    if (shiftBy->isContainedIntOrIImmed())
    {
        int shiftByValue = (int)shiftBy->AsIntConCommon()->IconValue();
        ins              = genMapShiftInsToShiftByConstantIns(ins, shiftByValue);
        if (shiftByValue == 1)
        {
            // There is no source in this case, as the shift by count is embedded in the instruction opcode itself.
            GetEmitter()->emitInsRMW(ins, attr, storeInd);
        }
        else
        {
            GetEmitter()->emitInsRMW(ins, attr, storeInd, shiftBy);
        }
    }
    else
    {
        // We must have the number of bits to shift stored in ECX, since we constrained this node to
        // sit in ECX. In case this didn't happen, LSRA expects the code generator to move it since it's a single
        // register destination requirement.
        genCopyRegIfNeeded(shiftBy, REG_RCX);

        // The shiftBy operand is implicit, so call the unary version of emitInsRMW.
        GetEmitter()->emitInsRMW(ins, attr, storeInd);
    }
}

//------------------------------------------------------------------------
// genCodeForLclAddr: Generates the code for GT_LCL_FLD_ADDR/GT_LCL_VAR_ADDR.
//
// Arguments:
//    lclAddrNode - the node.
//
void CodeGen::genCodeForLclAddr(GenTreeLclVarCommon* lclAddrNode)
{
    assert(lclAddrNode->OperIs(GT_LCL_FLD_ADDR, GT_LCL_VAR_ADDR));

    var_types targetType = lclAddrNode->TypeGet();
    emitAttr  size       = emitTypeSize(targetType);
    regNumber targetReg  = lclAddrNode->GetRegNum();

    // Address of a local var.
    noway_assert((targetType == TYP_BYREF) || (targetType == TYP_I_IMPL));

    GetEmitter()->emitIns_R_S(INS_lea, size, targetReg, lclAddrNode->GetLclNum(), lclAddrNode->GetLclOffs());

    genProduceReg(lclAddrNode);
}

//------------------------------------------------------------------------
// genCodeForLclFld: Produce code for a GT_LCL_FLD node.
//
// Arguments:
//    tree - the GT_LCL_FLD node
//
void CodeGen::genCodeForLclFld(GenTreeLclFld* tree)
{
    assert(tree->OperIs(GT_LCL_FLD));

    var_types targetType = tree->TypeGet();
    regNumber targetReg  = tree->GetRegNum();

    noway_assert(targetReg != REG_NA);

#ifdef FEATURE_SIMD
    // Loading of TYP_SIMD12 (i.e. Vector3) field
    if (targetType == TYP_SIMD12)
    {
        genLoadLclTypeSIMD12(tree);
        return;
    }
#endif

    noway_assert(targetType != TYP_STRUCT);

    emitAttr size   = emitTypeSize(targetType);
    unsigned offs   = tree->GetLclOffs();
    unsigned varNum = tree->GetLclNum();
    assert(varNum < compiler->lvaCount);

    instruction loadIns = tree->DontExtend() ? INS_mov : ins_Load(targetType);
    GetEmitter()->emitIns_R_S(loadIns, size, targetReg, varNum, offs);

    genProduceReg(tree);
}

//------------------------------------------------------------------------
// genCodeForLclVar: Produce code for a GT_LCL_VAR node.
//
// Arguments:
//    tree - the GT_LCL_VAR node
//
void CodeGen::genCodeForLclVar(GenTreeLclVar* tree)
{
    assert(tree->OperIs(GT_LCL_VAR));

    // lcl_vars are not defs
    assert((tree->gtFlags & GTF_VAR_DEF) == 0);

    LclVarDsc* varDsc         = compiler->lvaGetDesc(tree);
    bool       isRegCandidate = varDsc->lvIsRegCandidate();

    // If this is a register candidate that has been spilled, genConsumeReg() will
    // reload it at the point of use.  Otherwise, if it's not in a register, we load it here.

    if (!isRegCandidate && !tree->IsMultiReg() && !(tree->gtFlags & GTF_SPILLED))
    {
#if defined(FEATURE_SIMD) && defined(TARGET_X86)
        // Loading of TYP_SIMD12 (i.e. Vector3) variable
        if (tree->TypeGet() == TYP_SIMD12)
        {
            genLoadLclTypeSIMD12(tree);
            return;
        }
#endif // defined(FEATURE_SIMD) && defined(TARGET_X86)

        var_types type = varDsc->GetRegisterType(tree);
        GetEmitter()->emitIns_R_S(ins_Load(type, compiler->isSIMDTypeLocalAligned(tree->GetLclNum())),
                                  emitTypeSize(type), tree->GetRegNum(), tree->GetLclNum(), 0);
        genProduceReg(tree);
    }
}

//------------------------------------------------------------------------
// genCodeForStoreLclFld: Produce code for a GT_STORE_LCL_FLD node.
//
// Arguments:
//    tree - the GT_STORE_LCL_FLD node
//
void CodeGen::genCodeForStoreLclFld(GenTreeLclFld* tree)
{
    assert(tree->OperIs(GT_STORE_LCL_FLD));

    var_types targetType = tree->TypeGet();
    GenTree*  op1        = tree->gtGetOp1();

    noway_assert(targetType != TYP_STRUCT);

#ifdef FEATURE_SIMD
    // storing of TYP_SIMD12 (i.e. Vector3) field
    if (targetType == TYP_SIMD12)
    {
        genStoreLclTypeSIMD12(tree);
        return;
    }
#endif // FEATURE_SIMD

    assert(varTypeUsesFloatReg(targetType) == varTypeUsesFloatReg(op1));
    assert(genTypeSize(genActualType(targetType)) == genTypeSize(genActualType(op1->TypeGet())));

    genConsumeRegs(op1);

    if (op1->OperIs(GT_BITCAST) && op1->isContained())
    {
        regNumber targetReg  = tree->GetRegNum();
        GenTree*  bitCastSrc = op1->gtGetOp1();
        var_types srcType    = bitCastSrc->TypeGet();
        noway_assert(!bitCastSrc->isContained());

        if (targetReg == REG_NA)
        {
            unsigned   lclNum = tree->GetLclNum();
            LclVarDsc* varDsc = compiler->lvaGetDesc(lclNum);

            GetEmitter()->emitIns_S_R(ins_Store(srcType, compiler->isSIMDTypeLocalAligned(lclNum)),
                                      emitTypeSize(targetType), bitCastSrc->GetRegNum(), lclNum, tree->GetLclOffs());
            varDsc->SetRegNum(REG_STK);
        }
        else
        {
            genBitCast(targetType, targetReg, srcType, bitCastSrc->GetRegNum());
        }
    }
    else
    {
        GetEmitter()->emitInsBinary(ins_Store(targetType), emitTypeSize(tree), tree, op1);
    }

    // Updating variable liveness after instruction was emitted
    genUpdateLife(tree);
}

//------------------------------------------------------------------------
// genCodeForStoreLclVar: Produce code for a GT_STORE_LCL_VAR node.
//
// Arguments:
//    lclNode - the GT_STORE_LCL_VAR node
//
void CodeGen::genCodeForStoreLclVar(GenTreeLclVar* lclNode)
{
    assert(lclNode->OperIs(GT_STORE_LCL_VAR));

    regNumber targetReg = lclNode->GetRegNum();
    emitter*  emit      = GetEmitter();

    GenTree* op1 = lclNode->gtGetOp1();

    // Stores from a multi-reg source are handled separately.
    if (op1->gtSkipReloadOrCopy()->IsMultiRegNode())
    {
        genMultiRegStoreToLocal(lclNode);
    }
    else
    {
        unsigned   lclNum = lclNode->GetLclNum();
        LclVarDsc* varDsc = compiler->lvaGetDesc(lclNum);

        var_types targetType = varDsc->GetRegisterType(lclNode);

#ifdef DEBUG
        var_types op1Type = op1->TypeGet();
        if (op1Type == TYP_STRUCT)
        {
            assert(op1->IsLocal());
            GenTreeLclVar* op1LclVar = op1->AsLclVar();
            unsigned       op1lclNum = op1LclVar->GetLclNum();
            LclVarDsc*     op1VarDsc = compiler->lvaGetDesc(op1lclNum);
            op1Type                  = op1VarDsc->GetRegisterType(op1LclVar);
        }
        assert(varTypeUsesFloatReg(targetType) == varTypeUsesFloatReg(op1Type));
        assert(!varTypeUsesFloatReg(targetType) || (emitTypeSize(targetType) == emitTypeSize(op1Type)));
#endif

#if !defined(TARGET_64BIT)
        if (targetType == TYP_LONG)
        {
            genStoreLongLclVar(lclNode);
            return;
        }
#endif // !defined(TARGET_64BIT)

#ifdef FEATURE_SIMD
        // storing of TYP_SIMD12 (i.e. Vector3) field
        if (targetType == TYP_SIMD12)
        {
            genStoreLclTypeSIMD12(lclNode);
            return;
        }
#endif // FEATURE_SIMD

        genConsumeRegs(op1);

        if (op1->OperIs(GT_BITCAST) && op1->isContained())
        {
            GenTree*  bitCastSrc = op1->gtGetOp1();
            var_types srcType    = bitCastSrc->TypeGet();
            noway_assert(!bitCastSrc->isContained());
            if (targetReg == REG_NA)
            {
                emit->emitIns_S_R(ins_Store(srcType, compiler->isSIMDTypeLocalAligned(lclNum)),
                                  emitTypeSize(targetType), bitCastSrc->GetRegNum(), lclNum, 0);
                genUpdateLife(lclNode);
                varDsc->SetRegNum(REG_STK);
            }
            else
            {
                genBitCast(targetType, targetReg, srcType, bitCastSrc->GetRegNum());
            }
        }
        else if (targetReg == REG_NA)
        {
            // stack store
            emit->emitInsStoreLcl(ins_Store(targetType, compiler->isSIMDTypeLocalAligned(lclNum)),
                                  emitTypeSize(targetType), lclNode);
            varDsc->SetRegNum(REG_STK);
        }
        else
        {
            // Look for the case where we have a constant zero which we've marked for reuse,
            // but which isn't actually in the register we want.  In that case, it's better to create
            // zero in the target register, because an xor is smaller than a copy. Note that we could
            // potentially handle this in the register allocator, but we can't always catch it there
            // because the target may not have a register allocated for it yet.
            if (op1->isUsedFromReg() && (op1->GetRegNum() != targetReg) &&
                (op1->IsIntegralConst(0) || op1->IsFloatPositiveZero()))
            {
                op1->SetRegNum(REG_NA);
                op1->ResetReuseRegVal();
                op1->SetContained();
            }

            if (!op1->isUsedFromReg())
            {
                // Currently, we assume that the non-reg source of a GT_STORE_LCL_VAR writing to a register
                // must be a constant. However, in the future we might want to support an operand used from
                // memory.  This is a bit tricky because we have to decide it can be used from memory before
                // register allocation,
                // and this would be a case where, once that's done, we need to mark that node as always
                // requiring a register - which we always assume now anyway, but once we "optimize" that
                // we'll have to take cases like this into account.
                assert((op1->GetRegNum() == REG_NA) && op1->OperIsConst());
                genSetRegToConst(targetReg, targetType, op1);
            }
            else
            {
                assert(targetReg == lclNode->GetRegNum());
                assert(op1->GetRegNum() != REG_NA);
                inst_Mov_Extend(targetType, /* srcInReg */ true, targetReg, op1->GetRegNum(), /* canSkip */ true,
                                emitTypeSize(targetType));
            }
        }
        if (targetReg != REG_NA)
        {
            genProduceReg(lclNode);
        }
    }
}

//------------------------------------------------------------------------
// genCodeForIndexAddr: Produce code for a GT_INDEX_ADDR node.
//
// Arguments:
//    tree - the GT_INDEX_ADDR node
//
void CodeGen::genCodeForIndexAddr(GenTreeIndexAddr* node)
{
    GenTree* const base  = node->Arr();
    GenTree* const index = node->Index();

    const regNumber baseReg  = genConsumeReg(base);
    regNumber       indexReg = genConsumeReg(index);
    const regNumber dstReg   = node->GetRegNum();

    // NOTE: `genConsumeReg` marks the consumed register as not a GC pointer, as it assumes that the input registers
    // die at the first instruction generated by the node. This is not the case for `INDEX_ADDR`, however, as the
    // base register is multiply-used. As such, we need to mark the base register as containing a GC pointer until
    // we are finished generating the code for this node.

    gcInfo.gcMarkRegPtrVal(baseReg, base->TypeGet());
    assert(varTypeIsIntegral(index->TypeGet()));

    regNumber tmpReg = REG_NA;
#ifdef TARGET_64BIT
    tmpReg = node->GetSingleTempReg();
#endif

    // Generate the bounds check if necessary.
    if (node->IsBoundsChecked())
    {
#ifdef TARGET_64BIT
        // The CLI Spec allows an array to be indexed by either an int32 or a native int.  In the case that the index
        // is a native int on a 64-bit platform, we will need to widen the array length and then compare.
        if (index->TypeGet() == TYP_I_IMPL)
        {
            GetEmitter()->emitIns_R_AR(INS_mov, EA_4BYTE, tmpReg, baseReg, static_cast<int>(node->gtLenOffset));
            GetEmitter()->emitIns_R_R(INS_cmp, EA_8BYTE, indexReg, tmpReg);
        }
        else
#endif // TARGET_64BIT
        {
            GetEmitter()->emitIns_R_AR(INS_cmp, EA_4BYTE, indexReg, baseReg, static_cast<int>(node->gtLenOffset));
        }

        genJumpToThrowHlpBlk(EJ_jae, SCK_RNGCHK_FAIL, node->gtIndRngFailBB);
    }

#ifdef TARGET_64BIT
    if (index->TypeGet() != TYP_I_IMPL)
    {
        // LEA needs 64-bit operands so we need to widen the index if it's TYP_INT.
        GetEmitter()->emitIns_Mov(INS_mov, EA_4BYTE, tmpReg, indexReg, /* canSkip */ false);
        indexReg = tmpReg;
    }
#endif // TARGET_64BIT

    // Compute the address of the array element.
    unsigned scale = node->gtElemSize;

    switch (scale)
    {
        case 1:
        case 2:
        case 4:
        case 8:
            tmpReg = indexReg;
            break;

        default:
#ifdef TARGET_64BIT
            // IMUL treats its immediate operand as signed so scale can't be larger than INT32_MAX.
            // The VM doesn't allow such large array elements but let's be sure.
            noway_assert(scale <= INT32_MAX);
#else  // !TARGET_64BIT
            tmpReg = node->GetSingleTempReg();
#endif // !TARGET_64BIT

            GetEmitter()->emitIns_R_I(emitter::inst3opImulForReg(tmpReg), EA_PTRSIZE, indexReg,
                                      static_cast<ssize_t>(scale));
            scale = 1;
            break;
    }

    GetEmitter()->emitIns_R_ARX(INS_lea, emitTypeSize(node->TypeGet()), dstReg, baseReg, tmpReg, scale,
                                static_cast<int>(node->gtElemOffset));

    gcInfo.gcMarkRegSetNpt(base->gtGetRegMask());

    genProduceReg(node);
}

//------------------------------------------------------------------------
// genCodeForIndir: Produce code for a GT_IND node.
//
// Arguments:
//    tree - the GT_IND node
//
void CodeGen::genCodeForIndir(GenTreeIndir* tree)
{
    assert(tree->OperIs(GT_IND));

#ifdef FEATURE_SIMD
    // Handling of Vector3 type values loaded through indirection.
    if (tree->TypeGet() == TYP_SIMD12)
    {
        genLoadIndTypeSIMD12(tree);
        return;
    }
#endif // FEATURE_SIMD

    var_types targetType = tree->TypeGet();
    emitter*  emit       = GetEmitter();

    GenTree* addr = tree->Addr();
    if (addr->IsIconHandle(GTF_ICON_TLS_HDL))
    {
        noway_assert(EA_ATTR(genTypeSize(targetType)) == EA_PTRSIZE);
        emit->emitIns_R_C(ins_Load(TYP_I_IMPL), EA_PTRSIZE, tree->GetRegNum(), FLD_GLOBAL_FS,
                          (int)addr->AsIntCon()->gtIconVal);
    }
    else
    {
        genConsumeAddress(addr);
        instruction loadIns = tree->DontExtend() ? INS_mov : ins_Load(targetType);
        emit->emitInsLoadInd(loadIns, emitTypeSize(tree), tree->GetRegNum(), tree);
    }

    genProduceReg(tree);
}

//------------------------------------------------------------------------
// genCodeForStoreInd: Produce code for a GT_STOREIND node.
//
// Arguments:
//    tree - the GT_STOREIND node
//
void CodeGen::genCodeForStoreInd(GenTreeStoreInd* tree)
{
    assert(tree->OperIs(GT_STOREIND));

#ifdef FEATURE_SIMD
    // Storing Vector3 of size 12 bytes through indirection
    if (tree->TypeGet() == TYP_SIMD12)
    {
        genStoreIndTypeSIMD12(tree);
        return;
    }
#endif // FEATURE_SIMD

    GenTree*  data       = tree->Data();
    GenTree*  addr       = tree->Addr();
    var_types targetType = tree->TypeGet();

    assert(!varTypeIsFloating(targetType) || (genTypeSize(targetType) == genTypeSize(data->TypeGet())));

    GCInfo::WriteBarrierForm writeBarrierForm = gcInfo.gcIsWriteBarrierCandidate(tree);
    if (writeBarrierForm != GCInfo::WBF_NoBarrier)
    {
        // data and addr must be in registers.
        // Consume both registers so that any copies of interfering registers are taken care of.
        genConsumeOperands(tree);

        if (genEmitOptimizedGCWriteBarrier(writeBarrierForm, addr, data))
        {
            return;
        }

        // At this point, we should not have any interference.
        // That is, 'data' must not be in REG_WRITE_BARRIER_DST, as that is where 'addr' must go.
        noway_assert(data->GetRegNum() != REG_WRITE_BARRIER_DST);

        // addr goes in REG_WRITE_BARRIER_DST
        genCopyRegIfNeeded(addr, REG_WRITE_BARRIER_DST);

        // data goes in REG_WRITE_BARRIER_SRC
        genCopyRegIfNeeded(data, REG_WRITE_BARRIER_SRC);

        genGCWriteBarrier(tree, writeBarrierForm);
    }
    else
    {
        bool     dataIsUnary   = false;
        bool     isRMWMemoryOp = tree->IsRMWMemoryOp();
        GenTree* rmwSrc        = nullptr;

        // We must consume the operands in the proper execution order, so that liveness is
        // updated appropriately.
        genConsumeAddress(addr);

        // If tree represents a RMW memory op then its data is a non-leaf node marked as contained
        // and non-indir operand of data is the source of RMW memory op.
        if (isRMWMemoryOp)
        {
            assert(data->isContained() && !data->OperIsLeaf());

            GenTree* rmwDst = nullptr;

            dataIsUnary = (GenTree::OperIsUnary(data->OperGet()) != 0);
            if (!dataIsUnary)
            {
                if (tree->IsRMWDstOp1())
                {
                    rmwDst = data->gtGetOp1();
                    rmwSrc = data->gtGetOp2();
                }
                else
                {
                    assert(tree->IsRMWDstOp2());
                    rmwDst = data->gtGetOp2();
                    rmwSrc = data->gtGetOp1();
                }

                genConsumeRegs(rmwSrc);
            }
            else
            {
                // *(p) = oper *(p): Here addr = p, rmwsrc=rmwDst = *(p) i.e. GT_IND(p)
                // For unary RMW ops, src and dst of RMW memory op is the same.  Lower
                // clears operand counts on rmwSrc and we don't need to perform a
                // genConsumeReg() on it.
                assert(tree->IsRMWDstOp1());
                rmwSrc = data->gtGetOp1();
                rmwDst = data->gtGetOp1();
                assert(rmwSrc->isUsedFromMemory());
            }

            assert(rmwSrc != nullptr);
            assert(rmwDst != nullptr);
            assert(Lowering::IndirsAreEquivalent(rmwDst, tree));
        }
        else
        {
            genConsumeRegs(data);
        }

        if (isRMWMemoryOp)
        {
            if (dataIsUnary)
            {
                // generate code for unary RMW memory ops like neg/not
                GetEmitter()->emitInsRMW(genGetInsForOper(data->OperGet(), data->TypeGet()), emitTypeSize(tree), tree);
            }
            else
            {
                if (data->OperIsShiftOrRotate())
                {
                    // Generate code for shift RMW memory ops.
                    // The data address needs to be op1 (it must be [addr] = [addr] <shift> <amount>, not [addr] =
                    // <amount> <shift> [addr]).
                    assert(tree->IsRMWDstOp1());
                    assert(rmwSrc == data->gtGetOp2());
                    genCodeForShiftRMW(tree);
                }
                else if (data->OperIs(GT_ADD) && rmwSrc->isContainedIntOrIImmed() &&
                         (rmwSrc->IsIntegralConst(1) || rmwSrc->IsIntegralConst(-1)))
                {
                    // Generate "inc/dec [mem]" instead of "add/sub [mem], 1".
                    //
                    // Notes:
                    //  1) Global morph transforms GT_SUB(x, +/-1) into GT_ADD(x, -/+1).
                    //  2) TODO-AMD64: Debugger routine NativeWalker::Decode() runs into
                    //     an assert while decoding ModR/M byte of "inc dword ptr [rax]".
                    //     It is not clear whether Decode() can handle all possible
                    //     addr modes with inc/dec.  For this reason, inc/dec [mem]
                    //     is not generated while generating debuggable code.  Update
                    //     the above if condition once Decode() routine is fixed.
                    instruction ins = rmwSrc->IsIntegralConst(1) ? INS_inc : INS_dec;
                    GetEmitter()->emitInsRMW(ins, emitTypeSize(tree), tree);
                }
                else
                {
                    // generate code for remaining binary RMW memory ops like add/sub/and/or/xor
                    GetEmitter()->emitInsRMW(genGetInsForOper(data->OperGet(), data->TypeGet()), emitTypeSize(tree),
                                             tree, rmwSrc);
                }
            }
        }
        else
        {
            GetEmitter()->emitInsStoreInd(data->OperIs(GT_BSWAP, GT_BSWAP16) && data->isContained()
                                              ? INS_movbe
                                              : ins_Store(data->TypeGet()),
                                          emitTypeSize(tree), tree);
        }
    }
}

//------------------------------------------------------------------------
// genCodeForSwap: Produce code for a GT_SWAP node.
//
// Arguments:
//    tree - the GT_SWAP node
//
void CodeGen::genCodeForSwap(GenTreeOp* tree)
{
    assert(tree->OperIs(GT_SWAP));

    // Swap is only supported for lclVar operands that are enregistered
    // We do not consume or produce any registers.  Both operands remain enregistered.
    // However, the gc-ness may change.
    assert(genIsRegCandidateLocal(tree->gtOp1) && genIsRegCandidateLocal(tree->gtOp2));

    GenTreeLclVarCommon* lcl1    = tree->gtOp1->AsLclVarCommon();
    LclVarDsc*           varDsc1 = compiler->lvaGetDesc(lcl1);
    var_types            type1   = varDsc1->TypeGet();
    GenTreeLclVarCommon* lcl2    = tree->gtOp2->AsLclVarCommon();
    LclVarDsc*           varDsc2 = compiler->lvaGetDesc(lcl2);
    var_types            type2   = varDsc2->TypeGet();

    // We must have both int or both fp regs
    assert(!varTypeUsesFloatReg(type1) || varTypeUsesFloatReg(type2));

    // FP swap is not yet implemented (and should have NYI'd in LSRA)
    assert(!varTypeUsesFloatReg(type1));

    regNumber oldOp1Reg     = lcl1->GetRegNum();
    regMaskTP oldOp1RegMask = genRegMask(oldOp1Reg);
    regNumber oldOp2Reg     = lcl2->GetRegNum();
    regMaskTP oldOp2RegMask = genRegMask(oldOp2Reg);

    // We don't call genUpdateVarReg because we don't have a tree node with the new register.
    varDsc1->SetRegNum(oldOp2Reg);
    varDsc2->SetRegNum(oldOp1Reg);

    // Do the xchg
    emitAttr size = EA_PTRSIZE;
    if (varTypeGCtype(type1) != varTypeGCtype(type2))
    {
        // If the type specified to the emitter is a GC type, it will swap the GC-ness of the registers.
        // Otherwise it will leave them alone, which is correct if they have the same GC-ness.
        size = EA_GCREF;
    }
    inst_RV_RV(INS_xchg, oldOp1Reg, oldOp2Reg, TYP_I_IMPL, size);

    // Update the gcInfo.
    // Manually remove these regs for the gc sets (mostly to avoid confusing duplicative dump output)
    gcInfo.gcRegByrefSetCur &= ~(oldOp1RegMask | oldOp2RegMask);
    gcInfo.gcRegGCrefSetCur &= ~(oldOp1RegMask | oldOp2RegMask);

    // gcMarkRegPtrVal will do the appropriate thing for non-gc types.
    // It will also dump the updates.
    gcInfo.gcMarkRegPtrVal(oldOp2Reg, type1);
    gcInfo.gcMarkRegPtrVal(oldOp1Reg, type2);
}

//------------------------------------------------------------------------
// genEmitOptimizedGCWriteBarrier: Generate write barrier store using the optimized
// helper functions.
//
// Arguments:
//    writeBarrierForm - the write barrier form to use
//    addr - the address at which to do the store
//    data - the data to store
//
// Return Value:
//    true if an optimized write barrier form was used, false if not. If this
//    function returns false, the caller must emit a "standard" write barrier.

bool CodeGen::genEmitOptimizedGCWriteBarrier(GCInfo::WriteBarrierForm writeBarrierForm, GenTree* addr, GenTree* data)
{
    assert(writeBarrierForm != GCInfo::WBF_NoBarrier);

#if defined(TARGET_X86) && NOGC_WRITE_BARRIERS
    if (!genUseOptimizedWriteBarriers(writeBarrierForm))
    {
        return false;
    }

    const static int regToHelper[2][8] = {
        // If the target is known to be in managed memory
        {
            CORINFO_HELP_ASSIGN_REF_EAX, // EAX
            CORINFO_HELP_ASSIGN_REF_ECX, // ECX
            -1,                          // EDX (always the target address)
            CORINFO_HELP_ASSIGN_REF_EBX, // EBX
            -1,                          // ESP
            CORINFO_HELP_ASSIGN_REF_EBP, // EBP
            CORINFO_HELP_ASSIGN_REF_ESI, // ESI
            CORINFO_HELP_ASSIGN_REF_EDI, // EDI
        },

        // Don't know if the target is in managed memory
        {
            CORINFO_HELP_CHECKED_ASSIGN_REF_EAX, // EAX
            CORINFO_HELP_CHECKED_ASSIGN_REF_ECX, // ECX
            -1,                                  // EDX (always the target address)
            CORINFO_HELP_CHECKED_ASSIGN_REF_EBX, // EBX
            -1,                                  // ESP
            CORINFO_HELP_CHECKED_ASSIGN_REF_EBP, // EBP
            CORINFO_HELP_CHECKED_ASSIGN_REF_ESI, // ESI
            CORINFO_HELP_CHECKED_ASSIGN_REF_EDI, // EDI
        },
    };

    noway_assert(regToHelper[0][REG_EAX] == CORINFO_HELP_ASSIGN_REF_EAX);
    noway_assert(regToHelper[0][REG_ECX] == CORINFO_HELP_ASSIGN_REF_ECX);
    noway_assert(regToHelper[0][REG_EBX] == CORINFO_HELP_ASSIGN_REF_EBX);
    noway_assert(regToHelper[0][REG_ESP] == -1);
    noway_assert(regToHelper[0][REG_EBP] == CORINFO_HELP_ASSIGN_REF_EBP);
    noway_assert(regToHelper[0][REG_ESI] == CORINFO_HELP_ASSIGN_REF_ESI);
    noway_assert(regToHelper[0][REG_EDI] == CORINFO_HELP_ASSIGN_REF_EDI);

    noway_assert(regToHelper[1][REG_EAX] == CORINFO_HELP_CHECKED_ASSIGN_REF_EAX);
    noway_assert(regToHelper[1][REG_ECX] == CORINFO_HELP_CHECKED_ASSIGN_REF_ECX);
    noway_assert(regToHelper[1][REG_EBX] == CORINFO_HELP_CHECKED_ASSIGN_REF_EBX);
    noway_assert(regToHelper[1][REG_ESP] == -1);
    noway_assert(regToHelper[1][REG_EBP] == CORINFO_HELP_CHECKED_ASSIGN_REF_EBP);
    noway_assert(regToHelper[1][REG_ESI] == CORINFO_HELP_CHECKED_ASSIGN_REF_ESI);
    noway_assert(regToHelper[1][REG_EDI] == CORINFO_HELP_CHECKED_ASSIGN_REF_EDI);

    regNumber reg = data->GetRegNum();
    noway_assert((reg != REG_ESP) && (reg != REG_OPTIMIZED_WRITE_BARRIER_DST));

    // Generate the following code:
    //            lea     edx, addr
    //            call    write_barrier_helper_reg

    // addr goes in REG_OPTIMIZED_WRITE_BARRIER_DST
    genCopyRegIfNeeded(addr, REG_OPTIMIZED_WRITE_BARRIER_DST);

    unsigned tgtAnywhere = 0;
    if (writeBarrierForm != GCInfo::WBF_BarrierUnchecked)
    {
        tgtAnywhere = 1;
    }

    // Here we might want to call a modified version of genGCWriteBarrier() to get the benefit
    // of the FEATURE_COUNT_GC_WRITE_BARRIERS code. For now, just emit the helper call directly.
    genEmitHelperCall(regToHelper[tgtAnywhere][reg],
                      0,           // argSize
                      EA_PTRSIZE); // retSize

    return true;
#else  // !defined(TARGET_X86) || !NOGC_WRITE_BARRIERS
    return false;
#endif // !defined(TARGET_X86) || !NOGC_WRITE_BARRIERS
}

// Produce code for a GT_CALL node
void CodeGen::genCall(GenTreeCall* call)
{
    genAlignStackBeforeCall(call);

    // all virtuals should have been expanded into a control expression
    assert(!call->IsVirtual() || call->gtControlExpr || call->gtCallAddr);

    // Insert a GS check if necessary
    if (call->IsTailCallViaJitHelper())
    {
        if (compiler->getNeedsGSSecurityCookie())
        {
#if FEATURE_FIXED_OUT_ARGS
            // If either of the conditions below is true, we will need a temporary register in order to perform the GS
            // cookie check. When FEATURE_FIXED_OUT_ARGS is disabled, we save and restore the temporary register using
            // push/pop. When FEATURE_FIXED_OUT_ARGS is enabled, however, we need an alternative solution. For now,
            // though, the tail prefix is ignored on all platforms that use fixed out args, so we should never hit this
            // case.
            assert(compiler->gsGlobalSecurityCookieAddr == nullptr);
            assert((int)compiler->gsGlobalSecurityCookieVal == (ssize_t)compiler->gsGlobalSecurityCookieVal);
#endif
            genEmitGSCookieCheck(true);
        }
    }

    // Consume all the arg regs
    for (CallArg& arg : call->gtArgs.LateArgs())
    {
        CallArgABIInformation& abiInfo = arg.AbiInfo;
        GenTree*               argNode = arg.GetLateNode();

        if (abiInfo.GetRegNum() == REG_STK)
        {
            continue;
        }

#ifdef UNIX_AMD64_ABI
        // Deal with multi register passed struct args.
        if (argNode->OperGet() == GT_FIELD_LIST)
        {
            unsigned regIndex = 0;
            for (GenTreeFieldList::Use& use : argNode->AsFieldList()->Uses())
            {
                GenTree* putArgRegNode = use.GetNode();
                assert(putArgRegNode->gtOper == GT_PUTARG_REG);
                regNumber argReg = abiInfo.GetRegNum(regIndex++);

                genConsumeReg(putArgRegNode);

                // Validate the putArgRegNode has the right type.
                assert(varTypeUsesFloatReg(putArgRegNode->TypeGet()) == genIsValidFloatReg(argReg));
                inst_Mov_Extend(putArgRegNode->TypeGet(), /* srcInReg */ false, argReg, putArgRegNode->GetRegNum(),
                                /* canSkip */ true, emitActualTypeSize(TYP_I_IMPL));
            }
        }
        else
#endif // UNIX_AMD64_ABI
        {
            regNumber argReg = abiInfo.GetRegNum();
            genConsumeReg(argNode);
            inst_Mov_Extend(argNode->TypeGet(), /* srcInReg */ false, argReg, argNode->GetRegNum(), /* canSkip */ true,
                            emitActualTypeSize(TYP_I_IMPL));
        }

        // In the case of a varargs call,
        // the ABI dictates that if we have floating point args,
        // we must pass the enregistered arguments in both the
        // integer and floating point registers so, let's do that.
        if (compFeatureVarArg() && call->IsVarargs() && varTypeIsFloating(argNode))
        {
            regNumber srcReg    = argNode->GetRegNum();
            regNumber targetReg = compiler->getCallArgIntRegister(argNode->GetRegNum());
            inst_Mov(TYP_LONG, targetReg, srcReg, /* canSkip */ false, emitActualTypeSize(TYP_I_IMPL));
        }
    }

#if defined(TARGET_X86) || defined(UNIX_AMD64_ABI)
    // The call will pop its arguments.
    // for each putarg_stk:
    target_ssize_t stackArgBytes = 0;
    for (CallArg& arg : call->gtArgs.EarlyArgs())
    {
        GenTree* argNode = arg.GetEarlyNode();
        if (argNode->OperIs(GT_PUTARG_STK) && (arg.GetLateNode() == nullptr))
        {
            GenTree* source  = argNode->AsPutArgStk()->gtGetOp1();
            unsigned argSize = argNode->AsPutArgStk()->GetStackByteSize();
            stackArgBytes += argSize;

#ifdef DEBUG
            assert(argSize == arg.AbiInfo.ByteSize);
#ifdef FEATURE_PUT_STRUCT_ARG_STK
            if (source->TypeIs(TYP_STRUCT) && !source->OperIs(GT_FIELD_LIST))
            {
                unsigned loadSize = source->GetLayout(compiler)->GetSize();
                assert(argSize == roundUp(loadSize, TARGET_POINTER_SIZE));
            }
#endif // FEATURE_PUT_STRUCT_ARG_STK
#endif // DEBUG
        }
    }
#endif // defined(TARGET_X86) || defined(UNIX_AMD64_ABI)

    // Insert a null check on "this" pointer if asked.
    if (call->NeedsNullCheck())
    {
        const regNumber regThis = genGetThisArgReg(call);
        GetEmitter()->emitIns_AR_R(INS_cmp, EA_4BYTE, regThis, regThis, 0);
    }

    // If fast tail call, then we are done here, we just have to load the call
    // target into the right registers. We ensure in RA that the registers used
    // for the target (e.g. contained indir) are loaded into volatile registers
    // that won't be restored by epilog sequence.
    if (call->IsFastTailCall())
    {
        GenTree* target = getCallTarget(call, nullptr);
        if (target != nullptr)
        {
            if (target->isContainedIndir())
            {
                genConsumeAddress(target->AsIndir()->Addr());
            }
            else
            {
                assert(!target->isContained());
                genConsumeReg(target);
            }
        }

        return;
    }

    // For a pinvoke to unmanged code we emit a label to clear
    // the GC pointer state before the callsite.
    // We can't utilize the typical lazy killing of GC pointers
    // at (or inside) the callsite.
    if (compiler->killGCRefs(call))
    {
        genDefineTempLabel(genCreateTempLabel());
    }

#if defined(DEBUG) && defined(TARGET_X86)
    // Store the stack pointer so we can check it after the call.
    if (compiler->opts.compStackCheckOnCall && call->gtCallType == CT_USER_FUNC)
    {
        noway_assert(compiler->lvaCallSpCheck != 0xCCCCCCCC &&
                     compiler->lvaGetDesc(compiler->lvaCallSpCheck)->lvDoNotEnregister &&
                     compiler->lvaGetDesc(compiler->lvaCallSpCheck)->lvOnFrame);
        GetEmitter()->emitIns_S_R(ins_Store(TYP_I_IMPL), EA_PTRSIZE, REG_SPBASE, compiler->lvaCallSpCheck, 0);
    }
#endif // defined(DEBUG) && defined(TARGET_X86)

    // When it's a PInvoke call and the call type is USER function, we issue VZEROUPPER here
    // if the function contains 256bit AVX instructions, this is to avoid AVX-256 to Legacy SSE
    // transition penalty, assuming the user function contains legacy SSE instruction.
    // To limit code size increase impact: we only issue VZEROUPPER before PInvoke call, not issue
    // VZEROUPPER after PInvoke call because transition penalty from legacy SSE to AVX only happens
    // when there's preceding 256-bit AVX to legacy SSE transition penalty.
    if (call->IsPInvoke() && (call->gtCallType == CT_USER_FUNC) && GetEmitter()->Contains256bitAVX())
    {
        assert(compiler->canUseVexEncoding());
        instGen(INS_vzeroupper);
    }

    genCallInstruction(call X86_ARG(stackArgBytes));

    // for pinvoke/intrinsic/tailcalls we may have needed to get the address of
    // a label. In case it is indirect with CFG enabled make sure we do not get
    // the address after the validation but only after the actual call that
    // comes after.
    if (genPendingCallLabel && !call->IsHelperCall(compiler, CORINFO_HELP_VALIDATE_INDIRECT_CALL))
    {
        genDefineInlineTempLabel(genPendingCallLabel);
        genPendingCallLabel = nullptr;
    }

#ifdef DEBUG
    // We should not have GC pointers in killed registers live around the call.
    // GC info for arg registers were cleared when consuming arg nodes above
    // and LSRA should ensure it for other trashed registers.
    regMaskTP killMask = RBM_CALLEE_TRASH;
    if (call->IsHelperCall())
    {
        CorInfoHelpFunc helpFunc = compiler->eeGetHelperNum(call->gtCallMethHnd);
        killMask                 = compiler->compHelperCallKillSet(helpFunc);
    }

    assert((gcInfo.gcRegGCrefSetCur & killMask) == 0);
    assert((gcInfo.gcRegByrefSetCur & killMask) == 0);
#endif

    var_types returnType = call->TypeGet();
    if (returnType != TYP_VOID)
    {
#ifdef TARGET_X86
        if (varTypeIsFloating(returnType))
        {
            // Spill the value from the fp stack.
            // Then, load it into the target register.
            call->gtFlags |= GTF_SPILL;
            regSet.rsSpillFPStack(call);
            call->gtFlags |= GTF_SPILLED;
            call->gtFlags &= ~GTF_SPILL;
        }
        else
#endif // TARGET_X86
        {
            regNumber returnReg;

            if (call->HasMultiRegRetVal())
            {
                const ReturnTypeDesc* retTypeDesc = call->GetReturnTypeDesc();
                assert(retTypeDesc != nullptr);
                const unsigned regCount = retTypeDesc->GetReturnRegCount();

                // If regs allocated to call node are different from ABI return
                // regs in which the call has returned its result, move the result
                // to regs allocated to call node.
                for (unsigned i = 0; i < regCount; ++i)
                {
                    var_types regType      = retTypeDesc->GetReturnRegType(i);
                    returnReg              = retTypeDesc->GetABIReturnReg(i);
                    regNumber allocatedReg = call->GetRegNumByIdx(i);
                    inst_Mov(regType, allocatedReg, returnReg, /* canSkip */ true);
                }

#ifdef FEATURE_SIMD
                // A Vector3 return value is stored in xmm0 and xmm1.
                // RyuJIT assumes that the upper unused bits of xmm1 are cleared but
                // the native compiler doesn't guarantee it.
                if (call->IsUnmanaged() && (returnType == TYP_SIMD12))
                {
                    returnReg = retTypeDesc->GetABIReturnReg(1);
                    // Clear the upper 32 bits by two shift instructions.
                    // retReg = retReg << 96
                    // retReg = retReg >> 96
                    GetEmitter()->emitIns_R_I(INS_pslldq, emitActualTypeSize(TYP_SIMD12), returnReg, 12);
                    GetEmitter()->emitIns_R_I(INS_psrldq, emitActualTypeSize(TYP_SIMD12), returnReg, 12);
                }
#endif // FEATURE_SIMD
            }
            else
            {
#ifdef TARGET_X86
                if (call->IsHelperCall(compiler, CORINFO_HELP_INIT_PINVOKE_FRAME))
                {
                    // The x86 CORINFO_HELP_INIT_PINVOKE_FRAME helper uses a custom calling convention that returns with
                    // TCB in REG_PINVOKE_TCB. AMD64/ARM64 use the standard calling convention. fgMorphCall() sets the
                    // correct argument registers.
                    returnReg = REG_PINVOKE_TCB;
                }
                else
#endif // TARGET_X86
                    if (varTypeIsFloating(returnType))
                {
                    returnReg = REG_FLOATRET;
                }
                else
                {
                    returnReg = REG_INTRET;
                }

                inst_Mov(returnType, call->GetRegNum(), returnReg, /* canSkip */ true);
            }

            genProduceReg(call);
        }
    }

    // If there is nothing next, that means the result is thrown away, so this value is not live.
    // However, for minopts or debuggable code, we keep it live to support managed return value debugging.
    if ((call->gtNext == nullptr) && compiler->opts.OptimizationEnabled())
    {
        gcInfo.gcMarkRegSetNpt(RBM_INTRET);
    }

#if defined(DEBUG) && defined(TARGET_X86)
    if (compiler->opts.compStackCheckOnCall && call->gtCallType == CT_USER_FUNC)
    {
        noway_assert(compiler->lvaCallSpCheck != 0xCCCCCCCC &&
                     compiler->lvaGetDesc(compiler->lvaCallSpCheck)->lvDoNotEnregister &&
                     compiler->lvaGetDesc(compiler->lvaCallSpCheck)->lvOnFrame);
        if (!call->CallerPop() && (stackArgBytes != 0))
        {
            // ECX is trashed, so can be used to compute the expected SP. We saved the value of SP
            // after pushing all the stack arguments, but the caller popped the arguments, so we need
            // to do some math to figure a good comparison.
            GetEmitter()->emitIns_Mov(INS_mov, EA_4BYTE, REG_ARG_0, REG_SPBASE, /* canSkip */ false);
            GetEmitter()->emitIns_R_I(INS_sub, EA_4BYTE, REG_ARG_0, stackArgBytes);
            GetEmitter()->emitIns_S_R(INS_cmp, EA_4BYTE, REG_ARG_0, compiler->lvaCallSpCheck, 0);
        }
        else
        {
            GetEmitter()->emitIns_S_R(INS_cmp, EA_4BYTE, REG_SPBASE, compiler->lvaCallSpCheck, 0);
        }

        BasicBlock* sp_check = genCreateTempLabel();
        GetEmitter()->emitIns_J(INS_je, sp_check);
        instGen(INS_BREAKPOINT);
        genDefineTempLabel(sp_check);
    }
#endif // defined(DEBUG) && defined(TARGET_X86)

#if !defined(FEATURE_EH_FUNCLETS)
    //-------------------------------------------------------------------------
    // Create a label for tracking of region protected by the monitor in synchronized methods.
    // This needs to be here, rather than above where fPossibleSyncHelperCall is set,
    // so the GC state vars have been updated before creating the label.

    if ((call->gtCallType == CT_HELPER) && (compiler->info.compFlags & CORINFO_FLG_SYNCH))
    {
        CorInfoHelpFunc helperNum = compiler->eeGetHelperNum(call->gtCallMethHnd);
        noway_assert(helperNum != CORINFO_HELP_UNDEF);
        switch (helperNum)
        {
            case CORINFO_HELP_MON_ENTER:
            case CORINFO_HELP_MON_ENTER_STATIC:
                noway_assert(compiler->syncStartEmitCookie == NULL);
                compiler->syncStartEmitCookie =
                    GetEmitter()->emitAddLabel(gcInfo.gcVarPtrSetCur, gcInfo.gcRegGCrefSetCur, gcInfo.gcRegByrefSetCur);
                noway_assert(compiler->syncStartEmitCookie != NULL);
                break;
            case CORINFO_HELP_MON_EXIT:
            case CORINFO_HELP_MON_EXIT_STATIC:
                noway_assert(compiler->syncEndEmitCookie == NULL);
                compiler->syncEndEmitCookie =
                    GetEmitter()->emitAddLabel(gcInfo.gcVarPtrSetCur, gcInfo.gcRegGCrefSetCur, gcInfo.gcRegByrefSetCur);
                noway_assert(compiler->syncEndEmitCookie != NULL);
                break;
            default:
                break;
        }
    }
#endif // !FEATURE_EH_FUNCLETS

    unsigned stackAdjustBias = 0;

#if defined(TARGET_X86)
    // Is the caller supposed to pop the arguments?
    if (call->CallerPop() && (stackArgBytes != 0))
    {
        stackAdjustBias = stackArgBytes;
    }

    SubtractStackLevel(stackArgBytes);
#endif // TARGET_X86

    genRemoveAlignmentAfterCall(call, stackAdjustBias);
}

//------------------------------------------------------------------------
// genCallInstruction - Generate instructions necessary to transfer control to the call.
//
// Arguments:
//    call - the GT_CALL node
//
// Remaks:
//   For tailcalls this function will generate a jump.
//
void CodeGen::genCallInstruction(GenTreeCall* call X86_ARG(target_ssize_t stackArgBytes))
{
#if defined(TARGET_X86)
    // If the callee pops the arguments, we pass a positive value as the argSize, and the emitter will
    // adjust its stack level accordingly.
    // If the caller needs to explicitly pop its arguments, we must pass a negative value, and then do the
    // pop when we're done.
    target_ssize_t argSizeForEmitter = stackArgBytes;
    if (call->CallerPop())
    {
        argSizeForEmitter = -stackArgBytes;
    }
#endif // defined(TARGET_X86)

    // Determine return value size(s).
    const ReturnTypeDesc* retTypeDesc   = call->GetReturnTypeDesc();
    emitAttr              retSize       = EA_PTRSIZE;
    emitAttr              secondRetSize = EA_UNKNOWN;

    if (call->HasMultiRegRetVal())
    {
        retSize       = emitTypeSize(retTypeDesc->GetReturnRegType(0));
        secondRetSize = emitTypeSize(retTypeDesc->GetReturnRegType(1));
    }
    else
    {
        assert(!varTypeIsStruct(call));

        if (call->gtType == TYP_REF)
        {
            retSize = EA_GCREF;
        }
        else if (call->gtType == TYP_BYREF)
        {
            retSize = EA_BYREF;
        }
    }

    // We need to propagate the IL offset information to the call instruction, so we can emit
    // an IL to native mapping record for the call, to support managed return value debugging.
    // We don't want tail call helper calls that were converted from normal calls to get a record,
    // so we skip this hash table lookup logic in that case.

    DebugInfo di;

    if (compiler->opts.compDbgInfo && compiler->genCallSite2DebugInfoMap != nullptr && !call->IsTailCall())
    {
        (void)compiler->genCallSite2DebugInfoMap->Lookup(call, &di);
    }

    CORINFO_SIG_INFO* sigInfo = nullptr;
#ifdef DEBUG
    // Pass the call signature information down into the emitter so the emitter can associate
    // native call sites with the signatures they were generated from.
    if (call->gtCallType != CT_HELPER)
    {
        sigInfo = call->callSig;
    }
#endif // DEBUG

    CORINFO_METHOD_HANDLE methHnd;
    GenTree*              target = getCallTarget(call, &methHnd);
    if (target != nullptr)
    {
#ifdef TARGET_X86
        if (call->IsVirtualStub() && (call->gtCallType == CT_INDIRECT))
        {
            // On x86, we need to generate a very specific pattern for indirect VSD calls:
            //
            //    3-byte nop
            //    call dword ptr [eax]
            //
            // Where EAX is also used as an argument to the stub dispatch helper. Make
            // sure that the call target address is computed into EAX in this case.

            assert(compiler->virtualStubParamInfo->GetReg() == REG_VIRTUAL_STUB_TARGET);

            assert(target->isContainedIndir());
            assert(target->OperGet() == GT_IND);

            GenTree* addr = target->AsIndir()->Addr();
            assert(addr->isUsedFromReg());

            genConsumeReg(addr);
            genCopyRegIfNeeded(addr, REG_VIRTUAL_STUB_TARGET);

            GetEmitter()->emitIns_Nop(3);

            // clang-format off
            GetEmitter()->emitIns_Call(emitter::EC_INDIR_ARD,
                                       methHnd,
                                       INDEBUG_LDISASM_COMMA(sigInfo)
                                       nullptr,
                                       argSizeForEmitter,
                                       retSize
                                       MULTIREG_HAS_SECOND_GC_RET_ONLY_ARG(secondRetSize),
                                       gcInfo.gcVarPtrSetCur,
                                       gcInfo.gcRegGCrefSetCur,
                                       gcInfo.gcRegByrefSetCur,
                                       di, REG_VIRTUAL_STUB_TARGET, REG_NA, 1, 0);
            // clang-format on
        }
        else
#endif
            if (target->isContainedIndir())
        {
            // When CFG is enabled we should not be emitting any non-register indirect calls.
            assert(!compiler->opts.IsCFGEnabled() ||
                   call->IsHelperCall(compiler, CORINFO_HELP_VALIDATE_INDIRECT_CALL) ||
                   call->IsHelperCall(compiler, CORINFO_HELP_DISPATCH_INDIRECT_CALL));

            if (target->AsIndir()->HasBase() && target->AsIndir()->Base()->isContainedIntOrIImmed())
            {
                // Note that if gtControlExpr is an indir of an absolute address, we mark it as
                // contained only if it can be encoded as PC-relative offset.
                assert(target->AsIndir()->Base()->AsIntConCommon()->FitsInAddrBase(compiler));

                // clang-format off
                genEmitCall(emitter::EC_FUNC_TOKEN_INDIR,
                            methHnd,
                            INDEBUG_LDISASM_COMMA(sigInfo)
                            (void*) target->AsIndir()->Base()->AsIntConCommon()->IconValue()
                            X86_ARG(argSizeForEmitter),
                            retSize
                            MULTIREG_HAS_SECOND_GC_RET_ONLY_ARG(secondRetSize),
                            di,
                            REG_NA,
                            call->IsFastTailCall());
                // clang-format on
            }
            else
            {
                // For fast tailcalls this is happening in epilog, so we should
                // have already consumed target in genCall.
                if (!call->IsFastTailCall())
                {
                    genConsumeAddress(target->AsIndir()->Addr());
                }

                // clang-format off
                genEmitCallIndir(emitter::EC_INDIR_ARD,
                                 methHnd,
                                 INDEBUG_LDISASM_COMMA(sigInfo)
                                 target->AsIndir()
                                 X86_ARG(argSizeForEmitter),
                                 retSize
                                 MULTIREG_HAS_SECOND_GC_RET_ONLY_ARG(secondRetSize),
                                 di,
                                 call->IsFastTailCall());
                // clang-format on
            }
        }
        else
        {
            // We have already generated code for gtControlExpr evaluating it into a register.
            // We just need to emit "call reg" in this case.
            assert(genIsValidIntReg(target->GetRegNum()));

            // For fast tailcalls this is happening in epilog, so we should
            // have already consumed target in genCall.
            if (!call->IsFastTailCall())
            {
                genConsumeReg(target);
            }

            // clang-format off
            genEmitCall(emitter::EC_INDIR_R,
                        methHnd,
                        INDEBUG_LDISASM_COMMA(sigInfo)
                        nullptr // addr
                        X86_ARG(argSizeForEmitter),
                        retSize
                        MULTIREG_HAS_SECOND_GC_RET_ONLY_ARG(secondRetSize),
                        di,
                        target->GetRegNum(),
                        call->IsFastTailCall());
            // clang-format on
        }
    }
    else
    {
        // If we have no target and this is a call with indirection cell
        // then emit call through that indir cell. This means we generate e.g.
        // lea r11, [addr of cell]
        // call [r11]
        // which is more efficent than
        // lea r11, [addr of cell]
        // call [addr of cell]
        regNumber indirCellReg = getCallIndirectionCellReg(call);
        if (indirCellReg != REG_NA)
        {
            // clang-format off
            GetEmitter()->emitIns_Call(
                emitter::EC_INDIR_ARD,
                methHnd,
                INDEBUG_LDISASM_COMMA(sigInfo)
                nullptr,
                0,
                retSize
                MULTIREG_HAS_SECOND_GC_RET_ONLY_ARG(secondRetSize),
                gcInfo.gcVarPtrSetCur,
                gcInfo.gcRegGCrefSetCur,
                gcInfo.gcRegByrefSetCur,
                di, indirCellReg, REG_NA, 0, 0,
                call->IsFastTailCall());
            // clang-format on
        }
#ifdef FEATURE_READYTORUN
        else if (call->gtEntryPoint.addr != nullptr)
        {
            emitter::EmitCallType type =
                (call->gtEntryPoint.accessType == IAT_VALUE) ? emitter::EC_FUNC_TOKEN : emitter::EC_FUNC_TOKEN_INDIR;
            // clang-format off
            genEmitCall(type,
                        methHnd,
                        INDEBUG_LDISASM_COMMA(sigInfo)
                        (void*)call->gtEntryPoint.addr
                        X86_ARG(argSizeForEmitter),
                        retSize
                        MULTIREG_HAS_SECOND_GC_RET_ONLY_ARG(secondRetSize),
                        di,
                        REG_NA,
                        call->IsFastTailCall());
            // clang-format on
        }
#endif
        else
        {
            // Generate a direct call to a non-virtual user defined or helper method
            assert(call->gtCallType == CT_HELPER || call->gtCallType == CT_USER_FUNC);

            void* addr = nullptr;
            if (call->gtCallType == CT_HELPER)
            {
                // Direct call to a helper method.
                CorInfoHelpFunc helperNum = compiler->eeGetHelperNum(methHnd);
                noway_assert(helperNum != CORINFO_HELP_UNDEF);

                void* pAddr = nullptr;
                addr        = compiler->compGetHelperFtn(helperNum, (void**)&pAddr);
                assert(pAddr == nullptr);
            }
            else
            {
                // Direct call to a non-virtual user function.
                addr = call->gtDirectCallAddress;
            }

            assert(addr != nullptr);

            // Non-virtual direct calls to known addresses

            // clang-format off
            genEmitCall(emitter::EC_FUNC_TOKEN,
                        methHnd,
                        INDEBUG_LDISASM_COMMA(sigInfo)
                        addr
                        X86_ARG(argSizeForEmitter),
                        retSize
                        MULTIREG_HAS_SECOND_GC_RET_ONLY_ARG(secondRetSize),
                        di,
                        REG_NA,
                        call->IsFastTailCall());
            // clang-format on
        }
    }
}

// Produce code for a GT_JMP node.
// The arguments of the caller needs to be transferred to the callee before exiting caller.
// The actual jump to callee is generated as part of caller epilog sequence.
// Therefore the codegen of GT_JMP is to ensure that the callee arguments are correctly setup.
void CodeGen::genJmpMethod(GenTree* jmp)
{
    assert(jmp->OperGet() == GT_JMP);
    assert(compiler->compJmpOpUsed);

    // If no arguments, nothing to do
    if (compiler->info.compArgsCount == 0)
    {
        return;
    }

    // Make sure register arguments are in their initial registers
    // and stack arguments are put back as well.
    unsigned   varNum;
    LclVarDsc* varDsc;

    // First move any en-registered stack arguments back to the stack.
    // At the same time any reg arg not in correct reg is moved back to its stack location.
    //
    // We are not strictly required to spill reg args that are not in the desired reg for a jmp call
    // But that would require us to deal with circularity while moving values around.  Spilling
    // to stack makes the implementation simple, which is not a bad trade off given Jmp calls
    // are not frequent.
    for (varNum = 0; varNum < compiler->info.compArgsCount; varNum++)
    {
        varDsc = compiler->lvaGetDesc(varNum);

        if (varDsc->lvPromoted)
        {
            noway_assert(varDsc->lvFieldCnt == 1); // We only handle one field here

            unsigned fieldVarNum = varDsc->lvFieldLclStart;
            varDsc               = compiler->lvaGetDesc(fieldVarNum);
        }
        noway_assert(varDsc->lvIsParam);

        if (varDsc->lvIsRegArg && (varDsc->GetRegNum() != REG_STK))
        {
            // Skip reg args which are already in its right register for jmp call.
            // If not, we will spill such args to their stack locations.
            //
            // If we need to generate a tail call profiler hook, then spill all
            // arg regs to free them up for the callback.
            if (!compiler->compIsProfilerHookNeeded() && (varDsc->GetRegNum() == varDsc->GetArgReg()))
            {
                continue;
            }
        }
        else if (varDsc->GetRegNum() == REG_STK)
        {
            // Skip args which are currently living in stack.
            continue;
        }

        // If we came here it means either a reg argument not in the right register or
        // a stack argument currently living in a register.  In either case the following
        // assert should hold.
        assert(varDsc->GetRegNum() != REG_STK);

        assert(!varDsc->lvIsStructField || (compiler->lvaGetDesc(varDsc->lvParentLcl)->lvFieldCnt == 1));
        var_types storeType = varDsc->GetStackSlotHomeType(); // We own the memory and can use the full move.
        GetEmitter()->emitIns_S_R(ins_Store(storeType), emitTypeSize(storeType), varDsc->GetRegNum(), varNum, 0);

        // Update lvRegNum life and GC info to indicate lvRegNum is dead and varDsc stack slot is going live.
        // Note that we cannot modify varDsc->GetRegNum() here because another basic block may not be expecting it.
        // Therefore manually update life of varDsc->GetRegNum().
        regMaskTP tempMask = varDsc->lvRegMask();
        regSet.RemoveMaskVars(tempMask);
        gcInfo.gcMarkRegSetNpt(tempMask);
        if (compiler->lvaIsGCTracked(varDsc))
        {
#ifdef DEBUG
            if (!VarSetOps::IsMember(compiler, gcInfo.gcVarPtrSetCur, varDsc->lvVarIndex))
            {
                JITDUMP("\t\t\t\t\t\t\tVar V%02u becoming live\n", varNum);
            }
            else
            {
                JITDUMP("\t\t\t\t\t\t\tVar V%02u continuing live\n", varNum);
            }
#endif // DEBUG

            VarSetOps::AddElemD(compiler, gcInfo.gcVarPtrSetCur, varDsc->lvVarIndex);
        }
    }

#ifdef PROFILING_SUPPORTED
    // At this point all arg regs are free.
    // Emit tail call profiler callback.
    genProfilingLeaveCallback(CORINFO_HELP_PROF_FCN_TAILCALL);
#endif

    // Next move any un-enregistered register arguments back to their register.
    regMaskTP fixedIntArgMask = RBM_NONE;    // tracks the int arg regs occupying fixed args in case of a vararg method.
    unsigned  firstArgVarNum  = BAD_VAR_NUM; // varNum of the first argument in case of a vararg method.
    for (varNum = 0; varNum < compiler->info.compArgsCount; varNum++)
    {
        varDsc = compiler->lvaGetDesc(varNum);
        if (varDsc->lvPromoted)
        {
            noway_assert(varDsc->lvFieldCnt == 1); // We only handle one field here

            unsigned fieldVarNum = varDsc->lvFieldLclStart;
            varDsc               = compiler->lvaGetDesc(fieldVarNum);
        }
        noway_assert(varDsc->lvIsParam);

        // Skip if arg not passed in a register.
        if (!varDsc->lvIsRegArg)
        {
            continue;
        }

#if defined(UNIX_AMD64_ABI)
        if (varTypeIsStruct(varDsc))
        {
            CORINFO_CLASS_HANDLE typeHnd = varDsc->GetStructHnd();
            assert(typeHnd != nullptr);

            SYSTEMV_AMD64_CORINFO_STRUCT_REG_PASSING_DESCRIPTOR structDesc;
            compiler->eeGetSystemVAmd64PassStructInRegisterDescriptor(typeHnd, &structDesc);
            assert(structDesc.passedInRegisters);

            unsigned __int8 offset0 = 0;
            unsigned __int8 offset1 = 0;
            var_types       type0   = TYP_UNKNOWN;
            var_types       type1   = TYP_UNKNOWN;

            // Get the eightbyte data
            compiler->GetStructTypeOffset(structDesc, &type0, &type1, &offset0, &offset1);

            // Move the values into the right registers.
            //

            // Update varDsc->GetArgReg() and lvOtherArgReg life and GC Info to indicate varDsc stack slot is dead and
            // argReg is going live. Note that we cannot modify varDsc->GetRegNum() and lvOtherArgReg here
            // because another basic block may not be expecting it.
            // Therefore manually update life of argReg.  Note that GT_JMP marks
            // the end of the basic block and after which reg life and gc info will be recomputed for the new block in
            // genCodeForBBList().
            if (type0 != TYP_UNKNOWN)
            {
                GetEmitter()->emitIns_R_S(ins_Load(type0), emitTypeSize(type0), varDsc->GetArgReg(), varNum, offset0);
                regSet.SetMaskVars(regSet.GetMaskVars() | genRegMask(varDsc->GetArgReg()));
                gcInfo.gcMarkRegPtrVal(varDsc->GetArgReg(), type0);
            }

            if (type1 != TYP_UNKNOWN)
            {
                GetEmitter()->emitIns_R_S(ins_Load(type1), emitTypeSize(type1), varDsc->GetOtherArgReg(), varNum,
                                          offset1);
                regSet.SetMaskVars(regSet.GetMaskVars() | genRegMask(varDsc->GetOtherArgReg()));
                gcInfo.gcMarkRegPtrVal(varDsc->GetOtherArgReg(), type1);
            }

            if (varDsc->lvTracked)
            {
                VarSetOps::RemoveElemD(compiler, gcInfo.gcVarPtrSetCur, varDsc->lvVarIndex);
            }
        }
        else
#endif // !defined(UNIX_AMD64_ABI)
        {
            // Register argument
            CLANG_FORMAT_COMMENT_ANCHOR;
#ifdef TARGET_X86
            noway_assert(
                isRegParamType(genActualType(varDsc->TypeGet())) ||
                (varTypeIsStruct(varDsc->TypeGet()) && compiler->isTrivialPointerSizedStruct(varDsc->GetStructHnd())));
#else
            noway_assert(isRegParamType(genActualType(varDsc->TypeGet())));
#endif // TARGET_X86

            // Is register argument already in the right register?
            // If not load it from its stack location.
            var_types loadType = varDsc->GetRegisterType();

#ifdef TARGET_X86
            if (varTypeIsStruct(varDsc->TypeGet()))
            {
                // Treat trivial pointer-sized structs as a pointer sized primitive
                // for the purposes of registers.
                loadType = TYP_I_IMPL;
            }
#endif

            regNumber argReg = varDsc->GetArgReg(); // incoming arg register

            if (varDsc->GetRegNum() != argReg)
            {
                assert(genIsValidReg(argReg));
                GetEmitter()->emitIns_R_S(ins_Load(loadType), emitTypeSize(loadType), argReg, varNum, 0);

                // Update argReg life and GC Info to indicate varDsc stack slot is dead and argReg is going live.
                // Note that we cannot modify varDsc->GetRegNum() here because another basic block may not be
                // expecting it. Therefore manually update life of argReg.  Note that GT_JMP marks the end of the
                // basic block and after which reg life and gc info will be recomputed for the new block in
                // genCodeForBBList().
                regSet.AddMaskVars(genRegMask(argReg));
                gcInfo.gcMarkRegPtrVal(argReg, loadType);
                if (compiler->lvaIsGCTracked(varDsc))
                {
#ifdef DEBUG
                    if (VarSetOps::IsMember(compiler, gcInfo.gcVarPtrSetCur, varDsc->lvVarIndex))
                    {
                        JITDUMP("\t\t\t\t\t\t\tVar V%02u becoming dead\n", varNum);
                    }
                    else
                    {
                        JITDUMP("\t\t\t\t\t\t\tVar V%02u continuing dead\n", varNum);
                    }
#endif // DEBUG

                    VarSetOps::RemoveElemD(compiler, gcInfo.gcVarPtrSetCur, varDsc->lvVarIndex);
                }
            }
        }

#if defined(TARGET_AMD64)
        // In case of a jmp call to a vararg method also pass the float/double arg in the corresponding int arg
        // register. This is due to the AMD64 ABI which requires floating point values passed to varargs functions to
        // be passed in both integer and floating point registers. It doesn't apply to x86, which passes floating point
        // values on the stack.
        if (compFeatureVarArg() && compiler->info.compIsVarArgs)
        {
            regNumber intArgReg;
            var_types loadType = varDsc->GetRegisterType();
            regNumber argReg   = varDsc->GetArgReg(); // incoming arg register

            if (varTypeIsFloating(loadType))
            {
                intArgReg = compiler->getCallArgIntRegister(argReg);
                inst_Mov(TYP_LONG, intArgReg, argReg, /* canSkip */ false, emitActualTypeSize(loadType));
            }
            else
            {
                intArgReg = argReg;
            }

            fixedIntArgMask |= genRegMask(intArgReg);

            if (intArgReg == REG_ARG_0)
            {
                assert(firstArgVarNum == BAD_VAR_NUM);
                firstArgVarNum = varNum;
            }
        }
#endif // TARGET_AMD64
    }

#if defined(TARGET_AMD64)
    // Jmp call to a vararg method - if the method has fewer than 4 fixed arguments,
    // load the remaining arg registers (both int and float) from the corresponding
    // shadow stack slots.  This is for the reason that we don't know the number and type
    // of non-fixed params passed by the caller, therefore we have to assume the worst case
    // of caller passing float/double args both in int and float arg regs.
    //
    // This doesn't apply to x86, which doesn't pass floating point values in floating
    // point registers.
    //
    // The caller could have passed gc-ref/byref type var args.  Since these are var args
    // the callee no way of knowing their gc-ness.  Therefore, mark the region that loads
    // remaining arg registers from shadow stack slots as non-gc interruptible.
    if (compFeatureVarArg() && fixedIntArgMask != RBM_NONE)
    {
        assert(compiler->info.compIsVarArgs);
        assert(firstArgVarNum != BAD_VAR_NUM);

        regMaskTP remainingIntArgMask = RBM_ARG_REGS & ~fixedIntArgMask;
        if (remainingIntArgMask != RBM_NONE)
        {
            GetEmitter()->emitDisableGC();
            for (int argNum = 0, argOffset = 0; argNum < MAX_REG_ARG; ++argNum)
            {
                regNumber argReg     = intArgRegs[argNum];
                regMaskTP argRegMask = genRegMask(argReg);

                if ((remainingIntArgMask & argRegMask) != 0)
                {
                    remainingIntArgMask &= ~argRegMask;
                    GetEmitter()->emitIns_R_S(INS_mov, EA_8BYTE, argReg, firstArgVarNum, argOffset);

                    // also load it in corresponding float arg reg
                    regNumber floatReg = compiler->getCallArgFloatRegister(argReg);
                    inst_Mov(TYP_DOUBLE, floatReg, argReg, /* canSkip */ false, emitActualTypeSize(TYP_I_IMPL));
                }

                argOffset += REGSIZE_BYTES;
            }
            GetEmitter()->emitEnableGC();
        }
    }
#endif // TARGET_AMD64
}

// produce code for a GT_LEA subnode
void CodeGen::genLeaInstruction(GenTreeAddrMode* lea)
{
    emitAttr size = emitTypeSize(lea);
    genConsumeOperands(lea);

    if (lea->Base() && lea->Index())
    {
        regNumber baseReg  = lea->Base()->GetRegNum();
        regNumber indexReg = lea->Index()->GetRegNum();
        GetEmitter()->emitIns_R_ARX(INS_lea, size, lea->GetRegNum(), baseReg, indexReg, lea->gtScale, lea->Offset());
    }
    else if (lea->Base())
    {
        GetEmitter()->emitIns_R_AR(INS_lea, size, lea->GetRegNum(), lea->Base()->GetRegNum(), lea->Offset());
    }
    else if (lea->Index())
    {
        GetEmitter()->emitIns_R_ARX(INS_lea, size, lea->GetRegNum(), REG_NA, lea->Index()->GetRegNum(), lea->gtScale,
                                    lea->Offset());
    }

    genProduceReg(lea);
}

//------------------------------------------------------------------------
// genCompareFloat: Generate code for comparing two floating point values
//
// Arguments:
//    treeNode - the compare tree
//
void CodeGen::genCompareFloat(GenTree* treeNode)
{
    assert(treeNode->OperIsCompare());

    GenTreeOp* tree    = treeNode->AsOp();
    GenTree*   op1     = tree->gtOp1;
    GenTree*   op2     = tree->gtOp2;
    var_types  op1Type = op1->TypeGet();
    var_types  op2Type = op2->TypeGet();

    genConsumeOperands(tree);

    assert(varTypeIsFloating(op1Type));
    assert(op1Type == op2Type);

    regNumber   targetReg = treeNode->GetRegNum();
    instruction ins;
    emitAttr    cmpAttr;

    GenCondition condition = GenCondition::FromFloatRelop(treeNode);

    if (condition.PreferSwap())
    {
        condition = GenCondition::Swap(condition);
        std::swap(op1, op2);
    }

    ins     = (op1Type == TYP_FLOAT) ? INS_ucomiss : INS_ucomisd;
    cmpAttr = emitTypeSize(op1Type);

    var_types targetType = treeNode->TypeGet();

    // Clear target reg in advance via "xor reg,reg" to avoid movzx after SETCC
    if ((targetReg != REG_NA) && (op1->GetRegNum() != targetReg) && (op2->GetRegNum() != targetReg) &&
        !varTypeIsByte(targetType))
    {
        regMaskTP targetRegMask = genRegMask(targetReg);
        if (((op1->gtGetContainedRegMask() | op2->gtGetContainedRegMask()) & targetRegMask) == 0)
        {
            instGen_Set_Reg_To_Zero(emitTypeSize(TYP_I_IMPL), targetReg);
            targetType = TYP_BOOL; // just a tip for inst_SETCC that movzx is not needed
        }
    }
    GetEmitter()->emitInsBinary(ins, cmpAttr, op1, op2);

    // Are we evaluating this into a register?
    if (targetReg != REG_NA)
    {
        if ((condition.GetCode() == GenCondition::FNEU) && (op1->GetRegNum() == op2->GetRegNum()))
        {
            // For floating point, `x != x` is a common way of
            // checking for NaN. So, in the case where both
            // operands are the same, we can optimize codegen
            // to only do a single check.

            condition = GenCondition(GenCondition::P);
        }

        inst_SETCC(condition, targetType, targetReg);
        genProduceReg(tree);
    }
}

//------------------------------------------------------------------------
// genCompareInt: Generate code for comparing ints or, on amd64, longs.
//
// Arguments:
//    treeNode - the compare tree
//
// Return Value:
//    None.
void CodeGen::genCompareInt(GenTree* treeNode)
{
    assert(treeNode->OperIsCompare() || treeNode->OperIs(GT_CMP));

    GenTreeOp* tree          = treeNode->AsOp();
    GenTree*   op1           = tree->gtOp1;
    GenTree*   op2           = tree->gtOp2;
    var_types  op1Type       = op1->TypeGet();
    var_types  op2Type       = op2->TypeGet();
    regNumber  targetReg     = tree->GetRegNum();
    emitter*   emit          = GetEmitter();
    bool       canReuseFlags = false;

    genConsumeOperands(tree);

    assert(!op1->isContainedIntOrIImmed());
    assert(!varTypeIsFloating(op2Type));

    instruction ins;
    var_types   type = TYP_UNKNOWN;

    if (tree->OperIs(GT_TEST_EQ, GT_TEST_NE))
    {
        ins = INS_test;

        // Unlike many xarch instructions TEST doesn't have a form with a 16/32/64 bit first operand and
        // an 8 bit immediate second operand. But if the immediate value fits in 8 bits then we can simply
        // emit a 8 bit TEST instruction, unless we're targeting x86 and the first operand is a non-byteable
        // register.
        // Note that lowering does something similar but its main purpose is to allow memory operands to be
        // contained so it doesn't handle other kind of operands. It could do more but on x86 that results
        // in additional register constrains and that may be worse than wasting 3 bytes on an immediate.
        if (
#ifdef TARGET_X86
            (!op1->isUsedFromReg() || isByteReg(op1->GetRegNum())) &&
#endif
            (op2->IsCnsIntOrI() && FitsIn<uint8_t>(op2->AsIntCon()->IconValue())))
        {
            type = TYP_UBYTE;
        }
    }
    else if (op1->isUsedFromReg() && op2->IsIntegralConst(0))
    {
        if (compiler->opts.OptimizationEnabled())
        {
            emitAttr op1Size = emitActualTypeSize(op1->TypeGet());
            assert((int)op1Size >= 4);

            // Optimize "x<0" and "x>=0" to "x>>31" if "x" is not a jump condition and in a reg.
            // Morph/Lowering are responsible to rotate "0<x" to "x>0" so we won't handle it here.
            if ((targetReg != REG_NA) && tree->OperIs(GT_LT, GT_GE) && !tree->IsUnsigned())
            {
                inst_Mov(op1->TypeGet(), targetReg, op1->GetRegNum(), /* canSkip */ true);
                if (tree->OperIs(GT_GE))
                {
                    // emit "not" for "x>=0" case
                    inst_RV(INS_not, targetReg, op1->TypeGet());
                }
                inst_RV_IV(INS_shr_N, targetReg, (int)op1Size * 8 - 1, op1Size);
                genProduceReg(tree);
                return;
            }
            canReuseFlags = true;
        }

        // We're comparing a register to 0 so we can generate "test reg1, reg1"
        // instead of the longer "cmp reg1, 0"
        ins = INS_test;
        op2 = op1;
    }
    else
    {
        ins = INS_cmp;
    }

    if (type == TYP_UNKNOWN)
    {
        if (op1Type == op2Type)
        {
            type = op1Type;
        }
        else if (genTypeSize(op1Type) == genTypeSize(op2Type))
        {
            // If the types are different but have the same size then we'll use TYP_INT or TYP_LONG.
            // This primarily deals with small type mixes (e.g. byte/ubyte) that need to be widened
            // and compared as int. We should not get long type mixes here but handle that as well
            // just in case.
            type = genTypeSize(op1Type) == 8 ? TYP_LONG : TYP_INT;
        }
        else
        {
            // In the types are different simply use TYP_INT. This deals with small type/int type
            // mixes (e.g. byte/short ubyte/int) that need to be widened and compared as int.
            // Lowering is expected to handle any mixes that involve long types (e.g. int/long).
            type = TYP_INT;
        }

        // The common type cannot be smaller than any of the operand types, we're probably mixing int/long
        assert(genTypeSize(type) >= max(genTypeSize(op1Type), genTypeSize(op2Type)));
        // Small unsigned int types (TYP_BOOL can use anything) should use unsigned comparisons
        assert(!(varTypeIsSmallInt(type) && varTypeIsUnsigned(type)) || ((tree->gtFlags & GTF_UNSIGNED) != 0));
        // If op1 is smaller then it cannot be in memory, we're probably missing a cast
        assert((genTypeSize(op1Type) >= genTypeSize(type)) || !op1->isUsedFromMemory());
        // If op2 is smaller then it cannot be in memory, we're probably missing a cast
        assert((genTypeSize(op2Type) >= genTypeSize(type)) || !op2->isUsedFromMemory());
        // If we ended up with a small type and op2 is a constant then make sure we don't lose constant bits
        assert(!op2->IsCnsIntOrI() || !varTypeIsSmall(type) || FitsIn(type, op2->AsIntCon()->IconValue()));
    }

    // The type cannot be larger than the machine word size
    assert(genTypeSize(type) <= genTypeSize(TYP_I_IMPL));
    // TYP_UINT and TYP_ULONG should not appear here, only small types can be unsigned
    assert(!varTypeIsUnsigned(type) || varTypeIsSmall(type));
    // Sign jump optimization should only be set the following check
    assert((tree->gtFlags & GTF_RELOP_SJUMP_OPT) == 0);

    var_types targetType = tree->TypeGet();

    if (canReuseFlags && emit->AreFlagsSetToZeroCmp(op1->GetRegNum(), emitTypeSize(type), tree->OperGet()))
    {
        JITDUMP("Not emitting compare due to flags being already set\n");
    }
    else if (canReuseFlags && emit->AreFlagsSetForSignJumpOpt(op1->GetRegNum(), emitTypeSize(type), tree))
    {
        JITDUMP("Not emitting compare due to sign being already set, follow up instr will transform jump\n");
        tree->gtFlags |= GTF_RELOP_SJUMP_OPT;
    }
    else
    {
        // Clear target reg in advance via "xor reg,reg" to avoid movzx after SETCC
        if ((targetReg != REG_NA) && (op1->GetRegNum() != targetReg) && (op2->GetRegNum() != targetReg) &&
            !varTypeIsByte(targetType))
        {
            regMaskTP targetRegMask = genRegMask(targetReg);
            if (((op1->gtGetContainedRegMask() | op2->gtGetContainedRegMask()) & targetRegMask) == 0)
            {
                instGen_Set_Reg_To_Zero(emitTypeSize(TYP_I_IMPL), targetReg);
                targetType = TYP_BOOL; // just a tip for inst_SETCC that movzx is not needed
            }
        }
        emit->emitInsBinary(ins, emitTypeSize(type), op1, op2);
    }

    // Are we evaluating this into a register?
    if (targetReg != REG_NA)
    {
        inst_SETCC(GenCondition::FromIntegralRelop(tree), targetType, targetReg);
        genProduceReg(tree);
    }
}

#if !defined(TARGET_64BIT)
//------------------------------------------------------------------------
// genLongToIntCast: Generate code for long to int casts on x86.
//
// Arguments:
//    cast - The GT_CAST node
//
// Return Value:
//    None.
//
// Assumptions:
//    The cast node and its sources (via GT_LONG) must have been assigned registers.
//    The destination cannot be a floating point type or a small integer type.
//
void CodeGen::genLongToIntCast(GenTree* cast)
{
    assert(cast->OperGet() == GT_CAST);

    GenTree* src = cast->gtGetOp1();
    noway_assert(src->OperGet() == GT_LONG);

    genConsumeRegs(src);

    var_types srcType  = ((cast->gtFlags & GTF_UNSIGNED) != 0) ? TYP_ULONG : TYP_LONG;
    var_types dstType  = cast->CastToType();
    regNumber loSrcReg = src->gtGetOp1()->GetRegNum();
    regNumber hiSrcReg = src->gtGetOp2()->GetRegNum();
    regNumber dstReg   = cast->GetRegNum();

    assert((dstType == TYP_INT) || (dstType == TYP_UINT));
    assert(genIsValidIntReg(loSrcReg));
    assert(genIsValidIntReg(hiSrcReg));
    assert(genIsValidIntReg(dstReg));

    if (cast->gtOverflow())
    {
        //
        // Generate an overflow check for [u]long to [u]int casts:
        //
        // long  -> int  - check if the upper 33 bits are all 0 or all 1
        //
        // ulong -> int  - check if the upper 33 bits are all 0
        //
        // long  -> uint - check if the upper 32 bits are all 0
        // ulong -> uint - check if the upper 32 bits are all 0
        //

        if ((srcType == TYP_LONG) && (dstType == TYP_INT))
        {
            BasicBlock* allOne  = genCreateTempLabel();
            BasicBlock* success = genCreateTempLabel();

            inst_RV_RV(INS_test, loSrcReg, loSrcReg, TYP_INT, EA_4BYTE);
            inst_JMP(EJ_js, allOne);

            inst_RV_RV(INS_test, hiSrcReg, hiSrcReg, TYP_INT, EA_4BYTE);
            genJumpToThrowHlpBlk(EJ_jne, SCK_OVERFLOW);
            inst_JMP(EJ_jmp, success);

            genDefineTempLabel(allOne);
            inst_RV_IV(INS_cmp, hiSrcReg, -1, EA_4BYTE);
            genJumpToThrowHlpBlk(EJ_jne, SCK_OVERFLOW);

            genDefineTempLabel(success);
        }
        else
        {
            if ((srcType == TYP_ULONG) && (dstType == TYP_INT))
            {
                inst_RV_RV(INS_test, loSrcReg, loSrcReg, TYP_INT, EA_4BYTE);
                genJumpToThrowHlpBlk(EJ_js, SCK_OVERFLOW);
            }

            inst_RV_RV(INS_test, hiSrcReg, hiSrcReg, TYP_INT, EA_4BYTE);
            genJumpToThrowHlpBlk(EJ_jne, SCK_OVERFLOW);
        }
    }

    inst_Mov(TYP_INT, dstReg, loSrcReg, /* canSkip */ true);

    genProduceReg(cast);
}
#endif

//------------------------------------------------------------------------
// genIntCastOverflowCheck: Generate overflow checking code for an integer cast.
//
// Arguments:
//    cast - The GT_CAST node
//    desc - The cast description
//    reg  - The register containing the value to check
//
void CodeGen::genIntCastOverflowCheck(GenTreeCast* cast, const GenIntCastDesc& desc, regNumber reg)
{
    switch (desc.CheckKind())
    {
        case GenIntCastDesc::CHECK_POSITIVE:
            GetEmitter()->emitIns_R_R(INS_test, EA_SIZE(desc.CheckSrcSize()), reg, reg);
            genJumpToThrowHlpBlk(EJ_jl, SCK_OVERFLOW);
            break;

#ifdef TARGET_64BIT
        case GenIntCastDesc::CHECK_UINT_RANGE:
        {
            // We need to check if the value is not greater than 0xFFFFFFFF but this value
            // cannot be encoded in an immediate operand. Use a right shift to test if the
            // upper 32 bits are zero. This requires a temporary register.
            const regNumber tempReg = cast->GetSingleTempReg();
            assert(tempReg != reg);
            GetEmitter()->emitIns_Mov(INS_mov, EA_8BYTE, tempReg, reg, /* canSkip */ false);
            GetEmitter()->emitIns_R_I(INS_shr_N, EA_8BYTE, tempReg, 32);
            genJumpToThrowHlpBlk(EJ_jne, SCK_OVERFLOW);
        }
        break;

        case GenIntCastDesc::CHECK_POSITIVE_INT_RANGE:
            GetEmitter()->emitIns_R_I(INS_cmp, EA_8BYTE, reg, INT32_MAX);
            genJumpToThrowHlpBlk(EJ_ja, SCK_OVERFLOW);
            break;

        case GenIntCastDesc::CHECK_INT_RANGE:
        {
            // Emit "if ((long)(int)x != x) goto OVERFLOW"
            const regNumber regTmp = cast->GetSingleTempReg();
            GetEmitter()->emitIns_Mov(INS_movsxd, EA_8BYTE, regTmp, reg, true);
            GetEmitter()->emitIns_R_R(INS_cmp, EA_8BYTE, reg, regTmp);
            genJumpToThrowHlpBlk(EJ_jne, SCK_OVERFLOW);
        }
        break;
#endif

        default:
        {
            assert(desc.CheckKind() == GenIntCastDesc::CHECK_SMALL_INT_RANGE);
            const int castMaxValue = desc.CheckSmallIntMax();
            const int castMinValue = desc.CheckSmallIntMin();

            GetEmitter()->emitIns_R_I(INS_cmp, EA_SIZE(desc.CheckSrcSize()), reg, castMaxValue);
            genJumpToThrowHlpBlk((castMinValue == 0) ? EJ_ja : EJ_jg, SCK_OVERFLOW);

            if (castMinValue != 0)
            {
                GetEmitter()->emitIns_R_I(INS_cmp, EA_SIZE(desc.CheckSrcSize()), reg, castMinValue);
                genJumpToThrowHlpBlk(EJ_jl, SCK_OVERFLOW);
            }
        }
        break;
    }
}

//------------------------------------------------------------------------
// genIntToIntCast: Generate code for an integer cast, with or without overflow check.
//
// Arguments:
//    cast - The GT_CAST node
//
// Assumptions:
//    The cast node is not a contained node and must have an assigned register.
//    Neither the source nor target type can be a floating point type.
//    On x86 casts to (U)BYTE require that the source be in a byte register.
//
// TODO-XArch-CQ: Allow castOp to be a contained node without an assigned register.
//
void CodeGen::genIntToIntCast(GenTreeCast* cast)
{
    genConsumeRegs(cast->gtGetOp1());

    const regNumber srcReg = cast->gtGetOp1()->GetRegNum();
    const regNumber dstReg = cast->GetRegNum();
    emitter*        emit   = GetEmitter();

    assert(genIsValidIntReg(srcReg));
    assert(genIsValidIntReg(dstReg));

    GenIntCastDesc desc(cast);

    if (desc.CheckKind() != GenIntCastDesc::CHECK_NONE)
    {
        genIntCastOverflowCheck(cast, desc, srcReg);
    }

    instruction ins;
    unsigned    insSize;
    bool        canSkip = false;

    switch (desc.ExtendKind())
    {
        case GenIntCastDesc::ZERO_EXTEND_SMALL_INT:
            ins     = INS_movzx;
            insSize = desc.ExtendSrcSize();
            break;
        case GenIntCastDesc::SIGN_EXTEND_SMALL_INT:
            ins     = INS_movsx;
            insSize = desc.ExtendSrcSize();
            break;
#ifdef TARGET_64BIT
        case GenIntCastDesc::ZERO_EXTEND_INT:
            ins     = INS_mov;
            insSize = 4;
            canSkip = compiler->opts.OptimizationEnabled() && emit->AreUpper32BitsZero(srcReg);
            break;
        case GenIntCastDesc::SIGN_EXTEND_INT:
            ins     = INS_movsxd;
            insSize = 4;
            break;
#endif
        default:
            assert(desc.ExtendKind() == GenIntCastDesc::COPY);
            ins     = INS_mov;
            insSize = desc.ExtendSrcSize();
            canSkip = true;
            break;
    }

    emit->emitIns_Mov(ins, EA_ATTR(insSize), dstReg, srcReg, canSkip);

    genProduceReg(cast);
}

//------------------------------------------------------------------------
// genFloatToFloatCast: Generate code for a cast between float and double
//
// Arguments:
//    treeNode - The GT_CAST node
//
// Return Value:
//    None.
//
// Assumptions:
//    Cast is a non-overflow conversion.
//    The treeNode must have an assigned register.
//    The cast is between float and double or vice versa.
//
void CodeGen::genFloatToFloatCast(GenTree* treeNode)
{
    // float <--> double conversions are always non-overflow ones
    assert(treeNode->OperGet() == GT_CAST);
    assert(!treeNode->gtOverflow());

    regNumber targetReg = treeNode->GetRegNum();
    assert(genIsValidFloatReg(targetReg));

    GenTree* op1 = treeNode->AsOp()->gtOp1;
#ifdef DEBUG
    // If not contained, must be a valid float reg.
    if (op1->isUsedFromReg())
    {
        assert(genIsValidFloatReg(op1->GetRegNum()));
    }
#endif

    var_types dstType = treeNode->CastToType();
    var_types srcType = op1->TypeGet();
    assert(varTypeIsFloating(srcType) && varTypeIsFloating(dstType));

    genConsumeOperands(treeNode->AsOp());
    if (srcType == dstType && (op1->isUsedFromReg() && (targetReg == op1->GetRegNum())))
    {
        // source and destinations types are the same and also reside in the same register.
        // we just need to consume and produce the reg in this case.
        ;
    }
    else
    {
        instruction ins = ins_FloatConv(dstType, srcType);
        GetEmitter()->emitInsBinary(ins, emitTypeSize(dstType), treeNode, op1);
    }

    genProduceReg(treeNode);
}

//------------------------------------------------------------------------
// genIntToFloatCast: Generate code to cast an int/long to float/double
//
// Arguments:
//    treeNode - The GT_CAST node
//
// Return Value:
//    None.
//
// Assumptions:
//    Cast is a non-overflow conversion.
//    The treeNode must have an assigned register.
//    SrcType= int32/uint32/int64/uint64 and DstType=float/double.
//
void CodeGen::genIntToFloatCast(GenTree* treeNode)
{
    // int type --> float/double conversions are always non-overflow ones
    assert(treeNode->OperGet() == GT_CAST);
    assert(!treeNode->gtOverflow());

    regNumber targetReg = treeNode->GetRegNum();
    assert(genIsValidFloatReg(targetReg));

    GenTree* op1 = treeNode->AsOp()->gtOp1;
#ifdef DEBUG
    if (op1->isUsedFromReg())
    {
        assert(genIsValidIntReg(op1->GetRegNum()));
    }
#endif

    var_types dstType = treeNode->CastToType();
    var_types srcType = op1->TypeGet();
    assert(!varTypeIsFloating(srcType) && varTypeIsFloating(dstType));

#if !defined(TARGET_64BIT)
    // We expect morph to replace long to float/double casts with helper calls
    noway_assert(!varTypeIsLong(srcType));
#endif // !defined(TARGET_64BIT)

    // Since xarch emitter doesn't handle reporting gc-info correctly while casting away gc-ness we
    // ensure srcType of a cast is non gc-type.  Codegen should never see BYREF as source type except
    // for GT_LCL_VAR_ADDR and GT_LCL_FLD_ADDR that represent stack addresses and can be considered
    // as TYP_I_IMPL. In all other cases where src operand is a gc-type and not known to be on stack,
    // Front-end (see fgMorphCast()) ensures this by assigning gc-type local to a non gc-type
    // temp and using temp as operand of cast operation.
    if (srcType == TYP_BYREF)
    {
        noway_assert(op1->OperGet() == GT_LCL_VAR_ADDR || op1->OperGet() == GT_LCL_FLD_ADDR);
        srcType = TYP_I_IMPL;
    }

    // force the srcType to unsigned if GT_UNSIGNED flag is set
    if (treeNode->gtFlags & GTF_UNSIGNED)
    {
        srcType = varTypeToUnsigned(srcType);
    }

    noway_assert(!varTypeIsGC(srcType));

    // We should never be seeing srcType whose size is not sizeof(int) nor sizeof(long).
    // For conversions from byte/sbyte/int16/uint16 to float/double, we would expect
    // either the front-end or lowering phase to have generated two levels of cast.
    // The first one is for widening smaller int type to int32 and the second one is
    // to the float/double.
    emitAttr srcSize = EA_ATTR(genTypeSize(srcType));
    noway_assert((srcSize == EA_ATTR(genTypeSize(TYP_INT))) || (srcSize == EA_ATTR(genTypeSize(TYP_LONG))));

    // Also we don't expect to see uint32 -> float/double and uint64 -> float conversions
    // here since they should have been lowered appropriately.
    noway_assert(srcType != TYP_UINT);
    noway_assert((srcType != TYP_ULONG) || (dstType != TYP_FLOAT));

    // To convert int to a float/double, cvtsi2ss/sd SSE2 instruction is used
    // which does a partial write to lower 4/8 bytes of xmm register keeping the other
    // upper bytes unmodified.  If "cvtsi2ss/sd xmmReg, r32/r64" occurs inside a loop,
    // the partial write could introduce a false dependency and could cause a stall
    // if there are further uses of xmmReg. We have such a case occurring with a
    // customer reported version of SpectralNorm benchmark, resulting in 2x perf
    // regression.  To avoid false dependency, we emit "xorps xmmReg, xmmReg" before
    // cvtsi2ss/sd instruction.

    genConsumeOperands(treeNode->AsOp());
    GetEmitter()->emitIns_R_R(INS_xorps, EA_4BYTE, treeNode->GetRegNum(), treeNode->GetRegNum());

    // Note that here we need to specify srcType that will determine
    // the size of source reg/mem operand and rex.w prefix.
    instruction ins = ins_FloatConv(dstType, TYP_INT);
    GetEmitter()->emitInsBinary(ins, emitTypeSize(srcType), treeNode, op1);

    // Handle the case of srcType = TYP_ULONG. SSE2 conversion instruction
    // will interpret ULONG value as LONG.  Hence we need to adjust the
    // result if sign-bit of srcType is set.
    if (srcType == TYP_ULONG)
    {
        // The instruction sequence below is less accurate than what clang
        // and gcc generate. However, we keep the current sequence for backward compatibility.
        // If we change the instructions below, FloatingPointUtils::convertUInt64ToDobule
        // should be also updated for consistent conversion result.
        assert(dstType == TYP_DOUBLE);
        assert(op1->isUsedFromReg());

        // Set the flags without modifying op1.
        // test op1Reg, op1Reg
        inst_RV_RV(INS_test, op1->GetRegNum(), op1->GetRegNum(), srcType);

        // No need to adjust result if op1 >= 0 i.e. positive
        // Jge label
        BasicBlock* label = genCreateTempLabel();
        inst_JMP(EJ_jge, label);

        // Adjust the result
        // result = result + 0x43f00000 00000000
        // addsd resultReg,  0x43f00000 00000000
        CORINFO_FIELD_HANDLE* cns = &u8ToDblBitmask;
        if (*cns == nullptr)
        {
            double d;
            static_assert_no_msg(sizeof(double) == sizeof(__int64));
            *((__int64*)&d) = 0x43f0000000000000LL;

            *cns = GetEmitter()->emitFltOrDblConst(d, EA_8BYTE);
        }
        GetEmitter()->emitIns_R_C(INS_addsd, EA_8BYTE, treeNode->GetRegNum(), *cns, 0);

        genDefineTempLabel(label);
    }

    genProduceReg(treeNode);
}

//------------------------------------------------------------------------
// genFloatToIntCast: Generate code to cast float/double to int/long
//
// Arguments:
//    treeNode - The GT_CAST node
//
// Return Value:
//    None.
//
// Assumptions:
//    Cast is a non-overflow conversion.
//    The treeNode must have an assigned register.
//    SrcType=float/double and DstType= int32/uint32/int64/uint64
//
// TODO-XArch-CQ: (Low-pri) - generate in-line code when DstType = uint64
//
void CodeGen::genFloatToIntCast(GenTree* treeNode)
{
    // we don't expect to see overflow detecting float/double --> int type conversions here
    // as they should have been converted into helper calls by front-end.
    assert(treeNode->OperGet() == GT_CAST);
    assert(!treeNode->gtOverflow());

    regNumber targetReg = treeNode->GetRegNum();
    assert(genIsValidIntReg(targetReg));

    GenTree* op1 = treeNode->AsOp()->gtOp1;
#ifdef DEBUG
    if (op1->isUsedFromReg())
    {
        assert(genIsValidFloatReg(op1->GetRegNum()));
    }
#endif

    var_types dstType = treeNode->CastToType();
    var_types srcType = op1->TypeGet();
    assert(varTypeIsFloating(srcType) && !varTypeIsFloating(dstType));

    // We should never be seeing dstType whose size is neither sizeof(TYP_INT) nor sizeof(TYP_LONG).
    // For conversions to byte/sbyte/int16/uint16 from float/double, we would expect the
    // front-end or lowering phase to have generated two levels of cast. The first one is
    // for float or double to int32/uint32 and the second one for narrowing int32/uint32 to
    // the required smaller int type.
    emitAttr dstSize = EA_ATTR(genTypeSize(dstType));
    noway_assert((dstSize == EA_ATTR(genTypeSize(TYP_INT))) || (dstSize == EA_ATTR(genTypeSize(TYP_LONG))));

    // We shouldn't be seeing uint64 here as it should have been converted
    // into a helper call by either front-end or lowering phase.
    noway_assert(!varTypeIsUnsigned(dstType) || (dstSize != EA_ATTR(genTypeSize(TYP_LONG))));

    // If the dstType is TYP_UINT, we have 32-bits to encode the
    // float number. Any of 33rd or above bits can be the sign bit.
    // To achieve it we pretend as if we are converting it to a long.
    if (varTypeIsUnsigned(dstType) && (dstSize == EA_ATTR(genTypeSize(TYP_INT))))
    {
        dstType = TYP_LONG;
    }

    // Note that we need to specify dstType here so that it will determine
    // the size of destination integer register and also the rex.w prefix.
    genConsumeOperands(treeNode->AsOp());
    instruction ins = ins_FloatConv(TYP_INT, srcType);
    GetEmitter()->emitInsBinary(ins, emitTypeSize(dstType), treeNode, op1);
    genProduceReg(treeNode);
}

//------------------------------------------------------------------------
// genCkfinite: Generate code for ckfinite opcode.
//
// Arguments:
//    treeNode - The GT_CKFINITE node
//
// Return Value:
//    None.
//
// Assumptions:
//    GT_CKFINITE node has reserved an internal register.
//
// TODO-XArch-CQ - mark the operand as contained if known to be in
// memory (e.g. field or an array element).
//
void CodeGen::genCkfinite(GenTree* treeNode)
{
    assert(treeNode->OperGet() == GT_CKFINITE);

    GenTree*  op1        = treeNode->AsOp()->gtOp1;
    var_types targetType = treeNode->TypeGet();
    int       expMask    = (targetType == TYP_FLOAT) ? 0x7F800000 : 0x7FF00000; // Bit mask to extract exponent.
    regNumber targetReg  = treeNode->GetRegNum();

    // Extract exponent into a register.
    regNumber tmpReg = treeNode->GetSingleTempReg();

    genConsumeReg(op1);

#ifdef TARGET_64BIT

    // Copy the floating-point value to an integer register. If we copied a float to a long, then
    // right-shift the value so the high 32 bits of the floating-point value sit in the low 32
    // bits of the integer register.
    regNumber srcReg        = op1->GetRegNum();
    var_types targetIntType = ((targetType == TYP_FLOAT) ? TYP_INT : TYP_LONG);
    inst_Mov(targetIntType, tmpReg, srcReg, /* canSkip */ false, emitActualTypeSize(targetType));
    if (targetType == TYP_DOUBLE)
    {
        // right shift by 32 bits to get to exponent.
        inst_RV_SH(INS_shr, EA_8BYTE, tmpReg, 32);
    }

    // Mask exponent with all 1's and check if the exponent is all 1's
    inst_RV_IV(INS_and, tmpReg, expMask, EA_4BYTE);
    inst_RV_IV(INS_cmp, tmpReg, expMask, EA_4BYTE);

    // If exponent is all 1's, throw ArithmeticException
    genJumpToThrowHlpBlk(EJ_je, SCK_ARITH_EXCPN);

    // if it is a finite value copy it to targetReg
    inst_Mov(targetType, targetReg, op1->GetRegNum(), /* canSkip */ true);

#else // !TARGET_64BIT

    // If the target type is TYP_DOUBLE, we want to extract the high 32 bits into the register.
    // There is no easy way to do this. To not require an extra register, we'll use shuffles
    // to move the high 32 bits into the low 32 bits, then shuffle it back, since we
    // need to produce the value into the target register.
    //
    // For TYP_DOUBLE, we'll generate (for targetReg != op1->GetRegNum()):
    //    movaps targetReg, op1->GetRegNum()
    //    shufps targetReg, targetReg, 0xB1    // WZYX => ZWXY
    //    mov_xmm2i tmpReg, targetReg          // tmpReg <= Y
    //    and tmpReg, <mask>
    //    cmp tmpReg, <mask>
    //    je <throw block>
    //    movaps targetReg, op1->GetRegNum()   // copy the value again, instead of un-shuffling it
    //
    // For TYP_DOUBLE with (targetReg == op1->GetRegNum()):
    //    shufps targetReg, targetReg, 0xB1    // WZYX => ZWXY
    //    mov_xmm2i tmpReg, targetReg          // tmpReg <= Y
    //    and tmpReg, <mask>
    //    cmp tmpReg, <mask>
    //    je <throw block>
    //    shufps targetReg, targetReg, 0xB1    // ZWXY => WZYX
    //
    // For TYP_FLOAT, it's the same as TARGET_64BIT:
    //    mov_xmm2i tmpReg, targetReg          // tmpReg <= low 32 bits
    //    and tmpReg, <mask>
    //    cmp tmpReg, <mask>
    //    je <throw block>
    //    movaps targetReg, op1->GetRegNum()      // only if targetReg != op1->GetRegNum()

    regNumber copyToTmpSrcReg; // The register we'll copy to the integer temp.

    if (targetType == TYP_DOUBLE)
    {
        inst_Mov(targetType, targetReg, op1->GetRegNum(), /* canSkip */ true);
        inst_RV_RV_IV(INS_shufps, EA_16BYTE, targetReg, targetReg, (int8_t)0xb1);
        copyToTmpSrcReg = targetReg;
    }
    else
    {
        copyToTmpSrcReg = op1->GetRegNum();
    }

    // Copy only the low 32 bits. This will be the high order 32 bits of the floating-point
    // value, no matter the floating-point type.
    inst_Mov(TYP_INT, tmpReg, copyToTmpSrcReg, /* canSkip */ false, emitActualTypeSize(TYP_FLOAT));

    // Mask exponent with all 1's and check if the exponent is all 1's
    inst_RV_IV(INS_and, tmpReg, expMask, EA_4BYTE);
    inst_RV_IV(INS_cmp, tmpReg, expMask, EA_4BYTE);

    // If exponent is all 1's, throw ArithmeticException
    genJumpToThrowHlpBlk(EJ_je, SCK_ARITH_EXCPN);

    if ((targetType == TYP_DOUBLE) && (targetReg == op1->GetRegNum()))
    {
        // We need to re-shuffle the targetReg to get the correct result.
        inst_RV_RV_IV(INS_shufps, EA_16BYTE, targetReg, targetReg, (int8_t)0xb1);
    }
    else
    {
        // In both the TYP_FLOAT and TYP_DOUBLE case, the op1 register is untouched,
        // so copy it to the targetReg. This is faster and smaller for TYP_DOUBLE
        // than re-shuffling the targetReg.
        inst_Mov(targetType, targetReg, op1->GetRegNum(), /* canSkip */ true);
    }

#endif // !TARGET_64BIT

    genProduceReg(treeNode);
}

#ifdef TARGET_AMD64
int CodeGenInterface::genSPtoFPdelta() const
{
    int delta;

#ifdef UNIX_AMD64_ABI

    // We require frame chaining on Unix to support native tool unwinding (such as
    // unwinding by the native debugger). We have a CLR-only extension to the
    // unwind codes (UWOP_SET_FPREG_LARGE) to support SP->FP offsets larger than 240.
    // If Unix ever supports EnC, the RSP == RBP assumption will have to be reevaluated.
    delta = genTotalFrameSize();

#else // !UNIX_AMD64_ABI

    // As per Amd64 ABI, RBP offset from initial RSP can be between 0 and 240 if
    // RBP needs to be reported in unwind codes.  This case would arise for methods
    // with localloc.
    if (compiler->compLocallocUsed)
    {
        // We cannot base delta computation on compLclFrameSize since it changes from
        // tentative to final frame layout and hence there is a possibility of
        // under-estimating offset of vars from FP, which in turn results in under-
        // estimating instruction size.
        //
        // To be predictive and so as never to under-estimate offset of vars from FP
        // we will always position FP at min(240, outgoing arg area size).
        delta = Min(240, (int)compiler->lvaOutgoingArgSpaceSize);
    }
    else if (compiler->opts.compDbgEnC)
    {
        // vm assumption on EnC methods is that rsp and rbp are equal
        delta = 0;
    }
    else
    {
        delta = genTotalFrameSize();
    }

#endif // !UNIX_AMD64_ABI

    return delta;
}

//---------------------------------------------------------------------
// genTotalFrameSize - return the total size of the stack frame, including local size,
// callee-saved register size, etc. For AMD64, this does not include the caller-pushed
// return address.
//
// Return value:
//    Total frame size
//

int CodeGenInterface::genTotalFrameSize() const
{
    assert(!IsUninitialized(compiler->compCalleeRegsPushed));

    int totalFrameSize = compiler->compCalleeRegsPushed * REGSIZE_BYTES + compiler->compLclFrameSize;

    assert(totalFrameSize >= 0);
    return totalFrameSize;
}

//---------------------------------------------------------------------
// genCallerSPtoFPdelta - return the offset from Caller-SP to the frame pointer.
// This number is going to be negative, since the Caller-SP is at a higher
// address than the frame pointer.
//
// There must be a frame pointer to call this function!
//
// We can't compute this directly from the Caller-SP, since the frame pointer
// is based on a maximum delta from Initial-SP, so first we find SP, then
// compute the FP offset.

int CodeGenInterface::genCallerSPtoFPdelta() const
{
    assert(isFramePointerUsed());
    int callerSPtoFPdelta;

    callerSPtoFPdelta = genCallerSPtoInitialSPdelta() + genSPtoFPdelta();

    assert(callerSPtoFPdelta <= 0);
    return callerSPtoFPdelta;
}

//---------------------------------------------------------------------
// genCallerSPtoInitialSPdelta - return the offset from Caller-SP to Initial SP.
//
// This number will be negative.

int CodeGenInterface::genCallerSPtoInitialSPdelta() const
{
    int callerSPtoSPdelta = 0;

    callerSPtoSPdelta -= genTotalFrameSize();
    callerSPtoSPdelta -= REGSIZE_BYTES; // caller-pushed return address

    // compCalleeRegsPushed does not account for the frame pointer
    // TODO-Cleanup: shouldn't this be part of genTotalFrameSize?
    if (isFramePointerUsed())
    {
        callerSPtoSPdelta -= REGSIZE_BYTES;
    }

    assert(callerSPtoSPdelta <= 0);
    return callerSPtoSPdelta;
}
#endif // TARGET_AMD64

//-----------------------------------------------------------------------------------------
// genSSE2BitwiseOp - generate SSE2 code for the given oper as "Operand BitWiseOp BitMask"
//
// Arguments:
//    treeNode  - tree node
//
// Return value:
//    None
//
// Assumptions:
//     i) tree oper is one of GT_NEG or GT_INTRINSIC Abs()
//    ii) tree type is floating point type.
//   iii) caller of this routine needs to call genProduceReg()
void CodeGen::genSSE2BitwiseOp(GenTree* treeNode)
{
    regNumber targetReg  = treeNode->GetRegNum();
    regNumber operandReg = genConsumeReg(treeNode->gtGetOp1());
    emitAttr  size       = emitTypeSize(treeNode);

    assert(varTypeIsFloating(treeNode->TypeGet()));
    assert(treeNode->gtGetOp1()->isUsedFromReg());

    CORINFO_FIELD_HANDLE* maskFld = nullptr;
    UINT64                mask    = 0;
    instruction           ins     = INS_invalid;

    if (treeNode->OperIs(GT_NEG))
    {
        // Neg(x) = flip the sign bit.
        // Neg(f) = f ^ 0x80000000 x4 (packed)
        // Neg(d) = d ^ 0x8000000000000000 x2 (packed)
        ins     = INS_xorps;
        mask    = treeNode->TypeIs(TYP_FLOAT) ? 0x8000000080000000UL : 0x8000000000000000UL;
        maskFld = treeNode->TypeIs(TYP_FLOAT) ? &negBitmaskFlt : &negBitmaskDbl;
    }
    else if (treeNode->OperIs(GT_INTRINSIC))
    {
        assert(treeNode->AsIntrinsic()->gtIntrinsicName == NI_System_Math_Abs);
        // Abs(x) = set sign-bit to zero
        // Abs(f) = f & 0x7fffffff x4 (packed)
        // Abs(d) = d & 0x7fffffffffffffff x2 (packed)
        ins     = INS_andps;
        mask    = treeNode->TypeIs(TYP_FLOAT) ? 0x7fffffff7fffffffUL : 0x7fffffffffffffffUL;
        maskFld = treeNode->TypeIs(TYP_FLOAT) ? &absBitmaskFlt : &absBitmaskDbl;
    }
    else
    {
        assert(!"genSSE2BitwiseOp: unsupported oper");
    }

    if (*maskFld == nullptr)
    {
        UINT64 maskPack[] = {mask, mask};
        *maskFld          = GetEmitter()->emitBlkConst(&maskPack, 16, 16, treeNode->TypeGet());
    }

    GetEmitter()->emitIns_SIMD_R_R_C(ins, size, targetReg, operandReg, *maskFld, 0);
}

//-----------------------------------------------------------------------------------------
// genSSE41RoundOp - generate SSE41 code for the given tree as a round operation
//
// Arguments:
//    treeNode  - tree node
//
// Return value:
//    None
//
// Assumptions:
//     i) SSE4.1 is supported by the underlying hardware
//    ii) treeNode oper is a GT_INTRINSIC
//   iii) treeNode type is a floating point type
//    iv) treeNode is not used from memory
//     v) tree oper is NI_System_Math{F}_Round, _Ceiling, _Floor, or _Truncate
//    vi) caller of this routine needs to call genProduceReg()
void CodeGen::genSSE41RoundOp(GenTreeOp* treeNode)
{
    // i) SSE4.1 is supported by the underlying hardware
    assert(compiler->compIsaSupportedDebugOnly(InstructionSet_SSE41));

    // ii) treeNode oper is a GT_INTRINSIC
    assert(treeNode->OperGet() == GT_INTRINSIC);

    GenTree* srcNode = treeNode->gtGetOp1();

    // iii) treeNode type is floating point type
    assert(varTypeIsFloating(srcNode));
    assert(srcNode->TypeGet() == treeNode->TypeGet());

    // iv) treeNode is not used from memory
    assert(!treeNode->isUsedFromMemory());

    genConsumeOperands(treeNode);

    instruction ins  = (treeNode->TypeGet() == TYP_FLOAT) ? INS_roundss : INS_roundsd;
    emitAttr    size = emitTypeSize(treeNode);

    regNumber dstReg = treeNode->GetRegNum();

    unsigned ival = 0;

    // v) tree oper is NI_System_Math{F}_Round, _Ceiling, _Floor, or _Truncate
    switch (treeNode->AsIntrinsic()->gtIntrinsicName)
    {
        case NI_System_Math_Round:
            ival = 4;
            break;

        case NI_System_Math_Ceiling:
            ival = 10;
            break;

        case NI_System_Math_Floor:
            ival = 9;
            break;

        case NI_System_Math_Truncate:
            ival = 11;
            break;

        default:
            ins = INS_invalid;
            assert(!"genSSE41RoundOp: unsupported intrinsic");
            unreached();
    }

    if (srcNode->isContained() || srcNode->isUsedFromSpillTemp())
    {
        emitter* emit = GetEmitter();

        TempDsc* tmpDsc = nullptr;
        unsigned varNum = BAD_VAR_NUM;
        unsigned offset = (unsigned)-1;

        if (srcNode->isUsedFromSpillTemp())
        {
            assert(srcNode->IsRegOptional());

            tmpDsc = getSpillTempDsc(srcNode);
            varNum = tmpDsc->tdTempNum();
            offset = 0;

            regSet.tmpRlsTemp(tmpDsc);
        }
        else if (srcNode->isIndir())
        {
            GenTreeIndir* memIndir = srcNode->AsIndir();
            GenTree*      memBase  = memIndir->gtOp1;

            switch (memBase->OperGet())
            {
                case GT_LCL_VAR_ADDR:
                case GT_LCL_FLD_ADDR:
                {
                    assert(memBase->isContained());
                    varNum = memBase->AsLclVarCommon()->GetLclNum();
                    offset = memBase->AsLclVarCommon()->GetLclOffs();

                    // Ensure that all the GenTreeIndir values are set to their defaults.
                    assert(memBase->GetRegNum() == REG_NA);
                    assert(!memIndir->HasIndex());
                    assert(memIndir->Scale() == 1);
                    assert(memIndir->Offset() == 0);

                    break;
                }

                case GT_CLS_VAR_ADDR:
                {
                    emit->emitIns_R_C_I(ins, size, dstReg, memBase->AsClsVar()->gtClsVarHnd, 0, ival);
                    return;
                }

                default:
                {
                    emit->emitIns_R_A_I(ins, size, dstReg, memIndir, ival);
                    return;
                }
            }
        }
        else
        {
            switch (srcNode->OperGet())
            {
                case GT_CNS_DBL:
                {
                    GenTreeDblCon*       dblConst = srcNode->AsDblCon();
                    CORINFO_FIELD_HANDLE hnd = emit->emitFltOrDblConst(dblConst->gtDconVal, emitTypeSize(dblConst));

                    emit->emitIns_R_C_I(ins, size, dstReg, hnd, 0, ival);
                    return;
                }

                case GT_LCL_FLD:
                    varNum = srcNode->AsLclFld()->GetLclNum();
                    offset = srcNode->AsLclFld()->GetLclOffs();
                    break;

                case GT_LCL_VAR:
                {
                    assert(srcNode->IsRegOptional() || !compiler->lvaGetDesc(srcNode->AsLclVar())->lvIsRegCandidate());

                    varNum = srcNode->AsLclVar()->GetLclNum();
                    offset = 0;
                    break;
                }

                default:
                    unreached();
                    break;
            }
        }

        // Ensure we got a good varNum and offset.
        // We also need to check for `tmpDsc != nullptr` since spill temp numbers
        // are negative and start with -1, which also happens to be BAD_VAR_NUM.
        assert((varNum != BAD_VAR_NUM) || (tmpDsc != nullptr));
        assert(offset != (unsigned)-1);

        emit->emitIns_R_S_I(ins, size, dstReg, varNum, offset, ival);
    }
    else
    {
        inst_RV_RV_IV(ins, size, dstReg, srcNode->GetRegNum(), ival);
    }
}

//---------------------------------------------------------------------
// genIntrinsic - generate code for a given intrinsic
//
// Arguments
//    treeNode - the GT_INTRINSIC node
//
// Return value:
//    None
//
void CodeGen::genIntrinsic(GenTree* treeNode)
{
    // Handle intrinsics that can be implemented by target-specific instructions
    switch (treeNode->AsIntrinsic()->gtIntrinsicName)
    {
        case NI_System_Math_Abs:
            genSSE2BitwiseOp(treeNode);
            break;

        case NI_System_Math_Ceiling:
        case NI_System_Math_Floor:
        case NI_System_Math_Truncate:
        case NI_System_Math_Round:
            genSSE41RoundOp(treeNode->AsOp());
            break;

        case NI_System_Math_Sqrt:
        {
            // Both operand and its result must be of the same floating point type.
            GenTree* srcNode = treeNode->AsOp()->gtOp1;
            assert(varTypeIsFloating(srcNode));
            assert(srcNode->TypeGet() == treeNode->TypeGet());

            genConsumeOperands(treeNode->AsOp());

            const instruction ins = (treeNode->TypeGet() == TYP_FLOAT) ? INS_sqrtss : INS_sqrtsd;
            GetEmitter()->emitInsBinary(ins, emitTypeSize(treeNode), treeNode, srcNode);
            break;
        }

        default:
            assert(!"genIntrinsic: Unsupported intrinsic");
            unreached();
    }

    genProduceReg(treeNode);
}

//-------------------------------------------------------------------------- //
// getBaseVarForPutArgStk - returns the baseVarNum for passing a stack arg.
//
// Arguments
//    treeNode - the GT_PUTARG_STK node
//
// Return value:
//    The number of the base variable.
//
// Note:
//    If tail call the outgoing args are placed in the caller's incoming arg stack space.
//    Otherwise, they go in the outgoing arg area on the current frame.
//
//    On Windows the caller always creates slots (homing space) in its frame for the
//    first 4 arguments of a callee (register passed args). So, the baseVarNum is always 0.
//    For System V systems there is no such calling convention requirement, and the code needs to find
//    the first stack passed argument from the caller. This is done by iterating over
//    all the lvParam variables and finding the first with GetArgReg() equals to REG_STK.
//
unsigned CodeGen::getBaseVarForPutArgStk(GenTree* treeNode)
{
    assert(treeNode->OperGet() == GT_PUTARG_STK);

    unsigned baseVarNum;

    // Whether to setup stk arg in incoming or out-going arg area?
    // Fast tail calls implemented as epilog+jmp = stk arg is setup in incoming arg area.
    // All other calls - stk arg is setup in out-going arg area.
    if (treeNode->AsPutArgStk()->putInIncomingArgArea())
    {
        // See the note in the function header re: finding the first stack passed argument.
        baseVarNum = getFirstArgWithStackSlot();
        assert(baseVarNum != BAD_VAR_NUM);

#ifdef DEBUG
        // This must be a fast tail call.
        assert(treeNode->AsPutArgStk()->gtCall->AsCall()->IsFastTailCall());

        // Since it is a fast tail call, the existence of first incoming arg is guaranteed
        // because fast tail call requires that in-coming arg area of caller is >= out-going
        // arg area required for tail call.
        LclVarDsc* varDsc = compiler->lvaGetDesc(baseVarNum);
        assert(varDsc != nullptr);

#ifdef UNIX_AMD64_ABI
        assert(!varDsc->lvIsRegArg && varDsc->GetArgReg() == REG_STK);
#else  // !UNIX_AMD64_ABI
        // On Windows this assert is always true. The first argument will always be in REG_ARG_0 or REG_FLTARG_0.
        assert(varDsc->lvIsRegArg && (varDsc->GetArgReg() == REG_ARG_0 || varDsc->GetArgReg() == REG_FLTARG_0));
#endif // !UNIX_AMD64_ABI
#endif // !DEBUG
    }
    else
    {
#if FEATURE_FIXED_OUT_ARGS
        baseVarNum = compiler->lvaOutgoingArgSpaceVar;
#else  // !FEATURE_FIXED_OUT_ARGS
        assert(!"No BaseVarForPutArgStk on x86");
        baseVarNum = BAD_VAR_NUM;
#endif // !FEATURE_FIXED_OUT_ARGS
    }

    return baseVarNum;
}

//---------------------------------------------------------------------
// genAlignStackBeforeCall: Align the stack if necessary before a call.
//
// Arguments:
//    putArgStk - the putArgStk node.
//
void CodeGen::genAlignStackBeforeCall(GenTreePutArgStk* putArgStk)
{
#if defined(UNIX_X86_ABI)

    genAlignStackBeforeCall(putArgStk->gtCall);

#endif // UNIX_X86_ABI
}

//---------------------------------------------------------------------
// genAlignStackBeforeCall: Align the stack if necessary before a call.
//
// Arguments:
//    call - the call node.
//
void CodeGen::genAlignStackBeforeCall(GenTreeCall* call)
{
#if defined(UNIX_X86_ABI)

    // Have we aligned the stack yet?
    if (!call->gtArgs.IsStkAlignmentDone())
    {
        // We haven't done any stack alignment yet for this call.  We might need to create
        // an alignment adjustment, even if this function itself doesn't have any stack args.
        // This can happen if this function call is part of a nested call sequence, and the outer
        // call has already pushed some arguments.

        unsigned stkLevel = genStackLevel + call->gtArgs.GetStkSizeBytes();
        call->gtArgs.ComputeStackAlignment(stkLevel);

        unsigned padStkAlign = call->gtArgs.GetStkAlign();
        if (padStkAlign != 0)
        {
            // Now generate the alignment
            inst_RV_IV(INS_sub, REG_SPBASE, padStkAlign, EA_PTRSIZE);
            AddStackLevel(padStkAlign);
            AddNestedAlignment(padStkAlign);
        }

        call->gtArgs.SetStkAlignmentDone();
    }

#endif // UNIX_X86_ABI
}

//---------------------------------------------------------------------
// genRemoveAlignmentAfterCall: After a call, remove the alignment
// added before the call, if any.
//
// Arguments:
//    call - the call node.
//    bias - additional stack adjustment
//
// Note:
//    When bias > 0, caller should adjust stack level appropriately as
//    bias is not considered when adjusting stack level.
//
void CodeGen::genRemoveAlignmentAfterCall(GenTreeCall* call, unsigned bias)
{
#if defined(TARGET_X86)
#if defined(UNIX_X86_ABI)
    // Put back the stack pointer if there was any padding for stack alignment
    unsigned padStkAlign  = call->gtArgs.GetStkAlign();
    unsigned padStkAdjust = padStkAlign + bias;

    if (padStkAdjust != 0)
    {
        inst_RV_IV(INS_add, REG_SPBASE, padStkAdjust, EA_PTRSIZE);
        SubtractStackLevel(padStkAlign);
        SubtractNestedAlignment(padStkAlign);
    }
#else  // UNIX_X86_ABI
    if (bias != 0)
    {
        if (bias == sizeof(int))
        {
            inst_RV(INS_pop, REG_ECX, TYP_INT);
        }
        else
        {
            inst_RV_IV(INS_add, REG_SPBASE, bias, EA_PTRSIZE);
        }
    }
#endif // !UNIX_X86_ABI_
#else  // TARGET_X86
    assert(bias == 0);
#endif // !TARGET_X86
}

#ifdef TARGET_X86

//---------------------------------------------------------------------
// genAdjustStackForPutArgStk:
//    adjust the stack pointer for a putArgStk node if necessary.
//
// Arguments:
//    putArgStk - the putArgStk node.
//
// Returns: true if the stack pointer was adjusted; false otherwise.
//
// Notes:
//    Sets `m_pushStkArg` to true if the stack arg needs to be pushed,
//    false if the stack arg needs to be stored at the current stack
//    pointer address. This is exactly the opposite of the return value
//    of this function.
//
bool CodeGen::genAdjustStackForPutArgStk(GenTreePutArgStk* putArgStk)
{
    const unsigned argSize = putArgStk->GetStackByteSize();
    GenTree*       source  = putArgStk->gtGetOp1();

#ifdef FEATURE_SIMD
    if (!source->OperIs(GT_FIELD_LIST) && varTypeIsSIMD(source))
    {
        inst_RV_IV(INS_sub, REG_SPBASE, argSize, EA_PTRSIZE);
        AddStackLevel(argSize);
        m_pushStkArg = false;
        return true;
    }
#endif // FEATURE_SIMD

#ifdef DEBUG
    switch (putArgStk->gtPutArgStkKind)
    {
        case GenTreePutArgStk::Kind::RepInstr:
        case GenTreePutArgStk::Kind::Unroll:
            assert(!source->GetLayout(compiler)->HasGCPtr());
            break;

        case GenTreePutArgStk::Kind::Push:
            assert(source->OperIs(GT_FIELD_LIST) || source->GetLayout(compiler)->HasGCPtr() ||
                   (argSize < XMM_REGSIZE_BYTES));
            break;

        default:
            unreached();
    }
#endif // DEBUG

    // In lowering (see "LowerPutArgStk") we have determined what sort of instructions
    // are going to be used for this node. If we'll not be using "push"es, the stack
    // needs to be adjusted first (s. t. the SP points to the base of the outgoing arg).
    //
    if (!putArgStk->isPushKind())
    {
        // If argSize is large, we need to probe the stack like we do in the prolog (genAllocLclFrame)
        // or for localloc (genLclHeap), to ensure we touch the stack pages sequentially, and don't miss
        // the stack guard pages. The prolog probes, but we don't know at this point how much higher
        // the last probed stack pointer value is. We default a threshold. Any size below this threshold
        // we are guaranteed the stack has been probed. Above this threshold, we don't know. The threshold
        // should be high enough to cover all common cases. Increasing the threshold means adding a few
        // more "lowest address of stack" probes in the prolog. Since this is relatively rare, add it to
        // stress modes.

        if ((argSize >= ARG_STACK_PROBE_THRESHOLD_BYTES) ||
            compiler->compStressCompile(Compiler::STRESS_GENERIC_VARN, 5))
        {
            genStackPointerConstantAdjustmentLoopWithProbe(-(ssize_t)argSize, REG_NA);
        }
        else
        {
            inst_RV_IV(INS_sub, REG_SPBASE, argSize, EA_PTRSIZE);
        }

        AddStackLevel(argSize);
        m_pushStkArg = false;
        return true;
    }

    // Otherwise, "push" will be adjusting the stack for us.
    m_pushStkArg = true;
    return false;
}

//---------------------------------------------------------------------
// genPutArgStkFieldList - generate code for passing a GT_FIELD_LIST arg on the stack.
//
// Arguments
//    treeNode      - the GT_PUTARG_STK node whose op1 is a GT_FIELD_LIST
//
// Return value:
//    None
//
void CodeGen::genPutArgStkFieldList(GenTreePutArgStk* putArgStk)
{
    GenTreeFieldList* const fieldList = putArgStk->gtOp1->AsFieldList();
    assert(fieldList != nullptr);

    // Set m_pushStkArg and pre-adjust the stack if necessary.
    const bool preAdjustedStack = genAdjustStackForPutArgStk(putArgStk);

    // For now, we only support the "push" case; we will push a full slot for the first field of each slot
    // within the struct.
    assert((putArgStk->isPushKind()) && !preAdjustedStack && m_pushStkArg);

    // If we have pre-adjusted the stack and are simply storing the fields in order, set the offset to 0.
    // (Note that this mode is not currently being used.)
    // If we are pushing the arguments (i.e. we have not pre-adjusted the stack), then we are pushing them
    // in reverse order, so we start with the current field offset at the size of the struct arg (which must be
    // a multiple of the target pointer size).
    unsigned  currentOffset   = (preAdjustedStack) ? 0 : putArgStk->GetStackByteSize();
    unsigned  prevFieldOffset = currentOffset;
    regNumber intTmpReg       = REG_NA;
    regNumber simdTmpReg      = REG_NA;
    if (putArgStk->AvailableTempRegCount() != 0)
    {
        regMaskTP rsvdRegs = putArgStk->gtRsvdRegs;
        if ((rsvdRegs & RBM_ALLINT) != 0)
        {
            intTmpReg = putArgStk->GetSingleTempReg(RBM_ALLINT);
            assert(genIsValidIntReg(intTmpReg));
        }
        if ((rsvdRegs & RBM_ALLFLOAT) != 0)
        {
            simdTmpReg = putArgStk->GetSingleTempReg(RBM_ALLFLOAT);
            assert(genIsValidFloatReg(simdTmpReg));
        }
        assert(genCountBits(rsvdRegs) == (unsigned)((intTmpReg == REG_NA) ? 0 : 1) + ((simdTmpReg == REG_NA) ? 0 : 1));
    }

    for (GenTreeFieldList::Use& use : fieldList->Uses())
    {
        GenTree* const fieldNode   = use.GetNode();
        const unsigned fieldOffset = use.GetOffset();
        var_types      fieldType   = use.GetType();

        // Long-typed nodes should have been handled by the decomposition pass, and lowering should have sorted the
        // field list in descending order by offset.
        assert(!varTypeIsLong(fieldType));
        assert(fieldOffset <= prevFieldOffset);

        // Consume the register, if any, for this field. Note that genConsumeRegs() will appropriately
        // update the liveness info for a lclVar that has been marked RegOptional, which hasn't been
        // assigned a register, and which is therefore contained.
        // Unlike genConsumeReg(), it handles the case where no registers are being consumed.
        genConsumeRegs(fieldNode);
        regNumber argReg = fieldNode->isUsedFromSpillTemp() ? REG_NA : fieldNode->GetRegNum();

        // If the field is slot-like, we can use a push instruction to store the entire register no matter the type.
        //
        // The GC encoder requires that the stack remain 4-byte aligned at all times. Round the adjustment up
        // to the next multiple of 4. If we are going to generate a `push` instruction, the adjustment must
        // not require rounding.
        const bool fieldIsSlot = ((fieldOffset % 4) == 0) && ((prevFieldOffset - fieldOffset) >= 4);
        int        adjustment  = roundUp(currentOffset - fieldOffset, 4);
        if (fieldIsSlot && !varTypeIsSIMD(fieldType))
        {
            fieldType         = genActualType(fieldType);
            unsigned pushSize = genTypeSize(fieldType);
            assert((pushSize % 4) == 0);
            adjustment -= pushSize;
            while (adjustment != 0)
            {
                inst_IV(INS_push, 0);
                currentOffset -= pushSize;
                AddStackLevel(pushSize);
                adjustment -= pushSize;
            }

            m_pushStkArg = true;
        }
        else
        {
            m_pushStkArg = false;

            // We always "push" floating point fields (i.e. they are full slot values that don't
            // require special handling).
            assert(varTypeIsIntegralOrI(fieldNode) || varTypeIsSIMD(fieldNode));

            // If we can't push this field, it needs to be in a register so that we can store
            // it to the stack location.
            if (adjustment != 0)
            {
                // This moves the stack pointer to fieldOffset.
                // For this case, we must adjust the stack and generate stack-relative stores rather than pushes.
                // Adjust the stack pointer to the next slot boundary.
                inst_RV_IV(INS_sub, REG_SPBASE, adjustment, EA_PTRSIZE);
                currentOffset -= adjustment;
                AddStackLevel(adjustment);
            }

            // Does it need to be in a byte register?
            // If so, we'll use intTmpReg, which must have been allocated as a byte register.
            // If it's already in a register, but not a byteable one, then move it.
            if (varTypeIsByte(fieldType) && ((argReg == REG_NA) || ((genRegMask(argReg) & RBM_BYTE_REGS) == 0)))
            {
                assert(intTmpReg != REG_NA);
                noway_assert((genRegMask(intTmpReg) & RBM_BYTE_REGS) != 0);
                if (argReg != REG_NA)
                {
                    inst_Mov(fieldType, intTmpReg, argReg, /* canSkip */ false);
                    argReg = intTmpReg;
                }
            }
        }

        bool canStoreWithPush = fieldIsSlot;
        bool canLoadWithPush  = varTypeIsI(fieldNode) || genIsValidIntReg(argReg);

        if (canStoreWithPush && canLoadWithPush)
        {
            assert(m_pushStkArg);
            assert(genTypeSize(fieldNode) == TARGET_POINTER_SIZE);
            inst_TT(INS_push, emitActualTypeSize(fieldNode), fieldNode);

            currentOffset -= TARGET_POINTER_SIZE;
            AddStackLevel(TARGET_POINTER_SIZE);
        }
        else
        {
            // If the field is of GC type, we must use a push instruction, since the emitter is not
            // otherwise able to detect stores into the outgoing argument area of the stack on x86.
            assert(!varTypeIsGC(fieldNode));

            // First, if needed, load the field into the temporary register.
            if (argReg == REG_NA)
            {
                assert(varTypeIsIntegralOrI(fieldNode) && genIsValidIntReg(intTmpReg));

                if (fieldNode->isContainedIntOrIImmed())
                {
                    genSetRegToConst(intTmpReg, fieldNode->TypeGet(), fieldNode);
                }
                else
                {
                    // TODO-XArch-CQ: using "ins_Load" here is conservative, as it will always
                    // extend, which we can avoid if the field type is smaller than the node type.
                    inst_RV_TT(ins_Load(fieldNode->TypeGet()), emitTypeSize(fieldNode), intTmpReg, fieldNode);
                }

                argReg = intTmpReg;
            }

#if defined(FEATURE_SIMD)
            if (fieldType == TYP_SIMD12)
            {
                assert(genIsValidFloatReg(simdTmpReg));
                genStoreSIMD12ToStack(argReg, simdTmpReg);
            }
            else
#endif // defined(FEATURE_SIMD)
            {
                genStoreRegToStackArg(fieldType, argReg, fieldOffset - currentOffset);
            }

            if (m_pushStkArg)
            {
                // We always push a slot-rounded size
                currentOffset -= genTypeSize(fieldType);
            }
        }

        prevFieldOffset = fieldOffset;
    }

    if (currentOffset != 0)
    {
        // We don't expect padding at the beginning of a struct, but it could happen with explicit layout.
        inst_RV_IV(INS_sub, REG_SPBASE, currentOffset, EA_PTRSIZE);
        AddStackLevel(currentOffset);
    }
}
#endif // TARGET_X86

//---------------------------------------------------------------------
// genPutArgStk - generate code for passing an arg on the stack.
//
// Arguments
//    treeNode      - the GT_PUTARG_STK node
//
void CodeGen::genPutArgStk(GenTreePutArgStk* putArgStk)
{
    GenTree*  data       = putArgStk->gtOp1;
    var_types targetType = genActualType(data->TypeGet());

#ifdef TARGET_X86

    // On a 32-bit target, all of the long arguments are handled with GT_FIELD_LISTs of TYP_INT.
    assert(targetType != TYP_LONG);
    assert((putArgStk->GetStackByteSize() % TARGET_POINTER_SIZE) == 0);

    genAlignStackBeforeCall(putArgStk);

    if (data->OperIs(GT_FIELD_LIST))
    {
        genPutArgStkFieldList(putArgStk);
        return;
    }

    if (varTypeIsStruct(targetType))
    {
        genAdjustStackForPutArgStk(putArgStk);
        genPutStructArgStk(putArgStk);
        return;
    }

    genConsumeRegs(data);

    if (data->isUsedFromReg())
    {
        genPushReg(targetType, data->GetRegNum());
    }
    else
    {
        assert(genTypeSize(data) == TARGET_POINTER_SIZE);
        inst_TT(INS_push, emitTypeSize(data), data);
        AddStackLevel(TARGET_POINTER_SIZE);
    }
#else // !TARGET_X86
    {
        unsigned baseVarNum = getBaseVarForPutArgStk(putArgStk);

#ifdef UNIX_AMD64_ABI

        if (data->OperIs(GT_FIELD_LIST))
        {
            genPutArgStkFieldList(putArgStk, baseVarNum);
            return;
        }
        else if (varTypeIsStruct(targetType))
        {
            m_stkArgVarNum = baseVarNum;
            m_stkArgOffset = putArgStk->getArgOffset();
            genPutStructArgStk(putArgStk);
            m_stkArgVarNum = BAD_VAR_NUM;
            return;
        }
#endif // UNIX_AMD64_ABI

        noway_assert(targetType != TYP_STRUCT);

        // Get argument offset on stack.
        // Here we cross check that argument offset hasn't changed from lowering to codegen since
        // we are storing arg slot number in GT_PUTARG_STK node in lowering phase.
        unsigned argOffset = putArgStk->getArgOffset();

#ifdef DEBUG
        CallArg* callArg   = putArgStk->gtCall->gtArgs.FindByNode(putArgStk);
        assert(callArg != nullptr);
        assert(argOffset == callArg->AbiInfo.ByteOffset);
#endif

        if (data->isContainedIntOrIImmed())
        {
            GetEmitter()->emitIns_S_I(ins_Store(targetType), emitTypeSize(targetType), baseVarNum, argOffset,
                                      (int)data->AsIntConCommon()->IconValue());
        }
        else
        {
            assert(data->isUsedFromReg());
            genConsumeReg(data);
            GetEmitter()->emitIns_S_R(ins_Store(targetType), emitTypeSize(targetType), data->GetRegNum(), baseVarNum,
                                      argOffset);
        }
    }
#endif // !TARGET_X86
}

//---------------------------------------------------------------------
// genPutArgReg - generate code for a GT_PUTARG_REG node
//
// Arguments
//    tree - the GT_PUTARG_REG node
//
// Return value:
//    None
//
void CodeGen::genPutArgReg(GenTreeOp* tree)
{
    assert(tree->OperIs(GT_PUTARG_REG));

    var_types targetType = tree->TypeGet();
    regNumber targetReg  = tree->GetRegNum();

#ifndef UNIX_AMD64_ABI
    assert(targetType != TYP_STRUCT);
#endif // !UNIX_AMD64_ABI

    GenTree* op1 = tree->gtOp1;
    genConsumeReg(op1);

    // If child node is not already in the register we need, move it
    inst_Mov(targetType, targetReg, op1->GetRegNum(), /* canSkip */ true);

    genProduceReg(tree);
}

#ifdef TARGET_X86
// genPushReg: Push a register value onto the stack and adjust the stack level
//
// Arguments:
//    type   - the type of value to be stored
//    reg    - the register containing the value
//
// Notes:
//    For TYP_LONG, the srcReg must be a floating point register.
//    Otherwise, the register type must be consistent with the given type.
//
void CodeGen::genPushReg(var_types type, regNumber srcReg)
{
    unsigned size = genTypeSize(type);
    if (varTypeIsIntegralOrI(type) && type != TYP_LONG)
    {
        assert(genIsValidIntReg(srcReg));
        inst_RV(INS_push, srcReg, type);
    }
    else
    {
        instruction ins;
        emitAttr    attr = emitTypeSize(type);
        if (type == TYP_LONG)
        {
            // On x86, the only way we can push a TYP_LONG from a register is if it is in an xmm reg.
            // This is only used when we are pushing a struct from memory to memory, and basically is
            // handling an 8-byte "chunk", as opposed to strictly a long type.
            ins = INS_movq;
        }
        else
        {
            ins = ins_Store(type);
        }
        assert(genIsValidFloatReg(srcReg));
        inst_RV_IV(INS_sub, REG_SPBASE, size, EA_PTRSIZE);
        GetEmitter()->emitIns_AR_R(ins, attr, srcReg, REG_SPBASE, 0);
    }
    AddStackLevel(size);
}
#endif // TARGET_X86

#if defined(FEATURE_PUT_STRUCT_ARG_STK)
// genStoreRegToStackArg: Store a register value into the stack argument area
//
// Arguments:
//    type   - the type of value to be stored
//    reg    - the register containing the value
//    offset - the offset from the base (see Assumptions below)
//
// Notes:
//    A type of TYP_STRUCT instructs this method to store a 16-byte chunk
//    at the given offset (i.e. not the full struct).
//
// Assumptions:
//    The caller must set the context appropriately before calling this method:
//    - On x64, m_stkArgVarNum must be set according to whether this is a regular or tail call.
//    - On x86, the caller must set m_pushStkArg if this method should push the argument.
//      Otherwise, the argument is stored at the given offset from sp.
//
// TODO: In the below code the load and store instructions are for 16 bytes, but the
//          type is EA_8BYTE. The movdqa/u are 16 byte instructions, so it works, but
//          this probably needs to be changed.
//
void CodeGen::genStoreRegToStackArg(var_types type, regNumber srcReg, int offset)
{
    assert(srcReg != REG_NA);
    instruction ins;
    emitAttr    attr;
    unsigned    size;

    if (type == TYP_STRUCT)
    {
        ins = INS_movdqu;
        // This should be changed!
        attr = EA_8BYTE;
        size = 16;
    }
    else
    {
#ifdef FEATURE_SIMD
        if (varTypeIsSIMD(type))
        {
            assert(genIsValidFloatReg(srcReg));
            ins = ins_Store(type); // TODO-CQ: pass 'aligned' correctly
        }
        else
#endif // FEATURE_SIMD
#ifdef TARGET_X86
            if (type == TYP_LONG)
        {
            assert(genIsValidFloatReg(srcReg));
            ins = INS_movq;
        }
        else
#endif // TARGET_X86
        {
            assert((varTypeUsesFloatReg(type) && genIsValidFloatReg(srcReg)) ||
                   (varTypeIsIntegralOrI(type) && genIsValidIntReg(srcReg)));
            ins = ins_Store(type);
        }
        attr = emitTypeSize(type);
        size = genTypeSize(type);
    }

#ifdef TARGET_X86
    if (m_pushStkArg)
    {
        genPushReg(type, srcReg);
    }
    else
    {
        GetEmitter()->emitIns_AR_R(ins, attr, srcReg, REG_SPBASE, offset);
    }
#else  // !TARGET_X86
    assert(m_stkArgVarNum != BAD_VAR_NUM);
    GetEmitter()->emitIns_S_R(ins, attr, srcReg, m_stkArgVarNum, m_stkArgOffset + offset);
#endif // !TARGET_X86
}

//---------------------------------------------------------------------
// genPutStructArgStk - generate code for copying a struct arg on the stack by value.
//                In case there are references to heap object in the struct,
//                it generates the gcinfo as well.
//
// Arguments
//    putArgStk - the GT_PUTARG_STK node
//
// Notes:
//    In the case of fixed out args, the caller must have set m_stkArgVarNum to the variable number
//    corresponding to the argument area (where we will put the argument on the stack).
//    For tail calls this is the baseVarNum = 0.
//    For non tail calls this is the outgoingArgSpace.
//
void CodeGen::genPutStructArgStk(GenTreePutArgStk* putArgStk)
{
    GenTree*  source     = putArgStk->gtGetOp1();
    var_types targetType = source->TypeGet();

#if defined(TARGET_X86) && defined(FEATURE_SIMD)
    if (putArgStk->isSIMD12())
    {
        genPutArgStkSIMD12(putArgStk);
        return;
    }
#endif // defined(TARGET_X86) && defined(FEATURE_SIMD)

    if (varTypeIsSIMD(targetType))
    {
        regNumber srcReg = genConsumeReg(source);
        assert((srcReg != REG_NA) && (genIsValidFloatReg(srcReg)));
        genStoreRegToStackArg(targetType, srcReg, 0);
        return;
    }

    assert(targetType == TYP_STRUCT);

    switch (putArgStk->gtPutArgStkKind)
    {
        case GenTreePutArgStk::Kind::RepInstr:
            genStructPutArgRepMovs(putArgStk);
            break;
#ifndef TARGET_X86
        case GenTreePutArgStk::Kind::PartialRepInstr:
            genStructPutArgPartialRepMovs(putArgStk);
            break;
#endif // !TARGET_X86

        case GenTreePutArgStk::Kind::Unroll:
            genStructPutArgUnroll(putArgStk);
            break;

#ifdef TARGET_X86
        case GenTreePutArgStk::Kind::Push:
            genStructPutArgPush(putArgStk);
            break;
#endif // TARGET_X86

        default:
            unreached();
    }
}
#endif // defined(FEATURE_PUT_STRUCT_ARG_STK)

/*****************************************************************************
 *
 *  Create and record GC Info for the function.
 */
#ifndef JIT32_GCENCODER
void
#else  // !JIT32_GCENCODER
void*
#endif // !JIT32_GCENCODER
CodeGen::genCreateAndStoreGCInfo(unsigned codeSize, unsigned prologSize, unsigned epilogSize DEBUGARG(void* codePtr))
{
#ifdef JIT32_GCENCODER
    return genCreateAndStoreGCInfoJIT32(codeSize, prologSize, epilogSize DEBUGARG(codePtr));
#else  // !JIT32_GCENCODER
    genCreateAndStoreGCInfoX64(codeSize, prologSize DEBUGARG(codePtr));
#endif // !JIT32_GCENCODER
}

#ifdef JIT32_GCENCODER
void* CodeGen::genCreateAndStoreGCInfoJIT32(unsigned codeSize,
                                            unsigned prologSize,
                                            unsigned epilogSize DEBUGARG(void* codePtr))
{
    BYTE    headerBuf[64];
    InfoHdr header;

    int s_cached;

#ifdef FEATURE_EH_FUNCLETS
    // We should do this before gcInfoBlockHdrSave since varPtrTableSize must be finalized before it
    if (compiler->ehAnyFunclets())
    {
        gcInfo.gcMarkFilterVarsPinned();
    }
#endif

#ifdef DEBUG
    size_t headerSize =
#endif
        compiler->compInfoBlkSize =
            gcInfo.gcInfoBlockHdrSave(headerBuf, 0, codeSize, prologSize, epilogSize, &header, &s_cached);

    size_t argTabOffset = 0;
    size_t ptrMapSize   = gcInfo.gcPtrTableSize(header, codeSize, &argTabOffset);

#if DISPLAY_SIZES

    if (GetInterruptible())
    {
        gcHeaderISize += compiler->compInfoBlkSize;
        gcPtrMapISize += ptrMapSize;
    }
    else
    {
        gcHeaderNSize += compiler->compInfoBlkSize;
        gcPtrMapNSize += ptrMapSize;
    }

#endif // DISPLAY_SIZES

    compiler->compInfoBlkSize += ptrMapSize;

    /* Allocate the info block for the method */

    compiler->compInfoBlkAddr = (BYTE*)compiler->info.compCompHnd->allocGCInfo(compiler->compInfoBlkSize);

#if 0 // VERBOSE_SIZES
    // TODO-X86-Cleanup: 'dataSize', below, is not defined

//  if  (compiler->compInfoBlkSize > codeSize && compiler->compInfoBlkSize > 100)
    {
        printf("[%7u VM, %7u+%7u/%7u x86 %03u/%03u%%] %s.%s\n",
               compiler->info.compILCodeSize,
               compiler->compInfoBlkSize,
               codeSize + dataSize,
               codeSize + dataSize - prologSize - epilogSize,
               100 * (codeSize + dataSize) / compiler->info.compILCodeSize,
               100 * (codeSize + dataSize + compiler->compInfoBlkSize) / compiler->info.compILCodeSize,
               compiler->info.compClassName,
               compiler->info.compMethodName);
}

#endif

    /* Fill in the info block and return it to the caller */

    void* infoPtr = compiler->compInfoBlkAddr;

    /* Create the method info block: header followed by GC tracking tables */

    compiler->compInfoBlkAddr +=
        gcInfo.gcInfoBlockHdrSave(compiler->compInfoBlkAddr, -1, codeSize, prologSize, epilogSize, &header, &s_cached);

    assert(compiler->compInfoBlkAddr == (BYTE*)infoPtr + headerSize);
    compiler->compInfoBlkAddr = gcInfo.gcPtrTableSave(compiler->compInfoBlkAddr, header, codeSize, &argTabOffset);
    assert(compiler->compInfoBlkAddr == (BYTE*)infoPtr + headerSize + ptrMapSize);

#ifdef DEBUG

    if (0)
    {
        BYTE*  temp = (BYTE*)infoPtr;
        size_t size = compiler->compInfoBlkAddr - temp;
        BYTE*  ptab = temp + headerSize;

        noway_assert(size == headerSize + ptrMapSize);

        printf("Method info block - header [%zu bytes]:", headerSize);

        for (unsigned i = 0; i < size; i++)
        {
            if (temp == ptab)
            {
                printf("\nMethod info block - ptrtab [%u bytes]:", ptrMapSize);
                printf("\n    %04X: %*c", i & ~0xF, 3 * (i & 0xF), ' ');
            }
            else
            {
                if (!(i % 16))
                    printf("\n    %04X: ", i);
            }

            printf("%02X ", *temp++);
        }

        printf("\n");
    }

#endif // DEBUG

#if DUMP_GC_TABLES

    if (compiler->opts.dspGCtbls)
    {
        const BYTE* base = (BYTE*)infoPtr;
        size_t      size;
        unsigned    methodSize;
        InfoHdr     dumpHeader;

        printf("GC Info for method %s\n", compiler->info.compFullName);
        printf("GC info size = %3u\n", compiler->compInfoBlkSize);

        size = gcInfo.gcInfoBlockHdrDump(base, &dumpHeader, &methodSize);
        // printf("size of header encoding is %3u\n", size);
        printf("\n");

        if (compiler->opts.dspGCtbls)
        {
            base += size;
            size = gcInfo.gcDumpPtrTable(base, dumpHeader, methodSize);
            // printf("size of pointer table is %3u\n", size);
            printf("\n");
            noway_assert(compiler->compInfoBlkAddr == (base + size));
        }
    }

#endif // DUMP_GC_TABLES

    /* Make sure we ended up generating the expected number of bytes */

    noway_assert(compiler->compInfoBlkAddr == (BYTE*)infoPtr + compiler->compInfoBlkSize);

    return infoPtr;
}

#else  // !JIT32_GCENCODER
void CodeGen::genCreateAndStoreGCInfoX64(unsigned codeSize, unsigned prologSize DEBUGARG(void* codePtr))
{
    IAllocator*    allowZeroAlloc = new (compiler, CMK_GC) CompIAllocator(compiler->getAllocatorGC());
    GcInfoEncoder* gcInfoEncoder  = new (compiler, CMK_GC)
        GcInfoEncoder(compiler->info.compCompHnd, compiler->info.compMethodInfo, allowZeroAlloc, NOMEM);
    assert(gcInfoEncoder);

    // Follow the code pattern of the x86 gc info encoder (genCreateAndStoreGCInfoJIT32).
    gcInfo.gcInfoBlockHdrSave(gcInfoEncoder, codeSize, prologSize);

    // We keep the call count for the second call to gcMakeRegPtrTable() below.
    unsigned callCnt = 0;
    // First we figure out the encoder ID's for the stack slots and registers.
    gcInfo.gcMakeRegPtrTable(gcInfoEncoder, codeSize, prologSize, GCInfo::MAKE_REG_PTR_MODE_ASSIGN_SLOTS, &callCnt);
    // Now we've requested all the slots we'll need; "finalize" these (make more compact data structures for them).
    gcInfoEncoder->FinalizeSlotIds();
    // Now we can actually use those slot ID's to declare live ranges.
    gcInfo.gcMakeRegPtrTable(gcInfoEncoder, codeSize, prologSize, GCInfo::MAKE_REG_PTR_MODE_DO_WORK, &callCnt);

    if (compiler->opts.compDbgEnC)
    {
        // what we have to preserve is called the "frame header" (see comments in VM\eetwain.cpp)
        // which is:
        //  -return address
        //  -saved RBP
        //  -saved bool for synchronized methods

        // slots for ret address + FP + EnC callee-saves
        int preservedAreaSize = (2 + genCountBits(RBM_ENC_CALLEE_SAVED)) * REGSIZE_BYTES;

        if (compiler->info.compFlags & CORINFO_FLG_SYNCH)
        {
            // bool in synchronized methods that tracks whether the lock has been taken (takes a full pointer sized
            // slot)
            preservedAreaSize += TARGET_POINTER_SIZE;

            // Verify that MonAcquired bool is at the bottom of the frame header
            assert(compiler->lvaGetCallerSPRelativeOffset(compiler->lvaMonAcquired) == -preservedAreaSize);
        }

        // Used to signal both that the method is compiled for EnC, and also the size of the block at the top of the
        // frame
        gcInfoEncoder->SetSizeOfEditAndContinuePreservedArea(preservedAreaSize);

        JITDUMP("EnC info:\n");
        JITDUMP("  EnC preserved area size = %d\n", preservedAreaSize);
    }

    if (compiler->opts.IsReversePInvoke())
    {
        unsigned reversePInvokeFrameVarNumber = compiler->lvaReversePInvokeFrameVar;
        assert(reversePInvokeFrameVarNumber != BAD_VAR_NUM);
        const LclVarDsc* reversePInvokeFrameVar = compiler->lvaGetDesc(reversePInvokeFrameVarNumber);
        gcInfoEncoder->SetReversePInvokeFrameSlot(reversePInvokeFrameVar->GetStackOffset());
    }

    gcInfoEncoder->Build();

    // GC Encoder automatically puts the GC info in the right spot using ICorJitInfo::allocGCInfo(size_t)
    // let's save the values anyway for debugging purposes
    compiler->compInfoBlkAddr = gcInfoEncoder->Emit();
    compiler->compInfoBlkSize = 0; // not exposed by the GCEncoder interface
}
#endif // !JIT32_GCENCODER

/*****************************************************************************
 *  Emit a call to a helper function.
 *
 */

void CodeGen::genEmitHelperCall(unsigned helper, int argSize, emitAttr retSize, regNumber callTargetReg)
{
    void* addr  = nullptr;
    void* pAddr = nullptr;

    emitter::EmitCallType callType = emitter::EC_FUNC_TOKEN;
    addr                           = compiler->compGetHelperFtn((CorInfoHelpFunc)helper, &pAddr);
    regNumber callTarget           = REG_NA;
    regMaskTP killMask             = compiler->compHelperCallKillSet((CorInfoHelpFunc)helper);

    if (!addr)
    {
        assert(pAddr != nullptr);

        // Absolute indirect call addr
        // Note: Order of checks is important. First always check for pc-relative and next
        // zero-relative.  Because the former encoding is 1-byte smaller than the latter.
        if (genCodeIndirAddrCanBeEncodedAsPCRelOffset((size_t)pAddr) ||
            genCodeIndirAddrCanBeEncodedAsZeroRelOffset((size_t)pAddr))
        {
            // generate call whose target is specified by 32-bit offset relative to PC or zero.
            callType = emitter::EC_FUNC_TOKEN_INDIR;
            addr     = pAddr;
        }
        else
        {
#ifdef TARGET_AMD64
            // If this indirect address cannot be encoded as 32-bit offset relative to PC or Zero,
            // load it into REG_HELPER_CALL_TARGET and use register indirect addressing mode to
            // make the call.
            //    mov   reg, addr
            //    call  [reg]

            if (callTargetReg == REG_NA)
            {
                // If a callTargetReg has not been explicitly provided, we will use REG_DEFAULT_HELPER_CALL_TARGET, but
                // this is only a valid assumption if the helper call is known to kill REG_DEFAULT_HELPER_CALL_TARGET.
                callTargetReg            = REG_DEFAULT_HELPER_CALL_TARGET;
                regMaskTP callTargetMask = genRegMask(callTargetReg);
                noway_assert((callTargetMask & killMask) == callTargetMask);
            }
            else
            {
                // The call target must not overwrite any live variable, though it may not be in the
                // kill set for the call.
                regMaskTP callTargetMask = genRegMask(callTargetReg);
                noway_assert((callTargetMask & regSet.GetMaskVars()) == RBM_NONE);
            }
#endif

            callTarget = callTargetReg;
            instGen_Set_Reg_To_Imm(EA_HANDLE_CNS_RELOC, callTarget, (ssize_t)pAddr);
            callType = emitter::EC_INDIR_ARD;
        }
    }

    // clang-format off
    GetEmitter()->emitIns_Call(callType,
                               compiler->eeFindHelper(helper),
                               INDEBUG_LDISASM_COMMA(nullptr) addr,
                               argSize,
                               retSize
                               MULTIREG_HAS_SECOND_GC_RET_ONLY_ARG(EA_UNKNOWN),
                               gcInfo.gcVarPtrSetCur,
                               gcInfo.gcRegGCrefSetCur,
                               gcInfo.gcRegByrefSetCur,
                               DebugInfo(),
                               callTarget,    // ireg
                               REG_NA, 0, 0,  // xreg, xmul, disp
                               false         // isJump
                               );
    // clang-format on

    regSet.verifyRegistersUsed(killMask);
}

/*****************************************************************************
* Unit testing of the XArch emitter: generate a bunch of instructions into the prolog
* (it's as good a place as any), then use COMPlus_JitLateDisasm=* to see if the late
* disassembler thinks the instructions as the same as we do.
*/

// Uncomment "#define ALL_ARM64_EMITTER_UNIT_TESTS" to run all the unit tests here.
// After adding a unit test, and verifying it works, put it under this #ifdef, so we don't see it run every time.
//#define ALL_XARCH_EMITTER_UNIT_TESTS

#if defined(DEBUG) && defined(LATE_DISASM) && defined(TARGET_AMD64)
void CodeGen::genAmd64EmitterUnitTests()
{
    if (!verbose)
    {
        return;
    }

    if (!compiler->opts.altJit)
    {
        // No point doing this in a "real" JIT.
        return;
    }

    // Mark the "fake" instructions in the output.
    printf("*************** In genAmd64EmitterUnitTests()\n");

    // We use this:
    //      genDefineTempLabel(genCreateTempLabel());
    // to create artificial labels to help separate groups of tests.

    //
    // Loads
    //
    CLANG_FORMAT_COMMENT_ANCHOR;

#ifdef ALL_XARCH_EMITTER_UNIT_TESTS
    genDefineTempLabel(genCreateTempLabel());

    // vhaddpd     ymm0,ymm1,ymm2
    GetEmitter()->emitIns_R_R_R(INS_haddpd, EA_32BYTE, REG_XMM0, REG_XMM1, REG_XMM2);
    // vaddss      xmm0,xmm1,xmm2
    GetEmitter()->emitIns_R_R_R(INS_addss, EA_4BYTE, REG_XMM0, REG_XMM1, REG_XMM2);
    // vaddsd      xmm0,xmm1,xmm2
    GetEmitter()->emitIns_R_R_R(INS_addsd, EA_8BYTE, REG_XMM0, REG_XMM1, REG_XMM2);
    // vaddps      xmm0,xmm1,xmm2
    GetEmitter()->emitIns_R_R_R(INS_addps, EA_16BYTE, REG_XMM0, REG_XMM1, REG_XMM2);
    // vaddps      ymm0,ymm1,ymm2
    GetEmitter()->emitIns_R_R_R(INS_addps, EA_32BYTE, REG_XMM0, REG_XMM1, REG_XMM2);
    // vaddpd      xmm0,xmm1,xmm2
    GetEmitter()->emitIns_R_R_R(INS_addpd, EA_16BYTE, REG_XMM0, REG_XMM1, REG_XMM2);
    // vaddpd      ymm0,ymm1,ymm2
    GetEmitter()->emitIns_R_R_R(INS_addpd, EA_32BYTE, REG_XMM0, REG_XMM1, REG_XMM2);
    // vsubss      xmm0,xmm1,xmm2
    GetEmitter()->emitIns_R_R_R(INS_subss, EA_4BYTE, REG_XMM0, REG_XMM1, REG_XMM2);
    // vsubsd      xmm0,xmm1,xmm2
    GetEmitter()->emitIns_R_R_R(INS_subsd, EA_8BYTE, REG_XMM0, REG_XMM1, REG_XMM2);
    // vsubps      ymm0,ymm1,ymm2
    GetEmitter()->emitIns_R_R_R(INS_subps, EA_16BYTE, REG_XMM0, REG_XMM1, REG_XMM2);
    // vsubps      ymm0,ymm1,ymm2
    GetEmitter()->emitIns_R_R_R(INS_subps, EA_32BYTE, REG_XMM0, REG_XMM1, REG_XMM2);
    // vsubpd      xmm0,xmm1,xmm2
    GetEmitter()->emitIns_R_R_R(INS_subpd, EA_16BYTE, REG_XMM0, REG_XMM1, REG_XMM2);
    // vsubpd      ymm0,ymm1,ymm2
    GetEmitter()->emitIns_R_R_R(INS_subpd, EA_32BYTE, REG_XMM0, REG_XMM1, REG_XMM2);
    // vmulss      xmm0,xmm1,xmm2
    GetEmitter()->emitIns_R_R_R(INS_mulss, EA_4BYTE, REG_XMM0, REG_XMM1, REG_XMM2);
    // vmulsd      xmm0,xmm1,xmm2
    GetEmitter()->emitIns_R_R_R(INS_mulsd, EA_8BYTE, REG_XMM0, REG_XMM1, REG_XMM2);
    // vmulps      xmm0,xmm1,xmm2
    GetEmitter()->emitIns_R_R_R(INS_mulps, EA_16BYTE, REG_XMM0, REG_XMM1, REG_XMM2);
    // vmulpd      xmm0,xmm1,xmm2
    GetEmitter()->emitIns_R_R_R(INS_mulpd, EA_16BYTE, REG_XMM0, REG_XMM1, REG_XMM2);
    // vmulps      ymm0,ymm1,ymm2
    GetEmitter()->emitIns_R_R_R(INS_mulps, EA_32BYTE, REG_XMM0, REG_XMM1, REG_XMM2);
    // vmulpd      ymm0,ymm1,ymm2
    GetEmitter()->emitIns_R_R_R(INS_mulpd, EA_32BYTE, REG_XMM0, REG_XMM1, REG_XMM2);
    // vandps      xmm0,xmm1,xmm2
    GetEmitter()->emitIns_R_R_R(INS_andps, EA_16BYTE, REG_XMM0, REG_XMM1, REG_XMM2);
    // vandpd      xmm0,xmm1,xmm2
    GetEmitter()->emitIns_R_R_R(INS_andpd, EA_16BYTE, REG_XMM0, REG_XMM1, REG_XMM2);
    // vandps      ymm0,ymm1,ymm2
    GetEmitter()->emitIns_R_R_R(INS_andps, EA_32BYTE, REG_XMM0, REG_XMM1, REG_XMM2);
    // vandpd      ymm0,ymm1,ymm2
    GetEmitter()->emitIns_R_R_R(INS_andpd, EA_32BYTE, REG_XMM0, REG_XMM1, REG_XMM2);
    // vorps      xmm0,xmm1,xmm2
    GetEmitter()->emitIns_R_R_R(INS_orps, EA_16BYTE, REG_XMM0, REG_XMM1, REG_XMM2);
    // vorpd      xmm0,xmm1,xmm2
    GetEmitter()->emitIns_R_R_R(INS_orpd, EA_16BYTE, REG_XMM0, REG_XMM1, REG_XMM2);
    // vorps      ymm0,ymm1,ymm2
    GetEmitter()->emitIns_R_R_R(INS_orps, EA_32BYTE, REG_XMM0, REG_XMM1, REG_XMM2);
    // vorpd      ymm0,ymm1,ymm2
    GetEmitter()->emitIns_R_R_R(INS_orpd, EA_32BYTE, REG_XMM0, REG_XMM1, REG_XMM2);
    // vdivss      xmm0,xmm1,xmm2
    GetEmitter()->emitIns_R_R_R(INS_divss, EA_4BYTE, REG_XMM0, REG_XMM1, REG_XMM2);
    // vdivsd      xmm0,xmm1,xmm2
    GetEmitter()->emitIns_R_R_R(INS_divsd, EA_8BYTE, REG_XMM0, REG_XMM1, REG_XMM2);
    // vdivss      xmm0,xmm1,xmm2
    GetEmitter()->emitIns_R_R_R(INS_divss, EA_4BYTE, REG_XMM0, REG_XMM1, REG_XMM2);
    // vdivsd      xmm0,xmm1,xmm2
    GetEmitter()->emitIns_R_R_R(INS_divsd, EA_8BYTE, REG_XMM0, REG_XMM1, REG_XMM2);

    // vdivss      xmm0,xmm1,xmm2
    GetEmitter()->emitIns_R_R_R(INS_cvtss2sd, EA_4BYTE, REG_XMM0, REG_XMM1, REG_XMM2);
    // vdivsd      xmm0,xmm1,xmm2
    GetEmitter()->emitIns_R_R_R(INS_cvtsd2ss, EA_8BYTE, REG_XMM0, REG_XMM1, REG_XMM2);
#endif // ALL_XARCH_EMITTER_UNIT_TESTS
    printf("*************** End of genAmd64EmitterUnitTests()\n");
}

#endif // defined(DEBUG) && defined(LATE_DISASM) && defined(TARGET_AMD64)

#ifdef PROFILING_SUPPORTED

#ifdef TARGET_X86

//-----------------------------------------------------------------------------------
// genProfilingEnterCallback: Generate the profiling function enter callback.
//
// Arguments:
//     initReg        - register to use as scratch register
//     pInitRegZeroed - OUT parameter. This variable remains unchanged.
//
// Return Value:
//     None
//
// Notes:
// The x86 profile enter helper has the following requirements (see ProfileEnterNaked in
// VM\i386\asmhelpers.asm for details):
// 1. The calling sequence for calling the helper is:
//          push FunctionIDOrClientID
//          call ProfileEnterHelper
// 2. The calling function has an EBP frame.
// 3. EBP points to the saved ESP which is the first thing saved in the function. Thus,
//    the following prolog is assumed:
//          push ESP
//          mov EBP, ESP
// 4. All registers are preserved.
// 5. The helper pops the FunctionIDOrClientID argument from the stack.
//
void CodeGen::genProfilingEnterCallback(regNumber initReg, bool* pInitRegZeroed)
{
    assert(compiler->compGeneratingProlog);

    // Give profiler a chance to back out of hooking this method
    if (!compiler->compIsProfilerHookNeeded())
    {
        return;
    }

    unsigned saveStackLvl2 = genStackLevel;

// Important note: when you change enter probe layout, you must also update SKIP_ENTER_PROF_CALLBACK()
// for x86 stack unwinding

#if defined(UNIX_X86_ABI)
    // Manually align the stack to be 16-byte aligned. This is similar to CodeGen::genAlignStackBeforeCall()
    GetEmitter()->emitIns_R_I(INS_sub, EA_4BYTE, REG_SPBASE, 0xC);
#endif // UNIX_X86_ABI

    // Push the profilerHandle
    if (compiler->compProfilerMethHndIndirected)
    {
        GetEmitter()->emitIns_AR_R(INS_push, EA_PTR_DSP_RELOC, REG_NA, REG_NA, (ssize_t)compiler->compProfilerMethHnd);
    }
    else
    {
        inst_IV(INS_push, (size_t)compiler->compProfilerMethHnd);
    }

    // This will emit either
    // "call ip-relative 32-bit offset" or
    // "mov rax, helper addr; call rax"
    genEmitHelperCall(CORINFO_HELP_PROF_FCN_ENTER,
                      0,           // argSize. Again, we have to lie about it
                      EA_UNKNOWN); // retSize

    // Check that we have place for the push.
    assert(compiler->fgGetPtrArgCntMax() >= 1);

#if defined(UNIX_X86_ABI)
    // Restoring alignment manually. This is similar to CodeGen::genRemoveAlignmentAfterCall
    GetEmitter()->emitIns_R_I(INS_add, EA_4BYTE, REG_SPBASE, 0x10);
#endif // UNIX_X86_ABI

    /* Restore the stack level */

    SetStackLevel(saveStackLvl2);
}

//-----------------------------------------------------------------------------------
// genProfilingLeaveCallback: Generate the profiling function leave or tailcall callback.
// Technically, this is not part of the epilog; it is called when we are generating code for a GT_RETURN node.
//
// Arguments:
//     helper - which helper to call. Either CORINFO_HELP_PROF_FCN_LEAVE or CORINFO_HELP_PROF_FCN_TAILCALL
//
// Return Value:
//     None
//
// Notes:
// The x86 profile leave/tailcall helper has the following requirements (see ProfileLeaveNaked and
// ProfileTailcallNaked in VM\i386\asmhelpers.asm for details):
// 1. The calling sequence for calling the helper is:
//          push FunctionIDOrClientID
//          call ProfileLeaveHelper or ProfileTailcallHelper
// 2. The calling function has an EBP frame.
// 3. EBP points to the saved ESP which is the first thing saved in the function. Thus,
//    the following prolog is assumed:
//          push ESP
//          mov EBP, ESP
// 4. helper == CORINFO_HELP_PROF_FCN_LEAVE: All registers are preserved.
//    helper == CORINFO_HELP_PROF_FCN_TAILCALL: Only argument registers are preserved.
// 5. The helper pops the FunctionIDOrClientID argument from the stack.
//
void CodeGen::genProfilingLeaveCallback(unsigned helper)
{
    assert((helper == CORINFO_HELP_PROF_FCN_LEAVE) || (helper == CORINFO_HELP_PROF_FCN_TAILCALL));

    // Only hook if profiler says it's okay.
    if (!compiler->compIsProfilerHookNeeded())
    {
        return;
    }

    compiler->info.compProfilerCallback = true;

    // Need to save on to the stack level, since the helper call will pop the argument
    unsigned saveStackLvl2 = genStackLevel;

#if defined(UNIX_X86_ABI)
    // Manually align the stack to be 16-byte aligned. This is similar to CodeGen::genAlignStackBeforeCall()
    GetEmitter()->emitIns_R_I(INS_sub, EA_4BYTE, REG_SPBASE, 0xC);
    AddStackLevel(0xC);
    AddNestedAlignment(0xC);
#endif // UNIX_X86_ABI

    //
    // Push the profilerHandle
    //

    if (compiler->compProfilerMethHndIndirected)
    {
        GetEmitter()->emitIns_AR_R(INS_push, EA_PTR_DSP_RELOC, REG_NA, REG_NA, (ssize_t)compiler->compProfilerMethHnd);
    }
    else
    {
        inst_IV(INS_push, (size_t)compiler->compProfilerMethHnd);
    }
    genSinglePush();

#if defined(UNIX_X86_ABI)
    int argSize = -REGSIZE_BYTES; // negative means caller-pop (cdecl)
#else
    int argSize = REGSIZE_BYTES;
#endif
    genEmitHelperCall(helper, argSize, EA_UNKNOWN /* retSize */);

    // Check that we have place for the push.
    assert(compiler->fgGetPtrArgCntMax() >= 1);

#if defined(UNIX_X86_ABI)
    // Restoring alignment manually. This is similar to CodeGen::genRemoveAlignmentAfterCall
    GetEmitter()->emitIns_R_I(INS_add, EA_4BYTE, REG_SPBASE, 0x10);
    SubtractStackLevel(0x10);
    SubtractNestedAlignment(0xC);
#endif // UNIX_X86_ABI

    /* Restore the stack level */
    SetStackLevel(saveStackLvl2);
}

#endif // TARGET_X86

#ifdef TARGET_AMD64

//-----------------------------------------------------------------------------------
// genProfilingEnterCallback: Generate the profiling function enter callback.
//
// Arguments:
//     initReg        - register to use as scratch register
//     pInitRegZeroed - OUT parameter. *pInitRegZeroed is set to 'false' if and only if
//                      this call sets 'initReg' to a non-zero value.
//
// Return Value:
//     None
//
void CodeGen::genProfilingEnterCallback(regNumber initReg, bool* pInitRegZeroed)
{
    assert(compiler->compGeneratingProlog);

    // Give profiler a chance to back out of hooking this method
    if (!compiler->compIsProfilerHookNeeded())
    {
        return;
    }

#if !defined(UNIX_AMD64_ABI)

    unsigned   varNum;
    LclVarDsc* varDsc;

    // Since the method needs to make a profiler callback, it should have out-going arg space allocated.
    noway_assert(compiler->lvaOutgoingArgSpaceVar != BAD_VAR_NUM);
    noway_assert(compiler->lvaOutgoingArgSpaceSize >= (4 * REGSIZE_BYTES));

    // Home all arguments passed in arg registers (RCX, RDX, R8 and R9).
    // In case of vararg methods, arg regs are already homed.
    //
    // Note: Here we don't need to worry about updating gc'info since enter
    // callback is generated as part of prolog which is non-gc interruptible.
    // Moreover GC cannot kick while executing inside profiler callback which is a
    // profiler requirement so it can examine arguments which could be obj refs.
    if (!compiler->info.compIsVarArgs)
    {
        for (varNum = 0, varDsc = compiler->lvaTable; varNum < compiler->info.compArgsCount; varNum++, varDsc++)
        {
            noway_assert(varDsc->lvIsParam);

            if (!varDsc->lvIsRegArg)
            {
                continue;
            }

            var_types storeType = varDsc->GetRegisterType();
            regNumber argReg    = varDsc->GetArgReg();

            instruction store_ins = ins_Store(storeType);

#ifdef FEATURE_SIMD
            if ((storeType == TYP_SIMD8) && genIsValidIntReg(argReg))
            {
                store_ins = INS_mov;
            }
#endif // FEATURE_SIMD

            GetEmitter()->emitIns_S_R(store_ins, emitTypeSize(storeType), argReg, varNum, 0);
        }
    }

    // Emit profiler EnterCallback(ProfilerMethHnd, caller's SP)
    // RCX = ProfilerMethHnd
    if (compiler->compProfilerMethHndIndirected)
    {
        // Profiler hooks enabled during Ngen time.
        // Profiler handle needs to be accessed through an indirection of a pointer.
        GetEmitter()->emitIns_R_AI(INS_mov, EA_PTR_DSP_RELOC, REG_ARG_0, (ssize_t)compiler->compProfilerMethHnd);
    }
    else
    {
        instGen_Set_Reg_To_Imm(EA_8BYTE, REG_ARG_0, (ssize_t)compiler->compProfilerMethHnd);
    }

    // RDX = caller's SP
    // Notes
    //   1) Here we can query caller's SP offset since prolog will be generated after final frame layout.
    //   2) caller's SP relative offset to FramePointer will be negative.  We need to add absolute value
    //      of that offset to FramePointer to obtain caller's SP value.
    assert(compiler->lvaOutgoingArgSpaceVar != BAD_VAR_NUM);
    int callerSPOffset = compiler->lvaToCallerSPRelativeOffset(0, isFramePointerUsed());
    GetEmitter()->emitIns_R_AR(INS_lea, EA_PTRSIZE, REG_ARG_1, genFramePointerReg(), -callerSPOffset);

    // This will emit either
    // "call ip-relative 32-bit offset" or
    // "mov rax, helper addr; call rax"
    genEmitHelperCall(CORINFO_HELP_PROF_FCN_ENTER, 0, EA_UNKNOWN);

    // TODO-AMD64-CQ: Rather than reloading, see if this could be optimized by combining with prolog
    // generation logic that moves args around as required by first BB entry point conditions
    // computed by LSRA.  Code pointers for investigating this further: genFnPrologCalleeRegArgs()
    // and genEnregisterIncomingStackArgs().
    //
    // Now reload arg registers from home locations.
    // Vararg methods:
    //   - we need to reload only known (i.e. fixed) reg args.
    //   - if floating point type, also reload it into corresponding integer reg
    for (varNum = 0, varDsc = compiler->lvaTable; varNum < compiler->info.compArgsCount; varNum++, varDsc++)
    {
        noway_assert(varDsc->lvIsParam);

        if (!varDsc->lvIsRegArg)
        {
            continue;
        }

        var_types loadType = varDsc->GetRegisterType();
        regNumber argReg   = varDsc->GetArgReg();

        instruction load_ins = ins_Load(loadType);

#ifdef FEATURE_SIMD
        if ((loadType == TYP_SIMD8) && genIsValidIntReg(argReg))
        {
            load_ins = INS_mov;
        }
#endif // FEATURE_SIMD

        GetEmitter()->emitIns_R_S(load_ins, emitTypeSize(loadType), argReg, varNum, 0);

        if (compFeatureVarArg() && compiler->info.compIsVarArgs && varTypeIsFloating(loadType))
        {
            regNumber intArgReg = compiler->getCallArgIntRegister(argReg);
            inst_Mov(TYP_LONG, intArgReg, argReg, /* canSkip */ false, emitActualTypeSize(loadType));
        }
    }

    // If initReg is one of RBM_CALLEE_TRASH, then it needs to be zero'ed before using.
    if ((RBM_CALLEE_TRASH & genRegMask(initReg)) != 0)
    {
        *pInitRegZeroed = false;
    }

#else // !defined(UNIX_AMD64_ABI)

    // Emit profiler EnterCallback(ProfilerMethHnd, caller's SP)
    // R14 = ProfilerMethHnd
    if (compiler->compProfilerMethHndIndirected)
    {
        // Profiler hooks enabled during Ngen time.
        // Profiler handle needs to be accessed through an indirection of a pointer.
        GetEmitter()->emitIns_R_AI(INS_mov, EA_PTR_DSP_RELOC, REG_PROFILER_ENTER_ARG_0,
                                   (ssize_t)compiler->compProfilerMethHnd);
    }
    else
    {
        instGen_Set_Reg_To_Imm(EA_PTRSIZE, REG_PROFILER_ENTER_ARG_0, (ssize_t)compiler->compProfilerMethHnd);
    }

    // R15 = caller's SP
    // Notes
    //   1) Here we can query caller's SP offset since prolog will be generated after final frame layout.
    //   2) caller's SP relative offset to FramePointer will be negative.  We need to add absolute value
    //      of that offset to FramePointer to obtain caller's SP value.
    assert(compiler->lvaOutgoingArgSpaceVar != BAD_VAR_NUM);
    int callerSPOffset = compiler->lvaToCallerSPRelativeOffset(0, isFramePointerUsed());
    GetEmitter()->emitIns_R_AR(INS_lea, EA_PTRSIZE, REG_PROFILER_ENTER_ARG_1, genFramePointerReg(), -callerSPOffset);

    // We can use any callee trash register (other than RAX, RDI, RSI) for call target.
    // We use R11 here. This will emit either
    // "call ip-relative 32-bit offset" or
    // "mov r11, helper addr; call r11"
    genEmitHelperCall(CORINFO_HELP_PROF_FCN_ENTER, 0, EA_UNKNOWN, REG_DEFAULT_PROFILER_CALL_TARGET);

    // If initReg is one of RBM_CALLEE_TRASH, then it needs to be zero'ed before using.
    if ((RBM_CALLEE_TRASH & genRegMask(initReg)) != 0)
    {
        *pInitRegZeroed = false;
    }

#endif // !defined(UNIX_AMD64_ABI)
}

//-----------------------------------------------------------------------------------
// genProfilingLeaveCallback: Generate the profiling function leave or tailcall callback.
// Technically, this is not part of the epilog; it is called when we are generating code for a GT_RETURN node.
//
// Arguments:
//     helper - which helper to call. Either CORINFO_HELP_PROF_FCN_LEAVE or CORINFO_HELP_PROF_FCN_TAILCALL
//
// Return Value:
//     None
//
void CodeGen::genProfilingLeaveCallback(unsigned helper)
{
    assert((helper == CORINFO_HELP_PROF_FCN_LEAVE) || (helper == CORINFO_HELP_PROF_FCN_TAILCALL));

    // Only hook if profiler says it's okay.
    if (!compiler->compIsProfilerHookNeeded())
    {
        return;
    }

    compiler->info.compProfilerCallback = true;

#if !defined(UNIX_AMD64_ABI)

    // Since the method needs to make a profiler callback, it should have out-going arg space allocated.
    noway_assert(compiler->lvaOutgoingArgSpaceVar != BAD_VAR_NUM);
    noway_assert(compiler->lvaOutgoingArgSpaceSize >= (4 * REGSIZE_BYTES));

    // If thisPtr needs to be kept alive and reported, it cannot be one of the callee trash
    // registers that profiler callback kills.
    if (compiler->lvaKeepAliveAndReportThis() && compiler->lvaGetDesc(compiler->info.compThisArg)->lvIsInReg())
    {
        regMaskTP thisPtrMask = genRegMask(compiler->lvaGetDesc(compiler->info.compThisArg)->GetRegNum());
        noway_assert((RBM_PROFILER_LEAVE_TRASH & thisPtrMask) == 0);
    }

    // At this point return value is computed and stored in RAX or XMM0.
    // On Amd64, Leave callback preserves the return register.  We keep
    // RAX alive by not reporting as trashed by helper call.  Also note
    // that GC cannot kick-in while executing inside profiler callback,
    // which is a requirement of profiler as well since it needs to examine
    // return value which could be an obj ref.

    // RCX = ProfilerMethHnd
    if (compiler->compProfilerMethHndIndirected)
    {
        // Profiler hooks enabled during Ngen time.
        // Profiler handle needs to be accessed through an indirection of an address.
        GetEmitter()->emitIns_R_AI(INS_mov, EA_PTR_DSP_RELOC, REG_ARG_0, (ssize_t)compiler->compProfilerMethHnd);
    }
    else
    {
        instGen_Set_Reg_To_Imm(EA_PTRSIZE, REG_ARG_0, (ssize_t)compiler->compProfilerMethHnd);
    }

    // RDX = caller's SP
    // TODO-AMD64-Cleanup: Once we start doing codegen after final frame layout, retain the "if" portion
    // of the stmnts to execute unconditionally and clean-up rest.
    if (compiler->lvaDoneFrameLayout == Compiler::FINAL_FRAME_LAYOUT)
    {
        // Caller's SP relative offset to FramePointer will be negative.  We need to add absolute
        // value of that offset to FramePointer to obtain caller's SP value.
        int callerSPOffset = compiler->lvaToCallerSPRelativeOffset(0, isFramePointerUsed());
        GetEmitter()->emitIns_R_AR(INS_lea, EA_PTRSIZE, REG_ARG_1, genFramePointerReg(), -callerSPOffset);
    }
    else
    {
        // If we are here means that it is a tentative frame layout during which we
        // cannot use caller's SP offset since it is an estimate.  For now we require the
        // method to have at least a single arg so that we can use it to obtain caller's
        // SP.
        LclVarDsc* varDsc = compiler->lvaGetDesc(0U);
        NYI_IF((varDsc == nullptr) || !varDsc->lvIsParam, "Profiler ELT callback for a method without any params");

        // lea rdx, [FramePointer + Arg0's offset]
        GetEmitter()->emitIns_R_S(INS_lea, EA_PTRSIZE, REG_ARG_1, 0, 0);
    }

    // We can use any callee trash register (other than RAX, RCX, RDX) for call target.
    // We use R8 here. This will emit either
    // "call ip-relative 32-bit offset" or
    // "mov r8, helper addr; call r8"
    genEmitHelperCall(helper, 0, EA_UNKNOWN, REG_ARG_2);

#else // !defined(UNIX_AMD64_ABI)

    // RDI = ProfilerMethHnd
    if (compiler->compProfilerMethHndIndirected)
    {
        GetEmitter()->emitIns_R_AI(INS_mov, EA_PTR_DSP_RELOC, REG_ARG_0, (ssize_t)compiler->compProfilerMethHnd);
    }
    else
    {
        instGen_Set_Reg_To_Imm(EA_PTRSIZE, REG_ARG_0, (ssize_t)compiler->compProfilerMethHnd);
    }

    // RSI = caller's SP
    if (compiler->lvaDoneFrameLayout == Compiler::FINAL_FRAME_LAYOUT)
    {
        int callerSPOffset = compiler->lvaToCallerSPRelativeOffset(0, isFramePointerUsed());
        GetEmitter()->emitIns_R_AR(INS_lea, EA_PTRSIZE, REG_ARG_1, genFramePointerReg(), -callerSPOffset);
    }
    else
    {
        LclVarDsc* varDsc = compiler->lvaGetDesc(0U);
        NYI_IF((varDsc == nullptr) || !varDsc->lvIsParam, "Profiler ELT callback for a method without any params");

        // lea rdx, [FramePointer + Arg0's offset]
        GetEmitter()->emitIns_R_S(INS_lea, EA_PTRSIZE, REG_ARG_1, 0, 0);
    }

    // We can use any callee trash register (other than RAX, RDI, RSI) for call target.
    // We use R11 here. This will emit either
    // "call ip-relative 32-bit offset" or
    // "mov r11, helper addr; call r11"
    genEmitHelperCall(helper, 0, EA_UNKNOWN, REG_DEFAULT_PROFILER_CALL_TARGET);

#endif // !defined(UNIX_AMD64_ABI)
}

#endif // TARGET_AMD64

#endif // PROFILING_SUPPORTED

#ifdef TARGET_AMD64

//------------------------------------------------------------------------
// genOSRRecordTier0CalleeSavedRegistersAndFrame: for OSR methods, record the
//  subset of callee saves already saved by the Tier0 method, and the frame
//  created by Tier0.
//
void CodeGen::genOSRRecordTier0CalleeSavedRegistersAndFrame()
{
    assert(compiler->compGeneratingProlog);
    assert(compiler->opts.IsOSR());
    assert(compiler->funCurrentFunc()->funKind == FuncKind::FUNC_ROOT);

#if ETW_EBP_FRAMED
    if (!isFramePointerUsed() && regSet.rsRegsModified(RBM_FPBASE))
    {
        noway_assert(!"Used register RBM_FPBASE as a scratch register!");
    }
#endif

    // Figure out which set of int callee saves was already saved by Tier0.
    // Emit appropriate unwind.
    //
    PatchpointInfo* const patchpointInfo             = compiler->info.compPatchpointInfo;
    regMaskTP const       tier0CalleeSaves           = (regMaskTP)patchpointInfo->CalleeSaveRegisters();
    regMaskTP             tier0IntCalleeSaves        = tier0CalleeSaves & RBM_OSR_INT_CALLEE_SAVED;
    int const             tier0IntCalleeSaveUsedSize = genCountBits(tier0IntCalleeSaves) * REGSIZE_BYTES;

    JITDUMP("--OSR--- tier0 has already saved ");
    JITDUMPEXEC(dspRegMask(tier0IntCalleeSaves));
    JITDUMP("\n");

    // We must account for the Tier0 callee saves.
    //
    // These have already happened at method entry; all these
    // unwind records should be at offset 0.
    //
    // RBP is always aved by Tier0 and always pushed first.
    //
    assert((tier0IntCalleeSaves & RBM_FPBASE) == RBM_FPBASE);
    compiler->unwindPush(REG_RBP);
    tier0IntCalleeSaves &= ~RBM_FPBASE;

    // Now the rest of the Tier0 callee saves.
    //
    for (regNumber reg = REG_INT_LAST; tier0IntCalleeSaves != RBM_NONE; reg = REG_PREV(reg))
    {
        regMaskTP regBit = genRegMask(reg);

        if ((regBit & tier0IntCalleeSaves) != 0)
        {
            compiler->unwindPush(reg);
        }
        tier0IntCalleeSaves &= ~regBit;
    }

    // We must account for the post-callee-saves push SP movement
    // done by the Tier0 frame and by the OSR transition.
    //
    // tier0FrameSize is the Tier0 FP-SP delta plus the fake call slot added by
    // JIT_Patchpoint. We add one slot to account for the saved FP.
    //
    // We then need to subtract off the size the Tier0 callee saves as SP
    // adjusts for those will have been modelled by the unwind pushes above.
    //
    int const tier0FrameSize = patchpointInfo->TotalFrameSize() + REGSIZE_BYTES;
    int const tier0NetSize   = tier0FrameSize - tier0IntCalleeSaveUsedSize;
    compiler->unwindAllocStack(tier0NetSize);
}

//------------------------------------------------------------------------
// genOSRSaveRemainingCalleeSavedRegisters: save any callee save registers
//   that Tier0 didn't save.
//
// Notes:
//   This must be invoked after SP has been adjusted to allocate the local
//   frame, because of how the UnwindSave records are interpreted.
//
//   We rely on the fact that other "local frame" allocation actions (like
//    stack probing) will not trash callee saves registers.
//
void CodeGen::genOSRSaveRemainingCalleeSavedRegisters()
{
    // We should be generating the prolog of an OSR root frame.
    //
    assert(compiler->compGeneratingProlog);
    assert(compiler->opts.IsOSR());
    assert(compiler->funCurrentFunc()->funKind == FuncKind::FUNC_ROOT);

    // x86/x64 doesn't support push of xmm/ymm regs, therefore consider only integer registers for pushing onto stack
    // here. Space for float registers to be preserved is stack allocated and saved as part of prolog sequence and not
    // here.
    regMaskTP rsPushRegs = regSet.rsGetModifiedRegsMask() & RBM_OSR_INT_CALLEE_SAVED;

#if ETW_EBP_FRAMED
    if (!isFramePointerUsed() && regSet.rsRegsModified(RBM_FPBASE))
    {
        noway_assert(!"Used register RBM_FPBASE as a scratch register!");
    }
#endif

    // Figure out which set of int callee saves still needs saving.
    //
    PatchpointInfo* const patchpointInfo              = compiler->info.compPatchpointInfo;
    regMaskTP const       tier0CalleeSaves            = (regMaskTP)patchpointInfo->CalleeSaveRegisters();
    regMaskTP             tier0IntCalleeSaves         = tier0CalleeSaves & RBM_OSR_INT_CALLEE_SAVED;
    unsigned const        tier0IntCalleeSaveUsedSize  = genCountBits(tier0IntCalleeSaves) * REGSIZE_BYTES;
    regMaskTP const       osrIntCalleeSaves           = rsPushRegs & RBM_OSR_INT_CALLEE_SAVED;
    regMaskTP             osrAdditionalIntCalleeSaves = osrIntCalleeSaves & ~tier0IntCalleeSaves;

    JITDUMP("---OSR--- int callee saves are ");
    JITDUMPEXEC(dspRegMask(osrIntCalleeSaves));
    JITDUMP("; tier0 already saved ");
    JITDUMPEXEC(dspRegMask(tier0IntCalleeSaves));
    JITDUMP("; so only saving ");
    JITDUMPEXEC(dspRegMask(osrAdditionalIntCalleeSaves));
    JITDUMP("\n");

    // These remaining callee saves will be stored in the Tier0 callee save area
    // below any saves already done by Tier0. Compute the offset.
    //
    // The OSR method doesn't actually use its callee save area.
    //
    int const osrFrameSize        = compiler->compLclFrameSize;
    int const tier0FrameSize      = patchpointInfo->TotalFrameSize();
    int const osrCalleeSaveSize   = compiler->compCalleeRegsPushed * REGSIZE_BYTES;
    int const osrFramePointerSize = isFramePointerUsed() ? REGSIZE_BYTES : 0;
    int offset = osrFrameSize + osrCalleeSaveSize + osrFramePointerSize + tier0FrameSize - tier0IntCalleeSaveUsedSize;

    // The tier0 frame is always an RBP frame, so the OSR method should never need to save RBP.
    //
    assert((tier0CalleeSaves & RBM_FPBASE) == RBM_FPBASE);
    assert((osrAdditionalIntCalleeSaves & RBM_FPBASE) == RBM_NONE);

    // The OSR method must use MOVs to save additional callee saves.
    //
    for (regNumber reg = REG_INT_LAST; osrAdditionalIntCalleeSaves != RBM_NONE; reg = REG_PREV(reg))
    {
        regMaskTP regBit = genRegMask(reg);

        if ((regBit & osrAdditionalIntCalleeSaves) != 0)
        {
            GetEmitter()->emitIns_AR_R(INS_mov, EA_8BYTE, reg, REG_SPBASE, offset);
            compiler->unwindSaveReg(reg, offset);
            offset -= REGSIZE_BYTES;
        }
        osrAdditionalIntCalleeSaves &= ~regBit;
    }
}

#endif // TARGET_AMD64

//------------------------------------------------------------------------
// genPushCalleeSavedRegisters: Push any callee-saved registers we have used.
//
void CodeGen::genPushCalleeSavedRegisters()
{
    assert(compiler->compGeneratingProlog);

#if DEBUG
    // OSR root frames must handle this differently. See
    //   genOSRRecordTier0CalleeSavedRegisters()
    //   genOSRSaveRemainingCalleeSavedRegisters()
    //
    if (compiler->opts.IsOSR())
    {
        assert(compiler->funCurrentFunc()->funKind != FuncKind::FUNC_ROOT);
    }
#endif

    // x86/x64 doesn't support push of xmm/ymm regs, therefore consider only integer registers for pushing onto stack
    // here. Space for float registers to be preserved is stack allocated and saved as part of prolog sequence and not
    // here.
    regMaskTP rsPushRegs = regSet.rsGetModifiedRegsMask() & RBM_INT_CALLEE_SAVED;

#if ETW_EBP_FRAMED
    if (!isFramePointerUsed() && regSet.rsRegsModified(RBM_FPBASE))
    {
        noway_assert(!"Used register RBM_FPBASE as a scratch register!");
    }
#endif

    // On X86/X64 we have already pushed the FP (frame-pointer) prior to calling this method
    if (isFramePointerUsed())
    {
        rsPushRegs &= ~RBM_FPBASE;
    }

#ifdef DEBUG
    if (compiler->compCalleeRegsPushed != genCountBits(rsPushRegs))
    {
        printf("Error: unexpected number of callee-saved registers to push. Expected: %d. Got: %d ",
               compiler->compCalleeRegsPushed, genCountBits(rsPushRegs));
        dspRegMask(rsPushRegs);
        printf("\n");
        assert(compiler->compCalleeRegsPushed == genCountBits(rsPushRegs));
    }
#endif // DEBUG

    // Push backwards so we match the order we will pop them in the epilog
    // and all the other code that expects it to be in this order.
    for (regNumber reg = REG_INT_LAST; rsPushRegs != RBM_NONE; reg = REG_PREV(reg))
    {
        regMaskTP regBit = genRegMask(reg);

        if ((regBit & rsPushRegs) != 0)
        {
            inst_RV(INS_push, reg, TYP_REF);
            compiler->unwindPush(reg);
#ifdef USING_SCOPE_INFO
            if (!doubleAlignOrFramePointerUsed())
            {
                psiAdjustStackLevel(REGSIZE_BYTES);
            }
#endif // USING_SCOPE_INFO
            rsPushRegs &= ~regBit;
        }
    }
}

void CodeGen::genPopCalleeSavedRegisters(bool jmpEpilog)
{
    assert(compiler->compGeneratingEpilog);

#ifdef TARGET_AMD64

    const bool isFunclet                = compiler->funCurrentFunc()->funKind != FuncKind::FUNC_ROOT;
    const bool doesSupersetOfNormalPops = compiler->opts.IsOSR() && !isFunclet;

    // OSR methods must restore all registers saved by either the OSR or
    // the Tier0 method. First restore any callee save not saved by
    // Tier0, then the callee saves done by Tier0.
    //
    // OSR funclets do normal restores.
    //
    if (doesSupersetOfNormalPops)
    {
        regMaskTP rsPopRegs = regSet.rsGetModifiedRegsMask() & RBM_OSR_INT_CALLEE_SAVED;
        regMaskTP tier0CalleeSaves =
            ((regMaskTP)compiler->info.compPatchpointInfo->CalleeSaveRegisters()) & RBM_OSR_INT_CALLEE_SAVED;
        regMaskTP additionalCalleeSaves = rsPopRegs & ~tier0CalleeSaves;

        // Registers saved by the OSR prolog.
        //
        genPopCalleeSavedRegistersFromMask(additionalCalleeSaves);

        // Registers saved by the Tier0 prolog.
        // Tier0 frame pointer will be restored separately.
        //
        genPopCalleeSavedRegistersFromMask(tier0CalleeSaves & ~RBM_FPBASE);
        return;
    }

#endif // TARGET_AMD64

    // Registers saved by a normal prolog
    //
    regMaskTP      rsPopRegs = regSet.rsGetModifiedRegsMask() & RBM_INT_CALLEE_SAVED;
    const unsigned popCount  = genPopCalleeSavedRegistersFromMask(rsPopRegs);
    noway_assert(compiler->compCalleeRegsPushed == popCount);
}

//------------------------------------------------------------------------
// genPopCalleeSavedRegistersFromMask: pop specified set of callee saves
//   in the "standard" order
//
unsigned CodeGen::genPopCalleeSavedRegistersFromMask(regMaskTP rsPopRegs)
{
    unsigned popCount = 0;
    if ((rsPopRegs & RBM_EBX) != 0)
    {
        popCount++;
        inst_RV(INS_pop, REG_EBX, TYP_I_IMPL);
    }
    if ((rsPopRegs & RBM_FPBASE) != 0)
    {
        // EBP cannot be directly modified for EBP frame and double-aligned frames
        assert(!doubleAlignOrFramePointerUsed());

        popCount++;
        inst_RV(INS_pop, REG_EBP, TYP_I_IMPL);
    }

#ifndef UNIX_AMD64_ABI
    // For System V AMD64 calling convention ESI and EDI are volatile registers.
    if ((rsPopRegs & RBM_ESI) != 0)
    {
        popCount++;
        inst_RV(INS_pop, REG_ESI, TYP_I_IMPL);
    }
    if ((rsPopRegs & RBM_EDI) != 0)
    {
        popCount++;
        inst_RV(INS_pop, REG_EDI, TYP_I_IMPL);
    }
#endif // !defined(UNIX_AMD64_ABI)

#ifdef TARGET_AMD64
    if ((rsPopRegs & RBM_R12) != 0)
    {
        popCount++;
        inst_RV(INS_pop, REG_R12, TYP_I_IMPL);
    }
    if ((rsPopRegs & RBM_R13) != 0)
    {
        popCount++;
        inst_RV(INS_pop, REG_R13, TYP_I_IMPL);
    }
    if ((rsPopRegs & RBM_R14) != 0)
    {
        popCount++;
        inst_RV(INS_pop, REG_R14, TYP_I_IMPL);
    }
    if ((rsPopRegs & RBM_R15) != 0)
    {
        popCount++;
        inst_RV(INS_pop, REG_R15, TYP_I_IMPL);
    }
#endif // TARGET_AMD64

    // Amd64/x86 doesn't support push/pop of xmm registers.
    // These will get saved to stack separately after allocating
    // space on stack in prolog sequence.  PopCount is essentially
    // tracking the count of integer registers pushed.

    return popCount;
}

/*****************************************************************************
 *
 *  Generates code for a function epilog.
 *
 *  Please consult the "debugger team notification" comment in genFnProlog().
 */

void CodeGen::genFnEpilog(BasicBlock* block)
{
#ifdef DEBUG
    if (verbose)
    {
        printf("*************** In genFnEpilog()\n");
    }
#endif

    ScopedSetVariable<bool> _setGeneratingEpilog(&compiler->compGeneratingEpilog, true);

    VarSetOps::Assign(compiler, gcInfo.gcVarPtrSetCur, GetEmitter()->emitInitGCrefVars);
    gcInfo.gcRegGCrefSetCur = GetEmitter()->emitInitGCrefRegs;
    gcInfo.gcRegByrefSetCur = GetEmitter()->emitInitByrefRegs;

    noway_assert(!compiler->opts.MinOpts() || isFramePointerUsed()); // FPO not allowed with minOpts

#ifdef DEBUG
    genInterruptibleUsed = true;
#endif

    bool jmpEpilog = ((block->bbFlags & BBF_HAS_JMP) != 0);

#ifdef DEBUG
    if (compiler->opts.dspCode)
    {
        printf("\n__epilog:\n");
    }

    if (verbose)
    {
        printf("gcVarPtrSetCur=%s ", VarSetOps::ToString(compiler, gcInfo.gcVarPtrSetCur));
        dumpConvertedVarSet(compiler, gcInfo.gcVarPtrSetCur);
        printf(", gcRegGCrefSetCur=");
        printRegMaskInt(gcInfo.gcRegGCrefSetCur);
        GetEmitter()->emitDispRegSet(gcInfo.gcRegGCrefSetCur);
        printf(", gcRegByrefSetCur=");
        printRegMaskInt(gcInfo.gcRegByrefSetCur);
        GetEmitter()->emitDispRegSet(gcInfo.gcRegByrefSetCur);
        printf("\n");
    }
#endif

    // Restore float registers that were saved to stack before SP is modified.
    genRestoreCalleeSavedFltRegs(compiler->compLclFrameSize);

#ifdef JIT32_GCENCODER
    // When using the JIT32 GC encoder, we do not start the OS-reported portion of the epilog until after
    // the above call to `genRestoreCalleeSavedFltRegs` because that function
    //   a) does not actually restore any registers: there are none when targeting the Windows x86 ABI,
    //      which is the only target that uses the JIT32 GC encoder
    //   b) may issue a `vzeroupper` instruction to eliminate AVX -> SSE transition penalties.
    // Because the `vzeroupper` instruction is not recognized by the VM's unwinder and there are no
    // callee-save FP restores that the unwinder would need to see, we can avoid the need to change the
    // unwinder (and break binary compat with older versions of the runtime) by starting the epilog
    // after any `vzeroupper` instruction has been emitted. If either of the above conditions changes,
    // we will need to rethink this.
    GetEmitter()->emitStartEpilog();
#endif

    /* Compute the size in bytes we've pushed/popped */

    bool removeEbpFrame = doubleAlignOrFramePointerUsed();

#ifdef TARGET_AMD64
    // We only remove the EBP frame using the frame pointer (using `lea rsp, [rbp + const]`)
    // if we reported the frame pointer in the prolog. The Windows x64 unwinding ABI specifically
    // disallows this `lea` form:
    //
    //    See https://docs.microsoft.com/en-us/cpp/build/prolog-and-epilog?view=msvc-160#epilog-code
    //
    //    "When a frame pointer is not used, the epilog must use add RSP,constant to deallocate the fixed part of the
    //    stack. It may not use lea RSP,constant[RSP] instead. This restriction exists so the unwind code has fewer
    //    patterns to recognize when searching for epilogs."
    //
    // Otherwise, we must use `add RSP, constant`, as stated. So, we need to use the same condition
    // as genFnProlog() used in determining whether to report the frame pointer in the unwind data.
    // This is a subset of the `doubleAlignOrFramePointerUsed()` cases.
    //
    if (removeEbpFrame)
    {
        const bool reportUnwindData = compiler->compLocallocUsed || compiler->opts.compDbgEnC;
        removeEbpFrame              = removeEbpFrame && reportUnwindData;
    }
#endif // TARGET_AMD64

    if (!removeEbpFrame)
    {
        // We have an ESP frame */

        noway_assert(compiler->compLocallocUsed == false); // Only used with frame-pointer
        /* Get rid of our local variables */
        unsigned int frameSize = compiler->compLclFrameSize;

#ifdef TARGET_AMD64

        // OSR must remove the entire OSR frame and the Tier0 frame down to the bottom
        // of the used part of the Tier0 callee save area.
        //
        if (compiler->opts.IsOSR())
        {
            // The patchpoint TotalFrameSize is SP-FP delta (plus "call" slot added by JIT_Patchpoint)
            // so does not account for the Tier0 push of FP, so we add in an extra stack slot to get the
            // offset to the top of the Tier0 callee saves area.
            //
            PatchpointInfo* const patchpointInfo = compiler->info.compPatchpointInfo;

            regMaskTP const tier0CalleeSaves           = (regMaskTP)patchpointInfo->CalleeSaveRegisters();
            regMaskTP const tier0IntCalleeSaves        = tier0CalleeSaves & RBM_OSR_INT_CALLEE_SAVED;
            regMaskTP const osrIntCalleeSaves          = regSet.rsGetModifiedRegsMask() & RBM_OSR_INT_CALLEE_SAVED;
            regMaskTP const allIntCalleeSaves          = osrIntCalleeSaves | tier0IntCalleeSaves;
            unsigned const  tier0FrameSize             = patchpointInfo->TotalFrameSize() + REGSIZE_BYTES;
            unsigned const  tier0IntCalleeSaveUsedSize = genCountBits(allIntCalleeSaves) * REGSIZE_BYTES;
            unsigned const  osrCalleeSaveSize          = compiler->compCalleeRegsPushed * REGSIZE_BYTES;
            unsigned const  osrFramePointerSize        = isFramePointerUsed() ? REGSIZE_BYTES : 0;
            unsigned const  osrAdjust =
                tier0FrameSize - tier0IntCalleeSaveUsedSize + osrCalleeSaveSize + osrFramePointerSize;

            JITDUMP("OSR epilog adjust factors: tier0 frame %u, tier0 callee saves -%u, osr callee saves %u, osr "
                    "framePointer %u\n",
                    tier0FrameSize, tier0IntCalleeSaveUsedSize, osrCalleeSaveSize, osrFramePointerSize);
            JITDUMP("    OSR frame size %u; net osr adjust %u, result %u\n", frameSize, osrAdjust,
                    frameSize + osrAdjust);
            frameSize += osrAdjust;
        }
#endif // TARGET_AMD64

        if (frameSize > 0)
        {
#ifdef TARGET_X86
            /* Add 'compiler->compLclFrameSize' to ESP */
            /* Use pop ECX to increment ESP by 4, unless compiler->compJmpOpUsed is true */

            if ((frameSize == TARGET_POINTER_SIZE) && !compiler->compJmpOpUsed)
            {
                inst_RV(INS_pop, REG_ECX, TYP_I_IMPL);
                regSet.verifyRegUsed(REG_ECX);
            }
            else
#endif // TARGET_X86
            {
                /* Add 'compiler->compLclFrameSize' to ESP */
                /* Generate "add esp, <stack-size>" */
                inst_RV_IV(INS_add, REG_SPBASE, frameSize, EA_PTRSIZE);
            }
        }

        genPopCalleeSavedRegisters();

#ifdef TARGET_AMD64
        // In the case where we have an RSP frame, and no frame pointer reported in the OS unwind info,
        // but we do have a pushed frame pointer and established frame chain, we do need to pop RBP.
        //
        // OSR methods must always pop RBP (pushed by Tier0 frame)
        if (doubleAlignOrFramePointerUsed() || compiler->opts.IsOSR())
        {
            inst_RV(INS_pop, REG_EBP, TYP_I_IMPL);
        }
#endif // TARGET_AMD64
    }
    else
    {
        noway_assert(doubleAlignOrFramePointerUsed());

        // We don't support OSR for methods that must report an FP in unwind.
        //
        assert(!compiler->opts.IsOSR());

        /* Tear down the stack frame */

        bool needMovEspEbp = false;

#if DOUBLE_ALIGN
        if (compiler->genDoubleAlign())
        {
            //
            // add esp, compLclFrameSize
            //
            // We need not do anything (except the "mov esp, ebp") if
            // compiler->compCalleeRegsPushed==0. However, this is unlikely, and it
            // also complicates the code manager. Hence, we ignore that case.

            noway_assert(compiler->compLclFrameSize != 0);
            inst_RV_IV(INS_add, REG_SPBASE, compiler->compLclFrameSize, EA_PTRSIZE);

            needMovEspEbp = true;
        }
        else
#endif // DOUBLE_ALIGN
        {
            bool needLea = false;

            if (compiler->compLocallocUsed)
            {
                // OSR not yet ready for localloc
                assert(!compiler->opts.IsOSR());

                // ESP may be variable if a localloc was actually executed. Reset it.
                //    lea esp, [ebp - compiler->compCalleeRegsPushed * REGSIZE_BYTES]
                needLea = true;
            }
            else if (!regSet.rsRegsModified(RBM_CALLEE_SAVED))
            {
                if (compiler->compLclFrameSize != 0)
                {
#ifdef TARGET_AMD64
                    // AMD64 can't use "mov esp, ebp", according to the ABI specification describing epilogs. So,
                    // do an LEA to "pop off" the frame allocation.
                    needLea = true;
#else  // !TARGET_AMD64
                    // We will just generate "mov esp, ebp" and be done with it.
                    needMovEspEbp = true;
#endif // !TARGET_AMD64
                }
            }
            else if (compiler->compLclFrameSize == 0)
            {
                // do nothing before popping the callee-saved registers
            }
#ifdef TARGET_X86
            else if (compiler->compLclFrameSize == REGSIZE_BYTES)
            {
                // "pop ecx" will make ESP point to the callee-saved registers
                inst_RV(INS_pop, REG_ECX, TYP_I_IMPL);
                regSet.verifyRegUsed(REG_ECX);
            }
#endif // TARGET_X86
            else
            {
                // We need to make ESP point to the callee-saved registers
                needLea = true;
            }

            if (needLea)
            {
                int offset;

#ifdef TARGET_AMD64
                // lea esp, [ebp + compiler->compLclFrameSize - genSPtoFPdelta]
                //
                // Case 1: localloc not used.
                // genSPToFPDelta = compiler->compCalleeRegsPushed * REGSIZE_BYTES + compiler->compLclFrameSize
                // offset = compiler->compCalleeRegsPushed * REGSIZE_BYTES;
                // The amount to be subtracted from RBP to point at callee saved int regs.
                //
                // Case 2: localloc used
                // genSPToFPDelta = Min(240, (int)compiler->lvaOutgoingArgSpaceSize)
                // Offset = Amount to be added to RBP to point at callee saved int regs.
                offset = genSPtoFPdelta() - compiler->compLclFrameSize;

                // Offset should fit within a byte if localloc is not used.
                if (!compiler->compLocallocUsed)
                {
                    noway_assert(offset < UCHAR_MAX);
                }
#else
                // lea esp, [ebp - compiler->compCalleeRegsPushed * REGSIZE_BYTES]
                offset = compiler->compCalleeRegsPushed * REGSIZE_BYTES;
                noway_assert(offset < UCHAR_MAX); // the offset fits in a byte
#endif

                GetEmitter()->emitIns_R_AR(INS_lea, EA_PTRSIZE, REG_SPBASE, REG_FPBASE, -offset);
            }
        }

        //
        // Pop the callee-saved registers (if any)
        //
        genPopCalleeSavedRegisters();

#ifdef TARGET_AMD64
        // Extra OSR adjust to get to where RBP was saved by the tier0 frame.
        //
        // Note the other callee saves made in that frame are dead, the current method
        // will save and restore what it needs.
        if (compiler->opts.IsOSR())
        {
            PatchpointInfo* const patchpointInfo = compiler->info.compPatchpointInfo;
            const int             tier0FrameSize = patchpointInfo->TotalFrameSize();

            // Use add since we know the SP-to-FP delta of the original method.
            // We also need to skip over the slot where we pushed RBP.
            //
            // If we ever allow the original method to have localloc this will
            // need to change.
            inst_RV_IV(INS_add, REG_SPBASE, tier0FrameSize + TARGET_POINTER_SIZE, EA_PTRSIZE);
        }

        assert(!needMovEspEbp); // "mov esp, ebp" is not allowed in AMD64 epilogs
#else                           // !TARGET_AMD64
        if (needMovEspEbp)
        {
            // mov esp, ebp
            inst_Mov(TYP_I_IMPL, REG_SPBASE, REG_FPBASE, /* canSkip */ false);
        }
#endif                          // !TARGET_AMD64

        // pop ebp
        inst_RV(INS_pop, REG_EBP, TYP_I_IMPL);
    }

    GetEmitter()->emitStartExitSeq(); // Mark the start of the "return" sequence

    /* Check if this a special return block i.e.
     * CEE_JMP instruction */

    if (jmpEpilog)
    {
        noway_assert(block->bbJumpKind == BBJ_RETURN);
        noway_assert(block->GetFirstLIRNode());

        // figure out what jump we have
        GenTree* jmpNode = block->lastNode();
#if !FEATURE_FASTTAILCALL
        // x86
        noway_assert(jmpNode->gtOper == GT_JMP);
#else
        // amd64
        // If jmpNode is GT_JMP then gtNext must be null.
        // If jmpNode is a fast tail call, gtNext need not be null since it could have embedded stmts.
        noway_assert((jmpNode->gtOper != GT_JMP) || (jmpNode->gtNext == nullptr));

        // Could either be a "jmp method" or "fast tail call" implemented as epilog+jmp
        noway_assert((jmpNode->gtOper == GT_JMP) ||
                     ((jmpNode->gtOper == GT_CALL) && jmpNode->AsCall()->IsFastTailCall()));

        // The next block is associated with this "if" stmt
        if (jmpNode->gtOper == GT_JMP)
#endif
        {
            // Simply emit a jump to the methodHnd. This is similar to a call so we can use
            // the same descriptor with some minor adjustments.
            CORINFO_METHOD_HANDLE methHnd = (CORINFO_METHOD_HANDLE)jmpNode->AsVal()->gtVal1;

            CORINFO_CONST_LOOKUP addrInfo;
            compiler->info.compCompHnd->getFunctionEntryPoint(methHnd, &addrInfo);
            if (addrInfo.accessType != IAT_VALUE && addrInfo.accessType != IAT_PVALUE)
            {
                NO_WAY("Unsupported JMP indirection");
            }

            // If we have IAT_PVALUE we might need to jump via register indirect, as sometimes the
            // indirection cell can't be reached by the jump.
            emitter::EmitCallType callType;
            void*                 addr;
            regNumber             indCallReg;

            if (addrInfo.accessType == IAT_PVALUE)
            {
                if (genCodeIndirAddrCanBeEncodedAsPCRelOffset((size_t)addrInfo.addr))
                {
                    // 32 bit displacement will work
                    callType   = emitter::EC_FUNC_TOKEN_INDIR;
                    addr       = addrInfo.addr;
                    indCallReg = REG_NA;
                }
                else
                {
                    // 32 bit displacement won't work
                    callType   = emitter::EC_INDIR_ARD;
                    indCallReg = REG_RAX;
                    addr       = nullptr;
                    instGen_Set_Reg_To_Imm(EA_HANDLE_CNS_RELOC, indCallReg, (ssize_t)addrInfo.addr);
                    regSet.verifyRegUsed(indCallReg);
                }
            }
            else
            {
                callType   = emitter::EC_FUNC_TOKEN;
                addr       = addrInfo.addr;
                indCallReg = REG_NA;
            }

            // clang-format off
            GetEmitter()->emitIns_Call(callType,
                                       methHnd,
                                       INDEBUG_LDISASM_COMMA(nullptr)
                                       addr,
                                       0,                                                      // argSize
                                       EA_UNKNOWN                                              // retSize
                                       MULTIREG_HAS_SECOND_GC_RET_ONLY_ARG(EA_UNKNOWN),        // secondRetSize
                                       gcInfo.gcVarPtrSetCur,
                                       gcInfo.gcRegGCrefSetCur,
                                       gcInfo.gcRegByrefSetCur,
                                       DebugInfo(),
                                       indCallReg, REG_NA, 0, 0,  /* ireg, xreg, xmul, disp */
                                       true /* isJump */
            );
            // clang-format on
        }
#if FEATURE_FASTTAILCALL
        else
        {
            genCallInstruction(jmpNode->AsCall());
        }
#endif // FEATURE_FASTTAILCALL
    }
    else
    {
        unsigned stkArgSize = 0; // Zero on all platforms except x86

#if defined(TARGET_X86)
        bool fCalleePop = true;

        // varargs has caller pop
        if (compiler->info.compIsVarArgs)
            fCalleePop = false;

        if (IsCallerPop(compiler->info.compCallConv))
            fCalleePop = false;

        if (fCalleePop)
        {
            noway_assert(compiler->compArgSize >= intRegState.rsCalleeRegArgCount * REGSIZE_BYTES);
            stkArgSize = compiler->compArgSize - intRegState.rsCalleeRegArgCount * REGSIZE_BYTES;

            noway_assert(compiler->compArgSize < 0x10000); // "ret" only has 2 byte operand
        }

#ifdef UNIX_X86_ABI
        // The called function must remove hidden address argument from the stack before returning
        // in case of struct returning according to cdecl calling convention on linux.
        // Details: http://www.sco.com/developers/devspecs/abi386-4.pdf pages 40-43
        if (compiler->info.compCallConv == CorInfoCallConvExtension::C && compiler->info.compRetBuffArg != BAD_VAR_NUM)
            stkArgSize += TARGET_POINTER_SIZE;
#endif // UNIX_X86_ABI
#endif // TARGET_X86

        /* Return, popping our arguments (if any) */
        instGen_Return(stkArgSize);
    }
}

#if defined(FEATURE_EH_FUNCLETS)

#if defined(TARGET_AMD64)

/*****************************************************************************
 *
 *  Generates code for an EH funclet prolog.
 *
 *  Funclets have the following incoming arguments:
 *
 *      catch/filter-handler: rcx = InitialSP, rdx = the exception object that was caught (see GT_CATCH_ARG)
 *      filter:               rcx = InitialSP, rdx = the exception object to filter (see GT_CATCH_ARG)
 *      finally/fault:        rcx = InitialSP
 *
 *  Funclets set the following registers on exit:
 *
 *      catch/filter-handler: rax = the address at which execution should resume (see BBJ_EHCATCHRET)
 *      filter:               rax = non-zero if the handler should handle the exception, zero otherwise (see GT_RETFILT)
 *      finally/fault:        none
 *
 *  The AMD64 funclet prolog sequence is:
 *
 *     push ebp
 *     push callee-saved regs
 *                      ; TODO-AMD64-CQ: We probably only need to save any callee-save registers that we actually use
 *                      ;         in the funclet. Currently, we save the same set of callee-saved regs calculated for
 *                      ;         the entire function.
 *     sub sp, XXX      ; Establish the rest of the frame.
 *                      ;   XXX is determined by lvaOutgoingArgSpaceSize plus space for the PSP slot, aligned
 *                      ;   up to preserve stack alignment. If we push an odd number of registers, we also
 *                      ;   generate this, to keep the stack aligned.
 *
 *     ; Fill the PSP slot, for use by the VM (it gets reported with the GC info), or by code generation of nested
 *     ;    filters.
 *     ; This is not part of the "OS prolog"; it has no associated unwind data, and is not reversed in the funclet
 *     ;    epilog.
 *     ; Also, re-establish the frame pointer from the PSP.
 *
 *     mov rbp, [rcx + PSP_slot_InitialSP_offset]       ; Load the PSP (InitialSP of the main function stored in the
 *                                                      ; PSP of the dynamically containing funclet or function)
 *     mov [rsp + PSP_slot_InitialSP_offset], rbp       ; store the PSP in our frame
 *     lea ebp, [rbp + Function_InitialSP_to_FP_delta]  ; re-establish the frame pointer of the parent frame. If
 *                                                      ; Function_InitialSP_to_FP_delta==0, we don't need this
 *                                                      ; instruction.
 *
 *  The epilog sequence is then:
 *
 *     add rsp, XXX
 *     pop callee-saved regs    ; if necessary
 *     pop rbp
 *     ret
 *
 *  The funclet frame is thus:
 *
 *      |                       |
 *      |-----------------------|
 *      |       incoming        |
 *      |       arguments       |
 *      +=======================+ <---- Caller's SP
 *      |    Return address     |
 *      |-----------------------|
 *      |      Saved EBP        |
 *      |-----------------------|
 *      |Callee saved registers |
 *      |-----------------------|
 *      ~  possible 8 byte pad  ~
 *      ~     for alignment     ~
 *      |-----------------------|
 *      |        PSP slot       | // Omitted in NativeAOT ABI
 *      |-----------------------|
 *      |   Outgoing arg space  | // this only exists if the function makes a call
 *      |-----------------------| <---- Initial SP
 *      |       |               |
 *      ~       | Stack grows   ~
 *      |       | downward      |
 *              V
 *
 * TODO-AMD64-Bug?: the frame pointer should really point to the PSP slot (the debugger seems to assume this
 * in DacDbiInterfaceImpl::InitParentFrameInfo()), or someplace above Initial-SP. There is an AMD64
 * UNWIND_INFO restriction that it must be within 240 bytes of Initial-SP. See jit64\amd64\inc\md.h
 * "FRAMEPTR OFFSETS" for details.
 */

void CodeGen::genFuncletProlog(BasicBlock* block)
{
#ifdef DEBUG
    if (verbose)
    {
        printf("*************** In genFuncletProlog()\n");
    }
#endif

    assert(!regSet.rsRegsModified(RBM_FPBASE));
    assert(block != nullptr);
    assert(block->bbFlags & BBF_FUNCLET_BEG);
    assert(isFramePointerUsed());

    ScopedSetVariable<bool> _setGeneratingProlog(&compiler->compGeneratingProlog, true);

    gcInfo.gcResetForBB();

    compiler->unwindBegProlog();

    // We need to push ebp, since it's callee-saved.
    // We need to push the callee-saved registers. We only need to push the ones that we need, but we don't
    // keep track of that on a per-funclet basis, so we push the same set as in the main function.
    // The only fixed-size frame we need to allocate is whatever is big enough for the PSPSym, since nothing else
    // is stored here (all temps are allocated in the parent frame).
    // We do need to allocate the outgoing argument space, in case there are calls here. This must be the same
    // size as the parent frame's outgoing argument space, to keep the PSPSym offset the same.

    inst_RV(INS_push, REG_FPBASE, TYP_REF);
    compiler->unwindPush(REG_FPBASE);

    // Callee saved int registers are pushed to stack.
    genPushCalleeSavedRegisters();

    regMaskTP maskArgRegsLiveIn;
    if ((block->bbCatchTyp == BBCT_FINALLY) || (block->bbCatchTyp == BBCT_FAULT))
    {
        maskArgRegsLiveIn = RBM_ARG_0;
    }
    else
    {
        maskArgRegsLiveIn = RBM_ARG_0 | RBM_ARG_2;
    }

    regNumber initReg       = REG_EBP; // We already saved EBP, so it can be trashed
    bool      initRegZeroed = false;

    genAllocLclFrame(genFuncletInfo.fiSpDelta, initReg, &initRegZeroed, maskArgRegsLiveIn);

    // Callee saved float registers are copied to stack in their assigned stack slots
    // after allocating space for them as part of funclet frame.
    genPreserveCalleeSavedFltRegs(genFuncletInfo.fiSpDelta);

    // This is the end of the OS-reported prolog for purposes of unwinding
    compiler->unwindEndProlog();

    // If there is no PSPSym (NativeAOT ABI), we are done.
    if (compiler->lvaPSPSym == BAD_VAR_NUM)
    {
        return;
    }

    GetEmitter()->emitIns_R_AR(INS_mov, EA_PTRSIZE, REG_FPBASE, REG_ARG_0, genFuncletInfo.fiPSP_slot_InitialSP_offset);

    regSet.verifyRegUsed(REG_FPBASE);

    GetEmitter()->emitIns_AR_R(INS_mov, EA_PTRSIZE, REG_FPBASE, REG_SPBASE, genFuncletInfo.fiPSP_slot_InitialSP_offset);

    if (genFuncletInfo.fiFunction_InitialSP_to_FP_delta != 0)
    {
        GetEmitter()->emitIns_R_AR(INS_lea, EA_PTRSIZE, REG_FPBASE, REG_FPBASE,
                                   genFuncletInfo.fiFunction_InitialSP_to_FP_delta);
    }

    // We've modified EBP, but not really. Say that we haven't...
    regSet.rsRemoveRegsModified(RBM_FPBASE);
}

/*****************************************************************************
 *
 *  Generates code for an EH funclet epilog.
 *
 *  Note that we don't do anything with unwind codes, because AMD64 only cares about unwind codes for the prolog.
 */

void CodeGen::genFuncletEpilog()
{
#ifdef DEBUG
    if (verbose)
    {
        printf("*************** In genFuncletEpilog()\n");
    }
#endif

    ScopedSetVariable<bool> _setGeneratingEpilog(&compiler->compGeneratingEpilog, true);

    // Restore callee saved XMM regs from their stack slots before modifying SP
    // to position at callee saved int regs.
    genRestoreCalleeSavedFltRegs(genFuncletInfo.fiSpDelta);
    inst_RV_IV(INS_add, REG_SPBASE, genFuncletInfo.fiSpDelta, EA_PTRSIZE);
    genPopCalleeSavedRegisters();
    inst_RV(INS_pop, REG_EBP, TYP_I_IMPL);
    instGen_Return(0);
}

/*****************************************************************************
 *
 *  Capture the information used to generate the funclet prologs and epilogs.
 */

void CodeGen::genCaptureFuncletPrologEpilogInfo()
{
    if (!compiler->ehAnyFunclets())
    {
        return;
    }

    // Note that compLclFrameSize can't be used (for can we call functions that depend on it),
    // because we're not going to allocate the same size frame as the parent.

    assert(isFramePointerUsed());
    assert(compiler->lvaDoneFrameLayout == Compiler::FINAL_FRAME_LAYOUT); // The frame size and offsets must be
                                                                          // finalized
    assert(compiler->compCalleeFPRegsSavedMask != (regMaskTP)-1); // The float registers to be preserved is finalized

    // Even though lvaToInitialSPRelativeOffset() depends on compLclFrameSize,
    // that's ok, because we're figuring out an offset in the parent frame.
    genFuncletInfo.fiFunction_InitialSP_to_FP_delta =
        compiler->lvaToInitialSPRelativeOffset(0, true); // trick to find the Initial-SP-relative offset of the frame
                                                         // pointer.

    assert(compiler->lvaOutgoingArgSpaceSize % REGSIZE_BYTES == 0);
#ifndef UNIX_AMD64_ABI
    // No 4 slots for outgoing params on the stack for System V systems.
    assert((compiler->lvaOutgoingArgSpaceSize == 0) ||
           (compiler->lvaOutgoingArgSpaceSize >= (4 * REGSIZE_BYTES))); // On AMD64, we always have 4 outgoing argument
// slots if there are any calls in the function.
#endif // UNIX_AMD64_ABI
    unsigned offset = compiler->lvaOutgoingArgSpaceSize;

    genFuncletInfo.fiPSP_slot_InitialSP_offset = offset;

    // How much stack do we allocate in the funclet?
    // We need to 16-byte align the stack.

    unsigned totalFrameSize =
        REGSIZE_BYTES                                       // return address
        + REGSIZE_BYTES                                     // pushed EBP
        + (compiler->compCalleeRegsPushed * REGSIZE_BYTES); // pushed callee-saved int regs, not including EBP

    // Entire 128-bits of XMM register is saved to stack due to ABI encoding requirement.
    // Copying entire XMM register to/from memory will be performant if SP is aligned at XMM_REGSIZE_BYTES boundary.
    unsigned calleeFPRegsSavedSize = genCountBits(compiler->compCalleeFPRegsSavedMask) * XMM_REGSIZE_BYTES;
    unsigned FPRegsPad             = (calleeFPRegsSavedSize > 0) ? AlignmentPad(totalFrameSize, XMM_REGSIZE_BYTES) : 0;

    unsigned PSPSymSize = (compiler->lvaPSPSym != BAD_VAR_NUM) ? REGSIZE_BYTES : 0;

    totalFrameSize += FPRegsPad               // Padding before pushing entire xmm regs
                      + calleeFPRegsSavedSize // pushed callee-saved float regs
                      // below calculated 'pad' will go here
                      + PSPSymSize                        // PSPSym
                      + compiler->lvaOutgoingArgSpaceSize // outgoing arg space
        ;

    unsigned pad = AlignmentPad(totalFrameSize, 16);

    genFuncletInfo.fiSpDelta = FPRegsPad                           // Padding to align SP on XMM_REGSIZE_BYTES boundary
                               + calleeFPRegsSavedSize             // Callee saved xmm regs
                               + pad + PSPSymSize                  // PSPSym
                               + compiler->lvaOutgoingArgSpaceSize // outgoing arg space
        ;

#ifdef DEBUG
    if (verbose)
    {
        printf("\n");
        printf("Funclet prolog / epilog info\n");
        printf("   Function InitialSP-to-FP delta: %d\n", genFuncletInfo.fiFunction_InitialSP_to_FP_delta);
        printf("                         SP delta: %d\n", genFuncletInfo.fiSpDelta);
        printf("       PSP slot Initial SP offset: %d\n", genFuncletInfo.fiPSP_slot_InitialSP_offset);
    }

    if (compiler->lvaPSPSym != BAD_VAR_NUM)
    {
        assert(genFuncletInfo.fiPSP_slot_InitialSP_offset ==
               compiler->lvaGetInitialSPRelativeOffset(compiler->lvaPSPSym)); // same offset used in main function and
                                                                              // funclet!
    }
#endif // DEBUG
}

#elif defined(TARGET_X86)

/*****************************************************************************
 *
 *  Generates code for an EH funclet prolog.
 *
 *
 *  Funclets have the following incoming arguments:
 *
 *      catch/filter-handler: eax = the exception object that was caught (see GT_CATCH_ARG)
 *      filter:               eax = the exception object that was caught (see GT_CATCH_ARG)
 *      finally/fault:        none
 *
 *  Funclets set the following registers on exit:
 *
 *      catch/filter-handler: eax = the address at which execution should resume (see BBJ_EHCATCHRET)
 *      filter:               eax = non-zero if the handler should handle the exception, zero otherwise (see GT_RETFILT)
 *      finally/fault:        none
 *
 *  Funclet prolog/epilog sequence and funclet frame layout are TBD.
 *
 */

void CodeGen::genFuncletProlog(BasicBlock* block)
{
#ifdef DEBUG
    if (verbose)
    {
        printf("*************** In genFuncletProlog()\n");
    }
#endif

    ScopedSetVariable<bool> _setGeneratingProlog(&compiler->compGeneratingProlog, true);

    gcInfo.gcResetForBB();

    compiler->unwindBegProlog();

    // This is the end of the OS-reported prolog for purposes of unwinding
    compiler->unwindEndProlog();

    // TODO We may need EBP restore sequence here if we introduce PSPSym

    // Add a padding for 16-byte alignment
    inst_RV_IV(INS_sub, REG_SPBASE, 12, EA_PTRSIZE);
}

/*****************************************************************************
 *
 *  Generates code for an EH funclet epilog.
 */

void CodeGen::genFuncletEpilog()
{
#ifdef DEBUG
    if (verbose)
    {
        printf("*************** In genFuncletEpilog()\n");
    }
#endif

    ScopedSetVariable<bool> _setGeneratingEpilog(&compiler->compGeneratingEpilog, true);

    // Revert a padding that was added for 16-byte alignment
    inst_RV_IV(INS_add, REG_SPBASE, 12, EA_PTRSIZE);

    instGen_Return(0);
}

/*****************************************************************************
 *
 *  Capture the information used to generate the funclet prologs and epilogs.
 */

void CodeGen::genCaptureFuncletPrologEpilogInfo()
{
    if (!compiler->ehAnyFunclets())
    {
        return;
    }
}

#endif // TARGET_X86

void CodeGen::genSetPSPSym(regNumber initReg, bool* pInitRegZeroed)
{
    assert(compiler->compGeneratingProlog);

    if (compiler->lvaPSPSym == BAD_VAR_NUM)
    {
        return;
    }

    noway_assert(isFramePointerUsed()); // We need an explicit frame pointer

#if defined(TARGET_AMD64)

    // The PSP sym value is Initial-SP, not Caller-SP!
    // We assume that RSP is Initial-SP when this function is called. That is, the stack frame
    // has been established.
    //
    // We generate:
    //     mov     [rbp-20h], rsp       // store the Initial-SP (our current rsp) in the PSPsym

    GetEmitter()->emitIns_S_R(ins_Store(TYP_I_IMPL), EA_PTRSIZE, REG_SPBASE, compiler->lvaPSPSym, 0);

#else // TARGET*

    NYI("Set function PSP sym");

#endif // TARGET*
}

#endif // FEATURE_EH_FUNCLETS

//-----------------------------------------------------------------------------
// genZeroInitFrameUsingBlockInit: architecture-specific helper for genZeroInitFrame in the case
// `genUseBlockInit` is set.
//
// Arguments:
//    untrLclHi      - (Untracked locals High-Offset)  The upper bound offset at which the zero init
//                                                     code will end initializing memory (not inclusive).
//    untrLclLo      - (Untracked locals Low-Offset)   The lower bound at which the zero init code will
//                                                     start zero initializing memory.
//    initReg        - A scratch register (that gets set to zero on some platforms).
//    pInitRegZeroed - OUT parameter. *pInitRegZeroed is set to 'true' if this method sets initReg register to zero,
//                     'false' if initReg was set to a non-zero value, and left unchanged if initReg was not touched.
//
void CodeGen::genZeroInitFrameUsingBlockInit(int untrLclHi, int untrLclLo, regNumber initReg, bool* pInitRegZeroed)
{
    assert(compiler->compGeneratingProlog);
    assert(genUseBlockInit);
    assert(untrLclHi > untrLclLo);
    assert(compiler->getSIMDSupportLevel() >= SIMD_SSE2_Supported);

    emitter*  emit        = GetEmitter();
    regNumber frameReg    = genFramePointerReg();
    regNumber zeroReg     = REG_NA;
    int       blkSize     = untrLclHi - untrLclLo;
    int       minSimdSize = XMM_REGSIZE_BYTES;

    assert(blkSize >= 0);
    noway_assert((blkSize % sizeof(int)) == 0);
    // initReg is not a live incoming argument reg
    assert((genRegMask(initReg) & intRegState.rsCalleeRegArgMaskLiveIn) == 0);

#if defined(TARGET_AMD64)
    // We will align on x64 so can use the aligned mov
    instruction simdMov = simdAlignedMovIns();
    // Aligning low we want to move up to next boundary
    int alignedLclLo = (untrLclLo + (XMM_REGSIZE_BYTES - 1)) & -XMM_REGSIZE_BYTES;

    if ((untrLclLo != alignedLclLo) && (blkSize < 2 * XMM_REGSIZE_BYTES))
    {
        // If unaligned and smaller then 2 x SIMD size we won't bother trying to align
        assert((alignedLclLo - untrLclLo) < XMM_REGSIZE_BYTES);
        simdMov = simdUnalignedMovIns();
    }
#else  // !defined(TARGET_AMD64)
    // We aren't going to try and align on x86
    instruction simdMov      = simdUnalignedMovIns();
    int         alignedLclLo = untrLclLo;
#endif // !defined(TARGET_AMD64)

    if (blkSize < minSimdSize)
    {
        zeroReg = genGetZeroReg(initReg, pInitRegZeroed);

        int i = 0;
        for (; i + REGSIZE_BYTES <= blkSize; i += REGSIZE_BYTES)
        {
            emit->emitIns_AR_R(ins_Store(TYP_I_IMPL), EA_PTRSIZE, zeroReg, frameReg, untrLclLo + i);
        }
#if defined(TARGET_AMD64)
        assert((i == blkSize) || (i + (int)sizeof(int) == blkSize));
        if (i != blkSize)
        {
            emit->emitIns_AR_R(ins_Store(TYP_INT), EA_4BYTE, zeroReg, frameReg, untrLclLo + i);
            i += sizeof(int);
        }
#endif // defined(TARGET_AMD64)
        assert(i == blkSize);
    }
    else
    {
        // Grab a non-argument, non-callee saved XMM reg
        CLANG_FORMAT_COMMENT_ANCHOR;
#ifdef UNIX_AMD64_ABI
        // System V x64 first temp reg is xmm8
        regNumber zeroSIMDReg = genRegNumFromMask(RBM_XMM8);
#else
        // Windows first temp reg is xmm4
        regNumber zeroSIMDReg = genRegNumFromMask(RBM_XMM4);
#endif // UNIX_AMD64_ABI

#if defined(TARGET_AMD64)
        int alignedLclHi;
        int alignmentHiBlkSize;

        if ((blkSize < 2 * XMM_REGSIZE_BYTES) || (untrLclLo == alignedLclLo))
        {
            // Either aligned or smaller then 2 x SIMD size so we won't try to align
            // However, we still want to zero anything that is not in a 16 byte chunk at end
            int alignmentBlkSize = blkSize & -XMM_REGSIZE_BYTES;
            alignmentHiBlkSize   = blkSize - alignmentBlkSize;
            alignedLclHi         = untrLclLo + alignmentBlkSize;
            alignedLclLo         = untrLclLo;
            blkSize              = alignmentBlkSize;

            assert((blkSize + alignmentHiBlkSize) == (untrLclHi - untrLclLo));
        }
        else
        {
            // We are going to align

            // Aligning high we want to move down to previous boundary
            alignedLclHi = untrLclHi & -XMM_REGSIZE_BYTES;
            // Zero out the unaligned portions
            alignmentHiBlkSize     = untrLclHi - alignedLclHi;
            int alignmentLoBlkSize = alignedLclLo - untrLclLo;
            blkSize                = alignedLclHi - alignedLclLo;

            assert((blkSize + alignmentLoBlkSize + alignmentHiBlkSize) == (untrLclHi - untrLclLo));

            assert(alignmentLoBlkSize > 0);
            assert(alignmentLoBlkSize < XMM_REGSIZE_BYTES);
            assert((alignedLclLo - alignmentLoBlkSize) == untrLclLo);

            zeroReg = genGetZeroReg(initReg, pInitRegZeroed);

            int i = 0;
            for (; i + REGSIZE_BYTES <= alignmentLoBlkSize; i += REGSIZE_BYTES)
            {
                emit->emitIns_AR_R(ins_Store(TYP_I_IMPL), EA_PTRSIZE, zeroReg, frameReg, untrLclLo + i);
            }
            assert((i == alignmentLoBlkSize) || (i + (int)sizeof(int) == alignmentLoBlkSize));
            if (i != alignmentLoBlkSize)
            {
                emit->emitIns_AR_R(ins_Store(TYP_INT), EA_4BYTE, zeroReg, frameReg, untrLclLo + i);
                i += sizeof(int);
            }

            assert(i == alignmentLoBlkSize);
        }
#else  // !defined(TARGET_AMD64)
        // While we aren't aligning the start, we still want to
        // zero anything that is not in a 16 byte chunk at end
        int alignmentBlkSize   = blkSize & -XMM_REGSIZE_BYTES;
        int alignmentHiBlkSize = blkSize - alignmentBlkSize;
        int alignedLclHi       = untrLclLo + alignmentBlkSize;
        blkSize                = alignmentBlkSize;

        assert((blkSize + alignmentHiBlkSize) == (untrLclHi - untrLclLo));
#endif // !defined(TARGET_AMD64)

        // The loop is unrolled 3 times so we do not move to the loop block until it
        // will loop at least once so the threshold is 6.
        if (blkSize < (6 * XMM_REGSIZE_BYTES))
        {
            // Generate the following code:
            //
            //   xorps   xmm4, xmm4
            //   movups  xmmword ptr [ebp/esp-OFFS], xmm4
            //   ...
            //   movups  xmmword ptr [ebp/esp-OFFS], xmm4
            //   mov      qword ptr [ebp/esp-OFFS], rax

            emit->emitIns_R_R(INS_xorps, EA_ATTR(XMM_REGSIZE_BYTES), zeroSIMDReg, zeroSIMDReg);

            int i = 0;
            for (; i < blkSize; i += XMM_REGSIZE_BYTES)
            {
                emit->emitIns_AR_R(simdMov, EA_ATTR(XMM_REGSIZE_BYTES), zeroSIMDReg, frameReg, alignedLclLo + i);
            }

            assert(i == blkSize);
        }
        else
        {
            // Generate the following code:
            //
            //    xorps    xmm4, xmm4
            //    ;movaps xmmword ptr[ebp/esp-loOFFS], xmm4          ; alignment to 3x
            //    ;movaps xmmword ptr[ebp/esp-loOFFS + 10H], xmm4    ;
            //    mov rax, - <size>                                  ; start offset from hi
            //    movaps xmmword ptr[rbp + rax + hiOFFS      ], xmm4 ; <--+
            //    movaps xmmword ptr[rbp + rax + hiOFFS + 10H], xmm4 ;    |
            //    movaps xmmword ptr[rbp + rax + hiOFFS + 20H], xmm4 ;    | Loop
            //    add rax, 48                                        ;    |
            //    jne SHORT  -5 instr                                ; ---+

            emit->emitIns_R_R(INS_xorps, EA_ATTR(XMM_REGSIZE_BYTES), zeroSIMDReg, zeroSIMDReg);

            // How many extra don't fit into the 3x unroll
            int extraSimd = (blkSize % (XMM_REGSIZE_BYTES * 3)) / XMM_REGSIZE_BYTES;
            if (extraSimd != 0)
            {
                blkSize -= XMM_REGSIZE_BYTES;
                // Not a multiple of 3 so add stores at low end of block
                emit->emitIns_AR_R(simdMov, EA_ATTR(XMM_REGSIZE_BYTES), zeroSIMDReg, frameReg, alignedLclLo);
                if (extraSimd == 2)
                {
                    blkSize -= XMM_REGSIZE_BYTES;
                    // one more store needed
                    emit->emitIns_AR_R(simdMov, EA_ATTR(XMM_REGSIZE_BYTES), zeroSIMDReg, frameReg,
                                       alignedLclLo + XMM_REGSIZE_BYTES);
                }
            }

            // Exact multiple of 3 simd lengths (or loop end condition will not be met)
            noway_assert((blkSize % (3 * XMM_REGSIZE_BYTES)) == 0);

            // At least 3 simd lengths remain (as loop is 3x unrolled and we want it to loop at least once)
            assert(blkSize >= (3 * XMM_REGSIZE_BYTES));
            // In range at start of loop
            assert((alignedLclHi - blkSize) >= untrLclLo);
            assert(((alignedLclHi - blkSize) + (XMM_REGSIZE_BYTES * 2)) < (untrLclHi - XMM_REGSIZE_BYTES));
            // In range at end of loop
            assert((alignedLclHi - (3 * XMM_REGSIZE_BYTES) + (2 * XMM_REGSIZE_BYTES)) <=
                   (untrLclHi - XMM_REGSIZE_BYTES));
            assert((alignedLclHi - (blkSize + extraSimd * XMM_REGSIZE_BYTES)) == alignedLclLo);

            // Set loop counter
            emit->emitIns_R_I(INS_mov, EA_PTRSIZE, initReg, -(ssize_t)blkSize);
            // Loop start
            emit->emitIns_ARX_R(simdMov, EA_ATTR(XMM_REGSIZE_BYTES), zeroSIMDReg, frameReg, initReg, 1, alignedLclHi);
            emit->emitIns_ARX_R(simdMov, EA_ATTR(XMM_REGSIZE_BYTES), zeroSIMDReg, frameReg, initReg, 1,
                                alignedLclHi + XMM_REGSIZE_BYTES);
            emit->emitIns_ARX_R(simdMov, EA_ATTR(XMM_REGSIZE_BYTES), zeroSIMDReg, frameReg, initReg, 1,
                                alignedLclHi + 2 * XMM_REGSIZE_BYTES);

            emit->emitIns_R_I(INS_add, EA_PTRSIZE, initReg, XMM_REGSIZE_BYTES * 3);
            // Loop until counter is 0
            emit->emitIns_J(INS_jne, nullptr, -5);

            // initReg will be zero at end of the loop
            *pInitRegZeroed = true;
        }

        if (untrLclHi != alignedLclHi)
        {
            assert(alignmentHiBlkSize > 0);
            assert(alignmentHiBlkSize < XMM_REGSIZE_BYTES);
            assert((alignedLclHi + alignmentHiBlkSize) == untrLclHi);

            zeroReg = genGetZeroReg(initReg, pInitRegZeroed);

            int i = 0;
            for (; i + REGSIZE_BYTES <= alignmentHiBlkSize; i += REGSIZE_BYTES)
            {
                emit->emitIns_AR_R(ins_Store(TYP_I_IMPL), EA_PTRSIZE, zeroReg, frameReg, alignedLclHi + i);
            }
#if defined(TARGET_AMD64)
            assert((i == alignmentHiBlkSize) || (i + (int)sizeof(int) == alignmentHiBlkSize));
            if (i != alignmentHiBlkSize)
            {
                emit->emitIns_AR_R(ins_Store(TYP_INT), EA_4BYTE, zeroReg, frameReg, alignedLclHi + i);
                i += sizeof(int);
            }
#endif // defined(TARGET_AMD64)
            assert(i == alignmentHiBlkSize);
        }
    }
}

// Save compCalleeFPRegsPushed with the smallest register number saved at [RSP+offset], working
// down the stack to the largest register number stored at [RSP+offset-(genCountBits(regMask)-1)*XMM_REG_SIZE]
// Here offset = 16-byte aligned offset after pushing integer registers.
//
// Params
//   lclFrameSize - Fixed frame size excluding callee pushed int regs.
//             non-funclet: this will be compLclFrameSize.
//             funclet frames: this will be FuncletInfo.fiSpDelta.
void CodeGen::genPreserveCalleeSavedFltRegs(unsigned lclFrameSize)
{
    genVzeroupperIfNeeded(false);
    regMaskTP regMask = compiler->compCalleeFPRegsSavedMask;

    // Only callee saved floating point registers should be in regMask
    assert((regMask & RBM_FLT_CALLEE_SAVED) == regMask);

    // fast path return
    if (regMask == RBM_NONE)
    {
        return;
    }

#ifdef TARGET_AMD64
    unsigned firstFPRegPadding = compiler->lvaIsCalleeSavedIntRegCountEven() ? REGSIZE_BYTES : 0;
    unsigned offset            = lclFrameSize - firstFPRegPadding - XMM_REGSIZE_BYTES;

    // Offset is 16-byte aligned since we use movaps for preserving xmm regs.
    assert((offset % 16) == 0);
    instruction copyIns = ins_Copy(TYP_FLOAT);
#else  // !TARGET_AMD64
    unsigned    offset            = lclFrameSize - XMM_REGSIZE_BYTES;
    instruction copyIns           = INS_movupd;
#endif // !TARGET_AMD64

    for (regNumber reg = REG_FLT_CALLEE_SAVED_FIRST; regMask != RBM_NONE; reg = REG_NEXT(reg))
    {
        regMaskTP regBit = genRegMask(reg);
        if ((regBit & regMask) != 0)
        {
            // ABI requires us to preserve lower 128-bits of YMM register.
            GetEmitter()->emitIns_AR_R(copyIns,
                                       EA_8BYTE, // TODO-XArch-Cleanup: size specified here doesn't matter but should be
                                                 // EA_16BYTE
                                       reg, REG_SPBASE, offset);
            compiler->unwindSaveReg(reg, offset);
            regMask &= ~regBit;
            offset -= XMM_REGSIZE_BYTES;
        }
    }
}

// Save/Restore compCalleeFPRegsPushed with the smallest register number saved at [RSP+offset], working
// down the stack to the largest register number stored at [RSP+offset-(genCountBits(regMask)-1)*XMM_REG_SIZE]
// Here offset = 16-byte aligned offset after pushing integer registers.
//
// Params
//   lclFrameSize - Fixed frame size excluding callee pushed int regs.
//             non-funclet: this will be compLclFrameSize.
//             funclet frames: this will be FuncletInfo.fiSpDelta.
void CodeGen::genRestoreCalleeSavedFltRegs(unsigned lclFrameSize)
{
    regMaskTP regMask = compiler->compCalleeFPRegsSavedMask;

    // Only callee saved floating point registers should be in regMask
    assert((regMask & RBM_FLT_CALLEE_SAVED) == regMask);

    // fast path return
    if (regMask == RBM_NONE)
    {
        genVzeroupperIfNeeded();
        return;
    }

#ifdef TARGET_AMD64
    unsigned    firstFPRegPadding = compiler->lvaIsCalleeSavedIntRegCountEven() ? REGSIZE_BYTES : 0;
    instruction copyIns           = ins_Copy(TYP_FLOAT);
#else  // !TARGET_AMD64
    unsigned    firstFPRegPadding = 0;
    instruction copyIns           = INS_movupd;
#endif // !TARGET_AMD64

    unsigned  offset;
    regNumber regBase;
    if (compiler->compLocallocUsed)
    {
        // localloc frame: use frame pointer relative offset
        assert(isFramePointerUsed());
        regBase = REG_FPBASE;
        offset  = lclFrameSize - genSPtoFPdelta() - firstFPRegPadding - XMM_REGSIZE_BYTES;
    }
    else
    {
        regBase = REG_SPBASE;
        offset  = lclFrameSize - firstFPRegPadding - XMM_REGSIZE_BYTES;
    }

#ifdef TARGET_AMD64
    // Offset is 16-byte aligned since we use movaps for restoring xmm regs
    assert((offset % 16) == 0);
#endif // TARGET_AMD64

    for (regNumber reg = REG_FLT_CALLEE_SAVED_FIRST; regMask != RBM_NONE; reg = REG_NEXT(reg))
    {
        regMaskTP regBit = genRegMask(reg);
        if ((regBit & regMask) != 0)
        {
            // ABI requires us to restore lower 128-bits of YMM register.
            GetEmitter()->emitIns_R_AR(copyIns,
                                       EA_8BYTE, // TODO-XArch-Cleanup: size specified here doesn't matter but should be
                                                 // EA_16BYTE
                                       reg, regBase, offset);
            regMask &= ~regBit;
            offset -= XMM_REGSIZE_BYTES;
        }
    }
    genVzeroupperIfNeeded();
}

// Generate Vzeroupper instruction as needed to zero out upper 128b-bit of all YMM registers so that the
// AVX/Legacy SSE transition penalties can be avoided. This function is been used in genPreserveCalleeSavedFltRegs
// (prolog) and genRestoreCalleeSavedFltRegs (epilog). Issue VZEROUPPER in Prolog if the method contains
// 128-bit or 256-bit AVX code, to avoid legacy SSE to AVX transition penalty, which could happen when native
// code contains legacy SSE code calling into JIT AVX code (e.g. reverse pinvoke). Issue VZEROUPPER in Epilog
// if the method contains 256-bit AVX code, to avoid AVX to legacy SSE transition penalty.
//
// Params
//   check256bitOnly  - true to check if the function contains 256-bit AVX instruction and generate Vzeroupper
//      instruction, false to check if the function contains AVX instruction (either 128-bit or 256-bit).
//
void CodeGen::genVzeroupperIfNeeded(bool check256bitOnly /* = true*/)
{
    bool emitVzeroUpper = false;
    if (check256bitOnly)
    {
        emitVzeroUpper = GetEmitter()->Contains256bitAVX();
    }
    else
    {
        emitVzeroUpper = GetEmitter()->ContainsAVX();
    }

    if (emitVzeroUpper)
    {
        assert(compiler->canUseVexEncoding());
        instGen(INS_vzeroupper);
    }
}

//-----------------------------------------------------------------------------------
// instGen_MemoryBarrier: Emit a MemoryBarrier instruction
//
// Arguments:
//     barrierKind - kind of barrier to emit (Load-only is no-op on xarch)
//
// Notes:
//     All MemoryBarriers instructions can be removed by DOTNET_JitNoMemoryBarriers=1
//
void CodeGen::instGen_MemoryBarrier(BarrierKind barrierKind)
{
#ifdef DEBUG
    if (JitConfig.JitNoMemoryBarriers() == 1)
    {
        return;
    }
#endif // DEBUG

    // only full barrier needs to be emitted on Xarch
    if (barrierKind == BARRIER_FULL)
    {
        instGen(INS_lock);
        GetEmitter()->emitIns_I_AR(INS_or, EA_4BYTE, 0, REG_SPBASE, 0);
    }
}

#ifdef TARGET_AMD64
// Returns relocation type hint for an addr.
// Note that there are no reloc hints on x86.
//
// Arguments
//    addr  -  data address
//
// Returns
//    relocation type hint
//
unsigned short CodeGenInterface::genAddrRelocTypeHint(size_t addr)
{
    return compiler->eeGetRelocTypeHint((void*)addr);
}
#endif // TARGET_AMD64

// Return true if an absolute indirect data address can be encoded as IP-relative.
// offset. Note that this method should be used only when the caller knows that
// the address is an icon value that VM has given and there is no GenTree node
// representing it. Otherwise, one should always use FitsInAddrBase().
//
// Arguments
//    addr  -  an absolute indirect data address
//
// Returns
//    true if indir data addr could be encoded as IP-relative offset.
//
bool CodeGenInterface::genDataIndirAddrCanBeEncodedAsPCRelOffset(size_t addr)
{
#ifdef TARGET_AMD64
    return genAddrRelocTypeHint(addr) == IMAGE_REL_BASED_REL32;
#else
    // x86: PC-relative addressing is available only for control flow instructions (jmp and call)
    return false;
#endif
}

// Return true if an indirect code address can be encoded as IP-relative offset.
// Note that this method should be used only when the caller knows that the
// address is an icon value that VM has given and there is no GenTree node
// representing it. Otherwise, one should always use FitsInAddrBase().
//
// Arguments
//    addr  -  an absolute indirect code address
//
// Returns
//    true if indir code addr could be encoded as IP-relative offset.
//
bool CodeGenInterface::genCodeIndirAddrCanBeEncodedAsPCRelOffset(size_t addr)
{
#ifdef TARGET_AMD64
    return genAddrRelocTypeHint(addr) == IMAGE_REL_BASED_REL32;
#else
    // x86: PC-relative addressing is available only for control flow instructions (jmp and call)
    return true;
#endif
}

// Return true if an indirect code address can be encoded as 32-bit displacement
// relative to zero. Note that this method should be used only when the caller
// knows that the address is an icon value that VM has given and there is no
// GenTree node representing it. Otherwise, one should always use FitsInAddrBase().
//
// Arguments
//    addr  -  absolute indirect code address
//
// Returns
//    true if absolute indir code addr could be encoded as 32-bit displacement relative to zero.
//
bool CodeGenInterface::genCodeIndirAddrCanBeEncodedAsZeroRelOffset(size_t addr)
{
    return GenTreeIntConCommon::FitsInI32((ssize_t)addr);
}

// Return true if an absolute indirect code address needs a relocation recorded with VM.
//
// Arguments
//    addr  -  an absolute indirect code address
//
// Returns
//    true if indir code addr needs a relocation recorded with VM
//
bool CodeGenInterface::genCodeIndirAddrNeedsReloc(size_t addr)
{
    // If generating relocatable ngen code, then all code addr should go through relocation
    if (compiler->opts.compReloc)
    {
        return true;
    }

#ifdef TARGET_AMD64
    // See if the code indir addr can be encoded as 32-bit displacement relative to zero.
    // We don't need a relocation in that case.
    if (genCodeIndirAddrCanBeEncodedAsZeroRelOffset(addr))
    {
        return false;
    }

    // Else we need a relocation.
    return true;
#else  // TARGET_X86
    // On x86 there is no need to record or ask for relocations during jitting,
    // because all addrs fit within 32-bits.
    return false;
#endif // TARGET_X86
}

// Return true if a direct code address needs to be marked as relocatable.
//
// Arguments
//    addr  -  absolute direct code address
//
// Returns
//    true if direct code addr needs a relocation recorded with VM
//
bool CodeGenInterface::genCodeAddrNeedsReloc(size_t addr)
{
    // If generating relocatable ngen code, then all code addr should go through relocation
    if (compiler->opts.compReloc)
    {
        return true;
    }

#ifdef TARGET_AMD64
    // By default all direct code addresses go through relocation so that VM will setup
    // a jump stub if addr cannot be encoded as pc-relative offset.
    return true;
#else  // TARGET_X86
    // On x86 there is no need for recording relocations during jitting,
    // because all addrs fit within 32-bits.
    return false;
#endif // TARGET_X86
}

#endif // TARGET_XARCH<|MERGE_RESOLUTION|>--- conflicted
+++ resolved
@@ -23,30 +23,6 @@
 #include "gcinfoencoder.h"
 #include "patchpointinfo.h"
 
-<<<<<<< HEAD
-/*****************************************************************************
- *
- *  Generate code that will set the given register to the integer constant.
- */
-
-void CodeGen::genSetRegToIcon(regNumber reg, ssize_t val, var_types type, insFlags flags)
-{
-    // Reg cannot be a FP reg
-    assert(!genIsValidFloatReg(reg));
-
-    if (val == 0)
-    {
-        instGen_Set_Reg_To_Zero(emitActualTypeSize(type), reg, flags);
-    }
-    else
-    {
-        // TODO-XArch-CQ: needs all the optimized cases
-        GetEmitter()->emitIns_R_I(INS_mov, emitActualTypeSize(type), reg, val);
-    }
-}
-
-=======
->>>>>>> d7c8bc10
 //---------------------------------------------------------------------
 // genSetGSSecurityCookie: Set the "GS" security cookie in the prolog.
 //
