// Licensed to the .NET Foundation under one or more agreements.
// The .NET Foundation licenses this file to you under the MIT license.

/*XXXXXXXXXXXXXXXXXXXXXXXXXXXXXXXXXXXXXXXXXXXXXXXXXXXXXXXXXXXXXXXXXXXXXXXXXXXXX
XXXXXXXXXXXXXXXXXXXXXXXXXXXXXXXXXXXXXXXXXXXXXXXXXXXXXXXXXXXXXXXXXXXXXXXXXXXXXXX
XX                                                                           XX
XX                        Amd64/x86 Code Generator                           XX
XX                                                                           XX
XXXXXXXXXXXXXXXXXXXXXXXXXXXXXXXXXXXXXXXXXXXXXXXXXXXXXXXXXXXXXXXXXXXXXXXXXXXXXXX
XXXXXXXXXXXXXXXXXXXXXXXXXXXXXXXXXXXXXXXXXXXXXXXXXXXXXXXXXXXXXXXXXXXXXXXXXXXXXXX
*/
#include "jitpch.h"
#ifdef _MSC_VER
#pragma hdrstop
#pragma warning(disable : 4310) // cast truncates constant value - happens for (int8_t)0xb1
#endif

#ifdef TARGET_XARCH
#include "emit.h"
#include "codegen.h"
#include "lower.h"
#include "gcinfo.h"
#include "gcinfoencoder.h"
#include "patchpointinfo.h"

//---------------------------------------------------------------------
// genSetGSSecurityCookie: Set the "GS" security cookie in the prolog.
//
// Arguments:
//     initReg        - register to use as a scratch register
//     pInitRegZeroed - OUT parameter. *pInitRegZeroed is set to 'false' if and only if
//                      this call sets 'initReg' to a non-zero value.
//
// Return Value:
//     None
//
void CodeGen::genSetGSSecurityCookie(regNumber initReg, bool* pInitRegZeroed)
{
    assert(compiler->compGeneratingProlog);

    if (!compiler->getNeedsGSSecurityCookie())
    {
        return;
    }

    if (compiler->opts.IsOSR() && compiler->info.compPatchpointInfo->HasSecurityCookie())
    {
        // Security cookie is on original frame and was initialized there.
        return;
    }

    if (compiler->gsGlobalSecurityCookieAddr == nullptr)
    {
        noway_assert(compiler->gsGlobalSecurityCookieVal != 0);
#ifdef TARGET_AMD64
        if ((size_t)(int)compiler->gsGlobalSecurityCookieVal != compiler->gsGlobalSecurityCookieVal)
        {
            // initReg = #GlobalSecurityCookieVal64; [frame.GSSecurityCookie] = initReg
            instGen_Set_Reg_To_Imm(EA_PTRSIZE, initReg, compiler->gsGlobalSecurityCookieVal);
            GetEmitter()->emitIns_S_R(INS_mov, EA_PTRSIZE, initReg, compiler->lvaGSSecurityCookie, 0);
            *pInitRegZeroed = false;
        }
        else
#endif
        {
            // mov   dword ptr [frame.GSSecurityCookie], #GlobalSecurityCookieVal
            GetEmitter()->emitIns_S_I(INS_mov, EA_PTRSIZE, compiler->lvaGSSecurityCookie, 0,
                                      (int)compiler->gsGlobalSecurityCookieVal);
        }
    }
    else
    {
        // Always use EAX on x86 and x64
        // On x64, if we're not moving into RAX, and the address isn't RIP relative, we can't encode it.
        //  mov   eax, dword ptr [compiler->gsGlobalSecurityCookieAddr]
        //  mov   dword ptr [frame.GSSecurityCookie], eax
        GetEmitter()->emitIns_R_AI(INS_mov, EA_PTR_DSP_RELOC, REG_EAX, (ssize_t)compiler->gsGlobalSecurityCookieAddr);
        regSet.verifyRegUsed(REG_EAX);
        GetEmitter()->emitIns_S_R(INS_mov, EA_PTRSIZE, REG_EAX, compiler->lvaGSSecurityCookie, 0);
        if (initReg == REG_EAX)
        {
            *pInitRegZeroed = false;
        }
    }
}

/*****************************************************************************
 *
 *   Generate code to check that the GS cookie wasn't thrashed by a buffer
 *   overrun.  If pushReg is true, preserve all registers around code sequence.
 *   Otherwise ECX could be modified.
 *
 *   Implementation Note: pushReg = true, in case of tail calls.
 */
void CodeGen::genEmitGSCookieCheck(bool pushReg)
{
    noway_assert(compiler->gsGlobalSecurityCookieAddr || compiler->gsGlobalSecurityCookieVal);

    regNumber regGSCheck;
    regMaskTP regMaskGSCheck = RBM_NONE;

    if (!pushReg)
    {
        // Non-tail call: we can use any callee trash register that is not
        // a return register or contain 'this' pointer (keep alive this), since
        // we are generating GS cookie check after a GT_RETURN block.
        // Note: On Amd64 System V RDX is an arg register - REG_ARG_2 - as well
        // as return register for two-register-returned structs.
        if (compiler->lvaKeepAliveAndReportThis() && compiler->lvaGetDesc(compiler->info.compThisArg)->lvIsInReg() &&
            (compiler->lvaGetDesc(compiler->info.compThisArg)->GetRegNum() == REG_ARG_0))
        {
            regGSCheck = REG_ARG_1;
        }
        else
        {
            regGSCheck = REG_ARG_0;
        }
    }
    else
    {
#ifdef TARGET_X86
        // It doesn't matter which register we pick, since we're going to save and restore it
        // around the check.
        // TODO-CQ: Can we optimize the choice of register to avoid doing the push/pop sometimes?
        regGSCheck     = REG_EAX;
        regMaskGSCheck = RBM_EAX;
#else  // !TARGET_X86
       // Jmp calls: specify method handle using which JIT queries VM for its entry point
       // address and hence it can neither be a VSD call nor PInvoke calli with cookie
       // parameter.  Therefore, in case of jmp calls it is safe to use R11.
        regGSCheck = REG_R11;
#endif // !TARGET_X86
    }

    regMaskTP byrefPushedRegs = RBM_NONE;
    regMaskTP norefPushedRegs = RBM_NONE;
    regMaskTP pushedRegs      = RBM_NONE;

    if (compiler->gsGlobalSecurityCookieAddr == nullptr)
    {
#if defined(TARGET_AMD64)
        // If GS cookie value fits within 32-bits we can use 'cmp mem64, imm32'.
        // Otherwise, load the value into a reg and use 'cmp mem64, reg64'.
        if ((int)compiler->gsGlobalSecurityCookieVal != (ssize_t)compiler->gsGlobalSecurityCookieVal)
        {
            instGen_Set_Reg_To_Imm(EA_PTRSIZE, regGSCheck, compiler->gsGlobalSecurityCookieVal);
            GetEmitter()->emitIns_S_R(INS_cmp, EA_PTRSIZE, regGSCheck, compiler->lvaGSSecurityCookie, 0);
        }
        else
#endif // defined(TARGET_AMD64)
        {
            assert((int)compiler->gsGlobalSecurityCookieVal == (ssize_t)compiler->gsGlobalSecurityCookieVal);
            GetEmitter()->emitIns_S_I(INS_cmp, EA_PTRSIZE, compiler->lvaGSSecurityCookie, 0,
                                      (int)compiler->gsGlobalSecurityCookieVal);
        }
    }
    else
    {
        // AOT case - GS cookie value needs to be accessed through an indirection.

        pushedRegs = genPushRegs(regMaskGSCheck, &byrefPushedRegs, &norefPushedRegs);

        instGen_Set_Reg_To_Imm(EA_HANDLE_CNS_RELOC, regGSCheck, (ssize_t)compiler->gsGlobalSecurityCookieAddr);
        GetEmitter()->emitIns_R_AR(ins_Load(TYP_I_IMPL), EA_PTRSIZE, regGSCheck, regGSCheck, 0);
        GetEmitter()->emitIns_S_R(INS_cmp, EA_PTRSIZE, regGSCheck, compiler->lvaGSSecurityCookie, 0);
    }

    BasicBlock* gsCheckBlk = genCreateTempLabel();
    inst_JMP(EJ_je, gsCheckBlk);
    genEmitHelperCall(CORINFO_HELP_FAIL_FAST, 0, EA_UNKNOWN);
    genDefineTempLabel(gsCheckBlk);

    genPopRegs(pushedRegs, byrefPushedRegs, norefPushedRegs);
}

BasicBlock* CodeGen::genCallFinally(BasicBlock* block)
{
    assert(block->KindIs(BBJ_CALLFINALLY));

    BasicBlock* const nextBlock = block->Next();

    if (compiler->UsesFunclets())
    {
        // Generate a call to the finally, like this:
        //      call        finally-funclet
        //      jmp         finally-return                  // Only for non-retless finally calls
        // The jmp can be a NOP if we're going to the next block.

        if (block->HasFlag(BBF_RETLESS_CALL))
        {
            GetEmitter()->emitIns_J(INS_call, block->GetTarget());

            // We have a retless call, and the last instruction generated was a call.
            // If the next block is in a different EH region (or is the end of the code
            // block), then we need to generate a breakpoint here (since it will never
            // get executed) to get proper unwind behavior.

            if ((nextBlock == nullptr) || !BasicBlock::sameEHRegion(block, nextBlock))
            {
                instGen(INS_BREAKPOINT); // This should never get executed
            }
        }
        else
        {
// TODO-Linux-x86: Do we need to handle the GC information for this NOP or JMP specially, as is done for other
// architectures?
#ifndef JIT32_GCENCODER
            // Because of the way the flowgraph is connected, the liveness info for this one instruction
            // after the call is not (can not be) correct in cases where a variable has a last use in the
            // handler.  So turn off GC reporting once we execute the call and reenable after the jmp/nop
            GetEmitter()->emitDisableGC();
#endif // JIT32_GCENCODER

            GetEmitter()->emitIns_J(INS_call, block->GetTarget());

            // Now go to where the finally funclet needs to return to.
            BasicBlock* const finallyContinuation = nextBlock->GetFinallyContinuation();
            if (nextBlock->NextIs(finallyContinuation) &&
                !compiler->fgInDifferentRegions(nextBlock, finallyContinuation))
            {
                // Fall-through.
                // TODO-XArch-CQ: Can we get rid of this instruction, and just have the call return directly
                // to the next instruction? This would depend on stack walking from within the finally
                // handler working without this instruction being in this special EH region.
                instGen(INS_nop);
            }
            else
            {
                inst_JMP(EJ_jmp, finallyContinuation);
            }

#ifndef JIT32_GCENCODER
            GetEmitter()->emitEnableGC();
#endif // JIT32_GCENCODER
        }
    }
#if defined(FEATURE_EH_WINDOWS_X86)
    else
    {
        // If we are about to invoke a finally locally from a try block, we have to set the ShadowSP slot
        // corresponding to the finally's nesting level. When invoked in response to an exception, the
        // EE does this.
        //
        // We have a BBJ_CALLFINALLY possibly paired with a following BBJ_CALLFINALLYRET.
        //
        // We will emit :
        //      mov [ebp - (n + 1)], 0
        //      mov [ebp -  n     ], 0xFC
        //      push &step
        //      jmp  finallyBlock
        // ...
        // step:
        //      mov [ebp -  n     ], 0
        //      jmp leaveTarget
        // ...
        // leaveTarget:

        noway_assert(isFramePointerUsed());

        // Get the nesting level which contains the finally
        unsigned finallyNesting = 0;
        compiler->fgGetNestingLevel(block, &finallyNesting);

        // The last slot is reserved for ICodeManager::FixContext(ppEndRegion)
        unsigned filterEndOffsetSlotOffs;
        filterEndOffsetSlotOffs =
            (unsigned)(compiler->lvaLclStackHomeSize(compiler->lvaShadowSPslotsVar) - TARGET_POINTER_SIZE);

        unsigned curNestingSlotOffs;
        curNestingSlotOffs = (unsigned)(filterEndOffsetSlotOffs - ((finallyNesting + 1) * TARGET_POINTER_SIZE));

        // Zero out the slot for the next nesting level
        GetEmitter()->emitIns_S_I(INS_mov, EA_PTRSIZE, compiler->lvaShadowSPslotsVar,
                                  curNestingSlotOffs - TARGET_POINTER_SIZE, 0);
        GetEmitter()->emitIns_S_I(INS_mov, EA_PTRSIZE, compiler->lvaShadowSPslotsVar, curNestingSlotOffs,
                                  LCL_FINALLY_MARK);

        // Now push the address where the finally funclet should return to directly.
        if (!block->HasFlag(BBF_RETLESS_CALL))
        {
            assert(block->isBBCallFinallyPair());
            GetEmitter()->emitIns_J(INS_push_hide, nextBlock->GetFinallyContinuation());
        }
        else
        {
            // EE expects a DWORD, so we provide 0
            inst_IV(INS_push_hide, 0);
        }

        // Jump to the finally BB
        inst_JMP(EJ_jmp, block->GetTarget());
    }
#endif // FEATURE_EH_WINDOWS_X86

    // The BBJ_CALLFINALLYRET is used because the BBJ_CALLFINALLY can't point to the
    // jump target using bbTargetEdge - that is already used to point
    // to the finally block. So just skip past the BBJ_CALLFINALLYRET unless the
    // block is RETLESS.
    if (!block->HasFlag(BBF_RETLESS_CALL))
    {
        assert(block->isBBCallFinallyPair());
        block = nextBlock;
    }
    return block;
}

void CodeGen::genEHCatchRet(BasicBlock* block)
{
    // Set RAX to the address the VM should return to after the catch.
    // Generate a RIP-relative
    //         lea reg, [rip + disp32] ; the RIP is implicit
    // which will be position-independent.
    GetEmitter()->emitIns_R_L(INS_lea, EA_PTR_DSP_RELOC, block->GetTarget(), REG_INTRET);
}

#if defined(FEATURE_EH_WINDOWS_X86)

void CodeGen::genEHFinallyOrFilterRet(BasicBlock* block)
{
    assert(!compiler->UsesFunclets());
    // The last statement of the block must be a GT_RETFILT, which has already been generated.
    assert(block->lastNode() != nullptr);
    assert(block->lastNode()->OperGet() == GT_RETFILT);

    if (block->KindIs(BBJ_EHFINALLYRET, BBJ_EHFAULTRET))
    {
        assert(block->lastNode()->AsOp()->gtOp1 == nullptr); // op1 == nullptr means endfinally

        // Return using a pop-jmp sequence. As the "try" block calls
        // the finally with a jmp, this leaves the x86 call-ret stack
        // balanced in the normal flow of path.

        noway_assert(isFramePointerRequired());
        inst_RV(INS_pop_hide, REG_EAX, TYP_I_IMPL);
        inst_RV(INS_i_jmp, REG_EAX, TYP_I_IMPL);
    }
    else
    {
        assert(block->KindIs(BBJ_EHFILTERRET));

        // The return value has already been computed.
        instGen_Return(0);
    }
}

#endif // FEATURE_EH_WINDOWS_X86

//  Move an immediate value into an integer register

void CodeGen::instGen_Set_Reg_To_Imm(emitAttr       size,
                                     regNumber      reg,
                                     ssize_t        imm,
                                     insFlags flags DEBUGARG(size_t targetHandle) DEBUGARG(GenTreeFlags gtFlags))
{
    // reg cannot be a FP register
    assert(!genIsValidFloatReg(reg));

    emitAttr origAttr = size;
    if (!compiler->opts.compReloc)
    {
        // Strip any reloc flags from size if we aren't doing relocs
        size = EA_REMOVE_FLG(size, EA_CNS_RELOC_FLG | EA_DSP_RELOC_FLG);
    }

    if ((imm == 0) && !EA_IS_RELOC(size))
    {
        instGen_Set_Reg_To_Zero(size, reg, flags);
    }
    else
    {
        // Only use lea if the original was relocatable. Otherwise we can get spurious
        // instruction selection due to different memory placement at runtime.
        if (EA_IS_RELOC(origAttr) && genDataIndirAddrCanBeEncodedAsPCRelOffset(imm))
        {
            if (EA_IS_CNS_TLSGD_RELOC(origAttr))
            {
                // NativeAOT code needs special code sequence prefix of call so the
                // linker will do the fixup and emit accurate TLS access information.
                GetEmitter()->emitIns_Data16();
            }
            if (!EA_IS_CNS_SEC_RELOC(origAttr))
            {
                // We will use lea so displacement and not immediate will be relocatable
                size = EA_SET_FLG(EA_REMOVE_FLG(size, EA_CNS_RELOC_FLG), EA_DSP_RELOC_FLG);
                GetEmitter()->emitIns_R_AI(INS_lea, size, reg, imm DEBUGARG(targetHandle) DEBUGARG(gtFlags));
            }
            else
            {
                // For section constant, the immediate will be relocatable
                GetEmitter()->emitIns_R_I(INS_mov, size, reg, imm,
                                          INS_OPTS_NONE DEBUGARG(targetHandle) DEBUGARG(gtFlags));
            }
        }
        else
        {
            GetEmitter()->emitIns_R_I(INS_mov, size, reg, imm, INS_OPTS_NONE DEBUGARG(targetHandle) DEBUGARG(gtFlags));
        }
    }
    regSet.verifyRegUsed(reg);
}

#if defined(FEATURE_SIMD)
//----------------------------------------------------------------------------------
// genSetRegToConst: generate code to set target SIMD register to a given constant value
//
// Arguments:
//    targetReg  - target SIMD register
//    targetType - target's type
//    simd_t     - constant data (its width depends on type)
//
void CodeGen::genSetRegToConst(regNumber targetReg, var_types targetType, simd_t* val)
{
    emitter* emit = GetEmitter();
    emitAttr attr = emitTypeSize(targetType);

    switch (targetType)
    {
        case TYP_SIMD8:
        {
            simd8_t val8 = *(simd8_t*)val;
            if (val8.IsAllBitsSet())
            {
                if (emitter::isHighSimdReg(targetReg))
                {
                    assert(compiler->canUseEvexEncodingDebugOnly());
                    emit->emitIns_SIMD_R_R_R_I(INS_vpternlogd, attr, targetReg, targetReg, targetReg,
                                               static_cast<int8_t>(0xFF), INS_OPTS_NONE);
                }
                else
                {
                    emit->emitIns_SIMD_R_R_R(INS_pcmpeqd, EA_16BYTE, targetReg, targetReg, targetReg, INS_OPTS_NONE);
                }
            }
            else if (val8.IsZero())
            {
                emit->emitIns_SIMD_R_R_R(INS_xorps, EA_16BYTE, targetReg, targetReg, targetReg, INS_OPTS_NONE);
            }
            else
            {
                CORINFO_FIELD_HANDLE hnd = emit->emitSimd8Const(val8);
                emit->emitIns_R_C(ins_Load(targetType), attr, targetReg, hnd, 0);
            }
            break;
        }

        case TYP_SIMD12:
        {
            simd12_t val12 = *(simd12_t*)val;
            if (val12.IsAllBitsSet())
            {
                if (emitter::isHighSimdReg(targetReg))
                {
                    assert(compiler->canUseEvexEncodingDebugOnly());
                    emit->emitIns_SIMD_R_R_R_I(INS_vpternlogd, attr, targetReg, targetReg, targetReg,
                                               static_cast<int8_t>(0xFF), INS_OPTS_NONE);
                }
                else
                {
                    emit->emitIns_SIMD_R_R_R(INS_pcmpeqd, EA_16BYTE, targetReg, targetReg, targetReg, INS_OPTS_NONE);
                }
            }
            else if (val12.IsZero())
            {
                emit->emitIns_SIMD_R_R_R(INS_xorps, EA_16BYTE, targetReg, targetReg, targetReg, INS_OPTS_NONE);
            }
            else
            {
                simd16_t val16 = {};
                memcpy(&val16, &val12, sizeof(val12));
                CORINFO_FIELD_HANDLE hnd = emit->emitSimd16Const(val16);
                emit->emitIns_R_C(ins_Load(targetType), attr, targetReg, hnd, 0);
            }
            break;
        }

        case TYP_SIMD16:
        {
            simd16_t val16 = *(simd16_t*)val;
            if (val16.IsAllBitsSet())
            {
                if (emitter::isHighSimdReg(targetReg))
                {
                    assert(compiler->canUseEvexEncodingDebugOnly());
                    emit->emitIns_SIMD_R_R_R_I(INS_vpternlogd, attr, targetReg, targetReg, targetReg,
                                               static_cast<int8_t>(0xFF), INS_OPTS_NONE);
                }
                else
                {
                    emit->emitIns_SIMD_R_R_R(INS_pcmpeqd, attr, targetReg, targetReg, targetReg, INS_OPTS_NONE);
                }
            }
            else if (val16.IsZero())
            {
                emit->emitIns_SIMD_R_R_R(INS_xorps, attr, targetReg, targetReg, targetReg, INS_OPTS_NONE);
            }
            else
            {
                CORINFO_FIELD_HANDLE hnd = emit->emitSimd16Const(val16);
                emit->emitIns_R_C(ins_Load(targetType), attr, targetReg, hnd, 0);
            }
            break;
        }

        case TYP_SIMD32:
        {
            simd32_t val32 = *(simd32_t*)val;
            if (val32.IsAllBitsSet() && compiler->compOpportunisticallyDependsOn(InstructionSet_AVX2))
            {
                if (emitter::isHighSimdReg(targetReg))
                {
                    assert(compiler->canUseEvexEncodingDebugOnly());
                    emit->emitIns_SIMD_R_R_R_I(INS_vpternlogd, attr, targetReg, targetReg, targetReg,
                                               static_cast<int8_t>(0xFF), INS_OPTS_NONE);
                }
                else
                {
                    emit->emitIns_SIMD_R_R_R(INS_pcmpeqd, attr, targetReg, targetReg, targetReg, INS_OPTS_NONE);
                }
            }
            else if (val32.IsZero())
            {
                emit->emitIns_SIMD_R_R_R(INS_xorps, attr, targetReg, targetReg, targetReg, INS_OPTS_NONE);
            }
            else
            {
                CORINFO_FIELD_HANDLE hnd = emit->emitSimd32Const(val32);
                emit->emitIns_R_C(ins_Load(targetType), attr, targetReg, hnd, 0);
            }
            break;
        }

        case TYP_SIMD64:
        {
            simd64_t val64 = *(simd64_t*)val;
            if (val64.IsAllBitsSet() && compiler->compOpportunisticallyDependsOn(InstructionSet_AVX512F))
            {
                emit->emitIns_SIMD_R_R_R_I(INS_vpternlogd, attr, targetReg, targetReg, targetReg,
                                           static_cast<int8_t>(0xFF), INS_OPTS_NONE);
            }
            else if (val64.IsZero())
            {
                // Use VEX version because it's smaller (for zmm0-zmm15) than EVEX to zero a zmm register and still
                // zeros the entire register:
                //
                //   xorps zmm0, zmm0, zmm0 (6 bytes)
                //   xorps ymm0, ymm0, ymm0 (4 bytes)
                //
                emit->emitIns_SIMD_R_R_R(INS_xorps, EA_32BYTE, targetReg, targetReg, targetReg, INS_OPTS_NONE);
            }
            else
            {
                CORINFO_FIELD_HANDLE hnd = emit->emitSimd64Const(val64);
                emit->emitIns_R_C(ins_Load(targetType), attr, targetReg, hnd, 0);
            }
            break;
        }

        default:
        {
            unreached();
        }
    }
}

//----------------------------------------------------------------------------------
// genSetRegToConst: generate code to set target SIMD register to a given constant value
//
// Arguments:
//    targetReg  - target SIMD register
//    targetType - target's type
//    simdmask_t - constant data (its width depends on type)
//
void CodeGen::genSetRegToConst(regNumber targetReg, var_types targetType, simdmask_t* val)
{
    assert(varTypeIsMask(targetType));

    emitter* emit = GetEmitter();
    emitAttr attr = emitTypeSize(targetType);

    if (val->IsAllBitsSet())
    {
        emit->emitIns_SIMD_R_R_R(INS_kxnorq, EA_8BYTE, targetReg, targetReg, targetReg, INS_OPTS_NONE);
    }
    else if (val->IsZero())
    {
        emit->emitIns_SIMD_R_R_R(INS_kxorq, EA_8BYTE, targetReg, targetReg, targetReg, INS_OPTS_NONE);
    }
    else
    {
        CORINFO_FIELD_HANDLE hnd = emit->emitSimdMaskConst(*val);
        emit->emitIns_R_C(ins_Load(targetType), attr, targetReg, hnd, 0);
    }
}
#endif // FEATURE_SIMD

/***********************************************************************************
 *
 * Generate code to set a register 'targetReg' of type 'targetType' to the constant
 * specified by the constant (GT_CNS_INT, GT_CNS_DBL, GT_CNS_VEC, or GT_CNS_MSK) in 'tree'. This
 * does not call genProduceReg() on the target register.
 */
void CodeGen::genSetRegToConst(regNumber targetReg, var_types targetType, GenTree* tree)
{
    switch (tree->gtOper)
    {
        case GT_CNS_INT:
        {
            // relocatable values tend to come down as a CNS_INT of native int type
            // so the line between these two opcodes is kind of blurry
            GenTreeIntCon* con    = tree->AsIntCon();
            ssize_t        cnsVal = con->IconValue();

            emitAttr attr = emitActualTypeSize(targetType);
            // Currently this cannot be done for all handles due to
            // https://github.com/dotnet/runtime/issues/60712. However, it is
            // also unclear whether we unconditionally want to use rip-relative
            // lea instructions when not necessary. While a mov is larger, on
            // many Intel CPUs rip-relative lea instructions have higher
            // latency.
            if (con->ImmedValNeedsReloc(compiler))
            {
                attr = EA_SET_FLG(attr, EA_CNS_RELOC_FLG);
            }

            if (targetType == TYP_BYREF)
            {
                attr = EA_SET_FLG(attr, EA_BYREF_FLG);
            }

            if (compiler->IsTargetAbi(CORINFO_NATIVEAOT_ABI))
            {
                if (con->IsIconHandle(GTF_ICON_SECREL_OFFSET))
                {
                    attr = EA_SET_FLG(attr, EA_CNS_SEC_RELOC);
                }
                else if (con->IsIconHandle(GTF_ICON_TLSGD_OFFSET))
                {
                    attr = EA_SET_FLG(attr, EA_CNS_TLSGD_RELOC);
                }
            }

            instGen_Set_Reg_To_Imm(attr, targetReg, cnsVal,
                                   INS_FLAGS_DONT_CARE DEBUGARG(con->gtTargetHandle) DEBUGARG(con->gtFlags));
            regSet.verifyRegUsed(targetReg);
        }
        break;

        case GT_CNS_DBL:
        {
            emitter* emit = GetEmitter();
            emitAttr size = emitTypeSize(targetType);

            if (tree->IsFloatPositiveZero())
            {
                // A faster/smaller way to generate Zero
                emit->emitIns_SIMD_R_R_R(INS_xorps, EA_16BYTE, targetReg, targetReg, targetReg, INS_OPTS_NONE);
            }
            else if (tree->IsFloatAllBitsSet())
            {
                if (emitter::isHighSimdReg(targetReg))
                {
                    assert(compiler->canUseEvexEncodingDebugOnly());
                    emit->emitIns_SIMD_R_R_R_I(INS_vpternlogd, EA_16BYTE, targetReg, targetReg, targetReg,
                                               static_cast<int8_t>(0xFF), INS_OPTS_NONE);
                }
                else
                {
                    // A faster/smaller way to generate AllBitsSet
                    emit->emitIns_SIMD_R_R_R(INS_pcmpeqd, EA_16BYTE, targetReg, targetReg, targetReg, INS_OPTS_NONE);
                }
            }
            else
            {
                double               cns = tree->AsDblCon()->DconValue();
                CORINFO_FIELD_HANDLE hnd = emit->emitFltOrDblConst(cns, size);

                emit->emitIns_R_C(ins_Load(targetType), size, targetReg, hnd, 0);
            }
        }
        break;

#if defined(FEATURE_SIMD)
        case GT_CNS_VEC:
        {
            GenTreeVecCon* vecCon = tree->AsVecCon();
            genSetRegToConst(vecCon->GetRegNum(), targetType, &vecCon->gtSimdVal);
            break;
        }
#endif // FEATURE_SIMD

#if defined(FEATURE_MASKED_HW_INTRINSICS)
        case GT_CNS_MSK:
        {
            GenTreeMskCon* mskCon = tree->AsMskCon();
            genSetRegToConst(mskCon->GetRegNum(), targetType, &mskCon->gtSimdMaskVal);
            break;
        }
#endif // FEATURE_MASKED_HW_INTRINSICS

        default:
            unreached();
    }
}

//------------------------------------------------------------------------
// genCodeForNegNot: Produce code for a GT_NEG/GT_NOT node.
//
// Arguments:
//    tree - the node
//
void CodeGen::genCodeForNegNot(GenTree* tree)
{
    assert(tree->OperIs(GT_NEG, GT_NOT));

    regNumber targetReg  = tree->GetRegNum();
    var_types targetType = tree->TypeGet();

    if (varTypeIsFloating(targetType))
    {
        assert(tree->gtOper == GT_NEG);
        genSSE2BitwiseOp(tree);
    }
    else
    {
        GenTree* operand = tree->gtGetOp1();
        assert(operand->isUsedFromReg());
        regNumber   operandReg = genConsumeReg(operand);
        instruction ins        = genGetInsForOper(tree->OperGet(), targetType);

        GetEmitter()->emitIns_BASE_R_R(ins, emitActualTypeSize(tree), targetReg, operandReg);
    }

    genProduceReg(tree);
}

//------------------------------------------------------------------------
// genCodeForBswap: Produce code for a GT_BSWAP / GT_BSWAP16 node.
//
// Arguments:
//    tree - the node
//
void CodeGen::genCodeForBswap(GenTree* tree)
{
    assert(tree->OperIs(GT_BSWAP, GT_BSWAP16));

    regNumber targetReg  = tree->GetRegNum();
    var_types targetType = tree->TypeGet();

    GenTree* operand = tree->gtGetOp1();

    genConsumeRegs(operand);

    if (operand->isUsedFromReg())
    {
        inst_Mov(targetType, targetReg, operand->GetRegNum(), /* canSkip */ true);

        if (tree->OperIs(GT_BSWAP))
        {
            // 32-bit and 64-bit byte swaps use "bswap reg"
            inst_RV(INS_bswap, targetReg, targetType);
        }
        else
        {
            // 16-bit byte swaps use "ror reg.16, 8"
            inst_RV_IV(INS_ror_N, targetReg, 8 /* val */, emitAttr::EA_2BYTE);
        }
    }
    else
    {
        GetEmitter()->emitInsBinary(INS_movbe, emitTypeSize(operand), tree, operand);
    }

    if (tree->OperIs(GT_BSWAP16) && !genCanOmitNormalizationForBswap16(tree))
    {
        GetEmitter()->emitIns_Mov(INS_movzx, EA_2BYTE, targetReg, targetReg, /* canSkip */ false);
    }

    genProduceReg(tree);
}

// Produce code for a GT_INC_SATURATE node.
void CodeGen::genCodeForIncSaturate(GenTree* tree)
{
    regNumber targetReg  = tree->GetRegNum();
    var_types targetType = tree->TypeGet();

    GenTree* operand = tree->gtGetOp1();
    assert(operand->isUsedFromReg());
    regNumber operandReg = genConsumeReg(operand);

    inst_Mov(targetType, targetReg, operandReg, /* canSkip */ true);
    inst_RV_IV(INS_add, targetReg, 1, emitActualTypeSize(targetType));
    inst_RV_IV(INS_sbb, targetReg, 0, emitActualTypeSize(targetType));

    genProduceReg(tree);
}

// Generate code to get the high N bits of a N*N=2N bit multiplication result
void CodeGen::genCodeForMulHi(GenTreeOp* treeNode)
{
    assert(!treeNode->gtOverflowEx());

    regNumber targetReg  = treeNode->GetRegNum();
    var_types targetType = treeNode->TypeGet();
    emitter*  emit       = GetEmitter();
    emitAttr  size       = emitTypeSize(treeNode);
    GenTree*  op1        = treeNode->AsOp()->gtOp1;
    GenTree*  op2        = treeNode->AsOp()->gtOp2;

    // to get the high bits of the multiply, we are constrained to using the
    // 1-op form:  RDX:RAX = RAX * rm
    // The 3-op form (Rx=Ry*Rz) does not support it.

    genConsumeOperands(treeNode->AsOp());

    GenTree* regOp = op1;
    GenTree* rmOp  = op2;

    // Set rmOp to the memory operand (if any)
    if (op1->isUsedFromMemory() || (op2->isUsedFromReg() && (op2->GetRegNum() == REG_RAX)))
    {
        regOp = op2;
        rmOp  = op1;
    }
    assert(regOp->isUsedFromReg());

    // Setup targetReg when neither of the source operands was a matching register
    inst_Mov(targetType, REG_RAX, regOp->GetRegNum(), /* canSkip */ true);

    instruction ins;
    if ((treeNode->gtFlags & GTF_UNSIGNED) == 0)
    {
        ins = INS_imulEAX;
    }
    else
    {
        ins = INS_mulEAX;
    }
    emit->emitInsBinary(ins, size, treeNode, rmOp);

    // Move the result to the desired register, if necessary
    if (treeNode->OperGet() == GT_MULHI)
    {
        inst_Mov(targetType, targetReg, REG_RDX, /* canSkip */ true);
    }

    genProduceReg(treeNode);
}

#ifdef TARGET_X86
//------------------------------------------------------------------------
// genCodeForLongUMod: Generate code for a tree of the form
//                     `(umod (gt_long x y) (const int))`
//
// Arguments:
//   node - the node for which to generate code
//
void CodeGen::genCodeForLongUMod(GenTreeOp* node)
{
    assert(node != nullptr);
    assert(node->OperGet() == GT_UMOD);
    assert(node->TypeGet() == TYP_INT);

    GenTreeOp* const dividend = node->gtOp1->AsOp();
    assert(dividend->OperGet() == GT_LONG);
    assert(varTypeIsLong(dividend));

    genConsumeOperands(node);

    GenTree* const dividendLo = dividend->gtOp1;
    GenTree* const dividendHi = dividend->gtOp2;
    assert(dividendLo->isUsedFromReg());
    assert(dividendHi->isUsedFromReg());

    GenTree* const divisor = node->gtOp2;
    assert(divisor->gtSkipReloadOrCopy()->OperGet() == GT_CNS_INT);
    assert(divisor->gtSkipReloadOrCopy()->isUsedFromReg());
    assert(divisor->gtSkipReloadOrCopy()->AsIntCon()->gtIconVal >= 2);
    assert(divisor->gtSkipReloadOrCopy()->AsIntCon()->gtIconVal <= 0x3fffffff);

    // dividendLo must be in RAX; dividendHi must be in RDX
    genCopyRegIfNeeded(dividendLo, REG_EAX);
    genCopyRegIfNeeded(dividendHi, REG_EDX);

    // At this point, EAX:EDX contains the 64bit dividend and op2->GetRegNum()
    // contains the 32bit divisor. We want to generate the following code:
    //
    //   cmp edx, divisor->GetRegNum()
    //   jb noOverflow
    //
    //   mov temp, eax
    //   mov eax, edx
    //   xor edx, edx
    //   div divisor->GetRegNum()
    //   mov eax, temp
    //
    // noOverflow:
    //   div divisor->GetRegNum()
    //
    // This works because (a * 2^32 + b) % c = ((a % c) * 2^32 + b) % c.

    BasicBlock* const noOverflow = genCreateTempLabel();

    //   cmp edx, divisor->GetRegNum()
    //   jb noOverflow
    inst_RV_RV(INS_cmp, REG_EDX, divisor->GetRegNum());
    inst_JMP(EJ_jb, noOverflow);

    //   mov temp, eax
    //   mov eax, edx
    //   xor edx, edx
    //   div divisor->GetRegNum()
    //   mov eax, temp
    const regNumber tempReg = internalRegisters.GetSingle(node);
    inst_Mov(TYP_INT, tempReg, REG_EAX, /* canSkip */ false);
    inst_Mov(TYP_INT, REG_EAX, REG_EDX, /* canSkip */ false);
    instGen_Set_Reg_To_Zero(EA_PTRSIZE, REG_EDX);
    inst_RV(INS_div, divisor->GetRegNum(), TYP_INT);
    inst_Mov(TYP_INT, REG_EAX, tempReg, /* canSkip */ false);

    // noOverflow:
    //   div divisor->GetRegNum()
    genDefineTempLabel(noOverflow);
    inst_RV(INS_div, divisor->GetRegNum(), TYP_INT);

    const regNumber targetReg = node->GetRegNum();
    inst_Mov(TYP_INT, targetReg, REG_RDX, /* canSkip */ true);
    genProduceReg(node);
}
#endif // TARGET_X86

//------------------------------------------------------------------------
// genCodeForDivMod: Generate code for a DIV or MOD operation.
//
// Arguments:
//    treeNode - the node to generate the code for
//
void CodeGen::genCodeForDivMod(GenTreeOp* treeNode)
{
    assert(treeNode->OperIs(GT_DIV, GT_UDIV, GT_MOD, GT_UMOD));

    GenTree* dividend = treeNode->gtOp1;

#ifdef TARGET_X86
    if (varTypeIsLong(dividend->TypeGet()))
    {
        genCodeForLongUMod(treeNode);
        return;
    }
#endif // TARGET_X86

    GenTree*   divisor    = treeNode->gtOp2;
    genTreeOps oper       = treeNode->OperGet();
    emitAttr   size       = emitTypeSize(treeNode);
    regNumber  targetReg  = treeNode->GetRegNum();
    var_types  targetType = treeNode->TypeGet();
    emitter*   emit       = GetEmitter();

    // Node's type must be int/native int, small integer types are not
    // supported and floating point types are handled by genCodeForBinary.
    assert(varTypeIsIntOrI(targetType));
    // dividend is in a register.
    assert(dividend->isUsedFromReg());

    genConsumeOperands(treeNode->AsOp());
    // dividend must be in RAX
    genCopyRegIfNeeded(dividend, REG_RAX);

    // zero or sign extend rax to rdx
    if (oper == GT_UMOD || oper == GT_UDIV ||
        (dividend->IsIntegralConst() && (dividend->AsIntConCommon()->IconValue() > 0)))
    {
        instGen_Set_Reg_To_Zero(EA_PTRSIZE, REG_EDX);
    }
    else
    {
        emit->emitIns(INS_cdq, size);
        // the cdq instruction writes RDX, So clear the gcInfo for RDX
        gcInfo.gcMarkRegSetNpt(RBM_RDX);
    }

    // Perform the 'targetType' (64-bit or 32-bit) divide instruction
    instruction ins;
    if (oper == GT_UMOD || oper == GT_UDIV)
    {
        ins = INS_div;
    }
    else
    {
        ins = INS_idiv;
    }

    emit->emitInsBinary(ins, size, treeNode, divisor);

    // DIV/IDIV instructions always store the quotient in RAX and the remainder in RDX.
    // Move the result to the desired register, if necessary
    if (oper == GT_DIV || oper == GT_UDIV)
    {
        inst_Mov(targetType, targetReg, REG_RAX, /* canSkip */ true);
    }
    else
    {
        assert((oper == GT_MOD) || (oper == GT_UMOD));
        inst_Mov(targetType, targetReg, REG_RDX, /* canSkip */ true);
    }
    genProduceReg(treeNode);
}

//------------------------------------------------------------------------
// genCodeForBinary: Generate code for many binary arithmetic operators
//
// Arguments:
//    treeNode - The binary operation for which we are generating code.
//
// Return Value:
//    None.
//
// Notes:
//    Integer MUL and DIV variants have special constraints on x64 so are not handled here.
//    See the assert below for the operators that are handled.

void CodeGen::genCodeForBinary(GenTreeOp* treeNode)
{
#ifdef DEBUG
    bool isValidOper = treeNode->OperIs(GT_ADD, GT_SUB);
    if (varTypeIsFloating(treeNode->TypeGet()))
    {
        isValidOper |= treeNode->OperIs(GT_MUL, GT_DIV);
    }
    else
    {
        isValidOper |= treeNode->OperIs(GT_AND, GT_OR, GT_XOR);
#ifndef TARGET_64BIT
        isValidOper |= treeNode->OperIs(GT_ADD_LO, GT_ADD_HI, GT_SUB_LO, GT_SUB_HI);
#endif
    }
    assert(isValidOper);
#endif

    genConsumeOperands(treeNode);

    const genTreeOps oper       = treeNode->OperGet();
    regNumber        targetReg  = treeNode->GetRegNum();
    var_types        targetType = treeNode->TypeGet();
    emitter*         emit       = GetEmitter();

    GenTree* op1 = treeNode->gtGetOp1();
    GenTree* op2 = treeNode->gtGetOp2();

    bool eligibleForNDD = false;

    // Commutative operations can mark op1 as contained or reg-optional to generate "op reg, memop/immed"
    if (!op1->isUsedFromReg())
    {
        assert(treeNode->OperIsCommutative());
        assert(op1->isMemoryOp() || op1->IsLocal() || op1->IsCnsNonZeroFltOrDbl() || op1->IsIntCnsFitsInI32() ||
               op1->IsRegOptional());

        op1 = treeNode->gtGetOp2();
        op2 = treeNode->gtGetOp1();
    }

    instruction ins = genGetInsForOper(treeNode->OperGet(), targetType);

    // The arithmetic node must be sitting in a register (since it's not contained)
    noway_assert(targetReg != REG_NA);

    regNumber op1reg = op1->isUsedFromReg() ? op1->GetRegNum() : REG_NA;
    regNumber op2reg = op2->isUsedFromReg() ? op2->GetRegNum() : REG_NA;

    if (varTypeIsFloating(treeNode->TypeGet()))
    {
        // floating-point addition, subtraction, multiplication, and division
        // all have RMW semantics if VEX support is not available

        bool isRMW = !compiler->canUseVexEncoding();
        inst_RV_RV_TT(ins, emitTypeSize(treeNode), targetReg, op1reg, op2, isRMW, INS_OPTS_NONE);

        genProduceReg(treeNode);
        return;
    }

    GenTree* dst;
    GenTree* src;

    // This is the case of reg1 = reg1 op reg2
    // We're ready to emit the instruction without any moves
    if (op1reg == targetReg)
    {
        dst = op1;
        src = op2;
    }
    // We have reg1 = reg2 op reg1
    // In order for this operation to be correct
    // we need that op is a commutative operation so
    // we can convert it into reg1 = reg1 op reg2 and emit
    // the same code as above
    else if (op2reg == targetReg)
    {

#ifdef DEBUG
        unsigned lclNum1 = (unsigned)-1;
        unsigned lclNum2 = (unsigned)-2;

        GenTree* op1Skip = op1->gtSkipReloadOrCopy();
        GenTree* op2Skip = op2->gtSkipReloadOrCopy();

        if (op1Skip->OperIsLocalRead())
        {
            lclNum1 = op1Skip->AsLclVarCommon()->GetLclNum();
        }
        if (op2Skip->OperIsLocalRead())
        {
            lclNum2 = op2Skip->AsLclVarCommon()->GetLclNum();
        }

        assert(GenTree::OperIsCommutative(oper) || (lclNum1 == lclNum2));
#endif

        dst = op2;
        src = op1;
    }
    // now we know there are 3 different operands so attempt to use LEA
    else if (oper == GT_ADD && !varTypeIsFloating(treeNode) && !treeNode->gtOverflowEx() // LEA does not set flags
             && (op2->isContainedIntOrIImmed() || op2->isUsedFromReg()) && !treeNode->gtSetFlags())
    {
        if (op2->isContainedIntOrIImmed())
        {
            emit->emitIns_R_AR(INS_lea, emitTypeSize(treeNode), targetReg, op1reg,
                               (int)op2->AsIntConCommon()->IconValue());
        }
        else
        {
            assert(op2reg != REG_NA);
            emit->emitIns_R_ARX(INS_lea, emitTypeSize(treeNode), targetReg, op1reg, op2reg, 1, 0);
        }
        genProduceReg(treeNode);
        return;
    }
    // dest, op1 and op2 registers are different:
    // reg3 = reg1 op reg2
    // We can implement this by issuing a mov:
    // reg3 = reg1
    // reg3 = reg3 op reg2
    else
    {
        // when reg3 != reg1 && reg3 != reg2, and NDD is available, we can use APX-EVEX.ND to optimize the codegen.
        eligibleForNDD = emit->DoJitUseApxNDD(ins);
        if (!eligibleForNDD)
        {
            var_types op1Type = op1->TypeGet();
            inst_Mov(op1Type, targetReg, op1reg, /* canSkip */ false);
            regSet.verifyRegUsed(targetReg);
            gcInfo.gcMarkRegPtrVal(targetReg, op1Type);
            dst = treeNode;
            src = op2;
        }
        else
        {
            dst = op1;
            src = op2;
        }
    }

    // we can assume all the floating instructions are processed and returned above.
    assert(!varTypeIsFloating(treeNode));

    // try to use an inc or dec
    if (oper == GT_ADD && src->isContainedIntOrIImmed() && !treeNode->gtOverflowEx())
    {
        if (src->IsIntegralConst(1))
        {
            emit->emitIns_BASE_R_R(INS_inc, emitTypeSize(treeNode), targetReg, dst->GetRegNum());
            genProduceReg(treeNode);
            return;
        }
        else if (src->IsIntegralConst(-1))
        {
            emit->emitIns_BASE_R_R(INS_dec, emitTypeSize(treeNode), targetReg, dst->GetRegNum());
            genProduceReg(treeNode);
            return;
        }
    }

    regNumber r = REG_NA;
    if (eligibleForNDD)
    {
        // operands should be already formatted above
        assert(dst->isUsedFromReg());
        assert(op1reg != targetReg);
        assert(op2reg != targetReg);
        r = emit->emitIns_BASE_R_R_RM(ins, emitTypeSize(treeNode), targetReg, treeNode, dst, src);
    }
    else
    {
        r = emit->emitInsBinary(ins, emitTypeSize(treeNode), dst, src);
    }
    noway_assert(r == targetReg);

    if (treeNode->gtOverflowEx())
    {
#if !defined(TARGET_64BIT)
        assert(oper == GT_ADD || oper == GT_SUB || oper == GT_ADD_HI || oper == GT_SUB_HI);
#else
        assert(oper == GT_ADD || oper == GT_SUB);
#endif
        genCheckOverflow(treeNode);
    }
    genProduceReg(treeNode);
}

//------------------------------------------------------------------------
// genCodeForMul: Generate code for a MUL operation.
//
// Arguments:
//    treeNode - the node to generate the code for
//
void CodeGen::genCodeForMul(GenTreeOp* treeNode)
{
    assert(treeNode->OperIs(GT_MUL));

    regNumber targetReg  = treeNode->GetRegNum();
    var_types targetType = treeNode->TypeGet();
    emitter*  emit       = GetEmitter();

    // Node's type must be int or long (only on x64), small integer types are not
    // supported and floating point types are handled by genCodeForBinary.
    assert(varTypeIsIntOrI(targetType));

    instruction ins;
    emitAttr    size                  = emitTypeSize(treeNode);
    bool        isUnsignedMultiply    = ((treeNode->gtFlags & GTF_UNSIGNED) != 0);
    bool        requiresOverflowCheck = treeNode->gtOverflowEx();

    GenTree* op1 = treeNode->gtGetOp1();
    GenTree* op2 = treeNode->gtGetOp2();

    // there are 3 forms of x64 multiply:
    // 1-op form with 128 result:  RDX:RAX = RAX * rm
    // 2-op form: reg *= rm
    // 3-op form: reg = rm * imm

    genConsumeOperands(treeNode);

    // This matches the 'mul' lowering in Lowering::SetMulOpCounts()
    //
    // immOp :: Only one operand can be an immediate
    // rmOp  :: Only one operand can be a memory op.
    // regOp :: A register op (especially the operand that matches 'targetReg')
    //          (can be nullptr when we have both a memory op and an immediate op)

    GenTree* immOp = nullptr;
    GenTree* rmOp  = op1;
    GenTree* regOp;

    if (op2->isContainedIntOrIImmed())
    {
        immOp = op2;
    }
    else if (op1->isContainedIntOrIImmed())
    {
        immOp = op1;
        rmOp  = op2;
    }

    if (immOp != nullptr)
    {
        ssize_t imm = immOp->AsIntConCommon()->IconValue();

        if (!requiresOverflowCheck && rmOp->isUsedFromReg() && ((imm == 3) || (imm == 5) || (imm == 9)))
        {
            // We will use the LEA instruction to perform this multiply
            // Note that an LEA with base=x, index=x and scale=(imm-1) computes x*imm when imm=3,5 or 9.
            unsigned int scale = (unsigned int)(imm - 1);
            GetEmitter()->emitIns_R_ARX(INS_lea, size, targetReg, rmOp->GetRegNum(), rmOp->GetRegNum(), scale, 0);
        }
        else
        {
            // use the 3-op form with immediate
            ins = GetEmitter()->inst3opImulForReg(targetReg);
            emit->emitInsBinary(ins, size, rmOp, immOp);
        }
    }
    else // we have no contained immediate operand
    {
        regOp = op1;
        rmOp  = op2;

        regNumber mulTargetReg = targetReg;
        if (isUnsignedMultiply && requiresOverflowCheck)
        {
            ins          = INS_mulEAX;
            mulTargetReg = REG_RAX;
        }
        else
        {
            ins = INS_imul;
        }

        // Set rmOp to the memory operand (if any)
        // or set regOp to the op2 when it has the matching target register for our multiply op
        //
        if (op1->isUsedFromMemory() || (op2->isUsedFromReg() && (op2->GetRegNum() == mulTargetReg)))
        {
            regOp = op2;
            rmOp  = op1;
        }
        assert(regOp->isUsedFromReg());

        emit->emitIns_BASE_R_R_RM(ins, size, mulTargetReg, treeNode, regOp, rmOp);

        // Move the result to the desired register, if necessary
        if (ins == INS_mulEAX)
        {
            inst_Mov(targetType, targetReg, REG_RAX, /* canSkip */ true);
        }
    }

    if (requiresOverflowCheck)
    {
        // Overflow checking is only used for non-floating point types
        noway_assert(!varTypeIsFloating(treeNode));

        genCheckOverflow(treeNode);
    }

    genProduceReg(treeNode);
}

#ifdef FEATURE_SIMD

//------------------------------------------------------------------------
// genSIMDSplitReturn: Generates code for returning a fixed-size SIMD type that lives
//                     in a single register, but is returned in multiple registers.
//
// Arguments:
//    src         - The source of the return
//    retTypeDesc - The return type descriptor.
//
void CodeGen::genSIMDSplitReturn(GenTree* src, const ReturnTypeDesc* retTypeDesc)
{
    assert(varTypeIsSIMD(src));
    assert(src->isUsedFromReg());

    // This is a case of operand is in a single reg and needs to be
    // returned in multiple ABI return registers.
    regNumber opReg = src->GetRegNum();
    regNumber reg0  = retTypeDesc->GetABIReturnReg(0, compiler->info.compCallConv);
    regNumber reg1  = retTypeDesc->GetABIReturnReg(1, compiler->info.compCallConv);

    assert((reg0 != REG_NA) && (reg1 != REG_NA) && (opReg != REG_NA));

    const bool srcIsFloatReg = genIsValidFloatReg(opReg);
    const bool dstIsFloatReg = genIsValidFloatReg(reg0);
    assert(srcIsFloatReg);

#ifdef TARGET_AMD64
    assert(src->TypeIs(TYP_SIMD16));
    assert(srcIsFloatReg == dstIsFloatReg);
    assert(reg0 != reg1);

    // We can have one of three scenarios here.
    //
    // First, all three registers are different:
    //    opReg = xmm0
    //     reg1 = xmm1
    //     reg2 = xmm2
    // We can then generate two instructions:
    //    movaps  xmm1, xmm0    ; reg1[63:00] = opReg[ 63:00]
    //    movhlps xmm2, xmm0    ; reg2[63:00] = opReg[127:64]
    //
    // Second we have opReg and reg1 as the same register:
    //    opReg = xmm0
    //     reg1 = xmm0
    //     reg2 = xmm2
    // We can then generate one instruction:
    //    movhlps xmm2, xmm0    ; reg2[63:00] = opReg[127:64]
    //
    // Third we have opReg and reg2 as the same register:
    //    opReg = xmm0
    //     reg1 = xmm1
    //     reg2 = xmm0
    // We can then generate two instructions:
    //    movaps  xmm1, xmm0    ; reg1[63:00] = opReg[ 63:00]
    //    movhlps xmm0, xmm0    ; reg2[63:00] = opReg[127:64]

    // Move opReg into reg0, if not already there
    inst_Mov(TYP_SIMD16, reg0, opReg, /* canSkip */ true);

    // Move upper 64-bits of opReg into reg1
    GetEmitter()->emitIns_SIMD_R_R_R(INS_movhlps, EA_16BYTE, reg1, reg1, opReg, INS_OPTS_NONE);
#else  // TARGET_X86
    assert(src->TypeIs(TYP_SIMD8));
    assert(srcIsFloatReg != dstIsFloatReg);
    assert((reg0 == REG_EAX) && (reg1 == REG_EDX));

    // reg0 = opReg[31:0]
    inst_Mov(TYP_INT, reg0, opReg, /* canSkip */ false);

    // reg1 = opRef[61:32]
    if (compiler->compOpportunisticallyDependsOn(InstructionSet_SSE41))
    {
        inst_RV_TT_IV(INS_pextrd, EA_4BYTE, reg1, src, 1, INS_OPTS_NONE);
    }
    else
    {
        bool   isRMW       = !compiler->canUseVexEncoding();
        int8_t shuffleMask = 1; // we only need [61:32]->[31:0], the rest is not read.

        inst_RV_RV_TT_IV(INS_pshufd, EA_8BYTE, opReg, opReg, src, shuffleMask, isRMW, INS_OPTS_NONE);
        inst_Mov(TYP_INT, reg1, opReg, /* canSkip */ false);
    }
#endif // TARGET_X86
}

#endif // FEATURE_SIMD

#if defined(TARGET_X86)

//------------------------------------------------------------------------
// genFloatReturn: Generates code for float return statement for x86.
//
// Note: treeNode's and op1's registers are already consumed.
//
// Arguments:
//    treeNode - The GT_RETURN or GT_RETFILT tree node with float type.
//    (We don't expect treeNode to be a GT_SWIFT_ERROR_RET node,
//    as Swift interop isn't supported on x86.)
//
// Return Value:
//    None
//
void CodeGen::genFloatReturn(GenTree* treeNode)
{
    assert(treeNode->OperIs(GT_RETURN, GT_RETFILT));
    assert(varTypeIsFloating(treeNode));

    GenTree* op1 = treeNode->gtGetOp1();
    // Spill the return value register from an XMM register to the stack, then load it on the x87 stack.
    // If it already has a home location, use that. Otherwise, we need a temp.
    if (genIsRegCandidateLocal(op1) && compiler->lvaGetDesc(op1->AsLclVarCommon())->lvOnFrame)
    {
        if (compiler->lvaGetDesc(op1->AsLclVarCommon())->GetRegNum() != REG_STK)
        {
            op1->gtFlags |= GTF_SPILL;
            inst_TT_RV(ins_Store(op1->gtType, compiler->isSIMDTypeLocalAligned(op1->AsLclVarCommon()->GetLclNum())),
                       emitTypeSize(op1->TypeGet()), op1, op1->GetRegNum());
        }
        // Now, load it to the fp stack.
        GetEmitter()->emitIns_S(INS_fld, emitTypeSize(op1), op1->AsLclVarCommon()->GetLclNum(), 0);
    }
    else
    {
        // Spill the value, which should be in a register, then load it to the fp stack.
        // TODO-X86-CQ: Deal with things that are already in memory (don't call genConsumeReg yet).
        op1->gtFlags |= GTF_SPILL;
        regSet.rsSpillTree(op1->GetRegNum(), op1);
        op1->gtFlags |= GTF_SPILLED;
        op1->gtFlags &= ~GTF_SPILL;

        TempDsc* t = regSet.rsUnspillInPlace(op1, op1->GetRegNum());
        inst_FS_ST(INS_fld, emitActualTypeSize(op1->gtType), t, 0);
        op1->gtFlags &= ~GTF_SPILLED;
        regSet.tmpRlsTemp(t);
    }
}
#endif // TARGET_X86

//------------------------------------------------------------------------
// genCodeForCompare: Produce code for a GT_EQ/GT_NE/GT_LT/GT_LE/GT_GE/GT_GT/GT_TEST_EQ/GT_TEST_NE/GT_CMP node.
//
// Arguments:
//    tree - the node
//
void CodeGen::genCodeForCompare(GenTreeOp* tree)
{
    assert(tree->OperIs(GT_EQ, GT_NE, GT_LT, GT_LE, GT_GE, GT_GT, GT_TEST_EQ, GT_TEST_NE, GT_BITTEST_EQ, GT_BITTEST_NE,
                        GT_CMP, GT_TEST, GT_BT));

    // TODO-XArch-CQ: Check if we can use the currently set flags.
    // TODO-XArch-CQ: Check for the case where we can simply transfer the carry bit to a register
    //         (signed < or >= where targetReg != REG_NA)

    GenTree*  op1     = tree->gtOp1;
    var_types op1Type = op1->TypeGet();

    if (varTypeIsFloating(op1Type))
    {
        genCompareFloat(tree);
    }
    else
    {
        genCompareInt(tree);
    }
}

//------------------------------------------------------------------------
// genCodeForJTrue: Produce code for a GT_JTRUE node.
//
// Arguments:
//    jtrue - the node
//
void CodeGen::genCodeForJTrue(GenTreeOp* jtrue)
{
    assert(compiler->compCurBB->KindIs(BBJ_COND));

    GenTree*  op  = jtrue->gtGetOp1();
    regNumber reg = genConsumeReg(op);
    inst_RV_RV(INS_test, reg, reg, genActualType(op));
    inst_JMP(EJ_jne, compiler->compCurBB->GetTrueTarget());

    // If we cannot fall into the false target, emit a jump to it
    BasicBlock* falseTarget = compiler->compCurBB->GetFalseTarget();
    if (!compiler->compCurBB->CanRemoveJumpToTarget(falseTarget, compiler))
    {
        inst_JMP(EJ_jmp, falseTarget);
    }
}

//------------------------------------------------------------------------
// JumpKindToCmov:
//   Convert an emitJumpKind to the corresponding cmov instruction.
//
// Arguments:
//    condition - the condition
//
// Returns:
//    A cmov instruction.
//
instruction CodeGen::JumpKindToCmov(emitJumpKind condition)
{
    static constexpr instruction s_table[EJ_COUNT] = {
        INS_none,  INS_none,  INS_cmovo,  INS_cmovno, INS_cmovb,  INS_cmovae, INS_cmove,  INS_cmovne, INS_cmovbe,
        INS_cmova, INS_cmovs, INS_cmovns, INS_cmovp,  INS_cmovnp, INS_cmovl,  INS_cmovge, INS_cmovle, INS_cmovg,
    };

    static_assert_no_msg(s_table[EJ_NONE] == INS_none);
    static_assert_no_msg(s_table[EJ_jmp] == INS_none);
    static_assert_no_msg(s_table[EJ_jo] == INS_cmovo);
    static_assert_no_msg(s_table[EJ_jno] == INS_cmovno);
    static_assert_no_msg(s_table[EJ_jb] == INS_cmovb);
    static_assert_no_msg(s_table[EJ_jae] == INS_cmovae);
    static_assert_no_msg(s_table[EJ_je] == INS_cmove);
    static_assert_no_msg(s_table[EJ_jne] == INS_cmovne);
    static_assert_no_msg(s_table[EJ_jbe] == INS_cmovbe);
    static_assert_no_msg(s_table[EJ_ja] == INS_cmova);
    static_assert_no_msg(s_table[EJ_js] == INS_cmovs);
    static_assert_no_msg(s_table[EJ_jns] == INS_cmovns);
    static_assert_no_msg(s_table[EJ_jp] == INS_cmovp);
    static_assert_no_msg(s_table[EJ_jnp] == INS_cmovnp);
    static_assert_no_msg(s_table[EJ_jl] == INS_cmovl);
    static_assert_no_msg(s_table[EJ_jge] == INS_cmovge);
    static_assert_no_msg(s_table[EJ_jle] == INS_cmovle);
    static_assert_no_msg(s_table[EJ_jg] == INS_cmovg);

    assert((condition >= EJ_NONE) && (condition < EJ_COUNT));
    return s_table[condition];
}

//------------------------------------------------------------------------
// JumpKindToCcmp:
//   Convert an emitJumpKind to the corresponding ccmp instruction.
//
// Arguments:
//    condition - the condition
//
// Returns:
//    A ccmp instruction.
//
instruction CodeGen::JumpKindToCcmp(emitJumpKind condition)
{
    static constexpr instruction s_table[EJ_COUNT] = {
        INS_none,  INS_none,  INS_ccmpo,  INS_ccmpno, INS_ccmpb, INS_ccmpae, INS_ccmpe,  INS_ccmpne, INS_ccmpbe,
        INS_ccmpa, INS_ccmps, INS_ccmpns, INS_none,   INS_none,  INS_ccmpl,  INS_ccmpge, INS_ccmple, INS_ccmpg,
    };

    static_assert_no_msg(s_table[EJ_NONE] == INS_none);
    static_assert_no_msg(s_table[EJ_jmp] == INS_none);
    static_assert_no_msg(s_table[EJ_jo] == INS_ccmpo);
    static_assert_no_msg(s_table[EJ_jno] == INS_ccmpno);
    static_assert_no_msg(s_table[EJ_jb] == INS_ccmpb);
    static_assert_no_msg(s_table[EJ_jae] == INS_ccmpae);
    static_assert_no_msg(s_table[EJ_je] == INS_ccmpe);
    static_assert_no_msg(s_table[EJ_jne] == INS_ccmpne);
    static_assert_no_msg(s_table[EJ_jbe] == INS_ccmpbe);
    static_assert_no_msg(s_table[EJ_ja] == INS_ccmpa);
    static_assert_no_msg(s_table[EJ_js] == INS_ccmps);
    static_assert_no_msg(s_table[EJ_jns] == INS_ccmpns);
    static_assert_no_msg(s_table[EJ_jp] == INS_none);
    static_assert_no_msg(s_table[EJ_jnp] == INS_none);
    static_assert_no_msg(s_table[EJ_jl] == INS_ccmpl);
    static_assert_no_msg(s_table[EJ_jge] == INS_ccmpge);
    static_assert_no_msg(s_table[EJ_jle] == INS_ccmple);
    static_assert_no_msg(s_table[EJ_jg] == INS_ccmpg);

    assert((condition >= EJ_NONE) && (condition < EJ_COUNT));
    return s_table[condition];
}

//------------------------------------------------------------------------
// genCodeForCompare: Produce code for a GT_SELECT/GT_SELECTCC node.
//
// Arguments:
//    select - the node
//
void CodeGen::genCodeForSelect(GenTreeOp* select)
{
    assert(select->OperIs(GT_SELECT, GT_SELECTCC));

    if (select->OperIs(GT_SELECT))
    {
        genConsumeRegs(select->AsConditional()->gtCond);
    }

    genConsumeOperands(select);

    regNumber dstReg = select->GetRegNum();

    GenTree* trueVal  = select->gtOp1;
    GenTree* falseVal = select->gtOp2;

    GenCondition cc = GenCondition::NE;

    if (select->OperIs(GT_SELECT))
    {
        GenTree*  cond    = select->AsConditional()->gtCond;
        regNumber condReg = cond->GetRegNum();
        GetEmitter()->emitIns_R_R(INS_test, emitActualTypeSize(cond), condReg, condReg);
    }
    else
    {
        cc = select->AsOpCC()->gtCondition;
    }

    // The usual codegen will be
    // mov targetReg, falseValue
    // cmovne targetReg, trueValue
    //
    // However, if the 'true' operand was allocated the same register as the
    // target register then prefer to generate
    //
    // mov targetReg, trueValue
    // cmove targetReg, falseValue
    //
    // so the first mov is elided.
    //
    if (falseVal->isUsedFromReg() && (falseVal->GetRegNum() == dstReg))
    {
        std::swap(trueVal, falseVal);
        cc = GenCondition::Reverse(cc);
    }

    // If there is a conflict then swap the condition anyway. LSRA should have
    // ensured the other way around has no conflict.
    if ((trueVal->gtGetContainedRegMask() & genRegMask(dstReg)) != 0)
    {
        std::swap(trueVal, falseVal);
        cc = GenCondition::Reverse(cc);
    }

    GenConditionDesc desc = GenConditionDesc::Get(cc);

    // There may also be a conflict with the falseVal in case this is an AND
    // condition. Once again, after swapping there should be no conflict as
    // ensured by LSRA.
    if ((desc.oper == GT_AND) && (falseVal->gtGetContainedRegMask() & genRegMask(dstReg)) != 0)
    {
        std::swap(trueVal, falseVal);
        cc   = GenCondition::Reverse(cc);
        desc = GenConditionDesc::Get(cc);
    }

    inst_RV_TT(INS_mov, emitTypeSize(select), dstReg, falseVal);

    assert(!trueVal->isContained() || trueVal->isUsedFromMemory());
    assert((trueVal->gtGetContainedRegMask() & genRegMask(dstReg)) == 0);
    inst_RV_TT(JumpKindToCmov(desc.jumpKind1), emitTypeSize(select), dstReg, trueVal);

    if (desc.oper == GT_AND)
    {
        assert(falseVal->isUsedFromReg());
        assert((falseVal->gtGetContainedRegMask() & genRegMask(dstReg)) == 0);
        inst_RV_TT(JumpKindToCmov(emitter::emitReverseJumpKind(desc.jumpKind2)), emitTypeSize(select), dstReg,
                   falseVal);
    }
    else if (desc.oper == GT_OR)
    {
        assert(trueVal->isUsedFromReg());
        inst_RV_TT(JumpKindToCmov(desc.jumpKind2), emitTypeSize(select), dstReg, trueVal);
    }

    genProduceReg(select);
}

// clang-format off
const GenConditionDesc GenConditionDesc::map[32]
{
    { },        // NONE
    { },        // 1
    { EJ_jl  }, // SLT
    { EJ_jle }, // SLE
    { EJ_jge }, // SGE
    { EJ_jg  }, // SGT
    { EJ_js  }, // S
    { EJ_jns }, // NS

    { EJ_je  }, // EQ
    { EJ_jne }, // NE
    { EJ_jb  }, // ULT
    { EJ_jbe }, // ULE
    { EJ_jae }, // UGE
    { EJ_ja  }, // UGT
    { EJ_jb  }, // C
    { EJ_jae }, // NC

    // Floating point compare instructions (UCOMISS, UCOMISD etc.) set the condition flags as follows:
    //    ZF PF CF  Meaning
    //   ---------------------
    //    1  1  1   Unordered
    //    0  0  0   Greater
    //    0  0  1   Less Than
    //    1  0  0   Equal
    //
    // Since ZF and CF are also set when the result is unordered, in some cases we first need to check
    // PF before checking ZF/CF. In general, ordered conditions will result in a jump only if PF is not
    // set and unordered conditions will result in a jump only if PF is set.

    { EJ_jnp, GT_AND, EJ_je  }, // FEQ
    { EJ_jne                 }, // FNE
    { EJ_jnp, GT_AND, EJ_jb  }, // FLT
    { EJ_jnp, GT_AND, EJ_jbe }, // FLE
    { EJ_jae                 }, // FGE
    { EJ_ja                  }, // FGT
    { EJ_jo                  }, // O
    { EJ_jno                 }, // NO

    { EJ_je                }, // FEQU
    { EJ_jp, GT_OR, EJ_jne }, // FNEU
    { EJ_jb                }, // FLTU
    { EJ_jbe               }, // FLEU
    { EJ_jp, GT_OR, EJ_jae }, // FGEU
    { EJ_jp, GT_OR, EJ_ja  }, // FGTU
    { EJ_jp                }, // P
    { EJ_jnp               }, // NP
};
// clang-format on

//------------------------------------------------------------------------
// inst_SETCC: Generate code to set a register to 0 or 1 based on a condition.
//
// Arguments:
//   condition - The condition
//   type      - The type of the value to be produced
//   dstReg    - The destination register to be set to 1 or 0
//
void CodeGen::inst_SETCC(GenCondition condition, var_types type, regNumber dstReg)
{
    assert(varTypeIsIntegral(type));
    assert(genIsValidIntReg(dstReg) && isByteReg(dstReg));

    const GenConditionDesc& desc = GenConditionDesc::Get(condition);

    inst_SET(desc.jumpKind1, dstReg);

    if (desc.oper != GT_NONE)
    {
        BasicBlock* labelNext = genCreateTempLabel();
        inst_JMP((desc.oper == GT_OR) ? desc.jumpKind1 : emitter::emitReverseJumpKind(desc.jumpKind1), labelNext);
        inst_SET(desc.jumpKind2, dstReg);
        genDefineTempLabel(labelNext);
    }

    if (!varTypeIsByte(type))
    {
        GetEmitter()->emitIns_Mov(INS_movzx, EA_1BYTE, dstReg, dstReg, /* canSkip */ false);
    }
}

//------------------------------------------------------------------------
// inst_JMP: Generate a jump instruction.
//
void CodeGen::inst_JMP(emitJumpKind jmp, BasicBlock* tgtBlock, bool isRemovableJmpCandidate)
{
#if !FEATURE_FIXED_OUT_ARGS
    // On the x86 we are pushing (and changing the stack level), but on x64 and other archs we have
    // a fixed outgoing args area that we store into and we never change the stack level when calling methods.
    //
    // Thus only on x86 do we need to assert that the stack level at the target block matches the current stack level.
    //

#ifdef UNIX_X86_ABI
    // bbTgtStkDepth is a (pure) argument count (stack alignment padding should be excluded).
    assert((tgtBlock->bbTgtStkDepth * sizeof(int) == (genStackLevel - curNestedAlignment)) || isFramePointerUsed());
#else
    assert((tgtBlock->bbTgtStkDepth * sizeof(int) == genStackLevel) || isFramePointerUsed());
#endif
#endif // !FEATURE_FIXED_OUT_ARGS

    GetEmitter()->emitIns_J(emitter::emitJumpKindToIns(jmp), tgtBlock, 0, isRemovableJmpCandidate);
}

//------------------------------------------------------------------------
// genCodeForReturnTrap: Produce code for a GT_RETURNTRAP node.
//
// Arguments:
//    tree - the GT_RETURNTRAP node
//
void CodeGen::genCodeForReturnTrap(GenTreeOp* tree)
{
    assert(tree->OperGet() == GT_RETURNTRAP);

    // this is nothing but a conditional call to CORINFO_HELP_STOP_FOR_GC
    // based on the contents of 'data'

    GenTree* data = tree->gtOp1;
    genConsumeRegs(data);
    GenTreeIntCon cns = intForm(TYP_INT, 0);
    cns.SetContained();
    GetEmitter()->emitInsBinary(INS_cmp, emitTypeSize(TYP_INT), data, &cns);

    BasicBlock* skipLabel = genCreateTempLabel();

    inst_JMP(EJ_je, skipLabel);

    // emit the call to the EE-helper that stops for GC (or other reasons)
    regNumber tmpReg = internalRegisters.GetSingle(tree, RBM_ALLINT);

    assert(genIsValidIntReg(tmpReg));

    genEmitHelperCall(CORINFO_HELP_STOP_FOR_GC, 0, EA_UNKNOWN, tmpReg);
    genDefineTempLabel(skipLabel);
}

/*****************************************************************************
 *
 * Generate code for a single node in the tree.
 * Preconditions: All operands have been evaluated
 *
 */
void CodeGen::genCodeForTreeNode(GenTree* treeNode)
{
    regNumber targetReg;
#if !defined(TARGET_64BIT)
    if (treeNode->TypeGet() == TYP_LONG)
    {
        // All long enregistered nodes will have been decomposed into their
        // constituent lo and hi nodes.
        targetReg = REG_NA;
    }
    else
#endif // !defined(TARGET_64BIT)
    {
        targetReg = treeNode->GetRegNum();
    }
    var_types targetType = treeNode->TypeGet();
    emitter*  emit       = GetEmitter();

#ifdef DEBUG
    // Validate that all the operands for the current node are consumed in order.
    // This is important because LSRA ensures that any necessary copies will be
    // handled correctly.
    lastConsumedNode = nullptr;
    if (compiler->verbose)
    {
        unsigned seqNum = treeNode->gtSeqNum; // Useful for setting a conditional break in Visual Studio
        compiler->gtDispLIRNode(treeNode, "Generating: ");
    }
#endif // DEBUG

    // Is this a node whose value is already in a register?  LSRA denotes this by
    // setting the GTF_REUSE_REG_VAL flag.
    if (treeNode->IsReuseRegVal())
    {
        genCodeForReuseVal(treeNode);
        return;
    }

    // contained nodes are part of their parents for codegen purposes
    // ex : immediates, most LEAs
    if (treeNode->isContained())
    {
        return;
    }

    switch (treeNode->gtOper)
    {
#ifndef JIT32_GCENCODER
        case GT_START_NONGC:
            GetEmitter()->emitDisableGC();
            break;
#endif // !defined(JIT32_GCENCODER)

        case GT_START_PREEMPTGC:
            // Kill callee saves GC registers, and create a label
            // so that information gets propagated to the emitter.
            gcInfo.gcMarkRegSetNpt(RBM_INT_CALLEE_SAVED);
            genDefineTempLabel(genCreateTempLabel());
            break;

        case GT_PROF_HOOK:
#ifdef PROFILING_SUPPORTED
            // We should be seeing this only if profiler hook is needed
            noway_assert(compiler->compIsProfilerHookNeeded());

            // Right now this node is used only for tail calls. In future if
            // we intend to use it for Enter or Leave hooks, add a data member
            // to this node indicating the kind of profiler hook. For example,
            // helper number can be used.
            genProfilingLeaveCallback(CORINFO_HELP_PROF_FCN_TAILCALL);
#endif // PROFILING_SUPPORTED
            break;

        case GT_LCLHEAP:
            genLclHeap(treeNode);
            break;

        case GT_CNS_INT:
#ifdef TARGET_X86
            assert(!treeNode->IsIconHandle(GTF_ICON_TLS_HDL));
#endif // TARGET_X86
            FALLTHROUGH;

        case GT_CNS_DBL:
#if defined(FEATURE_SIMD)
        case GT_CNS_VEC:
#endif // FEATURE_SIMD
#if defined(FEATURE_MASKED_HW_INTRINSICS)
        case GT_CNS_MSK:
#endif // FEATURE_MASKED_HW_INTRINSICS
            genSetRegToConst(targetReg, targetType, treeNode);
            genProduceReg(treeNode);
            break;

        case GT_NOT:
        case GT_NEG:
            genCodeForNegNot(treeNode);
            break;

        case GT_BSWAP:
        case GT_BSWAP16:
            genCodeForBswap(treeNode);
            break;

        case GT_DIV:
            if (varTypeIsFloating(treeNode->TypeGet()))
            {
                genCodeForBinary(treeNode->AsOp());
                break;
            }
            FALLTHROUGH;
        case GT_MOD:
        case GT_UMOD:
        case GT_UDIV:
            genCodeForDivMod(treeNode->AsOp());
            break;

        case GT_OR:
        case GT_XOR:
        case GT_AND:
            assert(varTypeIsIntegralOrI(treeNode));

            FALLTHROUGH;

#if !defined(TARGET_64BIT)
        case GT_ADD_LO:
        case GT_ADD_HI:
        case GT_SUB_LO:
        case GT_SUB_HI:
#endif // !defined(TARGET_64BIT)

        case GT_ADD:
        case GT_SUB:
            genCodeForBinary(treeNode->AsOp());
            break;

        case GT_MUL:
            if (varTypeIsFloating(treeNode->TypeGet()))
            {
                genCodeForBinary(treeNode->AsOp());
                break;
            }
            genCodeForMul(treeNode->AsOp());
            break;

        case GT_LSH:
        case GT_RSH:
        case GT_RSZ:
        case GT_ROL:
        case GT_ROR:
            genCodeForShift(treeNode);
            break;

#if !defined(TARGET_64BIT)

        case GT_LSH_HI:
        case GT_RSH_LO:
            genCodeForShiftLong(treeNode);
            break;

#endif // !defined(TARGET_64BIT)

        case GT_CAST:
            genCodeForCast(treeNode->AsOp());
            break;

        case GT_BITCAST:
            genCodeForBitCast(treeNode->AsOp());
            break;

        case GT_LCL_ADDR:
            genCodeForLclAddr(treeNode->AsLclFld());
            break;

        case GT_LCL_FLD:
            genCodeForLclFld(treeNode->AsLclFld());
            break;

        case GT_LCL_VAR:
            genCodeForLclVar(treeNode->AsLclVar());
            break;

        case GT_STORE_LCL_FLD:
            genCodeForStoreLclFld(treeNode->AsLclFld());
            break;

        case GT_STORE_LCL_VAR:
            genCodeForStoreLclVar(treeNode->AsLclVar());
            break;

        case GT_RETFILT:
        case GT_RETURN:
            genReturn(treeNode);
            break;

#ifdef SWIFT_SUPPORT
        case GT_SWIFT_ERROR_RET:
            genSwiftErrorReturn(treeNode);
            break;
#endif // SWIFT_SUPPORT

        case GT_RETURN_SUSPEND:
            genReturnSuspend(treeNode->AsUnOp());
            break;

        case GT_LEA:
            // If we are here, it is the case where there is an LEA that cannot be folded into a parent instruction.
            genLeaInstruction(treeNode->AsAddrMode());
            break;

        case GT_INDEX_ADDR:
            genCodeForIndexAddr(treeNode->AsIndexAddr());
            break;

        case GT_IND:
            genCodeForIndir(treeNode->AsIndir());
            break;

        case GT_INC_SATURATE:
            genCodeForIncSaturate(treeNode);
            break;

        case GT_MULHI:
#ifdef TARGET_X86
        case GT_MUL_LONG:
#endif
            genCodeForMulHi(treeNode->AsOp());
            break;

        case GT_INTRINSIC:
            genIntrinsic(treeNode->AsIntrinsic());
            break;

#ifdef FEATURE_HW_INTRINSICS
        case GT_HWINTRINSIC:
            genHWIntrinsic(treeNode->AsHWIntrinsic());
            break;
#endif // FEATURE_HW_INTRINSICS

        case GT_CKFINITE:
            genCkfinite(treeNode);
            break;

        case GT_EQ:
        case GT_NE:
        case GT_LT:
        case GT_LE:
        case GT_GE:
        case GT_GT:
        case GT_TEST_EQ:
        case GT_TEST_NE:
        case GT_BITTEST_EQ:
        case GT_BITTEST_NE:
        case GT_CMP:
        case GT_TEST:
        case GT_BT:
            genConsumeOperands(treeNode->AsOp());
            genCodeForCompare(treeNode->AsOp());
            break;

        case GT_JTRUE:
            genCodeForJTrue(treeNode->AsOp());
            break;

        case GT_JCC:
            genCodeForJcc(treeNode->AsCC());
            break;

        case GT_SETCC:
            genCodeForSetcc(treeNode->AsCC());
            break;

        case GT_SELECT:
            genCodeForSelect(treeNode->AsConditional());
            break;

        case GT_SELECTCC:
            genCodeForSelect(treeNode->AsOp());
            break;

        case GT_RETURNTRAP:
            genCodeForReturnTrap(treeNode->AsOp());
            break;

        case GT_STOREIND:
            genCodeForStoreInd(treeNode->AsStoreInd());
            break;

        case GT_COPY:
            // This is handled at the time we call genConsumeReg() on the GT_COPY
            break;

        case GT_FIELD_LIST:
            // Should always be marked contained.
            assert(!"LIST, FIELD_LIST nodes should always be marked contained.");
            break;

        case GT_SWAP:
            genCodeForSwap(treeNode->AsOp());
            break;

        case GT_PUTARG_STK:
            genPutArgStk(treeNode->AsPutArgStk());
            break;

        case GT_PUTARG_REG:
            genPutArgReg(treeNode->AsOp());
            break;

        case GT_CALL:
            genCall(treeNode->AsCall());
            break;

        case GT_JMP:
            genJmpPlaceArgs(treeNode);
            break;

        case GT_LOCKADD:
            genCodeForLockAdd(treeNode->AsOp());
            break;

        case GT_XCHG:
        case GT_XADD:
        case GT_XORR:
        case GT_XAND:
            genLockedInstructions(treeNode->AsOp());
            break;

        case GT_MEMORYBARRIER:
        {
            BarrierKind barrierKind =
                treeNode->gtFlags & GTF_MEMORYBARRIER_LOAD
                    ? BARRIER_LOAD_ONLY
                    : (treeNode->gtFlags & GTF_MEMORYBARRIER_STORE ? BARRIER_STORE_ONLY : BARRIER_FULL);

            instGen_MemoryBarrier(barrierKind);
            break;
        }

        case GT_CMPXCHG:
            genCodeForCmpXchg(treeNode->AsCmpXchg());
            break;

        case GT_RELOAD:
            // do nothing - reload is just a marker.
            // The parent node will call genConsumeReg on this which will trigger the unspill of this node's child
            // into the register specified in this node.
            break;

        case GT_NOP:
            break;

#ifdef SWIFT_SUPPORT
        case GT_SWIFT_ERROR:
            genCodeForSwiftErrorReg(treeNode);
            break;
#endif // SWIFT_SUPPORT

        case GT_KEEPALIVE:
            genConsumeRegs(treeNode->AsOp()->gtOp1);
            break;

        case GT_NO_OP:
            GetEmitter()->emitIns_Nop(1);
            break;

        case GT_BOUNDS_CHECK:
            genRangeCheck(treeNode);
            break;

        case GT_PHYSREG:
            genCodeForPhysReg(treeNode->AsPhysReg());
            break;

        case GT_NULLCHECK:
            genCodeForNullCheck(treeNode->AsIndir());
            break;

        case GT_CATCH_ARG:

            noway_assert(handlerGetsXcptnObj(compiler->compCurBB->bbCatchTyp));

            /* Catch arguments get passed in a register. genCodeForBBlist()
               would have marked it as holding a GC object, but not used. */

            noway_assert(gcInfo.gcRegGCrefSetCur & RBM_EXCEPTION_OBJECT);
            genConsumeReg(treeNode);
            break;

        case GT_ASYNC_CONTINUATION:
            genCodeForAsyncContinuation(treeNode);
            break;

#if defined(FEATURE_EH_WINDOWS_X86)
        case GT_END_LFIN:
        {
            // Find the eh table entry via the eh ID
            //
            unsigned const ehID = (unsigned)treeNode->AsVal()->gtVal1;
            assert(ehID < compiler->compEHID);
            assert(compiler->m_EHIDtoEHblkDsc != nullptr);

            EHblkDsc* HBtab = nullptr;
            bool      found = compiler->m_EHIDtoEHblkDsc->Lookup(ehID, &HBtab);
            assert(found);
            assert(HBtab != nullptr);

            // Have to clear the ShadowSP of the nesting level which encloses the finally. Generates:
            //     mov dword ptr [ebp-0xC], 0  // for some slot of the ShadowSP local var
            //
            const size_t finallyNesting = HBtab->ebdHandlerNestingLevel;
            noway_assert(finallyNesting < compiler->compHndBBtabCount);

            // The last slot is reserved for ICodeManager::FixContext(ppEndRegion)
            unsigned filterEndOffsetSlotOffs;
            assert(compiler->lvaLclStackHomeSize(compiler->lvaShadowSPslotsVar) > TARGET_POINTER_SIZE);
            filterEndOffsetSlotOffs =
                (unsigned)(compiler->lvaLclStackHomeSize(compiler->lvaShadowSPslotsVar) - TARGET_POINTER_SIZE);

            size_t curNestingSlotOffs;
            curNestingSlotOffs = filterEndOffsetSlotOffs - ((finallyNesting + 1) * TARGET_POINTER_SIZE);
            GetEmitter()->emitIns_S_I(INS_mov, EA_PTRSIZE, compiler->lvaShadowSPslotsVar, (unsigned)curNestingSlotOffs,
                                      0);
            break;
        }
#endif // FEATURE_EH_WINDOWS_X86

        case GT_PINVOKE_PROLOG:
            noway_assert(((gcInfo.gcRegGCrefSetCur | gcInfo.gcRegByrefSetCur) &
                          ~fullIntArgRegMask(compiler->info.compCallConv)) == 0);

#ifdef PSEUDORANDOM_NOP_INSERTION
            // the runtime side requires the codegen here to be consistent
            emit->emitDisableRandomNops();
#endif // PSEUDORANDOM_NOP_INSERTION
            break;

        case GT_LABEL:
            genPendingCallLabel = genCreateTempLabel();
            emit->emitIns_R_L(INS_lea, EA_PTR_DSP_RELOC, genPendingCallLabel, treeNode->GetRegNum());
            break;

        case GT_STORE_BLK:
            genCodeForStoreBlk(treeNode->AsBlk());
            break;

        case GT_JMPTABLE:
            genJumpTable(treeNode);
            break;

        case GT_SWITCH_TABLE:
            genTableBasedSwitch(treeNode);
            break;

#if !defined(TARGET_64BIT)
        case GT_LONG:
            assert(treeNode->isUsedFromReg());
            genConsumeRegs(treeNode);
            break;
#endif

        case GT_IL_OFFSET:
            // Do nothing; these nodes are simply markers for debug info.
            break;

#if defined(TARGET_AMD64)
        case GT_CCMP:
            genCodeForCCMP(treeNode->AsCCMP());
            break;
#endif

        default:
        {
#ifdef DEBUG
            char message[256];
            _snprintf_s(message, ArrLen(message), _TRUNCATE, "NYI: Unimplemented node type %s\n",
                        GenTree::OpName(treeNode->OperGet()));
            NYIRAW(message);
#endif
            assert(!"Unknown node in codegen");
        }
        break;
    }
}

#ifdef FEATURE_SIMD
//----------------------------------------------------------------------------------
// genMultiRegStoreToSIMDLocal: store multi-reg value to a single-reg SIMD local
//
// Arguments:
//    lclNode  -  GenTreeLclVar of GT_STORE_LCL_VAR
//
// Return Value:
//    None
//
void CodeGen::genMultiRegStoreToSIMDLocal(GenTreeLclVar* lclNode)
{
    assert(varTypeIsSIMD(lclNode));

    regNumber dst       = lclNode->GetRegNum();
    GenTree*  op1       = lclNode->gtGetOp1();
    GenTree*  actualOp1 = op1->gtSkipReloadOrCopy();
    unsigned  regCount  = actualOp1->GetMultiRegCount(compiler);
    assert(op1->IsMultiRegNode());
    genConsumeRegs(op1);

    // Right now the only enregistrable structs supported are SIMD types.
    // They are only returned in 1 or 2 registers - the 1 register case is
    // handled as a regular STORE_LCL_VAR.
    // This case is always a call (AsCall() will assert if it is not).
    GenTreeCall*          call        = actualOp1->AsCall();
    const ReturnTypeDesc* retTypeDesc = call->GetReturnTypeDesc();

    assert(regCount == 2);
    regNumber targetReg = lclNode->GetRegNum();

    regNumber reg0 = call->GetRegNumByIdx(0);
    regNumber reg1 = call->GetRegNumByIdx(1);

    if (op1->IsCopyOrReload())
    {
        // GT_COPY/GT_RELOAD will have valid reg for those positions
        // that need to be copied or reloaded.
        regNumber reloadReg = op1->AsCopyOrReload()->GetRegNumByIdx(0);
        if (reloadReg != REG_NA)
        {
            reg0 = reloadReg;
        }

        reloadReg = op1->AsCopyOrReload()->GetRegNumByIdx(1);
        if (reloadReg != REG_NA)
        {
            reg1 = reloadReg;
        }
    }

#ifdef UNIX_AMD64_ABI
    assert(varTypeIsFloating(retTypeDesc->GetReturnRegType(0)));
    assert(varTypeIsFloating(retTypeDesc->GetReturnRegType(1)));

    // This is a case where the two 8-bytes that comprise the operand are in
    // two different xmm registers and need to be assembled into a single
    // xmm register.

    if (targetReg != reg1)
    {
        GetEmitter()->emitIns_SIMD_R_R_R(INS_movlhps, EA_16BYTE, targetReg, reg0, reg1, INS_OPTS_NONE);
    }
    else
    {
        // We need two shuffles to achieve this
        // First:
        // targetReg[ 63:00] = reg1[63:0]
        // targetReg[127:64] = reg0[63:0]
        //
        // Second:
        // targetReg[ 63:00] = targetReg[127:64]
        // targetReg[127:64] = targetReg[ 63:00]
        //
        // Essentially copy low 8-bytes from reg0 to high 8-bytes of targetReg
        // and next swap low and high 8-bytes of targetReg to have them
        // rearranged in the right order.

        GetEmitter()->emitIns_SIMD_R_R_R(INS_movlhps, EA_16BYTE, targetReg, reg1, reg0, INS_OPTS_NONE);
        GetEmitter()->emitIns_SIMD_R_R_R_I(INS_shufpd, EA_16BYTE, targetReg, targetReg, reg1, 0x01, INS_OPTS_NONE);
    }
    genProduceReg(lclNode);
#elif defined(TARGET_X86)
    if (TargetOS::IsWindows)
    {
        assert(varTypeIsIntegral(retTypeDesc->GetReturnRegType(0)));
        assert(varTypeIsIntegral(retTypeDesc->GetReturnRegType(1)));
        assert(lclNode->TypeIs(TYP_SIMD8));

        // This is a case where a SIMD8 struct returned as [EAX, EDX]
        // and needs to be assembled into a single xmm register,
        // note we can't check reg0=EAX, reg1=EDX because they could be already moved.

        inst_Mov(TYP_FLOAT, targetReg, reg0, /* canSkip */ false);
        const emitAttr size = emitTypeSize(TYP_SIMD8);
        if (compiler->compOpportunisticallyDependsOn(InstructionSet_SSE41))
        {
            GetEmitter()->emitIns_SIMD_R_R_R_I(INS_pinsrd, size, targetReg, targetReg, reg1, 1, INS_OPTS_NONE);
        }
        else
        {
            regNumber tempXmm = internalRegisters.GetSingle(lclNode);
            assert(tempXmm != targetReg);
            inst_Mov(TYP_FLOAT, tempXmm, reg1, /* canSkip */ false);
            GetEmitter()->emitIns_SIMD_R_R_R(INS_punpckldq, size, targetReg, targetReg, tempXmm, INS_OPTS_NONE);
        }
        genProduceReg(lclNode);
    }
#elif defined(TARGET_AMD64)
    assert(!TargetOS::IsWindows || !"Multireg store to SIMD reg not supported on Windows x64");
#else
#error Unsupported or unset target architecture
#endif
}
#endif // FEATURE_SIMD

//------------------------------------------------------------------------
// genEstablishFramePointer: Set up the frame pointer by adding an offset to the stack pointer.
//
// Arguments:
//    delta - the offset to add to the current stack pointer to establish the frame pointer
//    reportUnwindData - true if establishing the frame pointer should be reported in the OS unwind data.
//
void CodeGen::genEstablishFramePointer(int delta, bool reportUnwindData)
{
    assert(compiler->compGeneratingProlog);

    if (delta == 0)
    {
        GetEmitter()->emitIns_Mov(INS_mov, EA_PTRSIZE, REG_FPBASE, REG_SPBASE, /* canSkip */ false);
    }
    else
    {
        GetEmitter()->emitIns_R_AR(INS_lea, EA_PTRSIZE, REG_FPBASE, REG_SPBASE, delta);
        // We don't update prolog scope info (there is no function to handle lea), but that is currently dead code
        // anyway.
    }

    if (reportUnwindData)
    {
        compiler->unwindSetFrameReg(REG_FPBASE, delta);
    }
}

//------------------------------------------------------------------------
// genAllocLclFrame: Probe the stack and allocate the local stack frame - subtract from SP.
//
// Arguments:
//      frameSize         - the size of the stack frame being allocated.
//      initReg           - register to use as a scratch register.
//      pInitRegZeroed    - OUT parameter. *pInitRegZeroed is set to 'false' if and only if
//                          this call sets 'initReg' to a non-zero value.
//      maskArgRegsLiveIn - incoming argument registers that are currently live.
//
// Return value:
//      None
//
void CodeGen::genAllocLclFrame(unsigned frameSize, regNumber initReg, bool* pInitRegZeroed, regMaskTP maskArgRegsLiveIn)
{
    assert(compiler->compGeneratingProlog);

    if (frameSize == 0)
    {
        return;
    }

    const target_size_t pageSize = compiler->eeGetPageSize();

    if (frameSize == REGSIZE_BYTES)
    {
        // Frame size is the same as register size.
        GetEmitter()->emitIns_R(INS_push, EA_PTRSIZE, REG_EAX);
        compiler->unwindAllocStack(frameSize);
    }
    else if (frameSize < pageSize)
    {
        GetEmitter()->emitIns_R_I(INS_sub, EA_PTRSIZE, REG_SPBASE, frameSize);
        compiler->unwindAllocStack(frameSize);

        const unsigned lastProbedLocToFinalSp = frameSize;

        if (lastProbedLocToFinalSp + STACK_PROBE_BOUNDARY_THRESHOLD_BYTES > pageSize)
        {
            // We haven't probed almost a complete page. If the next action on the stack might subtract from SP
            // first, before touching the current SP, then we need to probe at the very bottom. This can
            // happen on x86, for example, when we copy an argument to the stack using a "SUB ESP; REP MOV"
            // strategy.
            GetEmitter()->emitIns_R_AR(INS_test, EA_4BYTE, REG_EAX, REG_SPBASE, 0);
        }
    }
    else
    {
#ifdef TARGET_X86
        int spOffset = -(int)frameSize;

        if (compiler->info.compPublishStubParam)
        {
            GetEmitter()->emitIns_R(INS_push, EA_PTRSIZE, REG_SECRET_STUB_PARAM);
            spOffset += REGSIZE_BYTES;
        }

        GetEmitter()->emitIns_R_AR(INS_lea, EA_PTRSIZE, REG_STACK_PROBE_HELPER_ARG, REG_SPBASE, spOffset);
        regSet.verifyRegUsed(REG_STACK_PROBE_HELPER_ARG);

        genEmitHelperCall(CORINFO_HELP_STACK_PROBE, 0, EA_UNKNOWN);

        if (compiler->info.compPublishStubParam)
        {
            GetEmitter()->emitIns_R(INS_pop, EA_PTRSIZE, REG_SECRET_STUB_PARAM);
            GetEmitter()->emitIns_R_I(INS_sub, EA_PTRSIZE, REG_SPBASE, frameSize);
        }
        else
        {
            GetEmitter()->emitIns_Mov(INS_mov, EA_PTRSIZE, REG_SPBASE, REG_STACK_PROBE_HELPER_ARG, /* canSkip */ false);
        }
#else  // !TARGET_X86
        static_assert_no_msg((RBM_STACK_PROBE_HELPER_ARG & (RBM_SECRET_STUB_PARAM | RBM_DEFAULT_HELPER_CALL_TARGET)) ==
                             RBM_NONE);

        GetEmitter()->emitIns_R_AR(INS_lea, EA_PTRSIZE, REG_STACK_PROBE_HELPER_ARG, REG_SPBASE, -(int)frameSize);
        regSet.verifyRegUsed(REG_STACK_PROBE_HELPER_ARG);

        genEmitHelperCall(CORINFO_HELP_STACK_PROBE, 0, EA_UNKNOWN);

        if (initReg == REG_DEFAULT_HELPER_CALL_TARGET)
        {
            *pInitRegZeroed = false;
        }

        static_assert_no_msg((RBM_STACK_PROBE_HELPER_TRASH & RBM_STACK_PROBE_HELPER_ARG) == RBM_NONE);

        GetEmitter()->emitIns_Mov(INS_mov, EA_PTRSIZE, REG_SPBASE, REG_STACK_PROBE_HELPER_ARG, /* canSkip */ false);
#endif // !TARGET_X86

        compiler->unwindAllocStack(frameSize);

        if (initReg == REG_STACK_PROBE_HELPER_ARG)
        {
            *pInitRegZeroed = false;
        }
    }
}

//------------------------------------------------------------------------
// genStackPointerConstantAdjustment: add a specified constant value to the stack pointer.
// No probe is done.
//
// Arguments:
//    spDelta                 - the value to add to SP. Must be negative or zero.
//    trackSpAdjustments      - x86 only: whether or not to track the SP adjustment
//
// Return Value:
//    None.
//
void CodeGen::genStackPointerConstantAdjustment(ssize_t spDelta, bool trackSpAdjustments)
{
    assert(spDelta < 0);

    // We assert that the SP change is less than one page. If it's greater, you should have called a
    // function that does a probe, which will in turn call this function.
    assert((target_size_t)(-spDelta) <= compiler->eeGetPageSize());

#ifdef TARGET_AMD64
    // We always track the SP adjustment on X64.
    trackSpAdjustments = true;
#endif // TARGET_AMD64

    if (trackSpAdjustments)
    {
        inst_RV_IV(INS_sub, REG_SPBASE, (target_ssize_t)-spDelta, EA_PTRSIZE);
    }
    else
    {
        // For x86, some cases don't want to track the adjustment to SP.
        inst_RV_IV(INS_sub_hide, REG_SPBASE, (target_ssize_t)-spDelta, EA_PTRSIZE);
    }
}

//------------------------------------------------------------------------
// genStackPointerConstantAdjustmentWithProbe: add a specified constant value to the stack pointer,
// and probe the stack as appropriate. Should only be called as a helper for
// genStackPointerConstantAdjustmentLoopWithProbe.
//
// Arguments:
//    spDelta                 - the value to add to SP. Must be negative or zero. If zero, the probe happens,
//                              but the stack pointer doesn't move.
//    trackSpAdjustments      - x86 only: whether or not to track the SP adjustment
//
// Return Value:
//    None.
//
void CodeGen::genStackPointerConstantAdjustmentWithProbe(ssize_t spDelta, bool trackSpAdjustments)
{
    GetEmitter()->emitIns_AR_R(INS_TEST, EA_4BYTE, REG_SPBASE, REG_SPBASE, 0);
    genStackPointerConstantAdjustment(spDelta, trackSpAdjustments);
}

//------------------------------------------------------------------------
// genStackPointerConstantAdjustmentLoopWithProbe: Add a specified constant value to the stack pointer,
// and probe the stack as appropriate. Generates one probe per page, up to the total amount required.
// This will generate a sequence of probes in-line. It is required for the case where we need to expose
// (not hide) the stack level adjustment. We can't use the dynamic loop in that case, because the total
// stack adjustment would not be visible to the emitter. It would be possible to use this version for
// multiple hidden constant stack level adjustments but we don't do that currently (we use the loop
// version in genStackPointerDynamicAdjustmentWithProbe instead).
//
// Arguments:
//    spDelta                 - the value to add to SP. Must be negative.
//    trackSpAdjustments      - x86 only: whether or not to track the SP adjustment
//
// Return Value:
//    Offset in bytes from SP to last probed address.
//
target_ssize_t CodeGen::genStackPointerConstantAdjustmentLoopWithProbe(ssize_t spDelta, bool trackSpAdjustments)
{
    assert(spDelta < 0);

    const target_size_t pageSize = compiler->eeGetPageSize();

    ssize_t spRemainingDelta = spDelta;
    do
    {
        ssize_t spOneDelta = -(ssize_t)min((target_size_t)-spRemainingDelta, pageSize);
        genStackPointerConstantAdjustmentWithProbe(spOneDelta, trackSpAdjustments);
        spRemainingDelta -= spOneDelta;
    } while (spRemainingDelta < 0);

    // What offset from the final SP was the last probe? This depends on the fact that
    // genStackPointerConstantAdjustmentWithProbe() probes first, then does "SUB SP".
    target_size_t lastTouchDelta = (target_size_t)(-spDelta) % pageSize;
    if ((lastTouchDelta == 0) || (lastTouchDelta + STACK_PROBE_BOUNDARY_THRESHOLD_BYTES > pageSize))
    {
        // We haven't probed almost a complete page. If lastTouchDelta==0, then spDelta was an exact
        // multiple of pageSize, which means we last probed exactly one page back. Otherwise, we probed
        // the page, but very far from the end. If the next action on the stack might subtract from SP
        // first, before touching the current SP, then we do one more probe at the very bottom. This can
        // happen on x86, for example, when we copy an argument to the stack using a "SUB ESP; REP MOV"
        // strategy.

        GetEmitter()->emitIns_AR_R(INS_test, EA_PTRSIZE, REG_EAX, REG_SPBASE, 0);
        lastTouchDelta = 0;
    }

    return lastTouchDelta;
}

//------------------------------------------------------------------------
// genStackPointerDynamicAdjustmentWithProbe: add a register value to the stack pointer,
// and probe the stack as appropriate.
//
// We hide the ESP adjustment from the emitter.
//
// Arguments:
//    regSpDelta              - the register value to add to SP. The value in this register must be negative.
//                              This register might be trashed.
//
// Return Value:
//    None.
//
void CodeGen::genStackPointerDynamicAdjustmentWithProbe(regNumber regSpDelta)
{
    assert(regSpDelta != REG_NA);

    // Tickle the pages to ensure that ESP is always valid and is
    // in sync with the "stack guard page".  Note that in the worst
    // case ESP is on the last byte of the guard page.  Thus you must
    // touch ESP-0 first not ESP-0x1000.
    //
    // Another subtlety is that you don't want ESP to be exactly on the
    // boundary of the guard page because PUSH is predecrement, thus
    // call setup would not touch the guard page but just beyond it.
    //
    // Note that we go through a few hoops so that ESP never points to
    // illegal pages at any time during the tickling process
    //
    //       add   regSpDelta, ESP          // reg now holds ultimate ESP
    //       jb    loop                     // result is smaller than original ESP (no wrap around)
    //       xor   regSpDelta, regSpDelta   // Overflow, pick lowest possible number
    //  loop:
    //       test  ESP, [ESP+0]             // tickle the page
    //       sub   ESP, eeGetPageSize()
    //       cmp   ESP, regSpDelta
    //       jae   loop
    //       mov   ESP, regSpDelta

    BasicBlock* loop = genCreateTempLabel();

    inst_RV_RV(INS_add, regSpDelta, REG_SPBASE, TYP_I_IMPL);
    inst_JMP(EJ_jb, loop);

    instGen_Set_Reg_To_Zero(EA_PTRSIZE, regSpDelta);

    genDefineTempLabel(loop);

    // Tickle the decremented value. Note that it must be done BEFORE the update of ESP since ESP might already
    // be on the guard page. It is OK to leave the final value of ESP on the guard page.
    GetEmitter()->emitIns_AR_R(INS_TEST, EA_4BYTE, REG_SPBASE, REG_SPBASE, 0);

    // Subtract a page from ESP and hide the adjustment.
    inst_RV_IV(INS_sub_hide, REG_SPBASE, compiler->eeGetPageSize(), EA_PTRSIZE);

    inst_RV_RV(INS_cmp, REG_SPBASE, regSpDelta, TYP_I_IMPL);
    inst_JMP(EJ_jae, loop);

    // Move the final value to ESP
    inst_Mov(TYP_I_IMPL, REG_SPBASE, regSpDelta, /* canSkip */ false);
}

//------------------------------------------------------------------------
// genCodeForMemmove: Perform an unrolled memmove. The idea that we can
//    ignore the fact that src and dst might overlap if we save the whole
//    src to temp regs in advance, e.g. for memmove(dst: rcx, src: rax, len: 120):
//
//       vmovdqu  ymm0, ymmword ptr[rax +  0]
//       vmovdqu  ymm1, ymmword ptr[rax + 32]
//       vmovdqu  ymm2, ymmword ptr[rax + 64]
//       vmovdqu  ymm3, ymmword ptr[rax + 88]
//       vmovdqu  ymmword ptr[rcx +  0], ymm0
//       vmovdqu  ymmword ptr[rcx + 32], ymm1
//       vmovdqu  ymmword ptr[rcx + 64], ymm2
//       vmovdqu  ymmword ptr[rcx + 88], ymm3
//
// Arguments:
//    tree - GenTreeBlk node
//
void CodeGen::genCodeForMemmove(GenTreeBlk* tree)
{
    // Not yet finished for x86
    assert(TARGET_POINTER_SIZE == 8);

    // TODO-CQ: Support addressing modes, for now we don't use them
    GenTreeIndir* srcIndir = tree->Data()->AsIndir();
    assert(srcIndir->isContained() && !srcIndir->Addr()->isContained());

    regNumber dst  = genConsumeReg(tree->Addr());
    regNumber src  = genConsumeReg(srcIndir->Addr());
    unsigned  size = tree->Size();

    const unsigned simdSize = compiler->roundDownSIMDSize(size);
    if ((size >= simdSize) && (simdSize > 0))
    {
        // Number of SIMD regs needed to save the whole src to regs.
        unsigned numberOfSimdRegs = internalRegisters.Count(tree, RBM_ALLFLOAT);

        // Lowering takes care to only introduce this node such that we will always have enough
        // temporary SIMD registers to fully load the source and avoid any potential issues with overlap.
        assert(numberOfSimdRegs * simdSize >= size);

        // Pop all temp regs to a local array, currently, this impl is limited with LSRA's MaxInternalCount
        regNumber tempRegs[LinearScan::MaxInternalCount] = {};
        for (unsigned i = 0; i < numberOfSimdRegs; i++)
        {
            tempRegs[i] = internalRegisters.Extract(tree, RBM_ALLFLOAT);
        }

        auto emitSimdLoadStore = [&](bool load) {
            unsigned    offset      = 0;
            int         regIndex    = 0;
            instruction simdMov     = simdUnalignedMovIns();
            unsigned    curSimdSize = simdSize;
            do
            {
                assert(curSimdSize >= XMM_REGSIZE_BYTES);
                if (load)
                {
                    // vmovdqu  ymm, ymmword ptr[src + offset]
                    GetEmitter()->emitIns_R_AR(simdMov, EA_ATTR(curSimdSize), tempRegs[regIndex++], src, offset);
                }
                else
                {
                    // vmovdqu  ymmword ptr[dst + offset], ymm
                    GetEmitter()->emitIns_AR_R(simdMov, EA_ATTR(curSimdSize), tempRegs[regIndex++], dst, offset);
                }
                offset += curSimdSize;
                if (size == offset)
                {
                    break;
                }

                // Overlap with the previously processed data. We'll always use SIMD for simplicity
                assert(size > offset);
                unsigned remainder = size - offset;
                if (remainder < curSimdSize)
                {
                    // Switch to smaller SIMD size if necessary
                    curSimdSize = compiler->roundUpSIMDSize(remainder);
                    offset      = size - curSimdSize;
                }
            } while (true);
        };

        // load everything from SRC to temp regs
        emitSimdLoadStore(/* load */ true);
        // store them to DST
        emitSimdLoadStore(/* load */ false);
    }
    else
    {
        // Here we work with size 1..15 (x64)
        assert((size > 0) && (size < XMM_REGSIZE_BYTES));

        auto emitScalarLoadStore = [&](bool load, int size, regNumber tempReg, int offset) {
            var_types memType;
            switch (size)
            {
                case 1:
                    memType = TYP_UBYTE;
                    break;
                case 2:
                    memType = TYP_USHORT;
                    break;
                case 4:
                    memType = TYP_INT;
                    break;
                case 8:
                    memType = TYP_LONG;
                    break;
                default:
                    unreached();
            }

            if (load)
            {
                // mov  reg, qword ptr [src + offset]
                GetEmitter()->emitIns_R_AR(ins_Load(memType), emitTypeSize(memType), tempReg, src, offset);
            }
            else
            {
                // mov  qword ptr [dst + offset], reg
                GetEmitter()->emitIns_AR_R(ins_Store(memType), emitTypeSize(memType), tempReg, dst, offset);
            }
        };

        // Use overlapping loads/stores, e. g. for size == 9: "mov [dst], tmpReg1; mov [dst+1], tmpReg2".
        unsigned loadStoreSize = 1 << BitOperations::Log2(size);
        if (loadStoreSize == size)
        {
            regNumber tmpReg = internalRegisters.GetSingle(tree, RBM_ALLINT);
            emitScalarLoadStore(/* load */ true, loadStoreSize, tmpReg, 0);
            emitScalarLoadStore(/* load */ false, loadStoreSize, tmpReg, 0);
        }
        else
        {
            assert(internalRegisters.Count(tree) == 2);
            regNumber tmpReg1 = internalRegisters.Extract(tree, RBM_ALLINT);
            regNumber tmpReg2 = internalRegisters.Extract(tree, RBM_ALLINT);
            emitScalarLoadStore(/* load */ true, loadStoreSize, tmpReg1, 0);
            emitScalarLoadStore(/* load */ true, loadStoreSize, tmpReg2, size - loadStoreSize);
            emitScalarLoadStore(/* load */ false, loadStoreSize, tmpReg1, 0);
            emitScalarLoadStore(/* load */ false, loadStoreSize, tmpReg2, size - loadStoreSize);
        }
    }
}

//------------------------------------------------------------------------
// genLclHeap: Generate code for localloc.
//
// Arguments:
//      tree - the localloc tree to generate.
//
// Notes:
//      Note that for x86, we don't track ESP movements while generating the localloc code.
//      The ESP tracking is used to report stack pointer-relative GC info, which is not
//      interesting while doing the localloc construction. Also, for functions with localloc,
//      we have EBP frames, and EBP-relative locals, and ESP-relative accesses only for function
//      call arguments.
//
//      For x86, we store the ESP after the localloc is complete in the LocAllocSP
//      variable. This variable is implicitly reported to the VM in the GC info (its position
//      is defined by convention relative to other items), and is used by the GC to find the
//      "base" stack pointer in functions with localloc.
//
void CodeGen::genLclHeap(GenTree* tree)
{
    assert(tree->OperGet() == GT_LCLHEAP);
    assert(compiler->compLocallocUsed);

    GenTree* size = tree->AsOp()->gtOp1;
    noway_assert((genActualType(size->gtType) == TYP_INT) || (genActualType(size->gtType) == TYP_I_IMPL));

    regNumber      targetReg      = tree->GetRegNum();
    regNumber      regCnt         = REG_NA;
    var_types      type           = genActualType(size->gtType);
    emitAttr       easz           = emitTypeSize(type);
    BasicBlock*    endLabel       = nullptr;
    target_ssize_t lastTouchDelta = (target_ssize_t)-1;

#ifdef DEBUG
    genStackPointerCheck(compiler->opts.compStackCheckOnRet, compiler->lvaReturnSpCheck);
#endif

    noway_assert(isFramePointerUsed()); // localloc requires Frame Pointer to be established since SP changes
    noway_assert(genStackLevel == 0);   // Can't have anything on the stack

    target_size_t stackAdjustment     = 0;
    target_size_t locAllocStackOffset = 0;

    // compute the amount of memory to allocate to properly STACK_ALIGN.
    size_t amount = 0;
    if (size->IsCnsIntOrI() && size->isContained())
    {
        amount = size->AsIntCon()->gtIconVal;
        assert((amount > 0) && (amount <= UINT_MAX));

        // 'amount' is the total number of bytes to localloc to properly STACK_ALIGN
        amount = AlignUp(amount, STACK_ALIGN);
    }
    else
    {
        // The localloc requested memory size is non-constant.

        // Put the size value in targetReg. If it is zero, bail out by returning null in targetReg.
        genConsumeRegAndCopy(size, targetReg);
        endLabel = genCreateTempLabel();
        GetEmitter()->emitIns_R_R(INS_test, easz, targetReg, targetReg);
        inst_JMP(EJ_je, endLabel);

        // Compute the size of the block to allocate and perform alignment.
        // If compInitMem=true, we can reuse targetReg as regcnt,
        // since we don't need any internal registers.
        if (compiler->info.compInitMem)
        {
            assert(internalRegisters.Count(tree) == 0);
            regCnt = targetReg;
        }
        else
        {
            regCnt = internalRegisters.GetSingle(tree);

            // Above, we put the size in targetReg. Now, copy it to our new temp register if necessary.
            inst_Mov(size->TypeGet(), regCnt, targetReg, /* canSkip */ true);
        }

        // Round up the number of bytes to allocate to a STACK_ALIGN boundary. This is done
        // by code like:
        //      add reg, 15
        //      and reg, -16
        // However, in the initialized memory case, we need the count of STACK_ALIGN-sized
        // elements, not a byte count, after the alignment. So instead of the "and", which
        // becomes unnecessary, generate a shift, e.g.:
        //      add reg, 15
        //      shr reg, 4

        inst_RV_IV(INS_add, regCnt, STACK_ALIGN - 1, emitActualTypeSize(type));

        if (compiler->info.compInitMem)
        {
            // Convert the count from a count of bytes to a loop count. We will loop once per
            // stack alignment size, so each loop will zero 4 bytes on Windows/x86, and 16 bytes
            // on x64 and Linux/x86.
            //
            // Note that we zero a single reg-size word per iteration on x86, and 2 reg-size
            // words per iteration on x64. We will shift off all the stack alignment bits
            // added above, so there is no need for an 'and' instruction.

            // --- shr regCnt, 2 (or 4) ---
            inst_RV_SH(INS_SHIFT_RIGHT_LOGICAL, EA_PTRSIZE, regCnt, STACK_ALIGN_SHIFT);
        }
        else
        {
            // Otherwise, mask off the low bits to align the byte count.
            inst_RV_IV(INS_AND, regCnt, ~(STACK_ALIGN - 1), emitActualTypeSize(type));
        }
    }

    bool initMemOrLargeAlloc; // Declaration must be separate from initialization to avoid clang compiler error.
    initMemOrLargeAlloc = compiler->info.compInitMem || (amount >= compiler->eeGetPageSize()); // must be >= not >

#if FEATURE_FIXED_OUT_ARGS
    // If we have an outgoing arg area then we must adjust the SP by popping off the
    // outgoing arg area. We will restore it right before we return from this method.
    //
    // Localloc returns stack space that aligned to STACK_ALIGN bytes. The following
    // are the cases that need to be handled:
    //   i) Method has out-going arg area.
    //      It is guaranteed that size of out-going arg area is STACK_ALIGN'ed (see fgMorphArgs).
    //      Therefore, we will pop off the out-going arg area from RSP before allocating the localloc space.
    //  ii) Method has no out-going arg area.
    //      Nothing to pop off from the stack.
    if (compiler->lvaOutgoingArgSpaceSize > 0)
    {
        assert((compiler->lvaOutgoingArgSpaceSize % STACK_ALIGN) == 0); // This must be true for the stack to remain
                                                                        // aligned

        // If the localloc amount is a small enough constant, and we're not initializing the allocated
        // memory, then don't bother popping off the ougoing arg space first; just allocate the amount
        // of space needed by the allocation, and call the bottom part the new outgoing arg space.

        if ((amount > 0) && !initMemOrLargeAlloc)
        {
            lastTouchDelta =
                genStackPointerConstantAdjustmentLoopWithProbe(-(ssize_t)amount, /* trackSpAdjustments */ true);
            stackAdjustment     = 0;
            locAllocStackOffset = (target_size_t)compiler->lvaOutgoingArgSpaceSize;
            goto ALLOC_DONE;
        }

        if (size->IsCnsIntOrI() && size->isContained())
        {
            stackAdjustment     = 0;
            locAllocStackOffset = (target_size_t)compiler->lvaOutgoingArgSpaceSize;
        }
        else
        {
            inst_RV_IV(INS_add, REG_SPBASE, compiler->lvaOutgoingArgSpaceSize, EA_PTRSIZE);
            stackAdjustment += (target_size_t)compiler->lvaOutgoingArgSpaceSize;
            locAllocStackOffset = stackAdjustment;
        }
    }
#endif

    if (size->IsCnsIntOrI() && size->isContained())
    {
        // We should reach here only for non-zero, constant size allocations.
        assert(amount > 0);
        assert((amount % STACK_ALIGN) == 0);

        // We should reach here only for non-zero, constant size allocations which we zero
        // via BLK explicitly, so just bump the stack pointer.
        if ((amount >= compiler->eeGetPageSize()) || (TARGET_POINTER_SIZE == 4))
        {
            regCnt = internalRegisters.GetSingle(tree);
            instGen_Set_Reg_To_Imm(EA_PTRSIZE, regCnt, -(ssize_t)amount);
            genStackPointerDynamicAdjustmentWithProbe(regCnt);
            // lastTouchDelta is dynamic, and can be up to a page. So if we have outgoing arg space,
            // we're going to assume the worst and probe.
        }
        else
        {
            // Since the size is less than a page, and we don't need to zero init memory, simply adjust ESP.
            // ESP might already be in the guard page, so we must touch it BEFORE the alloc, not after.
            lastTouchDelta = genStackPointerConstantAdjustmentLoopWithProbe(-(ssize_t)amount,
                                                                            /* trackSpAdjustments */ true);
        }
        goto ALLOC_DONE;
    }

    // We should not have any temp registers at this point.
    assert(internalRegisters.Count(tree) == 0);

    if (compiler->info.compInitMem)
    {
        // At this point 'regCnt' is set to the number of loop iterations for this loop, if each
        // iteration zeros (and subtracts from the stack pointer) STACK_ALIGN bytes.
        // Since we have to zero out the allocated memory AND ensure that RSP is always valid
        // by tickling the pages, we will just push 0's on the stack.

        assert(genIsValidIntReg(regCnt));

        // Loop:
        BasicBlock* loop = genCreateTempLabel();
        genDefineTempLabel(loop);

        static_assert_no_msg((STACK_ALIGN % REGSIZE_BYTES) == 0);
        unsigned const count = (STACK_ALIGN / REGSIZE_BYTES);

        for (unsigned i = 0; i < count; i++)
        {
            inst_IV(INS_push_hide, 0); // --- push REG_SIZE bytes of 0
        }
        // Note that the stack must always be aligned to STACK_ALIGN bytes

        // Decrement the loop counter and loop if not done.
        inst_RV(INS_dec, regCnt, TYP_I_IMPL);
        inst_JMP(EJ_jne, loop);

        lastTouchDelta = 0;
    }
    else
    {
        // At this point 'regCnt' is set to the total number of bytes to localloc.
        // Negate this value before calling the function to adjust the stack (which
        // adds to ESP).

        inst_RV(INS_NEG, regCnt, TYP_I_IMPL);
        genStackPointerDynamicAdjustmentWithProbe(regCnt);

        // lastTouchDelta is dynamic, and can be up to a page. So if we have outgoing arg space,
        // we're going to assume the worst and probe.
    }

ALLOC_DONE:
    // Re-adjust SP to allocate out-going arg area. Note: this also requires probes, if we have
    // a very large stack adjustment! For simplicity, we use the same function used elsewhere,
    // which probes the current address before subtracting. We may end up probing multiple
    // times relatively "nearby".
    if (stackAdjustment > 0)
    {
        assert((stackAdjustment % STACK_ALIGN) == 0); // This must be true for the stack to remain aligned
        assert(lastTouchDelta >= -1);

        if ((lastTouchDelta == (target_ssize_t)-1) ||
            (stackAdjustment + (target_size_t)lastTouchDelta + STACK_PROBE_BOUNDARY_THRESHOLD_BYTES >
             compiler->eeGetPageSize()))
        {
            genStackPointerConstantAdjustmentLoopWithProbe(-(ssize_t)stackAdjustment, /* trackSpAdjustments */ true);
        }
        else
        {
            genStackPointerConstantAdjustment(-(ssize_t)stackAdjustment, /* trackSpAdjustments */ true);
        }
    }

    // Return the stackalloc'ed address in result register.
    // TargetReg = RSP + locAllocStackOffset
    GetEmitter()->emitIns_R_AR(INS_lea, EA_PTRSIZE, targetReg, REG_SPBASE, (int)locAllocStackOffset);

    if (endLabel != nullptr)
    {
        genDefineTempLabel(endLabel);
    }

#ifdef JIT32_GCENCODER
    if (compiler->lvaLocAllocSPvar != BAD_VAR_NUM)
    {
        GetEmitter()->emitIns_S_R(ins_Store(TYP_I_IMPL), EA_PTRSIZE, REG_SPBASE, compiler->lvaLocAllocSPvar, 0);
    }
#endif // JIT32_GCENCODER

#ifdef DEBUG
    // Update local variable to reflect the new stack pointer.
    if (compiler->opts.compStackCheckOnRet)
    {
        assert(compiler->lvaReturnSpCheck != BAD_VAR_NUM);
        assert(compiler->lvaGetDesc(compiler->lvaReturnSpCheck)->lvDoNotEnregister);
        assert(compiler->lvaGetDesc(compiler->lvaReturnSpCheck)->lvOnFrame);
        GetEmitter()->emitIns_S_R(ins_Store(TYP_I_IMPL), EA_PTRSIZE, REG_SPBASE, compiler->lvaReturnSpCheck, 0);
    }
#endif

    genProduceReg(tree);
}

void CodeGen::genCodeForStoreBlk(GenTreeBlk* storeBlkNode)
{
    assert(storeBlkNode->OperIs(GT_STORE_BLK));

    bool isCopyBlk = storeBlkNode->OperIsCopyBlkOp();

    switch (storeBlkNode->gtBlkOpKind)
    {
        case GenTreeBlk::BlkOpKindCpObjRepInstr:
        case GenTreeBlk::BlkOpKindCpObjUnroll:
#ifndef JIT32_GCENCODER
            assert(!storeBlkNode->gtBlkOpGcUnsafe);
#endif
            genCodeForCpObj(storeBlkNode->AsBlk());
            break;

        case GenTreeBlk::BlkOpKindLoop:
            assert(!isCopyBlk);
            genCodeForInitBlkLoop(storeBlkNode);
            break;

        case GenTreeBlk::BlkOpKindRepInstr:
#ifndef JIT32_GCENCODER
            assert(!storeBlkNode->gtBlkOpGcUnsafe);
#endif
            if (isCopyBlk)
            {
                genCodeForCpBlkRepMovs(storeBlkNode);
            }
            else
            {
                genCodeForInitBlkRepStos(storeBlkNode);
            }
            break;
        case GenTreeBlk::BlkOpKindUnrollMemmove:
        case GenTreeBlk::BlkOpKindUnroll:
            if (isCopyBlk)
            {
#ifndef JIT32_GCENCODER
                if (storeBlkNode->gtBlkOpGcUnsafe)
                {
                    GetEmitter()->emitDisableGC();
                }
#endif
                if (storeBlkNode->gtBlkOpKind == GenTreeBlk::BlkOpKindUnroll)
                {
                    genCodeForCpBlkUnroll(storeBlkNode);
                }
                else
                {
                    assert(storeBlkNode->gtBlkOpKind == GenTreeBlk::BlkOpKindUnrollMemmove);
                    genCodeForMemmove(storeBlkNode);
                }
#ifndef JIT32_GCENCODER
                if (storeBlkNode->gtBlkOpGcUnsafe)
                {
                    GetEmitter()->emitEnableGC();
                }
#endif
            }
            else
            {
#ifndef JIT32_GCENCODER
                assert(!storeBlkNode->gtBlkOpGcUnsafe);
#endif
                genCodeForInitBlkUnroll(storeBlkNode);
            }
            break;
        default:
            unreached();
    }
}

//
//------------------------------------------------------------------------
// genCodeForInitBlkRepStos: Generate code for InitBlk using rep stos.
//
// Arguments:
//    initBlkNode - The Block store for which we are generating code.
//
void CodeGen::genCodeForInitBlkRepStos(GenTreeBlk* initBlkNode)
{
    genConsumeBlockOp(initBlkNode, REG_RDI, REG_RAX, REG_RCX);
    instGen(INS_r_stosb);
}

//----------------------------------------------------------------------------------
// genCodeForInitBlkUnroll: Generate unrolled block initialization code.
//
// Arguments:
//    node - the GT_STORE_BLK node to generate code for
//
void CodeGen::genCodeForInitBlkUnroll(GenTreeBlk* node)
{
    assert(node->OperIs(GT_STORE_BLK));

    unsigned  dstLclNum         = BAD_VAR_NUM;
    regNumber dstAddrBaseReg    = REG_NA;
    regNumber dstAddrIndexReg   = REG_NA;
    unsigned  dstAddrIndexScale = 1;
    int       dstOffset         = 0;
    GenTree*  dstAddr           = node->Addr();

    if (!dstAddr->isContained())
    {
        dstAddrBaseReg = genConsumeReg(dstAddr);
    }
    else if (dstAddr->OperIsAddrMode())
    {
        GenTreeAddrMode* addrMode = dstAddr->AsAddrMode();

        if (addrMode->HasBase())
        {
            dstAddrBaseReg = genConsumeReg(addrMode->Base());
        }

        if (addrMode->HasIndex())
        {
            dstAddrIndexReg   = genConsumeReg(addrMode->Index());
            dstAddrIndexScale = addrMode->GetScale();
        }

        dstOffset = addrMode->Offset();
    }
    else
    {
        assert(dstAddr->OperIs(GT_LCL_ADDR));
        dstLclNum = dstAddr->AsLclVarCommon()->GetLclNum();
        dstOffset = dstAddr->AsLclVarCommon()->GetLclOffs();
    }

    regNumber srcIntReg = REG_NA;
    GenTree*  src       = node->Data();

    if (src->OperIs(GT_INIT_VAL))
    {
        assert(src->isContained());
        src = src->AsUnOp()->gtGetOp1();
    }

    unsigned size = node->GetLayout()->GetSize();

    // An SSE mov that accesses data larger than 8 bytes may be implemented using
    // multiple memory accesses. Hence, the JIT must not use such stores when
    // INITBLK zeroes a struct that contains GC pointers and can be observed by
    // other threads (i.e. when dstAddr is not an address of a local).
    // For example, this can happen when initializing a struct field of an object.
    const bool canUse16BytesSimdMov = !node->IsOnHeapAndContainsReferences() && compiler->IsBaselineSimdIsaSupported();
    const bool willUseSimdMov       = canUse16BytesSimdMov && (size >= XMM_REGSIZE_BYTES);

    if (!src->isContained())
    {
        srcIntReg = genConsumeReg(src);
    }
    else
    {
        assert(willUseSimdMov);
        assert(size >= XMM_REGSIZE_BYTES);
    }

    emitter* emit = GetEmitter();

    assert(size <= INT32_MAX);
    assert(dstOffset < (INT32_MAX - static_cast<int>(size)));

    auto emitStore = [&](instruction ins, unsigned width, regNumber target) {
        if (dstLclNum != BAD_VAR_NUM)
        {
            emit->emitIns_S_R(ins, EA_ATTR(width), target, dstLclNum, dstOffset);
        }
        else
        {
            emit->emitIns_ARX_R(ins, EA_ATTR(width), target, dstAddrBaseReg, dstAddrIndexReg, dstAddrIndexScale,
                                dstOffset);
        }
    };

#ifdef FEATURE_SIMD
    if (willUseSimdMov)
    {
        regNumber srcXmmReg = internalRegisters.GetSingle(node, RBM_ALLFLOAT);
        unsigned  regSize   = compiler->roundDownSIMDSize(size);
        var_types loadType  = compiler->getSIMDTypeForSize(regSize);
        simd_t    vecCon;
        memset(&vecCon, (uint8_t)src->AsIntCon()->IconValue(), sizeof(simd_t));
        genSetRegToConst(srcXmmReg, loadType, &vecCon);

        instruction simdMov      = simdUnalignedMovIns();
        unsigned    bytesWritten = 0;

        while (bytesWritten < size)
        {
            if (bytesWritten + regSize > size)
            {
                // We have a remainder that is smaller than regSize.
                break;
            }

            emitStore(simdMov, regSize, srcXmmReg);
            dstOffset += regSize;
            bytesWritten += regSize;
        }

        size -= bytesWritten;

        // Handle the remainder by overlapping with previously processed data
        if ((size > 0) && (size < regSize) && (regSize >= XMM_REGSIZE_BYTES))
        {
            // Get optimal register size to cover the whole remainder (with overlapping)
            regSize = compiler->roundUpSIMDSize(size);

            // Rewind dstOffset so we can fit a vector for the while remainder
            dstOffset -= (regSize - size);
            emitStore(simdMov, regSize, srcXmmReg);
            size = 0;
        }
    }
    else if (node->IsOnHeapAndContainsReferences() && ((internalRegisters.GetAll(node) & RBM_ALLFLOAT) != 0))
    {
        // For block with GC refs we still can use SIMD, but only for continuous
        // non-GC parts where atomicity guarantees are not that strict.
        assert(!willUseSimdMov);
        ClassLayout* layout = node->GetLayout();

        regNumber simdZeroReg = REG_NA;
        unsigned  slots       = layout->GetSlotCount();
        unsigned  slot        = 0;
        while (slot < slots)
        {
            if (!layout->IsGCPtr(slot))
            {
                // How many continuous non-GC slots do we have?
                unsigned nonGcSlotCount = 0;
                do
                {
                    nonGcSlotCount++;
                    slot++;
                } while ((slot < slots) && !layout->IsGCPtr(slot));

                for (unsigned nonGcSlot = 0; nonGcSlot < nonGcSlotCount; nonGcSlot++)
                {
                    // Are continuous nongc slots enough to use SIMD?
                    unsigned simdSize = compiler->roundDownSIMDSize((nonGcSlotCount - nonGcSlot) * REGSIZE_BYTES);
                    if (simdSize > 0)
                    {
                        // Initialize simdZeroReg with zero on demand
                        if (simdZeroReg == REG_NA)
                        {
                            simdZeroReg = internalRegisters.GetSingle(node, RBM_ALLFLOAT);
                            // SIMD16 is sufficient for any SIMD size
                            simd_t vecCon = {};
                            genSetRegToConst(simdZeroReg, TYP_SIMD16, &vecCon);
                        }

                        emitStore(simdUnalignedMovIns(), simdSize, simdZeroReg);
                        dstOffset += (int)simdSize;
                        nonGcSlot += (simdSize / REGSIZE_BYTES) - 1;
                    }
                    else
                    {
                        emitStore(INS_mov, REGSIZE_BYTES, srcIntReg);
                        dstOffset += REGSIZE_BYTES;
                    }
                }
            }
            else
            {
                // GC slot - update atomically
                emitStore(INS_mov, REGSIZE_BYTES, srcIntReg);
                dstOffset += REGSIZE_BYTES;
                slot++;
            }
        }

        // There are no trailing elements
        assert((layout->GetSize() % TARGET_POINTER_SIZE) == 0);
        size = 0;
    }
#endif // FEATURE_SIMD

    assert((srcIntReg != REG_NA) || (size == 0));

// Fill the remainder using normal stores.
#ifdef TARGET_AMD64
    unsigned regSize = REGSIZE_BYTES;

    while (regSize > size)
    {
        regSize /= 2;
    }

    for (; size > regSize; size -= regSize, dstOffset += regSize)
    {
        emitStore(INS_mov, regSize, srcIntReg);
    }

    // Handle the non-SIMD remainder by overlapping with previously processed data if needed
    if (size > 0)
    {
        assert(size <= REGSIZE_BYTES);

        // Round up to the closest power of two, but make sure it's not larger
        // than the register we used for the main loop
        regSize = min(regSize, compiler->roundUpGPRSize(size));

        unsigned shiftBack = regSize - size;
        assert(shiftBack <= regSize);
        dstOffset -= shiftBack;

        emitStore(INS_mov, regSize, srcIntReg);
    }
#else // TARGET_X86
    for (unsigned regSize = REGSIZE_BYTES; size > 0; size -= regSize, dstOffset += regSize)
    {
        while (regSize > size)
        {
            regSize /= 2;
        }

        emitStore(INS_mov, regSize, srcIntReg);
    }
#endif
}

//------------------------------------------------------------------------
// genCodeForInitBlkLoop - Generate code for an InitBlk using an inlined for-loop.
//    It's needed for cases when size is too big to unroll and we're not allowed
//    to use memset call due to atomicity requirements.
//
// Arguments:
//    initBlkNode - the GT_STORE_BLK node
//
void CodeGen::genCodeForInitBlkLoop(GenTreeBlk* initBlkNode)
{
    GenTree* const dstNode  = initBlkNode->Addr();
    GenTree* const zeroNode = initBlkNode->Data();

    genConsumeReg(dstNode);
    genConsumeReg(zeroNode);

    const regNumber dstReg  = dstNode->GetRegNum();
    const regNumber zeroReg = zeroNode->GetRegNum();

    //  xor      zeroReg, zeroReg
    //  mov      qword ptr [dstReg], zeroReg
    //  mov      offsetReg, <block size>
    //.LOOP:
    //  mov      qword ptr [dstReg + offsetReg], zeroReg
    //  sub      offsetReg, 8
    //  jne      .LOOP

    const unsigned size = initBlkNode->GetLayout()->GetSize();
    assert((size >= TARGET_POINTER_SIZE) && ((size % TARGET_POINTER_SIZE) == 0));

    // The loop is reversed - it makes it smaller.
    // Although, we zero the first pointer before the loop (the loop doesn't zero it)
    // it works as a nullcheck, otherwise the first iteration would try to access
    // "null + potentially large offset" and hit AV.
    GetEmitter()->emitIns_AR_R(INS_mov, EA_PTRSIZE, zeroReg, dstReg, 0);
    if (size > TARGET_POINTER_SIZE)
    {
        // Extend liveness of dstReg in case if it gets killed by the store.
        gcInfo.gcMarkRegPtrVal(dstReg, dstNode->TypeGet());

        const regNumber offsetReg = internalRegisters.GetSingle(initBlkNode);
        instGen_Set_Reg_To_Imm(EA_PTRSIZE, offsetReg, size - TARGET_POINTER_SIZE);

        BasicBlock* loop = genCreateTempLabel();
        genDefineTempLabel(loop);

        GetEmitter()->emitIns_ARX_R(INS_mov, EA_PTRSIZE, zeroReg, dstReg, offsetReg, 1, 0);
        GetEmitter()->emitIns_R_I(INS_sub, EA_PTRSIZE, offsetReg, TARGET_POINTER_SIZE);
        inst_JMP(EJ_jne, loop);

        gcInfo.gcMarkRegSetNpt(genRegMask(dstReg));
    }
}

// Generate code for a load from some address + offset
//   base: tree node which can be either a local or an indir
//   offset: distance from the "base" location from which to load
//
void CodeGen::genCodeForLoadOffset(instruction ins, emitAttr size, regNumber dst, GenTree* base, unsigned offset)
{
    if (base->OperIsLocalRead())
    {
        GetEmitter()->emitIns_R_S(ins, size, dst, base->AsLclVarCommon()->GetLclNum(),
                                  offset + base->AsLclVarCommon()->GetLclOffs());
    }
    else
    {
        GetEmitter()->emitIns_R_AR(ins, size, dst, base->AsIndir()->Addr()->GetRegNum(), offset);
    }
}

//----------------------------------------------------------------------------------
// genCodeForCpBlkUnroll - Generate unrolled block copy code.
//
// Arguments:
//    node - the GT_STORE_BLK node to generate code for
//
void CodeGen::genCodeForCpBlkUnroll(GenTreeBlk* node)
{
    assert(node->OperIs(GT_STORE_BLK));

    unsigned  dstLclNum         = BAD_VAR_NUM;
    regNumber dstAddrBaseReg    = REG_NA;
    regNumber dstAddrIndexReg   = REG_NA;
    unsigned  dstAddrIndexScale = 1;
    int       dstOffset         = 0;
    GenTree*  dstAddr           = node->Addr();

    if (!dstAddr->isContained())
    {
        dstAddrBaseReg = genConsumeReg(dstAddr);
    }
    else if (dstAddr->OperIsAddrMode())
    {
        GenTreeAddrMode* addrMode = dstAddr->AsAddrMode();

        if (addrMode->HasBase())
        {
            dstAddrBaseReg = genConsumeReg(addrMode->Base());
        }

        if (addrMode->HasIndex())
        {
            dstAddrIndexReg   = genConsumeReg(addrMode->Index());
            dstAddrIndexScale = addrMode->GetScale();
        }

        dstOffset = addrMode->Offset();
    }
    else
    {
        assert(dstAddr->OperIs(GT_LCL_ADDR));
        const GenTreeLclVarCommon* lclVar = dstAddr->AsLclVarCommon();
        dstLclNum                         = lclVar->GetLclNum();
        dstOffset                         = lclVar->GetLclOffs();
    }

    unsigned  srcLclNum         = BAD_VAR_NUM;
    regNumber srcAddrBaseReg    = REG_NA;
    regNumber srcAddrIndexReg   = REG_NA;
    unsigned  srcAddrIndexScale = 1;
    int       srcOffset         = 0;
    GenTree*  src               = node->Data();

    assert(src->isContained());

    if (src->OperIs(GT_LCL_VAR, GT_LCL_FLD))
    {
        srcLclNum = src->AsLclVarCommon()->GetLclNum();
        srcOffset = src->AsLclVarCommon()->GetLclOffs();
    }
    else
    {
        assert(src->OperIs(GT_IND));
        GenTree* srcAddr = src->AsIndir()->Addr();

        if (!srcAddr->isContained())
        {
            srcAddrBaseReg = genConsumeReg(srcAddr);
        }
        else if (srcAddr->OperIsAddrMode())
        {
            GenTreeAddrMode* addrMode = srcAddr->AsAddrMode();

            if (addrMode->HasBase())
            {
                srcAddrBaseReg = genConsumeReg(addrMode->Base());
            }

            if (addrMode->HasIndex())
            {
                srcAddrIndexReg   = genConsumeReg(addrMode->Index());
                srcAddrIndexScale = addrMode->GetScale();
            }

            srcOffset = addrMode->Offset();
        }
        else
        {
            assert(srcAddr->OperIs(GT_LCL_ADDR));
            srcLclNum = srcAddr->AsLclVarCommon()->GetLclNum();
            srcOffset = srcAddr->AsLclVarCommon()->GetLclOffs();
        }
    }

    emitter* emit = GetEmitter();
    unsigned size = node->GetLayout()->GetSize();

    assert(size <= INT32_MAX);
    assert(srcOffset < (INT32_MAX - static_cast<int>(size)));
    assert(dstOffset < (INT32_MAX - static_cast<int>(size)));

    // Get the largest SIMD register available if the size is large enough
    unsigned regSize = compiler->roundDownSIMDSize(size);

    if ((size >= regSize) && (regSize > 0))
    {
        regNumber tempReg = internalRegisters.GetSingle(node, RBM_ALLFLOAT);

        instruction simdMov = simdUnalignedMovIns();

        auto emitSimdMovs = [&]() {
            if (srcLclNum != BAD_VAR_NUM)
            {
                emit->emitIns_R_S(simdMov, EA_ATTR(regSize), tempReg, srcLclNum, srcOffset);
            }
            else
            {
                emit->emitIns_R_ARX(simdMov, EA_ATTR(regSize), tempReg, srcAddrBaseReg, srcAddrIndexReg,
                                    srcAddrIndexScale, srcOffset);
            }

            if (dstLclNum != BAD_VAR_NUM)
            {
                emit->emitIns_S_R(simdMov, EA_ATTR(regSize), tempReg, dstLclNum, dstOffset);
            }
            else
            {
                emit->emitIns_ARX_R(simdMov, EA_ATTR(regSize), tempReg, dstAddrBaseReg, dstAddrIndexReg,
                                    dstAddrIndexScale, dstOffset);
            }
        };

        while (size >= regSize)
        {
            emitSimdMovs();
            srcOffset += regSize;
            dstOffset += regSize;
            size -= regSize;
        }

        assert((size >= 0) && (size < regSize));

        // Handle the remainder by overlapping with previously processed data
        if ((size > 0) && (size < regSize))
        {
            assert(regSize >= XMM_REGSIZE_BYTES);

            if (isPow2(size) && (size <= REGSIZE_BYTES))
            {
                // For sizes like 1,2,4 and 8 (on AMD64) we delegate handling to normal load/stores
            }
            else
            {
                // Get optimal register size to cover the whole remainder (with overlapping)
                regSize = compiler->roundUpSIMDSize(size);

                // Rewind dstOffset so we can fit a vector for the while remainder
                srcOffset -= (regSize - size);
                dstOffset -= (regSize - size);
                emitSimdMovs();
                size = 0;
            }
        }
    }

    // Fill the remainder with normal loads/stores
    if (size > 0)
    {
        regNumber tempReg = internalRegisters.GetSingle(node, RBM_ALLINT);

#ifdef TARGET_AMD64
        unsigned regSize = REGSIZE_BYTES;

        while (regSize > size)
        {
            regSize /= 2;
        }

        for (; size > regSize; size -= regSize, srcOffset += regSize, dstOffset += regSize)
        {
            if (srcLclNum != BAD_VAR_NUM)
            {
                emit->emitIns_R_S(INS_mov, EA_ATTR(regSize), tempReg, srcLclNum, srcOffset);
            }
            else
            {
                emit->emitIns_R_ARX(INS_mov, EA_ATTR(regSize), tempReg, srcAddrBaseReg, srcAddrIndexReg,
                                    srcAddrIndexScale, srcOffset);
            }

            if (dstLclNum != BAD_VAR_NUM)
            {
                emit->emitIns_S_R(INS_mov, EA_ATTR(regSize), tempReg, dstLclNum, dstOffset);
            }
            else
            {
                emit->emitIns_ARX_R(INS_mov, EA_ATTR(regSize), tempReg, dstAddrBaseReg, dstAddrIndexReg,
                                    dstAddrIndexScale, dstOffset);
            }
        }

        // Handle the non-SIMD remainder by overlapping with previously processed data if needed
        if (size > 0)
        {
            assert(size <= REGSIZE_BYTES);

            // Round up to the closest power of two, but make sure it's not larger
            // than the register we used for the main loop
            regSize = min(regSize, compiler->roundUpGPRSize(size));

            unsigned shiftBack = regSize - size;
            assert(shiftBack <= regSize);

            srcOffset -= shiftBack;
            dstOffset -= shiftBack;

            if (srcLclNum != BAD_VAR_NUM)
            {
                emit->emitIns_R_S(INS_mov, EA_ATTR(regSize), tempReg, srcLclNum, srcOffset);
            }
            else
            {
                emit->emitIns_R_ARX(INS_mov, EA_ATTR(regSize), tempReg, srcAddrBaseReg, srcAddrIndexReg,
                                    srcAddrIndexScale, srcOffset);
            }

            if (dstLclNum != BAD_VAR_NUM)
            {
                emit->emitIns_S_R(INS_mov, EA_ATTR(regSize), tempReg, dstLclNum, dstOffset);
            }
            else
            {
                emit->emitIns_ARX_R(INS_mov, EA_ATTR(regSize), tempReg, dstAddrBaseReg, dstAddrIndexReg,
                                    dstAddrIndexScale, dstOffset);
            }
        }
#else // TARGET_X86
        for (unsigned regSize = REGSIZE_BYTES; size > 0; size -= regSize, srcOffset += regSize, dstOffset += regSize)
        {
            while (regSize > size)
            {
                regSize /= 2;
            }

            if (srcLclNum != BAD_VAR_NUM)
            {
                emit->emitIns_R_S(INS_mov, EA_ATTR(regSize), tempReg, srcLclNum, srcOffset);
            }
            else
            {
                emit->emitIns_R_ARX(INS_mov, EA_ATTR(regSize), tempReg, srcAddrBaseReg, srcAddrIndexReg,
                                    srcAddrIndexScale, srcOffset);
            }

            if (dstLclNum != BAD_VAR_NUM)
            {
                emit->emitIns_S_R(INS_mov, EA_ATTR(regSize), tempReg, dstLclNum, dstOffset);
            }
            else
            {
                emit->emitIns_ARX_R(INS_mov, EA_ATTR(regSize), tempReg, dstAddrBaseReg, dstAddrIndexReg,
                                    dstAddrIndexScale, dstOffset);
            }
        }
#endif
    }
}

//----------------------------------------------------------------------------------
// genCodeForCpBlkRepMovs - Generate code for CpBlk by using rep movs
//
// Arguments:
//    cpBlkNode - the GT_STORE_[BLK|OBJ|DYN_BLK]
//
// Preconditions:
//   The register assignments have been set appropriately.
//   This is validated by genConsumeBlockOp().
//
void CodeGen::genCodeForCpBlkRepMovs(GenTreeBlk* cpBlkNode)
{
    // Destination address goes in RDI, source address goes in RSE, and size goes in RCX.
    // genConsumeBlockOp takes care of this for us.
    genConsumeBlockOp(cpBlkNode, REG_RDI, REG_RSI, REG_RCX);
    instGen(INS_r_movsb);
}

//------------------------------------------------------------------------
// CodeGen::genMove8IfNeeded: Conditionally move 8 bytes of a struct to the argument area
//
// Arguments:
//    size       - The size of bytes remaining to be moved
//    longTmpReg - The tmp register to be used for the long value
//    src        - The source struct node (LCL/OBJ)
//    offset     - The current offset being copied
//
// Return Value:
//    Returns the number of bytes moved (8 or 0).
//
// Notes:
//    This is used in the PutArgStkKindUnroll case, to move any bytes that are
//    not an even multiple of 16.
//    On x86, longTmpReg must be an xmm reg; on x64 it must be an integer register.
//    This is checked by genStoreRegToStackArg.
//
unsigned CodeGen::genMove8IfNeeded(unsigned size, regNumber longTmpReg, GenTree* src, unsigned offset)
{
#ifdef TARGET_X86
    instruction longMovIns = INS_movq;
#else  // !TARGET_X86
    instruction longMovIns = INS_mov;
#endif // !TARGET_X86
    if ((size & 8) != 0)
    {
        genCodeForLoadOffset(longMovIns, EA_8BYTE, longTmpReg, src, offset);
        genStoreRegToStackArg(TYP_LONG, longTmpReg, offset);
        return 8;
    }
    return 0;
}

//------------------------------------------------------------------------
// CodeGen::genMove4IfNeeded: Conditionally move 4 bytes of a struct to the argument area
//
// Arguments:
//    size      - The size of bytes remaining to be moved
//    intTmpReg - The tmp register to be used for the long value
//    src       - The source struct node (LCL/OBJ)
//    offset    - The current offset being copied
//
// Return Value:
//    Returns the number of bytes moved (4 or 0).
//
// Notes:
//    This is used in the PutArgStkKindUnroll case, to move any bytes that are
//    not an even multiple of 16.
//    intTmpReg must be an integer register.
//    This is checked by genStoreRegToStackArg.
//
unsigned CodeGen::genMove4IfNeeded(unsigned size, regNumber intTmpReg, GenTree* src, unsigned offset)
{
    if ((size & 4) != 0)
    {
        genCodeForLoadOffset(INS_mov, EA_4BYTE, intTmpReg, src, offset);
        genStoreRegToStackArg(TYP_INT, intTmpReg, offset);
        return 4;
    }
    return 0;
}

//------------------------------------------------------------------------
// CodeGen::genMove2IfNeeded: Conditionally move 2 bytes of a struct to the argument area
//
// Arguments:
//    size      - The size of bytes remaining to be moved
//    intTmpReg - The tmp register to be used for the long value
//    src       - The source struct node (LCL/OBJ)
//    offset    - The current offset being copied
//
// Return Value:
//    Returns the number of bytes moved (2 or 0).
//
// Notes:
//    This is used in the PutArgStkKindUnroll case, to move any bytes that are
//    not an even multiple of 16.
//    intTmpReg must be an integer register.
//    This is checked by genStoreRegToStackArg.
//
unsigned CodeGen::genMove2IfNeeded(unsigned size, regNumber intTmpReg, GenTree* src, unsigned offset)
{
    if ((size & 2) != 0)
    {
        genCodeForLoadOffset(INS_mov, EA_2BYTE, intTmpReg, src, offset);
        genStoreRegToStackArg(TYP_SHORT, intTmpReg, offset);
        return 2;
    }
    return 0;
}

//------------------------------------------------------------------------
// CodeGen::genMove1IfNeeded: Conditionally move 1 byte of a struct to the argument area
//
// Arguments:
//    size      - The size of bytes remaining to be moved
//    intTmpReg - The tmp register to be used for the long value
//    src       - The source struct node (LCL/OBJ)
//    offset    - The current offset being copied
//
// Return Value:
//    Returns the number of bytes moved (1 or 0).
//
// Notes:
//    This is used in the PutArgStkKindUnroll case, to move any bytes that are
//    not an even multiple of 16.
//    intTmpReg must be an integer register.
//    This is checked by genStoreRegToStackArg.
//
unsigned CodeGen::genMove1IfNeeded(unsigned size, regNumber intTmpReg, GenTree* src, unsigned offset)
{
    if ((size & 1) != 0)
    {
        genCodeForLoadOffset(INS_mov, EA_1BYTE, intTmpReg, src, offset);
        genStoreRegToStackArg(TYP_BYTE, intTmpReg, offset);
        return 1;
    }
    return 0;
}

//---------------------------------------------------------------------------------------------------------------//
// genStructPutArgUnroll: Generates code for passing a struct arg on stack by value using loop unrolling.
//
// Arguments:
//     putArgNode  - the PutArgStk tree.
//
// Notes:
//     m_stkArgVarNum must be set to the base var number, relative to which the by-val struct will be copied to the
//     stack.
//
// TODO-Amd64-Unix: Try to share code with copyblk.
//      Need refactoring of copyblk before it could be used for putarg_stk.
//      The difference for now is that a putarg_stk contains its children, while cpyblk does not.
//      This creates differences in code. After some significant refactoring it could be reused.
//
void CodeGen::genStructPutArgUnroll(GenTreePutArgStk* putArgNode)
{
    GenTree* src = putArgNode->Data();
    // We will never call this method for SIMD types, which are stored directly in genPutStructArgStk().
    assert(src->isContained() && src->TypeIs(TYP_STRUCT) && (src->OperIs(GT_BLK) || src->OperIsLocalRead()));

#ifdef TARGET_X86
    assert(!m_pushStkArg);
#endif

    if (src->OperIs(GT_BLK))
    {
        genConsumeReg(src->AsBlk()->Addr());
    }

    unsigned loadSize = putArgNode->GetArgLoadSize();
    assert(!src->GetLayout(compiler)->HasGCPtr() &&
           (loadSize <= compiler->getUnrollThreshold(Compiler::UnrollKind::Memcpy)));

    unsigned  offset     = 0;
    regNumber xmmTmpReg  = REG_NA;
    regNumber intTmpReg  = REG_NA;
    regNumber longTmpReg = REG_NA;

#ifdef TARGET_X86
    if (loadSize >= 8)
#else
    if (loadSize >= XMM_REGSIZE_BYTES)
#endif
    {
        xmmTmpReg = internalRegisters.GetSingle(putArgNode, RBM_ALLFLOAT);
    }
    if ((loadSize % XMM_REGSIZE_BYTES) != 0)
    {
        intTmpReg = internalRegisters.GetSingle(putArgNode, RBM_ALLINT);
    }

#ifdef TARGET_X86
    longTmpReg = xmmTmpReg;
#else
    longTmpReg = intTmpReg;
#endif

    // Let's use SSE2 to be able to do 16 byte at a time with loads and stores.
    size_t slots = loadSize / XMM_REGSIZE_BYTES;
    while (slots-- > 0)
    {
        // TODO: In the below code the load and store instructions are for 16 bytes, but the
        //       type is EA_8BYTE. The movdqa/u are 16 byte instructions, so it works, but
        //       this probably needs to be changed.

        // Load
        genCodeForLoadOffset(INS_movdqu, EA_16BYTE, xmmTmpReg, src, offset);
        // Store
        genStoreRegToStackArg(TYP_STRUCT, xmmTmpReg, offset);

        offset += XMM_REGSIZE_BYTES;
    }

    // Fill the remainder (15 bytes or less) if there's one.
    if ((loadSize % XMM_REGSIZE_BYTES) != 0)
    {
        offset += genMove8IfNeeded(loadSize, longTmpReg, src, offset);
        offset += genMove4IfNeeded(loadSize, intTmpReg, src, offset);
        offset += genMove2IfNeeded(loadSize, intTmpReg, src, offset);
        offset += genMove1IfNeeded(loadSize, intTmpReg, src, offset);
        assert(offset == loadSize);
    }
}

//------------------------------------------------------------------------
// genStructPutArgRepMovs: Generates code for passing a struct arg by value on stack using Rep Movs.
//
// Arguments:
//     putArgNode  - the PutArgStk tree.
//
// Preconditions:
//     m_stkArgVarNum must be set to the base var number, relative to which the by-val struct bits will go.
//
void CodeGen::genStructPutArgRepMovs(GenTreePutArgStk* putArgNode)
{
    GenTree* src = putArgNode->gtGetOp1();
    assert(src->TypeIs(TYP_STRUCT) && !src->GetLayout(compiler)->HasGCPtr());

    // Make sure we got the arguments of the cpblk operation in the right registers, and that
    // 'src' is contained as expected.
    assert(internalRegisters.GetAll(putArgNode) == (RBM_RDI | RBM_RCX | RBM_RSI));
    assert(src->isContained());

    genConsumePutStructArgStk(putArgNode, REG_RDI, REG_RSI, REG_RCX);
    instGen(INS_r_movsb);
}

#ifdef TARGET_X86
//------------------------------------------------------------------------
// genStructPutArgPush: Generates code for passing a struct arg by value on stack using "push".
//
// Arguments:
//     putArgNode  - the PutArgStk tree.
//
// Notes:
//     Used (only) on x86 for:
//      - Structs 4, 8, or 12 bytes in size (less than XMM_REGSIZE_BYTES, multiple of TARGET_POINTER_SIZE).
//      - Local structs less than 16 bytes in size (it is ok to load "too much" from our stack frame).
//      - Structs that contain GC pointers - they are guaranteed to be sized correctly by the VM.
//
void CodeGen::genStructPutArgPush(GenTreePutArgStk* putArgNode)
{
    // On x86, any struct that contains GC references must be stored to the stack using `push` instructions so
    // that the emitter properly detects the need to update the method's GC information.
    //
    // Strictly speaking, it is only necessary to use "push" to store the GC references themselves, so for structs
    // with large numbers of consecutive non-GC-ref-typed fields, we may be able to improve the code size in the
    // future.
    assert(m_pushStkArg);

    GenTree*  src        = putArgNode->Data();
    regNumber srcAddrReg = REG_NA;
    unsigned  srcLclNum  = BAD_VAR_NUM;
    unsigned  srcLclOffs = BAD_LCL_OFFSET;
    if (src->OperIsLocalRead())
    {
        assert(src->isContained());
        srcLclNum  = src->AsLclVarCommon()->GetLclNum();
        srcLclOffs = src->AsLclVarCommon()->GetLclOffs();
    }
    else
    {
        srcAddrReg = genConsumeReg(src->AsBlk()->Addr());
    }

    ClassLayout*   layout   = src->GetLayout(compiler);
    const unsigned loadSize = putArgNode->GetArgLoadSize();
    assert(((loadSize < XMM_REGSIZE_BYTES) || layout->HasGCPtr()) && ((loadSize % TARGET_POINTER_SIZE) == 0));
    const unsigned numSlots = loadSize / TARGET_POINTER_SIZE;

    for (int i = numSlots - 1; i >= 0; --i)
    {
        emitAttr       slotAttr   = emitTypeSize(layout->GetGCPtrType(i));
        const unsigned byteOffset = i * TARGET_POINTER_SIZE;
        if (srcAddrReg != REG_NA)
        {
            GetEmitter()->emitIns_AR_R(INS_push, slotAttr, REG_NA, srcAddrReg, byteOffset);
        }
        else
        {
            GetEmitter()->emitIns_S(INS_push, slotAttr, srcLclNum, srcLclOffs + byteOffset);
        }

        AddStackLevel(TARGET_POINTER_SIZE);
    }
}
#endif // TARGET_X86

#ifndef TARGET_X86
//------------------------------------------------------------------------
// genStructPutArgPartialRepMovs: Generates code for passing a struct arg by value on stack using
//                                a mix of pointer-sized stores, "movsq" and "rep movsd".
//
// Arguments:
//     putArgNode  - the PutArgStk tree.
//
// Notes:
//     Used on non-x86 targets (Unix x64) for structs with GC pointers.
//
void CodeGen::genStructPutArgPartialRepMovs(GenTreePutArgStk* putArgNode)
{
    // Consume these registers.
    // They may now contain gc pointers (depending on their type; gcMarkRegPtrVal will "do the right thing").
    genConsumePutStructArgStk(putArgNode, REG_RDI, REG_RSI, REG_NA);

    GenTree*       src         = putArgNode->Data();
    ClassLayout*   layout      = src->GetLayout(compiler);
    const emitAttr srcAddrAttr = src->OperIsLocalRead() ? EA_PTRSIZE : EA_BYREF;

#if DEBUG
    unsigned numGCSlotsCopied = 0;
#endif // DEBUG

    assert(layout->HasGCPtr());
    const unsigned argSize = putArgNode->GetStackByteSize();
    assert(argSize % TARGET_POINTER_SIZE == 0);
    const unsigned numSlots = argSize / TARGET_POINTER_SIZE;

    // No need to disable GC the way COPYOBJ does. Here the refs are copied in atomic operations always.
    for (unsigned i = 0; i < numSlots;)
    {
        if (!layout->IsGCPtr(i))
        {
            // Let's see if we can use rep movsp (alias for movsd or movsq for 32 and 64 bits respectively)
            // instead of a sequence of movsp instructions to save cycles and code size.
            unsigned adjacentNonGCSlotCount = 0;
            do
            {
                adjacentNonGCSlotCount++;
                i++;
            } while ((i < numSlots) && !layout->IsGCPtr(i));

            // If we have a very small contiguous non-ref region, it's better just to
            // emit a sequence of movsp instructions
            if (adjacentNonGCSlotCount < CPOBJ_NONGC_SLOTS_LIMIT)
            {
                for (; adjacentNonGCSlotCount > 0; adjacentNonGCSlotCount--)
                {
                    instGen(INS_movsp);
                }
            }
            else
            {
                GetEmitter()->emitIns_R_I(INS_mov, EA_4BYTE, REG_RCX, adjacentNonGCSlotCount);
                instGen(INS_r_movsp);
            }
        }
        else
        {
            // We have a GC (byref or ref) pointer
            // TODO-Amd64-Unix: Here a better solution (for code size and CQ) would be to use movsp instruction,
            // but the logic for emitting a GC info record is not available (it is internal for the emitter
            // only.) See emitGCVarLiveUpd function. If we could call it separately, we could do
            // instGen(INS_movsp); and emission of gc info.

            var_types memType = layout->GetGCPtrType(i);
            GetEmitter()->emitIns_R_AR(ins_Load(memType), emitTypeSize(memType), REG_RCX, REG_RSI, 0);
            genStoreRegToStackArg(memType, REG_RCX, i * TARGET_POINTER_SIZE);
#ifdef DEBUG
            numGCSlotsCopied++;
#endif // DEBUG

            i++;
            if (i < numSlots)
            {
                // Source for the copy operation.
                // If a LocalAddr, use EA_PTRSIZE - copy from stack.
                // If not a LocalAddr, use EA_BYREF - the source location is not on the stack.
                GetEmitter()->emitIns_R_I(INS_add, srcAddrAttr, REG_RSI, TARGET_POINTER_SIZE);

                // Always copying to the stack - outgoing arg area
                // (or the outgoing arg area of the caller for a tail call) - use EA_PTRSIZE.
                GetEmitter()->emitIns_R_I(INS_add, EA_PTRSIZE, REG_RDI, TARGET_POINTER_SIZE);
            }
        }
    }

    assert(numGCSlotsCopied == layout->GetGCPtrCount());
}
#endif // !TARGET_X86

//------------------------------------------------------------------------
// If any Vector3 args are on stack and they are not pass-by-ref, the upper 32bits
// must be cleared to zeroes. The native compiler doesn't clear the upper bits
// and there is no way to know if the caller is native or not. So, the upper
// 32 bits of Vector argument on stack are always cleared to zero.
#if defined(UNIX_AMD64_ABI) && defined(FEATURE_SIMD)
void CodeGen::genClearStackVec3ArgUpperBits()
{
#ifdef DEBUG
    if (verbose)
    {
        printf("*************** In genClearStackVec3ArgUpperBits()\n");
    }
#endif

    assert(compiler->compGeneratingProlog);

    unsigned varNum = 0;

    for (unsigned varNum = 0; varNum < compiler->info.compArgsCount; varNum++)
    {
        const LclVarDsc* varDsc = compiler->lvaGetDesc(varNum);
        assert(varDsc->lvIsParam);

        // Does var has simd12 type?
        if (varDsc->lvType != TYP_SIMD12)
        {
            continue;
        }

        if (!varDsc->lvIsRegArg)
        {
            // Clear the upper 32 bits by mov dword ptr [V_ARG_BASE+0xC], 0
            GetEmitter()->emitIns_S_I(ins_Store(TYP_INT), EA_4BYTE, varNum, genTypeSize(TYP_FLOAT) * 3, 0);
        }
        else
        {
            // Assume that for x64 linux, an argument is fully in registers
            // or fully on stack.
            const ABIPassingInformation& abiInfo = compiler->lvaGetParameterABIInfo(varNum);
            assert((abiInfo.NumSegments == 2) && !abiInfo.HasAnyStackSegment());
            regNumber argReg = abiInfo.Segment(1).GetRegister();
            genSimd12UpperClear(argReg);
        }
    }
}
#endif // defined(UNIX_AMD64_ABI) && defined(FEATURE_SIMD)

//
// genCodeForCpObj - Generate code for CpObj nodes to copy structs that have interleaved
//                   GC pointers.
//
// Arguments:
//    cpObjNode - the GT_STORE_BLK node
//
// Notes:
//    This will generate a sequence of movsp instructions for the cases of non-gc members.
//    Note that movsp is an alias for movsd on x86 and movsq on x64.
//    and calls to the BY_REF_ASSIGN helper otherwise.
//
// Preconditions:
//    The register assignments have been set appropriately.
//    This is validated by genConsumeBlockOp().
//
void CodeGen::genCodeForCpObj(GenTreeBlk* cpObjNode)
{
    // Make sure we got the arguments of the cpobj operation in the right registers
    GenTree*  dstAddr     = cpObjNode->Addr();
    GenTree*  source      = cpObjNode->Data();
    var_types srcAddrType = TYP_BYREF;
    bool      dstOnStack  = cpObjNode->IsAddressNotOnHeap(compiler);

    // If the GenTree node has data about GC pointers, this means we're dealing
    // with CpObj, so this requires special logic.
    assert(cpObjNode->GetLayout()->HasGCPtr());

    // MovSp (alias for movsq on x64 and movsd on x86) instruction is used for copying non-gcref fields
    // and it needs src = RSI and dst = RDI.
    // Either these registers must not contain lclVars, or they must be dying or marked for spill.
    // This is because these registers are incremented as we go through the struct.
    if (!source->IsLocal())
    {
        assert(source->gtOper == GT_IND);
        GenTree* srcAddr = source->gtGetOp1();
        srcAddrType      = srcAddr->TypeGet();

#ifdef DEBUG
        GenTree* actualSrcAddr    = srcAddr->gtSkipReloadOrCopy();
        GenTree* actualDstAddr    = dstAddr->gtSkipReloadOrCopy();
        unsigned srcLclVarNum     = BAD_VAR_NUM;
        unsigned dstLclVarNum     = BAD_VAR_NUM;
        bool     isSrcAddrLiveOut = false;
        bool     isDstAddrLiveOut = false;
        if (genIsRegCandidateLocal(actualSrcAddr))
        {
            srcLclVarNum     = actualSrcAddr->AsLclVarCommon()->GetLclNum();
            isSrcAddrLiveOut = ((actualSrcAddr->gtFlags & (GTF_VAR_DEATH | GTF_SPILL)) == 0);
        }
        if (genIsRegCandidateLocal(actualDstAddr))
        {
            dstLclVarNum     = actualDstAddr->AsLclVarCommon()->GetLclNum();
            isDstAddrLiveOut = ((actualDstAddr->gtFlags & (GTF_VAR_DEATH | GTF_SPILL)) == 0);
        }
        assert((actualSrcAddr->GetRegNum() != REG_RSI) || !isSrcAddrLiveOut ||
               ((srcLclVarNum == dstLclVarNum) && !isDstAddrLiveOut));
        assert((actualDstAddr->GetRegNum() != REG_RDI) || !isDstAddrLiveOut ||
               ((srcLclVarNum == dstLclVarNum) && !isSrcAddrLiveOut));
#endif // DEBUG
    }

    // Consume the operands and get them into the right registers.
    // They may now contain gc pointers (depending on their type; gcMarkRegPtrVal will "do the right thing").
    genConsumeBlockOp(cpObjNode, REG_RDI, REG_RSI, REG_NA);
    gcInfo.gcMarkRegPtrVal(REG_RSI, srcAddrType);
    gcInfo.gcMarkRegPtrVal(REG_RDI, dstAddr->TypeGet());

    unsigned slots = cpObjNode->GetLayout()->GetSlotCount();

    // If we can prove it's on the stack we don't need to use the write barrier.
    if (dstOnStack)
    {
        if (slots >= CPOBJ_NONGC_SLOTS_LIMIT)
        {
            // If the destination of the CpObj is on the stack, make sure we allocated
            // RCX to emit the movsp (alias for movsd or movsq for 32 and 64 bits respectively).
            assert((internalRegisters.GetAll(cpObjNode) & RBM_RCX) != 0);

            GetEmitter()->emitIns_R_I(INS_mov, EA_4BYTE, REG_RCX, slots);
            instGen(INS_r_movsp);
        }
        else
        {
            // For small structs, it's better to emit a sequence of movsp than to
            // emit a rep movsp instruction.
            while (slots > 0)
            {
                instGen(INS_movsp);
                slots--;
            }
        }
    }
    else
    {
        ClassLayout* layout     = cpObjNode->GetLayout();
        unsigned     gcPtrCount = layout->GetGCPtrCount();

        unsigned i = 0;
        while (i < slots)
        {
            if (!layout->IsGCPtr(i))
            {
                // Let's see if we can use rep movsp instead of a sequence of movsp instructions
                // to save cycles and code size.
                unsigned nonGcSlotCount = 0;

                do
                {
                    nonGcSlotCount++;
                    i++;
                } while ((i < slots) && !layout->IsGCPtr(i));

                // If we have a very small contiguous non-gc region, it's better just to
                // emit a sequence of movsp instructions
                if (nonGcSlotCount < CPOBJ_NONGC_SLOTS_LIMIT)
                {
                    while (nonGcSlotCount > 0)
                    {
                        instGen(INS_movsp);
                        nonGcSlotCount--;
                    }
                }
                else
                {
                    // Otherwise, we can save code-size and improve CQ by emitting
                    // rep movsp (alias for movsd/movsq for x86/x64)
                    assert((internalRegisters.GetAll(cpObjNode) & RBM_RCX) != 0);

                    GetEmitter()->emitIns_R_I(INS_mov, EA_4BYTE, REG_RCX, nonGcSlotCount);
                    instGen(INS_r_movsp);
                }
            }
            else
            {
                genEmitHelperCall(CORINFO_HELP_ASSIGN_BYREF, 0, EA_PTRSIZE);
                gcPtrCount--;
                i++;
            }
        }

        assert(gcPtrCount == 0);
    }

    // Clear the gcInfo for RSI and RDI.
    // While we normally update GC info prior to the last instruction that uses them,
    // these actually live into the helper call.
    gcInfo.gcMarkRegSetNpt(RBM_RSI);
    gcInfo.gcMarkRegSetNpt(RBM_RDI);
}

// generate code do a switch statement based on a table of ip-relative offsets
void CodeGen::genTableBasedSwitch(GenTree* treeNode)
{
    genConsumeOperands(treeNode->AsOp());
    regNumber idxReg  = treeNode->AsOp()->gtOp1->GetRegNum();
    regNumber baseReg = treeNode->AsOp()->gtOp2->GetRegNum();

    regNumber tmpReg = internalRegisters.GetSingle(treeNode);

    // load the ip-relative offset (which is relative to start of fgFirstBB)
    GetEmitter()->emitIns_R_ARX(INS_mov, EA_4BYTE, baseReg, baseReg, idxReg, 4, 0);

    // add it to the absolute address of fgFirstBB
    GetEmitter()->emitIns_R_L(INS_lea, EA_PTR_DSP_RELOC, compiler->fgFirstBB, tmpReg);
    GetEmitter()->emitIns_R_R(INS_add, EA_PTRSIZE, baseReg, tmpReg);
    // jmp baseReg
    GetEmitter()->emitIns_R(INS_i_jmp, emitTypeSize(TYP_I_IMPL), baseReg);
}

// emits the table and an instruction to get the address of the first element
void CodeGen::genJumpTable(GenTree* treeNode)
{
    unsigned jmpTabBase = genEmitJumpTable(treeNode, true);
    // Access to inline data is 'abstracted' by a special type of static member
    // (produced by eeFindJitDataOffs) which the emitter recognizes as being a reference
    // to constant data, not a real static field.
    GetEmitter()->emitIns_R_C(INS_lea, emitTypeSize(TYP_I_IMPL), treeNode->GetRegNum(),
                              compiler->eeFindJitDataOffs(jmpTabBase), 0);
    genProduceReg(treeNode);
}

//------------------------------------------------------------------------
// genCodeForLockAdd: Generate code for a GT_LOCKADD node
//
// Arguments:
//    node - the GT_LOCKADD node
//
void CodeGen::genCodeForLockAdd(GenTreeOp* node)
{
    assert(node->OperIs(GT_LOCKADD));

    GenTree* addr = node->gtGetOp1();
    GenTree* data = node->gtGetOp2();
    emitAttr size = emitActualTypeSize(data->TypeGet());

    assert(addr->isUsedFromReg());
    assert(data->isUsedFromReg() || data->isContainedIntOrIImmed());
    assert((size == EA_4BYTE) || (size == EA_PTRSIZE));

    genConsumeOperands(node);
    instGen(INS_lock);

    if (data->isContainedIntOrIImmed())
    {
        int imm = static_cast<int>(data->AsIntCon()->IconValue());
        assert(imm == data->AsIntCon()->IconValue());
        if (imm == 1)
        {
            // inc [addr]
            GetEmitter()->emitIns_AR(INS_inc, size, addr->GetRegNum(), 0, INS_OPTS_EVEX_NoApxPromotion);
        }
        else if (imm == -1)
        {
            // dec [addr]
            GetEmitter()->emitIns_AR(INS_dec, size, addr->GetRegNum(), 0, INS_OPTS_EVEX_NoApxPromotion);
        }
        else
        {
            // add [addr], imm
            GetEmitter()->emitIns_I_AR(INS_add, size, imm, addr->GetRegNum(), 0, INS_OPTS_EVEX_NoApxPromotion);
        }
    }
    else
    {
        // add [addr], data
        GetEmitter()->emitIns_AR_R(INS_add, size, data->GetRegNum(), addr->GetRegNum(), 0,
                                   INS_OPTS_EVEX_NoApxPromotion);
    }
}

//------------------------------------------------------------------------
// genLockedInstructions: Generate code for a GT_XADD or GT_XCHG node.
//
// Arguments:
//    node - the GT_XADD/XCHG node
//
void CodeGen::genLockedInstructions(GenTreeOp* node)
{
    assert(node->OperIs(GT_XADD, GT_XCHG, GT_XORR, GT_XAND));
    assert(node->OperIs(GT_XCHG) || !varTypeIsSmall(node->TypeGet()));

    GenTree* addr = node->gtGetOp1();
    GenTree* data = node->gtGetOp2();
    emitAttr size = emitTypeSize(node->TypeGet());

    assert(addr->isUsedFromReg());
    assert(data->isUsedFromReg());
    assert((size <= EA_PTRSIZE) || (size == EA_GCREF));

    genConsumeOperands(node);

    if (node->OperIs(GT_XORR, GT_XAND))
    {
        const instruction ins = node->OperIs(GT_XORR) ? INS_or : INS_and;

        if (node->IsUnusedValue())
        {
            // If value is not used we can emit a short form:
            //
            //    lock
            //    or/and  dword ptr [addrReg], val
            //
            instGen(INS_lock);
            GetEmitter()->emitIns_AR_R(ins, size, data->GetRegNum(), addr->GetRegNum(), 0,
                                       INS_OPTS_EVEX_NoApxPromotion);
        }
        else
        {
            // When value is used (it's the original value of the memory location)
            // we fallback to cmpxchg-loop idiom.

            // for cmpxchg we need to keep the original value in RAX
            assert(node->GetRegNum() == REG_RAX);

            //    mov     RAX, dword ptr [addrReg]
            //.LOOP:
            //    mov     tmp, RAX
            //    or/and  tmp, val
            //    lock
            //    cmpxchg dword ptr [addrReg], tmp
            //    jne    .LOOP
            //    ret

            // Extend liveness of addr
            gcInfo.gcMarkRegPtrVal(addr->GetRegNum(), addr->TypeGet());

            const regNumber tmpReg = internalRegisters.GetSingle(node);
            GetEmitter()->emitIns_R_AR(INS_mov, size, REG_RAX, addr->GetRegNum(), 0);
            BasicBlock* loop = genCreateTempLabel();
            genDefineTempLabel(loop);
            GetEmitter()->emitIns_Mov(INS_mov, size, tmpReg, REG_RAX, false);
            GetEmitter()->emitIns_R_R(ins, size, tmpReg, data->GetRegNum());
            instGen(INS_lock);
            GetEmitter()->emitIns_AR_R(INS_cmpxchg, size, tmpReg, addr->GetRegNum(), 0);
            inst_JMP(EJ_jne, loop);

            gcInfo.gcMarkRegSetNpt(genRegMask(addr->GetRegNum()));
            genProduceReg(node);
        }
        return;
    }

    // If the destination register is different from the data register then we need
    // to first move the data to the target register. Make sure we don't overwrite
    // the address, the register allocator should have taken care of this.
    assert((node->GetRegNum() != addr->GetRegNum()) || (node->GetRegNum() == data->GetRegNum()));
    GetEmitter()->emitIns_Mov(INS_mov, size, node->GetRegNum(), data->GetRegNum(), /* canSkip */ true);

    instruction ins = node->OperIs(GT_XADD) ? INS_xadd : INS_xchg;

    // XCHG has an implied lock prefix when the first operand is a memory operand.
    if (ins != INS_xchg)
    {
        instGen(INS_lock);
    }

    regNumber targetReg = node->GetRegNum();
    GetEmitter()->emitIns_AR_R(ins, size, targetReg, addr->GetRegNum(), 0);

    if (varTypeIsSmall(node->TypeGet()))
    {
        instruction mov = varTypeIsSigned(node->TypeGet()) ? INS_movsx : INS_movzx;
        GetEmitter()->emitIns_Mov(mov, size, targetReg, targetReg, /* canSkip */ false);
    }

    genProduceReg(node);
}

//------------------------------------------------------------------------
// genCodeForCmpXchg: Produce code for a GT_CMPXCHG node.
//
// Arguments:
//    tree - the GT_CMPXCHG node
//
void CodeGen::genCodeForCmpXchg(GenTreeCmpXchg* tree)
{
    assert(tree->OperIs(GT_CMPXCHG));

    var_types targetType = tree->TypeGet();
    regNumber targetReg  = tree->GetRegNum();
    emitAttr  size       = emitTypeSize(tree->TypeGet());

    GenTree* location  = tree->Addr();      // arg1
    GenTree* value     = tree->Data();      // arg2
    GenTree* comparand = tree->Comparand(); // arg3

    assert(location->GetRegNum() != REG_NA && location->GetRegNum() != REG_RAX);
    assert(value->GetRegNum() != REG_NA && value->GetRegNum() != REG_RAX);

    genConsumeReg(location);
    genConsumeReg(value);
    genConsumeReg(comparand);

    // comparand goes to RAX;
    // Note that we must issue this move after the genConsumeRegs(), in case any of the above
    // have a GT_COPY from RAX.
    inst_Mov(comparand->TypeGet(), REG_RAX, comparand->GetRegNum(), /* canSkip */ true);

    // location is Rm
    instGen(INS_lock);

    GetEmitter()->emitIns_AR_R(INS_cmpxchg, size, value->GetRegNum(), location->GetRegNum(), 0);

    // Result is in RAX
    if (varTypeIsSmall(tree->TypeGet()))
    {
        instruction mov = varTypeIsSigned(tree->TypeGet()) ? INS_movsx : INS_movzx;
        GetEmitter()->emitIns_Mov(mov, size, targetReg, REG_RAX, /* canSkip */ false);
    }
    else
    {
        inst_Mov(targetType, targetReg, REG_RAX, /* canSkip */ true);
    }

    genProduceReg(tree);
}

// generate code for BoundsCheck nodes
void CodeGen::genRangeCheck(GenTree* oper)
{
    noway_assert(oper->OperIs(GT_BOUNDS_CHECK));
    GenTreeBoundsChk* bndsChk = oper->AsBoundsChk();

    GenTree* arrIndex = bndsChk->GetIndex();
    GenTree* arrLen   = bndsChk->GetArrayLength();

    GenTree *    src1, *src2;
    emitJumpKind jmpKind;
    instruction  cmpKind;

    genConsumeRegs(arrIndex);
    genConsumeRegs(arrLen);

    if (arrIndex->IsIntegralConst(0) && arrLen->isUsedFromReg())
    {
        // arrIndex is 0 and arrLen is in a reg. In this case
        // we can generate
        //      test reg, reg
        // since arrLen is non-negative
        src1    = arrLen;
        src2    = arrLen;
        jmpKind = EJ_je;
        cmpKind = INS_test;
    }
    else if (arrIndex->isContainedIntOrIImmed())
    {
        // arrIndex is a contained constant.  In this case
        // we will generate one of the following
        //      cmp [mem], immed    (if arrLen is a memory op)
        //      cmp reg, immed      (if arrLen is in a reg)
        //
        // That is arrLen cannot be a contained immed.
        assert(!arrLen->isContainedIntOrIImmed());

        src1    = arrLen;
        src2    = arrIndex;
        jmpKind = EJ_jbe;
        cmpKind = INS_cmp;
    }
    else
    {
        // arrIndex could either be a contained memory op or a reg
        // In this case we will generate one of the following
        //      cmp  [mem], immed   (if arrLen is a constant)
        //      cmp  [mem], reg     (if arrLen is in a reg)
        //      cmp  reg, immed     (if arrIndex is in a reg)
        //      cmp  reg1, reg2     (if arrIndex is in reg1)
        //      cmp  reg, [mem]     (if arrLen is a memory op)
        //
        // That is only one of arrIndex or arrLen can be a memory op.
        assert(!arrIndex->isUsedFromMemory() || !arrLen->isUsedFromMemory());

        src1    = arrIndex;
        src2    = arrLen;
        jmpKind = EJ_jae;
        cmpKind = INS_cmp;
    }

    var_types bndsChkType = src2->TypeGet();
#if DEBUG
    // Bounds checks can only be 32 or 64 bit sized comparisons.
    assert(bndsChkType == TYP_INT || bndsChkType == TYP_LONG);

    // The type of the bounds check should always wide enough to compare against the index.
    assert(emitTypeSize(bndsChkType) >= emitTypeSize(src1->TypeGet()));
#endif // DEBUG

    GetEmitter()->emitInsBinary(cmpKind, emitTypeSize(bndsChkType), src1, src2);
    genJumpToThrowHlpBlk(jmpKind, bndsChk->gtThrowKind);
}

//---------------------------------------------------------------------
// genCodeForPhysReg - generate code for a GT_PHYSREG node
//
// Arguments
//    tree - the GT_PHYSREG node
//
// Return value:
//    None
//
void CodeGen::genCodeForPhysReg(GenTreePhysReg* tree)
{
    assert(tree->OperIs(GT_PHYSREG));

    var_types targetType = tree->TypeGet();
    regNumber targetReg  = tree->GetRegNum();

    inst_Mov(targetType, targetReg, tree->gtSrcReg, /* canSkip */ true);
    genTransferRegGCState(targetReg, tree->gtSrcReg);

    genProduceReg(tree);
}

//---------------------------------------------------------------------
// genCodeForNullCheck - generate code for a GT_NULLCHECK node
//
// Arguments
//    tree - the GT_NULLCHECK node
//
// Return value:
//    None
//
void CodeGen::genCodeForNullCheck(GenTreeIndir* tree)
{
    assert(tree->OperIs(GT_NULLCHECK));

    assert(tree->gtOp1->isUsedFromReg());
    regNumber reg = genConsumeReg(tree->gtOp1);
    GetEmitter()->emitIns_AR_R(INS_cmp, emitTypeSize(tree), reg, reg, 0);
}

instruction CodeGen::genGetInsForOper(genTreeOps oper, var_types type)
{
    instruction ins;

    // Operations on SIMD vectors shouldn't come this path
    assert(!varTypeIsSIMD(type));
    if (varTypeIsFloating(type))
    {
        return ins_MathOp(oper, type);
    }

    switch (oper)
    {
        case GT_ADD:
            ins = INS_add;
            break;
        case GT_AND:
            ins = INS_and;
            break;
        case GT_LSH:
            ins = INS_shl;
            break;
        case GT_MUL:
            ins = INS_imul;
            break;
        case GT_NEG:
            ins = INS_neg;
            break;
        case GT_NOT:
            ins = INS_not;
            break;
        case GT_OR:
            ins = INS_or;
            break;
        case GT_ROL:
            ins = INS_rol;
            break;
        case GT_ROR:
            ins = INS_ror;
            break;
        case GT_RSH:
            ins = INS_sar;
            break;
        case GT_RSZ:
            ins = INS_shr;
            break;
        case GT_SUB:
            ins = INS_sub;
            break;
        case GT_XOR:
            ins = INS_xor;
            break;
#if !defined(TARGET_64BIT)
        case GT_ADD_LO:
            ins = INS_add;
            break;
        case GT_ADD_HI:
            ins = INS_adc;
            break;
        case GT_SUB_LO:
            ins = INS_sub;
            break;
        case GT_SUB_HI:
            ins = INS_sbb;
            break;
        case GT_LSH_HI:
            ins = INS_shld;
            break;
        case GT_RSH_LO:
            ins = INS_shrd;
            break;
#endif // !defined(TARGET_64BIT)
        default:
            unreached();
            break;
    }
    return ins;
}

//------------------------------------------------------------------------
// genCodeForShift: Generates the code sequence for a GenTree node that
// represents a bit shift or rotate operation (<<, >>, >>>, rol, ror).
//
// Arguments:
//    tree - the bit shift node (that specifies the type of bit shift to perform).
//
// Assumptions:
//    The shift-by-amount in tree->AsOp()->gtOp2 is either a contained constant or it's a
//    register-allocated expression. If not using BMI2 instructions and op2 is in a register
//    that is not RCX, it will be moved to RCX (so RCX better not be in use!).
//
void CodeGen::genCodeForShift(GenTree* tree)
{
    // Only the non-RMW case here.
    assert(tree->OperIsShiftOrRotate());
    assert(tree->GetRegNum() != REG_NA);
    assert(tree->AsOp()->gtOp1->isUsedFromReg() || compiler->compIsaSupportedDebugOnly(InstructionSet_BMI2));

    genConsumeOperands(tree->AsOp());

    var_types   targetType = tree->TypeGet();
    instruction ins        = genGetInsForOper(tree->OperGet(), targetType);

    GenTree*  operand    = tree->gtGetOp1();
    regNumber operandReg = operand->GetRegNum();

    GenTree* shiftBy = tree->gtGetOp2();
    emitAttr size    = emitTypeSize(tree);

    if (shiftBy->isContainedIntOrIImmed())
    {
        assert(tree->OperIsRotate() || (operandReg != REG_NA));

        bool mightOptimizeLsh = tree->OperIs(GT_LSH) && !tree->gtSetFlags();

        // Optimize "X<<1" to "lea [reg+reg]" or "add reg, reg"
        if (mightOptimizeLsh && shiftBy->IsIntegralConst(1))
        {
            if (tree->GetRegNum() == operandReg)
            {
                GetEmitter()->emitIns_R_R(INS_add, size, tree->GetRegNum(), operandReg);
            }
            else
            {
                GetEmitter()->emitIns_R_ARX(INS_lea, size, tree->GetRegNum(), operandReg, operandReg, 1, 0);
            }
        }
        // Optimize "X<<2" to "lea [reg*4]"
        // We only do this when the dst and src registers are different since it will remove a 'mov'.
        else if (mightOptimizeLsh && shiftBy->IsIntegralConst(2) && tree->GetRegNum() != operandReg)
        {
            GetEmitter()->emitIns_R_ARX(INS_lea, size, tree->GetRegNum(), REG_NA, operandReg, 4, 0);
        }
        // Optimize "X<<3" to "lea [reg*8]"
        // We only do this when the dst and src registers are different since it will remove a 'mov'.
        else if (mightOptimizeLsh && shiftBy->IsIntegralConst(3) && tree->GetRegNum() != operandReg)
        {
            GetEmitter()->emitIns_R_ARX(INS_lea, size, tree->GetRegNum(), REG_NA, operandReg, 8, 0);
        }
        else
        {
            int shiftByValue = (int)shiftBy->AsIntConCommon()->IconValue();

            if (tree->OperIsRotate() && compiler->compOpportunisticallyDependsOn(InstructionSet_BMI2))
            {
                // If we have a contained source operand, we must emit rorx.
                // We may also use rorx for 64bit values when a mov would otherwise be required,
                // because rorx is smaller than mov+rol/ror when REX prefix is included.

                if ((operandReg == REG_NA) || ((varTypeIsLong(targetType) && (tree->GetRegNum() != operandReg))))
                {
                    // There is no 'rolx', so for rol, we use rorx with the shift value adjusted.
                    if (tree->OperIs(GT_ROL))
                    {
                        shiftByValue &= (size * BITS_PER_BYTE - 1);
                        shiftByValue = (size * BITS_PER_BYTE - shiftByValue);
                    }

                    inst_RV_TT_IV(INS_rorx, size, tree->GetRegNum(), operand, shiftByValue, INS_OPTS_NONE);
                    genProduceReg(tree);
                    return;
                }
            }

            ins = genMapShiftInsToShiftByConstantIns(ins, shiftByValue);
            GetEmitter()->emitIns_BASE_R_R_I(ins, emitTypeSize(tree), tree->GetRegNum(), operandReg, shiftByValue);
            genProduceReg(tree);
            return;
        }
    }
    else if (tree->OperIsShift() && compiler->compOpportunisticallyDependsOn(InstructionSet_BMI2))
    {
        // Emit shlx, sarx, shrx if BMI2 is available instead of mov+shl, mov+sar, mov+shr.
        switch (tree->OperGet())
        {
            case GT_LSH:
                ins = INS_shlx;
                break;
            case GT_RSH:
                ins = INS_sarx;
                break;
            case GT_RSZ:
                ins = INS_shrx;
                break;
            default:
                unreached();
        }

        // The order of operand and shiftBy are swapped to follow shlx, sarx and shrx encoding spec.
        inst_RV_RV_TT(ins, size, tree->GetRegNum(), shiftBy->GetRegNum(), operand, /*isRMW*/ false, INS_OPTS_NONE);
    }
    else
    {
        // We must have the number of bits to shift stored in ECX, since we constrained this node to
        // sit in ECX. In case this didn't happen, LSRA expects the code generator to move it since it's a single
        // register destination requirement.
        genCopyRegIfNeeded(shiftBy, REG_RCX);

        // The operand to be shifted must not be in ECX
        noway_assert(operandReg != REG_RCX);

        GetEmitter()->emitIns_BASE_R_R(ins, emitTypeSize(tree), tree->GetRegNum(), operandReg);
    }

    genProduceReg(tree);
}

#ifdef TARGET_X86
//------------------------------------------------------------------------
// genCodeForShiftLong: Generates the code sequence for a GenTree node that
// represents a three operand bit shift or rotate operation (<<Hi, >>Lo).
//
// Arguments:
//    tree - the bit shift node (that specifies the type of bit shift to perform).
//
// Assumptions:
//    a) All GenTrees are register allocated.
//    b) The shift-by-amount in tree->AsOp()->gtOp2 is a contained constant
//
// TODO-X86-CQ: This only handles the case where the operand being shifted is in a register. We don't
// need sourceHi to be always in reg in case of GT_LSH_HI (because it could be moved from memory to
// targetReg if sourceHi is a memory operand). Similarly for GT_RSH_LO, sourceLo could be marked as
// contained memory-op. Even if not a memory-op, we could mark it as reg-optional.
//
void CodeGen::genCodeForShiftLong(GenTree* tree)
{
    // Only the non-RMW case here.
    genTreeOps oper = tree->OperGet();
    assert(oper == GT_LSH_HI || oper == GT_RSH_LO);

    GenTree* operand = tree->AsOp()->gtOp1;
    assert(operand->OperGet() == GT_LONG);
    assert(operand->AsOp()->gtOp1->isUsedFromReg());
    assert(operand->AsOp()->gtOp2->isUsedFromReg());

    GenTree* operandLo = operand->gtGetOp1();
    GenTree* operandHi = operand->gtGetOp2();

    regNumber regLo = operandLo->GetRegNum();
    regNumber regHi = operandHi->GetRegNum();

    genConsumeOperands(tree->AsOp());

    var_types   targetType = tree->TypeGet();
    instruction ins        = genGetInsForOper(oper, targetType);

    GenTree* shiftBy = tree->gtGetOp2();

    assert(shiftBy->isContainedIntOrIImmed());

    unsigned int count = (unsigned int)shiftBy->AsIntConCommon()->IconValue();

    if (oper == GT_LSH_HI)
    {
        regNumber tgtReg = tree->GetRegNum();
        assert(regLo != tgtReg);

        inst_Mov(targetType, tgtReg, regHi, /* canSkip */ true);
        inst_RV_RV_IV(ins, emitTypeSize(targetType), tree->GetRegNum(), regLo, count);
    }
    else
    {
        assert(oper == GT_RSH_LO);

        regNumber tgtReg = tree->GetRegNum();
        assert(regHi != tgtReg);

        inst_Mov(targetType, tgtReg, regLo, /* canSkip */ true);
        inst_RV_RV_IV(ins, emitTypeSize(targetType), tree->GetRegNum(), regHi, count);
    }

    genProduceReg(tree);
}
#endif

//------------------------------------------------------------------------
// genMapShiftInsToShiftByConstantIns: Given a general shift/rotate instruction,
// map it to the specific x86/x64 shift opcode for a shift/rotate by a constant.
// X86/x64 has a special encoding for shift/rotate-by-constant-1.
//
// Arguments:
//    ins: the base shift/rotate instruction
//    shiftByValue: the constant value by which we are shifting/rotating
//
instruction CodeGen::genMapShiftInsToShiftByConstantIns(instruction ins, int shiftByValue)
{
    assert(ins == INS_rcl || ins == INS_rcr || ins == INS_rol || ins == INS_ror || ins == INS_shl || ins == INS_shr ||
           ins == INS_sar);

    // Which format should we use?

    instruction shiftByConstantIns;

    if (shiftByValue == 1)
    {
        // Use the shift-by-one format.

        assert(INS_rcl + 1 == INS_rcl_1);
        assert(INS_rcr + 1 == INS_rcr_1);
        assert(INS_rol + 1 == INS_rol_1);
        assert(INS_ror + 1 == INS_ror_1);
        assert(INS_shl + 1 == INS_shl_1);
        assert(INS_shr + 1 == INS_shr_1);
        assert(INS_sar + 1 == INS_sar_1);

        shiftByConstantIns = (instruction)(ins + 1);
    }
    else
    {
        // Use the shift-by-NNN format.

        assert(INS_rcl + 2 == INS_rcl_N);
        assert(INS_rcr + 2 == INS_rcr_N);
        assert(INS_rol + 2 == INS_rol_N);
        assert(INS_ror + 2 == INS_ror_N);
        assert(INS_shl + 2 == INS_shl_N);
        assert(INS_shr + 2 == INS_shr_N);
        assert(INS_sar + 2 == INS_sar_N);

        shiftByConstantIns = (instruction)(ins + 2);
    }

    return shiftByConstantIns;
}

//------------------------------------------------------------------------
// genCodeForShiftRMW: Generates the code sequence for a GT_STOREIND GenTree node that
// represents a RMW bit shift or rotate operation (<<, >>, >>>, rol, ror), for example:
//      GT_STOREIND( AddressTree, GT_SHL( Ind ( AddressTree ), Operand ) )
//
// Arguments:
//    storeIndNode: the GT_STOREIND node.
//
void CodeGen::genCodeForShiftRMW(GenTreeStoreInd* storeInd)
{
    GenTree* data = storeInd->Data();

    assert(data->OperIsShift() || data->OperIsRotate());

    // This function only handles the RMW case.
    assert(data->AsOp()->gtOp1->isUsedFromMemory());
    assert(data->AsOp()->gtOp1->isIndir());
    assert(Lowering::IndirsAreEquivalent(data->AsOp()->gtOp1, storeInd));
    assert(data->GetRegNum() == REG_NA);

    var_types   targetType = data->TypeGet();
    genTreeOps  oper       = data->OperGet();
    instruction ins        = genGetInsForOper(oper, targetType);
    emitAttr    attr       = EA_ATTR(genTypeSize(targetType));

    GenTree* shiftBy = data->AsOp()->gtOp2;
    if (shiftBy->isContainedIntOrIImmed())
    {
        int shiftByValue = (int)shiftBy->AsIntConCommon()->IconValue();
        ins              = genMapShiftInsToShiftByConstantIns(ins, shiftByValue);
        if (shiftByValue == 1)
        {
            // There is no source in this case, as the shift by count is embedded in the instruction opcode itself.
            GetEmitter()->emitInsRMW(ins, attr, storeInd);
        }
        else
        {
            GetEmitter()->emitInsRMW(ins, attr, storeInd, shiftBy);
        }
    }
    else
    {
        // We must have the number of bits to shift stored in ECX, since we constrained this node to
        // sit in ECX. In case this didn't happen, LSRA expects the code generator to move it since it's a single
        // register destination requirement.
        genCopyRegIfNeeded(shiftBy, REG_RCX);

        // The shiftBy operand is implicit, so call the unary version of emitInsRMW.
        GetEmitter()->emitInsRMW(ins, attr, storeInd);
    }
}

//------------------------------------------------------------------------
// genCodeForLclAddr: Generates the code for GT_LCL_ADDR.
//
// Arguments:
//    lclAddrNode - the node.
//
void CodeGen::genCodeForLclAddr(GenTreeLclFld* lclAddrNode)
{
    assert(lclAddrNode->OperIs(GT_LCL_ADDR));

    var_types targetType = lclAddrNode->TypeGet();
    emitAttr  size       = emitTypeSize(targetType);
    regNumber targetReg  = lclAddrNode->GetRegNum();

    // Address of a local var.
    noway_assert((targetType == TYP_BYREF) || (targetType == TYP_I_IMPL));

    GetEmitter()->emitIns_R_S(INS_lea, size, targetReg, lclAddrNode->GetLclNum(), lclAddrNode->GetLclOffs());

    genProduceReg(lclAddrNode);
}

//------------------------------------------------------------------------
// genCodeForLclFld: Produce code for a GT_LCL_FLD node.
//
// Arguments:
//    tree - the GT_LCL_FLD node
//
void CodeGen::genCodeForLclFld(GenTreeLclFld* tree)
{
    assert(tree->OperIs(GT_LCL_FLD));

    var_types targetType = tree->TypeGet();

#ifdef FEATURE_SIMD
    // Loading of TYP_SIMD12 (i.e. Vector3) field
    if (targetType == TYP_SIMD12)
    {
        genLoadLclTypeSimd12(tree);
        return;
    }
#endif

    regNumber targetReg = tree->GetRegNum();
    noway_assert(targetReg != REG_NA);

    noway_assert(targetType != TYP_STRUCT);

    emitAttr size   = emitTypeSize(targetType);
    unsigned offs   = tree->GetLclOffs();
    unsigned varNum = tree->GetLclNum();
    assert(varNum < compiler->lvaCount);

    instruction loadIns = tree->DontExtend() ? INS_mov : ins_Load(targetType);
    GetEmitter()->emitIns_R_S(loadIns, size, targetReg, varNum, offs);

    genProduceReg(tree);
}

//------------------------------------------------------------------------
// genCodeForLclVar: Produce code for a GT_LCL_VAR node.
//
// Arguments:
//    tree - the GT_LCL_VAR node
//
void CodeGen::genCodeForLclVar(GenTreeLclVar* tree)
{
    assert(tree->OperIs(GT_LCL_VAR));

    // lcl_vars are not defs
    assert((tree->gtFlags & GTF_VAR_DEF) == 0);

    LclVarDsc* varDsc         = compiler->lvaGetDesc(tree);
    bool       isRegCandidate = varDsc->lvIsRegCandidate();

    // If this is a register candidate that has been spilled, genConsumeReg() will
    // reload it at the point of use.  Otherwise, if it's not in a register, we load it here.

    if (!isRegCandidate && !tree->IsMultiReg() && !(tree->gtFlags & GTF_SPILLED))
    {
#if defined(FEATURE_SIMD) && defined(TARGET_X86)
        // Loading of TYP_SIMD12 (i.e. Vector3) variable
        if (tree->TypeGet() == TYP_SIMD12)
        {
            genLoadLclTypeSimd12(tree);
            return;
        }
#endif // defined(FEATURE_SIMD) && defined(TARGET_X86)

        var_types type = varDsc->GetRegisterType(tree);
        GetEmitter()->emitIns_R_S(ins_Load(type, compiler->isSIMDTypeLocalAligned(tree->GetLclNum())),
                                  emitTypeSize(type), tree->GetRegNum(), tree->GetLclNum(), 0);
        genProduceReg(tree);
    }
}

//------------------------------------------------------------------------
// genCodeForStoreLclFld: Produce code for a GT_STORE_LCL_FLD node.
//
// Arguments:
//    tree - the GT_STORE_LCL_FLD node
//
void CodeGen::genCodeForStoreLclFld(GenTreeLclFld* tree)
{
    assert(tree->OperIs(GT_STORE_LCL_FLD));

    var_types targetType = tree->TypeGet();
    noway_assert(targetType != TYP_STRUCT);

#ifdef FEATURE_SIMD
    // storing of TYP_SIMD12 (i.e. Vector3) field
    if (targetType == TYP_SIMD12)
    {
        genStoreLclTypeSimd12(tree);
        return;
    }
#endif // FEATURE_SIMD

    GenTree*   op1       = tree->gtGetOp1();
    regNumber  targetReg = tree->GetRegNum();
    unsigned   lclNum    = tree->GetLclNum();
    LclVarDsc* varDsc    = compiler->lvaGetDesc(lclNum);

    assert(varTypeUsesSameRegType(targetType, op1));
    assert(genTypeSize(genActualType(targetType)) == genTypeSize(genActualType(op1->TypeGet())));

    genConsumeRegs(op1);

    if (op1->OperIs(GT_BITCAST) && op1->isContained())
    {
        GenTree*  bitCastSrc = op1->gtGetOp1();
        var_types srcType    = bitCastSrc->TypeGet();
        noway_assert(!bitCastSrc->isContained());

        if (targetReg == REG_NA)
        {
            GetEmitter()->emitIns_S_R(ins_Store(srcType, compiler->isSIMDTypeLocalAligned(lclNum)),
                                      emitTypeSize(targetType), bitCastSrc->GetRegNum(), lclNum, tree->GetLclOffs());
        }
        else
        {
            genBitCast(targetType, targetReg, srcType, bitCastSrc->GetRegNum());
        }
    }
    else
    {
        GetEmitter()->emitInsBinary(ins_Store(targetType), emitTypeSize(tree), tree, op1);
    }
    genUpdateLifeStore(tree, targetReg, varDsc);
}

//------------------------------------------------------------------------
// genCodeForStoreLclVar: Produce code for a GT_STORE_LCL_VAR node.
//
// Arguments:
//    lclNode - the GT_STORE_LCL_VAR node
//
void CodeGen::genCodeForStoreLclVar(GenTreeLclVar* lclNode)
{
    assert(lclNode->OperIs(GT_STORE_LCL_VAR));

    regNumber targetReg = lclNode->GetRegNum();
    emitter*  emit      = GetEmitter();

    GenTree* op1 = lclNode->gtGetOp1();

    // Stores from a multi-reg source are handled separately.
    if (op1->gtSkipReloadOrCopy()->IsMultiRegNode())
    {
        genMultiRegStoreToLocal(lclNode);
    }
    else
    {
        unsigned   lclNum = lclNode->GetLclNum();
        LclVarDsc* varDsc = compiler->lvaGetDesc(lclNum);

        var_types targetType = varDsc->GetRegisterType(lclNode);

#ifdef DEBUG
        var_types op1Type = op1->TypeGet();
        if (op1Type == TYP_STRUCT)
        {
            assert(op1->IsLocal());
            GenTreeLclVar* op1LclVar = op1->AsLclVar();
            unsigned       op1lclNum = op1LclVar->GetLclNum();
            LclVarDsc*     op1VarDsc = compiler->lvaGetDesc(op1lclNum);
            op1Type                  = op1VarDsc->GetRegisterType(op1LclVar);
        }
        assert(varTypeUsesSameRegType(targetType, op1Type));
        assert(varTypeUsesIntReg(targetType) || (emitTypeSize(targetType) == emitTypeSize(op1Type)));
#endif

#if !defined(TARGET_64BIT)
        if (targetType == TYP_LONG)
        {
            genStoreLongLclVar(lclNode);
            return;
        }
#endif // !defined(TARGET_64BIT)

#ifdef FEATURE_SIMD
        // storing of TYP_SIMD12 (i.e. Vector3) field
        if (targetType == TYP_SIMD12)
        {
            genStoreLclTypeSimd12(lclNode);
            return;
        }
#endif // FEATURE_SIMD

        genConsumeRegs(op1);

        if (op1->OperIs(GT_BITCAST) && op1->isContained())
        {
            GenTree*  bitCastSrc = op1->gtGetOp1();
            var_types srcType    = bitCastSrc->TypeGet();
            noway_assert(!bitCastSrc->isContained());
            if (targetReg == REG_NA)
            {
                emit->emitIns_S_R(ins_Store(srcType, compiler->isSIMDTypeLocalAligned(lclNum)),
                                  emitTypeSize(targetType), bitCastSrc->GetRegNum(), lclNum, 0);
            }
            else
            {
                genBitCast(targetType, targetReg, srcType, bitCastSrc->GetRegNum());
            }
        }
        else if (targetReg == REG_NA)
        {
            // stack store
            emit->emitInsStoreLcl(ins_Store(targetType, compiler->isSIMDTypeLocalAligned(lclNum)),
                                  emitTypeSize(targetType), lclNode);
        }
        else
        {
            // Look for the case where we have a constant zero which we've marked for reuse,
            // but which isn't actually in the register we want.  In that case, it's better to create
            // zero in the target register, because an xor is smaller than a copy. Note that we could
            // potentially handle this in the register allocator, but we can't always catch it there
            // because the target may not have a register allocated for it yet.
            if (op1->isUsedFromReg() && (op1->GetRegNum() != targetReg) &&
                (op1->IsIntegralConst(0) || op1->IsFloatPositiveZero()))
            {
                op1->SetRegNum(REG_NA);
                op1->ResetReuseRegVal();
                op1->SetContained();
            }

            if (!op1->isUsedFromReg())
            {
                // Currently, we assume that the non-reg source of a GT_STORE_LCL_VAR writing to a register
                // must be a constant. However, in the future we might want to support an operand used from
                // memory.  This is a bit tricky because we have to decide it can be used from memory before
                // register allocation,
                // and this would be a case where, once that's done, we need to mark that node as always
                // requiring a register - which we always assume now anyway, but once we "optimize" that
                // we'll have to take cases like this into account.
                assert((op1->GetRegNum() == REG_NA) && op1->OperIsConst());
                genSetRegToConst(targetReg, targetType, op1);
            }
            else
            {
                assert(targetReg == lclNode->GetRegNum());
                assert(op1->GetRegNum() != REG_NA);
                inst_Mov_Extend(targetType, /* srcInReg */ true, targetReg, op1->GetRegNum(), /* canSkip */ true,
                                emitTypeSize(targetType));
            }
        }
        genUpdateLifeStore(lclNode, targetReg, varDsc);
    }
}

//------------------------------------------------------------------------
// genCodeForIndexAddr: Produce code for a GT_INDEX_ADDR node.
//
// Arguments:
//    tree - the GT_INDEX_ADDR node
//
void CodeGen::genCodeForIndexAddr(GenTreeIndexAddr* node)
{
    GenTree* const base  = node->Arr();
    GenTree* const index = node->Index();

    const regNumber baseReg  = genConsumeReg(base);
    regNumber       indexReg = genConsumeReg(index);
    const regNumber dstReg   = node->GetRegNum();

    // NOTE: `genConsumeReg` marks the consumed register as not a GC pointer, as it assumes that the input registers
    // die at the first instruction generated by the node. This is not the case for `INDEX_ADDR`, however, as the
    // base register is multiply-used. As such, we need to mark the base register as containing a GC pointer until
    // we are finished generating the code for this node.

    gcInfo.gcMarkRegPtrVal(baseReg, base->TypeGet());
    assert(varTypeIsIntegral(index->TypeGet()));

    regNumber tmpReg = REG_NA;
#ifdef TARGET_64BIT
    tmpReg = internalRegisters.GetSingle(node);
#endif

    // Generate the bounds check if necessary.
    if (node->IsBoundsChecked())
    {
#ifdef TARGET_64BIT
        // The CLI Spec allows an array to be indexed by either an int32 or a native int.  In the case that the index
        // is a native int on a 64-bit platform, we will need to widen the array length and then compare.
        if (index->TypeGet() == TYP_I_IMPL)
        {
            GetEmitter()->emitIns_R_AR(INS_mov, EA_4BYTE, tmpReg, baseReg, static_cast<int>(node->gtLenOffset));
            GetEmitter()->emitIns_R_R(INS_cmp, EA_8BYTE, indexReg, tmpReg);
        }
        else
#endif // TARGET_64BIT
        {
            GetEmitter()->emitIns_R_AR(INS_cmp, EA_4BYTE, indexReg, baseReg, static_cast<int>(node->gtLenOffset));
        }

        genJumpToThrowHlpBlk(EJ_jae, SCK_RNGCHK_FAIL);
    }

#ifdef TARGET_64BIT
    if (index->TypeGet() != TYP_I_IMPL)
    {
        // LEA needs 64-bit operands so we need to widen the index if it's TYP_INT.
        GetEmitter()->emitIns_Mov(INS_mov, EA_4BYTE, tmpReg, indexReg, /* canSkip */ false);
        indexReg = tmpReg;
    }
#endif // TARGET_64BIT

    // Compute the address of the array element.
    unsigned scale = node->gtElemSize;

    switch (scale)
    {
        case 1:
        case 2:
        case 4:
        case 8:
            tmpReg = indexReg;
            break;

        default:
#ifdef TARGET_64BIT
            // IMUL treats its immediate operand as signed so scale can't be larger than INT32_MAX.
            // The VM doesn't allow such large array elements but let's be sure.
            noway_assert(scale <= INT32_MAX);
#else  // !TARGET_64BIT
            tmpReg = internalRegisters.GetSingle(node);
#endif // !TARGET_64BIT

            GetEmitter()->emitIns_R_I(emitter::inst3opImulForReg(tmpReg), EA_PTRSIZE, indexReg,
                                      static_cast<ssize_t>(scale));
            scale = 1;
            break;
    }

    GetEmitter()->emitIns_R_ARX(INS_lea, emitTypeSize(node->TypeGet()), dstReg, baseReg, tmpReg, scale,
                                static_cast<int>(node->gtElemOffset));

    gcInfo.gcMarkRegSetNpt(base->gtGetRegMask());

    genProduceReg(node);
}

//------------------------------------------------------------------------
// genCodeForIndir: Produce code for a GT_IND node.
//
// Arguments:
//    tree - the GT_IND node
//
void CodeGen::genCodeForIndir(GenTreeIndir* tree)
{
    assert(tree->OperIs(GT_IND));

#ifdef FEATURE_SIMD
    // Handling of Vector3 type values loaded through indirection.
    if (tree->TypeGet() == TYP_SIMD12)
    {
        genLoadIndTypeSimd12(tree);
        return;
    }
#endif // FEATURE_SIMD

    var_types targetType = tree->TypeGet();
    emitter*  emit       = GetEmitter();

    GenTree* addr = tree->Addr();
    if (addr->IsIconHandle(GTF_ICON_TLS_HDL))
    {
        noway_assert(EA_ATTR(genTypeSize(targetType)) == EA_PTRSIZE);
#if TARGET_64BIT
        emit->emitIns_R_C(ins_Load(TYP_I_IMPL), EA_PTRSIZE, tree->GetRegNum(), FLD_GLOBAL_GS,
                          (int)addr->AsIntCon()->gtIconVal);
#else
        emit->emitIns_R_C(ins_Load(TYP_I_IMPL), EA_PTRSIZE, tree->GetRegNum(), FLD_GLOBAL_FS,
                          (int)addr->AsIntCon()->gtIconVal);
#endif
    }
    else
    {
        genConsumeAddress(addr);
        instruction loadIns = tree->DontExtend() ? INS_mov : ins_Load(targetType);
        emit->emitInsLoadInd(loadIns, emitTypeSize(tree), tree->GetRegNum(), tree);
    }

    genProduceReg(tree);
}

//------------------------------------------------------------------------
// genCodeForStoreInd: Produce code for a GT_STOREIND node.
//
// Arguments:
//    tree - the GT_STOREIND node
//
void CodeGen::genCodeForStoreInd(GenTreeStoreInd* tree)
{
    assert(tree->OperIs(GT_STOREIND));

#ifdef FEATURE_SIMD
    // Storing Vector3 of size 12 bytes through indirection
    if (tree->TypeGet() == TYP_SIMD12)
    {
        genStoreIndTypeSimd12(tree);
        return;
    }
#endif // FEATURE_SIMD

    GenTree*  data       = tree->Data();
    GenTree*  addr       = tree->Addr();
    var_types targetType = tree->TypeGet();

    assert(!varTypeIsFloating(targetType) || (genTypeSize(targetType) == genTypeSize(data->TypeGet())));

    GCInfo::WriteBarrierForm writeBarrierForm = gcInfo.gcIsWriteBarrierCandidate(tree);
    if (writeBarrierForm != GCInfo::WBF_NoBarrier)
    {
        // data and addr must be in registers.
        // Consume both registers so that any copies of interfering registers are taken care of.
        genConsumeOperands(tree);

        if (genEmitOptimizedGCWriteBarrier(writeBarrierForm, addr, data))
        {
            return;
        }

        // At this point, we should not have any interference.
        // That is, 'data' must not be in REG_WRITE_BARRIER_DST, as that is where 'addr' must go.
        noway_assert(data->GetRegNum() != REG_WRITE_BARRIER_DST);

        // addr goes in REG_WRITE_BARRIER_DST
        genCopyRegIfNeeded(addr, REG_WRITE_BARRIER_DST);

        // data goes in REG_WRITE_BARRIER_SRC
        genCopyRegIfNeeded(data, REG_WRITE_BARRIER_SRC);

        genGCWriteBarrier(tree, writeBarrierForm);
    }
    else
    {
        bool     dataIsUnary   = false;
        bool     isRMWMemoryOp = tree->IsRMWMemoryOp();
        GenTree* rmwSrc        = nullptr;

        // We must consume the operands in the proper execution order, so that liveness is
        // updated appropriately.
        genConsumeAddress(addr);

        // If tree represents a RMW memory op then its data is a non-leaf node marked as contained
        // and non-indir operand of data is the source of RMW memory op.
        if (isRMWMemoryOp)
        {
            assert(data->isContained() && !data->OperIsLeaf());

            GenTree* rmwDst = nullptr;

            dataIsUnary = (GenTree::OperIsUnary(data->OperGet()) != 0);
            if (!dataIsUnary)
            {
                if (tree->IsRMWDstOp1())
                {
                    rmwDst = data->gtGetOp1();
                    rmwSrc = data->gtGetOp2();
                }
                else
                {
                    assert(tree->IsRMWDstOp2());
                    rmwDst = data->gtGetOp2();
                    rmwSrc = data->gtGetOp1();
                }

                genConsumeRegs(rmwSrc);
            }
            else
            {
                // *(p) = oper *(p): Here addr = p, rmwsrc=rmwDst = *(p) i.e. GT_IND(p)
                // For unary RMW ops, src and dst of RMW memory op is the same.  Lower
                // clears operand counts on rmwSrc and we don't need to perform a
                // genConsumeReg() on it.
                assert(tree->IsRMWDstOp1());
                rmwSrc = data->gtGetOp1();
                rmwDst = data->gtGetOp1();
                assert(rmwSrc->isUsedFromMemory());
            }

            assert(rmwSrc != nullptr);
            assert(rmwDst != nullptr);
            assert(Lowering::IndirsAreEquivalent(rmwDst, tree));
        }
        else
        {
            genConsumeRegs(data);
        }

        if (isRMWMemoryOp)
        {
            if (dataIsUnary)
            {
                // generate code for unary RMW memory ops like neg/not
                GetEmitter()->emitInsRMW(genGetInsForOper(data->OperGet(), data->TypeGet()), emitTypeSize(tree), tree);
            }
            else
            {
                if (data->OperIsShiftOrRotate())
                {
                    // Generate code for shift RMW memory ops.
                    // The data address needs to be op1 (it must be [addr] = [addr] <shift> <amount>, not [addr] =
                    // <amount> <shift> [addr]).
                    assert(tree->IsRMWDstOp1());
                    assert(rmwSrc == data->gtGetOp2());
                    genCodeForShiftRMW(tree);
                }
                else if (data->OperIs(GT_ADD) && rmwSrc->isContainedIntOrIImmed() &&
                         (rmwSrc->IsIntegralConst(1) || rmwSrc->IsIntegralConst(-1)))
                {
                    // Generate "inc/dec [mem]" instead of "add/sub [mem], 1".
                    //
                    // Notes:
                    //  1) Global morph transforms GT_SUB(x, +/-1) into GT_ADD(x, -/+1).
                    //  2) TODO-AMD64: Debugger routine NativeWalker::Decode() runs into
                    //     an assert while decoding ModR/M byte of "inc dword ptr [rax]".
                    //     It is not clear whether Decode() can handle all possible
                    //     addr modes with inc/dec.  For this reason, inc/dec [mem]
                    //     is not generated while generating debuggable code.  Update
                    //     the above if condition once Decode() routine is fixed.
                    instruction ins = rmwSrc->IsIntegralConst(1) ? INS_inc : INS_dec;
                    GetEmitter()->emitInsRMW(ins, emitTypeSize(tree), tree);
                }
                else
                {
                    // generate code for remaining binary RMW memory ops like add/sub/and/or/xor
                    GetEmitter()->emitInsRMW(genGetInsForOper(data->OperGet(), data->TypeGet()), emitTypeSize(tree),
                                             tree, rmwSrc);
                }
            }
        }
        else
        {
            instruction ins  = INS_invalid;
            emitAttr    attr = emitTypeSize(tree);

            if (data->isContained())
            {
                if (data->OperIs(GT_BSWAP, GT_BSWAP16))
                {
                    ins = INS_movbe;
                }
#if defined(FEATURE_HW_INTRINSICS)
                else if (data->OperIsHWIntrinsic())
                {
                    GenTreeHWIntrinsic* hwintrinsic = data->AsHWIntrinsic();
                    NamedIntrinsic      intrinsicId = hwintrinsic->GetHWIntrinsicId();
                    var_types           baseType    = hwintrinsic->GetSimdBaseType();

                    switch (intrinsicId)
                    {
                        case NI_Vector128_ToScalar:
                        case NI_Vector256_ToScalar:
                        case NI_Vector512_ToScalar:
                        case NI_SSE2_ConvertToInt32:
                        case NI_SSE2_ConvertToUInt32:
                        case NI_SSE2_X64_ConvertToInt64:
                        case NI_SSE2_X64_ConvertToUInt64:
                        case NI_AVX2_ConvertToInt32:
                        case NI_AVX2_ConvertToUInt32:
                        {
                            // These intrinsics are "ins reg/mem, xmm"
                            ins  = HWIntrinsicInfo::lookupIns(intrinsicId, baseType);
                            attr = emitActualTypeSize(baseType);
#if defined(TARGET_X86)
                            if (varTypeIsLong(baseType))
                            {
                                ins  = INS_movq;
                                attr = EA_8BYTE;
                            }
#endif // TARGET_X86
                            break;
                        }

                        case NI_Vector128_GetElement:
                        {
                            assert(baseType == TYP_FLOAT);
                            FALLTHROUGH;
                        }

                        case NI_SSE2_Extract:
                        case NI_SSE41_Extract:
                        case NI_SSE41_X64_Extract:
                        case NI_AVX_ExtractVector128:
                        case NI_AVX2_ExtractVector128:
                        case NI_AVX512F_ExtractVector128:
                        case NI_AVX512F_ExtractVector256:
                        case NI_AVX512DQ_ExtractVector128:
                        case NI_AVX512DQ_ExtractVector256:
                        case NI_AVX10v1_V512_ExtractVector128:
                        case NI_AVX10v1_V512_ExtractVector256:
                        {
                            // These intrinsics are "ins reg/mem, xmm, imm8"
                            ins  = HWIntrinsicInfo::lookupIns(intrinsicId, baseType);
                            attr = emitActualTypeSize(Compiler::getSIMDTypeForSize(hwintrinsic->GetSimdSize()));

                            if (intrinsicId == NI_SSE2_Extract)
                            {
                                // The encoding that supports containment is SSE4.1 only
                                ins = INS_pextrw_sse41;
                            }

                            // The hardware intrinsics take unsigned bytes between [0, 255].
                            // However, the emitter expects "fits in byte" to always be signed
                            // and therefore we need [128, 255] to be sign extended up to fill
                            // the entire constant value.

                            GenTreeIntCon* op2  = hwintrinsic->Op(2)->AsIntCon();
                            ssize_t        ival = op2->IconValue();

                            assert((ival >= 0) && (ival <= 255));
                            op2->gtIconVal = static_cast<int8_t>(ival);
                            break;
                        }

                        case NI_AVX512F_ConvertToVector256Int32:
                        case NI_AVX512F_ConvertToVector256UInt32:
                        case NI_AVX512F_VL_ConvertToVector128UInt32:
                        case NI_AVX512F_VL_ConvertToVector128UInt32WithSaturation:
                        case NI_AVX10v1_ConvertToVector128UInt32:
                        case NI_AVX10v1_ConvertToVector128UInt32WithSaturation:
                        {
                            assert(!varTypeIsFloating(baseType));
                            FALLTHROUGH;
                        }

                        case NI_AVX512F_ConvertToVector128Byte:
                        case NI_AVX512F_ConvertToVector128ByteWithSaturation:
                        case NI_AVX512F_ConvertToVector128Int16:
                        case NI_AVX512F_ConvertToVector128Int16WithSaturation:
                        case NI_AVX512F_ConvertToVector128SByte:
                        case NI_AVX512F_ConvertToVector128SByteWithSaturation:
                        case NI_AVX512F_ConvertToVector128UInt16:
                        case NI_AVX512F_ConvertToVector128UInt16WithSaturation:
                        case NI_AVX512F_ConvertToVector256Int16:
                        case NI_AVX512F_ConvertToVector256Int16WithSaturation:
                        case NI_AVX512F_ConvertToVector256Int32WithSaturation:
                        case NI_AVX512F_ConvertToVector256UInt16:
                        case NI_AVX512F_ConvertToVector256UInt16WithSaturation:
                        case NI_AVX512F_ConvertToVector256UInt32WithSaturation:
                        case NI_AVX512F_VL_ConvertToVector128Byte:
                        case NI_AVX512F_VL_ConvertToVector128ByteWithSaturation:
                        case NI_AVX512F_VL_ConvertToVector128Int16:
                        case NI_AVX512F_VL_ConvertToVector128Int16WithSaturation:
                        case NI_AVX512F_VL_ConvertToVector128Int32:
                        case NI_AVX512F_VL_ConvertToVector128Int32WithSaturation:
                        case NI_AVX512F_VL_ConvertToVector128SByte:
                        case NI_AVX512F_VL_ConvertToVector128SByteWithSaturation:
                        case NI_AVX512F_VL_ConvertToVector128UInt16:
                        case NI_AVX512F_VL_ConvertToVector128UInt16WithSaturation:
                        case NI_AVX512BW_ConvertToVector256Byte:
                        case NI_AVX512BW_ConvertToVector256ByteWithSaturation:
                        case NI_AVX512BW_ConvertToVector256SByte:
                        case NI_AVX512BW_ConvertToVector256SByteWithSaturation:
                        case NI_AVX512BW_VL_ConvertToVector128Byte:
                        case NI_AVX512BW_VL_ConvertToVector128ByteWithSaturation:
                        case NI_AVX512BW_VL_ConvertToVector128SByte:
                        case NI_AVX512BW_VL_ConvertToVector128SByteWithSaturation:
                        case NI_AVX10v1_ConvertToVector128Byte:
                        case NI_AVX10v1_ConvertToVector128ByteWithSaturation:
                        case NI_AVX10v1_ConvertToVector128Int16:
                        case NI_AVX10v1_ConvertToVector128Int16WithSaturation:
                        case NI_AVX10v1_ConvertToVector128Int32:
                        case NI_AVX10v1_ConvertToVector128Int32WithSaturation:
                        case NI_AVX10v1_ConvertToVector128SByte:
                        case NI_AVX10v1_ConvertToVector128SByteWithSaturation:
                        case NI_AVX10v1_ConvertToVector128UInt16:
                        case NI_AVX10v1_ConvertToVector128UInt16WithSaturation:
                        {
                            // These intrinsics are "ins reg/mem, xmm"
                            ins  = HWIntrinsicInfo::lookupIns(intrinsicId, baseType);
                            attr = emitActualTypeSize(Compiler::getSIMDTypeForSize(hwintrinsic->GetSimdSize()));
                            break;
                        }

                        default:
                        {
                            unreached();
                        }
                    }
                }
#endif // FEATURE_HW_INTRINSICS
            }

            if (ins == INS_invalid)
            {
                ins = ins_Store(data->TypeGet());
            }

            GetEmitter()->emitInsStoreInd(ins, attr, tree);
        }
    }
}

//------------------------------------------------------------------------
// genCodeForSwap: Produce code for a GT_SWAP node.
//
// Arguments:
//    tree - the GT_SWAP node
//
void CodeGen::genCodeForSwap(GenTreeOp* tree)
{
    assert(tree->OperIs(GT_SWAP));

    // Swap is only supported for lclVar operands that are enregistered
    // We do not consume or produce any registers.  Both operands remain enregistered.
    // However, the gc-ness may change.
    assert(genIsRegCandidateLocal(tree->gtOp1) && genIsRegCandidateLocal(tree->gtOp2));

    GenTreeLclVarCommon* lcl1    = tree->gtOp1->AsLclVarCommon();
    LclVarDsc*           varDsc1 = compiler->lvaGetDesc(lcl1);
    var_types            type1   = varDsc1->TypeGet();
    GenTreeLclVarCommon* lcl2    = tree->gtOp2->AsLclVarCommon();
    LclVarDsc*           varDsc2 = compiler->lvaGetDesc(lcl2);
    var_types            type2   = varDsc2->TypeGet();

    // We must have both int or both fp regs
    assert(varTypeUsesSameRegType(type1, type2));

    // FP swap is not yet implemented (and should have NYI'd in LSRA)
    assert(varTypeUsesIntReg(type1));

    regNumber oldOp1Reg     = lcl1->GetRegNum();
    regMaskTP oldOp1RegMask = genRegMask(oldOp1Reg);
    regNumber oldOp2Reg     = lcl2->GetRegNum();
    regMaskTP oldOp2RegMask = genRegMask(oldOp2Reg);

    // We don't call genUpdateVarReg because we don't have a tree node with the new register.
    varDsc1->SetRegNum(oldOp2Reg);
    varDsc2->SetRegNum(oldOp1Reg);

    // Do the xchg
    emitAttr size = EA_PTRSIZE;
    if (varTypeIsGC(type1) != varTypeIsGC(type2))
    {
        // If the type specified to the emitter is a GC type, it will swap the GC-ness of the registers.
        // Otherwise it will leave them alone, which is correct if they have the same GC-ness.
        size = EA_GCREF;
    }
    inst_RV_RV(INS_xchg, oldOp1Reg, oldOp2Reg, TYP_I_IMPL, size);

    // Update the gcInfo.
    // Manually remove these regs for the gc sets (mostly to avoid confusing duplicative dump output)
    gcInfo.gcRegByrefSetCur &= ~(oldOp1RegMask | oldOp2RegMask);
    gcInfo.gcRegGCrefSetCur &= ~(oldOp1RegMask | oldOp2RegMask);

    // gcMarkRegPtrVal will do the appropriate thing for non-gc types.
    // It will also dump the updates.
    gcInfo.gcMarkRegPtrVal(oldOp2Reg, type1);
    gcInfo.gcMarkRegPtrVal(oldOp1Reg, type2);
}

//------------------------------------------------------------------------
// genEmitOptimizedGCWriteBarrier: Generate write barrier store using the optimized
// helper functions.
//
// Arguments:
//    writeBarrierForm - the write barrier form to use
//    addr - the address at which to do the store
//    data - the data to store
//
// Return Value:
//    true if an optimized write barrier form was used, false if not. If this
//    function returns false, the caller must emit a "standard" write barrier.

bool CodeGen::genEmitOptimizedGCWriteBarrier(GCInfo::WriteBarrierForm writeBarrierForm, GenTree* addr, GenTree* data)
{
    assert(writeBarrierForm != GCInfo::WBF_NoBarrier);

#if defined(TARGET_X86) && NOGC_WRITE_BARRIERS
    if (!genUseOptimizedWriteBarriers(writeBarrierForm))
    {
        return false;
    }

    const static int regToHelper[2][8] = {
        // If the target is known to be in managed memory
        {
            CORINFO_HELP_ASSIGN_REF_EAX, // EAX
            CORINFO_HELP_ASSIGN_REF_ECX, // ECX
            -1,                          // EDX (always the target address)
            CORINFO_HELP_ASSIGN_REF_EBX, // EBX
            -1,                          // ESP
            CORINFO_HELP_ASSIGN_REF_EBP, // EBP
            CORINFO_HELP_ASSIGN_REF_ESI, // ESI
            CORINFO_HELP_ASSIGN_REF_EDI, // EDI
        },

        // Don't know if the target is in managed memory
        {
            CORINFO_HELP_CHECKED_ASSIGN_REF_EAX, // EAX
            CORINFO_HELP_CHECKED_ASSIGN_REF_ECX, // ECX
            -1,                                  // EDX (always the target address)
            CORINFO_HELP_CHECKED_ASSIGN_REF_EBX, // EBX
            -1,                                  // ESP
            CORINFO_HELP_CHECKED_ASSIGN_REF_EBP, // EBP
            CORINFO_HELP_CHECKED_ASSIGN_REF_ESI, // ESI
            CORINFO_HELP_CHECKED_ASSIGN_REF_EDI, // EDI
        },
    };

    noway_assert(regToHelper[0][REG_EAX] == CORINFO_HELP_ASSIGN_REF_EAX);
    noway_assert(regToHelper[0][REG_ECX] == CORINFO_HELP_ASSIGN_REF_ECX);
    noway_assert(regToHelper[0][REG_EBX] == CORINFO_HELP_ASSIGN_REF_EBX);
    noway_assert(regToHelper[0][REG_ESP] == -1);
    noway_assert(regToHelper[0][REG_EBP] == CORINFO_HELP_ASSIGN_REF_EBP);
    noway_assert(regToHelper[0][REG_ESI] == CORINFO_HELP_ASSIGN_REF_ESI);
    noway_assert(regToHelper[0][REG_EDI] == CORINFO_HELP_ASSIGN_REF_EDI);

    noway_assert(regToHelper[1][REG_EAX] == CORINFO_HELP_CHECKED_ASSIGN_REF_EAX);
    noway_assert(regToHelper[1][REG_ECX] == CORINFO_HELP_CHECKED_ASSIGN_REF_ECX);
    noway_assert(regToHelper[1][REG_EBX] == CORINFO_HELP_CHECKED_ASSIGN_REF_EBX);
    noway_assert(regToHelper[1][REG_ESP] == -1);
    noway_assert(regToHelper[1][REG_EBP] == CORINFO_HELP_CHECKED_ASSIGN_REF_EBP);
    noway_assert(regToHelper[1][REG_ESI] == CORINFO_HELP_CHECKED_ASSIGN_REF_ESI);
    noway_assert(regToHelper[1][REG_EDI] == CORINFO_HELP_CHECKED_ASSIGN_REF_EDI);

    regNumber reg = data->GetRegNum();
    noway_assert((reg != REG_ESP) && (reg != REG_OPTIMIZED_WRITE_BARRIER_DST));

    // Generate the following code:
    //            lea     edx, addr
    //            call    write_barrier_helper_reg

    // addr goes in REG_OPTIMIZED_WRITE_BARRIER_DST
    genCopyRegIfNeeded(addr, REG_OPTIMIZED_WRITE_BARRIER_DST);

    unsigned tgtAnywhere = 0;
    if (writeBarrierForm != GCInfo::WBF_BarrierUnchecked)
    {
        tgtAnywhere = 1;
    }

    // Here we might want to call a modified version of genGCWriteBarrier() to get the benefit
    // of the FEATURE_COUNT_GC_WRITE_BARRIERS code. For now, just emit the helper call directly.
    genEmitHelperCall(regToHelper[tgtAnywhere][reg],
                      0,           // argSize
                      EA_PTRSIZE); // retSize

    return true;
#else  // !defined(TARGET_X86) || !NOGC_WRITE_BARRIERS
    return false;
#endif // !defined(TARGET_X86) || !NOGC_WRITE_BARRIERS
}

// Produce code for a GT_CALL node
void CodeGen::genCall(GenTreeCall* call)
{
    genAlignStackBeforeCall(call);

    // all virtuals should have been expanded into a control expression
    assert(!call->IsVirtual() || call->gtControlExpr || call->gtCallAddr);

    // Insert a GS check if necessary
    if (call->IsTailCallViaJitHelper())
    {
        if (compiler->getNeedsGSSecurityCookie())
        {
#if FEATURE_FIXED_OUT_ARGS
            // If either of the conditions below is true, we will need a temporary register in order to perform the GS
            // cookie check. When FEATURE_FIXED_OUT_ARGS is disabled, we save and restore the temporary register using
            // push/pop. When FEATURE_FIXED_OUT_ARGS is enabled, however, we need an alternative solution. For now,
            // though, the tail prefix is ignored on all platforms that use fixed out args, so we should never hit this
            // case.
            assert(compiler->gsGlobalSecurityCookieAddr == nullptr);
            assert((int)compiler->gsGlobalSecurityCookieVal == (ssize_t)compiler->gsGlobalSecurityCookieVal);
#endif
            genEmitGSCookieCheck(true);
        }
    }

    genCallPlaceRegArgs(call);

#if defined(TARGET_X86)
    // The call will pop its arguments.
    // for each putarg_stk:
    target_ssize_t stackArgBytes = 0;
    for (CallArg& arg : call->gtArgs.EarlyArgs())
    {
        GenTree* argNode = arg.GetEarlyNode();
        if (argNode->OperIs(GT_PUTARG_STK) && (arg.GetLateNode() == nullptr))
        {
            GenTree* source  = argNode->AsPutArgStk()->gtGetOp1();
            unsigned argSize = argNode->AsPutArgStk()->GetStackByteSize();
            stackArgBytes += argSize;

#ifdef DEBUG
            assert(argSize == arg.AbiInfo.StackBytesConsumed());
            if (source->TypeIs(TYP_STRUCT) && !source->OperIs(GT_FIELD_LIST))
            {
                unsigned loadSize = source->GetLayout(compiler)->GetSize();
                assert(argSize == roundUp(loadSize, TARGET_POINTER_SIZE));
            }
#endif // DEBUG
        }
    }
#endif // defined(TARGET_X86) || defined(UNIX_AMD64_ABI)

    // Insert a null check on "this" pointer if asked.
    if (call->NeedsNullCheck())
    {
        const regNumber regThis = genGetThisArgReg(call);
        GetEmitter()->emitIns_AR_R(INS_cmp, EA_4BYTE, regThis, regThis, 0);
    }

    // If fast tail call, then we are done here, we just have to load the call
    // target into the right registers. We ensure in RA that the registers used
    // for the target (e.g. contained indir) are loaded into volatile registers
    // that won't be restored by epilog sequence.
    if (call->IsFastTailCall())
    {
        GenTree* target = getCallTarget(call, nullptr);
        if (target != nullptr)
        {
            if (target->isContainedIndir())
            {
                genConsumeAddress(target->AsIndir()->Addr());
            }
            else
            {
                assert(!target->isContained());
                genConsumeReg(target);
            }
        }

        return;
    }

    // For a pinvoke to unmanged code we emit a label to clear
    // the GC pointer state before the callsite.
    // We can't utilize the typical lazy killing of GC pointers
    // at (or inside) the callsite.
    if (compiler->killGCRefs(call))
    {
        genDefineTempLabel(genCreateTempLabel());
    }

#if defined(DEBUG) && defined(TARGET_X86)
    // Store the stack pointer so we can check it after the call.
    if (compiler->opts.compStackCheckOnCall && call->gtCallType == CT_USER_FUNC)
    {
        assert(compiler->lvaCallSpCheck != BAD_VAR_NUM);
        assert(compiler->lvaGetDesc(compiler->lvaCallSpCheck)->lvDoNotEnregister);
        assert(compiler->lvaGetDesc(compiler->lvaCallSpCheck)->lvOnFrame);
        GetEmitter()->emitIns_S_R(ins_Store(TYP_I_IMPL), EA_PTRSIZE, REG_SPBASE, compiler->lvaCallSpCheck, 0);
    }
#endif // defined(DEBUG) && defined(TARGET_X86)

    if (GetEmitter()->Contains256bitOrMoreAVX() && call->NeedsVzeroupper(compiler))
    {
        // The Intel optimization manual guidance in `3.11.5.3 Fixing Instruction Slowdowns` states:
        //   Insert a VZEROUPPER to tell the hardware that the state of the higher registers is clean
        //   between the VEX and the legacy SSE instructions. Often the best way to do this is to insert a
        //   VZEROUPPER before returning from any function that uses VEX (that does not produce a VEX
        //   register) and before any call to an unknown function.

        // This method contains a call that needs vzeroupper but also uses 256-bit or higher
        // AVX itself. This means we couldn't optimize to only emitting a single vzeroupper in
        // the method prologue and instead need to insert one before each call that needs it.

        instGen(INS_vzeroupper);
    }

    genCallInstruction(call X86_ARG(stackArgBytes));

    genDefinePendingCallLabel(call);

#ifdef DEBUG
    // We should not have GC pointers in killed registers live around the call.
    // GC info for arg registers were cleared when consuming arg nodes above
    // and LSRA should ensure it for other trashed registers.
    regMaskTP killMask = RBM_CALLEE_TRASH;
    if (call->IsHelperCall())
    {
        CorInfoHelpFunc helpFunc = compiler->eeGetHelperNum(call->gtCallMethHnd);
        killMask                 = compiler->compHelperCallKillSet(helpFunc);
    }

    assert((gcInfo.gcRegGCrefSetCur & killMask) == 0);
    assert((gcInfo.gcRegByrefSetCur & killMask) == 0);
#endif

    var_types returnType = call->TypeGet();
    if (returnType != TYP_VOID)
    {
#ifdef TARGET_X86
        if (varTypeIsFloating(returnType))
        {
            // Spill the value from the fp stack.
            // Then, load it into the target register.
            call->gtFlags |= GTF_SPILL;
            regSet.rsSpillFPStack(call);
            call->gtFlags |= GTF_SPILLED;
            call->gtFlags &= ~GTF_SPILL;
        }
        else
#endif // TARGET_X86
        {
            regNumber returnReg;

            if (call->HasMultiRegRetVal())
            {
                const ReturnTypeDesc* retTypeDesc = call->GetReturnTypeDesc();
                assert(retTypeDesc != nullptr);
                const unsigned regCount = retTypeDesc->GetReturnRegCount();

                // If regs allocated to call node are different from ABI return
                // regs in which the call has returned its result, move the result
                // to regs allocated to call node.
                for (unsigned i = 0; i < regCount; ++i)
                {
                    var_types regType      = retTypeDesc->GetReturnRegType(i);
                    returnReg              = retTypeDesc->GetABIReturnReg(i, call->GetUnmanagedCallConv());
                    regNumber allocatedReg = call->GetRegNumByIdx(i);
                    inst_Mov(regType, allocatedReg, returnReg, /* canSkip */ true);
                }

#if defined(FEATURE_SIMD)
                // A Vector3 return value is stored in xmm0 and xmm1.
                // RyuJIT assumes that the upper unused bits of xmm1 are cleared but
                // the native compiler doesn't guarantee it.
                if (call->IsUnmanaged() && (returnType == TYP_SIMD12))
                {
                    returnReg = retTypeDesc->GetABIReturnReg(1, call->GetUnmanagedCallConv());
                    genSimd12UpperClear(returnReg);
                }
#endif // FEATURE_SIMD
            }
            else
            {
#ifdef TARGET_X86
                if (call->IsHelperCall(compiler, CORINFO_HELP_INIT_PINVOKE_FRAME))
                {
                    // The x86 CORINFO_HELP_INIT_PINVOKE_FRAME helper uses a custom calling convention that returns with
                    // TCB in REG_PINVOKE_TCB. AMD64/ARM64 use the standard calling convention. fgMorphCall() sets the
                    // correct argument registers.
                    returnReg = REG_PINVOKE_TCB;
                }
                else
#endif // TARGET_X86
                    if (varTypeIsFloating(returnType))
                    {
                        returnReg = REG_FLOATRET;
                    }
                    else
                    {
                        returnReg = REG_INTRET;
                    }

                inst_Mov(returnType, call->GetRegNum(), returnReg, /* canSkip */ true);
            }

            genProduceReg(call);
        }
    }

    // If there is nothing next, that means the result is thrown away, so this value is not live.
    // However, for minopts or debuggable code, we keep it live to support managed return value debugging.
    if ((call->gtNext == nullptr) && compiler->opts.OptimizationEnabled())
    {
        gcInfo.gcMarkRegSetNpt(RBM_INTRET);
    }

#if defined(DEBUG) && defined(TARGET_X86)
    // REG_ARG_0 (ECX) is trashed, so can be used as a temporary register.
    genStackPointerCheck(compiler->opts.compStackCheckOnCall && (call->gtCallType == CT_USER_FUNC),
                         compiler->lvaCallSpCheck, call->CallerPop() ? 0 : stackArgBytes, REG_ARG_0);
#endif // defined(DEBUG) && defined(TARGET_X86)

#if defined(FEATURE_EH_WINDOWS_X86)
    if (!compiler->UsesFunclets())
    {
        //-------------------------------------------------------------------------
        // Create a label for tracking of region protected by the monitor in synchronized methods.
        // This needs to be here, rather than above where fPossibleSyncHelperCall is set,
        // so the GC state vars have been updated before creating the label.

        if (call->IsHelperCall() && (compiler->info.compFlags & CORINFO_FLG_SYNCH))
        {
            CorInfoHelpFunc helperNum = compiler->eeGetHelperNum(call->gtCallMethHnd);
            noway_assert(helperNum != CORINFO_HELP_UNDEF);
            switch (helperNum)
            {
                case CORINFO_HELP_MON_ENTER:
                    noway_assert(compiler->syncStartEmitCookie == nullptr);
                    compiler->syncStartEmitCookie =
                        GetEmitter()->emitAddLabel(gcInfo.gcVarPtrSetCur, gcInfo.gcRegGCrefSetCur,
                                                   gcInfo.gcRegByrefSetCur);
                    noway_assert(compiler->syncStartEmitCookie != nullptr);
                    break;
                case CORINFO_HELP_MON_EXIT:
                    noway_assert(compiler->syncEndEmitCookie == nullptr);
                    compiler->syncEndEmitCookie =
                        GetEmitter()->emitAddLabel(gcInfo.gcVarPtrSetCur, gcInfo.gcRegGCrefSetCur,
                                                   gcInfo.gcRegByrefSetCur);
                    noway_assert(compiler->syncEndEmitCookie != nullptr);
                    break;
                default:
                    break;
            }
        }
    }
#endif // FEATURE_EH_WINDOWS_X86

    unsigned stackAdjustBias = 0;

#if defined(TARGET_X86)
    // Is the caller supposed to pop the arguments?
    if (call->CallerPop() && (stackArgBytes != 0))
    {
        stackAdjustBias = stackArgBytes;
    }

    SubtractStackLevel(stackArgBytes);
#endif // TARGET_X86

    genRemoveAlignmentAfterCall(call, stackAdjustBias);
}

//------------------------------------------------------------------------
// genCallInstruction - Generate instructions necessary to transfer control to the call.
//
// Arguments:
//    call - the GT_CALL node
//
// Remaks:
//   For tailcalls this function will generate a jump.
//
void CodeGen::genCallInstruction(GenTreeCall* call X86_ARG(target_ssize_t stackArgBytes))
{
    EmitCallParams params;

#if defined(TARGET_X86)
    // If the callee pops the arguments, we pass a positive value as the argSize, and the emitter will
    // adjust its stack level accordingly.
    // If the caller needs to explicitly pop its arguments, we must pass a negative value, and then do the
    // pop when we're done.
    target_ssize_t argSizeForEmitter = stackArgBytes;
    if (call->CallerPop())
    {
        argSizeForEmitter = -stackArgBytes;
    }
    params.argSize = argSizeForEmitter;
#endif // defined(TARGET_X86)

    // Determine return value size(s).
    const ReturnTypeDesc* retTypeDesc = call->GetReturnTypeDesc();

    // unused values are of no interest to GC.
    if (!call->IsUnusedValue())
    {
        if (call->HasMultiRegRetVal())
        {
            params.retSize       = emitTypeSize(retTypeDesc->GetReturnRegType(0));
            params.secondRetSize = emitTypeSize(retTypeDesc->GetReturnRegType(1));
        }
        else
        {
            assert(!varTypeIsStruct(call));

            if (call->gtType == TYP_REF)
            {
                params.retSize = EA_GCREF;
            }
            else if (call->gtType == TYP_BYREF)
            {
                params.retSize = EA_BYREF;
            }
        }
    }

    params.isJump      = call->IsFastTailCall();
    params.hasAsyncRet = call->IsAsync();

    // We need to propagate the IL offset information to the call instruction, so we can emit
    // an IL to native mapping record for the call, to support managed return value debugging.
    // We don't want tail call helper calls that were converted from normal calls to get a record,
    // so we skip this hash table lookup logic in that case.

    if (compiler->opts.compDbgInfo && compiler->genCallSite2DebugInfoMap != nullptr && !call->IsTailCall())
    {
        DebugInfo di;
        (void)compiler->genCallSite2DebugInfoMap->Lookup(call, &di);
        params.debugInfo = di;
    }

#ifdef DEBUG
    // Pass the call signature information down into the emitter so the emitter can associate
    // native call sites with the signatures they were generated from.
    if (!call->IsHelperCall())
    {
        params.sigInfo = call->callSig;
    }
#endif // DEBUG

    GenTree* target = getCallTarget(call, &params.methHnd);

    if (target != nullptr)
    {
#ifdef TARGET_X86
        if (call->IsVirtualStub() && (call->gtCallType == CT_INDIRECT) && !compiler->IsTargetAbi(CORINFO_NATIVEAOT_ABI))
        {
            // On x86, we need to generate a very specific pattern for indirect VSD calls:
            //
            //    3-byte nop
            //    call dword ptr [eax]
            //
            // Where EAX is also used as an argument to the stub dispatch helper. Make
            // sure that the call target address is computed into EAX in this case.

            assert(compiler->virtualStubParamInfo->GetReg() == REG_VIRTUAL_STUB_TARGET);

            assert(target->isContainedIndir());
            assert(target->OperGet() == GT_IND);

            GenTree* addr = target->AsIndir()->Addr();
            assert(addr->isUsedFromReg());

            genConsumeReg(addr);
            genCopyRegIfNeeded(addr, REG_VIRTUAL_STUB_TARGET);

            GetEmitter()->emitIns_Nop(3);

            params.callType = EC_INDIR_ARD;
            params.ireg     = REG_VIRTUAL_STUB_TARGET;
            genEmitCallWithCurrentGC(params);
        }
        else
#endif
            if (target->isContainedIndir())
        {
            // When CFG is enabled we should not be emitting any non-register indirect calls.
            assert(!compiler->opts.IsCFGEnabled() ||
                   call->IsHelperCall(compiler, CORINFO_HELP_VALIDATE_INDIRECT_CALL) ||
                   call->IsHelperCall(compiler, CORINFO_HELP_DISPATCH_INDIRECT_CALL));

            if (target->AsIndir()->HasBase() && target->AsIndir()->Base()->isContainedIntOrIImmed())
            {
                // Note that if gtControlExpr is an indir of an absolute address, we mark it as
                // contained only if it can be encoded as PC-relative offset.
                assert(target->AsIndir()->Base()->AsIntConCommon()->FitsInAddrBase(compiler));

                params.callType = EC_FUNC_TOKEN_INDIR;
                params.addr     = (void*)target->AsIndir()->Base()->AsIntConCommon()->IconValue();
                genEmitCallWithCurrentGC(params);
            }
            else
            {
                // For fast tailcalls this is happening in epilog, so we should
                // have already consumed target in genCall.
                if (!call->IsFastTailCall())
                {
                    genConsumeAddress(target->AsIndir()->Addr());
                }

                GenTreeIndir* indir = target->AsIndir();
                regNumber     iReg  = indir->HasBase() ? indir->Base()->GetRegNum() : REG_NA;
                regNumber     xReg  = indir->HasIndex() ? indir->Index()->GetRegNum() : REG_NA;

                // These should have been put in volatile registers to ensure they do not
                // get overridden by epilog sequence during tailcall.
                assert(!params.isJump || (iReg == REG_NA) || ((RBM_CALLEE_TRASH & genRegMask(iReg)) != 0));
                assert(!params.isJump || (xReg == REG_NA) || ((RBM_CALLEE_TRASH & genRegMask(xReg)) != 0));

                params.callType = EC_INDIR_ARD;
                params.ireg     = iReg;
                params.xreg     = xReg;
                params.xmul     = indir->Scale();
                params.disp     = indir->Offset();
                genEmitCallWithCurrentGC(params);
            }
        }
        else
        {
            if (!compiler->IsTargetAbi(CORINFO_NATIVEAOT_ABI) || (call->gtFlags & GTF_TLS_GET_ADDR) == 0)
            {
                // We have already generated code for gtControlExpr evaluating it into a register.
                // We just need to emit "call reg" in this case.
                assert(genIsValidIntReg(target->GetRegNum()));

                // For fast tailcalls this is happening in epilog, so we should
                // have already consumed target in genCall.
                if (!call->IsFastTailCall())
                {
                    genConsumeReg(target);
                }

                params.callType = EC_INDIR_R;
                params.ireg     = target->GetRegNum();
                genEmitCallWithCurrentGC(params);
            }
            else
            {
                GenTree* tlsGetAddr = (GenTree*)call->gtCallMethHnd;

                // NativeAOT code needs special code sequence prefix of call so the
                // linker will do the fixup and emit accurate TLS access information.
                GetEmitter()->emitIns_Data16();
                GetEmitter()->emitIns_Data16();

                params.callType    = EC_FUNC_TOKEN;
                params.methHnd     = (CORINFO_METHOD_HANDLE)1;
                params.addr        = (void*)tlsGetAddr->AsIntCon()->gtIconVal;
                params.noSafePoint = true;
                genEmitCallWithCurrentGC(params);
            }
        }
    }
    else
    {
        // If we have no target and this is a call with indirection cell
        // then emit call through that indir cell. This means we generate e.g.
        // lea r11, [addr of cell]
        // call [r11]
        // which is more efficient than
        // lea r11, [addr of cell]
        // call [addr of cell]
        regNumber indirCellReg = getCallIndirectionCellReg(call);
        if (indirCellReg != REG_NA)
        {
            params.callType = EC_INDIR_ARD;
            params.ireg     = indirCellReg;
            genEmitCallWithCurrentGC(params);
        }
#ifdef FEATURE_READYTORUN
        else if (call->gtEntryPoint.addr != nullptr)
        {
            params.callType = (call->gtEntryPoint.accessType == IAT_VALUE) ? EC_FUNC_TOKEN : EC_FUNC_TOKEN_INDIR;
            params.addr     = (void*)call->gtEntryPoint.addr;
            genEmitCallWithCurrentGC(params);
        }
#endif
        else
        {
            // Generate a direct call to a non-virtual user defined or helper method
            assert(call->IsHelperCall() || (call->gtCallType == CT_USER_FUNC));

            void* addr = nullptr;
            if (call->IsHelperCall())
            {
                // Direct call to a helper method.
                CorInfoHelpFunc helperNum = compiler->eeGetHelperNum(params.methHnd);
                noway_assert(helperNum != CORINFO_HELP_UNDEF);

                void* pAddr = nullptr;
                addr        = compiler->compGetHelperFtn(helperNum, (void**)&pAddr);
                assert(pAddr == nullptr);
            }
            else
            {
                // Direct call to a non-virtual user function.
                addr = call->gtDirectCallAddress;
            }

            assert(addr != nullptr);

            // Non-virtual direct calls to known addresses

            params.callType = EC_FUNC_TOKEN;
            params.addr     = addr;
            genEmitCallWithCurrentGC(params);
        }
    }
}

//------------------------------------------------------------------------
// genJmpPlaceVarArgs:
//   Generate code to place all varargs correctly for a JMP.
//
void CodeGen::genJmpPlaceVarArgs()
{
    assert(compiler->info.compIsVarArgs);

#if defined(TARGET_X86)
    // Nothing to do, everything is already on the stack
#elif defined(WINDOWS_AMD64_ABI)
    // For win-x64 varargs all fixed floating point registers must also be
    // loaded into the corresponding integer register. Furthermore, the
    // remaining potential register arguments (that we spilled in the prolog)
    // must be loaded into their corresponding integer and float registers.
    regMaskTP potentialArgs = RBM_ARG_REGS;
    for (unsigned varNum = 0; varNum < compiler->info.compArgsCount; varNum++)
    {
        const ABIPassingInformation& abiInfo = compiler->lvaGetParameterABIInfo(varNum);
        for (const ABIPassingSegment& segment : abiInfo.Segments())
        {
            if (segment.IsPassedOnStack())
            {
                continue;
            }

            var_types segmentType = segment.GetRegisterType();
            if (varTypeIsFloating(segmentType))
            {
                regNumber intArgReg = compiler->getCallArgIntRegister(segment.GetRegister());
                inst_Mov(TYP_LONG, intArgReg, segment.GetRegister(), /* canSkip */ false,
                         emitActualTypeSize(segmentType));
                potentialArgs &= ~genRegMask(intArgReg);
            }
            else
            {
                potentialArgs &= ~segment.GetRegisterMask();
            }
        }
    }

    if (potentialArgs == RBM_NONE)
    {
        return;
    }

    // If we have more argument registers that weren't fixed args, then
    // move them from the shadow space allocated by the caller (where we
    // spilled them in the prolog) back to both the integer and float
    // registers here. They may contain GC refs, so we cannot keep GC
    // enabled while we do this.
    GetEmitter()->emitDisableGC();

    do
    {
        regNumber potentialArg      = genFirstRegNumFromMaskAndToggle(potentialArgs);
        regNumber potentialArgFloat = compiler->getCallArgFloatRegister(potentialArg);

        int  offset = 0;
        bool result = ABIPassingInformation::GetShadowSpaceCallerOffsetForReg(potentialArg, &offset);
        assert(result);

        if (isFramePointerUsed())
        {
            offset -= genCallerSPtoFPdelta();
        }
        else
        {
            offset -= genCallerSPtoInitialSPdelta();
        }

        GetEmitter()->emitIns_R_AR(INS_mov, EA_8BYTE, potentialArg, genFramePointerReg(), offset);
        inst_Mov(TYP_DOUBLE, potentialArgFloat, potentialArg, /* canSkip */ false, emitActualTypeSize(TYP_I_IMPL));

    } while (potentialArgs != RBM_NONE);

    GetEmitter()->emitEnableGC();
#else
    // For SysV we don't support varargs.
    unreached();
#endif
}

// produce code for a GT_LEA subnode
void CodeGen::genLeaInstruction(GenTreeAddrMode* lea)
{
    emitAttr size = emitTypeSize(lea);
    genConsumeOperands(lea);

    if (lea->HasBase() && lea->HasIndex())
    {
        regNumber baseReg  = lea->Base()->GetRegNum();
        regNumber indexReg = lea->Index()->GetRegNum();
        GetEmitter()->emitIns_R_ARX(INS_lea, size, lea->GetRegNum(), baseReg, indexReg, lea->gtScale, lea->Offset());
    }
    else if (lea->HasBase())
    {
        GetEmitter()->emitIns_R_AR(INS_lea, size, lea->GetRegNum(), lea->Base()->GetRegNum(), lea->Offset());
    }
    else if (lea->HasIndex())
    {
        GetEmitter()->emitIns_R_ARX(INS_lea, size, lea->GetRegNum(), REG_NA, lea->Index()->GetRegNum(), lea->gtScale,
                                    lea->Offset());
    }

    genProduceReg(lea);
}

//------------------------------------------------------------------------
// genCompareFloat: Generate code for comparing two floating point values
//
// Arguments:
//    treeNode - the compare tree
//
void CodeGen::genCompareFloat(GenTree* treeNode)
{
    assert(treeNode->OperIsCompare() || treeNode->OperIs(GT_CMP));

    GenTreeOp* tree    = treeNode->AsOp();
    GenTree*   op1     = tree->gtOp1;
    GenTree*   op2     = tree->gtOp2;
    var_types  op1Type = op1->TypeGet();
    var_types  op2Type = op2->TypeGet();

    assert(varTypeIsFloating(op1Type));
    assert(op1Type == op2Type);

    regNumber   targetReg = treeNode->GetRegNum();
    instruction ins;
    emitAttr    cmpAttr;

    GenCondition condition;
    if (!treeNode->OperIs(GT_CMP))
    {
        condition = GenCondition::FromFloatRelop(treeNode);

        if (condition.PreferSwap())
        {
            condition = GenCondition::Swap(condition);
            std::swap(op1, op2);
        }
    }
    else
    {
        assert(targetReg == REG_NA);
    }

    ins     = (op1Type == TYP_FLOAT) ? INS_ucomiss : INS_ucomisd;
    cmpAttr = emitTypeSize(op1Type);

    GetEmitter()->emitInsBinary(ins, cmpAttr, op1, op2);

    // Are we evaluating this into a register?
    if (targetReg != REG_NA)
    {
        if ((condition.GetCode() == GenCondition::FNEU) && op1->isUsedFromReg() && op2->isUsedFromReg() &&
            (op1->GetRegNum() == op2->GetRegNum()))
        {
            // For floating point, `x != x` is a common way of
            // checking for NaN. So, in the case where both
            // operands are the same, we can optimize codegen
            // to only do a single check.

            condition = GenCondition(GenCondition::P);
        }

        inst_SETCC(condition, treeNode->TypeGet(), targetReg);
        genProduceReg(tree);
    }
}

//------------------------------------------------------------------------
// genCompareInt: Generate code for comparing ints or, on amd64, longs.
//
// Arguments:
//    treeNode - the compare tree
//
// Return Value:
//    None.
void CodeGen::genCompareInt(GenTree* treeNode)
{
    assert(treeNode->OperIsCompare() || treeNode->OperIs(GT_CMP, GT_TEST, GT_BT));

    GenTreeOp* tree          = treeNode->AsOp();
    GenTree*   op1           = tree->gtOp1;
    GenTree*   op2           = tree->gtOp2;
    var_types  op1Type       = op1->TypeGet();
    var_types  op2Type       = op2->TypeGet();
    regNumber  targetReg     = tree->GetRegNum();
    emitter*   emit          = GetEmitter();
    bool       canReuseFlags = false;

    assert(!op1->isContainedIntOrIImmed());
    assert(!varTypeIsFloating(op2Type));

    instruction ins;
    var_types   type = TYP_UNKNOWN;

    if (tree->OperIs(GT_TEST_EQ, GT_TEST_NE, GT_TEST))
    {
        ins = INS_test;

        // Unlike many xarch instructions TEST doesn't have a form with a 16/32/64 bit first operand and
        // an 8 bit immediate second operand. But if the immediate value fits in 8 bits then we can simply
        // emit a 8 bit TEST instruction, unless we're targeting x86 and the first operand is a non-byteable
        // register.
        // Note that lowering does something similar but its main purpose is to allow memory operands to be
        // contained so it doesn't handle other kind of operands. It could do more but on x86 that results
        // in additional register constrains and that may be worse than wasting 3 bytes on an immediate.
        if (
#ifdef TARGET_X86
            (!op1->isUsedFromReg() || isByteReg(op1->GetRegNum())) &&
#endif
            (op2->IsCnsIntOrI() && FitsIn<uint8_t>(op2->AsIntCon()->IconValue())))
        {
            type = TYP_UBYTE;
        }
    }
    else if (tree->OperIs(GT_BITTEST_EQ, GT_BITTEST_NE, GT_BT))
    {
        ins = INS_bt;

        // BT is a bit special in that the index is used modulo 32. We allow
        // mixing the types of op1/op2 because of that -- even if the index is
        // TYP_INT but the op size is TYP_LONG the instruction itself will
        // ignore the upper part of the register anyway.
        type = genActualType(op1->TypeGet());

        // The emitter's general logic handles op1/op2 for bt reversed. As a
        // small hack we reverse it in codegen instead of special casing the
        // emitter throughout.
        std::swap(op1, op2);
    }
    else if (op1->isUsedFromReg() && op2->IsIntegralConst(0))
    {
        if (compiler->opts.OptimizationEnabled())
        {
            emitAttr op1Size = emitActualTypeSize(op1->TypeGet());
            assert((int)op1Size >= 4);

            // Optimize "x<0" and "x>=0" to "x>>31" if "x" is not a jump condition and in a reg.
            // Morph/Lowering are responsible to rotate "0<x" to "x>0" so we won't handle it here.
            if ((targetReg != REG_NA) && tree->OperIs(GT_LT, GT_GE) && !tree->IsUnsigned())
            {
                inst_Mov(op1->TypeGet(), targetReg, op1->GetRegNum(), /* canSkip */ true);
                if (tree->OperIs(GT_GE))
                {
                    // emit "not" for "x>=0" case
                    inst_RV(INS_not, targetReg, op1->TypeGet());
                }
                inst_RV_IV(INS_shr_N, targetReg, (int)op1Size * 8 - 1, op1Size);
                genProduceReg(tree);
                return;
            }
            canReuseFlags = true;
        }

        // We're comparing a register to 0 so we can generate "test reg1, reg1"
        // instead of the longer "cmp reg1, 0"
        ins = INS_test;
        op2 = op1;
    }
    else
    {
        ins = INS_cmp;
    }

    if (type == TYP_UNKNOWN)
    {
        if (op1Type == op2Type)
        {
            type = op1Type;
        }
        else if (genTypeSize(op1Type) == genTypeSize(op2Type))
        {
            // If the types are different but have the same size then we'll use TYP_INT or TYP_LONG.
            // This primarily deals with small type mixes (e.g. byte/ubyte) that need to be widened
            // and compared as int. We should not get long type mixes here but handle that as well
            // just in case.
            type = genTypeSize(op1Type) == 8 ? TYP_LONG : TYP_INT;
        }
        else
        {
            // In the types are different simply use TYP_INT. This deals with small type/int type
            // mixes (e.g. byte/short ubyte/int) that need to be widened and compared as int.
            // Lowering is expected to handle any mixes that involve long types (e.g. int/long).
            type = TYP_INT;
        }

        // The common type cannot be smaller than any of the operand types, we're probably mixing int/long
        assert(genTypeSize(type) >= max(genTypeSize(op1Type), genTypeSize(op2Type)));
        // Small unsigned int types (TYP_BOOL can use anything) should use unsigned comparisons
        assert(!(varTypeIsSmall(type) && varTypeIsUnsigned(type)) || ((tree->gtFlags & GTF_UNSIGNED) != 0));
        // If op1 is smaller then it cannot be in memory, we're probably missing a cast
        assert((genTypeSize(op1Type) >= genTypeSize(type)) || !op1->isUsedFromMemory());
        // If op2 is smaller then it cannot be in memory, we're probably missing a cast
        assert((genTypeSize(op2Type) >= genTypeSize(type)) || !op2->isUsedFromMemory());
        // If we ended up with a small type and op2 is a constant then make sure we don't lose constant bits
        assert(!op2->IsCnsIntOrI() || !varTypeIsSmall(type) || FitsIn(type, op2->AsIntCon()->IconValue()));
    }

    // The type cannot be larger than the machine word size
    assert(genTypeSize(type) <= genTypeSize(TYP_I_IMPL));
    // TYP_UINT and TYP_ULONG should not appear here, only small types can be unsigned
    assert(!varTypeIsUnsigned(type) || varTypeIsSmall(type));

    if (!canReuseFlags || !genCanAvoidEmittingCompareAgainstZero(tree, type))
    {
        emitAttr size    = emitTypeSize(type);
        bool     canSkip = compiler->opts.OptimizationEnabled() && (ins == INS_cmp) && !op1->isUsedFromMemory() &&
                       !op2->isUsedFromMemory() && emit->IsRedundantCmp(size, op1->GetRegNum(), op2->GetRegNum());

        if (!canSkip)
        {
            emit->emitInsBinary(ins, size, op1, op2);
        }
    }

    // Are we evaluating this into a register?
    if (targetReg != REG_NA)
    {
        inst_SETCC(GenCondition::FromIntegralRelop(tree), tree->TypeGet(), targetReg);
        genProduceReg(tree);
    }
}

//------------------------------------------------------------------------
// genCanAvoidEmittingCompareAgainstZero: A peephole to check if we can avoid
// emitting a compare against zero because the register was previously used
// with an instruction that sets the zero flag.
//
// Parameters:
//    tree   - the compare node
//    opType - type of the compare
//
// Returns:
//    True if the compare can be omitted.
//
bool CodeGen::genCanAvoidEmittingCompareAgainstZero(GenTree* tree, var_types opType)
{
    GenTree* op1 = tree->gtGetOp1();
    assert(tree->gtGetOp2()->IsIntegralConst(0));

    if (!op1->isUsedFromReg())
    {
        return false;
    }

    GenTree*      consumer    = nullptr;
    GenCondition* mutableCond = nullptr;
    GenCondition  cond;

    if (tree->OperIsCompare())
    {
        cond = GenCondition::FromIntegralRelop(tree);
    }
    else
    {
        consumer = genTryFindFlagsConsumer(tree, &mutableCond);
        if (consumer == nullptr)
        {
            return false;
        }

        cond = *mutableCond;
    }

    if (GetEmitter()->AreFlagsSetToZeroCmp(op1->GetRegNum(), emitTypeSize(opType), cond))
    {
        JITDUMP("Not emitting compare due to flags being already set\n");
        return true;
    }

    if ((mutableCond != nullptr) &&
        GetEmitter()->AreFlagsSetForSignJumpOpt(op1->GetRegNum(), emitTypeSize(opType), cond))
    {
        JITDUMP("Not emitting compare due to sign being already set; modifying [%06u] to check sign flag\n",
                Compiler::dspTreeID(consumer));
        *mutableCond =
            (cond.GetCode() == GenCondition::SLT) ? GenCondition(GenCondition::S) : GenCondition(GenCondition::NS);
        return true;
    }

    return false;
}

//------------------------------------------------------------------------
// genTryFindFlagsConsumer: Given a node that produces flags, try to look ahead
// for the node that consumes those flags.
//
// Parameters:
//    producer - the node that produces CPU flags
//    cond     - [out] the pointer to the condition inside that consumer.
//
// Returns:
//    A node that consumes the flags, or nullptr if no such node was found.
//
GenTree* CodeGen::genTryFindFlagsConsumer(GenTree* producer, GenCondition** cond)
{
    assert((producer->gtFlags & GTF_SET_FLAGS) != 0);
    // We allow skipping some nodes where we know for sure that the flags are
    // not consumed. In particular we handle resolution nodes. If we see any
    // other node after the compare (which is an uncommon case, happens
    // sometimes with decomposition) then we assume it could consume the flags.
    for (GenTree* candidate = producer->gtNext; candidate != nullptr; candidate = candidate->gtNext)
    {
        if (candidate->OperIs(GT_JCC, GT_SETCC))
        {
            *cond = &candidate->AsCC()->gtCondition;
            return candidate;
        }

        if (candidate->OperIs(GT_SELECTCC))
        {
            *cond = &candidate->AsOpCC()->gtCondition;
            return candidate;
        }

        // The following nodes can be inserted between the compare and the user
        // of the flags by resolution. Codegen for these will never modify CPU
        // flags.
        if (!candidate->OperIs(GT_LCL_VAR, GT_COPY, GT_SWAP))
        {
            // For other nodes we do the conservative thing.
            return nullptr;
        }
    }

    return nullptr;
}

#if !defined(TARGET_64BIT)
//------------------------------------------------------------------------
// genLongToIntCast: Generate code for long to int casts on x86.
//
// Arguments:
//    cast - The GT_CAST node
//
// Return Value:
//    None.
//
// Assumptions:
//    The cast node and its sources (via GT_LONG) must have been assigned registers.
//    The destination cannot be a floating point type or a small integer type.
//
void CodeGen::genLongToIntCast(GenTree* cast)
{
    assert(cast->OperGet() == GT_CAST);

    GenTree* src = cast->gtGetOp1();
    noway_assert(src->OperGet() == GT_LONG);

    genConsumeRegs(src);

    var_types srcType  = ((cast->gtFlags & GTF_UNSIGNED) != 0) ? TYP_ULONG : TYP_LONG;
    var_types dstType  = cast->CastToType();
    regNumber loSrcReg = src->gtGetOp1()->GetRegNum();
    regNumber hiSrcReg = src->gtGetOp2()->GetRegNum();
    regNumber dstReg   = cast->GetRegNum();

    assert((dstType == TYP_INT) || (dstType == TYP_UINT));
    assert(genIsValidIntReg(loSrcReg));
    assert(genIsValidIntReg(hiSrcReg));
    assert(genIsValidIntReg(dstReg));

    if (cast->gtOverflow())
    {
        //
        // Generate an overflow check for [u]long to [u]int casts:
        //
        // long  -> int  - check if the upper 33 bits are all 0 or all 1
        //
        // ulong -> int  - check if the upper 33 bits are all 0
        //
        // long  -> uint - check if the upper 32 bits are all 0
        // ulong -> uint - check if the upper 32 bits are all 0
        //

        if ((srcType == TYP_LONG) && (dstType == TYP_INT))
        {
            BasicBlock* allOne  = genCreateTempLabel();
            BasicBlock* success = genCreateTempLabel();

            inst_RV_RV(INS_test, loSrcReg, loSrcReg, TYP_INT, EA_4BYTE);
            inst_JMP(EJ_js, allOne);

            inst_RV_RV(INS_test, hiSrcReg, hiSrcReg, TYP_INT, EA_4BYTE);
            genJumpToThrowHlpBlk(EJ_jne, SCK_OVERFLOW);
            inst_JMP(EJ_jmp, success);

            genDefineTempLabel(allOne);
            inst_RV_IV(INS_cmp, hiSrcReg, -1, EA_4BYTE);
            genJumpToThrowHlpBlk(EJ_jne, SCK_OVERFLOW);

            genDefineTempLabel(success);
        }
        else
        {
            if ((srcType == TYP_ULONG) && (dstType == TYP_INT))
            {
                inst_RV_RV(INS_test, loSrcReg, loSrcReg, TYP_INT, EA_4BYTE);
                genJumpToThrowHlpBlk(EJ_js, SCK_OVERFLOW);
            }

            inst_RV_RV(INS_test, hiSrcReg, hiSrcReg, TYP_INT, EA_4BYTE);
            genJumpToThrowHlpBlk(EJ_jne, SCK_OVERFLOW);
        }
    }

    inst_Mov(TYP_INT, dstReg, loSrcReg, /* canSkip */ true);

    genProduceReg(cast);
}
#endif

//------------------------------------------------------------------------
// genIntCastOverflowCheck: Generate overflow checking code for an integer cast.
//
// Arguments:
//    cast - The GT_CAST node
//    desc - The cast description
//    reg  - The register containing the value to check
//
void CodeGen::genIntCastOverflowCheck(GenTreeCast* cast, const GenIntCastDesc& desc, regNumber reg)
{
    switch (desc.CheckKind())
    {
        case GenIntCastDesc::CHECK_POSITIVE:
            GetEmitter()->emitIns_R_R(INS_test, EA_SIZE(desc.CheckSrcSize()), reg, reg);
            genJumpToThrowHlpBlk(EJ_jl, SCK_OVERFLOW);
            break;

#ifdef TARGET_64BIT
        case GenIntCastDesc::CHECK_UINT_RANGE:
        {
            // We need to check if the value is not greater than 0xFFFFFFFF but this value
            // cannot be encoded in an immediate operand. Use a right shift to test if the
            // upper 32 bits are zero. This requires a temporary register.
            const regNumber tempReg = internalRegisters.GetSingle(cast);
            assert(tempReg != reg);
            GetEmitter()->emitIns_Mov(INS_mov, EA_8BYTE, tempReg, reg, /* canSkip */ false);
            GetEmitter()->emitIns_R_I(INS_shr_N, EA_8BYTE, tempReg, 32);
            genJumpToThrowHlpBlk(EJ_jne, SCK_OVERFLOW);
        }
        break;

        case GenIntCastDesc::CHECK_POSITIVE_INT_RANGE:
            GetEmitter()->emitIns_R_I(INS_cmp, EA_8BYTE, reg, INT32_MAX);
            genJumpToThrowHlpBlk(EJ_ja, SCK_OVERFLOW);
            break;

        case GenIntCastDesc::CHECK_INT_RANGE:
        {
            // Emit "if ((long)(int)x != x) goto OVERFLOW"
            const regNumber regTmp = internalRegisters.GetSingle(cast);
            GetEmitter()->emitIns_Mov(INS_movsxd, EA_8BYTE, regTmp, reg, true);
            GetEmitter()->emitIns_R_R(INS_cmp, EA_8BYTE, reg, regTmp);
            genJumpToThrowHlpBlk(EJ_jne, SCK_OVERFLOW);
        }
        break;
#endif

        default:
        {
            assert(desc.CheckKind() == GenIntCastDesc::CHECK_SMALL_INT_RANGE);
            const int castMaxValue = desc.CheckSmallIntMax();
            const int castMinValue = desc.CheckSmallIntMin();

            GetEmitter()->emitIns_R_I(INS_cmp, EA_SIZE(desc.CheckSrcSize()), reg, castMaxValue);
            genJumpToThrowHlpBlk((castMinValue == 0) ? EJ_ja : EJ_jg, SCK_OVERFLOW);

            if (castMinValue != 0)
            {
                GetEmitter()->emitIns_R_I(INS_cmp, EA_SIZE(desc.CheckSrcSize()), reg, castMinValue);
                genJumpToThrowHlpBlk(EJ_jl, SCK_OVERFLOW);
            }
        }
        break;
    }
}

//------------------------------------------------------------------------
// genIntToIntCast: Generate code for an integer cast, with or without overflow check.
//
// Arguments:
//    cast - The GT_CAST node
//
// Assumptions:
//    Neither the source nor target type can be a floating point type.
//    On x86 casts to (U)BYTE require that the source be in a byte register.
//
void CodeGen::genIntToIntCast(GenTreeCast* cast)
{
    genConsumeRegs(cast->CastOp());

    GenTree* const  src    = cast->CastOp();
    const regNumber srcReg = src->isUsedFromReg() ? src->GetRegNum() : REG_NA;
    const regNumber dstReg = cast->GetRegNum();
    emitter*        emit   = GetEmitter();

    assert(genIsValidIntReg(dstReg));

    GenIntCastDesc desc(cast);

    if (desc.CheckKind() != GenIntCastDesc::CHECK_NONE)
    {
        assert(genIsValidIntReg(srcReg));
        genIntCastOverflowCheck(cast, desc, srcReg);
    }

    instruction ins;
    unsigned    insSize;
    bool        canSkip = false;

    switch (desc.ExtendKind())
    {
        case GenIntCastDesc::ZERO_EXTEND_SMALL_INT:
        case GenIntCastDesc::LOAD_ZERO_EXTEND_SMALL_INT:
            ins     = INS_movzx;
            insSize = desc.ExtendSrcSize();
            break;
        case GenIntCastDesc::SIGN_EXTEND_SMALL_INT:
        case GenIntCastDesc::LOAD_SIGN_EXTEND_SMALL_INT:
            ins     = INS_movsx;
            insSize = desc.ExtendSrcSize();
            break;
#ifdef TARGET_64BIT
        case GenIntCastDesc::ZERO_EXTEND_INT:
        case GenIntCastDesc::LOAD_ZERO_EXTEND_INT:
            ins     = INS_mov;
            insSize = 4;
            break;
        case GenIntCastDesc::SIGN_EXTEND_INT:
        case GenIntCastDesc::LOAD_SIGN_EXTEND_INT:
            ins     = INS_movsxd;
            insSize = 4;
            break;
#endif
        case GenIntCastDesc::COPY:
            ins     = INS_mov;
            insSize = desc.ExtendSrcSize();
            canSkip = true;
            break;
        case GenIntCastDesc::LOAD_SOURCE:
            ins     = ins_Load(src->TypeGet());
            insSize = genTypeSize(src);
            break;

        default:
            unreached();
    }

    if (srcReg != REG_NA)
    {
        emit->emitIns_Mov(ins, EA_ATTR(insSize), dstReg, srcReg, canSkip);
    }
    else
    {
        assert(src->isUsedFromMemory());
        inst_RV_TT(ins, EA_ATTR(insSize), dstReg, src);
    }

    genProduceReg(cast);
}

//------------------------------------------------------------------------
// genFloatToFloatCast: Generate code for a cast between float and double
//
// Arguments:
//    treeNode - The GT_CAST node
//
// Return Value:
//    None.
//
// Assumptions:
//    Cast is a non-overflow conversion.
//    The treeNode must have an assigned register.
//    The cast is between float and double or vice versa.
//
void CodeGen::genFloatToFloatCast(GenTree* treeNode)
{
    // float <--> double conversions are always non-overflow ones
    assert(treeNode->OperGet() == GT_CAST);
    assert(!treeNode->gtOverflow());

    regNumber targetReg = treeNode->GetRegNum();
    assert(genIsValidFloatReg(targetReg));

    GenTree* op1 = treeNode->AsOp()->gtOp1;
#ifdef DEBUG
    // If not contained, must be a valid float reg.
    if (op1->isUsedFromReg())
    {
        assert(genIsValidFloatReg(op1->GetRegNum()));
    }
#endif

    var_types dstType = treeNode->CastToType();
    var_types srcType = op1->TypeGet();
    assert(varTypeIsFloating(srcType) && varTypeIsFloating(dstType));

    genConsumeOperands(treeNode->AsOp());
    if (srcType == dstType)
    {
        if (op1->isUsedFromReg())
        {
            GetEmitter()->emitIns_Mov(INS_movaps, EA_16BYTE, targetReg, op1->GetRegNum(), /* canSkip */ true);
        }
        else
        {
            inst_RV_TT(ins_Move_Extend(dstType, /* srcInReg */ false), emitTypeSize(dstType), targetReg, op1);
        }
    }
    else
    {
        instruction ins = ins_FloatConv(dstType, srcType);

        // floating-point conversions all have RMW semantics if VEX support is not available

        bool isRMW = !compiler->canUseVexEncoding();
        inst_RV_RV_TT(ins, emitTypeSize(dstType), targetReg, targetReg, op1, isRMW, INS_OPTS_NONE);
    }

    genProduceReg(treeNode);
}

//------------------------------------------------------------------------
// genIntToFloatCast: Generate code to cast an int/long to float/double
//
// Arguments:
//    treeNode - The GT_CAST node
//
// Return Value:
//    None.
//
// Assumptions:
//    Cast is a non-overflow conversion.
//    The treeNode must have an assigned register.
//    SrcType= int32/uint32/int64/uint64 and DstType=float/double.
//
void CodeGen::genIntToFloatCast(GenTree* treeNode)
{
    // int type --> float/double conversions are always non-overflow ones
    assert(treeNode->OperIs(GT_CAST));
    assert(!treeNode->gtOverflow());

    regNumber targetReg = treeNode->GetRegNum();
    assert(genIsValidFloatReg(targetReg));

    GenTree* op1 = treeNode->AsOp()->gtOp1;
#ifdef DEBUG
    if (op1->isUsedFromReg())
    {
        assert(genIsValidIntReg(op1->GetRegNum()));
    }
#endif

    var_types dstType = treeNode->CastToType();
    var_types srcType = genActualType(op1->TypeGet());
    assert(!varTypeIsFloating(srcType) && varTypeIsFloating(dstType));

    // Since xarch emitter doesn't handle reporting gc-info correctly while casting away gc-ness we
    // ensure srcType of a cast is non gc-type.  Codegen should never see BYREF as source type except
    // for GT_LCL_ADDR that represent stack addresses and can be considered as TYP_I_IMPL. In all other
    // cases where src operand is a gc-type and not known to be on stack, Front-end (see fgMorphCast())
    // ensures this by assigning gc-type local to a non gc-type temp and using temp as operand of cast
    // operation.
    if (srcType == TYP_BYREF)
    {
        noway_assert(op1->OperIs(GT_LCL_ADDR));
        srcType = TYP_I_IMPL;
    }

    // To convert integral type to floating, the cvt[u]si2ss/sd instruction is used
    // which does a partial write to lower 4/8 bytes of xmm register keeping the other
    // upper bytes unmodified.  If "cvt[u]si2ss/sd xmmReg, r32/r64" occurs inside a loop,
    // the partial write could introduce a false dependency and could cause a stall
    // if there are further uses of xmmReg. We have such a case occurring with a
    // customer reported version of SpectralNorm benchmark, resulting in 2x perf
    // regression.  To avoid false dependency, we emit "xorps xmmReg, xmmReg" before
    // cvt[u]si2ss/sd instruction.

    genConsumeOperands(treeNode->AsOp());
    GetEmitter()->emitIns_SIMD_R_R_R(INS_xorps, EA_16BYTE, targetReg, targetReg, targetReg, INS_OPTS_NONE);

    // force the srcType to unsigned if GT_UNSIGNED flag is set
    if (treeNode->IsUnsigned())
    {
        srcType = varTypeToUnsigned(srcType);
    }

    if (srcType == TYP_ULONG && !compiler->canUseEvexEncoding())
    {
        assert(op1->isUsedFromReg());

        // If we don't have the EVEX unsigned conversion instructions, use the signed
        // long -> float/double conversion instruction instead and fix up the result.

        instruction convIns = ins_FloatConv(dstType, TYP_LONG);
        instruction addIns  = (dstType == TYP_FLOAT) ? INS_addss : INS_addsd;

        // The following LONG->DOUBLE cast machinery is based on clang's implementation
        // with "-ffp-model=strict" flag:
        //
        //   mov      tmp1, arg (8 byte)
        //   shr      tmp1
        //   mov      tmp2, arg (4 byte)
        //   and      tmp2, 1
        //   or       tmp2, tmp1
        //   test     arg,  arg
        //   cmovns   tmp2, arg
        //   cvtsi2sd xmm0, tmp2
        //   jns     .LABEL
        //   addsd    xmm0, xmm0
        //.LABEL
        //
        regNumber argReg  = treeNode->gtGetOp1()->GetRegNum();
        regNumber tmpReg1 = internalRegisters.Extract(treeNode);
        regNumber tmpReg2 = internalRegisters.Extract(treeNode);

        inst_Mov(TYP_LONG, tmpReg1, argReg, /* canSkip */ false, EA_8BYTE);
        inst_RV_SH(INS_shr, EA_8BYTE, tmpReg1, 1);
        inst_Mov(TYP_INT, tmpReg2, argReg, /* canSkip */ false, EA_4BYTE);
        GetEmitter()->emitIns_R_I(INS_and, EA_4BYTE, tmpReg2, 1);
        GetEmitter()->emitIns_R_R(INS_or, EA_8BYTE, tmpReg2, tmpReg1);
        GetEmitter()->emitIns_R_R(INS_test, EA_8BYTE, argReg, argReg);
        GetEmitter()->emitIns_R_R(INS_cmovns, EA_8BYTE, tmpReg2, argReg);
        GetEmitter()->emitIns_R_R(convIns, EA_8BYTE, targetReg, tmpReg2);

        BasicBlock* label = genCreateTempLabel();
        inst_JMP(EJ_jns, label);
        GetEmitter()->emitIns_R_R(addIns, EA_ATTR(genTypeSize(dstType)), targetReg, targetReg);
        genDefineTempLabel(label);
    }
    else
    {
        assert(varTypeIsIntOrI(srcType) || compiler->canUseEvexEncodingDebugOnly());

        instruction ins = ins_FloatConv(dstType, srcType);

        // integral to floating-point conversions all have RMW semantics if VEX support
        // is not available

        const bool isRMW = !compiler->canUseVexEncoding();
        inst_RV_RV_TT(ins, emitTypeSize(srcType), targetReg, targetReg, op1, isRMW, INS_OPTS_NONE);
    }
    genProduceReg(treeNode);
}

//------------------------------------------------------------------------
// genFloatToIntCast: Generate code to cast float/double to int/long
//
// Arguments:
//    treeNode - The GT_CAST node
//
// Return Value:
//    None.
//
// Assumptions:
//    Cast is a non-overflow conversion.
//    The treeNode must have an assigned register.
//    SrcType=float/double and DstType= int32/uint32/int64/uint64
//
// TODO-XArch-CQ: (Low-pri) - generate in-line code when DstType = uint64
//
void CodeGen::genFloatToIntCast(GenTree* treeNode)
{
    // we don't expect to see overflow detecting float/double --> int type conversions here
    // as they should have been converted into helper calls by front-end.
    assert(treeNode->OperIs(GT_CAST));
    assert(!treeNode->gtOverflow());

    regNumber targetReg = treeNode->GetRegNum();
    assert(genIsValidIntReg(targetReg));

    GenTree* op1 = treeNode->AsOp()->gtOp1;
#ifdef DEBUG
    if (op1->isUsedFromReg())
    {
        assert(genIsValidFloatReg(op1->GetRegNum()));
    }
#endif

    var_types dstType = treeNode->CastToType();
    var_types srcType = op1->TypeGet();
    assert(varTypeIsFloating(srcType) && !varTypeIsFloating(dstType));

    // We should never be seeing dstType whose size is neither sizeof(TYP_INT) nor sizeof(TYP_LONG).
    // For conversions to byte/sbyte/int16/uint16 from float/double, we would expect the
    // front-end or lowering phase to have generated two levels of cast. The first one is
    // for float or double to int32/uint32 and the second one for narrowing int32/uint32 to
    // the required smaller int type.
    emitAttr dstSize = EA_ATTR(genTypeSize(dstType));
    noway_assert((dstSize == EA_ATTR(genTypeSize(TYP_INT))) || (dstSize == EA_ATTR(genTypeSize(TYP_LONG))));

    // We shouldn't be seeing uint64 here as it should have been converted
    // into a helper call by either front-end or lowering phase, unless we have AVX512F/AVX10.x
    // accelerated conversions.
    assert(!varTypeIsUnsigned(dstType) || (dstSize != EA_ATTR(genTypeSize(TYP_LONG))) ||
           compiler->canUseEvexEncodingDebugOnly());

    // If the dstType is TYP_UINT, we have 32-bits to encode the
    // float number. Any of 33rd or above bits can be the sign bit.
    // To achieve it we pretend as if we are converting it to a long.
    if (varTypeIsUnsigned(dstType) && (dstSize == EA_ATTR(genTypeSize(TYP_INT))) && !compiler->canUseEvexEncoding())
    {
        dstType = TYP_LONG;
    }

    // Note that we need to specify dstType here so that it will determine
    // the size of destination integer register and also the rex.w prefix.
    genConsumeOperands(treeNode->AsOp());
    instruction ins = ins_FloatConv(dstType, srcType);
    GetEmitter()->emitInsBinary(ins, emitTypeSize(dstType), treeNode, op1);
    genProduceReg(treeNode);
}

//------------------------------------------------------------------------
// genCkfinite: Generate code for ckfinite opcode.
//
// Arguments:
//    treeNode - The GT_CKFINITE node
//
// Return Value:
//    None.
//
// Assumptions:
//    GT_CKFINITE node has reserved an internal register.
//
// TODO-XArch-CQ - mark the operand as contained if known to be in
// memory (e.g. field or an array element).
//
void CodeGen::genCkfinite(GenTree* treeNode)
{
    assert(treeNode->OperGet() == GT_CKFINITE);

    GenTree*  op1        = treeNode->AsOp()->gtOp1;
    var_types targetType = treeNode->TypeGet();
    int       expMask    = (targetType == TYP_FLOAT) ? 0x7F800000 : 0x7FF00000; // Bit mask to extract exponent.
    regNumber targetReg  = treeNode->GetRegNum();

    // Extract exponent into a register.
    regNumber tmpReg = internalRegisters.GetSingle(treeNode);

    genConsumeReg(op1);

#ifdef TARGET_64BIT

    // Copy the floating-point value to an integer register. If we copied a float to a long, then
    // right-shift the value so the high 32 bits of the floating-point value sit in the low 32
    // bits of the integer register.
    regNumber srcReg        = op1->GetRegNum();
    var_types targetIntType = ((targetType == TYP_FLOAT) ? TYP_INT : TYP_LONG);
    inst_Mov(targetIntType, tmpReg, srcReg, /* canSkip */ false, emitActualTypeSize(targetType));
    if (targetType == TYP_DOUBLE)
    {
        // right shift by 32 bits to get to exponent.
        inst_RV_SH(INS_shr, EA_8BYTE, tmpReg, 32);
    }

    // Mask exponent with all 1's and check if the exponent is all 1's
    inst_RV_IV(INS_and, tmpReg, expMask, EA_4BYTE);
    inst_RV_IV(INS_cmp, tmpReg, expMask, EA_4BYTE);

    // If exponent is all 1's, throw ArithmeticException
    genJumpToThrowHlpBlk(EJ_je, SCK_ARITH_EXCPN);

    // if it is a finite value copy it to targetReg
    inst_Mov(targetType, targetReg, op1->GetRegNum(), /* canSkip */ true);

#else // !TARGET_64BIT

    // If the target type is TYP_DOUBLE, we want to extract the high 32 bits into the register.
    // There is no easy way to do this. To not require an extra register, we'll use shuffles
    // to move the high 32 bits into the low 32 bits, then shuffle it back, since we
    // need to produce the value into the target register.
    //
    // For TYP_DOUBLE, we'll generate (for targetReg != op1->GetRegNum()):
    //    movaps targetReg, op1->GetRegNum()
    //    shufps targetReg, targetReg, 0xB1    // WZYX => ZWXY
    //    mov_xmm2i tmpReg, targetReg          // tmpReg <= Y
    //    and tmpReg, <mask>
    //    cmp tmpReg, <mask>
    //    je <throw block>
    //    movaps targetReg, op1->GetRegNum()   // copy the value again, instead of un-shuffling it
    //
    // For TYP_DOUBLE with (targetReg == op1->GetRegNum()):
    //    shufps targetReg, targetReg, 0xB1    // WZYX => ZWXY
    //    mov_xmm2i tmpReg, targetReg          // tmpReg <= Y
    //    and tmpReg, <mask>
    //    cmp tmpReg, <mask>
    //    je <throw block>
    //    shufps targetReg, targetReg, 0xB1    // ZWXY => WZYX
    //
    // For TYP_FLOAT, it's the same as TARGET_64BIT:
    //    mov_xmm2i tmpReg, targetReg          // tmpReg <= low 32 bits
    //    and tmpReg, <mask>
    //    cmp tmpReg, <mask>
    //    je <throw block>
    //    movaps targetReg, op1->GetRegNum()      // only if targetReg != op1->GetRegNum()

    regNumber copyToTmpSrcReg; // The register we'll copy to the integer temp.

    if (targetType == TYP_DOUBLE)
    {
        inst_Mov(targetType, targetReg, op1->GetRegNum(), /* canSkip */ true);
        GetEmitter()->emitIns_SIMD_R_R_R_I(INS_shufps, EA_16BYTE, targetReg, targetReg, targetReg, (int8_t)0xB1,
                                           INS_OPTS_NONE);
        copyToTmpSrcReg = targetReg;
    }
    else
    {
        copyToTmpSrcReg = op1->GetRegNum();
    }

    // Copy only the low 32 bits. This will be the high order 32 bits of the floating-point
    // value, no matter the floating-point type.
    inst_Mov(TYP_INT, tmpReg, copyToTmpSrcReg, /* canSkip */ false, emitActualTypeSize(TYP_FLOAT));

    // Mask exponent with all 1's and check if the exponent is all 1's
    inst_RV_IV(INS_and, tmpReg, expMask, EA_4BYTE);
    inst_RV_IV(INS_cmp, tmpReg, expMask, EA_4BYTE);

    // If exponent is all 1's, throw ArithmeticException
    genJumpToThrowHlpBlk(EJ_je, SCK_ARITH_EXCPN);

    if ((targetType == TYP_DOUBLE) && (targetReg == op1->GetRegNum()))
    {
        // We need to re-shuffle the targetReg to get the correct result.
        GetEmitter()->emitIns_SIMD_R_R_R_I(INS_shufps, EA_16BYTE, targetReg, targetReg, targetReg, (int8_t)0xB1,
                                           INS_OPTS_NONE);
    }
    else
    {
        // In both the TYP_FLOAT and TYP_DOUBLE case, the op1 register is untouched,
        // so copy it to the targetReg. This is faster and smaller for TYP_DOUBLE
        // than re-shuffling the targetReg.
        inst_Mov(targetType, targetReg, op1->GetRegNum(), /* canSkip */ true);
    }

#endif // !TARGET_64BIT

    genProduceReg(treeNode);
}

#ifdef TARGET_AMD64
int CodeGenInterface::genSPtoFPdelta() const
{
    int delta;

#ifdef UNIX_AMD64_ABI

    // We require frame chaining on Unix to support native tool unwinding (such as
    // unwinding by the native debugger). We have a CLR-only extension to the
    // unwind codes (UWOP_SET_FPREG_LARGE) to support SP->FP offsets larger than 240.
    // If Unix ever supports EnC, the RSP == RBP assumption will have to be reevaluated.
    delta = genTotalFrameSize();

#else // !UNIX_AMD64_ABI

    // As per Amd64 ABI, RBP offset from initial RSP can be between 0 and 240 if
    // RBP needs to be reported in unwind codes.  This case would arise for methods
    // with localloc.
    if (compiler->compLocallocUsed)
    {
        // We cannot base delta computation on compLclFrameSize since it changes from
        // tentative to final frame layout and hence there is a possibility of
        // under-estimating offset of vars from FP, which in turn results in under-
        // estimating instruction size.
        //
        // To be predictive and so as never to under-estimate offset of vars from FP
        // we will always position FP at min(240, outgoing arg area size).
        delta = Min(240, (int)compiler->lvaOutgoingArgSpaceSize);
    }
    else if (compiler->opts.compDbgEnC)
    {
        // vm assumption on EnC methods is that rsp and rbp are equal
        delta = 0;
    }
    else
    {
        delta = genTotalFrameSize();
    }

#endif // !UNIX_AMD64_ABI

    return delta;
}

//---------------------------------------------------------------------
// genTotalFrameSize - return the total size of the stack frame, including local size,
// callee-saved register size, etc. For AMD64, this does not include the caller-pushed
// return address.
//
// Return value:
//    Total frame size
//

int CodeGenInterface::genTotalFrameSize() const
{
    assert(!IsUninitialized(compiler->compCalleeRegsPushed));

    int totalFrameSize = compiler->compCalleeRegsPushed * REGSIZE_BYTES + compiler->compLclFrameSize;

    assert(totalFrameSize >= 0);
    return totalFrameSize;
}

//---------------------------------------------------------------------
// genCallerSPtoFPdelta - return the offset from Caller-SP to the frame pointer.
// This number is going to be negative, since the Caller-SP is at a higher
// address than the frame pointer.
//
// There must be a frame pointer to call this function!
//
// We can't compute this directly from the Caller-SP, since the frame pointer
// is based on a maximum delta from Initial-SP, so first we find SP, then
// compute the FP offset.

int CodeGenInterface::genCallerSPtoFPdelta() const
{
    assert(isFramePointerUsed());
    int callerSPtoFPdelta;

    callerSPtoFPdelta = genCallerSPtoInitialSPdelta() + genSPtoFPdelta();

    assert(callerSPtoFPdelta <= 0);
    return callerSPtoFPdelta;
}

//---------------------------------------------------------------------
// genCallerSPtoInitialSPdelta - return the offset from Caller-SP to Initial SP.
//
// This number will be negative.

int CodeGenInterface::genCallerSPtoInitialSPdelta() const
{
    int callerSPtoSPdelta = 0;

    callerSPtoSPdelta -= genTotalFrameSize();
    callerSPtoSPdelta -= REGSIZE_BYTES; // caller-pushed return address

    // compCalleeRegsPushed does not account for the frame pointer
    // TODO-Cleanup: shouldn't this be part of genTotalFrameSize?
    if (isFramePointerUsed())
    {
        callerSPtoSPdelta -= REGSIZE_BYTES;
    }

    assert(callerSPtoSPdelta <= 0);
    return callerSPtoSPdelta;
}
#endif // TARGET_AMD64

//-----------------------------------------------------------------------------------------
// genSSE2BitwiseOp - generate SSE2 code for the given oper as "Operand BitWiseOp BitMask"
//
// Arguments:
//    treeNode  - tree node
//
// Return value:
//    None
//
// Assumptions:
//     i) tree oper is one of GT_NEG or GT_INTRINSIC Abs()
//    ii) tree type is floating point type.
//   iii) caller of this routine needs to call genProduceReg()
void CodeGen::genSSE2BitwiseOp(GenTree* treeNode)
{
    regNumber targetReg  = treeNode->GetRegNum();
    regNumber operandReg = genConsumeReg(treeNode->gtGetOp1());

    assert(varTypeIsFloating(treeNode->TypeGet()));
    assert(treeNode->gtGetOp1()->isUsedFromReg());

    CORINFO_FIELD_HANDLE maskFld = NO_FIELD_HANDLE;
    UINT64               mask    = 0;
    instruction          ins     = INS_invalid;

    if (treeNode->OperIs(GT_NEG))
    {
        // Neg(x) = flip the sign bit.
        // Neg(f) = f ^ 0x80000000 x4 (packed)
        // Neg(d) = d ^ 0x8000000000000000 x2 (packed)
        ins  = INS_xorps;
        mask = treeNode->TypeIs(TYP_FLOAT) ? 0x8000000080000000UL : 0x8000000000000000UL;
    }
    else if (treeNode->OperIs(GT_INTRINSIC))
    {
        assert(treeNode->AsIntrinsic()->gtIntrinsicName == NI_System_Math_Abs);
        // Abs(x) = set sign-bit to zero
        // Abs(f) = f & 0x7fffffff x4 (packed)
        // Abs(d) = d & 0x7fffffffffffffff x2 (packed)
        ins  = INS_andps;
        mask = treeNode->TypeIs(TYP_FLOAT) ? 0x7FFFFFFF7FFFFFFFUL : 0x7FFFFFFFFFFFFFFFUL;
    }
    else
    {
        assert(!"genSSE2BitwiseOp: unsupported oper");
    }

    simd16_t constValue;
    constValue.u64[0] = mask;
    constValue.u64[1] = mask;
#if defined(FEATURE_SIMD)
    maskFld = GetEmitter()->emitSimd16Const(constValue);
#else
    maskFld = GetEmitter()->emitBlkConst(&constValue, 16, 16, treeNode->TypeGet());
#endif

    GetEmitter()->emitIns_SIMD_R_R_C(ins, EA_16BYTE, targetReg, operandReg, maskFld, 0, INS_OPTS_NONE);
}

//-----------------------------------------------------------------------------------------
// genSSE41RoundOp - generate SSE41 code for the given tree as a round operation
//
// Arguments:
//    treeNode  - tree node
//
// Return value:
//    None
//
// Assumptions:
//     i) SSE4.1 is supported by the underlying hardware
//    ii) treeNode oper is a GT_INTRINSIC
//   iii) treeNode type is a floating point type
//    iv) treeNode is not used from memory
//     v) tree oper is NI_System_Math{F}_Round, _Ceiling, _Floor, or _Truncate
//    vi) caller of this routine needs to call genProduceReg()
void CodeGen::genSSE41RoundOp(GenTreeOp* treeNode)
{
    // i) SSE4.1 is supported by the underlying hardware
    assert(compiler->compIsaSupportedDebugOnly(InstructionSet_SSE41));

    // ii) treeNode oper is a GT_INTRINSIC
    assert(treeNode->OperGet() == GT_INTRINSIC);

    GenTree* srcNode = treeNode->gtGetOp1();

    // iii) treeNode type is floating point type
    assert(varTypeIsFloating(srcNode));
    assert(srcNode->TypeGet() == treeNode->TypeGet());

    // iv) treeNode is not used from memory
    assert(!treeNode->isUsedFromMemory());

    genConsumeOperands(treeNode);

    instruction ins  = (treeNode->TypeGet() == TYP_FLOAT) ? INS_roundss : INS_roundsd;
    emitAttr    size = emitTypeSize(treeNode);

    regNumber dstReg = treeNode->GetRegNum();

    int8_t ival = 0;

    // v) tree oper is NI_System_Math{F}_Round, _Ceiling, _Floor, or _Truncate
    switch (treeNode->AsIntrinsic()->gtIntrinsicName)
    {
        case NI_System_Math_Round:
            ival = 4;
            break;

        case NI_System_Math_Ceiling:
            ival = 10;
            break;

        case NI_System_Math_Floor:
            ival = 9;
            break;

        case NI_System_Math_Truncate:
            ival = 11;
            break;

        default:
            ins = INS_invalid;
            assert(!"genSSE41RoundOp: unsupported intrinsic");
            unreached();
    }

    bool isRMW = !compiler->canUseVexEncoding();
    inst_RV_RV_TT_IV(ins, size, dstReg, dstReg, srcNode, ival, isRMW, INS_OPTS_NONE);
}

//---------------------------------------------------------------------
// genIntrinsic - generate code for a given intrinsic
//
// Arguments
//    treeNode - the GT_INTRINSIC node
//
// Return value:
//    None
//
void CodeGen::genIntrinsic(GenTreeIntrinsic* treeNode)
{
    // Handle intrinsics that can be implemented by target-specific instructions
    switch (treeNode->gtIntrinsicName)
    {
        case NI_System_Math_Abs:
            genSSE2BitwiseOp(treeNode);
            break;

        case NI_System_Math_Ceiling:
        case NI_System_Math_Floor:
        case NI_System_Math_Truncate:
        case NI_System_Math_Round:
            genSSE41RoundOp(treeNode->AsOp());
            break;

        case NI_System_Math_Sqrt:
        {
            // Both operand and its result must be of the same floating point type.
            GenTree* srcNode = treeNode->gtGetOp1();
            assert(varTypeIsFloating(srcNode));
            assert(srcNode->TypeGet() == treeNode->TypeGet());

            genConsumeOperands(treeNode->AsOp());

            const instruction ins = (treeNode->TypeGet() == TYP_FLOAT) ? INS_sqrtss : INS_sqrtsd;

            regNumber targetReg = treeNode->GetRegNum();
            bool      isRMW     = !compiler->canUseVexEncoding();

            inst_RV_RV_TT(ins, emitTypeSize(treeNode), targetReg, targetReg, srcNode, isRMW, INS_OPTS_NONE);
            break;
        }

#if defined(FEATURE_SIMD)
            // The handling is a bit more complex so genSimdUpperSave/Restore
            // handles genConsumeOperands and genProduceReg

        case NI_SIMD_UpperRestore:
        {
            genSimdUpperRestore(treeNode);
            return;
        }

        case NI_SIMD_UpperSave:
        {
            genSimdUpperSave(treeNode);
            return;
        }
#endif // FEATURE_SIMD

        default:
            assert(!"genIntrinsic: Unsupported intrinsic");
            unreached();
    }

    genProduceReg(treeNode);
}

//-------------------------------------------------------------------------- //
// getBaseVarForPutArgStk - returns the baseVarNum for passing a stack arg.
//
// Arguments
//    treeNode - the GT_PUTARG_STK node
//
// Return value:
//    The number of the base variable.
//
// Note:
//    If tail call the outgoing args are placed in the caller's incoming arg stack space.
//    Otherwise, they go in the outgoing arg area on the current frame.
//
//    On Windows the caller always creates slots (homing space) in its frame for the
//    first 4 arguments of a callee (register passed args). So, the baseVarNum is always 0.
//    For System V systems there is no such calling convention requirement, and the code needs to find
//    the first stack passed argument from the caller. This is done by iterating over
//    all the lvParam variables and finding the first with GetArgReg() equals to REG_STK.
//
unsigned CodeGen::getBaseVarForPutArgStk(GenTree* treeNode)
{
    assert(treeNode->OperGet() == GT_PUTARG_STK);

    unsigned baseVarNum;

    // Whether to setup stk arg in incoming or out-going arg area?
    // Fast tail calls implemented as epilog+jmp = stk arg is setup in incoming arg area.
    // All other calls - stk arg is setup in out-going arg area.
    if (treeNode->AsPutArgStk()->putInIncomingArgArea())
    {
        // See the note in the function header re: finding the first stack passed argument.
        baseVarNum = getFirstArgWithStackSlot();
    }
    else
    {
#if FEATURE_FIXED_OUT_ARGS
        baseVarNum = compiler->lvaOutgoingArgSpaceVar;
#else  // !FEATURE_FIXED_OUT_ARGS
        assert(!"No BaseVarForPutArgStk on x86");
        baseVarNum = BAD_VAR_NUM;
#endif // !FEATURE_FIXED_OUT_ARGS
    }

    return baseVarNum;
}

//---------------------------------------------------------------------
// genAlignStackBeforeCall: Align the stack if necessary before a call.
//
// Arguments:
//    putArgStk - the putArgStk node.
//
void CodeGen::genAlignStackBeforeCall(GenTreePutArgStk* putArgStk)
{
#if defined(UNIX_X86_ABI)

    genAlignStackBeforeCall(putArgStk->gtCall);

#endif // UNIX_X86_ABI
}

//---------------------------------------------------------------------
// genAlignStackBeforeCall: Align the stack if necessary before a call.
//
// Arguments:
//    call - the call node.
//
void CodeGen::genAlignStackBeforeCall(GenTreeCall* call)
{
#if defined(UNIX_X86_ABI)

    // Have we aligned the stack yet?
    if (!call->gtArgs.IsStkAlignmentDone())
    {
        // We haven't done any stack alignment yet for this call.  We might need to create
        // an alignment adjustment, even if this function itself doesn't have any stack args.
        // This can happen if this function call is part of a nested call sequence, and the outer
        // call has already pushed some arguments.

        unsigned stkLevel = genStackLevel + call->gtArgs.GetStkSizeBytes();
        call->gtArgs.ComputeStackAlignment(stkLevel);

        unsigned padStkAlign = call->gtArgs.GetStkAlign();
        if (padStkAlign != 0)
        {
            // Now generate the alignment
            inst_RV_IV(INS_sub, REG_SPBASE, padStkAlign, EA_PTRSIZE);
            AddStackLevel(padStkAlign);
            AddNestedAlignment(padStkAlign);
        }

        call->gtArgs.SetStkAlignmentDone();
    }

#endif // UNIX_X86_ABI
}

//---------------------------------------------------------------------
// genRemoveAlignmentAfterCall: After a call, remove the alignment
// added before the call, if any.
//
// Arguments:
//    call - the call node.
//    bias - additional stack adjustment
//
// Note:
//    When bias > 0, caller should adjust stack level appropriately as
//    bias is not considered when adjusting stack level.
//
void CodeGen::genRemoveAlignmentAfterCall(GenTreeCall* call, unsigned bias)
{
#if defined(TARGET_X86)
#if defined(UNIX_X86_ABI)
    // Put back the stack pointer if there was any padding for stack alignment
    unsigned padStkAlign  = call->gtArgs.GetStkAlign();
    unsigned padStkAdjust = padStkAlign + bias;

    if (padStkAdjust != 0)
    {
        inst_RV_IV(INS_add, REG_SPBASE, padStkAdjust, EA_PTRSIZE);
        SubtractStackLevel(padStkAlign);
        SubtractNestedAlignment(padStkAlign);
    }
#else  // UNIX_X86_ABI
    if (bias != 0)
    {
        if (bias == sizeof(int))
        {
            inst_RV(INS_pop, REG_ECX, TYP_INT);
        }
        else
        {
            inst_RV_IV(INS_add, REG_SPBASE, bias, EA_PTRSIZE);
        }
    }
#endif // !UNIX_X86_ABI_
#else  // TARGET_X86
    assert(bias == 0);
#endif // !TARGET_X86
}

#ifdef TARGET_X86

//---------------------------------------------------------------------
// genAdjustStackForPutArgStk:
//    adjust the stack pointer for a putArgStk node if necessary.
//
// Arguments:
//    putArgStk - the putArgStk node.
//
// Returns: true if the stack pointer was adjusted; false otherwise.
//
// Notes:
//    Sets `m_pushStkArg` to true if the stack arg needs to be pushed,
//    false if the stack arg needs to be stored at the current stack
//    pointer address. This is exactly the opposite of the return value
//    of this function.
//
bool CodeGen::genAdjustStackForPutArgStk(GenTreePutArgStk* putArgStk)
{
    const unsigned argSize = putArgStk->GetStackByteSize();
    GenTree*       source  = putArgStk->gtGetOp1();

#ifdef FEATURE_SIMD
    if (!source->OperIs(GT_FIELD_LIST) && varTypeIsSIMD(source))
    {
        inst_RV_IV(INS_sub, REG_SPBASE, argSize, EA_PTRSIZE);
        AddStackLevel(argSize);
        m_pushStkArg = false;
        return true;
    }
#endif // FEATURE_SIMD

#ifdef DEBUG
    switch (putArgStk->gtPutArgStkKind)
    {
        case GenTreePutArgStk::Kind::RepInstr:
        case GenTreePutArgStk::Kind::Unroll:
            assert(!source->GetLayout(compiler)->HasGCPtr());
            break;

        case GenTreePutArgStk::Kind::Push:
            assert(source->OperIs(GT_FIELD_LIST) || source->GetLayout(compiler)->HasGCPtr() ||
                   (argSize < XMM_REGSIZE_BYTES));
            break;

        default:
            unreached();
    }
#endif // DEBUG

    // In lowering (see "LowerPutArgStk") we have determined what sort of instructions
    // are going to be used for this node. If we'll not be using "push"es, the stack
    // needs to be adjusted first (s. t. the SP points to the base of the outgoing arg).
    //
    if (!putArgStk->isPushKind())
    {
        // If argSize is large, we need to probe the stack like we do in the prolog (genAllocLclFrame)
        // or for localloc (genLclHeap), to ensure we touch the stack pages sequentially, and don't miss
        // the stack guard pages. The prolog probes, but we don't know at this point how much higher
        // the last probed stack pointer value is. We default a threshold. Any size below this threshold
        // we are guaranteed the stack has been probed. Above this threshold, we don't know. The threshold
        // should be high enough to cover all common cases. Increasing the threshold means adding a few
        // more "lowest address of stack" probes in the prolog. Since this is relatively rare, add it to
        // stress modes.

        if ((argSize >= ARG_STACK_PROBE_THRESHOLD_BYTES) ||
            compiler->compStressCompile(Compiler::STRESS_GENERIC_VARN, 5))
        {
            genStackPointerConstantAdjustmentLoopWithProbe(-(ssize_t)argSize, /* trackSpAdjustments */ true);
        }
        else
        {
            inst_RV_IV(INS_sub, REG_SPBASE, argSize, EA_PTRSIZE);
        }

        AddStackLevel(argSize);
        m_pushStkArg = false;
        return true;
    }

    // Otherwise, "push" will be adjusting the stack for us.
    m_pushStkArg = true;
    return false;
}

//---------------------------------------------------------------------
// genPutArgStkFieldList - generate code for passing a GT_FIELD_LIST arg on the stack.
//
// Arguments
//    treeNode      - the GT_PUTARG_STK node whose op1 is a GT_FIELD_LIST
//
// Return value:
//    None
//
void CodeGen::genPutArgStkFieldList(GenTreePutArgStk* putArgStk)
{
    GenTreeFieldList* const fieldList = putArgStk->gtOp1->AsFieldList();
    assert(fieldList != nullptr);

    // Set m_pushStkArg and pre-adjust the stack if necessary.
    const bool preAdjustedStack = genAdjustStackForPutArgStk(putArgStk);

    // For now, we only support the "push" case; we will push a full slot for the first field of each slot
    // within the struct.
    assert(putArgStk->isPushKind() && !preAdjustedStack && m_pushStkArg);

    // If we have pre-adjusted the stack and are simply storing the fields in order, set the offset to 0.
    // (Note that this mode is not currently being used.)
    // If we are pushing the arguments (i.e. we have not pre-adjusted the stack), then we are pushing them
    // in reverse order, so we start with the current field offset at the size of the struct arg (which must be
    // a multiple of the target pointer size).
    unsigned  currentOffset   = (preAdjustedStack) ? 0 : putArgStk->GetStackByteSize();
    unsigned  prevFieldOffset = currentOffset;
    regNumber intTmpReg       = REG_NA;
    regNumber simdTmpReg      = REG_NA;
    if (internalRegisters.Count(putArgStk) != 0)
    {
        regMaskTP rsvdRegs = internalRegisters.GetAll(putArgStk);
        if ((rsvdRegs & RBM_ALLINT) != 0)
        {
            intTmpReg = internalRegisters.GetSingle(putArgStk, RBM_ALLINT);
            assert(genIsValidIntReg(intTmpReg));
        }
        if ((rsvdRegs & RBM_ALLFLOAT) != 0)
        {
            simdTmpReg = internalRegisters.GetSingle(putArgStk, RBM_ALLFLOAT);
            assert(genIsValidFloatReg(simdTmpReg));
        }
        assert(genCountBits(rsvdRegs) == (unsigned)((intTmpReg == REG_NA) ? 0 : 1) + ((simdTmpReg == REG_NA) ? 0 : 1));
    }

    for (GenTreeFieldList::Use& use : fieldList->Uses())
    {
        GenTree* const  fieldNode   = use.GetNode();
        const unsigned  fieldOffset = use.GetOffset();
        const var_types fieldType   = use.GetType();

        // Long-typed nodes should have been handled by the decomposition pass, and lowering should have sorted the
        // field list in descending order by offset.
        assert(!varTypeIsLong(fieldType));
        assert(fieldOffset <= prevFieldOffset);

        // Consume the register, if any, for this field. Note that genConsumeRegs() will appropriately
        // update the liveness info for a lclVar that has been marked RegOptional, which hasn't been
        // assigned a register, and which is therefore contained.
        // Unlike genConsumeReg(), it handles the case where no registers are being consumed.
        genConsumeRegs(fieldNode);
        regNumber argReg = fieldNode->isUsedFromSpillTemp() ? REG_NA : fieldNode->GetRegNum();

        // If the field is slot-like, we can use a push instruction to store the entire register no matter the type.
        //
        // The GC encoder requires that the stack remain 4-byte aligned at all times. Round the adjustment up
        // to the next multiple of 4. If we are going to generate a `push` instruction, the adjustment must
        // not require rounding.
        const bool fieldIsSlot = ((fieldOffset % 4) == 0) && ((prevFieldOffset - fieldOffset) >= 4);
        int        adjustment  = roundUp(currentOffset - fieldOffset, 4);
        if (fieldIsSlot && !varTypeIsSIMD(fieldType))
        {
            unsigned pushSize = genTypeSize(genActualType(fieldType));
            assert((pushSize % 4) == 0);
            adjustment -= pushSize;

            // If there is padding before this argument, zero it out.
            assert((adjustment % TARGET_POINTER_SIZE) == 0);
            while (adjustment != 0)
            {
                inst_IV(INS_push, 0); // Push TARGET_POINTER_SIZE bytes of zeros.
                currentOffset -= TARGET_POINTER_SIZE;
                AddStackLevel(TARGET_POINTER_SIZE);
                adjustment -= TARGET_POINTER_SIZE;
            }

            m_pushStkArg = true;
        }
        else
        {
            m_pushStkArg = false;

            // We always "push" floating point fields (i.e. they are full slot values that don't
            // require special handling).
            assert(varTypeIsIntegralOrI(fieldNode) || varTypeIsSIMD(fieldNode));

            // If we can't push this field, it needs to be in a register so that we can store
            // it to the stack location.
            if (adjustment != 0)
            {
                // This moves the stack pointer to fieldOffset.
                // For this case, we must adjust the stack and generate stack-relative stores rather than pushes.
                // Adjust the stack pointer to the next slot boundary.
                inst_RV_IV(INS_sub, REG_SPBASE, adjustment, EA_PTRSIZE);
                currentOffset -= adjustment;
                AddStackLevel(adjustment);
            }

            // Does it need to be in a byte register?
            // If so, we'll use intTmpReg, which must have been allocated as a byte register.
            // If it's already in a register, but not a byteable one, then move it.
            if (varTypeIsByte(fieldType) && ((argReg == REG_NA) || ((genRegMask(argReg) & RBM_BYTE_REGS) == 0)))
            {
                assert(intTmpReg != REG_NA);
                noway_assert((genRegMask(intTmpReg) & RBM_BYTE_REGS) != 0);
                if (argReg != REG_NA)
                {
                    inst_Mov(fieldType, intTmpReg, argReg, /* canSkip */ false);
                    argReg = intTmpReg;
                }
            }
        }

        bool canStoreFullSlot = fieldIsSlot;
        bool canLoadFullSlot  = genIsValidIntReg(argReg);
        if (argReg == REG_NA)
        {
            assert((genTypeSize(fieldNode) <= TARGET_POINTER_SIZE));
            assert(genTypeSize(genActualType(fieldNode)) == genTypeSize(genActualType(fieldType)));

            // We can widen local loads if the excess only affects padding bits.
            canLoadFullSlot = (genTypeSize(fieldNode) == TARGET_POINTER_SIZE) || fieldNode->isUsedFromSpillTemp() ||
                              (fieldNode->OperIsLocalRead() && (genTypeSize(fieldNode) >= genTypeSize(fieldType)));
        }

        if (canStoreFullSlot && canLoadFullSlot)
        {
            assert(m_pushStkArg);
            assert(genTypeSize(fieldNode) <= TARGET_POINTER_SIZE);
            inst_TT(INS_push, emitActualTypeSize(fieldNode), fieldNode);

            currentOffset -= TARGET_POINTER_SIZE;
            AddStackLevel(TARGET_POINTER_SIZE);
        }
        else
        {
            // If the field is of GC type, we must use a push instruction, since the emitter is not
            // otherwise able to detect stores into the outgoing argument area of the stack on x86.
            assert(!varTypeIsGC(fieldNode));

            // First, if needed, load the field into the temporary register.
            if (argReg == REG_NA)
            {
                assert(varTypeIsIntegralOrI(fieldNode) && genIsValidIntReg(intTmpReg));

                if (fieldNode->isContainedIntOrIImmed())
                {
                    genSetRegToConst(intTmpReg, fieldNode->TypeGet(), fieldNode);
                }
                else
                {
                    // Use the smaller "mov" instruction in case we do not need a sign/zero-extending load.
                    instruction loadIns  = canLoadFullSlot ? INS_mov : ins_Load(fieldNode->TypeGet());
                    emitAttr    loadSize = canLoadFullSlot ? EA_PTRSIZE : emitTypeSize(fieldNode);
                    inst_RV_TT(loadIns, loadSize, intTmpReg, fieldNode);
                }

                argReg = intTmpReg;
            }

#if defined(FEATURE_SIMD)
            if (fieldType == TYP_SIMD12)
            {
                assert(genIsValidFloatReg(simdTmpReg));
                genStoreSimd12ToStack(argReg, simdTmpReg);
            }
            else
#endif // defined(FEATURE_SIMD)
            {
                // Using wide stores here avoids having to reserve a byteable register when we could not
                // use "push" due to the field node being an indirection (i. e. for "!canLoadFullSlot").
                var_types storeType = canStoreFullSlot ? genActualType(fieldType) : fieldType;
                genStoreRegToStackArg(storeType, argReg, fieldOffset - currentOffset);
            }

            if (m_pushStkArg)
            {
                // We always push a slot-rounded size.
                currentOffset -= roundUp(genTypeSize(fieldType), TARGET_POINTER_SIZE);
            }
        }

        prevFieldOffset = fieldOffset;
    }

    if (currentOffset != 0)
    {
        // We don't expect padding at the beginning of a struct, but it could happen with explicit layout.
        inst_RV_IV(INS_sub, REG_SPBASE, currentOffset, EA_PTRSIZE);
        AddStackLevel(currentOffset);
    }
}
#endif // TARGET_X86

//---------------------------------------------------------------------
// genPutArgStk - generate code for passing an arg on the stack.
//
// Arguments
//    treeNode      - the GT_PUTARG_STK node
//
void CodeGen::genPutArgStk(GenTreePutArgStk* putArgStk)
{
    GenTree*  data       = putArgStk->gtOp1;
    var_types targetType = genActualType(data->TypeGet());

#ifdef TARGET_X86

    // On a 32-bit target, all of the long arguments are handled with GT_FIELD_LISTs of TYP_INT.
    assert(targetType != TYP_LONG);
    assert((putArgStk->GetStackByteSize() % TARGET_POINTER_SIZE) == 0);

    genAlignStackBeforeCall(putArgStk);

    if (data->OperIs(GT_FIELD_LIST))
    {
        genPutArgStkFieldList(putArgStk);
        return;
    }

    if (varTypeIsStruct(targetType))
    {
        genAdjustStackForPutArgStk(putArgStk);
        genPutStructArgStk(putArgStk);
        return;
    }

    genConsumeRegs(data);

    if (data->isUsedFromReg())
    {
        genPushReg(targetType, data->GetRegNum());
    }
    else
    {
        assert(genTypeSize(data) == TARGET_POINTER_SIZE);
        inst_TT(INS_push, emitTypeSize(data), data);
        AddStackLevel(TARGET_POINTER_SIZE);
    }
#else // !TARGET_X86
    {
        unsigned baseVarNum = getBaseVarForPutArgStk(putArgStk);

        if (data->OperIs(GT_FIELD_LIST))
        {
            genPutArgStkFieldList(putArgStk, baseVarNum);
            return;
        }
        else if (varTypeIsStruct(targetType))
        {
            m_stkArgVarNum = baseVarNum;
            m_stkArgOffset = putArgStk->getArgOffset();
            genPutStructArgStk(putArgStk);
            m_stkArgVarNum = BAD_VAR_NUM;
            return;
        }

        noway_assert(targetType != TYP_STRUCT);

        // Get argument offset on stack.
        // Here we cross check that argument offset hasn't changed from lowering to codegen since
        // we are storing arg slot number in GT_PUTARG_STK node in lowering phase.
        unsigned argOffset = putArgStk->getArgOffset();

#ifdef DEBUG
        CallArg* callArg = putArgStk->gtCall->gtArgs.FindByNode(putArgStk);
        assert(callArg != nullptr);
        assert(callArg->AbiInfo.HasExactlyOneStackSegment());
        assert(argOffset == callArg->AbiInfo.Segment(0).GetStackOffset());
#endif

        if (data->isContainedIntOrIImmed())
        {
            GetEmitter()->emitIns_S_I(ins_Store(targetType), emitTypeSize(targetType), baseVarNum, argOffset,
                                      (int)data->AsIntConCommon()->IconValue());
        }
        else
        {
            assert(data->isUsedFromReg());
            genConsumeReg(data);
            GetEmitter()->emitIns_S_R(ins_Store(targetType), emitTypeSize(targetType), data->GetRegNum(), baseVarNum,
                                      argOffset);
        }
    }
#endif // !TARGET_X86
}

//---------------------------------------------------------------------
// genPutArgReg - generate code for a GT_PUTARG_REG node
//
// Arguments
//    tree - the GT_PUTARG_REG node
//
// Return value:
//    None
//
void CodeGen::genPutArgReg(GenTreeOp* tree)
{
    assert(tree->OperIs(GT_PUTARG_REG));

    var_types targetType = tree->TypeGet();
    regNumber targetReg  = tree->GetRegNum();

#ifndef UNIX_AMD64_ABI
    assert(targetType != TYP_STRUCT);
#endif // !UNIX_AMD64_ABI

    GenTree* op1 = tree->gtOp1;
    genConsumeReg(op1);

    // If child node is not already in the register we need, move it
    inst_Mov(targetType, targetReg, op1->GetRegNum(), /* canSkip */ true);

    genProduceReg(tree);
}

#ifdef TARGET_X86
// genPushReg: Push a register value onto the stack and adjust the stack level
//
// Arguments:
//    type   - the type of value to be stored
//    reg    - the register containing the value
//
// Notes:
//    For TYP_LONG, the srcReg must be a floating point register.
//    Otherwise, the register type must be consistent with the given type.
//
void CodeGen::genPushReg(var_types type, regNumber srcReg)
{
    unsigned size = genTypeSize(type);
    if (varTypeIsIntegralOrI(type) && type != TYP_LONG)
    {
        assert(genIsValidIntReg(srcReg));
        inst_RV(INS_push, srcReg, type);
    }
    else
    {
        instruction ins;
        emitAttr    attr = emitTypeSize(type);
        if (type == TYP_LONG)
        {
            // On x86, the only way we can push a TYP_LONG from a register is if it is in an xmm reg.
            // This is only used when we are pushing a struct from memory to memory, and basically is
            // handling an 8-byte "chunk", as opposed to strictly a long type.
            ins = INS_movq;
        }
        else
        {
            ins = ins_Store(type);
        }
        assert(genIsValidFloatReg(srcReg));
        inst_RV_IV(INS_sub, REG_SPBASE, size, EA_PTRSIZE);
        GetEmitter()->emitIns_AR_R(ins, attr, srcReg, REG_SPBASE, 0);
    }
    AddStackLevel(size);
}
#endif // TARGET_X86

// genStoreRegToStackArg: Store a register value into the stack argument area
//
// Arguments:
//    type   - the type of value to be stored
//    reg    - the register containing the value
//    offset - the offset from the base (see Assumptions below)
//
// Notes:
//    A type of TYP_STRUCT instructs this method to store a 16-byte chunk
//    at the given offset (i.e. not the full struct).
//
// Assumptions:
//    The caller must set the context appropriately before calling this method:
//    - On x64, m_stkArgVarNum must be set according to whether this is a regular or tail call.
//    - On x86, the caller must set m_pushStkArg if this method should push the argument.
//      Otherwise, the argument is stored at the given offset from sp.
//
// TODO: In the below code the load and store instructions are for 16 bytes, but the
//          type is EA_8BYTE. The movdqa/u are 16 byte instructions, so it works, but
//          this probably needs to be changed.
//
void CodeGen::genStoreRegToStackArg(var_types type, regNumber srcReg, int offset)
{
    assert(srcReg != REG_NA);
    instruction ins;
    emitAttr    attr;
    unsigned    size;

    if (type == TYP_STRUCT)
    {
        ins = INS_movdqu;
        // This should be changed!
        attr = EA_16BYTE;
        size = 16;
    }
    else
    {
#ifdef FEATURE_SIMD
        if (varTypeIsSIMD(type))
        {
            assert(genIsValidFloatReg(srcReg));
            ins = ins_Store(type); // TODO-CQ: pass 'aligned' correctly
        }
        else
#endif // FEATURE_SIMD
#ifdef TARGET_X86
            if (type == TYP_LONG)
        {
            assert(genIsValidFloatReg(srcReg));
            ins = INS_movq;
        }
        else
#endif // TARGET_X86
        {
            assert((varTypeUsesFloatReg(type) && genIsValidFloatReg(srcReg)) ||
                   (varTypeUsesIntReg(type) && genIsValidIntReg(srcReg)));
            ins = ins_Store(type);
        }
        attr = emitTypeSize(type);
        size = genTypeSize(type);
    }

#ifdef TARGET_X86
    if (m_pushStkArg)
    {
        genPushReg(type, srcReg);
    }
    else
    {
        GetEmitter()->emitIns_AR_R(ins, attr, srcReg, REG_SPBASE, offset);
    }
#else  // !TARGET_X86
    assert(m_stkArgVarNum != BAD_VAR_NUM);
    GetEmitter()->emitIns_S_R(ins, attr, srcReg, m_stkArgVarNum, m_stkArgOffset + offset);
#endif // !TARGET_X86
}

//---------------------------------------------------------------------
// genPutStructArgStk - generate code for copying a struct arg on the stack by value.
//                In case there are references to heap object in the struct,
//                it generates the gcinfo as well.
//
// Arguments
//    putArgStk - the GT_PUTARG_STK node
//
// Notes:
//    In the case of fixed out args, the caller must have set m_stkArgVarNum to the variable number
//    corresponding to the argument area (where we will put the argument on the stack).
//    For tail calls this is the baseVarNum = 0.
//    For non tail calls this is the outgoingArgSpace.
//
void CodeGen::genPutStructArgStk(GenTreePutArgStk* putArgStk)
{
    GenTree*  source     = putArgStk->gtGetOp1();
    var_types targetType = source->TypeGet();

#if defined(TARGET_X86) && defined(FEATURE_SIMD)
    if (putArgStk->isSIMD12())
    {
        genPutArgStkSimd12(putArgStk);
        return;
    }
#endif // defined(TARGET_X86) && defined(FEATURE_SIMD)

    if (varTypeIsSIMD(targetType))
    {
        regNumber srcReg = genConsumeReg(source);
        assert((srcReg != REG_NA) && (genIsValidFloatReg(srcReg)));
        genStoreRegToStackArg(targetType, srcReg, 0);
        return;
    }

    assert(targetType == TYP_STRUCT);

    switch (putArgStk->gtPutArgStkKind)
    {
        case GenTreePutArgStk::Kind::RepInstr:
            genStructPutArgRepMovs(putArgStk);
            break;
#ifndef TARGET_X86
        case GenTreePutArgStk::Kind::PartialRepInstr:
            genStructPutArgPartialRepMovs(putArgStk);
            break;
#endif // !TARGET_X86

        case GenTreePutArgStk::Kind::Unroll:
            genStructPutArgUnroll(putArgStk);
            break;

#ifdef TARGET_X86
        case GenTreePutArgStk::Kind::Push:
            genStructPutArgPush(putArgStk);
            break;
#endif // TARGET_X86

        default:
            unreached();
    }
}

/*****************************************************************************
 *
 *  Create and record GC Info for the function.
 */
#ifndef JIT32_GCENCODER
void
#else  // !JIT32_GCENCODER
void*
#endif // !JIT32_GCENCODER
CodeGen::genCreateAndStoreGCInfo(unsigned codeSize, unsigned prologSize, unsigned epilogSize DEBUGARG(void* codePtr))
{
#ifdef JIT32_GCENCODER
    return genCreateAndStoreGCInfoJIT32(codeSize, prologSize, epilogSize DEBUGARG(codePtr));
#else  // !JIT32_GCENCODER
    genCreateAndStoreGCInfoX64(codeSize, prologSize DEBUGARG(codePtr));
#endif // !JIT32_GCENCODER
}

#ifdef JIT32_GCENCODER
void* CodeGen::genCreateAndStoreGCInfoJIT32(unsigned            codeSize,
                                            unsigned            prologSize,
                                            unsigned epilogSize DEBUGARG(void* codePtr))
{
    BYTE    headerBuf[64];
    InfoHdr header;

    int s_cached;

    // We should do this before gcInfoBlockHdrSave since varPtrTableSize must be finalized before it
    if (compiler->ehAnyFunclets())
    {
        assert(compiler->UsesFunclets());
        gcInfo.gcMarkFilterVarsPinned();
    }

#ifdef DEBUG
    size_t headerSize =
#endif
        compiler->compInfoBlkSize =
            gcInfo.gcInfoBlockHdrSave(headerBuf, 0, codeSize, prologSize, epilogSize, &header, &s_cached);

    size_t argTabOffset = 0;
    size_t ptrMapSize   = gcInfo.gcPtrTableSize(header, codeSize, &argTabOffset);

#if DISPLAY_SIZES

    if (GetInterruptible())
    {
        gcHeaderISize += compiler->compInfoBlkSize;
        gcPtrMapISize += ptrMapSize;
    }
    else
    {
        gcHeaderNSize += compiler->compInfoBlkSize;
        gcPtrMapNSize += ptrMapSize;
    }

#endif // DISPLAY_SIZES

    compiler->compInfoBlkSize += ptrMapSize;

    /* Allocate the info block for the method */

    compiler->compInfoBlkAddr = (BYTE*)compiler->info.compCompHnd->allocGCInfo(compiler->compInfoBlkSize);

    /* Fill in the info block and return it to the caller */

    void* infoPtr = compiler->compInfoBlkAddr;

    /* Create the method info block: header followed by GC tracking tables */

    compiler->compInfoBlkAddr +=
        gcInfo.gcInfoBlockHdrSave(compiler->compInfoBlkAddr, -1, codeSize, prologSize, epilogSize, &header, &s_cached);

    assert(compiler->compInfoBlkAddr == (BYTE*)infoPtr + headerSize);
    compiler->compInfoBlkAddr = gcInfo.gcPtrTableSave(compiler->compInfoBlkAddr, header, codeSize, &argTabOffset);
    assert(compiler->compInfoBlkAddr == (BYTE*)infoPtr + headerSize + ptrMapSize);

#ifdef DEBUG

    if (0)
    {
        BYTE*  temp = (BYTE*)infoPtr;
        size_t size = compiler->compInfoBlkAddr - temp;
        BYTE*  ptab = temp + headerSize;

        noway_assert(size == headerSize + ptrMapSize);

        printf("Method info block - header [%zu bytes]:", headerSize);

        for (unsigned i = 0; i < size; i++)
        {
            if (temp == ptab)
            {
                printf("\nMethod info block - ptrtab [%u bytes]:", ptrMapSize);
                printf("\n    %04X: %*c", i & ~0xF, 3 * (i & 0xF), ' ');
            }
            else
            {
                if (!(i % 16))
                    printf("\n    %04X: ", i);
            }

            printf("%02X ", *temp++);
        }

        printf("\n");
    }

#endif // DEBUG

#if DUMP_GC_TABLES

    if (compiler->opts.dspGCtbls)
    {
        const BYTE* base = (BYTE*)infoPtr;
        size_t      size;
        unsigned    methodSize;
        InfoHdr     dumpHeader;

        printf("GC Info for method %s\n", compiler->info.compFullName);
        printf("GC info size = %3u\n", compiler->compInfoBlkSize);

        size = gcInfo.gcInfoBlockHdrDump(base, &dumpHeader, &methodSize);
        // printf("size of header encoding is %3u\n", size);
        printf("\n");

        if (compiler->opts.dspGCtbls)
        {
            base += size;
            size = gcInfo.gcDumpPtrTable(base, dumpHeader, methodSize);
            // printf("size of pointer table is %3u\n", size);
            printf("\n");
            noway_assert(compiler->compInfoBlkAddr == (base + size));
        }
    }

#endif // DUMP_GC_TABLES

    /* Make sure we ended up generating the expected number of bytes */

    noway_assert(compiler->compInfoBlkAddr == (BYTE*)infoPtr + compiler->compInfoBlkSize);

    return infoPtr;
}

#else  // !JIT32_GCENCODER
void CodeGen::genCreateAndStoreGCInfoX64(unsigned codeSize, unsigned prologSize DEBUGARG(void* codePtr))
{
    IAllocator*    allowZeroAlloc = new (compiler, CMK_GC) CompIAllocator(compiler->getAllocatorGC());
    GcInfoEncoder* gcInfoEncoder  = new (compiler, CMK_GC)
        GcInfoEncoder(compiler->info.compCompHnd, compiler->info.compMethodInfo, allowZeroAlloc, NOMEM);
    assert(gcInfoEncoder);

    // Follow the code pattern of the x86 gc info encoder (genCreateAndStoreGCInfoJIT32).
    gcInfo.gcInfoBlockHdrSave(gcInfoEncoder, codeSize, prologSize);

    // We keep the call count for the second call to gcMakeRegPtrTable() below.
    unsigned callCnt = 0;
    // First we figure out the encoder ID's for the stack slots and registers.
    gcInfo.gcMakeRegPtrTable(gcInfoEncoder, codeSize, prologSize, GCInfo::MAKE_REG_PTR_MODE_ASSIGN_SLOTS, &callCnt);
    // Now we've requested all the slots we'll need; "finalize" these (make more compact data structures for them).
    gcInfoEncoder->FinalizeSlotIds();
    // Now we can actually use those slot ID's to declare live ranges.
    gcInfo.gcMakeRegPtrTable(gcInfoEncoder, codeSize, prologSize, GCInfo::MAKE_REG_PTR_MODE_DO_WORK, &callCnt);

    if (compiler->opts.compDbgEnC)
    {
        // what we have to preserve is called the "frame header" (see comments in VM\eetwain.cpp)
        // which is:
        //  -return address
        //  -saved RBP
        //  -saved bool for synchronized methods

        // slots for ret address + FP + EnC callee-saves
        int preservedAreaSize = (2 + genCountBits(RBM_ENC_CALLEE_SAVED)) * REGSIZE_BYTES;

        if (compiler->info.compFlags & CORINFO_FLG_SYNCH)
        {
            // bool in synchronized methods that tracks whether the lock has been taken (takes a full pointer sized
            // slot)
            preservedAreaSize += TARGET_POINTER_SIZE;

            // Verify that MonAcquired bool is at the bottom of the frame header
            assert(compiler->lvaGetCallerSPRelativeOffset(compiler->lvaMonAcquired) == -preservedAreaSize);
        }

        // Used to signal both that the method is compiled for EnC, and also the size of the block at the top of the
        // frame
        gcInfoEncoder->SetSizeOfEditAndContinuePreservedArea(preservedAreaSize);

        JITDUMP("EnC info:\n");
        JITDUMP("  EnC preserved area size = %d\n", preservedAreaSize);
    }

    if (compiler->opts.IsReversePInvoke())
    {
        unsigned reversePInvokeFrameVarNumber = compiler->lvaReversePInvokeFrameVar;
        assert(reversePInvokeFrameVarNumber != BAD_VAR_NUM);
        const LclVarDsc* reversePInvokeFrameVar = compiler->lvaGetDesc(reversePInvokeFrameVarNumber);
        gcInfoEncoder->SetReversePInvokeFrameSlot(reversePInvokeFrameVar->GetStackOffset());
    }

    gcInfoEncoder->Build();

    // GC Encoder automatically puts the GC info in the right spot using ICorJitInfo::allocGCInfo(size_t)
    // let's save the values anyway for debugging purposes
    compiler->compInfoBlkAddr = gcInfoEncoder->Emit();
    compiler->compInfoBlkSize = gcInfoEncoder->GetEncodedGCInfoSize();
}
#endif // !JIT32_GCENCODER

/*****************************************************************************
 *  Emit a call to a helper function.
 *
 */

void CodeGen::genEmitHelperCall(unsigned helper, int argSize, emitAttr retSize, regNumber callTargetReg)
{
    void* pAddr = nullptr;

    EmitCallParams params;
    params.callType    = EC_FUNC_TOKEN;
    params.addr        = compiler->compGetHelperFtn((CorInfoHelpFunc)helper, &pAddr);
    regMaskTP killMask = compiler->compHelperCallKillSet((CorInfoHelpFunc)helper);

    if (params.addr == nullptr)
    {
        assert(pAddr != nullptr);

        // Absolute indirect call addr
        // Note: Order of checks is important. First always check for pc-relative and next
        // zero-relative.  Because the former encoding is 1-byte smaller than the latter.
        if (genCodeIndirAddrCanBeEncodedAsPCRelOffset((size_t)pAddr) ||
            genCodeIndirAddrCanBeEncodedAsZeroRelOffset((size_t)pAddr))
        {
            // generate call whose target is specified by 32-bit offset relative to PC or zero.
            params.callType = EC_FUNC_TOKEN_INDIR;
            params.addr     = pAddr;
        }
        else
        {
#ifdef TARGET_AMD64
            // If this indirect address cannot be encoded as 32-bit offset relative to PC or Zero,
            // load it into REG_HELPER_CALL_TARGET and use register indirect addressing mode to
            // make the call.
            //    mov   reg, addr
            //    call  [reg]

            if (callTargetReg == REG_NA)
            {
                // If a callTargetReg has not been explicitly provided, we will use REG_DEFAULT_HELPER_CALL_TARGET, but
                // this is only a valid assumption if the helper call is known to kill REG_DEFAULT_HELPER_CALL_TARGET.
                callTargetReg            = REG_DEFAULT_HELPER_CALL_TARGET;
                regMaskTP callTargetMask = genRegMask(callTargetReg);
                noway_assert((callTargetMask & killMask) == callTargetMask);
            }
            else
            {
                // The call target must not overwrite any live variable, though it may not be in the
                // kill set for the call.
                regMaskTP callTargetMask = genRegMask(callTargetReg);
                noway_assert((callTargetMask & regSet.GetMaskVars()) == RBM_NONE);
            }
#endif

            instGen_Set_Reg_To_Imm(EA_HANDLE_CNS_RELOC, callTargetReg, (ssize_t)pAddr);

            params.ireg     = callTargetReg;
            params.callType = EC_INDIR_ARD;
        }
    }

    params.methHnd = compiler->eeFindHelper(helper);
    params.argSize = argSize;
    params.retSize = retSize;

    genEmitCallWithCurrentGC(params);
    regSet.verifyRegistersUsed(killMask);
}

//-----------------------------------------------------------------------------------------
// OptsFromCFlags - Convert condition flags into approxpriate insOpts.
//
// Arguments:
//    flags - The condition flags to be converted.
//
// Return Value:
//    An insOpts value encoding the condition flags.
//
// Notes:
//    This function maps the condition flags (e.g., CF, ZF, SF, OF) to the appropriate
//    instruction options used for setting the default flag values in extneded EVEX
//    encoding conditional instructions.
//
insOpts CodeGen::OptsFromCFlags(insCflags flags)
{
    unsigned opts = 0x0;
    if (flags & INS_FLAGS_CF)
        opts |= INS_OPTS_EVEX_dfv_cf;
    if (flags & INS_FLAGS_ZF)
        opts |= INS_OPTS_EVEX_dfv_zf;
    if (flags & INS_FLAGS_SF)
        opts |= INS_OPTS_EVEX_dfv_sf;
    if (flags & INS_FLAGS_OF)
        opts |= INS_OPTS_EVEX_dfv_of;
    return (insOpts)opts;
}

#ifdef TARGET_AMD64

//-----------------------------------------------------------------------------------------
// genCodeForCCMP - Generate code for a conditional compare (CCMP) node.
//
// Arguments:
//    ccmp - The GenTreeCCMP node representing the conditional compare.
//
// Return Value:
//    None.
//
// Notes:
//    This function generates code for a conditional compare operation. On X86,
//    comparisons using the extended EVEX encoding and ccmp instruction.
void CodeGen::genCodeForCCMP(GenTreeCCMP* ccmp)
{
    emitter* emit = GetEmitter();
    assert(emit->UsePromotedEVEXEncoding());

    genConsumeOperands(ccmp);
    GenTree*  op1     = ccmp->gtGetOp1();
    GenTree*  op2     = ccmp->gtGetOp2();
    var_types op1Type = genActualType(op1->TypeGet());
    var_types op2Type = genActualType(op2->TypeGet());
    emitAttr  cmpSize = emitActualTypeSize(op1Type);
    regNumber srcReg1 = op1->GetRegNum();

    // No float support or swapping op1 and op2 to generate cmp reg, imm.
    assert(!varTypeIsFloating(op2Type));
    assert(!op1->isContainedIntOrIImmed());

    // For the ccmp flags, invert the condition of the compare.
    // For the condition, use the previous compare.
    const GenConditionDesc& condDesc = GenConditionDesc::Get(ccmp->gtCondition);
    instruction             ccmpIns  = JumpKindToCcmp(condDesc.jumpKind1);
    insOpts                 opts     = OptsFromCFlags(ccmp->gtFlagsVal);

    if (op2->isContainedIntOrIImmed())
    {
        GenTreeIntConCommon* intConst = op2->AsIntConCommon();
        emit->emitIns_R_I(ccmpIns, cmpSize, srcReg1, (int)intConst->IconValue(), opts);
    }
    else
    {
        regNumber srcReg2 = op2->GetRegNum();
        emit->emitIns_R_R(ccmpIns, cmpSize, srcReg1, srcReg2, opts);
    }
}
#endif // TARGET_AMD64

#if defined(DEBUG) && defined(TARGET_AMD64)

/*****************************************************************************
 * Unit tests for the SSE2 instructions.
 */

void CodeGen::genAmd64EmitterUnitTestsSse2()
{
    emitter* theEmitter = GetEmitter();

    //
    // Loads
    //

    genDefineTempLabel(genCreateTempLabel());

    // vhaddpd     ymm0,ymm1,ymm2
    GetEmitter()->emitIns_R_R_R(INS_haddpd, EA_32BYTE, REG_XMM0, REG_XMM1, REG_XMM2);
    // vaddss      xmm0,xmm1,xmm2
    GetEmitter()->emitIns_R_R_R(INS_addss, EA_4BYTE, REG_XMM0, REG_XMM1, REG_XMM2);
    // vaddsd      xmm0,xmm1,xmm2
    GetEmitter()->emitIns_R_R_R(INS_addsd, EA_8BYTE, REG_XMM0, REG_XMM1, REG_XMM2);
    // vaddps      xmm0,xmm1,xmm2
    GetEmitter()->emitIns_R_R_R(INS_addps, EA_16BYTE, REG_XMM0, REG_XMM1, REG_XMM2);
    // vaddps      ymm0,ymm1,ymm2
    GetEmitter()->emitIns_R_R_R(INS_addps, EA_32BYTE, REG_XMM0, REG_XMM1, REG_XMM2);
    // vaddpd      xmm0,xmm1,xmm2
    GetEmitter()->emitIns_R_R_R(INS_addpd, EA_16BYTE, REG_XMM0, REG_XMM1, REG_XMM2);
    // vaddpd      ymm0,ymm1,ymm2
    GetEmitter()->emitIns_R_R_R(INS_addpd, EA_32BYTE, REG_XMM0, REG_XMM1, REG_XMM2);
    // vsubss      xmm0,xmm1,xmm2
    GetEmitter()->emitIns_R_R_R(INS_subss, EA_4BYTE, REG_XMM0, REG_XMM1, REG_XMM2);
    // vsubsd      xmm0,xmm1,xmm2
    GetEmitter()->emitIns_R_R_R(INS_subsd, EA_8BYTE, REG_XMM0, REG_XMM1, REG_XMM2);
    // vsubps      ymm0,ymm1,ymm2
    GetEmitter()->emitIns_R_R_R(INS_subps, EA_16BYTE, REG_XMM0, REG_XMM1, REG_XMM2);
    // vsubps      ymm0,ymm1,ymm2
    GetEmitter()->emitIns_R_R_R(INS_subps, EA_32BYTE, REG_XMM0, REG_XMM1, REG_XMM2);
    // vsubpd      xmm0,xmm1,xmm2
    GetEmitter()->emitIns_R_R_R(INS_subpd, EA_16BYTE, REG_XMM0, REG_XMM1, REG_XMM2);
    // vsubpd      ymm0,ymm1,ymm2
    GetEmitter()->emitIns_R_R_R(INS_subpd, EA_32BYTE, REG_XMM0, REG_XMM1, REG_XMM2);
    // vmulss      xmm0,xmm1,xmm2
    GetEmitter()->emitIns_R_R_R(INS_mulss, EA_4BYTE, REG_XMM0, REG_XMM1, REG_XMM2);
    // vmulsd      xmm0,xmm1,xmm2
    GetEmitter()->emitIns_R_R_R(INS_mulsd, EA_8BYTE, REG_XMM0, REG_XMM1, REG_XMM2);
    // vmulps      xmm0,xmm1,xmm2
    GetEmitter()->emitIns_R_R_R(INS_mulps, EA_16BYTE, REG_XMM0, REG_XMM1, REG_XMM2);
    // vmulpd      xmm0,xmm1,xmm2
    GetEmitter()->emitIns_R_R_R(INS_mulpd, EA_16BYTE, REG_XMM0, REG_XMM1, REG_XMM2);
    // vmulps      ymm0,ymm1,ymm2
    GetEmitter()->emitIns_R_R_R(INS_mulps, EA_32BYTE, REG_XMM0, REG_XMM1, REG_XMM2);
    // vmulpd      ymm0,ymm1,ymm2
    GetEmitter()->emitIns_R_R_R(INS_mulpd, EA_32BYTE, REG_XMM0, REG_XMM1, REG_XMM2);
    // vandps      xmm0,xmm1,xmm2
    GetEmitter()->emitIns_R_R_R(INS_andps, EA_16BYTE, REG_XMM0, REG_XMM1, REG_XMM2);
    // vandpd      xmm0,xmm1,xmm2
    GetEmitter()->emitIns_R_R_R(INS_andpd, EA_16BYTE, REG_XMM0, REG_XMM1, REG_XMM2);
    // vandps      ymm0,ymm1,ymm2
    GetEmitter()->emitIns_R_R_R(INS_andps, EA_32BYTE, REG_XMM0, REG_XMM1, REG_XMM2);
    // vandpd      ymm0,ymm1,ymm2
    GetEmitter()->emitIns_R_R_R(INS_andpd, EA_32BYTE, REG_XMM0, REG_XMM1, REG_XMM2);
    // vorps      xmm0,xmm1,xmm2
    GetEmitter()->emitIns_R_R_R(INS_orps, EA_16BYTE, REG_XMM0, REG_XMM1, REG_XMM2);
    // vorpd      xmm0,xmm1,xmm2
    GetEmitter()->emitIns_R_R_R(INS_orpd, EA_16BYTE, REG_XMM0, REG_XMM1, REG_XMM2);
    // vorps      ymm0,ymm1,ymm2
    GetEmitter()->emitIns_R_R_R(INS_orps, EA_32BYTE, REG_XMM0, REG_XMM1, REG_XMM2);
    // vorpd      ymm0,ymm1,ymm2
    GetEmitter()->emitIns_R_R_R(INS_orpd, EA_32BYTE, REG_XMM0, REG_XMM1, REG_XMM2);
    // vdivss      xmm0,xmm1,xmm2
    GetEmitter()->emitIns_R_R_R(INS_divss, EA_4BYTE, REG_XMM0, REG_XMM1, REG_XMM2);
    // vdivsd      xmm0,xmm1,xmm2
    GetEmitter()->emitIns_R_R_R(INS_divsd, EA_8BYTE, REG_XMM0, REG_XMM1, REG_XMM2);
    // vdivss      xmm0,xmm1,xmm2
    GetEmitter()->emitIns_R_R_R(INS_divss, EA_4BYTE, REG_XMM0, REG_XMM1, REG_XMM2);
    // vdivsd      xmm0,xmm1,xmm2
    GetEmitter()->emitIns_R_R_R(INS_divsd, EA_8BYTE, REG_XMM0, REG_XMM1, REG_XMM2);

    // vdivss      xmm0,xmm1,xmm2
    GetEmitter()->emitIns_R_R_R(INS_cvtss2sd, EA_4BYTE, REG_XMM0, REG_XMM1, REG_XMM2);
    // vdivsd      xmm0,xmm1,xmm2
    GetEmitter()->emitIns_R_R_R(INS_cvtsd2ss, EA_8BYTE, REG_XMM0, REG_XMM1, REG_XMM2);
}

/*****************************************************************************
 * Unit tests for the APX instructions.
 */

void CodeGen::genAmd64EmitterUnitTestsApx()
{
    emitter* theEmitter = GetEmitter();

    genDefineTempLabel(genCreateTempLabel());

    // This test suite needs REX2 enabled.
    if (!theEmitter->UseRex2Encoding() && !theEmitter->emitComp->DoJitStressRex2Encoding())
    {
        return;
    }

    theEmitter->emitIns_R_R(INS_add, EA_1BYTE, REG_EAX, REG_ECX);
    theEmitter->emitIns_R_R(INS_add, EA_2BYTE, REG_EAX, REG_ECX);
    theEmitter->emitIns_R_R(INS_add, EA_4BYTE, REG_EAX, REG_ECX);
    theEmitter->emitIns_R_R(INS_add, EA_8BYTE, REG_EAX, REG_ECX);
    theEmitter->emitIns_R_R(INS_or, EA_4BYTE, REG_EAX, REG_ECX);
    theEmitter->emitIns_R_R(INS_adc, EA_4BYTE, REG_EAX, REG_ECX);
    theEmitter->emitIns_R_R(INS_sbb, EA_4BYTE, REG_EAX, REG_ECX);
    theEmitter->emitIns_R_R(INS_and, EA_4BYTE, REG_EAX, REG_ECX);
    theEmitter->emitIns_R_R(INS_sub, EA_4BYTE, REG_EAX, REG_ECX);
    theEmitter->emitIns_R_R(INS_xor, EA_4BYTE, REG_EAX, REG_ECX);
    theEmitter->emitIns_R_R(INS_cmp, EA_4BYTE, REG_EAX, REG_ECX);
    theEmitter->emitIns_R_R(INS_test, EA_4BYTE, REG_EAX, REG_ECX);
    theEmitter->emitIns_R_R(INS_bsf, EA_4BYTE, REG_EAX, REG_ECX);
    theEmitter->emitIns_R_R(INS_bsr, EA_4BYTE, REG_EAX, REG_ECX);

    theEmitter->emitIns_R_R(INS_cmovo, EA_4BYTE, REG_EAX, REG_ECX);

    theEmitter->emitIns_Mov(INS_mov, EA_4BYTE, REG_EAX, REG_ECX, false);
    theEmitter->emitIns_Mov(INS_movsx, EA_2BYTE, REG_EAX, REG_ECX, false);
    theEmitter->emitIns_Mov(INS_movzx, EA_2BYTE, REG_EAX, REG_ECX, false);

    theEmitter->emitIns_R_R(INS_popcnt, EA_4BYTE, REG_EAX, REG_ECX);
    theEmitter->emitIns_R_R(INS_lzcnt, EA_4BYTE, REG_EAX, REG_ECX);
    theEmitter->emitIns_R_R(INS_tzcnt, EA_4BYTE, REG_EAX, REG_ECX);

    theEmitter->emitIns_R_I(INS_add, EA_4BYTE, REG_ECX, 0x05);
    theEmitter->emitIns_R_I(INS_add, EA_2BYTE, REG_ECX, 0x05);
    theEmitter->emitIns_R_I(INS_or, EA_4BYTE, REG_EAX, 0x05);
    theEmitter->emitIns_R_I(INS_adc, EA_4BYTE, REG_EAX, 0x05);
    theEmitter->emitIns_R_I(INS_sbb, EA_4BYTE, REG_EAX, 0x05);
    theEmitter->emitIns_R_I(INS_and, EA_4BYTE, REG_EAX, 0x05);
    theEmitter->emitIns_R_I(INS_sub, EA_4BYTE, REG_EAX, 0x05);
    theEmitter->emitIns_R_I(INS_xor, EA_4BYTE, REG_EAX, 0x05);
    theEmitter->emitIns_R_I(INS_cmp, EA_4BYTE, REG_EAX, 0x05);
    theEmitter->emitIns_R_I(INS_test, EA_4BYTE, REG_EAX, 0x05);

    theEmitter->emitIns_R_I(INS_mov, EA_4BYTE, REG_EAX, 0xE0);

    // JIT tend to compress imm64 to imm32 if higher half is all-zero, make sure this test checks the path for imm64.
    theEmitter->emitIns_R_I(INS_mov, EA_8BYTE, REG_RAX, 0xFFFF000000000000);

    // shf reg, cl
    theEmitter->emitIns_R(INS_rol, EA_4BYTE, REG_EAX);
    theEmitter->emitIns_R(INS_ror, EA_4BYTE, REG_EAX);
    theEmitter->emitIns_R(INS_rcl, EA_4BYTE, REG_EAX);
    theEmitter->emitIns_R(INS_rcr, EA_4BYTE, REG_EAX);
    theEmitter->emitIns_R(INS_shl, EA_4BYTE, REG_EAX);
    theEmitter->emitIns_R(INS_shr, EA_4BYTE, REG_EAX);
    theEmitter->emitIns_R(INS_sar, EA_4BYTE, REG_EAX);

    // shf reg, 1
    theEmitter->emitIns_R(INS_rol_1, EA_4BYTE, REG_EAX);
    theEmitter->emitIns_R(INS_ror_1, EA_4BYTE, REG_EAX);
    theEmitter->emitIns_R(INS_rcl_1, EA_4BYTE, REG_EAX);
    theEmitter->emitIns_R(INS_rcr_1, EA_4BYTE, REG_EAX);
    theEmitter->emitIns_R(INS_shl_1, EA_4BYTE, REG_EAX);
    theEmitter->emitIns_R(INS_shr_1, EA_4BYTE, REG_EAX);
    theEmitter->emitIns_R(INS_sar_1, EA_4BYTE, REG_EAX);

    // shf reg, imm8
    theEmitter->emitIns_R_I(INS_shl_N, EA_4BYTE, REG_ECX, 0x05);
    theEmitter->emitIns_R_I(INS_shr_N, EA_4BYTE, REG_ECX, 0x05);
    theEmitter->emitIns_R_I(INS_sar_N, EA_4BYTE, REG_ECX, 0x05);
    theEmitter->emitIns_R_I(INS_rol_N, EA_4BYTE, REG_ECX, 0x05);
    theEmitter->emitIns_R_I(INS_ror_N, EA_4BYTE, REG_ECX, 0x05);
    theEmitter->emitIns_R_I(INS_rcl_N, EA_4BYTE, REG_ECX, 0x05);
    theEmitter->emitIns_R_I(INS_rcr_N, EA_4BYTE, REG_ECX, 0x05);

    theEmitter->emitIns_R(INS_neg, EA_2BYTE, REG_EAX);
    theEmitter->emitIns_R(INS_not, EA_2BYTE, REG_EAX);

    theEmitter->emitIns_R_AR(INS_lea, EA_4BYTE, REG_ECX, REG_EAX, 4);

    theEmitter->emitIns_R_AR(INS_mov, EA_1BYTE, REG_ECX, REG_EAX, 4);
    theEmitter->emitIns_R_AR(INS_mov, EA_2BYTE, REG_ECX, REG_EAX, 4);
    theEmitter->emitIns_R_AR(INS_mov, EA_4BYTE, REG_ECX, REG_EAX, 4);
    theEmitter->emitIns_R_AR(INS_mov, EA_8BYTE, REG_ECX, REG_EAX, 4);

    theEmitter->emitIns_R_AR(INS_add, EA_1BYTE, REG_EAX, REG_ECX, 4);
    theEmitter->emitIns_R_AR(INS_add, EA_2BYTE, REG_EAX, REG_ECX, 4);
    theEmitter->emitIns_R_AR(INS_add, EA_4BYTE, REG_EAX, REG_ECX, 4);
    theEmitter->emitIns_R_AR(INS_add, EA_8BYTE, REG_EAX, REG_ECX, 4);
    theEmitter->emitIns_R_AR(INS_or, EA_4BYTE, REG_EAX, REG_ECX, 4);
    theEmitter->emitIns_R_AR(INS_adc, EA_4BYTE, REG_EAX, REG_ECX, 4);
    theEmitter->emitIns_R_AR(INS_sbb, EA_4BYTE, REG_EAX, REG_ECX, 4);
    theEmitter->emitIns_R_AR(INS_and, EA_4BYTE, REG_EAX, REG_ECX, 4);
    theEmitter->emitIns_R_AR(INS_sub, EA_4BYTE, REG_EAX, REG_ECX, 4);
    theEmitter->emitIns_R_AR(INS_xor, EA_4BYTE, REG_EAX, REG_ECX, 4);
    theEmitter->emitIns_R_AR(INS_cmp, EA_4BYTE, REG_EAX, REG_ECX, 4);
    theEmitter->emitIns_R_AR(INS_test, EA_4BYTE, REG_EAX, REG_ECX, 4);
    theEmitter->emitIns_R_AR(INS_bsf, EA_4BYTE, REG_EAX, REG_ECX, 4);
    theEmitter->emitIns_R_AR(INS_bsr, EA_4BYTE, REG_EAX, REG_ECX, 4);
    theEmitter->emitIns_R_AR(INS_popcnt, EA_4BYTE, REG_EAX, REG_ECX, 4);
    theEmitter->emitIns_R_AR(INS_lzcnt, EA_4BYTE, REG_EAX, REG_ECX, 4);
    theEmitter->emitIns_R_AR(INS_tzcnt, EA_4BYTE, REG_EAX, REG_ECX, 4);

    theEmitter->emitIns_AR_R(INS_add, EA_1BYTE, REG_EAX, REG_ECX, 4);
    theEmitter->emitIns_AR_R(INS_add, EA_2BYTE, REG_EAX, REG_ECX, 4);
    theEmitter->emitIns_AR_R(INS_add, EA_4BYTE, REG_EAX, REG_ECX, 4);
    theEmitter->emitIns_AR_R(INS_add, EA_8BYTE, REG_EAX, REG_ECX, 4);
    theEmitter->emitIns_AR_R(INS_or, EA_4BYTE, REG_EAX, REG_ECX, 4);
    theEmitter->emitIns_AR_R(INS_adc, EA_4BYTE, REG_EAX, REG_ECX, 4);
    theEmitter->emitIns_AR_R(INS_sbb, EA_4BYTE, REG_EAX, REG_ECX, 4);
    theEmitter->emitIns_AR_R(INS_and, EA_4BYTE, REG_EAX, REG_ECX, 4);
    theEmitter->emitIns_AR_R(INS_sub, EA_4BYTE, REG_EAX, REG_ECX, 4);
    theEmitter->emitIns_AR_R(INS_xor, EA_4BYTE, REG_EAX, REG_ECX, 4);
    theEmitter->emitIns_AR_R(INS_cmp, EA_4BYTE, REG_EAX, REG_ECX, 4);
    theEmitter->emitIns_AR_R(INS_test, EA_4BYTE, REG_EAX, REG_ECX, 4);

    theEmitter->emitIns_R_AR(INS_movsx, EA_2BYTE, REG_ECX, REG_EAX, 4);
    theEmitter->emitIns_R_AR(INS_movzx, EA_2BYTE, REG_EAX, REG_ECX, 4);
    theEmitter->emitIns_R_AR(INS_cmovo, EA_4BYTE, REG_EAX, REG_ECX, 4);

    theEmitter->emitIns_AR_R(INS_xadd, EA_4BYTE, REG_EAX, REG_EDX, 2);

    theEmitter->emitIns_R_R_I(INS_shld, EA_4BYTE, REG_EAX, REG_ECX, 5);
    theEmitter->emitIns_R_R_I(INS_shrd, EA_2BYTE, REG_EAX, REG_ECX, 5);

    theEmitter->emitIns_AR_R(INS_cmpxchg, EA_2BYTE, REG_EAX, REG_EDX, 2);

    theEmitter->emitIns_R(INS_seto, EA_1BYTE, REG_EDX);

    theEmitter->emitIns_R(INS_bswap, EA_8BYTE, REG_EDX);

    // INS_bt only has reg-to-reg form.
    theEmitter->emitIns_R_R(INS_bt, EA_2BYTE, REG_EAX, REG_EDX);

    theEmitter->emitIns_R(INS_idiv, EA_8BYTE, REG_EDX);

    theEmitter->emitIns_R_R(INS_xchg, EA_8BYTE, REG_EAX, REG_EDX);

    theEmitter->emitIns_R(INS_div, EA_8BYTE, REG_EDX);
    theEmitter->emitIns_R(INS_mulEAX, EA_8BYTE, REG_EDX);

    GenTreePhysReg physReg(REG_EDX);
    physReg.SetRegNum(REG_EDX);
    GenTreeIndir load = indirForm(TYP_INT, &physReg);

    theEmitter->emitIns_R_A(INS_add, EA_1BYTE, REG_EAX, &load);
    theEmitter->emitIns_R_A(INS_add, EA_2BYTE, REG_EAX, &load);
    theEmitter->emitIns_R_A(INS_add, EA_4BYTE, REG_EAX, &load);
    theEmitter->emitIns_R_A(INS_add, EA_8BYTE, REG_EAX, &load);
    theEmitter->emitIns_R_A(INS_or, EA_4BYTE, REG_EAX, &load);
    theEmitter->emitIns_R_A(INS_adc, EA_4BYTE, REG_EAX, &load);
    theEmitter->emitIns_R_A(INS_sbb, EA_4BYTE, REG_EAX, &load);
    theEmitter->emitIns_R_A(INS_and, EA_4BYTE, REG_EAX, &load);
    theEmitter->emitIns_R_A(INS_sub, EA_4BYTE, REG_EAX, &load);
    theEmitter->emitIns_R_A(INS_xor, EA_4BYTE, REG_EAX, &load);
    theEmitter->emitIns_R_A(INS_cmp, EA_4BYTE, REG_EAX, &load);
    theEmitter->emitIns_R_A(INS_test, EA_4BYTE, REG_EAX, &load);
    theEmitter->emitIns_R_A(INS_bsf, EA_4BYTE, REG_EAX, &load);
    theEmitter->emitIns_R_A(INS_bsr, EA_4BYTE, REG_EAX, &load);

    // Note:
    // All the tests below rely on the runtime status of the stack this unit tests attaching to,
    // it might fail due to stack value unavailable/mismatch, since these tests are mainly for
    // encoding correctness check, this kind of failures may be considered as not harmful.

    theEmitter->emitIns_R_S(INS_add, EA_1BYTE, REG_EAX, 0, 0);
    theEmitter->emitIns_R_S(INS_add, EA_2BYTE, REG_EAX, 0, 0);
    theEmitter->emitIns_R_S(INS_add, EA_4BYTE, REG_EAX, 0, 0);
    theEmitter->emitIns_R_S(INS_add, EA_8BYTE, REG_EAX, 0, 0);
    theEmitter->emitIns_R_S(INS_or, EA_4BYTE, REG_EAX, 0, 0);
    theEmitter->emitIns_R_S(INS_adc, EA_4BYTE, REG_EAX, 0, 0);
    theEmitter->emitIns_R_S(INS_sbb, EA_4BYTE, REG_EAX, 0, 0);
    theEmitter->emitIns_R_S(INS_and, EA_4BYTE, REG_EAX, 0, 0);
    theEmitter->emitIns_R_S(INS_sub, EA_4BYTE, REG_EAX, 0, 0);
    theEmitter->emitIns_R_S(INS_xor, EA_4BYTE, REG_EAX, 0, 0);
    theEmitter->emitIns_R_S(INS_cmp, EA_4BYTE, REG_EAX, 0, 0);
    theEmitter->emitIns_R_S(INS_test, EA_4BYTE, REG_EAX, 0, 0);
    theEmitter->emitIns_S_R(INS_xadd, EA_2BYTE, REG_EAX, 0, 0);

    theEmitter->emitIns_S_I(INS_shl_N, EA_4BYTE, 0, 0, 4);
    theEmitter->emitIns_S(INS_shl_1, EA_4BYTE, 0, 4);

    theEmitter->emitIns_R_S(INS_movsx, EA_2BYTE, REG_ECX, 0, 0);
    theEmitter->emitIns_R_S(INS_movzx, EA_2BYTE, REG_EAX, 0, 0);
    theEmitter->emitIns_R_S(INS_cmovo, EA_4BYTE, REG_EAX, 0, 0);

    theEmitter->emitIns_R(INS_pop, EA_PTRSIZE, REG_EAX);
    theEmitter->emitIns_R(INS_push, EA_PTRSIZE, REG_EAX);
    theEmitter->emitIns_R(INS_pop_hide, EA_PTRSIZE, REG_EAX);
    theEmitter->emitIns_R(INS_push_hide, EA_PTRSIZE, REG_EAX);

    theEmitter->emitIns_S(INS_pop, EA_PTRSIZE, 0, 0);
    theEmitter->emitIns_I(INS_push, EA_PTRSIZE, 50);

    theEmitter->emitIns_R(INS_inc, EA_4BYTE, REG_EAX);
    theEmitter->emitIns_AR(INS_inc, EA_2BYTE, REG_EAX, 2);
    theEmitter->emitIns_S(INS_inc, EA_2BYTE, 0, 0);
    theEmitter->emitIns_R(INS_dec, EA_4BYTE, REG_EAX);
    theEmitter->emitIns_AR(INS_dec, EA_2BYTE, REG_EAX, 2);
    theEmitter->emitIns_S(INS_dec, EA_2BYTE, 0, 0);

    theEmitter->emitIns_S(INS_neg, EA_2BYTE, 0, 0);
    theEmitter->emitIns_S(INS_not, EA_2BYTE, 0, 0);

    // APX-EVEX

    theEmitter->emitIns_R_R_R(INS_add, EA_8BYTE, REG_R10, REG_EAX, REG_ECX, INS_OPTS_EVEX_nd);
    theEmitter->emitIns_R_R_R(INS_sub, EA_2BYTE, REG_R10, REG_EAX, REG_ECX, INS_OPTS_EVEX_nd);
    theEmitter->emitIns_R_R_R(INS_or, EA_2BYTE, REG_R10, REG_EAX, REG_ECX, INS_OPTS_EVEX_nd);
    theEmitter->emitIns_R_R_R(INS_and, EA_2BYTE, REG_R10, REG_EAX, REG_ECX, INS_OPTS_EVEX_nd);
    theEmitter->emitIns_R_R_R(INS_xor, EA_1BYTE, REG_R10, REG_EAX, REG_ECX, INS_OPTS_EVEX_nd);

    theEmitter->emitIns_R_R_I(INS_or, EA_2BYTE, REG_R10, REG_EAX, 10565, INS_OPTS_EVEX_nd);
    theEmitter->emitIns_R_R_I(INS_or, EA_8BYTE, REG_R10, REG_EAX, 10, INS_OPTS_EVEX_nd);
    theEmitter->emitIns_R_R_S(INS_or, EA_8BYTE, REG_R10, REG_EAX, 0, 1, INS_OPTS_EVEX_nd);

    theEmitter->emitIns_R_R(INS_neg, EA_2BYTE, REG_R10, REG_ECX, INS_OPTS_EVEX_nd);

    theEmitter->emitIns_R_R(INS_shl, EA_2BYTE, REG_R11, REG_EAX, INS_OPTS_EVEX_nd);
    theEmitter->emitIns_R_R(INS_shl_1, EA_2BYTE, REG_R11, REG_EAX, INS_OPTS_EVEX_nd);
    theEmitter->emitIns_R_R_I(INS_shl_N, EA_2BYTE, REG_R11, REG_ECX, 7, INS_OPTS_EVEX_nd);
    theEmitter->emitIns_R_R_I(INS_shl_N, EA_2BYTE, REG_R11, REG_ECX, 7, INS_OPTS_EVEX_nd);
    theEmitter->emitIns_R_R_I(INS_rcr_N, EA_2BYTE, REG_R11, REG_ECX, 7, INS_OPTS_EVEX_nd);
    theEmitter->emitIns_R_R_I(INS_rcl_N, EA_2BYTE, REG_R11, REG_ECX, 7, INS_OPTS_EVEX_nd);

    theEmitter->emitIns_R_R(INS_inc, EA_2BYTE, REG_R11, REG_ECX, INS_OPTS_EVEX_nd);
    theEmitter->emitIns_R_R(INS_dec, EA_2BYTE, REG_R11, REG_ECX, INS_OPTS_EVEX_nd);

    theEmitter->emitIns_R_R_R(INS_cmovo, EA_4BYTE, REG_R12, REG_R11, REG_EAX, INS_OPTS_EVEX_nd);

    theEmitter->emitIns_R_R_R(INS_imul, EA_4BYTE, REG_R12, REG_R11, REG_ECX, INS_OPTS_EVEX_nd);
    theEmitter->emitIns_R_R_S(INS_imul, EA_4BYTE, REG_R12, REG_R11, 0, 1, INS_OPTS_EVEX_nd);

    theEmitter->emitIns_R_R(INS_add, EA_4BYTE, REG_R12, REG_R11, INS_OPTS_EVEX_nf);
    theEmitter->emitIns_R_R(INS_sub, EA_4BYTE, REG_R12, REG_R11, INS_OPTS_EVEX_nf);
    theEmitter->emitIns_R_R(INS_and, EA_4BYTE, REG_R12, REG_R11, INS_OPTS_EVEX_nf);
    theEmitter->emitIns_R_R(INS_or, EA_4BYTE, REG_R12, REG_R11, INS_OPTS_EVEX_nf);
    theEmitter->emitIns_R_R(INS_xor, EA_4BYTE, REG_R12, REG_R11, INS_OPTS_EVEX_nf);
    theEmitter->emitIns_R(INS_inc, EA_4BYTE, REG_R12, INS_OPTS_EVEX_nf);
    theEmitter->emitIns_R(INS_dec, EA_4BYTE, REG_R12, INS_OPTS_EVEX_nf);

    theEmitter->emitIns_R_I(INS_add, EA_4BYTE, REG_R12, 5, INS_OPTS_EVEX_nf);
    theEmitter->emitIns_R_I(INS_sub, EA_4BYTE, REG_R12, 5, INS_OPTS_EVEX_nf);
    theEmitter->emitIns_R_I(INS_and, EA_4BYTE, REG_R12, 5, INS_OPTS_EVEX_nf);
    theEmitter->emitIns_R_I(INS_or, EA_4BYTE, REG_R12, 5, INS_OPTS_EVEX_nf);
    theEmitter->emitIns_R_I(INS_xor, EA_4BYTE, REG_R12, 5, INS_OPTS_EVEX_nf);

    theEmitter->emitIns_R_S(INS_add, EA_4BYTE, REG_R12, 0, 1, INS_OPTS_EVEX_nf);
    theEmitter->emitIns_R_S(INS_sub, EA_4BYTE, REG_R12, 0, 1, INS_OPTS_EVEX_nf);
    theEmitter->emitIns_R_S(INS_and, EA_4BYTE, REG_R12, 0, 1, INS_OPTS_EVEX_nf);
    theEmitter->emitIns_R_S(INS_or, EA_4BYTE, REG_R12, 0, 1, INS_OPTS_EVEX_nf);
    theEmitter->emitIns_R_S(INS_xor, EA_4BYTE, REG_R12, 0, 1, INS_OPTS_EVEX_nf);

    theEmitter->emitIns_R(INS_neg, EA_2BYTE, REG_R11, INS_OPTS_EVEX_nf);
    theEmitter->emitIns_R(INS_shl, EA_2BYTE, REG_R11, INS_OPTS_EVEX_nf);
    theEmitter->emitIns_R(INS_shl_1, EA_2BYTE, REG_R11, INS_OPTS_EVEX_nf);
    theEmitter->emitIns_R_I(INS_shl_N, EA_2BYTE, REG_R11, 7, INS_OPTS_EVEX_nf);
    theEmitter->emitIns_R_I(INS_shl_N, EA_2BYTE, REG_R11, 7, INS_OPTS_EVEX_nf);
    theEmitter->emitIns_R_I(INS_rcr_N, EA_2BYTE, REG_R11, 7, INS_OPTS_EVEX_nf);
    theEmitter->emitIns_R_I(INS_rcl_N, EA_2BYTE, REG_R11, 7, INS_OPTS_EVEX_nf);

    theEmitter->emitIns_R_R(INS_imul, EA_4BYTE, REG_R12, REG_R11, INS_OPTS_EVEX_nf);
    theEmitter->emitIns_R_S(INS_imul, EA_4BYTE, REG_R12, 0, 1, INS_OPTS_EVEX_nf);

    theEmitter->emitIns_R_I(INS_imul_15, EA_4BYTE, REG_R12, 5, INS_OPTS_EVEX_nf);

    theEmitter->emitIns_R(INS_imulEAX, EA_8BYTE, REG_R12, INS_OPTS_EVEX_nf);
    theEmitter->emitIns_R(INS_mulEAX, EA_8BYTE, REG_R12, INS_OPTS_EVEX_nf);
    theEmitter->emitIns_R(INS_div, EA_8BYTE, REG_R12, INS_OPTS_EVEX_nf);
    theEmitter->emitIns_R(INS_idiv, EA_8BYTE, REG_R12, INS_OPTS_EVEX_nf);

    theEmitter->emitIns_R_R(INS_tzcnt_apx, EA_8BYTE, REG_R12, REG_R11, INS_OPTS_EVEX_nf);
    theEmitter->emitIns_R_R(INS_lzcnt_apx, EA_8BYTE, REG_R12, REG_R11, INS_OPTS_EVEX_nf);
    theEmitter->emitIns_R_R(INS_popcnt_apx, EA_8BYTE, REG_R12, REG_R11, INS_OPTS_EVEX_nf);

    theEmitter->emitIns_R_S(INS_tzcnt_apx, EA_8BYTE, REG_R12, 0, 1, INS_OPTS_EVEX_nf);
    theEmitter->emitIns_R_S(INS_lzcnt_apx, EA_8BYTE, REG_R12, 0, 1, INS_OPTS_EVEX_nf);
    theEmitter->emitIns_R_S(INS_popcnt_apx, EA_8BYTE, REG_R12, 0, 1, INS_OPTS_EVEX_nf);

    theEmitter->emitIns_R_R_R(INS_add, EA_2BYTE, REG_R12, REG_R13, REG_R11,
                              (insOpts)(INS_OPTS_EVEX_nf | INS_OPTS_EVEX_nd));

    theEmitter->emitIns_R_R_R(INS_andn, EA_8BYTE, REG_R11, REG_R13, REG_R11, INS_OPTS_EVEX_nf);
    theEmitter->emitIns_R_R_R(INS_bextr, EA_8BYTE, REG_R11, REG_R13, REG_R11, INS_OPTS_EVEX_nf);

    theEmitter->emitIns_R_R(INS_blsi, EA_8BYTE, REG_R11, REG_R13, INS_OPTS_EVEX_nf);
    theEmitter->emitIns_R_R(INS_blsmsk, EA_8BYTE, REG_R11, REG_R13, INS_OPTS_EVEX_nf);
    theEmitter->emitIns_R_S(INS_blsr, EA_8BYTE, REG_R11, 0, 1);

    theEmitter->emitIns_AR(INS_inc, EA_4BYTE, REG_EAX, 0, INS_OPTS_EVEX_NoApxPromotion);

    theEmitter->emitIns_BASE_R_R(INS_inc, EA_4BYTE, REG_R11, REG_R12);
    theEmitter->emitIns_BASE_R_R_I(INS_add, EA_4BYTE, REG_R11, REG_R12, 5);

    // testing for EGPR encodings.
    GenTreePhysReg eGPR(REG_R16);
    eGPR.SetRegNum(REG_R16);
    GenTreeIndir loadGPR = indirForm(TYP_SIMD32, &eGPR);

    // // SIMD instructions
    // // In most of the cases, EGPR will only be used as BASE/INDEX registers in SIMD instructions.
    theEmitter->emitIns_R_R_A(INS_addps, EA_32BYTE, REG_XMM16, REG_XMM16, &loadGPR);

    // // Legacy instructions
    theEmitter->emitIns_R_ARX(INS_add, EA_4BYTE, REG_R16, REG_R17, REG_R18, 1, 0);

    theEmitter->emitIns_AR_R(INS_movnti, EA_8BYTE, REG_R17, REG_R16, 10);
    theEmitter->emitIns_R_R_R(INS_andn, EA_8BYTE, REG_R17, REG_R16, REG_R18);

    theEmitter->emitIns_Mov(INS_kmovb_gpr, EA_4BYTE, REG_R16, REG_K0, false);
    theEmitter->emitIns_Mov(INS_kmovb_msk, EA_4BYTE, REG_K5, REG_K0, false);
    theEmitter->emitIns_Mov(INS_kmovw_gpr, EA_4BYTE, REG_R16, REG_K0, false);
    theEmitter->emitIns_Mov(INS_kmovw_msk, EA_4BYTE, REG_K5, REG_K0, false);
    theEmitter->emitIns_Mov(INS_kmovd_gpr, EA_4BYTE, REG_R16, REG_K0, false);
    theEmitter->emitIns_Mov(INS_kmovd_msk, EA_4BYTE, REG_K5, REG_K0, false);
    theEmitter->emitIns_Mov(INS_kmovq_gpr, EA_8BYTE, REG_R16, REG_K0, false);
    theEmitter->emitIns_Mov(INS_kmovq_msk, EA_8BYTE, REG_K5, REG_K0, false);

    theEmitter->emitIns_R_R(INS_crc32_apx, EA_1BYTE, REG_R16, REG_R17);
    theEmitter->emitIns_R_R(INS_crc32_apx, EA_2BYTE, REG_R16, REG_R17);
    theEmitter->emitIns_R_R(INS_crc32_apx, EA_8BYTE, REG_R16, REG_R17);
    theEmitter->emitIns_R_A(INS_crc32_apx, EA_8BYTE, REG_R18, &loadGPR);
    theEmitter->emitIns_R_S(INS_crc32_apx, EA_8BYTE, REG_R18, 0, 0);

    // Note that BZHI has a reversed src operands due to special handling at import.
    theEmitter->emitIns_R_R_R(INS_bzhi, EA_4BYTE, REG_R16, REG_R18, REG_R17);
    theEmitter->emitIns_R_R_R(INS_bzhi, EA_8BYTE, REG_R16, REG_R18, REG_R17);
    theEmitter->emitIns_R_R_R(INS_mulx, EA_4BYTE, REG_R16, REG_R18, REG_R17);
    theEmitter->emitIns_R_R_R(INS_mulx, EA_8BYTE, REG_R16, REG_R18, REG_R17);
    theEmitter->emitIns_R_R_R(INS_pdep, EA_4BYTE, REG_R16, REG_R18, REG_R17);
    theEmitter->emitIns_R_R_R(INS_pdep, EA_8BYTE, REG_R16, REG_R18, REG_R17);
    theEmitter->emitIns_R_R_R(INS_pext, EA_4BYTE, REG_R16, REG_R18, REG_R17);
    theEmitter->emitIns_R_R_R(INS_pext, EA_8BYTE, REG_R16, REG_R18, REG_R17);

    theEmitter->emitIns_Mov(INS_movd, EA_4BYTE, REG_R16, REG_XMM0, false);
    theEmitter->emitIns_Mov(INS_movd, EA_4BYTE, REG_R16, REG_XMM16, false);
    theEmitter->emitIns_Mov(INS_movq, EA_8BYTE, REG_R16, REG_XMM0, false);
    theEmitter->emitIns_Mov(INS_movq, EA_8BYTE, REG_R16, REG_XMM16, false);
}

void CodeGen::genAmd64EmitterUnitTestsAvx10v2()
{
    // All the Avx10.2 instructions are evex and evex only has one size.
    // Also, there is no specialized handling for XMM0 vs XMM9 vs XMM16

    emitter* theEmitter = GetEmitter();

    genDefineTempLabel(genCreateTempLabel());

    // This test suite needs AVX10.2 enabled.
    if (!theEmitter->emitComp->compIsaSupportedDebugOnly(InstructionSet_AVX10v2))
    {
        return;
    }

    // packed conversion instructions
    theEmitter->emitIns_R_R(INS_vcvttps2dqs, EA_16BYTE, REG_XMM0, REG_XMM1);   // xmm
    theEmitter->emitIns_R_R(INS_vcvttps2dqs, EA_16BYTE, REG_XMM9, REG_XMM10);  // xmm
    theEmitter->emitIns_R_R(INS_vcvttps2dqs, EA_16BYTE, REG_XMM15, REG_XMM16); // xmm
    theEmitter->emitIns_R_R(INS_vcvttps2dqs, EA_32BYTE, REG_XMM0, REG_XMM1);   // ymm
    theEmitter->emitIns_R_R(INS_vcvttps2dqs, EA_64BYTE, REG_XMM0, REG_XMM1);   // zmm

    theEmitter->emitIns_R_R(INS_vcvttps2udqs, EA_16BYTE, REG_XMM0, REG_XMM1);   // xmm
    theEmitter->emitIns_R_R(INS_vcvttps2udqs, EA_16BYTE, REG_XMM9, REG_XMM10);  // xmm
    theEmitter->emitIns_R_R(INS_vcvttps2udqs, EA_16BYTE, REG_XMM15, REG_XMM16); // xmm
    theEmitter->emitIns_R_R(INS_vcvttps2udqs, EA_32BYTE, REG_XMM0, REG_XMM1);   // ymm
    theEmitter->emitIns_R_R(INS_vcvttps2udqs, EA_64BYTE, REG_XMM0, REG_XMM1);   // zmm

    theEmitter->emitIns_R_R(INS_vcvttpd2qqs, EA_16BYTE, REG_XMM0, REG_XMM1);   // xmm
    theEmitter->emitIns_R_R(INS_vcvttpd2qqs, EA_16BYTE, REG_XMM9, REG_XMM10);  // xmm
    theEmitter->emitIns_R_R(INS_vcvttpd2qqs, EA_16BYTE, REG_XMM15, REG_XMM16); // xmm
    theEmitter->emitIns_R_R(INS_vcvttpd2qqs, EA_32BYTE, REG_XMM0, REG_XMM1);   // ymm
    theEmitter->emitIns_R_R(INS_vcvttpd2qqs, EA_64BYTE, REG_XMM0, REG_XMM1);   // zmm

    theEmitter->emitIns_R_R(INS_vcvttpd2uqqs, EA_16BYTE, REG_XMM0, REG_XMM1);   // xmm
    theEmitter->emitIns_R_R(INS_vcvttpd2uqqs, EA_16BYTE, REG_XMM9, REG_XMM10);  // xmm
    theEmitter->emitIns_R_R(INS_vcvttpd2uqqs, EA_16BYTE, REG_XMM15, REG_XMM16); // xmm
    theEmitter->emitIns_R_R(INS_vcvttpd2uqqs, EA_32BYTE, REG_XMM0, REG_XMM1);   // ymm
    theEmitter->emitIns_R_R(INS_vcvttpd2uqqs, EA_64BYTE, REG_XMM0, REG_XMM1);   // zmm

    // scalar conversion instructions
    theEmitter->emitIns_R_R(INS_vcvttsd2sis32, EA_4BYTE, REG_EAX, REG_XMM0);
    theEmitter->emitIns_R_R(INS_vcvttsd2sis64, EA_8BYTE, REG_RAX, REG_XMM0);
    theEmitter->emitIns_R_R(INS_vcvttsd2usis32, EA_4BYTE, REG_EAX, REG_XMM0);
    theEmitter->emitIns_R_R(INS_vcvttsd2usis64, EA_8BYTE, REG_RAX, REG_XMM0);
    theEmitter->emitIns_R_R(INS_vcvttss2sis32, EA_4BYTE, REG_EAX, REG_XMM0);
    theEmitter->emitIns_R_R(INS_vcvttss2sis64, EA_8BYTE, REG_RAX, REG_XMM0);
    theEmitter->emitIns_R_R(INS_vcvttss2usis32, EA_4BYTE, REG_EAX, REG_XMM0);
    theEmitter->emitIns_R_R(INS_vcvttss2usis64, EA_8BYTE, REG_RAX, REG_XMM0);

    // minmax instruction
    theEmitter->emitIns_R_R_R_I(INS_vminmaxss, EA_16BYTE, REG_XMM0, REG_XMM1, REG_XMM2, 0);
    theEmitter->emitIns_R_R_R_I(INS_vminmaxss, EA_16BYTE, REG_XMM8, REG_XMM9, REG_XMM10, 0);
    theEmitter->emitIns_R_R_R_I(INS_vminmaxss, EA_16BYTE, REG_XMM14, REG_XMM15, REG_XMM16, 0);

    theEmitter->emitIns_R_R_R_I(INS_vminmaxsd, EA_16BYTE, REG_XMM0, REG_XMM1, REG_XMM2, 0);
    theEmitter->emitIns_R_R_R_I(INS_vminmaxsd, EA_16BYTE, REG_XMM9, REG_XMM10, REG_XMM11, 0);
    theEmitter->emitIns_R_R_R_I(INS_vminmaxsd, EA_16BYTE, REG_XMM16, REG_XMM17, REG_XMM18, 0);

    theEmitter->emitIns_R_R_R_I(INS_vminmaxps, EA_32BYTE, REG_XMM0, REG_XMM1, REG_XMM2, 0);
    theEmitter->emitIns_R_R_R_I(INS_vminmaxpd, EA_32BYTE, REG_XMM0, REG_XMM1, REG_XMM2, 0);
    theEmitter->emitIns_R_R_R_I(INS_vminmaxps, EA_64BYTE, REG_XMM0, REG_XMM1, REG_XMM2, 0);
    theEmitter->emitIns_R_R_R_I(INS_vminmaxpd, EA_64BYTE, REG_XMM0, REG_XMM1, REG_XMM2, 0);

    // VCVT[,T]PS2I[,U]BS
    theEmitter->emitIns_R_R(INS_vcvtps2ibs, EA_16BYTE, REG_XMM0, REG_XMM1);
    theEmitter->emitIns_R_R(INS_vcvtps2ibs, EA_32BYTE, REG_XMM0, REG_XMM1);
    theEmitter->emitIns_R_R(INS_vcvtps2ibs, EA_32BYTE, REG_XMM0, REG_XMM1, INS_OPTS_EVEX_er_ru);
    theEmitter->emitIns_R_R(INS_vcvtps2ibs, EA_64BYTE, REG_XMM0, REG_XMM1);
    theEmitter->emitIns_R_R(INS_vcvtps2ibs, EA_64BYTE, REG_XMM0, REG_XMM1, INS_OPTS_EVEX_er_ru);

    theEmitter->emitIns_R_R(INS_vcvtps2iubs, EA_16BYTE, REG_XMM0, REG_XMM1);
    theEmitter->emitIns_R_R(INS_vcvtps2iubs, EA_32BYTE, REG_XMM0, REG_XMM1);
    theEmitter->emitIns_R_R(INS_vcvtps2iubs, EA_32BYTE, REG_XMM0, REG_XMM1, INS_OPTS_EVEX_er_rz);
    theEmitter->emitIns_R_R(INS_vcvtps2iubs, EA_64BYTE, REG_XMM0, REG_XMM1);
    theEmitter->emitIns_R_R(INS_vcvtps2iubs, EA_64BYTE, REG_XMM0, REG_XMM1, INS_OPTS_EVEX_er_rz);

    theEmitter->emitIns_R_R(INS_vcvttps2ibs, EA_16BYTE, REG_XMM0, REG_XMM1);
    theEmitter->emitIns_R_R(INS_vcvttps2ibs, EA_32BYTE, REG_XMM0, REG_XMM1);
    theEmitter->emitIns_R_R(INS_vcvttps2ibs, EA_32BYTE, REG_XMM0, REG_XMM1, INS_OPTS_EVEX_eb_er_rd);
    theEmitter->emitIns_R_R(INS_vcvttps2ibs, EA_64BYTE, REG_XMM0, REG_XMM1);

    theEmitter->emitIns_R_R(INS_vcvttps2iubs, EA_16BYTE, REG_XMM0, REG_XMM1);
    theEmitter->emitIns_R_R(INS_vcvttps2iubs, EA_32BYTE, REG_XMM0, REG_XMM1);
    theEmitter->emitIns_R_R(INS_vcvttps2iubs, EA_32BYTE, REG_XMM0, REG_XMM1, INS_OPTS_EVEX_er_ru);
    theEmitter->emitIns_R_R(INS_vcvttps2iubs, EA_64BYTE, REG_XMM0, REG_XMM1);

    // VPDPW[SU,US,UU]D[,S]
    theEmitter->emitIns_R_R_R(INS_vpdpwsud, EA_16BYTE, REG_XMM0, REG_XMM1, REG_XMM2);
    theEmitter->emitIns_R_R_R(INS_vpdpwsud, EA_32BYTE, REG_XMM0, REG_XMM1, REG_XMM2);
    theEmitter->emitIns_R_R_R(INS_vpdpwsud, EA_64BYTE, REG_XMM0, REG_XMM1, REG_XMM2);
    theEmitter->emitIns_R_R_R(INS_vpdpwsuds, EA_16BYTE, REG_XMM0, REG_XMM1, REG_XMM2);
    theEmitter->emitIns_R_R_R(INS_vpdpwsuds, EA_32BYTE, REG_XMM0, REG_XMM1, REG_XMM2);
    theEmitter->emitIns_R_R_R(INS_vpdpwsuds, EA_64BYTE, REG_XMM0, REG_XMM1, REG_XMM2);

    theEmitter->emitIns_R_R_R(INS_vpdpwusd, EA_16BYTE, REG_XMM0, REG_XMM1, REG_XMM2);
    theEmitter->emitIns_R_R_R(INS_vpdpwusd, EA_32BYTE, REG_XMM0, REG_XMM1, REG_XMM2);
    theEmitter->emitIns_R_R_R(INS_vpdpwusd, EA_64BYTE, REG_XMM0, REG_XMM1, REG_XMM2);
    theEmitter->emitIns_R_R_R(INS_vpdpwusds, EA_16BYTE, REG_XMM0, REG_XMM1, REG_XMM2);
    theEmitter->emitIns_R_R_R(INS_vpdpwusds, EA_32BYTE, REG_XMM0, REG_XMM1, REG_XMM2);
    theEmitter->emitIns_R_R_R(INS_vpdpwusds, EA_64BYTE, REG_XMM0, REG_XMM1, REG_XMM2);

    theEmitter->emitIns_R_R_R(INS_vpdpwuud, EA_16BYTE, REG_XMM0, REG_XMM1, REG_XMM2);
    theEmitter->emitIns_R_R_R(INS_vpdpwuud, EA_32BYTE, REG_XMM0, REG_XMM1, REG_XMM2);
    theEmitter->emitIns_R_R_R(INS_vpdpwuud, EA_64BYTE, REG_XMM0, REG_XMM1, REG_XMM2);
    theEmitter->emitIns_R_R_R(INS_vpdpwuuds, EA_16BYTE, REG_XMM0, REG_XMM1, REG_XMM2);
    theEmitter->emitIns_R_R_R(INS_vpdpwuuds, EA_32BYTE, REG_XMM0, REG_XMM1, REG_XMM2);
    theEmitter->emitIns_R_R_R(INS_vpdpwuuds, EA_64BYTE, REG_XMM0, REG_XMM1, REG_XMM2);

    // VPDPB[SU,UU,SS]D[,S]
    theEmitter->emitIns_R_R_R(INS_vpdpbssd, EA_16BYTE, REG_XMM0, REG_XMM1, REG_XMM2);
    theEmitter->emitIns_R_R_R(INS_vpdpbssd, EA_32BYTE, REG_XMM0, REG_XMM1, REG_XMM2);
    theEmitter->emitIns_R_R_R(INS_vpdpbssd, EA_64BYTE, REG_XMM0, REG_XMM1, REG_XMM2);
    theEmitter->emitIns_R_R_R(INS_vpdpbssds, EA_16BYTE, REG_XMM0, REG_XMM1, REG_XMM2);
    theEmitter->emitIns_R_R_R(INS_vpdpbssds, EA_32BYTE, REG_XMM0, REG_XMM1, REG_XMM2);
    theEmitter->emitIns_R_R_R(INS_vpdpbssds, EA_64BYTE, REG_XMM0, REG_XMM1, REG_XMM2);

    theEmitter->emitIns_R_R_R(INS_vpdpbsud, EA_16BYTE, REG_XMM0, REG_XMM1, REG_XMM2);
    theEmitter->emitIns_R_R_R(INS_vpdpbsud, EA_32BYTE, REG_XMM0, REG_XMM1, REG_XMM2);
    theEmitter->emitIns_R_R_R(INS_vpdpbsud, EA_64BYTE, REG_XMM0, REG_XMM1, REG_XMM2);
    theEmitter->emitIns_R_R_R(INS_vpdpbsuds, EA_16BYTE, REG_XMM0, REG_XMM1, REG_XMM2);
    theEmitter->emitIns_R_R_R(INS_vpdpbsuds, EA_32BYTE, REG_XMM0, REG_XMM1, REG_XMM2);
    theEmitter->emitIns_R_R_R(INS_vpdpbsuds, EA_64BYTE, REG_XMM0, REG_XMM1, REG_XMM2);

    theEmitter->emitIns_R_R_R(INS_vpdpbuud, EA_16BYTE, REG_XMM0, REG_XMM1, REG_XMM2);
    theEmitter->emitIns_R_R_R(INS_vpdpbuud, EA_32BYTE, REG_XMM0, REG_XMM1, REG_XMM2);
    theEmitter->emitIns_R_R_R(INS_vpdpbuud, EA_64BYTE, REG_XMM0, REG_XMM1, REG_XMM2);
    theEmitter->emitIns_R_R_R(INS_vpdpbuuds, EA_16BYTE, REG_XMM0, REG_XMM1, REG_XMM2);
    theEmitter->emitIns_R_R_R(INS_vpdpbuuds, EA_32BYTE, REG_XMM0, REG_XMM1, REG_XMM2);
    theEmitter->emitIns_R_R_R(INS_vpdpbuuds, EA_64BYTE, REG_XMM0, REG_XMM1, REG_XMM2);

    // VMPSADBW
    theEmitter->emitIns_R_R_R_I(INS_vmpsadbw, EA_64BYTE, REG_XMM0, REG_XMM1, REG_XMM2, 0); // zmm

    // VCOMXSD
    theEmitter->emitIns_R_R(INS_vcomxsd, EA_16BYTE, REG_XMM0, REG_XMM1);

    // VCOMXSS
    theEmitter->emitIns_R_R(INS_vcomxss, EA_16BYTE, REG_XMM0, REG_XMM1);

    // VUCOMXSD
    theEmitter->emitIns_R_R(INS_vucomxsd, EA_16BYTE, REG_XMM0, REG_XMM1);

    // VUCOMXSS
    theEmitter->emitIns_R_R(INS_vucomxss, EA_16BYTE, REG_XMM0, REG_XMM1);

    // VMOVD
    theEmitter->emitIns_R_R(INS_vmovd, EA_16BYTE, REG_XMM0, REG_XMM1);

    // VMOVW
    theEmitter->emitIns_R_R(INS_vmovw, EA_16BYTE, REG_XMM0, REG_XMM1);
}

/*****************************************************************************
 * Unit tests for the CCMP instructions.
 */

void CodeGen::genAmd64EmitterUnitTestsCCMP()
{
    emitter* theEmitter = GetEmitter();
    genDefineTempLabel(genCreateTempLabel());

    // ============
    // Test RR form
    // ============

    // Test all sizes
    theEmitter->emitIns_R_R(INS_ccmpe, EA_4BYTE, REG_RAX, REG_RCX, INS_OPTS_EVEX_dfv_cf);
    theEmitter->emitIns_R_R(INS_ccmpe, EA_8BYTE, REG_RAX, REG_RCX, INS_OPTS_EVEX_dfv_cf);
    theEmitter->emitIns_R_R(INS_ccmpe, EA_2BYTE, REG_RAX, REG_RCX, INS_OPTS_EVEX_dfv_cf);
    theEmitter->emitIns_R_R(INS_ccmpe, EA_1BYTE, REG_RAX, REG_RCX, INS_OPTS_EVEX_dfv_cf);

    // Test all CC codes
    for (uint32_t ins = INS_FIRST_CCMP_INSTRUCTION + 1; ins < INS_LAST_CCMP_INSTRUCTION; ins++)
    {
        theEmitter->emitIns_R_R((instruction)ins, EA_4BYTE, REG_RAX, REG_RCX, INS_OPTS_EVEX_dfv_cf);
    }

    // Test all dfv
    for (int i = 0; i < 16; i++)
    {
        theEmitter->emitIns_R_R(INS_ccmpe, EA_4BYTE, REG_RAX, REG_RCX, (insOpts)(i << INS_OPTS_EVEX_dfv_byte_offset));
    }

    // ============
    // Test RS form
    // ============

    // Test all sizes
    theEmitter->emitIns_R_S(INS_ccmpe, EA_4BYTE, REG_RAX, 0, 0, INS_OPTS_EVEX_dfv_cf);
    theEmitter->emitIns_R_S(INS_ccmpe, EA_8BYTE, REG_RAX, 0, 0, INS_OPTS_EVEX_dfv_cf);
    theEmitter->emitIns_R_S(INS_ccmpe, EA_2BYTE, REG_RAX, 0, 0, INS_OPTS_EVEX_dfv_cf);
    theEmitter->emitIns_R_S(INS_ccmpe, EA_1BYTE, REG_RAX, 0, 0, INS_OPTS_EVEX_dfv_cf);

    // Test all CC codes
    for (uint32_t ins = INS_FIRST_CCMP_INSTRUCTION + 1; ins < INS_LAST_CCMP_INSTRUCTION; ins++)
    {
        theEmitter->emitIns_R_S((instruction)ins, EA_4BYTE, REG_RAX, 0, 0, INS_OPTS_EVEX_dfv_cf);
    }

    // Test all dfv
    for (int i = 0; i < 16; i++)
    {
        theEmitter->emitIns_R_S(INS_ccmpe, EA_4BYTE, REG_RAX, 0, 0, (insOpts)(i << INS_OPTS_EVEX_dfv_byte_offset));
    }

    // ============
    // Test RI form (test small and large sizes and constants)
    // ============

    theEmitter->emitIns_R_I(INS_ccmpe, EA_4BYTE, REG_RAX, 123, INS_OPTS_EVEX_dfv_cf);
    theEmitter->emitIns_R_I(INS_ccmpe, EA_4BYTE, REG_RAX, 270, INS_OPTS_EVEX_dfv_cf);

    theEmitter->emitIns_R_I(INS_ccmpe, EA_8BYTE, REG_RAX, 123, INS_OPTS_EVEX_dfv_cf);
    theEmitter->emitIns_R_I(INS_ccmpe, EA_8BYTE, REG_RAX, 270, INS_OPTS_EVEX_dfv_cf);

    theEmitter->emitIns_R_I(INS_ccmpe, EA_2BYTE, REG_RAX, 123, INS_OPTS_EVEX_dfv_cf);
    theEmitter->emitIns_R_I(INS_ccmpe, EA_2BYTE, REG_RAX, 270, INS_OPTS_EVEX_dfv_cf);

    theEmitter->emitIns_R_I(INS_ccmpe, EA_1BYTE, REG_RAX, 123, INS_OPTS_EVEX_dfv_cf);
    theEmitter->emitIns_R_I(INS_ccmpe, EA_1BYTE, REG_RAX, 270, INS_OPTS_EVEX_dfv_cf);

    // ============
    // Test RC form
    // ============

    CORINFO_FIELD_HANDLE hnd = theEmitter->emitFltOrDblConst(1.0f, EA_4BYTE);
    theEmitter->emitIns_R_C(INS_ccmpe, EA_4BYTE, REG_RAX, hnd, 0, INS_OPTS_EVEX_dfv_cf);
    theEmitter->emitIns_R_C(INS_ccmpe, EA_4BYTE, REG_RAX, hnd, 4, INS_OPTS_EVEX_dfv_cf);
}

#endif // defined(DEBUG) && defined(TARGET_AMD64)

#ifdef PROFILING_SUPPORTED

#ifdef TARGET_X86

//-----------------------------------------------------------------------------------
// genProfilingEnterCallback: Generate the profiling function enter callback.
//
// Arguments:
//     initReg        - register to use as scratch register
//     pInitRegZeroed - OUT parameter. This variable remains unchanged.
//
// Return Value:
//     None
//
// Notes:
// The x86 profile enter helper has the following requirements (see ProfileEnterNaked in
// VM\i386\asmhelpers.asm for details):
// 1. The calling sequence for calling the helper is:
//          push FunctionIDOrClientID
//          call ProfileEnterHelper
// 2. The calling function has an EBP frame.
// 3. EBP points to the saved ESP which is the first thing saved in the function. Thus,
//    the following prolog is assumed:
//          push ESP
//          mov EBP, ESP
// 4. All registers are preserved.
// 5. The helper pops the FunctionIDOrClientID argument from the stack.
//
void CodeGen::genProfilingEnterCallback(regNumber initReg, bool* pInitRegZeroed)
{
    assert(compiler->compGeneratingProlog);

    // Give profiler a chance to back out of hooking this method
    if (!compiler->compIsProfilerHookNeeded())
    {
        return;
    }

    unsigned saveStackLvl2 = genStackLevel;

    // Important note: when you change enter probe layout, you must also update SKIP_ENTER_PROF_CALLBACK()
    // for x86 stack unwinding

#if defined(UNIX_X86_ABI)
    // Manually align the stack to be 16-byte aligned. This is similar to CodeGen::genAlignStackBeforeCall()
    GetEmitter()->emitIns_R_I(INS_sub, EA_4BYTE, REG_SPBASE, 0xC);
#endif // UNIX_X86_ABI

    // Push the profilerHandle
    if (compiler->compProfilerMethHndIndirected)
    {
        GetEmitter()->emitIns_AR_R(INS_push, EA_PTR_DSP_RELOC, REG_NA, REG_NA, (ssize_t)compiler->compProfilerMethHnd);
    }
    else
    {
        inst_IV(INS_push, (size_t)compiler->compProfilerMethHnd);
    }

    // This will emit either
    // "call ip-relative 32-bit offset" or
    // "mov rax, helper addr; call rax"
    genEmitHelperCall(CORINFO_HELP_PROF_FCN_ENTER,
                      0,           // argSize. Again, we have to lie about it
                      EA_UNKNOWN); // retSize

#if defined(UNIX_X86_ABI)
    // Restoring alignment manually. This is similar to CodeGen::genRemoveAlignmentAfterCall
    GetEmitter()->emitIns_R_I(INS_add, EA_4BYTE, REG_SPBASE, 0x10);
#endif // UNIX_X86_ABI

    /* Restore the stack level */

    SetStackLevel(saveStackLvl2);
}

//-----------------------------------------------------------------------------------
// genProfilingLeaveCallback: Generate the profiling function leave or tailcall callback.
// Technically, this is not part of the epilog; it is called when we are generating code for a GT_RETURN node.
//
// Arguments:
//     helper - which helper to call. Either CORINFO_HELP_PROF_FCN_LEAVE or CORINFO_HELP_PROF_FCN_TAILCALL
//
// Return Value:
//     None
//
// Notes:
// The x86 profile leave/tailcall helper has the following requirements (see ProfileLeaveNaked and
// ProfileTailcallNaked in VM\i386\asmhelpers.asm for details):
// 1. The calling sequence for calling the helper is:
//          push FunctionIDOrClientID
//          call ProfileLeaveHelper or ProfileTailcallHelper
// 2. The calling function has an EBP frame.
// 3. EBP points to the saved ESP which is the first thing saved in the function. Thus,
//    the following prolog is assumed:
//          push ESP
//          mov EBP, ESP
// 4. helper == CORINFO_HELP_PROF_FCN_LEAVE: All registers are preserved.
//    helper == CORINFO_HELP_PROF_FCN_TAILCALL: Only argument registers are preserved.
// 5. The helper pops the FunctionIDOrClientID argument from the stack.
//
void CodeGen::genProfilingLeaveCallback(unsigned helper)
{
    assert((helper == CORINFO_HELP_PROF_FCN_LEAVE) || (helper == CORINFO_HELP_PROF_FCN_TAILCALL));

    // Only hook if profiler says it's okay.
    if (!compiler->compIsProfilerHookNeeded())
    {
        return;
    }

    compiler->info.compProfilerCallback = true;

    // Need to save on to the stack level, since the helper call will pop the argument
    unsigned saveStackLvl2 = genStackLevel;

#if defined(UNIX_X86_ABI)
    // Manually align the stack to be 16-byte aligned. This is similar to CodeGen::genAlignStackBeforeCall()
    GetEmitter()->emitIns_R_I(INS_sub, EA_4BYTE, REG_SPBASE, 0xC);
    AddStackLevel(0xC);
    AddNestedAlignment(0xC);
#endif // UNIX_X86_ABI

    //
    // Push the profilerHandle
    //

    if (compiler->compProfilerMethHndIndirected)
    {
        GetEmitter()->emitIns_AR_R(INS_push, EA_PTR_DSP_RELOC, REG_NA, REG_NA, (ssize_t)compiler->compProfilerMethHnd);
    }
    else
    {
        inst_IV(INS_push, (size_t)compiler->compProfilerMethHnd);
    }
    genSinglePush();

#if defined(UNIX_X86_ABI)
    int argSize = -REGSIZE_BYTES; // negative means caller-pop (cdecl)
#else
    int argSize = REGSIZE_BYTES;
#endif
    genEmitHelperCall(helper, argSize, EA_UNKNOWN /* retSize */);

#if defined(UNIX_X86_ABI)
    // Restoring alignment manually. This is similar to CodeGen::genRemoveAlignmentAfterCall
    GetEmitter()->emitIns_R_I(INS_add, EA_4BYTE, REG_SPBASE, 0x10);
    SubtractStackLevel(0x10);
    SubtractNestedAlignment(0xC);
#endif // UNIX_X86_ABI

    /* Restore the stack level */
    SetStackLevel(saveStackLvl2);
}

#endif // TARGET_X86

#ifdef TARGET_AMD64

//-----------------------------------------------------------------------------------
// genProfilingEnterCallback: Generate the profiling function enter callback.
//
// Arguments:
//     initReg        - register to use as scratch register
//     pInitRegZeroed - OUT parameter. *pInitRegZeroed is set to 'false' if and only if
//                      this call sets 'initReg' to a non-zero value.
//
// Return Value:
//     None
//
void CodeGen::genProfilingEnterCallback(regNumber initReg, bool* pInitRegZeroed)
{
    assert(compiler->compGeneratingProlog);

    // Give profiler a chance to back out of hooking this method
    if (!compiler->compIsProfilerHookNeeded())
    {
        return;
    }

#if defined(WINDOWS_AMD64_ABI)

    unsigned   varNum;
    LclVarDsc* varDsc;

    // Since the method needs to make a profiler callback, it should have out-going arg space allocated.
    noway_assert(compiler->lvaOutgoingArgSpaceVar != BAD_VAR_NUM);
    noway_assert(compiler->lvaOutgoingArgSpaceSize >= (4 * REGSIZE_BYTES));

    // Home all arguments passed in arg registers (RCX, RDX, R8 and R9).
    // In case of vararg methods, arg regs are already homed.
    //
    // Note: Here we don't need to worry about updating gc'info since enter
    // callback is generated as part of prolog which is non-gc interruptible.
    // Moreover GC cannot kick while executing inside profiler callback which is a
    // profiler requirement so it can examine arguments which could be obj refs.
    if (!compiler->info.compIsVarArgs)
    {
        for (varNum = 0, varDsc = compiler->lvaTable; varNum < compiler->info.compArgsCount; varNum++, varDsc++)
        {
            noway_assert(varDsc->lvIsParam);

            const ABIPassingInformation& abiInfo = compiler->lvaGetParameterABIInfo(varNum);
            if (!abiInfo.HasExactlyOneRegisterSegment())
            {
                assert(!abiInfo.HasAnyRegisterSegment());
                continue;
            }

            var_types storeType = varDsc->GetRegisterType();
            regNumber argReg    = abiInfo.Segment(0).GetRegister();

            instruction store_ins = ins_Store(storeType);

#ifdef FEATURE_SIMD
            if ((storeType == TYP_SIMD8) && genIsValidIntReg(argReg))
            {
                store_ins = INS_mov;
            }
#endif // FEATURE_SIMD

            GetEmitter()->emitIns_S_R(store_ins, emitTypeSize(storeType), argReg, varNum, 0);
        }
    }

    // Emit profiler EnterCallback(ProfilerMethHnd, caller's SP)
    // RCX = ProfilerMethHnd
    if (compiler->compProfilerMethHndIndirected)
    {
        // Profiler hooks enabled during AOT.
        // Profiler handle needs to be accessed through an indirection of a pointer.
        GetEmitter()->emitIns_R_AI(INS_mov, EA_PTR_DSP_RELOC, REG_ARG_0, (ssize_t)compiler->compProfilerMethHnd);
    }
    else
    {
        instGen_Set_Reg_To_Imm(EA_8BYTE, REG_ARG_0, (ssize_t)compiler->compProfilerMethHnd);
    }

    // RDX = caller's SP
    // Notes
    //   1) Here we can query caller's SP offset since prolog will be generated after final frame layout.
    //   2) caller's SP relative offset to FramePointer will be negative.  We need to add absolute value
    //      of that offset to FramePointer to obtain caller's SP value.
    assert(compiler->lvaOutgoingArgSpaceVar != BAD_VAR_NUM);
    int callerSPOffset = compiler->lvaToCallerSPRelativeOffset(0, isFramePointerUsed());
    GetEmitter()->emitIns_R_AR(INS_lea, EA_PTRSIZE, REG_ARG_1, genFramePointerReg(), -callerSPOffset);

    // This will emit either
    // "call ip-relative 32-bit offset" or
    // "mov rax, helper addr; call rax"
    genEmitHelperCall(CORINFO_HELP_PROF_FCN_ENTER, 0, EA_UNKNOWN);

    // TODO-AMD64-CQ: Rather than reloading, see if this could be optimized by combining with prolog
    // generation logic that moves args around as required by first BB entry point conditions
    // computed by LSRA.  Code pointers for investigating this further: genFnPrologCalleeRegArgs()
    // and genEnregisterIncomingStackArgs().
    //
    // Now reload arg registers from home locations.
    // Vararg methods:
    //   - we need to reload only known (i.e. fixed) reg args.
    //   - if floating point type, also reload it into corresponding integer reg
    for (varNum = 0, varDsc = compiler->lvaTable; varNum < compiler->info.compArgsCount; varNum++, varDsc++)
    {
        noway_assert(varDsc->lvIsParam);

        const ABIPassingInformation& abiInfo = compiler->lvaGetParameterABIInfo(varNum);

        if (!abiInfo.HasExactlyOneRegisterSegment())
        {
            assert(!abiInfo.HasAnyRegisterSegment());
            continue;
        }

        var_types loadType = varDsc->GetRegisterType();
        regNumber argReg   = abiInfo.Segment(0).GetRegister();

        instruction load_ins = ins_Load(loadType);

#ifdef FEATURE_SIMD
        if ((loadType == TYP_SIMD8) && genIsValidIntReg(argReg))
        {
            load_ins = INS_mov;
        }
#endif // FEATURE_SIMD

        GetEmitter()->emitIns_R_S(load_ins, emitTypeSize(loadType), argReg, varNum, 0);

        if (compFeatureVarArg() && compiler->info.compIsVarArgs && varTypeIsFloating(loadType))
        {
            regNumber intArgReg = compiler->getCallArgIntRegister(argReg);
            inst_Mov(TYP_LONG, intArgReg, argReg, /* canSkip */ false, emitActualTypeSize(loadType));
        }
    }

    // If initReg is trashed, either because it was an arg to the enter
    // callback, or because the enter callback itself trashes it, then it needs
    // to be zero'ed again before using.
    if (((RBM_PROFILER_ENTER_TRASH | RBM_ARG_0 | RBM_ARG_1) & genRegMask(initReg)) != 0)
    {
        *pInitRegZeroed = false;
    }

#else // !defined(UNIX_AMD64_ABI)

    // Emit profiler EnterCallback(ProfilerMethHnd, caller's SP)
    // R14 = ProfilerMethHnd
    if (compiler->compProfilerMethHndIndirected)
    {
        // Profiler hooks enabled during AOT.
        // Profiler handle needs to be accessed through an indirection of a pointer.
        GetEmitter()->emitIns_R_AI(INS_mov, EA_PTR_DSP_RELOC, REG_PROFILER_ENTER_ARG_0,
                                   (ssize_t)compiler->compProfilerMethHnd);
    }
    else
    {
        instGen_Set_Reg_To_Imm(EA_PTRSIZE, REG_PROFILER_ENTER_ARG_0, (ssize_t)compiler->compProfilerMethHnd);
    }

    // R15 = caller's SP
    // Notes
    //   1) Here we can query caller's SP offset since prolog will be generated after final frame layout.
    //   2) caller's SP relative offset to FramePointer will be negative.  We need to add absolute value
    //      of that offset to FramePointer to obtain caller's SP value.
    assert(compiler->lvaOutgoingArgSpaceVar != BAD_VAR_NUM);
    int callerSPOffset = compiler->lvaToCallerSPRelativeOffset(0, isFramePointerUsed());
    GetEmitter()->emitIns_R_AR(INS_lea, EA_PTRSIZE, REG_PROFILER_ENTER_ARG_1, genFramePointerReg(), -callerSPOffset);

    // We can use any callee trash register (other than RAX, RDI, RSI) for call target.
    // We use R11 here. This will emit either
    // "call ip-relative 32-bit offset" or
    // "mov r11, helper addr; call r11"
    genEmitHelperCall(CORINFO_HELP_PROF_FCN_ENTER, 0, EA_UNKNOWN, REG_DEFAULT_PROFILER_CALL_TARGET);

    // If initReg is trashed, either because it was an arg to the enter
    // callback, or because the enter callback itself trashes it, then it needs
    // to be zero'ed again before using.
    if (((RBM_PROFILER_ENTER_TRASH | RBM_PROFILER_ENTER_ARG_0 | RBM_PROFILER_ENTER_ARG_1) & genRegMask(initReg)) != 0)
    {
        *pInitRegZeroed = false;
    }

#endif // !defined(UNIX_AMD64_ABI)
}

//-----------------------------------------------------------------------------------
// genProfilingLeaveCallback: Generate the profiling function leave or tailcall callback.
// Technically, this is not part of the epilog; it is called when we are generating code for a GT_RETURN node.
//
// Arguments:
//     helper - which helper to call. Either CORINFO_HELP_PROF_FCN_LEAVE or CORINFO_HELP_PROF_FCN_TAILCALL
//
// Return Value:
//     None
//
void CodeGen::genProfilingLeaveCallback(unsigned helper)
{
    assert((helper == CORINFO_HELP_PROF_FCN_LEAVE) || (helper == CORINFO_HELP_PROF_FCN_TAILCALL));

    // Only hook if profiler says it's okay.
    if (!compiler->compIsProfilerHookNeeded())
    {
        return;
    }

    compiler->info.compProfilerCallback = true;

#if !defined(UNIX_AMD64_ABI)

    // Since the method needs to make a profiler callback, it should have out-going arg space allocated.
    noway_assert(compiler->lvaOutgoingArgSpaceVar != BAD_VAR_NUM);
    noway_assert(compiler->lvaOutgoingArgSpaceSize >= (4 * REGSIZE_BYTES));

    // If thisPtr needs to be kept alive and reported, it cannot be one of the callee trash
    // registers that profiler callback kills.
    if (compiler->lvaKeepAliveAndReportThis() && compiler->lvaGetDesc(compiler->info.compThisArg)->lvIsInReg())
    {
        regMaskTP thisPtrMask = genRegMask(compiler->lvaGetDesc(compiler->info.compThisArg)->GetRegNum());
        noway_assert((RBM_PROFILER_LEAVE_TRASH & thisPtrMask) == 0);
    }

    // At this point return value is computed and stored in RAX or XMM0.
    // On Amd64, Leave callback preserves the return register.  We keep
    // RAX alive by not reporting as trashed by helper call.  Also note
    // that GC cannot kick-in while executing inside profiler callback,
    // which is a requirement of profiler as well since it needs to examine
    // return value which could be an obj ref.

    // RCX = ProfilerMethHnd
    if (compiler->compProfilerMethHndIndirected)
    {
        // Profiler hooks enabled during AOT.
        // Profiler handle needs to be accessed through an indirection of an address.
        GetEmitter()->emitIns_R_AI(INS_mov, EA_PTR_DSP_RELOC, REG_ARG_0, (ssize_t)compiler->compProfilerMethHnd);
    }
    else
    {
        instGen_Set_Reg_To_Imm(EA_PTRSIZE, REG_ARG_0, (ssize_t)compiler->compProfilerMethHnd);
    }

    // RDX = caller's SP
    // TODO-AMD64-Cleanup: Once we start doing codegen after final frame layout, retain the "if" portion
    // of the stmnts to execute unconditionally and clean-up rest.
    if (compiler->lvaDoneFrameLayout == Compiler::FINAL_FRAME_LAYOUT)
    {
        // Caller's SP relative offset to FramePointer will be negative.  We need to add absolute
        // value of that offset to FramePointer to obtain caller's SP value.
        int callerSPOffset = compiler->lvaToCallerSPRelativeOffset(0, isFramePointerUsed());
        GetEmitter()->emitIns_R_AR(INS_lea, EA_PTRSIZE, REG_ARG_1, genFramePointerReg(), -callerSPOffset);
    }
    else
    {
        // If we are here means that it is a tentative frame layout during which we
        // cannot use caller's SP offset since it is an estimate.  For now we require the
        // method to have at least a single arg so that we can use it to obtain caller's
        // SP.
        LclVarDsc* varDsc = compiler->lvaGetDesc(0U);
        NYI_IF((varDsc == nullptr) || !varDsc->lvIsParam, "Profiler ELT callback for a method without any params");

        // lea rdx, [FramePointer + Arg0's offset]
        GetEmitter()->emitIns_R_S(INS_lea, EA_PTRSIZE, REG_ARG_1, 0, 0);
    }

    // We can use any callee trash register (other than RAX, RCX, RDX) for call target.
    // We use R8 here. This will emit either
    // "call ip-relative 32-bit offset" or
    // "mov r8, helper addr; call r8"
    genEmitHelperCall(helper, 0, EA_UNKNOWN, REG_ARG_2);

#else // !defined(UNIX_AMD64_ABI)

    // RDI = ProfilerMethHnd
    if (compiler->compProfilerMethHndIndirected)
    {
        GetEmitter()->emitIns_R_AI(INS_mov, EA_PTR_DSP_RELOC, REG_ARG_0, (ssize_t)compiler->compProfilerMethHnd);
    }
    else
    {
        instGen_Set_Reg_To_Imm(EA_PTRSIZE, REG_ARG_0, (ssize_t)compiler->compProfilerMethHnd);
    }

    // RSI = caller's SP
    if (compiler->lvaDoneFrameLayout == Compiler::FINAL_FRAME_LAYOUT)
    {
        int callerSPOffset = compiler->lvaToCallerSPRelativeOffset(0, isFramePointerUsed());
        GetEmitter()->emitIns_R_AR(INS_lea, EA_PTRSIZE, REG_ARG_1, genFramePointerReg(), -callerSPOffset);
    }
    else
    {
        LclVarDsc* varDsc = compiler->lvaGetDesc(0U);
        NYI_IF((varDsc == nullptr) || !varDsc->lvIsParam, "Profiler ELT callback for a method without any params");

        // lea rdx, [FramePointer + Arg0's offset]
        GetEmitter()->emitIns_R_S(INS_lea, EA_PTRSIZE, REG_ARG_1, 0, 0);
    }

    // We can use any callee trash register (other than RAX, RDI, RSI) for call target.
    // We use R11 here. This will emit either
    // "call ip-relative 32-bit offset" or
    // "mov r11, helper addr; call r11"
    genEmitHelperCall(helper, 0, EA_UNKNOWN, REG_DEFAULT_PROFILER_CALL_TARGET);

#endif // !defined(UNIX_AMD64_ABI)
}

#endif // TARGET_AMD64

#endif // PROFILING_SUPPORTED

#ifdef TARGET_AMD64

//------------------------------------------------------------------------
// genOSRRecordTier0CalleeSavedRegistersAndFrame: for OSR methods, record the
//  subset of callee saves already saved by the Tier0 method, and the frame
//  created by Tier0.
//
void CodeGen::genOSRRecordTier0CalleeSavedRegistersAndFrame()
{
    assert(compiler->compGeneratingProlog);
    assert(compiler->opts.IsOSR());
    assert(compiler->funCurrentFunc()->funKind == FuncKind::FUNC_ROOT);

#if ETW_EBP_FRAMED
    if (!isFramePointerUsed() && regSet.rsRegsModified(RBM_FPBASE))
    {
        noway_assert(!"Used register RBM_FPBASE as a scratch register!");
    }
#endif

    // Figure out which set of int callee saves was already saved by Tier0.
    // Emit appropriate unwind.
    //
    PatchpointInfo* const patchpointInfo             = compiler->info.compPatchpointInfo;
    regMaskTP const       tier0CalleeSaves           = (regMaskTP)patchpointInfo->CalleeSaveRegisters();
    regMaskTP             tier0IntCalleeSaves        = tier0CalleeSaves & RBM_OSR_INT_CALLEE_SAVED;
    int const             tier0IntCalleeSaveUsedSize = genCountBits(tier0IntCalleeSaves) * REGSIZE_BYTES;

    JITDUMP("--OSR--- tier0 has already saved ");
    JITDUMPEXEC(dspRegMask(tier0IntCalleeSaves));
    JITDUMP("\n");

    // We must account for the Tier0 callee saves.
    //
    // These have already happened at method entry; all these
    // unwind records should be at offset 0.
    //
    // RBP is always aved by Tier0 and always pushed first.
    //
    assert((tier0IntCalleeSaves & RBM_FPBASE) == RBM_FPBASE);
    compiler->unwindPush(REG_RBP);
    tier0IntCalleeSaves &= ~RBM_FPBASE;

    // Now the rest of the Tier0 callee saves.
    //
    for (regNumber reg = get_REG_INT_LAST(); tier0IntCalleeSaves != RBM_NONE; reg = REG_PREV(reg))
    {
        regMaskTP regBit = genRegMask(reg);

        if ((regBit & tier0IntCalleeSaves) != 0)
        {
            compiler->unwindPush(reg);
        }
        tier0IntCalleeSaves &= ~regBit;
    }

    // We must account for the post-callee-saves push SP movement
    // done by the Tier0 frame and by the OSR transition.
    //
    // tier0FrameSize is the Tier0 FP-SP delta plus the fake call slot added by
    // JIT_Patchpoint. We add one slot to account for the saved FP.
    //
    // We then need to subtract off the size the Tier0 callee saves as SP
    // adjusts for those will have been modelled by the unwind pushes above.
    //
    int const tier0FrameSize = patchpointInfo->TotalFrameSize() + REGSIZE_BYTES;
    int const tier0NetSize   = tier0FrameSize - tier0IntCalleeSaveUsedSize;
    compiler->unwindAllocStack(tier0NetSize);
}

//------------------------------------------------------------------------
// genOSRSaveRemainingCalleeSavedRegisters: save any callee save registers
//   that Tier0 didn't save.
//
// Notes:
//   This must be invoked after SP has been adjusted to allocate the local
//   frame, because of how the UnwindSave records are interpreted.
//
//   We rely on the fact that other "local frame" allocation actions (like
//    stack probing) will not trash callee saves registers.
//
void CodeGen::genOSRSaveRemainingCalleeSavedRegisters()
{
    // We should be generating the prolog of an OSR root frame.
    //
    assert(compiler->compGeneratingProlog);
    assert(compiler->opts.IsOSR());
    assert(compiler->funCurrentFunc()->funKind == FuncKind::FUNC_ROOT);

    // x86/x64 doesn't support push of xmm/ymm regs, therefore consider only integer registers for pushing onto stack
    // here. Space for float registers to be preserved is stack allocated and saved as part of prolog sequence and not
    // here.
    regMaskTP rsPushRegs = regSet.rsGetModifiedOsrIntCalleeSavedRegsMask();

#if ETW_EBP_FRAMED
    if (!isFramePointerUsed() && regSet.rsRegsModified(RBM_FPBASE))
    {
        noway_assert(!"Used register RBM_FPBASE as a scratch register!");
    }
#endif

    // Figure out which set of int callee saves still needs saving.
    //
    PatchpointInfo* const patchpointInfo              = compiler->info.compPatchpointInfo;
    regMaskTP const       tier0CalleeSaves            = (regMaskTP)patchpointInfo->CalleeSaveRegisters();
    regMaskTP             tier0IntCalleeSaves         = tier0CalleeSaves & RBM_OSR_INT_CALLEE_SAVED;
    unsigned const        tier0IntCalleeSaveUsedSize  = genCountBits(tier0IntCalleeSaves) * REGSIZE_BYTES;
    regMaskTP const       osrIntCalleeSaves           = rsPushRegs & RBM_OSR_INT_CALLEE_SAVED;
    regMaskTP             osrAdditionalIntCalleeSaves = osrIntCalleeSaves & ~tier0IntCalleeSaves;

    JITDUMP("---OSR--- int callee saves are ");
    JITDUMPEXEC(dspRegMask(osrIntCalleeSaves));
    JITDUMP("; tier0 already saved ");
    JITDUMPEXEC(dspRegMask(tier0IntCalleeSaves));
    JITDUMP("; so only saving ");
    JITDUMPEXEC(dspRegMask(osrAdditionalIntCalleeSaves));
    JITDUMP("\n");

    // These remaining callee saves will be stored in the Tier0 callee save area
    // below any saves already done by Tier0. Compute the offset.
    //
    // The OSR method doesn't actually use its callee save area.
    //
    int const osrFrameSize        = compiler->compLclFrameSize;
    int const tier0FrameSize      = patchpointInfo->TotalFrameSize();
    int const osrCalleeSaveSize   = compiler->compCalleeRegsPushed * REGSIZE_BYTES;
    int const osrFramePointerSize = isFramePointerUsed() ? REGSIZE_BYTES : 0;
    int offset = osrFrameSize + osrCalleeSaveSize + osrFramePointerSize + tier0FrameSize - tier0IntCalleeSaveUsedSize;

    // The tier0 frame is always an RBP frame, so the OSR method should never need to save RBP.
    //
    assert((tier0CalleeSaves & RBM_FPBASE) == RBM_FPBASE);
    assert((osrAdditionalIntCalleeSaves & RBM_FPBASE) == RBM_NONE);

    // The OSR method must use MOVs to save additional callee saves.
    //
    for (regNumber reg = get_REG_INT_LAST(); osrAdditionalIntCalleeSaves != RBM_NONE; reg = REG_PREV(reg))
    {
        regMaskTP regBit = genRegMask(reg);

        if ((regBit & osrAdditionalIntCalleeSaves) != 0)
        {
            GetEmitter()->emitIns_AR_R(INS_mov, EA_8BYTE, reg, REG_SPBASE, offset);
            compiler->unwindSaveReg(reg, offset);
            offset -= REGSIZE_BYTES;
        }
        osrAdditionalIntCalleeSaves &= ~regBit;
    }
}

#endif // TARGET_AMD64

//------------------------------------------------------------------------
// genPushCalleeSavedRegisters: Push any callee-saved registers we have used.
//
void CodeGen::genPushCalleeSavedRegisters()
{
    assert(compiler->compGeneratingProlog);

#if DEBUG
    // OSR root frames must handle this differently. See
    //   genOSRRecordTier0CalleeSavedRegisters()
    //   genOSRSaveRemainingCalleeSavedRegisters()
    //
    if (compiler->opts.IsOSR())
    {
        assert(compiler->funCurrentFunc()->funKind != FuncKind::FUNC_ROOT);
    }
#endif

    // x86/x64 doesn't support push of xmm/ymm regs, therefore consider only integer registers for pushing onto stack
    // here. Space for float registers to be preserved is stack allocated and saved as part of prolog sequence and not
    // here.
    regMaskTP rsPushRegs = regSet.rsGetModifiedIntCalleeSavedRegsMask();

#if ETW_EBP_FRAMED
    if (!isFramePointerUsed() && regSet.rsRegsModified(RBM_FPBASE))
    {
        noway_assert(!"Used register RBM_FPBASE as a scratch register!");
    }
#endif

    // On X86/X64 we have already pushed the FP (frame-pointer) prior to calling this method
    if (isFramePointerUsed())
    {
        rsPushRegs &= ~RBM_FPBASE;
    }

#ifdef DEBUG
    if (compiler->compCalleeRegsPushed != genCountBits(rsPushRegs))
    {
        printf("Error: unexpected number of callee-saved registers to push. Expected: %d. Got: %d ",
               compiler->compCalleeRegsPushed, genCountBits(rsPushRegs));
        dspRegMask(rsPushRegs);
        printf("\n");
        assert(compiler->compCalleeRegsPushed == genCountBits(rsPushRegs));
    }
#endif // DEBUG

    // Push backwards so we match the order we will pop them in the epilog
    // and all the other code that expects it to be in this order.
    for (regNumber reg = get_REG_INT_LAST(); rsPushRegs != RBM_NONE; reg = REG_PREV(reg))
    {
        regMaskTP regBit = genRegMask(reg);

        if ((regBit & rsPushRegs) != 0)
        {
            inst_RV(INS_push, reg, TYP_REF);
            compiler->unwindPush(reg);
            rsPushRegs &= ~regBit;
        }
    }
}

void CodeGen::genPopCalleeSavedRegisters(bool jmpEpilog)
{
    assert(compiler->compGeneratingEpilog);

#ifdef TARGET_AMD64

    const bool isFunclet                = compiler->funCurrentFunc()->funKind != FuncKind::FUNC_ROOT;
    const bool doesSupersetOfNormalPops = compiler->opts.IsOSR() && !isFunclet;

    // OSR methods must restore all registers saved by either the OSR or
    // the Tier0 method. First restore any callee save not saved by
    // Tier0, then the callee saves done by Tier0.
    //
    // OSR funclets do normal restores.
    //
    if (doesSupersetOfNormalPops)
    {
        regMaskTP rsPopRegs = regSet.rsGetModifiedOsrIntCalleeSavedRegsMask();
        regMaskTP tier0CalleeSaves =
            ((regMaskTP)compiler->info.compPatchpointInfo->CalleeSaveRegisters()) & RBM_OSR_INT_CALLEE_SAVED;
        regMaskTP additionalCalleeSaves = rsPopRegs & ~tier0CalleeSaves;

        // Registers saved by the OSR prolog.
        //
        genPopCalleeSavedRegistersFromMask(additionalCalleeSaves);

        // Registers saved by the Tier0 prolog.
        // Tier0 frame pointer will be restored separately.
        //
        genPopCalleeSavedRegistersFromMask(tier0CalleeSaves & ~RBM_FPBASE);
        return;
    }

#endif // TARGET_AMD64

    // Registers saved by a normal prolog
    //
    regMaskTP      rsPopRegs = regSet.rsGetModifiedIntCalleeSavedRegsMask();
    const unsigned popCount  = genPopCalleeSavedRegistersFromMask(rsPopRegs);
    noway_assert(compiler->compCalleeRegsPushed == popCount);
}

//------------------------------------------------------------------------
// genPopCalleeSavedRegistersFromMask: pop specified set of callee saves
//   in the "standard" order
//
unsigned CodeGen::genPopCalleeSavedRegistersFromMask(regMaskTP rsPopRegs)
{
    unsigned popCount = 0;
    if ((rsPopRegs & RBM_EBX) != 0)
    {
        popCount++;
        inst_RV(INS_pop, REG_EBX, TYP_I_IMPL);
    }
    if ((rsPopRegs & RBM_FPBASE) != 0)
    {
        // EBP cannot be directly modified for EBP frame and double-aligned frames
        assert(!doubleAlignOrFramePointerUsed());

        popCount++;
        inst_RV(INS_pop, REG_EBP, TYP_I_IMPL);
    }

#ifndef UNIX_AMD64_ABI
    // For System V AMD64 calling convention ESI and EDI are volatile registers.
    if ((rsPopRegs & RBM_ESI) != 0)
    {
        popCount++;
        inst_RV(INS_pop, REG_ESI, TYP_I_IMPL);
    }
    if ((rsPopRegs & RBM_EDI) != 0)
    {
        popCount++;
        inst_RV(INS_pop, REG_EDI, TYP_I_IMPL);
    }
#endif // !defined(UNIX_AMD64_ABI)

#ifdef TARGET_AMD64
    if ((rsPopRegs & RBM_R12) != 0)
    {
        popCount++;
        inst_RV(INS_pop, REG_R12, TYP_I_IMPL);
    }
    if ((rsPopRegs & RBM_R13) != 0)
    {
        popCount++;
        inst_RV(INS_pop, REG_R13, TYP_I_IMPL);
    }
    if ((rsPopRegs & RBM_R14) != 0)
    {
        popCount++;
        inst_RV(INS_pop, REG_R14, TYP_I_IMPL);
    }
    if ((rsPopRegs & RBM_R15) != 0)
    {
        popCount++;
        inst_RV(INS_pop, REG_R15, TYP_I_IMPL);
    }
#endif // TARGET_AMD64

    // Amd64/x86 doesn't support push/pop of xmm registers.
    // These will get saved to stack separately after allocating
    // space on stack in prolog sequence.  PopCount is essentially
    // tracking the count of integer registers pushed.

    return popCount;
}

/*****************************************************************************
 *
 *  Generates code for a function epilog.
 *
 *  Please consult the "debugger team notification" comment in genFnProlog().
 */

void CodeGen::genFnEpilog(BasicBlock* block)
{
#ifdef DEBUG
    if (verbose)
    {
        printf("*************** In genFnEpilog()\n");
    }
#endif

    ScopedSetVariable<bool> _setGeneratingEpilog(&compiler->compGeneratingEpilog, true);

    VarSetOps::Assign(compiler, gcInfo.gcVarPtrSetCur, GetEmitter()->emitInitGCrefVars);
    gcInfo.gcRegGCrefSetCur = GetEmitter()->emitInitGCrefRegs;
    gcInfo.gcRegByrefSetCur = GetEmitter()->emitInitByrefRegs;

    noway_assert(!compiler->opts.MinOpts() || isFramePointerUsed()); // FPO not allowed with minOpts

#ifdef DEBUG
    genInterruptibleUsed = true;
#endif

    bool jmpEpilog = block->HasFlag(BBF_HAS_JMP);

#ifdef DEBUG
    if (compiler->opts.dspCode)
    {
        printf("\n__epilog:\n");
    }

    if (verbose)
    {
        printf("gcVarPtrSetCur=%s ", VarSetOps::ToString(compiler, gcInfo.gcVarPtrSetCur));
        dumpConvertedVarSet(compiler, gcInfo.gcVarPtrSetCur);
        printf(", gcRegGCrefSetCur=");
        printRegMaskInt(gcInfo.gcRegGCrefSetCur);
        GetEmitter()->emitDispRegSet(gcInfo.gcRegGCrefSetCur);
        printf(", gcRegByrefSetCur=");
        printRegMaskInt(gcInfo.gcRegByrefSetCur);
        GetEmitter()->emitDispRegSet(gcInfo.gcRegByrefSetCur);
        printf("\n");
    }
#endif

    // Restore float registers that were saved to stack before SP is modified.
    genRestoreCalleeSavedFltRegs(compiler->compLclFrameSize);

#ifdef JIT32_GCENCODER
    // When using the JIT32 GC encoder, we do not start the OS-reported portion of the epilog until after
    // the above call to `genRestoreCalleeSavedFltRegs` because that function
    //   a) does not actually restore any registers: there are none when targeting the Windows x86 ABI,
    //      which is the only target that uses the JIT32 GC encoder
    //   b) may issue a `vzeroupper` instruction to eliminate AVX -> SSE transition penalties.
    // Because the `vzeroupper` instruction is not recognized by the VM's unwinder and there are no
    // callee-save FP restores that the unwinder would need to see, we can avoid the need to change the
    // unwinder (and break binary compat with older versions of the runtime) by starting the epilog
    // after any `vzeroupper` instruction has been emitted. If either of the above conditions changes,
    // we will need to rethink this.
    GetEmitter()->emitStartEpilog();
#endif

    /* Compute the size in bytes we've pushed/popped */

    bool removeEbpFrame = doubleAlignOrFramePointerUsed();

#ifdef TARGET_AMD64
    // We only remove the EBP frame using the frame pointer (using `lea rsp, [rbp + const]`)
    // if we reported the frame pointer in the prolog. The Windows x64 unwinding ABI specifically
    // disallows this `lea` form:
    //
    //    See https://learn.microsoft.com/cpp/build/prolog-and-epilog?view=msvc-160#epilog-code
    //
    //    "When a frame pointer is not used, the epilog must use add RSP,constant to deallocate the fixed part of the
    //    stack. It may not use lea RSP,constant[RSP] instead. This restriction exists so the unwind code has fewer
    //    patterns to recognize when searching for epilogs."
    //
    // Otherwise, we must use `add RSP, constant`, as stated. So, we need to use the same condition
    // as genFnProlog() used in determining whether to report the frame pointer in the unwind data.
    // This is a subset of the `doubleAlignOrFramePointerUsed()` cases.
    //
    if (removeEbpFrame)
    {
        const bool reportUnwindData = compiler->compLocallocUsed || compiler->opts.compDbgEnC;
        removeEbpFrame              = removeEbpFrame && reportUnwindData;
    }
#endif // TARGET_AMD64

    if (!removeEbpFrame)
    {
        // We have an ESP frame */

        noway_assert(compiler->compLocallocUsed == false); // Only used with frame-pointer
        /* Get rid of our local variables */
        unsigned int frameSize = compiler->compLclFrameSize;

#ifdef TARGET_AMD64

        // OSR must remove the entire OSR frame and the Tier0 frame down to the bottom
        // of the used part of the Tier0 callee save area.
        //
        if (compiler->opts.IsOSR())
        {
            // The patchpoint TotalFrameSize is SP-FP delta (plus "call" slot added by JIT_Patchpoint)
            // so does not account for the Tier0 push of FP, so we add in an extra stack slot to get the
            // offset to the top of the Tier0 callee saves area.
            //
            PatchpointInfo* const patchpointInfo = compiler->info.compPatchpointInfo;

            regMaskTP const tier0CalleeSaves           = (regMaskTP)patchpointInfo->CalleeSaveRegisters();
            regMaskTP const tier0IntCalleeSaves        = tier0CalleeSaves & RBM_OSR_INT_CALLEE_SAVED;
            regMaskTP const osrIntCalleeSaves          = regSet.rsGetModifiedOsrIntCalleeSavedRegsMask();
            regMaskTP const allIntCalleeSaves          = osrIntCalleeSaves | tier0IntCalleeSaves;
            unsigned const  tier0FrameSize             = patchpointInfo->TotalFrameSize() + REGSIZE_BYTES;
            unsigned const  tier0IntCalleeSaveUsedSize = genCountBits(allIntCalleeSaves) * REGSIZE_BYTES;
            unsigned const  osrCalleeSaveSize          = compiler->compCalleeRegsPushed * REGSIZE_BYTES;
            unsigned const  osrFramePointerSize        = isFramePointerUsed() ? REGSIZE_BYTES : 0;
            unsigned const  osrAdjust =
                tier0FrameSize - tier0IntCalleeSaveUsedSize + osrCalleeSaveSize + osrFramePointerSize;

            JITDUMP("OSR epilog adjust factors: tier0 frame %u, tier0 callee saves -%u, osr callee saves %u, osr "
                    "framePointer %u\n",
                    tier0FrameSize, tier0IntCalleeSaveUsedSize, osrCalleeSaveSize, osrFramePointerSize);
            JITDUMP("    OSR frame size %u; net osr adjust %u, result %u\n", frameSize, osrAdjust,
                    frameSize + osrAdjust);
            frameSize += osrAdjust;
        }
#endif // TARGET_AMD64

        if (frameSize > 0)
        {
#ifdef TARGET_X86
            // Add 'compiler->compLclFrameSize' to ESP. Use "pop ECX" for that, except in cases
            // where ECX may contain some state.

            if ((frameSize == TARGET_POINTER_SIZE) && !compiler->compJmpOpUsed && !compiler->compIsAsync())
            {
                inst_RV(INS_pop, REG_ECX, TYP_I_IMPL);
                regSet.verifyRegUsed(REG_ECX);
            }
            else
#endif // TARGET_X86
            {
                // Add 'compiler->compLclFrameSize' to ESP
                // Generate "add esp, <stack-size>"
                inst_RV_IV(INS_add, REG_SPBASE, frameSize, EA_PTRSIZE);
            }
        }

        genPopCalleeSavedRegisters();

#ifdef TARGET_AMD64
        // In the case where we have an RSP frame, and no frame pointer reported in the OS unwind info,
        // but we do have a pushed frame pointer and established frame chain, we do need to pop RBP.
        //
        // OSR methods must always pop RBP (pushed by Tier0 frame)
        if (doubleAlignOrFramePointerUsed() || compiler->opts.IsOSR())
        {
            inst_RV(INS_pop, REG_EBP, TYP_I_IMPL);
        }
#endif // TARGET_AMD64
    }
    else
    {
        noway_assert(doubleAlignOrFramePointerUsed());

        // We don't support OSR for methods that must report an FP in unwind.
        //
        assert(!compiler->opts.IsOSR());

        /* Tear down the stack frame */

        bool needMovEspEbp = false;

#if DOUBLE_ALIGN
        if (compiler->genDoubleAlign())
        {
            //
            // add esp, compLclFrameSize
            //
            // We need not do anything (except the "mov esp, ebp") if
            // compiler->compCalleeRegsPushed==0. However, this is unlikely, and it
            // also complicates the code manager. Hence, we ignore that case.

            noway_assert(compiler->compLclFrameSize != 0);
            inst_RV_IV(INS_add, REG_SPBASE, compiler->compLclFrameSize, EA_PTRSIZE);

            needMovEspEbp = true;
        }
        else
#endif // DOUBLE_ALIGN
        {
            bool needLea = false;

            if (compiler->compLocallocUsed)
            {
                // OSR not yet ready for localloc
                assert(!compiler->opts.IsOSR());

                // ESP may be variable if a localloc was actually executed. Reset it.
                //    lea esp, [ebp - compiler->compCalleeRegsPushed * REGSIZE_BYTES]
                needLea = true;
            }
            else if (!regSet.rsRegsModified(RBM_CALLEE_SAVED))
            {
                if (compiler->compLclFrameSize != 0)
                {
#ifdef TARGET_AMD64
                    // AMD64 can't use "mov esp, ebp", according to the ABI specification describing epilogs. So,
                    // do an LEA to "pop off" the frame allocation.
                    needLea = true;
#else  // !TARGET_AMD64
       // We will just generate "mov esp, ebp" and be done with it.
                    needMovEspEbp = true;
#endif // !TARGET_AMD64
                }
            }
            else if (compiler->compLclFrameSize == 0)
            {
                // do nothing before popping the callee-saved registers
            }
#ifdef TARGET_X86
<<<<<<< HEAD
            else if ((compiler->compLclFrameSize == REGSIZE_BYTES) && !compiler->compJmpOpUsed &&
                     !compiler->compIsAsync())
=======
            else if ((compiler->compLclFrameSize == REGSIZE_BYTES) && !compiler->compJmpOpUsed)
>>>>>>> 46ec9de3
            {
                // "pop ecx" will make ESP point to the callee-saved registers
                inst_RV(INS_pop, REG_ECX, TYP_I_IMPL);
                regSet.verifyRegUsed(REG_ECX);
            }
#endif // TARGET_X86
            else
            {
                // We need to make ESP point to the callee-saved registers
                needLea = true;
            }

            if (needLea)
            {
                int offset;

#ifdef TARGET_AMD64
                // lea esp, [ebp + compiler->compLclFrameSize - genSPtoFPdelta]
                //
                // Case 1: localloc not used.
                // genSPToFPDelta = compiler->compCalleeRegsPushed * REGSIZE_BYTES + compiler->compLclFrameSize
                // offset = compiler->compCalleeRegsPushed * REGSIZE_BYTES;
                // The amount to be subtracted from RBP to point at callee saved int regs.
                //
                // Case 2: localloc used
                // genSPToFPDelta = Min(240, (int)compiler->lvaOutgoingArgSpaceSize)
                // Offset = Amount to be added to RBP to point at callee saved int regs.
                offset = genSPtoFPdelta() - compiler->compLclFrameSize;

                // Offset should fit within a byte if localloc is not used.
                if (!compiler->compLocallocUsed)
                {
                    noway_assert(offset < UCHAR_MAX);
                }
#else
                // lea esp, [ebp - compiler->compCalleeRegsPushed * REGSIZE_BYTES]
                offset = compiler->compCalleeRegsPushed * REGSIZE_BYTES;
                noway_assert(offset < UCHAR_MAX); // the offset fits in a byte
#endif

                GetEmitter()->emitIns_R_AR(INS_lea, EA_PTRSIZE, REG_SPBASE, REG_FPBASE, -offset);
            }
        }

        //
        // Pop the callee-saved registers (if any)
        //
        genPopCalleeSavedRegisters();

#ifdef TARGET_AMD64
        // Extra OSR adjust to get to where RBP was saved by the tier0 frame.
        //
        // Note the other callee saves made in that frame are dead, the current method
        // will save and restore what it needs.
        if (compiler->opts.IsOSR())
        {
            PatchpointInfo* const patchpointInfo = compiler->info.compPatchpointInfo;
            const int             tier0FrameSize = patchpointInfo->TotalFrameSize();

            // Use add since we know the SP-to-FP delta of the original method.
            // We also need to skip over the slot where we pushed RBP.
            //
            // If we ever allow the original method to have localloc this will
            // need to change.
            inst_RV_IV(INS_add, REG_SPBASE, tier0FrameSize + TARGET_POINTER_SIZE, EA_PTRSIZE);
        }

        assert(!needMovEspEbp); // "mov esp, ebp" is not allowed in AMD64 epilogs
#else                           // !TARGET_AMD64
        if (needMovEspEbp)
        {
            // mov esp, ebp
            inst_Mov(TYP_I_IMPL, REG_SPBASE, REG_FPBASE, /* canSkip */ false);
        }
#endif                          // !TARGET_AMD64

        // pop ebp
        inst_RV(INS_pop, REG_EBP, TYP_I_IMPL);
    }

    GetEmitter()->emitStartExitSeq(); // Mark the start of the "return" sequence

    /* Check if this a special return block i.e.
     * CEE_JMP instruction */

    if (jmpEpilog)
    {
        noway_assert(block->KindIs(BBJ_RETURN));
        noway_assert(block->GetFirstLIRNode());

        // figure out what jump we have
        GenTree* jmpNode = block->lastNode();
#if !FEATURE_FASTTAILCALL
        // x86
        noway_assert(jmpNode->gtOper == GT_JMP);
#else
        // amd64
        // If jmpNode is GT_JMP then gtNext must be null.
        // If jmpNode is a fast tail call, gtNext need not be null since it could have embedded stmts.
        noway_assert((jmpNode->gtOper != GT_JMP) || (jmpNode->gtNext == nullptr));

        // Could either be a "jmp method" or "fast tail call" implemented as epilog+jmp
        noway_assert((jmpNode->gtOper == GT_JMP) ||
                     ((jmpNode->gtOper == GT_CALL) && jmpNode->AsCall()->IsFastTailCall()));

        // The next block is associated with this "if" stmt
        if (jmpNode->gtOper == GT_JMP)
#endif
        {
            // Simply emit a jump to the methodHnd. This is similar to a call so we can use
            // the same descriptor with some minor adjustments.
            CORINFO_METHOD_HANDLE methHnd = (CORINFO_METHOD_HANDLE)jmpNode->AsVal()->gtVal1;

            CORINFO_CONST_LOOKUP addrInfo;
            compiler->info.compCompHnd->getFunctionEntryPoint(methHnd, &addrInfo);
            if (addrInfo.accessType != IAT_VALUE && addrInfo.accessType != IAT_PVALUE)
            {
                NO_WAY("Unsupported JMP indirection");
            }

            // If we have IAT_PVALUE we might need to jump via register indirect, as sometimes the
            // indirection cell can't be reached by the jump.
            EmitCallParams params;
            params.methHnd = methHnd;

            if (addrInfo.accessType == IAT_PVALUE)
            {
                if (genCodeIndirAddrCanBeEncodedAsPCRelOffset((size_t)addrInfo.addr))
                {
                    // 32 bit displacement will work
                    params.callType = EC_FUNC_TOKEN_INDIR;
                    params.addr     = addrInfo.addr;
                }
                else
                {
                    // 32 bit displacement won't work
                    params.callType = EC_INDIR_ARD;
                    params.ireg     = REG_RAX;
                    instGen_Set_Reg_To_Imm(EA_HANDLE_CNS_RELOC, REG_RAX, (ssize_t)addrInfo.addr);
                    regSet.verifyRegUsed(REG_RAX);
                }
            }
            else
            {
                params.callType = EC_FUNC_TOKEN;
                params.addr     = addrInfo.addr;
            }

            params.isJump = true;
            genEmitCallWithCurrentGC(params);
        }
#if FEATURE_FASTTAILCALL
        else
        {
            genCallInstruction(jmpNode->AsCall());
        }
#endif // FEATURE_FASTTAILCALL
    }
    else
    {
        unsigned stkArgSize = 0; // Zero on all platforms except x86

#if defined(TARGET_X86)
        bool fCalleePop = true;

        // varargs has caller pop
        if (compiler->info.compIsVarArgs)
            fCalleePop = false;

        if (IsCallerPop(compiler->info.compCallConv))
            fCalleePop = false;

        if (fCalleePop)
        {
            stkArgSize = compiler->lvaParameterStackSize;
            noway_assert(stkArgSize < 0x10000); // "ret" only has 2 byte operand
        }

#ifdef UNIX_X86_ABI
        // The called function must remove hidden address argument from the stack before returning
        // in case of struct returning according to cdecl calling convention on linux.
        // Details: http://www.sco.com/developers/devspecs/abi386-4.pdf pages 40-43
        if (compiler->info.compCallConv == CorInfoCallConvExtension::C && compiler->info.compRetBuffArg != BAD_VAR_NUM)
            stkArgSize += TARGET_POINTER_SIZE;
#endif // UNIX_X86_ABI
#endif // TARGET_X86

        /* Return, popping our arguments (if any) */
        instGen_Return(stkArgSize);
    }
}

#if defined(TARGET_AMD64)

/*****************************************************************************
 *
 *  Generates code for an EH funclet prolog.
 *
 *  Funclets have the following incoming arguments:
 *
 *      catch/filter-handler: rcx/rdi = the exception object that was caught (see GT_CATCH_ARG)
 *      filter:               rcx/rdi = the exception object to filter (see GT_CATCH_ARG)
 *      finally/fault:        none
 *
 *  Funclets set the following registers on exit:
 *
 *      catch/filter-handler: rax = the address at which execution should resume (see BBJ_EHCATCHRET)
 *      filter:               rax = non-zero if the handler should handle the exception, zero otherwise (see GT_RETFILT)
 *      finally/fault:        none
 *
 *  First parameter (rcx/rdi) is a placeholder for establisher frame which is no longer used.
 *
 *  The AMD64 funclet prolog sequence is:
 *
 *     push ebp
 *     push callee-saved regs
 *                      ; TODO-AMD64-CQ: We probably only need to save any callee-save registers that we actually use
 *                      ;         in the funclet. Currently, we save the same set of callee-saved regs calculated for
 *                      ;         the entire function.
 *     sub sp, XXX      ; Establish the rest of the frame.
 *                      ;   XXX is determined by lvaOutgoingArgSpaceSize, aligned up to preserve stack alignment.
 *                      ;   If we push an odd number of registers, we also generate this, to keep the stack aligned.
 *
 *  The epilog sequence is then:
 *
 *     add rsp, XXX
 *     pop callee-saved regs    ; if necessary
 *     pop rbp
 *     ret
 *
 *  The funclet frame is thus:
 *
 *      |                       |
 *      |-----------------------|
 *      |       incoming        |
 *      |       arguments       |
 *      +=======================+ <---- Caller's SP
 *      |    Return address     |
 *      |-----------------------|
 *      |      Saved EBP        |
 *      |-----------------------|
 *      |Callee saved registers |
 *      |-----------------------|
 *      ~  possible 8 byte pad  ~
 *      ~     for alignment     ~
 *      |-----------------------|
 *      |   Outgoing arg space  | // this only exists if the function makes a call
 *      |-----------------------| <---- Initial SP
 *      |       |               |
 *      ~       | Stack grows   ~
 *      |       | downward      |
 *              V
 *
 * TODO-AMD64-Bug?: the frame pointer should really point to the PSP slot (the debugger seems to assume this
 * in DacDbiInterfaceImpl::InitParentFrameInfo()), or someplace above Initial-SP. There is an AMD64
 * UNWIND_INFO restriction that it must be within 240 bytes of Initial-SP. See jit64\amd64\inc\md.h
 * "FRAMEPTR OFFSETS" for details.
 */

void CodeGen::genFuncletProlog(BasicBlock* block)
{
#ifdef DEBUG
    if (verbose)
    {
        printf("*************** In genFuncletProlog()\n");
    }
#endif

    assert(!regSet.rsRegsModified(RBM_FPBASE));
    assert(block != nullptr);
    assert(compiler->bbIsFuncletBeg(block));
    assert(isFramePointerUsed());

    ScopedSetVariable<bool> _setGeneratingProlog(&compiler->compGeneratingProlog, true);

    gcInfo.gcResetForBB();

    compiler->unwindBegProlog();

    // We need to push ebp, since it's callee-saved.
    // We need to push the callee-saved registers. We only need to push the ones that we need, but we don't
    // keep track of that on a per-funclet basis, so we push the same set as in the main function.
    // We do not need to allocate fixed-size frame, since nothing else
    // is stored here (all temps are allocated in the parent frame).
    // We do need to allocate the outgoing argument space, in case there are calls here.

    inst_RV(INS_push, REG_FPBASE, TYP_REF);
    compiler->unwindPush(REG_FPBASE);

    // Callee saved int registers are pushed to stack.
    genPushCalleeSavedRegisters();

    regMaskTP maskArgRegsLiveIn;
    if ((block->bbCatchTyp == BBCT_FINALLY) || (block->bbCatchTyp == BBCT_FAULT))
    {
        maskArgRegsLiveIn = RBM_ARG_0;
    }
    else
    {
        maskArgRegsLiveIn = RBM_ARG_0 | RBM_ARG_2;
    }

    regNumber initReg       = REG_EBP; // We already saved EBP, so it can be trashed
    bool      initRegZeroed = false;

    genAllocLclFrame(genFuncletInfo.fiSpDelta, initReg, &initRegZeroed, maskArgRegsLiveIn);

    // Callee saved float registers are copied to stack in their assigned stack slots
    // after allocating space for them as part of funclet frame.
    genPreserveCalleeSavedFltRegs(genFuncletInfo.fiSpDelta);

    // This is the end of the OS-reported prolog for purposes of unwinding
    compiler->unwindEndProlog();
}

/*****************************************************************************
 *
 *  Generates code for an EH funclet epilog.
 *
 *  Note that we don't do anything with unwind codes, because AMD64 only cares about unwind codes for the prolog.
 */

void CodeGen::genFuncletEpilog()
{
#ifdef DEBUG
    if (verbose)
    {
        printf("*************** In genFuncletEpilog()\n");
    }
#endif

    ScopedSetVariable<bool> _setGeneratingEpilog(&compiler->compGeneratingEpilog, true);

    // Restore callee saved XMM regs from their stack slots before modifying SP
    // to position at callee saved int regs.
    genRestoreCalleeSavedFltRegs(genFuncletInfo.fiSpDelta);
    inst_RV_IV(INS_add, REG_SPBASE, genFuncletInfo.fiSpDelta, EA_PTRSIZE);
    genPopCalleeSavedRegisters();
    inst_RV(INS_pop, REG_EBP, TYP_I_IMPL);
    instGen_Return(0);
}

/*****************************************************************************
 *
 *  Capture the information used to generate the funclet prologs and epilogs.
 */

void CodeGen::genCaptureFuncletPrologEpilogInfo()
{
    if (!compiler->ehAnyFunclets())
    {
        return;
    }

    // Note that compLclFrameSize can't be used (for can we call functions that depend on it),
    // because we're not going to allocate the same size frame as the parent.

    assert(isFramePointerUsed());
    assert(compiler->lvaDoneFrameLayout == Compiler::FINAL_FRAME_LAYOUT); // The frame size and offsets must be
                                                                          // finalized
    assert(compiler->compCalleeFPRegsSavedMask != (regMaskTP)-1); // The float registers to be preserved is finalized

    assert(compiler->lvaOutgoingArgSpaceSize % REGSIZE_BYTES == 0);
#ifndef UNIX_AMD64_ABI
    // No 4 slots for outgoing params on the stack for System V systems.
    assert((compiler->lvaOutgoingArgSpaceSize == 0) ||
           (compiler->lvaOutgoingArgSpaceSize >= (4 * REGSIZE_BYTES))); // On AMD64, we always have 4 outgoing argument
// slots if there are any calls in the function.
#endif // UNIX_AMD64_ABI
    unsigned offset = compiler->lvaOutgoingArgSpaceSize;

    // How much stack do we allocate in the funclet?
    // We need to 16-byte align the stack.

    unsigned totalFrameSize =
        REGSIZE_BYTES                                       // return address
        + REGSIZE_BYTES                                     // pushed EBP
        + (compiler->compCalleeRegsPushed * REGSIZE_BYTES); // pushed callee-saved int regs, not including EBP

    // Entire 128-bits of XMM register is saved to stack due to ABI encoding requirement.
    // Copying entire XMM register to/from memory will be performant if SP is aligned at XMM_REGSIZE_BYTES boundary.
    unsigned calleeFPRegsSavedSize = genCountBits(compiler->compCalleeFPRegsSavedMask) * XMM_REGSIZE_BYTES;
    unsigned FPRegsPad             = (calleeFPRegsSavedSize > 0) ? AlignmentPad(totalFrameSize, XMM_REGSIZE_BYTES) : 0;

    totalFrameSize += FPRegsPad               // Padding before pushing entire xmm regs
                      + calleeFPRegsSavedSize // pushed callee-saved float regs
                      // below calculated 'pad' will go here
                      + compiler->lvaOutgoingArgSpaceSize // outgoing arg space
        ;

    unsigned pad = AlignmentPad(totalFrameSize, 16);

    genFuncletInfo.fiSpDelta = FPRegsPad                           // Padding to align SP on XMM_REGSIZE_BYTES boundary
                               + calleeFPRegsSavedSize             // Callee saved xmm regs
                               + pad                               // padding
                               + compiler->lvaOutgoingArgSpaceSize // outgoing arg space
        ;

#ifdef DEBUG
    if (verbose)
    {
        printf("\n");
        printf("Funclet prolog / epilog info\n");
        printf("                         SP delta: %d\n", genFuncletInfo.fiSpDelta);
    }
#endif // DEBUG
}

#elif defined(TARGET_X86)

/*****************************************************************************
 *
 *  Generates code for an EH funclet prolog.
 *
 *
 *  Funclets have the following incoming arguments:
 *
 *      catch/filter-handler: eax = the exception object that was caught (see GT_CATCH_ARG)
 *      filter:               eax = the exception object that was caught (see GT_CATCH_ARG)
 *      finally/fault:        none
 *
 *  Funclets set the following registers on exit:
 *
 *      catch/filter-handler: eax = the address at which execution should resume (see BBJ_EHCATCHRET)
 *      filter:               eax = non-zero if the handler should handle the exception, zero otherwise (see GT_RETFILT)
 *      finally/fault:        none
 *
 *  Funclet prolog/epilog sequence and funclet frame layout are TBD.
 *
 */

void CodeGen::genFuncletProlog(BasicBlock* block)
{
#ifdef DEBUG
    if (verbose)
    {
        printf("*************** In genFuncletProlog()\n");
    }
#endif

    ScopedSetVariable<bool> _setGeneratingProlog(&compiler->compGeneratingProlog, true);

    gcInfo.gcResetForBB();

    compiler->unwindBegProlog();

    // This is the end of the OS-reported prolog for purposes of unwinding
    compiler->unwindEndProlog();

#ifdef UNIX_X86_ABI
    // Add a padding for 16-byte alignment
    inst_RV_IV(INS_sub, REG_SPBASE, 12, EA_PTRSIZE);
#endif
}

/*****************************************************************************
 *
 *  Generates code for an EH funclet epilog.
 */

void CodeGen::genFuncletEpilog()
{
#ifdef DEBUG
    if (verbose)
    {
        printf("*************** In genFuncletEpilog()\n");
    }
#endif

    ScopedSetVariable<bool> _setGeneratingEpilog(&compiler->compGeneratingEpilog, true);

#ifdef UNIX_X86_ABI
    // Revert a padding that was added for 16-byte alignment
    inst_RV_IV(INS_add, REG_SPBASE, 12, EA_PTRSIZE);
#endif

    instGen_Return(0);
}

/*****************************************************************************
 *
 *  Capture the information used to generate the funclet prologs and epilogs.
 */

void CodeGen::genCaptureFuncletPrologEpilogInfo()
{
    if (!compiler->ehAnyFunclets())
    {
        return;
    }
}

#endif // TARGET_X86

//-----------------------------------------------------------------------------
// genZeroInitFrameUsingBlockInit: architecture-specific helper for genZeroInitFrame in the case
// `genUseBlockInit` is set.
//
// Arguments:
//    untrLclHi      - (Untracked locals High-Offset)  The upper bound offset at which the zero init
//                                                     code will end initializing memory (not inclusive).
//    untrLclLo      - (Untracked locals Low-Offset)   The lower bound at which the zero init code will
//                                                     start zero initializing memory.
//    initReg        - A scratch register (that gets set to zero on some platforms).
//    pInitRegZeroed - OUT parameter. *pInitRegZeroed is set to 'true' if this method sets initReg register to zero,
//                     'false' if initReg was set to a non-zero value, and left unchanged if initReg was not touched.
//
void CodeGen::genZeroInitFrameUsingBlockInit(int untrLclHi, int untrLclLo, regNumber initReg, bool* pInitRegZeroed)
{
    assert(compiler->compGeneratingProlog);
    assert(genUseBlockInit);
    assert(untrLclHi > untrLclLo);

    emitter*  emit        = GetEmitter();
    regNumber frameReg    = genFramePointerReg();
    regNumber zeroReg     = REG_NA;
    int       blkSize     = untrLclHi - untrLclLo;
    int       minSimdSize = XMM_REGSIZE_BYTES;

    assert(blkSize >= 0);
    noway_assert((blkSize % sizeof(int)) == 0);
    // initReg is not a live incoming argument reg
    assert((genRegMask(initReg) & intRegState.rsCalleeRegArgMaskLiveIn) == 0);

#if defined(TARGET_AMD64)
    // We will align on x64 so can use the aligned mov
    instruction simdMov = simdAlignedMovIns();
    // Aligning low we want to move up to next boundary
    int alignedLclLo = (untrLclLo + (XMM_REGSIZE_BYTES - 1)) & -XMM_REGSIZE_BYTES;

    if ((untrLclLo != alignedLclLo) && (blkSize < 2 * XMM_REGSIZE_BYTES))
    {
        // If unaligned and smaller then 2 x SIMD size we won't bother trying to align
        assert((alignedLclLo - untrLclLo) < XMM_REGSIZE_BYTES);
        simdMov = simdUnalignedMovIns();
    }
#else  // !defined(TARGET_AMD64)
    // We aren't going to try and align on x86
    instruction simdMov      = simdUnalignedMovIns();
    int         alignedLclLo = untrLclLo;
#endif // !defined(TARGET_AMD64)

    if (blkSize < minSimdSize)
    {
        zeroReg = genGetZeroReg(initReg, pInitRegZeroed);

        int i = 0;
        for (; i + REGSIZE_BYTES <= blkSize; i += REGSIZE_BYTES)
        {
            emit->emitIns_AR_R(ins_Store(TYP_I_IMPL), EA_PTRSIZE, zeroReg, frameReg, untrLclLo + i);
        }
#if defined(TARGET_AMD64)
        assert((i == blkSize) || (i + (int)sizeof(int) == blkSize));
        if (i != blkSize)
        {
            emit->emitIns_AR_R(ins_Store(TYP_INT), EA_4BYTE, zeroReg, frameReg, untrLclLo + i);
            i += sizeof(int);
        }
#endif // defined(TARGET_AMD64)
        assert(i == blkSize);
    }
    else
    {
        // Grab a non-argument, non-callee saved XMM reg
#ifdef UNIX_AMD64_ABI
        // System V x64 first temp reg is xmm8
        regNumber zeroSIMDReg = genRegNumFromMask(RBM_XMM8);
#else
        // Windows first temp reg is xmm4
        regNumber zeroSIMDReg = genRegNumFromMask(RBM_XMM4);
#endif // UNIX_AMD64_ABI

#if defined(TARGET_AMD64)
        int alignedLclHi;
        int alignmentHiBlkSize;

        if ((blkSize < 2 * XMM_REGSIZE_BYTES) || (untrLclLo == alignedLclLo))
        {
            // Either aligned or smaller then 2 x SIMD size so we won't try to align
            // However, we still want to zero anything that is not in a 16 byte chunk at end
            int alignmentBlkSize = blkSize & -XMM_REGSIZE_BYTES;
            alignmentHiBlkSize   = blkSize - alignmentBlkSize;
            alignedLclHi         = untrLclLo + alignmentBlkSize;
            alignedLclLo         = untrLclLo;
            blkSize              = alignmentBlkSize;

            assert((blkSize + alignmentHiBlkSize) == (untrLclHi - untrLclLo));
        }
        else
        {
            // We are going to align

            // Aligning high we want to move down to previous boundary
            alignedLclHi = untrLclHi & -XMM_REGSIZE_BYTES;
            // Zero out the unaligned portions
            alignmentHiBlkSize     = untrLclHi - alignedLclHi;
            int alignmentLoBlkSize = alignedLclLo - untrLclLo;
            blkSize                = alignedLclHi - alignedLclLo;

            assert((blkSize + alignmentLoBlkSize + alignmentHiBlkSize) == (untrLclHi - untrLclLo));

            assert(alignmentLoBlkSize > 0);
            assert(alignmentLoBlkSize < XMM_REGSIZE_BYTES);
            assert((alignedLclLo - alignmentLoBlkSize) == untrLclLo);

            zeroReg = genGetZeroReg(initReg, pInitRegZeroed);

            int i = 0;
            for (; i + REGSIZE_BYTES <= alignmentLoBlkSize; i += REGSIZE_BYTES)
            {
                emit->emitIns_AR_R(ins_Store(TYP_I_IMPL), EA_PTRSIZE, zeroReg, frameReg, untrLclLo + i);
            }
            assert((i == alignmentLoBlkSize) || (i + (int)sizeof(int) == alignmentLoBlkSize));
            if (i != alignmentLoBlkSize)
            {
                emit->emitIns_AR_R(ins_Store(TYP_INT), EA_4BYTE, zeroReg, frameReg, untrLclLo + i);
                i += sizeof(int);
            }

            assert(i == alignmentLoBlkSize);
        }
#else  // !defined(TARGET_AMD64)
       // While we aren't aligning the start, we still want to
       // zero anything that is not in a 16 byte chunk at end
        int alignmentBlkSize   = blkSize & -XMM_REGSIZE_BYTES;
        int alignmentHiBlkSize = blkSize - alignmentBlkSize;
        int alignedLclHi       = untrLclLo + alignmentBlkSize;
        blkSize                = alignmentBlkSize;

        assert((blkSize + alignmentHiBlkSize) == (untrLclHi - untrLclLo));
#endif // !defined(TARGET_AMD64)

        const int maxSimdSize = (int)compiler->roundDownSIMDSize(blkSize);
        assert((maxSimdSize >= XMM_REGSIZE_BYTES) && (maxSimdSize <= ZMM_REGSIZE_BYTES));

        // The loop is unrolled 3 times so we do not move to the loop block until it
        // will loop at least once so the threshold is 6.
        if (blkSize < (6 * maxSimdSize))
        {
            // Generate the following code:
            //
            //   xorps   xmm4, xmm4
            //   movups  xmmword ptr [ebp/esp-OFFS], xmm4
            //   ...
            //   movups  xmmword ptr [ebp/esp-OFFS], xmm4
            //   mov      qword ptr [ebp/esp-OFFS], rax
            //
            // NOTE: it implicitly zeroes YMM4 and ZMM4 as well.
            emit->emitIns_SIMD_R_R_R(INS_xorps, EA_16BYTE, zeroSIMDReg, zeroSIMDReg, zeroSIMDReg, INS_OPTS_NONE);

            int i = 0;
            if (maxSimdSize > XMM_REGSIZE_BYTES)
            {
                for (; i <= blkSize - maxSimdSize; i += maxSimdSize)
                {
                    // We previously aligned data to 16 bytes which might not be aligned to maxSimdSize
                    emit->emitIns_AR_R(simdUnalignedMovIns(), EA_ATTR(maxSimdSize), zeroSIMDReg, frameReg,
                                       alignedLclLo + i);
                }
                // Remainder will be handled by the xmm loop below
            }

            for (; i < blkSize; i += XMM_REGSIZE_BYTES)
            {
                emit->emitIns_AR_R(simdMov, EA_ATTR(XMM_REGSIZE_BYTES), zeroSIMDReg, frameReg, alignedLclLo + i);
            }

            assert(i == blkSize);
        }
        else
        {
            // Generate the following code:
            //
            //    xorps    xmm4, xmm4
            //    ;movaps xmmword ptr[ebp/esp-loOFFS], xmm4          ; alignment to 3x
            //    ;movaps xmmword ptr[ebp/esp-loOFFS + 10H], xmm4    ;
            //    mov rax, - <size>                                  ; start offset from hi
            //    movaps xmmword ptr[rbp + rax + hiOFFS      ], xmm4 ; <--+
            //    movaps xmmword ptr[rbp + rax + hiOFFS + 10H], xmm4 ;    |
            //    movaps xmmword ptr[rbp + rax + hiOFFS + 20H], xmm4 ;    | Loop
            //    add rax, 48                                        ;    |
            //    jne SHORT  -5 instr                                ; ---+

            emit->emitIns_SIMD_R_R_R(INS_xorps, EA_16BYTE, zeroSIMDReg, zeroSIMDReg, zeroSIMDReg, INS_OPTS_NONE);

            // How many extra don't fit into the 3x unroll
            int extraSimd = (blkSize % (XMM_REGSIZE_BYTES * 3)) / XMM_REGSIZE_BYTES;
            if (extraSimd != 0)
            {
                blkSize -= XMM_REGSIZE_BYTES;
                // Not a multiple of 3 so add stores at low end of block
                emit->emitIns_AR_R(simdMov, EA_ATTR(XMM_REGSIZE_BYTES), zeroSIMDReg, frameReg, alignedLclLo);
                if (extraSimd == 2)
                {
                    blkSize -= XMM_REGSIZE_BYTES;
                    // one more store needed
                    emit->emitIns_AR_R(simdMov, EA_ATTR(XMM_REGSIZE_BYTES), zeroSIMDReg, frameReg,
                                       alignedLclLo + XMM_REGSIZE_BYTES);
                }
            }

            // Exact multiple of 3 simd lengths (or loop end condition will not be met)
            noway_assert((blkSize % (3 * XMM_REGSIZE_BYTES)) == 0);

            // At least 3 simd lengths remain (as loop is 3x unrolled and we want it to loop at least once)
            assert(blkSize >= (3 * XMM_REGSIZE_BYTES));
            // In range at start of loop
            assert((alignedLclHi - blkSize) >= untrLclLo);
            assert(((alignedLclHi - blkSize) + (XMM_REGSIZE_BYTES * 2)) < (untrLclHi - XMM_REGSIZE_BYTES));
            // In range at end of loop
            assert((alignedLclHi - (3 * XMM_REGSIZE_BYTES) + (2 * XMM_REGSIZE_BYTES)) <=
                   (untrLclHi - XMM_REGSIZE_BYTES));
            assert((alignedLclHi - (blkSize + extraSimd * XMM_REGSIZE_BYTES)) == alignedLclLo);

            // Set loop counter
            emit->emitIns_R_I(INS_mov, EA_PTRSIZE, initReg, -(ssize_t)blkSize);
            // Loop start
            emit->emitIns_ARX_R(simdMov, EA_ATTR(XMM_REGSIZE_BYTES), zeroSIMDReg, frameReg, initReg, 1, alignedLclHi);
            emit->emitIns_ARX_R(simdMov, EA_ATTR(XMM_REGSIZE_BYTES), zeroSIMDReg, frameReg, initReg, 1,
                                alignedLclHi + XMM_REGSIZE_BYTES);
            emit->emitIns_ARX_R(simdMov, EA_ATTR(XMM_REGSIZE_BYTES), zeroSIMDReg, frameReg, initReg, 1,
                                alignedLclHi + 2 * XMM_REGSIZE_BYTES);

            emit->emitIns_R_I(INS_add, EA_PTRSIZE, initReg, XMM_REGSIZE_BYTES * 3);
            // Loop until counter is 0
            emit->emitIns_J(INS_jne, nullptr, -5);

            // initReg will be zero at end of the loop
            *pInitRegZeroed = true;
        }

        if (untrLclHi != alignedLclHi)
        {
            assert(alignmentHiBlkSize > 0);
            assert(alignmentHiBlkSize < XMM_REGSIZE_BYTES);
            assert((alignedLclHi + alignmentHiBlkSize) == untrLclHi);

            zeroReg = genGetZeroReg(initReg, pInitRegZeroed);

            int i = 0;
            for (; i + REGSIZE_BYTES <= alignmentHiBlkSize; i += REGSIZE_BYTES)
            {
                emit->emitIns_AR_R(ins_Store(TYP_I_IMPL), EA_PTRSIZE, zeroReg, frameReg, alignedLclHi + i);
            }
#if defined(TARGET_AMD64)
            assert((i == alignmentHiBlkSize) || (i + (int)sizeof(int) == alignmentHiBlkSize));
            if (i != alignmentHiBlkSize)
            {
                emit->emitIns_AR_R(ins_Store(TYP_INT), EA_4BYTE, zeroReg, frameReg, alignedLclHi + i);
                i += sizeof(int);
            }
#endif // defined(TARGET_AMD64)
            assert(i == alignmentHiBlkSize);
        }
    }
}

// Save compCalleeFPRegsPushed with the smallest register number saved at [RSP+offset], working
// down the stack to the largest register number stored at [RSP+offset-(genCountBits(regMask)-1)*XMM_REG_SIZE]
// Here offset = 16-byte aligned offset after pushing integer registers.
//
// Params
//   lclFrameSize - Fixed frame size excluding callee pushed int regs.
//             non-funclet: this will be compLclFrameSize.
//             funclet frames: this will be FuncletInfo.fiSpDelta.
void CodeGen::genPreserveCalleeSavedFltRegs(unsigned lclFrameSize)
{
    regMaskTP regMask = compiler->compCalleeFPRegsSavedMask;

    // Only callee saved floating point registers should be in regMask
    assert((regMask & RBM_FLT_CALLEE_SAVED) == regMask);

    if (GetEmitter()->ContainsCallNeedingVzeroupper() && !GetEmitter()->Contains256bitOrMoreAVX())
    {
        // The Intel optimization manual guidance in `3.11.5.3 Fixing Instruction Slowdowns` states:
        //   Insert a VZEROUPPER to tell the hardware that the state of the higher registers is clean
        //   between the VEX and the legacy SSE instructions. Often the best way to do this is to insert a
        //   VZEROUPPER before returning from any function that uses VEX (that does not produce a VEX
        //   register) and before any call to an unknown function.

        // This method contains a call that needs vzeroupper but also doesn't use 256-bit or higher
        // AVX itself. Thus we can optimize to only emitting a single vzeroupper in the function prologue
        // This reduces the overall amount of codegen, particularly for more common paths not using any
        // SIMD or floating-point.

        instGen(INS_vzeroupper);
    }

    // fast path return
    if (regMask == RBM_NONE)
    {
        return;
    }

#ifdef TARGET_AMD64
    unsigned firstFPRegPadding = compiler->lvaIsCalleeSavedIntRegCountEven() ? REGSIZE_BYTES : 0;
    unsigned offset            = lclFrameSize - firstFPRegPadding - XMM_REGSIZE_BYTES;

    // Offset is 16-byte aligned since we use movaps for preserving xmm regs.
    assert((offset % 16) == 0);
    instruction copyIns = ins_Copy(TYP_FLOAT);
#else  // !TARGET_AMD64
    unsigned    offset  = lclFrameSize - XMM_REGSIZE_BYTES;
    instruction copyIns = INS_movupd;
#endif // !TARGET_AMD64

    for (regNumber reg = REG_FLT_CALLEE_SAVED_FIRST; regMask != RBM_NONE; reg = REG_NEXT(reg))
    {
        regMaskTP regBit = genRegMask(reg);
        if ((regBit & regMask) != 0)
        {
            // ABI requires us to preserve lower 128-bits of YMM register.
            GetEmitter()->emitIns_AR_R(copyIns, EA_16BYTE, reg, REG_SPBASE, offset);
            compiler->unwindSaveReg(reg, offset);
            regMask &= ~regBit;
            offset -= XMM_REGSIZE_BYTES;
        }
    }
}

// Save/Restore compCalleeFPRegsPushed with the smallest register number saved at [RSP+offset], working
// down the stack to the largest register number stored at [RSP+offset-(genCountBits(regMask)-1)*XMM_REG_SIZE]
// Here offset = 16-byte aligned offset after pushing integer registers.
//
// Params
//   lclFrameSize - Fixed frame size excluding callee pushed int regs.
//             non-funclet: this will be compLclFrameSize.
//             funclet frames: this will be FuncletInfo.fiSpDelta.
void CodeGen::genRestoreCalleeSavedFltRegs(unsigned lclFrameSize)
{
    regMaskTP regMask = compiler->compCalleeFPRegsSavedMask;

    // Only callee saved floating point registers should be in regMask
    assert((regMask & RBM_FLT_CALLEE_SAVED) == regMask);

    if (GetEmitter()->Contains256bitOrMoreAVX())
    {
        // The Intel optimization manual guidance in `3.11.5.3 Fixing Instruction Slowdowns` states:
        //   Insert a VZEROUPPER to tell the hardware that the state of the higher registers is clean
        //   between the VEX and the legacy SSE instructions. Often the best way to do this is to insert a
        //   VZEROUPPER before returning from any function that uses VEX (that does not produce a VEX
        //   register) and before any call to an unknown function.

        instGen(INS_vzeroupper);
    }

    // fast path return
    if (regMask == RBM_NONE)
    {
        return;
    }

#ifdef TARGET_AMD64
    unsigned    firstFPRegPadding = compiler->lvaIsCalleeSavedIntRegCountEven() ? REGSIZE_BYTES : 0;
    instruction copyIns           = ins_Copy(TYP_FLOAT);
#else  // !TARGET_AMD64
    unsigned    firstFPRegPadding = 0;
    instruction copyIns           = INS_movupd;
#endif // !TARGET_AMD64

    unsigned  offset;
    regNumber regBase;
    if (compiler->compLocallocUsed)
    {
        // localloc frame: use frame pointer relative offset
        assert(isFramePointerUsed());
        regBase = REG_FPBASE;
        offset  = lclFrameSize - genSPtoFPdelta() - firstFPRegPadding - XMM_REGSIZE_BYTES;
    }
    else
    {
        regBase = REG_SPBASE;
        offset  = lclFrameSize - firstFPRegPadding - XMM_REGSIZE_BYTES;
    }

#ifdef TARGET_AMD64
    // Offset is 16-byte aligned since we use movaps for restoring xmm regs
    assert((offset % 16) == 0);
#endif // TARGET_AMD64

    for (regNumber reg = REG_FLT_CALLEE_SAVED_FIRST; regMask != RBM_NONE; reg = REG_NEXT(reg))
    {
        regMaskTP regBit = genRegMask(reg);
        if ((regBit & regMask) != 0)
        {
            // ABI requires us to restore lower 128-bits of YMM register.
            GetEmitter()->emitIns_R_AR(copyIns, EA_16BYTE, reg, regBase, offset);
            regMask &= ~regBit;
            offset -= XMM_REGSIZE_BYTES;
        }
    }
}

//-----------------------------------------------------------------------------------
// instGen_MemoryBarrier: Emit a MemoryBarrier instruction
//
// Arguments:
//     barrierKind - kind of barrier to emit (Load-only and Store-only are no-ops on xarch)
//
// Notes:
//     All MemoryBarriers instructions can be removed by DOTNET_JitNoMemoryBarriers=1
//
void CodeGen::instGen_MemoryBarrier(BarrierKind barrierKind)
{
#ifdef DEBUG
    if (JitConfig.JitNoMemoryBarriers() == 1)
    {
        return;
    }
#endif // DEBUG

    // only full barrier needs to be emitted on Xarch
    if (barrierKind == BARRIER_FULL)
    {
        instGen(INS_lock);
        GetEmitter()->emitIns_I_AR(INS_or, EA_4BYTE, 0, REG_SPBASE, 0, INS_OPTS_EVEX_NoApxPromotion);
    }
}

#ifdef TARGET_AMD64
// Returns relocation type hint for an addr.
// Note that there are no reloc hints on x86.
//
// Arguments
//    addr  -  data address
//
// Returns
//    relocation type hint
//
unsigned short CodeGenInterface::genAddrRelocTypeHint(size_t addr)
{
    return compiler->eeGetRelocTypeHint((void*)addr);
}
#endif // TARGET_AMD64

// Return true if an absolute indirect data address can be encoded as IP-relative.
// offset. Note that this method should be used only when the caller knows that
// the address is an icon value that VM has given and there is no GenTree node
// representing it. Otherwise, one should always use FitsInAddrBase().
//
// Arguments
//    addr  -  an absolute indirect data address
//
// Returns
//    true if indir data addr could be encoded as IP-relative offset.
//
bool CodeGenInterface::genDataIndirAddrCanBeEncodedAsPCRelOffset(size_t addr)
{
#ifdef TARGET_AMD64
    return genAddrRelocTypeHint(addr) == IMAGE_REL_BASED_REL32;
#else
    // x86: PC-relative addressing is available only for control flow instructions (jmp and call)
    return false;
#endif
}

// Return true if an indirect code address can be encoded as IP-relative offset.
// Note that this method should be used only when the caller knows that the
// address is an icon value that VM has given and there is no GenTree node
// representing it. Otherwise, one should always use FitsInAddrBase().
//
// Arguments
//    addr  -  an absolute indirect code address
//
// Returns
//    true if indir code addr could be encoded as IP-relative offset.
//
bool CodeGenInterface::genCodeIndirAddrCanBeEncodedAsPCRelOffset(size_t addr)
{
#ifdef TARGET_AMD64
    return genAddrRelocTypeHint(addr) == IMAGE_REL_BASED_REL32;
#else
    // x86: PC-relative addressing is available only for control flow instructions (jmp and call)
    return true;
#endif
}

// Return true if an indirect code address can be encoded as 32-bit displacement
// relative to zero. Note that this method should be used only when the caller
// knows that the address is an icon value that VM has given and there is no
// GenTree node representing it. Otherwise, one should always use FitsInAddrBase().
//
// Arguments
//    addr  -  absolute indirect code address
//
// Returns
//    true if absolute indir code addr could be encoded as 32-bit displacement relative to zero.
//
bool CodeGenInterface::genCodeIndirAddrCanBeEncodedAsZeroRelOffset(size_t addr)
{
    return GenTreeIntConCommon::FitsInI32((ssize_t)addr);
}

// Return true if an absolute indirect code address needs a relocation recorded with VM.
//
// Arguments
//    addr  -  an absolute indirect code address
//
// Returns
//    true if indir code addr needs a relocation recorded with VM
//
bool CodeGenInterface::genCodeIndirAddrNeedsReloc(size_t addr)
{
    // If generating relocatable AOT code, then all code addr should go through relocation
    if (compiler->opts.compReloc)
    {
        return true;
    }

#ifdef TARGET_AMD64
    // See if the code indir addr can be encoded as 32-bit displacement relative to zero.
    // We don't need a relocation in that case.
    if (genCodeIndirAddrCanBeEncodedAsZeroRelOffset(addr))
    {
        return false;
    }

    // Else we need a relocation.
    return true;
#else  // TARGET_X86
    // On x86 there is no need to record or ask for relocations during jitting,
    // because all addrs fit within 32-bits.
    return false;
#endif // TARGET_X86
}

// Return true if a direct code address needs to be marked as relocatable.
//
// Arguments
//    addr  -  absolute direct code address
//
// Returns
//    true if direct code addr needs a relocation recorded with VM
//
bool CodeGenInterface::genCodeAddrNeedsReloc(size_t addr)
{
    // If generating relocatable AOT code, then all code addr should go through relocation
    if (compiler->opts.compReloc)
    {
        return true;
    }

#ifdef TARGET_AMD64
    // By default all direct code addresses go through relocation so that VM will setup
    // a jump stub if addr cannot be encoded as pc-relative offset.
    return true;
#else  // TARGET_X86
    // On x86 there is no need for recording relocations during jitting,
    // because all addrs fit within 32-bits.
    return false;
#endif // TARGET_X86
}

#endif // TARGET_XARCH<|MERGE_RESOLUTION|>--- conflicted
+++ resolved
@@ -10652,12 +10652,8 @@
                 // do nothing before popping the callee-saved registers
             }
 #ifdef TARGET_X86
-<<<<<<< HEAD
             else if ((compiler->compLclFrameSize == REGSIZE_BYTES) && !compiler->compJmpOpUsed &&
                      !compiler->compIsAsync())
-=======
-            else if ((compiler->compLclFrameSize == REGSIZE_BYTES) && !compiler->compJmpOpUsed)
->>>>>>> 46ec9de3
             {
                 // "pop ecx" will make ESP point to the callee-saved registers
                 inst_RV(INS_pop, REG_ECX, TYP_I_IMPL);
