// Licensed to the .NET Foundation under one or more agreements.
// The .NET Foundation licenses this file to you under the MIT license.

/*XXXXXXXXXXXXXXXXXXXXXXXXXXXXXXXXXXXXXXXXXXXXXXXXXXXXXXXXXXXXXXXXXXXXXXXXXXXXX
XXXXXXXXXXXXXXXXXXXXXXXXXXXXXXXXXXXXXXXXXXXXXXXXXXXXXXXXXXXXXXXXXXXXXXXXXXXXXXX
XX                                                                           XX
XX                        Amd64/x86 Code Generator                           XX
XX                                                                           XX
XXXXXXXXXXXXXXXXXXXXXXXXXXXXXXXXXXXXXXXXXXXXXXXXXXXXXXXXXXXXXXXXXXXXXXXXXXXXXXX
XXXXXXXXXXXXXXXXXXXXXXXXXXXXXXXXXXXXXXXXXXXXXXXXXXXXXXXXXXXXXXXXXXXXXXXXXXXXXXX
*/
#include "jitpch.h"
#ifdef _MSC_VER
#pragma hdrstop
#pragma warning(disable : 4310) // cast truncates constant value - happens for (int8_t)0xb1
#endif

#ifdef TARGET_XARCH
#include "emit.h"
#include "codegen.h"
#include "lower.h"
#include "gcinfo.h"
#include "gcinfoencoder.h"
#include "patchpointinfo.h"

//---------------------------------------------------------------------
// genSetGSSecurityCookie: Set the "GS" security cookie in the prolog.
//
// Arguments:
//     initReg        - register to use as a scratch register
//     pInitRegZeroed - OUT parameter. *pInitRegZeroed is set to 'false' if and only if
//                      this call sets 'initReg' to a non-zero value.
//
// Return Value:
//     None
//
void CodeGen::genSetGSSecurityCookie(regNumber initReg, bool* pInitRegZeroed)
{
    assert(compiler->compGeneratingProlog);

    if (!compiler->getNeedsGSSecurityCookie())
    {
        return;
    }

    if (compiler->opts.IsOSR() && compiler->info.compPatchpointInfo->HasSecurityCookie())
    {
        // Security cookie is on original frame and was initialized there.
        return;
    }

    if (compiler->gsGlobalSecurityCookieAddr == nullptr)
    {
        noway_assert(compiler->gsGlobalSecurityCookieVal != 0);
#ifdef TARGET_AMD64
        if ((size_t)(int)compiler->gsGlobalSecurityCookieVal != compiler->gsGlobalSecurityCookieVal)
        {
            // initReg = #GlobalSecurityCookieVal64; [frame.GSSecurityCookie] = initReg
            instGen_Set_Reg_To_Imm(EA_PTRSIZE, initReg, compiler->gsGlobalSecurityCookieVal);
            GetEmitter()->emitIns_S_R(INS_mov, EA_PTRSIZE, initReg, compiler->lvaGSSecurityCookie, 0);
            *pInitRegZeroed = false;
        }
        else
#endif
        {
            // mov   dword ptr [frame.GSSecurityCookie], #GlobalSecurityCookieVal
            GetEmitter()->emitIns_S_I(INS_mov, EA_PTRSIZE, compiler->lvaGSSecurityCookie, 0,
                                      (int)compiler->gsGlobalSecurityCookieVal);
        }
    }
    else
    {
        // Always use EAX on x86 and x64
        // On x64, if we're not moving into RAX, and the address isn't RIP relative, we can't encode it.
        //  mov   eax, dword ptr [compiler->gsGlobalSecurityCookieAddr]
        //  mov   dword ptr [frame.GSSecurityCookie], eax
        GetEmitter()->emitIns_R_AI(INS_mov, EA_PTR_DSP_RELOC, REG_EAX, (ssize_t)compiler->gsGlobalSecurityCookieAddr);
        regSet.verifyRegUsed(REG_EAX);
        GetEmitter()->emitIns_S_R(INS_mov, EA_PTRSIZE, REG_EAX, compiler->lvaGSSecurityCookie, 0);
        if (initReg == REG_EAX)
        {
            *pInitRegZeroed = false;
        }
    }
}

/*****************************************************************************
 *
 *   Generate code to check that the GS cookie wasn't thrashed by a buffer
 *   overrun.  If pushReg is true, preserve all registers around code sequence.
 *   Otherwise ECX could be modified.
 *
 *   Implementation Note: pushReg = true, in case of tail calls.
 */
void CodeGen::genEmitGSCookieCheck(bool pushReg)
{
    noway_assert(compiler->gsGlobalSecurityCookieAddr || compiler->gsGlobalSecurityCookieVal);

    // Make sure that EAX is reported as live GC-ref so that any GC that kicks in while
    // executing GS cookie check will not collect the object pointed to by EAX.
    //
    // For Amd64 System V, a two-register-returned struct could be returned in RAX and RDX
    // In such case make sure that the correct GC-ness of RDX is reported as well, so
    // a GC object pointed by RDX will not be collected.
    if (!pushReg)
    {
        if (compiler->compMethodReturnsRetBufAddr())
        {
            // This is for returning in an implicit RetBuf.
            // If the address of the buffer is returned in REG_INTRET, mark the content of INTRET as ByRef.

            // In case the return is in an implicit RetBuf, the native return type should be a struct
            assert(varTypeIsStruct(compiler->info.compRetNativeType));

            gcInfo.gcMarkRegPtrVal(REG_INTRET, TYP_BYREF);
        }
        else
        {
            ReturnTypeDesc retTypeDesc = compiler->compRetTypeDesc;
            const unsigned regCount    = retTypeDesc.GetReturnRegCount();

            for (unsigned i = 0; i < regCount; ++i)
            {
                gcInfo.gcMarkRegPtrVal(retTypeDesc.GetABIReturnReg(i), retTypeDesc.GetReturnRegType(i));
            }
        }
    }

    regNumber regGSCheck;
    regMaskTP regMaskGSCheck = RBM_NONE;

    if (!pushReg)
    {
        // Non-tail call: we can use any callee trash register that is not
        // a return register or contain 'this' pointer (keep alive this), since
        // we are generating GS cookie check after a GT_RETURN block.
        // Note: On Amd64 System V RDX is an arg register - REG_ARG_2 - as well
        // as return register for two-register-returned structs.
        if (compiler->lvaKeepAliveAndReportThis() && compiler->lvaGetDesc(compiler->info.compThisArg)->lvIsInReg() &&
            (compiler->lvaGetDesc(compiler->info.compThisArg)->GetRegNum() == REG_ARG_0))
        {
            regGSCheck = REG_ARG_1;
        }
        else
        {
            regGSCheck = REG_ARG_0;
        }
    }
    else
    {
#ifdef TARGET_X86
        // It doesn't matter which register we pick, since we're going to save and restore it
        // around the check.
        // TODO-CQ: Can we optimize the choice of register to avoid doing the push/pop sometimes?
        regGSCheck     = REG_EAX;
        regMaskGSCheck = RBM_EAX;
#else  // !TARGET_X86
        // Jmp calls: specify method handle using which JIT queries VM for its entry point
        // address and hence it can neither be a VSD call nor PInvoke calli with cookie
        // parameter.  Therefore, in case of jmp calls it is safe to use R11.
        regGSCheck = REG_R11;
#endif // !TARGET_X86
    }

    regMaskTP byrefPushedRegs = RBM_NONE;
    regMaskTP norefPushedRegs = RBM_NONE;
    regMaskTP pushedRegs      = RBM_NONE;

    if (compiler->gsGlobalSecurityCookieAddr == nullptr)
    {
#if defined(TARGET_AMD64)
        // If GS cookie value fits within 32-bits we can use 'cmp mem64, imm32'.
        // Otherwise, load the value into a reg and use 'cmp mem64, reg64'.
        if ((int)compiler->gsGlobalSecurityCookieVal != (ssize_t)compiler->gsGlobalSecurityCookieVal)
        {
            instGen_Set_Reg_To_Imm(EA_PTRSIZE, regGSCheck, compiler->gsGlobalSecurityCookieVal);
            GetEmitter()->emitIns_S_R(INS_cmp, EA_PTRSIZE, regGSCheck, compiler->lvaGSSecurityCookie, 0);
        }
        else
#endif // defined(TARGET_AMD64)
        {
            assert((int)compiler->gsGlobalSecurityCookieVal == (ssize_t)compiler->gsGlobalSecurityCookieVal);
            GetEmitter()->emitIns_S_I(INS_cmp, EA_PTRSIZE, compiler->lvaGSSecurityCookie, 0,
                                      (int)compiler->gsGlobalSecurityCookieVal);
        }
    }
    else
    {
        // Ngen case - GS cookie value needs to be accessed through an indirection.

        pushedRegs = genPushRegs(regMaskGSCheck, &byrefPushedRegs, &norefPushedRegs);

        instGen_Set_Reg_To_Imm(EA_HANDLE_CNS_RELOC, regGSCheck, (ssize_t)compiler->gsGlobalSecurityCookieAddr);
        GetEmitter()->emitIns_R_AR(ins_Load(TYP_I_IMPL), EA_PTRSIZE, regGSCheck, regGSCheck, 0);
        GetEmitter()->emitIns_S_R(INS_cmp, EA_PTRSIZE, regGSCheck, compiler->lvaGSSecurityCookie, 0);
    }

    BasicBlock* gsCheckBlk = genCreateTempLabel();
    inst_JMP(EJ_je, gsCheckBlk);
    genEmitHelperCall(CORINFO_HELP_FAIL_FAST, 0, EA_UNKNOWN);
    genDefineTempLabel(gsCheckBlk);

    genPopRegs(pushedRegs, byrefPushedRegs, norefPushedRegs);
}

BasicBlock* CodeGen::genCallFinally(BasicBlock* block)
{
    assert(block->KindIs(BBJ_CALLFINALLY));

    BasicBlock* const nextBlock = block->Next();

#if defined(FEATURE_EH_FUNCLETS)
    // Generate a call to the finally, like this:
    //      mov         rcx,qword ptr [rbp + 20H]       // Load rcx with PSPSym
    //      call        finally-funclet
    //      jmp         finally-return                  // Only for non-retless finally calls
    // The jmp can be a NOP if we're going to the next block.
    // If we're generating code for the main function (not a funclet), and there is no localloc,
    // then RSP at this point is the same value as that stored in the PSPSym. So just copy RSP
    // instead of loading the PSPSym in this case, or if PSPSym is not used (NativeAOT ABI).

    if ((compiler->lvaPSPSym == BAD_VAR_NUM) ||
        (!compiler->compLocallocUsed && (compiler->funCurrentFunc()->funKind == FUNC_ROOT)))
    {
#ifndef UNIX_X86_ABI
        inst_Mov(TYP_I_IMPL, REG_ARG_0, REG_SPBASE, /* canSkip */ false);
#endif // !UNIX_X86_ABI
    }
    else
    {
        GetEmitter()->emitIns_R_S(ins_Load(TYP_I_IMPL), EA_PTRSIZE, REG_ARG_0, compiler->lvaPSPSym, 0);
    }
    GetEmitter()->emitIns_J(INS_call, block->GetTarget());

    if (block->HasFlag(BBF_RETLESS_CALL))
    {
        // We have a retless call, and the last instruction generated was a call.
        // If the next block is in a different EH region (or is the end of the code
        // block), then we need to generate a breakpoint here (since it will never
        // get executed) to get proper unwind behavior.

        if ((nextBlock == nullptr) || !BasicBlock::sameEHRegion(block, nextBlock))
        {
            instGen(INS_BREAKPOINT); // This should never get executed
        }
    }
    else
    {
// TODO-Linux-x86: Do we need to handle the GC information for this NOP or JMP specially, as is done for other
// architectures?
#ifndef JIT32_GCENCODER
        // Because of the way the flowgraph is connected, the liveness info for this one instruction
        // after the call is not (can not be) correct in cases where a variable has a last use in the
        // handler.  So turn off GC reporting for this single instruction.
        GetEmitter()->emitDisableGC();
#endif // JIT32_GCENCODER

        BasicBlock* const finallyContinuation = nextBlock->GetFinallyContinuation();

        // Now go to where the finally funclet needs to return to.
        if (nextBlock->NextIs(finallyContinuation) && !compiler->fgInDifferentRegions(nextBlock, finallyContinuation))
        {
            // Fall-through.
            // TODO-XArch-CQ: Can we get rid of this instruction, and just have the call return directly
            // to the next instruction? This would depend on stack walking from within the finally
            // handler working without this instruction being in this special EH region.
            instGen(INS_nop);
        }
        else
        {
            inst_JMP(EJ_jmp, finallyContinuation);
        }

#ifndef JIT32_GCENCODER
        GetEmitter()->emitEnableGC();
#endif // JIT32_GCENCODER
    }

#else // !FEATURE_EH_FUNCLETS

    // If we are about to invoke a finally locally from a try block, we have to set the ShadowSP slot
    // corresponding to the finally's nesting level. When invoked in response to an exception, the
    // EE does this.
    //
    // We have a BBJ_CALLFINALLY possibly paired with a following BBJ_CALLFINALLYRET.
    //
    // We will emit :
    //      mov [ebp - (n + 1)], 0
    //      mov [ebp -  n     ], 0xFC
    //      push &step
    //      jmp  finallyBlock
    // ...
    // step:
    //      mov [ebp -  n     ], 0
    //      jmp leaveTarget
    // ...
    // leaveTarget:

    noway_assert(isFramePointerUsed());

    // Get the nesting level which contains the finally
    unsigned finallyNesting = 0;
    compiler->fgGetNestingLevel(block, &finallyNesting);

    // The last slot is reserved for ICodeManager::FixContext(ppEndRegion)
    unsigned filterEndOffsetSlotOffs;
    filterEndOffsetSlotOffs = (unsigned)(compiler->lvaLclSize(compiler->lvaShadowSPslotsVar) - TARGET_POINTER_SIZE);

    unsigned curNestingSlotOffs;
    curNestingSlotOffs = (unsigned)(filterEndOffsetSlotOffs - ((finallyNesting + 1) * TARGET_POINTER_SIZE));

    // Zero out the slot for the next nesting level
    GetEmitter()->emitIns_S_I(INS_mov, EA_PTRSIZE, compiler->lvaShadowSPslotsVar,
                              curNestingSlotOffs - TARGET_POINTER_SIZE, 0);
    GetEmitter()->emitIns_S_I(INS_mov, EA_PTRSIZE, compiler->lvaShadowSPslotsVar, curNestingSlotOffs, LCL_FINALLY_MARK);

    // Now push the address where the finally funclet should return to directly.
    if (!block->HasFlag(BBF_RETLESS_CALL))
    {
        assert(block->isBBCallFinallyPair());
        GetEmitter()->emitIns_J(INS_push_hide, nextBlock->GetFinallyContinuation());
    }
    else
    {
        // EE expects a DWORD, so we provide 0
        inst_IV(INS_push_hide, 0);
    }

    // Jump to the finally BB
    inst_JMP(EJ_jmp, block->GetTarget());

#endif // !FEATURE_EH_FUNCLETS

    // The BBJ_CALLFINALLYRET is used because the BBJ_CALLFINALLY can't point to the
    // jump target using bbTarget - that is already used to point
    // to the finally block. So just skip past the BBJ_CALLFINALLYRET unless the
    // block is RETLESS.
    if (!block->HasFlag(BBF_RETLESS_CALL))
    {
        assert(block->isBBCallFinallyPair());
        block = nextBlock;
    }
    return block;
}

#if defined(FEATURE_EH_FUNCLETS)
void CodeGen::genEHCatchRet(BasicBlock* block)
{
    // Set RAX to the address the VM should return to after the catch.
    // Generate a RIP-relative
    //         lea reg, [rip + disp32] ; the RIP is implicit
    // which will be position-independent.
    GetEmitter()->emitIns_R_L(INS_lea, EA_PTR_DSP_RELOC, block->GetTarget(), REG_INTRET);
}

#else // !FEATURE_EH_FUNCLETS

void CodeGen::genEHFinallyOrFilterRet(BasicBlock* block)
{
    // The last statement of the block must be a GT_RETFILT, which has already been generated.
    assert(block->lastNode() != nullptr);
    assert(block->lastNode()->OperGet() == GT_RETFILT);

    if (block->KindIs(BBJ_EHFINALLYRET, BBJ_EHFAULTRET))
    {
        assert(block->lastNode()->AsOp()->gtOp1 == nullptr); // op1 == nullptr means endfinally

        // Return using a pop-jmp sequence. As the "try" block calls
        // the finally with a jmp, this leaves the x86 call-ret stack
        // balanced in the normal flow of path.

        noway_assert(isFramePointerRequired());
        inst_RV(INS_pop_hide, REG_EAX, TYP_I_IMPL);
        inst_RV(INS_i_jmp, REG_EAX, TYP_I_IMPL);
    }
    else
    {
        assert(block->KindIs(BBJ_EHFILTERRET));

        // The return value has already been computed.
        instGen_Return(0);
    }
}

#endif // !FEATURE_EH_FUNCLETS

//  Move an immediate value into an integer register

void CodeGen::instGen_Set_Reg_To_Imm(emitAttr  size,
                                     regNumber reg,
                                     ssize_t   imm,
                                     insFlags flags DEBUGARG(size_t targetHandle) DEBUGARG(GenTreeFlags gtFlags))
{
    // reg cannot be a FP register
    assert(!genIsValidFloatReg(reg));

    emitAttr origAttr = size;
    if (!compiler->opts.compReloc)
    {
        // Strip any reloc flags from size if we aren't doing relocs
        size = EA_REMOVE_FLG(size, EA_CNS_RELOC_FLG | EA_DSP_RELOC_FLG);
    }

    if ((imm == 0) && !EA_IS_RELOC(size))
    {
        instGen_Set_Reg_To_Zero(size, reg, flags);
    }
    else
    {
        // Only use lea if the original was relocatable. Otherwise we can get spurious
        // instruction selection due to different memory placement at runtime.
        if (EA_IS_RELOC(origAttr) && genDataIndirAddrCanBeEncodedAsPCRelOffset(imm))
        {
            // We will use lea so displacement and not immediate will be relocatable
            size = EA_SET_FLG(EA_REMOVE_FLG(size, EA_CNS_RELOC_FLG), EA_DSP_RELOC_FLG);
            GetEmitter()->emitIns_R_AI(INS_lea, size, reg, imm DEBUGARG(targetHandle) DEBUGARG(gtFlags));
        }
        else
        {
            GetEmitter()->emitIns_R_I(INS_mov, size, reg, imm DEBUGARG(targetHandle) DEBUGARG(gtFlags));
        }
    }
    regSet.verifyRegUsed(reg);
}

#if defined(FEATURE_SIMD)
//----------------------------------------------------------------------------------
// genSetRegToConst: generate code to set target SIMD register to a given constant value
//
// Arguments:
//    targetReg  - target SIMD register
//    targetType - target's type
//    simd_t     - constant data (its width depends on type)
//
void CodeGen::genSetRegToConst(regNumber targetReg, var_types targetType, simd_t* val)
{
    emitter* emit = GetEmitter();
    emitAttr attr = emitTypeSize(targetType);

    switch (targetType)
    {
        case TYP_SIMD8:
        {
            simd8_t val8 = *(simd8_t*)val;
            if (val8.IsAllBitsSet())
            {
                if (emitter::isHighSimdReg(targetReg))
                {
                    assert(compiler->compIsaSupportedDebugOnly(InstructionSet_AVX512F));
                    emit->emitIns_SIMD_R_R_R_I(INS_vpternlogd, attr, targetReg, targetReg, targetReg,
                                               static_cast<int8_t>(0xFF));
                }
                else
                {
                    emit->emitIns_SIMD_R_R_R(INS_pcmpeqd, EA_16BYTE, targetReg, targetReg, targetReg);
                }
            }
            else if (val8.IsZero())
            {
                emit->emitIns_SIMD_R_R_R(INS_xorps, EA_16BYTE, targetReg, targetReg, targetReg);
            }
            else
            {
                CORINFO_FIELD_HANDLE hnd = emit->emitSimd8Const(val8);
                emit->emitIns_R_C(ins_Load(targetType), attr, targetReg, hnd, 0);
            }
            break;
        }
        case TYP_SIMD12:
        {
            simd12_t val12 = *(simd12_t*)val;
            if (val12.IsAllBitsSet())
            {
                if (emitter::isHighSimdReg(targetReg))
                {
                    assert(compiler->compIsaSupportedDebugOnly(InstructionSet_AVX512F));
                    emit->emitIns_SIMD_R_R_R_I(INS_vpternlogd, attr, targetReg, targetReg, targetReg,
                                               static_cast<int8_t>(0xFF));
                }
                else
                {
                    emit->emitIns_SIMD_R_R_R(INS_pcmpeqd, EA_16BYTE, targetReg, targetReg, targetReg);
                }
            }
            else if (val12.IsZero())
            {
                emit->emitIns_SIMD_R_R_R(INS_xorps, EA_16BYTE, targetReg, targetReg, targetReg);
            }
            else
            {
                simd16_t val16 = {};
                memcpy(&val16, &val12, sizeof(val12));
                CORINFO_FIELD_HANDLE hnd = emit->emitSimd16Const(val16);
                emit->emitIns_R_C(ins_Load(targetType), attr, targetReg, hnd, 0);
            }
            break;
        }
        case TYP_SIMD16:
        {
            simd16_t val16 = *(simd16_t*)val;
            if (val16.IsAllBitsSet())
            {
                if (emitter::isHighSimdReg(targetReg))
                {
                    assert(compiler->compIsaSupportedDebugOnly(InstructionSet_AVX512F));
                    emit->emitIns_SIMD_R_R_R_I(INS_vpternlogd, attr, targetReg, targetReg, targetReg,
                                               static_cast<int8_t>(0xFF));
                }
                else
                {
                    emit->emitIns_SIMD_R_R_R(INS_pcmpeqd, attr, targetReg, targetReg, targetReg);
                }
            }
            else if (val16.IsZero())
            {
                emit->emitIns_SIMD_R_R_R(INS_xorps, attr, targetReg, targetReg, targetReg);
            }
            else
            {
                CORINFO_FIELD_HANDLE hnd = emit->emitSimd16Const(val16);
                emit->emitIns_R_C(ins_Load(targetType), attr, targetReg, hnd, 0);
            }
            break;
        }
        case TYP_SIMD32:
        {
            simd32_t val32 = *(simd32_t*)val;
            if (val32.IsAllBitsSet() && compiler->compOpportunisticallyDependsOn(InstructionSet_AVX2))
            {
                if (emitter::isHighSimdReg(targetReg))
                {
                    assert(compiler->compIsaSupportedDebugOnly(InstructionSet_AVX512F));
                    emit->emitIns_SIMD_R_R_R_I(INS_vpternlogd, attr, targetReg, targetReg, targetReg,
                                               static_cast<int8_t>(0xFF));
                }
                else
                {
                    emit->emitIns_SIMD_R_R_R(INS_pcmpeqd, attr, targetReg, targetReg, targetReg);
                }
            }
            else if (val32.IsZero())
            {
                emit->emitIns_SIMD_R_R_R(INS_xorps, attr, targetReg, targetReg, targetReg);
            }
            else
            {
                CORINFO_FIELD_HANDLE hnd = emit->emitSimd32Const(val32);
                emit->emitIns_R_C(ins_Load(targetType), attr, targetReg, hnd, 0);
            }
            break;
        }
        case TYP_SIMD64:
        {
            simd64_t val64 = *(simd64_t*)val;
            if (val64.IsAllBitsSet() && compiler->compOpportunisticallyDependsOn(InstructionSet_AVX512F))
            {
                emit->emitIns_SIMD_R_R_R_I(INS_vpternlogd, attr, targetReg, targetReg, targetReg,
                                           static_cast<int8_t>(0xFF));
            }
            else if (val64.IsZero())
            {
                // Use VEX version because it's smaller (for zmm0-zmm15) than EVEX to zero a zmm register and still
                // zeros the entire register:
                //
                //   xorps zmm0, zmm0, zmm0 (6 bytes)
                //   xorps ymm0, ymm0, ymm0 (4 bytes)
                //
                emit->emitIns_SIMD_R_R_R(INS_xorps, EA_32BYTE, targetReg, targetReg, targetReg);
            }
            else
            {
                CORINFO_FIELD_HANDLE hnd = emit->emitSimd64Const(val64);
                emit->emitIns_R_C(ins_Load(targetType), attr, targetReg, hnd, 0);
            }
            break;
        }
        default:
        {
            unreached();
        }
    }
}
#endif // FEATURE_SIMD

/***********************************************************************************
 *
 * Generate code to set a register 'targetReg' of type 'targetType' to the constant
 * specified by the constant (GT_CNS_INT, GT_CNS_DBL, or GT_CNS_VEC) in 'tree'. This
 * does not call genProduceReg() on the target register.
 */
void CodeGen::genSetRegToConst(regNumber targetReg, var_types targetType, GenTree* tree)
{
    switch (tree->gtOper)
    {
        case GT_CNS_INT:
        {
            // relocatable values tend to come down as a CNS_INT of native int type
            // so the line between these two opcodes is kind of blurry
            GenTreeIntCon* con    = tree->AsIntCon();
            ssize_t        cnsVal = con->IconValue();

            emitAttr attr = emitActualTypeSize(targetType);
            // Currently this cannot be done for all handles due to
            // https://github.com/dotnet/runtime/issues/60712. However, it is
            // also unclear whether we unconditionally want to use rip-relative
            // lea instructions when not necessary. While a mov is larger, on
            // many Intel CPUs rip-relative lea instructions have higher
            // latency.
            if (con->ImmedValNeedsReloc(compiler))
            {
                attr = EA_SET_FLG(attr, EA_CNS_RELOC_FLG);
            }

            if (targetType == TYP_BYREF)
            {
                attr = EA_SET_FLG(attr, EA_BYREF_FLG);
            }

            instGen_Set_Reg_To_Imm(attr, targetReg, cnsVal,
                                   INS_FLAGS_DONT_CARE DEBUGARG(con->gtTargetHandle) DEBUGARG(con->gtFlags));
            regSet.verifyRegUsed(targetReg);
        }
        break;

        case GT_CNS_DBL:
        {
            emitter* emit = GetEmitter();
            emitAttr size = emitTypeSize(targetType);

            if (tree->IsFloatPositiveZero())
            {
                // A faster/smaller way to generate Zero
                emit->emitIns_SIMD_R_R_R(INS_xorps, EA_16BYTE, targetReg, targetReg, targetReg);
            }
            else if (tree->IsFloatAllBitsSet())
            {
                if (emitter::isHighSimdReg(targetReg))
                {
                    assert(compiler->compIsaSupportedDebugOnly(InstructionSet_AVX512F));
                    emit->emitIns_SIMD_R_R_R_I(INS_vpternlogd, EA_16BYTE, targetReg, targetReg, targetReg,
                                               static_cast<int8_t>(0xFF));
                }
                else
                {
                    // A faster/smaller way to generate AllBitsSet
                    emit->emitIns_SIMD_R_R_R(INS_pcmpeqd, EA_16BYTE, targetReg, targetReg, targetReg);
                }
            }
            else
            {
                double               cns = tree->AsDblCon()->DconValue();
                CORINFO_FIELD_HANDLE hnd = emit->emitFltOrDblConst(cns, size);

                emit->emitIns_R_C(ins_Load(targetType), size, targetReg, hnd, 0);
            }
        }
        break;

        case GT_CNS_VEC:
        {
#if defined(FEATURE_SIMD)
            GenTreeVecCon* vecCon = tree->AsVecCon();
            genSetRegToConst(vecCon->GetRegNum(), targetType, &vecCon->gtSimdVal);
#else
            unreached();
#endif
            break;
        }

        default:
            unreached();
    }
}

//------------------------------------------------------------------------
// genCodeForNegNot: Produce code for a GT_NEG/GT_NOT node.
//
// Arguments:
//    tree - the node
//
void CodeGen::genCodeForNegNot(GenTree* tree)
{
    assert(tree->OperIs(GT_NEG, GT_NOT));

    regNumber targetReg  = tree->GetRegNum();
    var_types targetType = tree->TypeGet();

    if (varTypeIsFloating(targetType))
    {
        assert(tree->gtOper == GT_NEG);
        genSSE2BitwiseOp(tree);
    }
    else
    {
        GenTree* operand = tree->gtGetOp1();
        assert(operand->isUsedFromReg());
        regNumber operandReg = genConsumeReg(operand);

        inst_Mov(targetType, targetReg, operandReg, /* canSkip */ true);

        instruction ins = genGetInsForOper(tree->OperGet(), targetType);
        inst_RV(ins, targetReg, targetType);
    }

    genProduceReg(tree);
}

//------------------------------------------------------------------------
// genCodeForBswap: Produce code for a GT_BSWAP / GT_BSWAP16 node.
//
// Arguments:
//    tree - the node
//
void CodeGen::genCodeForBswap(GenTree* tree)
{
    assert(tree->OperIs(GT_BSWAP, GT_BSWAP16));

    regNumber targetReg  = tree->GetRegNum();
    var_types targetType = tree->TypeGet();

    GenTree* operand = tree->gtGetOp1();

    genConsumeRegs(operand);

    if (operand->isUsedFromReg())
    {
        inst_Mov(targetType, targetReg, operand->GetRegNum(), /* canSkip */ true);

        if (tree->OperIs(GT_BSWAP))
        {
            // 32-bit and 64-bit byte swaps use "bswap reg"
            inst_RV(INS_bswap, targetReg, targetType);
        }
        else
        {
            // 16-bit byte swaps use "ror reg.16, 8"
            inst_RV_IV(INS_ror_N, targetReg, 8 /* val */, emitAttr::EA_2BYTE);
        }
    }
    else
    {
        GetEmitter()->emitInsBinary(INS_movbe, emitTypeSize(operand), tree, operand);
    }

    if (tree->OperIs(GT_BSWAP16) && !genCanOmitNormalizationForBswap16(tree))
    {
        GetEmitter()->emitIns_Mov(INS_movzx, EA_2BYTE, targetReg, targetReg, /* canSkip */ false);
    }

    genProduceReg(tree);
}

// Produce code for a GT_INC_SATURATE node.
void CodeGen::genCodeForIncSaturate(GenTree* tree)
{
    regNumber targetReg  = tree->GetRegNum();
    var_types targetType = tree->TypeGet();

    GenTree* operand = tree->gtGetOp1();
    assert(operand->isUsedFromReg());
    regNumber operandReg = genConsumeReg(operand);

    inst_Mov(targetType, targetReg, operandReg, /* canSkip */ true);
    inst_RV_IV(INS_add, targetReg, 1, emitActualTypeSize(targetType));
    inst_RV_IV(INS_sbb, targetReg, 0, emitActualTypeSize(targetType));

    genProduceReg(tree);
}

// Generate code to get the high N bits of a N*N=2N bit multiplication result
void CodeGen::genCodeForMulHi(GenTreeOp* treeNode)
{
    assert(!treeNode->gtOverflowEx());

    regNumber targetReg  = treeNode->GetRegNum();
    var_types targetType = treeNode->TypeGet();
    emitter*  emit       = GetEmitter();
    emitAttr  size       = emitTypeSize(treeNode);
    GenTree*  op1        = treeNode->AsOp()->gtOp1;
    GenTree*  op2        = treeNode->AsOp()->gtOp2;

    // to get the high bits of the multiply, we are constrained to using the
    // 1-op form:  RDX:RAX = RAX * rm
    // The 3-op form (Rx=Ry*Rz) does not support it.

    genConsumeOperands(treeNode->AsOp());

    GenTree* regOp = op1;
    GenTree* rmOp  = op2;

    // Set rmOp to the memory operand (if any)
    if (op1->isUsedFromMemory() || (op2->isUsedFromReg() && (op2->GetRegNum() == REG_RAX)))
    {
        regOp = op2;
        rmOp  = op1;
    }
    assert(regOp->isUsedFromReg());

    // Setup targetReg when neither of the source operands was a matching register
    inst_Mov(targetType, REG_RAX, regOp->GetRegNum(), /* canSkip */ true);

    instruction ins;
    if ((treeNode->gtFlags & GTF_UNSIGNED) == 0)
    {
        ins = INS_imulEAX;
    }
    else
    {
        ins = INS_mulEAX;
    }
    emit->emitInsBinary(ins, size, treeNode, rmOp);

    // Move the result to the desired register, if necessary
    if (treeNode->OperGet() == GT_MULHI)
    {
        inst_Mov(targetType, targetReg, REG_RDX, /* canSkip */ true);
    }

    genProduceReg(treeNode);
}

#ifdef TARGET_X86
//------------------------------------------------------------------------
// genCodeForLongUMod: Generate code for a tree of the form
//                     `(umod (gt_long x y) (const int))`
//
// Arguments:
//   node - the node for which to generate code
//
void CodeGen::genCodeForLongUMod(GenTreeOp* node)
{
    assert(node != nullptr);
    assert(node->OperGet() == GT_UMOD);
    assert(node->TypeGet() == TYP_INT);

    GenTreeOp* const dividend = node->gtOp1->AsOp();
    assert(dividend->OperGet() == GT_LONG);
    assert(varTypeIsLong(dividend));

    genConsumeOperands(node);

    GenTree* const dividendLo = dividend->gtOp1;
    GenTree* const dividendHi = dividend->gtOp2;
    assert(dividendLo->isUsedFromReg());
    assert(dividendHi->isUsedFromReg());

    GenTree* const divisor = node->gtOp2;
    assert(divisor->gtSkipReloadOrCopy()->OperGet() == GT_CNS_INT);
    assert(divisor->gtSkipReloadOrCopy()->isUsedFromReg());
    assert(divisor->gtSkipReloadOrCopy()->AsIntCon()->gtIconVal >= 2);
    assert(divisor->gtSkipReloadOrCopy()->AsIntCon()->gtIconVal <= 0x3fffffff);

    // dividendLo must be in RAX; dividendHi must be in RDX
    genCopyRegIfNeeded(dividendLo, REG_EAX);
    genCopyRegIfNeeded(dividendHi, REG_EDX);

    // At this point, EAX:EDX contains the 64bit dividend and op2->GetRegNum()
    // contains the 32bit divisor. We want to generate the following code:
    //
    //   cmp edx, divisor->GetRegNum()
    //   jb noOverflow
    //
    //   mov temp, eax
    //   mov eax, edx
    //   xor edx, edx
    //   div divisor->GetRegNum()
    //   mov eax, temp
    //
    // noOverflow:
    //   div divisor->GetRegNum()
    //
    // This works because (a * 2^32 + b) % c = ((a % c) * 2^32 + b) % c.

    BasicBlock* const noOverflow = genCreateTempLabel();

    //   cmp edx, divisor->GetRegNum()
    //   jb noOverflow
    inst_RV_RV(INS_cmp, REG_EDX, divisor->GetRegNum());
    inst_JMP(EJ_jb, noOverflow);

    //   mov temp, eax
    //   mov eax, edx
    //   xor edx, edx
    //   div divisor->GetRegNum()
    //   mov eax, temp
    const regNumber tempReg = node->GetSingleTempReg();
    inst_Mov(TYP_INT, tempReg, REG_EAX, /* canSkip */ false);
    inst_Mov(TYP_INT, REG_EAX, REG_EDX, /* canSkip */ false);
    instGen_Set_Reg_To_Zero(EA_PTRSIZE, REG_EDX);
    inst_RV(INS_div, divisor->GetRegNum(), TYP_INT);
    inst_Mov(TYP_INT, REG_EAX, tempReg, /* canSkip */ false);

    // noOverflow:
    //   div divisor->GetRegNum()
    genDefineTempLabel(noOverflow);
    inst_RV(INS_div, divisor->GetRegNum(), TYP_INT);

    const regNumber targetReg = node->GetRegNum();
    inst_Mov(TYP_INT, targetReg, REG_RDX, /* canSkip */ true);
    genProduceReg(node);
}
#endif // TARGET_X86

//------------------------------------------------------------------------
// genCodeForDivMod: Generate code for a DIV or MOD operation.
//
// Arguments:
//    treeNode - the node to generate the code for
//
void CodeGen::genCodeForDivMod(GenTreeOp* treeNode)
{
    assert(treeNode->OperIs(GT_DIV, GT_UDIV, GT_MOD, GT_UMOD));

    GenTree* dividend = treeNode->gtOp1;

#ifdef TARGET_X86
    if (varTypeIsLong(dividend->TypeGet()))
    {
        genCodeForLongUMod(treeNode);
        return;
    }
#endif // TARGET_X86

    GenTree*   divisor    = treeNode->gtOp2;
    genTreeOps oper       = treeNode->OperGet();
    emitAttr   size       = emitTypeSize(treeNode);
    regNumber  targetReg  = treeNode->GetRegNum();
    var_types  targetType = treeNode->TypeGet();
    emitter*   emit       = GetEmitter();

    // Node's type must be int/native int, small integer types are not
    // supported and floating point types are handled by genCodeForBinary.
    assert(varTypeIsIntOrI(targetType));
    // dividend is in a register.
    assert(dividend->isUsedFromReg());

    genConsumeOperands(treeNode->AsOp());
    // dividend must be in RAX
    genCopyRegIfNeeded(dividend, REG_RAX);

    // zero or sign extend rax to rdx
    if (oper == GT_UMOD || oper == GT_UDIV ||
        (dividend->IsIntegralConst() && (dividend->AsIntConCommon()->IconValue() > 0)))
    {
        instGen_Set_Reg_To_Zero(EA_PTRSIZE, REG_EDX);
    }
    else
    {
        emit->emitIns(INS_cdq, size);
        // the cdq instruction writes RDX, So clear the gcInfo for RDX
        gcInfo.gcMarkRegSetNpt(RBM_RDX);
    }

    // Perform the 'targetType' (64-bit or 32-bit) divide instruction
    instruction ins;
    if (oper == GT_UMOD || oper == GT_UDIV)
    {
        ins = INS_div;
    }
    else
    {
        ins = INS_idiv;
    }

    emit->emitInsBinary(ins, size, treeNode, divisor);

    // DIV/IDIV instructions always store the quotient in RAX and the remainder in RDX.
    // Move the result to the desired register, if necessary
    if (oper == GT_DIV || oper == GT_UDIV)
    {
        inst_Mov(targetType, targetReg, REG_RAX, /* canSkip */ true);
    }
    else
    {
        assert((oper == GT_MOD) || (oper == GT_UMOD));
        inst_Mov(targetType, targetReg, REG_RDX, /* canSkip */ true);
    }
    genProduceReg(treeNode);
}

//------------------------------------------------------------------------
// genCodeForBinary: Generate code for many binary arithmetic operators
//
// Arguments:
//    treeNode - The binary operation for which we are generating code.
//
// Return Value:
//    None.
//
// Notes:
//    Integer MUL and DIV variants have special constraints on x64 so are not handled here.
//    See the assert below for the operators that are handled.

void CodeGen::genCodeForBinary(GenTreeOp* treeNode)
{
#ifdef DEBUG
    bool isValidOper = treeNode->OperIs(GT_ADD, GT_SUB);
    if (varTypeIsFloating(treeNode->TypeGet()))
    {
        isValidOper |= treeNode->OperIs(GT_MUL, GT_DIV);
    }
    else
    {
        isValidOper |= treeNode->OperIs(GT_AND, GT_OR, GT_XOR);
#ifndef TARGET_64BIT
        isValidOper |= treeNode->OperIs(GT_ADD_LO, GT_ADD_HI, GT_SUB_LO, GT_SUB_HI);
#endif
    }
    assert(isValidOper);
#endif

    genConsumeOperands(treeNode);

    const genTreeOps oper       = treeNode->OperGet();
    regNumber        targetReg  = treeNode->GetRegNum();
    var_types        targetType = treeNode->TypeGet();
    emitter*         emit       = GetEmitter();

    GenTree* op1 = treeNode->gtGetOp1();
    GenTree* op2 = treeNode->gtGetOp2();

    // Commutative operations can mark op1 as contained or reg-optional to generate "op reg, memop/immed"
    if (!op1->isUsedFromReg())
    {
        assert(treeNode->OperIsCommutative());
        assert(op1->isMemoryOp() || op1->IsLocal() || op1->IsCnsNonZeroFltOrDbl() || op1->IsIntCnsFitsInI32() ||
               op1->IsRegOptional());

        op1 = treeNode->gtGetOp2();
        op2 = treeNode->gtGetOp1();
    }

    instruction ins = genGetInsForOper(treeNode->OperGet(), targetType);

    // The arithmetic node must be sitting in a register (since it's not contained)
    noway_assert(targetReg != REG_NA);

    regNumber op1reg = op1->isUsedFromReg() ? op1->GetRegNum() : REG_NA;
    regNumber op2reg = op2->isUsedFromReg() ? op2->GetRegNum() : REG_NA;

    if (varTypeIsFloating(treeNode->TypeGet()))
    {
        // floating-point addition, subtraction, multiplication, and division
        // all have RMW semantics if VEX support is not available

        bool isRMW = !compiler->canUseVexEncoding();
        inst_RV_RV_TT(ins, emitTypeSize(treeNode), targetReg, op1reg, op2, isRMW);

        genProduceReg(treeNode);
        return;
    }

    GenTree* dst;
    GenTree* src;

    // This is the case of reg1 = reg1 op reg2
    // We're ready to emit the instruction without any moves
    if (op1reg == targetReg)
    {
        dst = op1;
        src = op2;
    }
    // We have reg1 = reg2 op reg1
    // In order for this operation to be correct
    // we need that op is a commutative operation so
    // we can convert it into reg1 = reg1 op reg2 and emit
    // the same code as above
    else if (op2reg == targetReg)
    {

#ifdef DEBUG
        unsigned lclNum1 = (unsigned)-1;
        unsigned lclNum2 = (unsigned)-2;

        GenTree* op1Skip = op1->gtSkipReloadOrCopy();
        GenTree* op2Skip = op2->gtSkipReloadOrCopy();

        if (op1Skip->OperIsLocalRead())
        {
            lclNum1 = op1Skip->AsLclVarCommon()->GetLclNum();
        }
        if (op2Skip->OperIsLocalRead())
        {
            lclNum2 = op2Skip->AsLclVarCommon()->GetLclNum();
        }

        assert(GenTree::OperIsCommutative(oper) || (lclNum1 == lclNum2));
#endif

        dst = op2;
        src = op1;
    }
    // now we know there are 3 different operands so attempt to use LEA
    else if (oper == GT_ADD && !varTypeIsFloating(treeNode) && !treeNode->gtOverflowEx() // LEA does not set flags
             && (op2->isContainedIntOrIImmed() || op2->isUsedFromReg()) && !treeNode->gtSetFlags())
    {
        if (op2->isContainedIntOrIImmed())
        {
            emit->emitIns_R_AR(INS_lea, emitTypeSize(treeNode), targetReg, op1reg,
                               (int)op2->AsIntConCommon()->IconValue());
        }
        else
        {
            assert(op2reg != REG_NA);
            emit->emitIns_R_ARX(INS_lea, emitTypeSize(treeNode), targetReg, op1reg, op2reg, 1, 0);
        }
        genProduceReg(treeNode);
        return;
    }
    // dest, op1 and op2 registers are different:
    // reg3 = reg1 op reg2
    // We can implement this by issuing a mov:
    // reg3 = reg1
    // reg3 = reg3 op reg2
    else
    {
        var_types op1Type = op1->TypeGet();
        inst_Mov(op1Type, targetReg, op1reg, /* canSkip */ false);
        regSet.verifyRegUsed(targetReg);
        gcInfo.gcMarkRegPtrVal(targetReg, op1Type);
        dst = treeNode;
        src = op2;
    }

    // try to use an inc or dec
    if (oper == GT_ADD && !varTypeIsFloating(treeNode) && src->isContainedIntOrIImmed() && !treeNode->gtOverflowEx())
    {
        if (src->IsIntegralConst(1))
        {
            emit->emitIns_R(INS_inc, emitTypeSize(treeNode), targetReg);
            genProduceReg(treeNode);
            return;
        }
        else if (src->IsIntegralConst(-1))
        {
            emit->emitIns_R(INS_dec, emitTypeSize(treeNode), targetReg);
            genProduceReg(treeNode);
            return;
        }
    }
    regNumber r = emit->emitInsBinary(ins, emitTypeSize(treeNode), dst, src);
    noway_assert(r == targetReg);

    if (treeNode->gtOverflowEx())
    {
#if !defined(TARGET_64BIT)
        assert(oper == GT_ADD || oper == GT_SUB || oper == GT_ADD_HI || oper == GT_SUB_HI);
#else
        assert(oper == GT_ADD || oper == GT_SUB);
#endif
        genCheckOverflow(treeNode);
    }
    genProduceReg(treeNode);
}

//------------------------------------------------------------------------
// genCodeForMul: Generate code for a MUL operation.
//
// Arguments:
//    treeNode - the node to generate the code for
//
void CodeGen::genCodeForMul(GenTreeOp* treeNode)
{
    assert(treeNode->OperIs(GT_MUL));

    regNumber targetReg  = treeNode->GetRegNum();
    var_types targetType = treeNode->TypeGet();
    emitter*  emit       = GetEmitter();

    // Node's type must be int or long (only on x64), small integer types are not
    // supported and floating point types are handled by genCodeForBinary.
    assert(varTypeIsIntOrI(targetType));

    instruction ins;
    emitAttr    size                  = emitTypeSize(treeNode);
    bool        isUnsignedMultiply    = ((treeNode->gtFlags & GTF_UNSIGNED) != 0);
    bool        requiresOverflowCheck = treeNode->gtOverflowEx();

    GenTree* op1 = treeNode->gtGetOp1();
    GenTree* op2 = treeNode->gtGetOp2();

    // there are 3 forms of x64 multiply:
    // 1-op form with 128 result:  RDX:RAX = RAX * rm
    // 2-op form: reg *= rm
    // 3-op form: reg = rm * imm

    genConsumeOperands(treeNode);

    // This matches the 'mul' lowering in Lowering::SetMulOpCounts()
    //
    // immOp :: Only one operand can be an immediate
    // rmOp  :: Only one operand can be a memory op.
    // regOp :: A register op (especially the operand that matches 'targetReg')
    //          (can be nullptr when we have both a memory op and an immediate op)

    GenTree* immOp = nullptr;
    GenTree* rmOp  = op1;
    GenTree* regOp;

    if (op2->isContainedIntOrIImmed())
    {
        immOp = op2;
    }
    else if (op1->isContainedIntOrIImmed())
    {
        immOp = op1;
        rmOp  = op2;
    }

    if (immOp != nullptr)
    {
        ssize_t imm = immOp->AsIntConCommon()->IconValue();

        if (!requiresOverflowCheck && rmOp->isUsedFromReg() && ((imm == 3) || (imm == 5) || (imm == 9)))
        {
            // We will use the LEA instruction to perform this multiply
            // Note that an LEA with base=x, index=x and scale=(imm-1) computes x*imm when imm=3,5 or 9.
            unsigned int scale = (unsigned int)(imm - 1);
            GetEmitter()->emitIns_R_ARX(INS_lea, size, targetReg, rmOp->GetRegNum(), rmOp->GetRegNum(), scale, 0);
        }
        else
        {
            // use the 3-op form with immediate
            ins = GetEmitter()->inst3opImulForReg(targetReg);
            emit->emitInsBinary(ins, size, rmOp, immOp);
        }
    }
    else // we have no contained immediate operand
    {
        regOp = op1;
        rmOp  = op2;

        regNumber mulTargetReg = targetReg;
        if (isUnsignedMultiply && requiresOverflowCheck)
        {
            ins          = INS_mulEAX;
            mulTargetReg = REG_RAX;
        }
        else
        {
            ins = INS_imul;
        }

        // Set rmOp to the memory operand (if any)
        // or set regOp to the op2 when it has the matching target register for our multiply op
        //
        if (op1->isUsedFromMemory() || (op2->isUsedFromReg() && (op2->GetRegNum() == mulTargetReg)))
        {
            regOp = op2;
            rmOp  = op1;
        }
        assert(regOp->isUsedFromReg());

        // Setup targetReg when neither of the source operands was a matching register
        inst_Mov(targetType, mulTargetReg, regOp->GetRegNum(), /* canSkip */ true);

        emit->emitInsBinary(ins, size, treeNode, rmOp);

        // Move the result to the desired register, if necessary
        if (ins == INS_mulEAX)
        {
            inst_Mov(targetType, targetReg, REG_RAX, /* canSkip */ true);
        }
    }

    if (requiresOverflowCheck)
    {
        // Overflow checking is only used for non-floating point types
        noway_assert(!varTypeIsFloating(treeNode));

        genCheckOverflow(treeNode);
    }

    genProduceReg(treeNode);
}

#ifdef FEATURE_SIMD

//------------------------------------------------------------------------
// genSIMDSplitReturn: Generates code for returning a fixed-size SIMD type that lives
//                     in a single register, but is returned in multiple registers.
//
// Arguments:
//    src         - The source of the return
//    retTypeDesc - The return type descriptor.
//
void CodeGen::genSIMDSplitReturn(GenTree* src, ReturnTypeDesc* retTypeDesc)
{
    assert(varTypeIsSIMD(src));
    assert(src->isUsedFromReg());

    // This is a case of operand is in a single reg and needs to be
    // returned in multiple ABI return registers.
    regNumber opReg = src->GetRegNum();
    regNumber reg0  = retTypeDesc->GetABIReturnReg(0);
    regNumber reg1  = retTypeDesc->GetABIReturnReg(1);

    assert((reg0 != REG_NA) && (reg1 != REG_NA) && (opReg != REG_NA));

    const bool srcIsFloatReg = genIsValidFloatReg(opReg);
    const bool dstIsFloatReg = genIsValidFloatReg(reg0);
    assert(srcIsFloatReg);

#ifdef TARGET_AMD64
    assert(src->TypeIs(TYP_SIMD16));
    assert(srcIsFloatReg == dstIsFloatReg);
    assert(reg0 != reg1);

    // We can have one of three scenarios here.
    //
    // First, all three registers are different:
    //    opReg = xmm0
    //     reg1 = xmm1
    //     reg2 = xmm2
    // We can then generate two instructions:
    //    movaps  xmm1, xmm0    ; reg1[63:00] = opReg[ 63:00]
    //    movhlps xmm2, xmm0    ; reg2[63:00] = opReg[127:64]
    //
    // Second we have opReg and reg1 as the same register:
    //    opReg = xmm0
    //     reg1 = xmm0
    //     reg2 = xmm2
    // We can then generate one instruction:
    //    movhlps xmm2, xmm0    ; reg2[63:00] = opReg[127:64]
    //
    // Third we have opReg and reg2 as the same register:
    //    opReg = xmm0
    //     reg1 = xmm1
    //     reg2 = xmm0
    // We can then generate two instructions:
    //    movaps  xmm1, xmm0    ; reg1[63:00] = opReg[ 63:00]
    //    movhlps xmm0, xmm0    ; reg2[63:00] = opReg[127:64]

    // Move opReg into reg0, if not already there
    inst_Mov(TYP_SIMD16, reg0, opReg, /* canSkip */ true);

    // Move upper 64-bits of opReg into reg1
    GetEmitter()->emitIns_SIMD_R_R_R(INS_movhlps, EA_16BYTE, reg1, reg1, opReg);
#else  // TARGET_X86
    assert(src->TypeIs(TYP_SIMD8));
    assert(srcIsFloatReg != dstIsFloatReg);
    assert((reg0 == REG_EAX) && (reg1 == REG_EDX));

    // reg0 = opReg[31:0]
    inst_Mov(TYP_INT, reg0, opReg, /* canSkip */ false);

    // reg1 = opRef[61:32]
    if (compiler->compOpportunisticallyDependsOn(InstructionSet_SSE41))
    {
        inst_RV_TT_IV(INS_pextrd, EA_4BYTE, reg1, src, 1);
    }
    else
    {
        bool   isRMW       = !compiler->canUseVexEncoding();
        int8_t shuffleMask = 1; // we only need [61:32]->[31:0], the rest is not read.

        inst_RV_RV_TT_IV(INS_pshufd, EA_8BYTE, opReg, opReg, src, shuffleMask, isRMW);
        inst_Mov(TYP_INT, reg1, opReg, /* canSkip */ false);
    }
#endif // TARGET_X86
}

#endif // FEATURE_SIMD

#if defined(TARGET_X86)

//------------------------------------------------------------------------
// genFloatReturn: Generates code for float return statement for x86.
//
// Note: treeNode's and op1's registers are already consumed.
//
// Arguments:
//    treeNode - The GT_RETURN or GT_RETFILT tree node with float type.
//
// Return Value:
//    None
//
void CodeGen::genFloatReturn(GenTree* treeNode)
{
    assert(treeNode->OperGet() == GT_RETURN || treeNode->OperGet() == GT_RETFILT);
    assert(varTypeIsFloating(treeNode));

    GenTree* op1 = treeNode->gtGetOp1();
    // Spill the return value register from an XMM register to the stack, then load it on the x87 stack.
    // If it already has a home location, use that. Otherwise, we need a temp.
    if (genIsRegCandidateLocal(op1) && compiler->lvaGetDesc(op1->AsLclVarCommon())->lvOnFrame)
    {
        if (compiler->lvaGetDesc(op1->AsLclVarCommon())->GetRegNum() != REG_STK)
        {
            op1->gtFlags |= GTF_SPILL;
            inst_TT_RV(ins_Store(op1->gtType, compiler->isSIMDTypeLocalAligned(op1->AsLclVarCommon()->GetLclNum())),
                       emitTypeSize(op1->TypeGet()), op1, op1->GetRegNum());
        }
        // Now, load it to the fp stack.
        GetEmitter()->emitIns_S(INS_fld, emitTypeSize(op1), op1->AsLclVarCommon()->GetLclNum(), 0);
    }
    else
    {
        // Spill the value, which should be in a register, then load it to the fp stack.
        // TODO-X86-CQ: Deal with things that are already in memory (don't call genConsumeReg yet).
        op1->gtFlags |= GTF_SPILL;
        regSet.rsSpillTree(op1->GetRegNum(), op1);
        op1->gtFlags |= GTF_SPILLED;
        op1->gtFlags &= ~GTF_SPILL;

        TempDsc* t = regSet.rsUnspillInPlace(op1, op1->GetRegNum());
        inst_FS_ST(INS_fld, emitActualTypeSize(op1->gtType), t, 0);
        op1->gtFlags &= ~GTF_SPILLED;
        regSet.tmpRlsTemp(t);
    }
}
#endif // TARGET_X86

//------------------------------------------------------------------------
// genCodeForCompare: Produce code for a GT_EQ/GT_NE/GT_LT/GT_LE/GT_GE/GT_GT/GT_TEST_EQ/GT_TEST_NE/GT_CMP node.
//
// Arguments:
//    tree - the node
//
void CodeGen::genCodeForCompare(GenTreeOp* tree)
{
    assert(tree->OperIs(GT_EQ, GT_NE, GT_LT, GT_LE, GT_GE, GT_GT, GT_TEST_EQ, GT_TEST_NE, GT_BITTEST_EQ, GT_BITTEST_NE,
                        GT_CMP, GT_TEST, GT_BT));

    // TODO-XArch-CQ: Check if we can use the currently set flags.
    // TODO-XArch-CQ: Check for the case where we can simply transfer the carry bit to a register
    //         (signed < or >= where targetReg != REG_NA)

    GenTree*  op1     = tree->gtOp1;
    var_types op1Type = op1->TypeGet();

    if (varTypeIsFloating(op1Type))
    {
        genCompareFloat(tree);
    }
    else
    {
        genCompareInt(tree);
    }
}

//------------------------------------------------------------------------
// genCodeForJTrue: Produce code for a GT_JTRUE node.
//
// Arguments:
//    jtrue - the node
//
void CodeGen::genCodeForJTrue(GenTreeOp* jtrue)
{
    assert(compiler->compCurBB->KindIs(BBJ_COND));

    GenTree*  op  = jtrue->gtGetOp1();
    regNumber reg = genConsumeReg(op);
    inst_RV_RV(INS_test, reg, reg, genActualType(op));
    inst_JMP(EJ_jne, compiler->compCurBB->GetTrueTarget());
}

//------------------------------------------------------------------------
// JumpKindToCmov:
//   Convert an emitJumpKind to the corresponding cmov instruction.
//
// Arguments:
//    condition - the condition
//
// Returns:
//    A cmov instruction.
//
instruction CodeGen::JumpKindToCmov(emitJumpKind condition)
{
    static constexpr instruction s_table[EJ_COUNT] = {
        INS_none,  INS_none,  INS_cmovo,  INS_cmovno, INS_cmovb,  INS_cmovae, INS_cmove,  INS_cmovne, INS_cmovbe,
        INS_cmova, INS_cmovs, INS_cmovns, INS_cmovp,  INS_cmovnp, INS_cmovl,  INS_cmovge, INS_cmovle, INS_cmovg,
    };

    static_assert_no_msg(s_table[EJ_NONE] == INS_none);
    static_assert_no_msg(s_table[EJ_jmp] == INS_none);
    static_assert_no_msg(s_table[EJ_jo] == INS_cmovo);
    static_assert_no_msg(s_table[EJ_jno] == INS_cmovno);
    static_assert_no_msg(s_table[EJ_jb] == INS_cmovb);
    static_assert_no_msg(s_table[EJ_jae] == INS_cmovae);
    static_assert_no_msg(s_table[EJ_je] == INS_cmove);
    static_assert_no_msg(s_table[EJ_jne] == INS_cmovne);
    static_assert_no_msg(s_table[EJ_jbe] == INS_cmovbe);
    static_assert_no_msg(s_table[EJ_ja] == INS_cmova);
    static_assert_no_msg(s_table[EJ_js] == INS_cmovs);
    static_assert_no_msg(s_table[EJ_jns] == INS_cmovns);
    static_assert_no_msg(s_table[EJ_jp] == INS_cmovp);
    static_assert_no_msg(s_table[EJ_jnp] == INS_cmovnp);
    static_assert_no_msg(s_table[EJ_jl] == INS_cmovl);
    static_assert_no_msg(s_table[EJ_jge] == INS_cmovge);
    static_assert_no_msg(s_table[EJ_jle] == INS_cmovle);
    static_assert_no_msg(s_table[EJ_jg] == INS_cmovg);

    assert((condition >= EJ_NONE) && (condition < EJ_COUNT));
    return s_table[condition];
}

//------------------------------------------------------------------------
// genCodeForCompare: Produce code for a GT_SELECT/GT_SELECTCC node.
//
// Arguments:
//    select - the node
//
void CodeGen::genCodeForSelect(GenTreeOp* select)
{
    assert(select->OperIs(GT_SELECT, GT_SELECTCC));

    if (select->OperIs(GT_SELECT))
    {
        genConsumeRegs(select->AsConditional()->gtCond);
    }

    genConsumeOperands(select);

    regNumber dstReg = select->GetRegNum();

    GenTree* trueVal  = select->gtOp1;
    GenTree* falseVal = select->gtOp2;

    GenCondition cc = GenCondition::NE;

    if (select->OperIs(GT_SELECT))
    {
        GenTree*  cond    = select->AsConditional()->gtCond;
        regNumber condReg = cond->GetRegNum();
        GetEmitter()->emitIns_R_R(INS_test, emitActualTypeSize(cond), condReg, condReg);
    }
    else
    {
        cc = select->AsOpCC()->gtCondition;
    }

    // The usual codegen will be
    // mov targetReg, falseValue
    // cmovne targetReg, trueValue
    //
    // However, if the 'true' operand was allocated the same register as the
    // target register then prefer to generate
    //
    // mov targetReg, trueValue
    // cmove targetReg, falseValue
    //
    // so the first mov is elided.
    //
    if (falseVal->isUsedFromReg() && (falseVal->GetRegNum() == dstReg))
    {
        std::swap(trueVal, falseVal);
        cc = GenCondition::Reverse(cc);
    }

    // If there is a conflict then swap the condition anyway. LSRA should have
    // ensured the other way around has no conflict.
    if ((trueVal->gtGetContainedRegMask() & genRegMask(dstReg)) != 0)
    {
        std::swap(trueVal, falseVal);
        cc = GenCondition::Reverse(cc);
    }

    GenConditionDesc desc = GenConditionDesc::Get(cc);

    // There may also be a conflict with the falseVal in case this is an AND
    // condition. Once again, after swapping there should be no conflict as
    // ensured by LSRA.
    if ((desc.oper == GT_AND) && (falseVal->gtGetContainedRegMask() & genRegMask(dstReg)) != 0)
    {
        std::swap(trueVal, falseVal);
        cc   = GenCondition::Reverse(cc);
        desc = GenConditionDesc::Get(cc);
    }

    inst_RV_TT(INS_mov, emitTypeSize(select), dstReg, falseVal);

    assert(!trueVal->isContained() || trueVal->isUsedFromMemory());
    assert((trueVal->gtGetContainedRegMask() & genRegMask(dstReg)) == 0);
    inst_RV_TT(JumpKindToCmov(desc.jumpKind1), emitTypeSize(select), dstReg, trueVal);

    if (desc.oper == GT_AND)
    {
        assert(falseVal->isUsedFromReg());
        assert((falseVal->gtGetContainedRegMask() & genRegMask(dstReg)) == 0);
        inst_RV_TT(JumpKindToCmov(emitter::emitReverseJumpKind(desc.jumpKind2)), emitTypeSize(select), dstReg,
                   falseVal);
    }
    else if (desc.oper == GT_OR)
    {
        assert(trueVal->isUsedFromReg());
        inst_RV_TT(JumpKindToCmov(desc.jumpKind2), emitTypeSize(select), dstReg, trueVal);
    }

    genProduceReg(select);
}

// clang-format off
const CodeGen::GenConditionDesc CodeGen::GenConditionDesc::map[32]
{
    { },        // NONE
    { },        // 1
    { EJ_jl  }, // SLT
    { EJ_jle }, // SLE
    { EJ_jge }, // SGE
    { EJ_jg  }, // SGT
    { EJ_js  }, // S
    { EJ_jns }, // NS

    { EJ_je  }, // EQ
    { EJ_jne }, // NE
    { EJ_jb  }, // ULT
    { EJ_jbe }, // ULE
    { EJ_jae }, // UGE
    { EJ_ja  }, // UGT
    { EJ_jb  }, // C
    { EJ_jae }, // NC

    // Floating point compare instructions (UCOMISS, UCOMISD etc.) set the condition flags as follows:
    //    ZF PF CF  Meaning
    //   ---------------------
    //    1  1  1   Unordered
    //    0  0  0   Greater
    //    0  0  1   Less Than
    //    1  0  0   Equal
    //
    // Since ZF and CF are also set when the result is unordered, in some cases we first need to check
    // PF before checking ZF/CF. In general, ordered conditions will result in a jump only if PF is not
    // set and unordered conditions will result in a jump only if PF is set.

    { EJ_jnp, GT_AND, EJ_je  }, // FEQ
    { EJ_jne                 }, // FNE
    { EJ_jnp, GT_AND, EJ_jb  }, // FLT
    { EJ_jnp, GT_AND, EJ_jbe }, // FLE
    { EJ_jae                 }, // FGE
    { EJ_ja                  }, // FGT
    { EJ_jo                  }, // O
    { EJ_jno                 }, // NO

    { EJ_je                }, // FEQU
    { EJ_jp, GT_OR, EJ_jne }, // FNEU
    { EJ_jb                }, // FLTU
    { EJ_jbe               }, // FLEU
    { EJ_jp, GT_OR, EJ_jae }, // FGEU
    { EJ_jp, GT_OR, EJ_ja  }, // FGTU
    { EJ_jp                }, // P
    { EJ_jnp               }, // NP
};
// clang-format on

//------------------------------------------------------------------------
// inst_SETCC: Generate code to set a register to 0 or 1 based on a condition.
//
// Arguments:
//   condition - The condition
//   type      - The type of the value to be produced
//   dstReg    - The destination register to be set to 1 or 0
//
void CodeGen::inst_SETCC(GenCondition condition, var_types type, regNumber dstReg)
{
    assert(varTypeIsIntegral(type));
    assert(genIsValidIntReg(dstReg) && isByteReg(dstReg));

    const GenConditionDesc& desc = GenConditionDesc::Get(condition);

    inst_SET(desc.jumpKind1, dstReg);

    if (desc.oper != GT_NONE)
    {
        BasicBlock* labelNext = genCreateTempLabel();
        inst_JMP((desc.oper == GT_OR) ? desc.jumpKind1 : emitter::emitReverseJumpKind(desc.jumpKind1), labelNext);
        inst_SET(desc.jumpKind2, dstReg);
        genDefineTempLabel(labelNext);
    }

    if (!varTypeIsByte(type))
    {
        GetEmitter()->emitIns_Mov(INS_movzx, EA_1BYTE, dstReg, dstReg, /* canSkip */ false);
    }
}

//------------------------------------------------------------------------
// inst_JMP: Generate a jump instruction.
//
void CodeGen::inst_JMP(emitJumpKind jmp, BasicBlock* tgtBlock, bool isRemovableJmpCandidate)
{
#if !FEATURE_FIXED_OUT_ARGS
    // On the x86 we are pushing (and changing the stack level), but on x64 and other archs we have
    // a fixed outgoing args area that we store into and we never change the stack level when calling methods.
    //
    // Thus only on x86 do we need to assert that the stack level at the target block matches the current stack level.
    //
    CLANG_FORMAT_COMMENT_ANCHOR;

#ifdef UNIX_X86_ABI
    // bbTgtStkDepth is a (pure) argument count (stack alignment padding should be excluded).
    assert((tgtBlock->bbTgtStkDepth * sizeof(int) == (genStackLevel - curNestedAlignment)) || isFramePointerUsed());
#else
    assert((tgtBlock->bbTgtStkDepth * sizeof(int) == genStackLevel) || isFramePointerUsed());
#endif
#endif // !FEATURE_FIXED_OUT_ARGS

    GetEmitter()->emitIns_J(emitter::emitJumpKindToIns(jmp), tgtBlock, 0, isRemovableJmpCandidate);
}

//------------------------------------------------------------------------
// genCodeForReturnTrap: Produce code for a GT_RETURNTRAP node.
//
// Arguments:
//    tree - the GT_RETURNTRAP node
//
void CodeGen::genCodeForReturnTrap(GenTreeOp* tree)
{
    assert(tree->OperGet() == GT_RETURNTRAP);

    // this is nothing but a conditional call to CORINFO_HELP_STOP_FOR_GC
    // based on the contents of 'data'

    GenTree* data = tree->gtOp1;
    genConsumeRegs(data);
    GenTreeIntCon cns = intForm(TYP_INT, 0);
    cns.SetContained();
    GetEmitter()->emitInsBinary(INS_cmp, emitTypeSize(TYP_INT), data, &cns);

    BasicBlock* skipLabel = genCreateTempLabel();

    inst_JMP(EJ_je, skipLabel);

    // emit the call to the EE-helper that stops for GC (or other reasons)
    regNumber tmpReg = tree->GetSingleTempReg(RBM_ALLINT);
    assert(genIsValidIntReg(tmpReg));

    genEmitHelperCall(CORINFO_HELP_STOP_FOR_GC, 0, EA_UNKNOWN, tmpReg);
    genDefineTempLabel(skipLabel);
}

/*****************************************************************************
 *
 * Generate code for a single node in the tree.
 * Preconditions: All operands have been evaluated
 *
 */
void CodeGen::genCodeForTreeNode(GenTree* treeNode)
{
    regNumber targetReg;
#if !defined(TARGET_64BIT)
    if (treeNode->TypeGet() == TYP_LONG)
    {
        // All long enregistered nodes will have been decomposed into their
        // constituent lo and hi nodes.
        targetReg = REG_NA;
    }
    else
#endif // !defined(TARGET_64BIT)
    {
        targetReg = treeNode->GetRegNum();
    }
    var_types targetType = treeNode->TypeGet();
    emitter*  emit       = GetEmitter();

#ifdef DEBUG
    // Validate that all the operands for the current node are consumed in order.
    // This is important because LSRA ensures that any necessary copies will be
    // handled correctly.
    lastConsumedNode = nullptr;
    if (compiler->verbose)
    {
        unsigned seqNum = treeNode->gtSeqNum; // Useful for setting a conditional break in Visual Studio
        compiler->gtDispLIRNode(treeNode, "Generating: ");
    }
#endif // DEBUG

    // Is this a node whose value is already in a register?  LSRA denotes this by
    // setting the GTF_REUSE_REG_VAL flag.
    if (treeNode->IsReuseRegVal())
    {
        genCodeForReuseVal(treeNode);
        return;
    }

    // contained nodes are part of their parents for codegen purposes
    // ex : immediates, most LEAs
    if (treeNode->isContained())
    {
        return;
    }

    switch (treeNode->gtOper)
    {
#ifndef JIT32_GCENCODER
        case GT_START_NONGC:
            GetEmitter()->emitDisableGC();
            break;
#endif // !defined(JIT32_GCENCODER)

        case GT_START_PREEMPTGC:
            // Kill callee saves GC registers, and create a label
            // so that information gets propagated to the emitter.
            gcInfo.gcMarkRegSetNpt(RBM_INT_CALLEE_SAVED);
            genDefineTempLabel(genCreateTempLabel());
            break;

        case GT_PROF_HOOK:
#ifdef PROFILING_SUPPORTED
            // We should be seeing this only if profiler hook is needed
            noway_assert(compiler->compIsProfilerHookNeeded());

            // Right now this node is used only for tail calls. In future if
            // we intend to use it for Enter or Leave hooks, add a data member
            // to this node indicating the kind of profiler hook. For example,
            // helper number can be used.
            genProfilingLeaveCallback(CORINFO_HELP_PROF_FCN_TAILCALL);
#endif // PROFILING_SUPPORTED
            break;

        case GT_LCLHEAP:
            genLclHeap(treeNode);
            break;

        case GT_CNS_INT:
#ifdef TARGET_X86
            assert(!treeNode->IsIconHandle(GTF_ICON_TLS_HDL));
#endif // TARGET_X86
            FALLTHROUGH;

        case GT_CNS_DBL:
            genSetRegToConst(targetReg, targetType, treeNode);
            genProduceReg(treeNode);
            break;

        case GT_CNS_VEC:
            genSetRegToConst(targetReg, targetType, treeNode);
            genProduceReg(treeNode);
            break;

        case GT_NOT:
        case GT_NEG:
            genCodeForNegNot(treeNode);
            break;

        case GT_BSWAP:
        case GT_BSWAP16:
            genCodeForBswap(treeNode);
            break;

        case GT_DIV:
            if (varTypeIsFloating(treeNode->TypeGet()))
            {
                genCodeForBinary(treeNode->AsOp());
                break;
            }
            FALLTHROUGH;
        case GT_MOD:
        case GT_UMOD:
        case GT_UDIV:
            genCodeForDivMod(treeNode->AsOp());
            break;

        case GT_OR:
        case GT_XOR:
        case GT_AND:
            assert(varTypeIsIntegralOrI(treeNode));

            FALLTHROUGH;

#if !defined(TARGET_64BIT)
        case GT_ADD_LO:
        case GT_ADD_HI:
        case GT_SUB_LO:
        case GT_SUB_HI:
#endif // !defined(TARGET_64BIT)

        case GT_ADD:
        case GT_SUB:
            genCodeForBinary(treeNode->AsOp());
            break;

        case GT_MUL:
            if (varTypeIsFloating(treeNode->TypeGet()))
            {
                genCodeForBinary(treeNode->AsOp());
                break;
            }
            genCodeForMul(treeNode->AsOp());
            break;

        case GT_LSH:
        case GT_RSH:
        case GT_RSZ:
        case GT_ROL:
        case GT_ROR:
            genCodeForShift(treeNode);
            break;

#if !defined(TARGET_64BIT)

        case GT_LSH_HI:
        case GT_RSH_LO:
            genCodeForShiftLong(treeNode);
            break;

#endif // !defined(TARGET_64BIT)

        case GT_CAST:
            genCodeForCast(treeNode->AsOp());
            break;

        case GT_BITCAST:
            genCodeForBitCast(treeNode->AsOp());
            break;

        case GT_LCL_ADDR:
            genCodeForLclAddr(treeNode->AsLclFld());
            break;

        case GT_LCL_FLD:
            genCodeForLclFld(treeNode->AsLclFld());
            break;

        case GT_LCL_VAR:
            genCodeForLclVar(treeNode->AsLclVar());
            break;

        case GT_STORE_LCL_FLD:
            genCodeForStoreLclFld(treeNode->AsLclFld());
            break;

        case GT_STORE_LCL_VAR:
            genCodeForStoreLclVar(treeNode->AsLclVar());
            break;

        case GT_RETFILT:
        case GT_RETURN:
            genReturn(treeNode);
            break;

        case GT_LEA:
            // If we are here, it is the case where there is an LEA that cannot be folded into a parent instruction.
            genLeaInstruction(treeNode->AsAddrMode());
            break;

        case GT_INDEX_ADDR:
            genCodeForIndexAddr(treeNode->AsIndexAddr());
            break;

        case GT_IND:
            genCodeForIndir(treeNode->AsIndir());
            break;

        case GT_INC_SATURATE:
            genCodeForIncSaturate(treeNode);
            break;

        case GT_MULHI:
#ifdef TARGET_X86
        case GT_MUL_LONG:
#endif
            genCodeForMulHi(treeNode->AsOp());
            break;

        case GT_INTRINSIC:
            genIntrinsic(treeNode->AsIntrinsic());
            break;

#ifdef FEATURE_HW_INTRINSICS
        case GT_HWINTRINSIC:
            genHWIntrinsic(treeNode->AsHWIntrinsic());
            break;
#endif // FEATURE_HW_INTRINSICS

        case GT_CKFINITE:
            genCkfinite(treeNode);
            break;

        case GT_EQ:
        case GT_NE:
        case GT_LT:
        case GT_LE:
        case GT_GE:
        case GT_GT:
        case GT_TEST_EQ:
        case GT_TEST_NE:
        case GT_BITTEST_EQ:
        case GT_BITTEST_NE:
        case GT_CMP:
        case GT_TEST:
        case GT_BT:
            genConsumeOperands(treeNode->AsOp());
            genCodeForCompare(treeNode->AsOp());
            break;

        case GT_JTRUE:
            genCodeForJTrue(treeNode->AsOp());
            break;

        case GT_JCC:
            genCodeForJcc(treeNode->AsCC());
            break;

        case GT_SETCC:
            genCodeForSetcc(treeNode->AsCC());
            break;

        case GT_SELECT:
            genCodeForSelect(treeNode->AsConditional());
            break;

        case GT_SELECTCC:
            genCodeForSelect(treeNode->AsOp());
            break;

        case GT_RETURNTRAP:
            genCodeForReturnTrap(treeNode->AsOp());
            break;

        case GT_STOREIND:
            genCodeForStoreInd(treeNode->AsStoreInd());
            break;

        case GT_COPY:
            // This is handled at the time we call genConsumeReg() on the GT_COPY
            break;

        case GT_FIELD_LIST:
            // Should always be marked contained.
            assert(!"LIST, FIELD_LIST nodes should always be marked contained.");
            break;

        case GT_SWAP:
            genCodeForSwap(treeNode->AsOp());
            break;

        case GT_PUTARG_STK:
            genPutArgStk(treeNode->AsPutArgStk());
            break;

        case GT_PUTARG_REG:
            genPutArgReg(treeNode->AsOp());
            break;

        case GT_CALL:
            genCall(treeNode->AsCall());
            break;

        case GT_JMP:
            genJmpMethod(treeNode);
            break;

        case GT_LOCKADD:
            genCodeForLockAdd(treeNode->AsOp());
            break;

        case GT_XCHG:
        case GT_XADD:
        case GT_XORR:
        case GT_XAND:
            genLockedInstructions(treeNode->AsOp());
            break;

        case GT_MEMORYBARRIER:
        {
            CodeGen::BarrierKind barrierKind =
                treeNode->gtFlags & GTF_MEMORYBARRIER_LOAD ? BARRIER_LOAD_ONLY : BARRIER_FULL;

            instGen_MemoryBarrier(barrierKind);
            break;
        }

        case GT_CMPXCHG:
            genCodeForCmpXchg(treeNode->AsCmpXchg());
            break;

        case GT_RELOAD:
            // do nothing - reload is just a marker.
            // The parent node will call genConsumeReg on this which will trigger the unspill of this node's child
            // into the register specified in this node.
            break;

        case GT_NOP:
            break;

        case GT_KEEPALIVE:
            genConsumeRegs(treeNode->AsOp()->gtOp1);
            break;

        case GT_NO_OP:
            GetEmitter()->emitIns_Nop(1);
            break;

        case GT_BOUNDS_CHECK:
            genRangeCheck(treeNode);
            break;

        case GT_PHYSREG:
            genCodeForPhysReg(treeNode->AsPhysReg());
            break;

        case GT_NULLCHECK:
            genCodeForNullCheck(treeNode->AsIndir());
            break;

        case GT_CATCH_ARG:

            noway_assert(handlerGetsXcptnObj(compiler->compCurBB->bbCatchTyp));

            /* Catch arguments get passed in a register. genCodeForBBlist()
               would have marked it as holding a GC object, but not used. */

            noway_assert(gcInfo.gcRegGCrefSetCur & RBM_EXCEPTION_OBJECT);
            genConsumeReg(treeNode);
            break;

#if !defined(FEATURE_EH_FUNCLETS)
        case GT_END_LFIN:

            // Have to clear the ShadowSP of the nesting level which encloses the finally. Generates:
            //     mov dword ptr [ebp-0xC], 0  // for some slot of the ShadowSP local var

            size_t finallyNesting;
            finallyNesting = treeNode->AsVal()->gtVal1;
            noway_assert(treeNode->AsVal()->gtVal1 < compiler->compHndBBtabCount);
            noway_assert(finallyNesting < compiler->compHndBBtabCount);

            // The last slot is reserved for ICodeManager::FixContext(ppEndRegion)
            unsigned filterEndOffsetSlotOffs;
            PREFIX_ASSUME(compiler->lvaLclSize(compiler->lvaShadowSPslotsVar) >
                          TARGET_POINTER_SIZE); // below doesn't underflow.
            filterEndOffsetSlotOffs =
                (unsigned)(compiler->lvaLclSize(compiler->lvaShadowSPslotsVar) - TARGET_POINTER_SIZE);

            size_t curNestingSlotOffs;
            curNestingSlotOffs = filterEndOffsetSlotOffs - ((finallyNesting + 1) * TARGET_POINTER_SIZE);
            GetEmitter()->emitIns_S_I(INS_mov, EA_PTRSIZE, compiler->lvaShadowSPslotsVar, (unsigned)curNestingSlotOffs,
                                      0);
            break;
#endif // !FEATURE_EH_FUNCLETS

        case GT_PINVOKE_PROLOG:
            noway_assert(((gcInfo.gcRegGCrefSetCur | gcInfo.gcRegByrefSetCur) & ~fullIntArgRegMask()) == 0);

#ifdef PSEUDORANDOM_NOP_INSERTION
            // the runtime side requires the codegen here to be consistent
            emit->emitDisableRandomNops();
#endif // PSEUDORANDOM_NOP_INSERTION
            break;

        case GT_LABEL:
            genPendingCallLabel = genCreateTempLabel();
            emit->emitIns_R_L(INS_lea, EA_PTR_DSP_RELOC, genPendingCallLabel, treeNode->GetRegNum());
            break;

        case GT_STORE_DYN_BLK:
        case GT_STORE_BLK:
            genCodeForStoreBlk(treeNode->AsBlk());
            break;

        case GT_JMPTABLE:
            genJumpTable(treeNode);
            break;

        case GT_SWITCH_TABLE:
            genTableBasedSwitch(treeNode);
            break;

#if !defined(TARGET_64BIT)
        case GT_LONG:
            assert(treeNode->isUsedFromReg());
            genConsumeRegs(treeNode);
            break;
#endif

        case GT_IL_OFFSET:
            // Do nothing; these nodes are simply markers for debug info.
            break;

        default:
        {
#ifdef DEBUG
            char message[256];
            _snprintf_s(message, ArrLen(message), _TRUNCATE, "NYI: Unimplemented node type %s\n",
                        GenTree::OpName(treeNode->OperGet()));
            NYIRAW(message);
#endif
            assert(!"Unknown node in codegen");
        }
        break;
    }
}

#ifdef FEATURE_SIMD
//----------------------------------------------------------------------------------
// genMultiRegStoreToSIMDLocal: store multi-reg value to a single-reg SIMD local
//
// Arguments:
//    lclNode  -  GenTreeLclVar of GT_STORE_LCL_VAR
//
// Return Value:
//    None
//
void CodeGen::genMultiRegStoreToSIMDLocal(GenTreeLclVar* lclNode)
{
    assert(varTypeIsSIMD(lclNode));

    regNumber dst       = lclNode->GetRegNum();
    GenTree*  op1       = lclNode->gtGetOp1();
    GenTree*  actualOp1 = op1->gtSkipReloadOrCopy();
    unsigned  regCount  = actualOp1->GetMultiRegCount(compiler);
    assert(op1->IsMultiRegNode());
    genConsumeRegs(op1);

    // Right now the only enregistrable structs supported are SIMD types.
    // They are only returned in 1 or 2 registers - the 1 register case is
    // handled as a regular STORE_LCL_VAR.
    // This case is always a call (AsCall() will assert if it is not).
    GenTreeCall*          call        = actualOp1->AsCall();
    const ReturnTypeDesc* retTypeDesc = call->GetReturnTypeDesc();
    assert(retTypeDesc->GetReturnRegCount() == MAX_RET_REG_COUNT);

    assert(regCount == 2);
    regNumber targetReg = lclNode->GetRegNum();

    regNumber reg0 = call->GetRegNumByIdx(0);
    regNumber reg1 = call->GetRegNumByIdx(1);

    if (op1->IsCopyOrReload())
    {
        // GT_COPY/GT_RELOAD will have valid reg for those positions
        // that need to be copied or reloaded.
        regNumber reloadReg = op1->AsCopyOrReload()->GetRegNumByIdx(0);
        if (reloadReg != REG_NA)
        {
            reg0 = reloadReg;
        }

        reloadReg = op1->AsCopyOrReload()->GetRegNumByIdx(1);
        if (reloadReg != REG_NA)
        {
            reg1 = reloadReg;
        }
    }

#ifdef UNIX_AMD64_ABI
    assert(varTypeIsFloating(retTypeDesc->GetReturnRegType(0)));
    assert(varTypeIsFloating(retTypeDesc->GetReturnRegType(1)));

    // This is a case where the two 8-bytes that comprise the operand are in
    // two different xmm registers and need to be assembled into a single
    // xmm register.

    if (targetReg != reg1)
    {
        GetEmitter()->emitIns_SIMD_R_R_R(INS_movlhps, EA_16BYTE, targetReg, reg0, reg1);
    }
    else
    {
        // We need two shuffles to achieve this
        // First:
        // targetReg[ 63:00] = reg1[63:0]
        // targetReg[127:64] = reg0[63:0]
        //
        // Second:
        // targetReg[ 63:00] = targetReg[127:64]
        // targetReg[127:64] = targetReg[ 63:00]
        //
        // Essentially copy low 8-bytes from reg0 to high 8-bytes of targetReg
        // and next swap low and high 8-bytes of targetReg to have them
        // rearranged in the right order.

        GetEmitter()->emitIns_SIMD_R_R_R(INS_movlhps, EA_16BYTE, targetReg, reg1, reg0);
        GetEmitter()->emitIns_SIMD_R_R_R_I(INS_shufpd, EA_16BYTE, targetReg, targetReg, reg1, 0x01);
    }
    genProduceReg(lclNode);
#elif defined(TARGET_X86)
    if (TargetOS::IsWindows)
    {
        assert(varTypeIsIntegral(retTypeDesc->GetReturnRegType(0)));
        assert(varTypeIsIntegral(retTypeDesc->GetReturnRegType(1)));
        assert(lclNode->TypeIs(TYP_SIMD8));

        // This is a case where a SIMD8 struct returned as [EAX, EDX]
        // and needs to be assembled into a single xmm register,
        // note we can't check reg0=EAX, reg1=EDX because they could be already moved.

        inst_Mov(TYP_FLOAT, targetReg, reg0, /* canSkip */ false);
        const emitAttr size = emitTypeSize(TYP_SIMD8);
        if (compiler->compOpportunisticallyDependsOn(InstructionSet_SSE41))
        {
            GetEmitter()->emitIns_SIMD_R_R_R_I(INS_pinsrd, size, targetReg, targetReg, reg1, 1);
        }
        else
        {
            regNumber tempXmm = lclNode->GetSingleTempReg();
            assert(tempXmm != targetReg);
            inst_Mov(TYP_FLOAT, tempXmm, reg1, /* canSkip */ false);
            GetEmitter()->emitIns_SIMD_R_R_R(INS_punpckldq, size, targetReg, targetReg, tempXmm);
        }
        genProduceReg(lclNode);
    }
#elif defined(TARGET_AMD64)
    assert(!TargetOS::IsWindows || !"Multireg store to SIMD reg not supported on Windows x64");
#else
#error Unsupported or unset target architecture
#endif
}
#endif // FEATURE_SIMD

//------------------------------------------------------------------------
// genEstablishFramePointer: Set up the frame pointer by adding an offset to the stack pointer.
//
// Arguments:
//    delta - the offset to add to the current stack pointer to establish the frame pointer
//    reportUnwindData - true if establishing the frame pointer should be reported in the OS unwind data.
//
void CodeGen::genEstablishFramePointer(int delta, bool reportUnwindData)
{
    assert(compiler->compGeneratingProlog);

    if (delta == 0)
    {
        GetEmitter()->emitIns_Mov(INS_mov, EA_PTRSIZE, REG_FPBASE, REG_SPBASE, /* canSkip */ false);
    }
    else
    {
        GetEmitter()->emitIns_R_AR(INS_lea, EA_PTRSIZE, REG_FPBASE, REG_SPBASE, delta);
        // We don't update prolog scope info (there is no function to handle lea), but that is currently dead code
        // anyway.
    }

    if (reportUnwindData)
    {
        compiler->unwindSetFrameReg(REG_FPBASE, delta);
    }
}

//------------------------------------------------------------------------
// genAllocLclFrame: Probe the stack and allocate the local stack frame - subtract from SP.
//
// Arguments:
//      frameSize         - the size of the stack frame being allocated.
//      initReg           - register to use as a scratch register.
//      pInitRegZeroed    - OUT parameter. *pInitRegZeroed is set to 'false' if and only if
//                          this call sets 'initReg' to a non-zero value.
//      maskArgRegsLiveIn - incoming argument registers that are currently live.
//
// Return value:
//      None
//
void CodeGen::genAllocLclFrame(unsigned frameSize, regNumber initReg, bool* pInitRegZeroed, regMaskTP maskArgRegsLiveIn)
{
    assert(compiler->compGeneratingProlog);

    if (frameSize == 0)
    {
        return;
    }

    const target_size_t pageSize = compiler->eeGetPageSize();

    if (frameSize == REGSIZE_BYTES)
    {
        // Frame size is the same as register size.
        GetEmitter()->emitIns_R(INS_push, EA_PTRSIZE, REG_EAX);
        compiler->unwindAllocStack(frameSize);
    }
    else if (frameSize < pageSize)
    {
        GetEmitter()->emitIns_R_I(INS_sub, EA_PTRSIZE, REG_SPBASE, frameSize);
        compiler->unwindAllocStack(frameSize);

        const unsigned lastProbedLocToFinalSp = frameSize;

        if (lastProbedLocToFinalSp + STACK_PROBE_BOUNDARY_THRESHOLD_BYTES > pageSize)
        {
            // We haven't probed almost a complete page. If the next action on the stack might subtract from SP
            // first, before touching the current SP, then we need to probe at the very bottom. This can
            // happen on x86, for example, when we copy an argument to the stack using a "SUB ESP; REP MOV"
            // strategy.
            GetEmitter()->emitIns_R_AR(INS_test, EA_4BYTE, REG_EAX, REG_SPBASE, 0);
        }
    }
    else
    {
#ifdef TARGET_X86
        int spOffset = -(int)frameSize;

        if (compiler->info.compPublishStubParam)
        {
            GetEmitter()->emitIns_R(INS_push, EA_PTRSIZE, REG_SECRET_STUB_PARAM);
            spOffset += REGSIZE_BYTES;
        }

        GetEmitter()->emitIns_R_AR(INS_lea, EA_PTRSIZE, REG_STACK_PROBE_HELPER_ARG, REG_SPBASE, spOffset);
        regSet.verifyRegUsed(REG_STACK_PROBE_HELPER_ARG);

        genEmitHelperCall(CORINFO_HELP_STACK_PROBE, 0, EA_UNKNOWN);

        if (compiler->info.compPublishStubParam)
        {
            GetEmitter()->emitIns_R(INS_pop, EA_PTRSIZE, REG_SECRET_STUB_PARAM);
            GetEmitter()->emitIns_R_I(INS_sub, EA_PTRSIZE, REG_SPBASE, frameSize);
        }
        else
        {
            GetEmitter()->emitIns_Mov(INS_mov, EA_PTRSIZE, REG_SPBASE, REG_STACK_PROBE_HELPER_ARG, /* canSkip */ false);
        }
#else  // !TARGET_X86
        static_assert_no_msg((RBM_STACK_PROBE_HELPER_ARG & (RBM_SECRET_STUB_PARAM | RBM_DEFAULT_HELPER_CALL_TARGET)) ==
                             RBM_NONE);

        GetEmitter()->emitIns_R_AR(INS_lea, EA_PTRSIZE, REG_STACK_PROBE_HELPER_ARG, REG_SPBASE, -(int)frameSize);
        regSet.verifyRegUsed(REG_STACK_PROBE_HELPER_ARG);

        genEmitHelperCall(CORINFO_HELP_STACK_PROBE, 0, EA_UNKNOWN);

        if (initReg == REG_DEFAULT_HELPER_CALL_TARGET)
        {
            *pInitRegZeroed = false;
        }

        static_assert_no_msg((RBM_STACK_PROBE_HELPER_TRASH & RBM_STACK_PROBE_HELPER_ARG) == RBM_NONE);

        GetEmitter()->emitIns_Mov(INS_mov, EA_PTRSIZE, REG_SPBASE, REG_STACK_PROBE_HELPER_ARG, /* canSkip */ false);
#endif // !TARGET_X86

        compiler->unwindAllocStack(frameSize);

        if (initReg == REG_STACK_PROBE_HELPER_ARG)
        {
            *pInitRegZeroed = false;
        }
    }
}

//------------------------------------------------------------------------
// genStackPointerConstantAdjustment: add a specified constant value to the stack pointer.
// No probe is done.
//
// Arguments:
//    spDelta                 - the value to add to SP. Must be negative or zero.
//    trackSpAdjustments      - x86 only: whether or not to track the SP adjustment
//
// Return Value:
//    None.
//
void CodeGen::genStackPointerConstantAdjustment(ssize_t spDelta, bool trackSpAdjustments)
{
    assert(spDelta < 0);

    // We assert that the SP change is less than one page. If it's greater, you should have called a
    // function that does a probe, which will in turn call this function.
    assert((target_size_t)(-spDelta) <= compiler->eeGetPageSize());

#ifdef TARGET_AMD64
    // We always track the SP adjustment on X64.
    trackSpAdjustments = true;
#endif // TARGET_AMD64

    if (trackSpAdjustments)
    {
        inst_RV_IV(INS_sub, REG_SPBASE, (target_ssize_t)-spDelta, EA_PTRSIZE);
    }
    else
    {
        // For x86, some cases don't want to track the adjustment to SP.
        inst_RV_IV(INS_sub_hide, REG_SPBASE, (target_ssize_t)-spDelta, EA_PTRSIZE);
    }
}

//------------------------------------------------------------------------
// genStackPointerConstantAdjustmentWithProbe: add a specified constant value to the stack pointer,
// and probe the stack as appropriate. Should only be called as a helper for
// genStackPointerConstantAdjustmentLoopWithProbe.
//
// Arguments:
//    spDelta                 - the value to add to SP. Must be negative or zero. If zero, the probe happens,
//                              but the stack pointer doesn't move.
//    trackSpAdjustments      - x86 only: whether or not to track the SP adjustment
//
// Return Value:
//    None.
//
void CodeGen::genStackPointerConstantAdjustmentWithProbe(ssize_t spDelta, bool trackSpAdjustments)
{
    GetEmitter()->emitIns_AR_R(INS_TEST, EA_4BYTE, REG_SPBASE, REG_SPBASE, 0);
    genStackPointerConstantAdjustment(spDelta, trackSpAdjustments);
}

//------------------------------------------------------------------------
// genStackPointerConstantAdjustmentLoopWithProbe: Add a specified constant value to the stack pointer,
// and probe the stack as appropriate. Generates one probe per page, up to the total amount required.
// This will generate a sequence of probes in-line. It is required for the case where we need to expose
// (not hide) the stack level adjustment. We can't use the dynamic loop in that case, because the total
// stack adjustment would not be visible to the emitter. It would be possible to use this version for
// multiple hidden constant stack level adjustments but we don't do that currently (we use the loop
// version in genStackPointerDynamicAdjustmentWithProbe instead).
//
// Arguments:
//    spDelta                 - the value to add to SP. Must be negative.
//    trackSpAdjustments      - x86 only: whether or not to track the SP adjustment
//
// Return Value:
//    Offset in bytes from SP to last probed address.
//
target_ssize_t CodeGen::genStackPointerConstantAdjustmentLoopWithProbe(ssize_t spDelta, bool trackSpAdjustments)
{
    assert(spDelta < 0);

    const target_size_t pageSize = compiler->eeGetPageSize();

    ssize_t spRemainingDelta = spDelta;
    do
    {
        ssize_t spOneDelta = -(ssize_t)min((target_size_t)-spRemainingDelta, pageSize);
        genStackPointerConstantAdjustmentWithProbe(spOneDelta, trackSpAdjustments);
        spRemainingDelta -= spOneDelta;
    } while (spRemainingDelta < 0);

    // What offset from the final SP was the last probe? This depends on the fact that
    // genStackPointerConstantAdjustmentWithProbe() probes first, then does "SUB SP".
    target_size_t lastTouchDelta = (target_size_t)(-spDelta) % pageSize;
    if ((lastTouchDelta == 0) || (lastTouchDelta + STACK_PROBE_BOUNDARY_THRESHOLD_BYTES > pageSize))
    {
        // We haven't probed almost a complete page. If lastTouchDelta==0, then spDelta was an exact
        // multiple of pageSize, which means we last probed exactly one page back. Otherwise, we probed
        // the page, but very far from the end. If the next action on the stack might subtract from SP
        // first, before touching the current SP, then we do one more probe at the very bottom. This can
        // happen on x86, for example, when we copy an argument to the stack using a "SUB ESP; REP MOV"
        // strategy.

        GetEmitter()->emitIns_AR_R(INS_test, EA_PTRSIZE, REG_EAX, REG_SPBASE, 0);
        lastTouchDelta = 0;
    }

    return lastTouchDelta;
}

//------------------------------------------------------------------------
// genStackPointerDynamicAdjustmentWithProbe: add a register value to the stack pointer,
// and probe the stack as appropriate.
//
// We hide the ESP adjustment from the emitter.
//
// Arguments:
//    regSpDelta              - the register value to add to SP. The value in this register must be negative.
//                              This register might be trashed.
//
// Return Value:
//    None.
//
void CodeGen::genStackPointerDynamicAdjustmentWithProbe(regNumber regSpDelta)
{
    assert(regSpDelta != REG_NA);

    // Tickle the pages to ensure that ESP is always valid and is
    // in sync with the "stack guard page".  Note that in the worst
    // case ESP is on the last byte of the guard page.  Thus you must
    // touch ESP-0 first not ESP-0x1000.
    //
    // Another subtlety is that you don't want ESP to be exactly on the
    // boundary of the guard page because PUSH is predecrement, thus
    // call setup would not touch the guard page but just beyond it.
    //
    // Note that we go through a few hoops so that ESP never points to
    // illegal pages at any time during the tickling process
    //
    //       add   regSpDelta, ESP          // reg now holds ultimate ESP
    //       jb    loop                     // result is smaller than original ESP (no wrap around)
    //       xor   regSpDelta, regSpDelta   // Overflow, pick lowest possible number
    //  loop:
    //       test  ESP, [ESP+0]             // tickle the page
    //       sub   ESP, eeGetPageSize()
    //       cmp   ESP, regSpDelta
    //       jae   loop
    //       mov   ESP, regSpDelta

    BasicBlock* loop = genCreateTempLabel();

    inst_RV_RV(INS_add, regSpDelta, REG_SPBASE, TYP_I_IMPL);
    inst_JMP(EJ_jb, loop);

    instGen_Set_Reg_To_Zero(EA_PTRSIZE, regSpDelta);

    genDefineTempLabel(loop);

    // Tickle the decremented value. Note that it must be done BEFORE the update of ESP since ESP might already
    // be on the guard page. It is OK to leave the final value of ESP on the guard page.
    GetEmitter()->emitIns_AR_R(INS_TEST, EA_4BYTE, REG_SPBASE, REG_SPBASE, 0);

    // Subtract a page from ESP and hide the adjustment.
    inst_RV_IV(INS_sub_hide, REG_SPBASE, compiler->eeGetPageSize(), EA_PTRSIZE);

    inst_RV_RV(INS_cmp, REG_SPBASE, regSpDelta, TYP_I_IMPL);
    inst_JMP(EJ_jae, loop);

    // Move the final value to ESP
    inst_Mov(TYP_I_IMPL, REG_SPBASE, regSpDelta, /* canSkip */ false);
}

//------------------------------------------------------------------------
// genCodeForMemmove: Perform an unrolled memmove. The idea that we can
//    ignore the fact that src and dst might overlap if we save the whole
//    src to temp regs in advance, e.g. for memmove(dst: rcx, src: rax, len: 120):
//
//       vmovdqu  ymm0, ymmword ptr[rax +  0]
//       vmovdqu  ymm1, ymmword ptr[rax + 32]
//       vmovdqu  ymm2, ymmword ptr[rax + 64]
//       vmovdqu  ymm3, ymmword ptr[rax + 88]
//       vmovdqu  ymmword ptr[rcx +  0], ymm0
//       vmovdqu  ymmword ptr[rcx + 32], ymm1
//       vmovdqu  ymmword ptr[rcx + 64], ymm2
//       vmovdqu  ymmword ptr[rcx + 88], ymm3
//
// Arguments:
//    tree - GenTreeBlk node
//
void CodeGen::genCodeForMemmove(GenTreeBlk* tree)
{
    // Not yet finished for x86
    assert(TARGET_POINTER_SIZE == 8);

    // TODO-CQ: Support addressing modes, for now we don't use them
    GenTreeIndir* srcIndir = tree->Data()->AsIndir();
    assert(srcIndir->isContained() && !srcIndir->Addr()->isContained());

    regNumber dst  = genConsumeReg(tree->Addr());
    regNumber src  = genConsumeReg(srcIndir->Addr());
    unsigned  size = tree->Size();

    const unsigned simdSize = compiler->roundDownSIMDSize(size);
    if ((size >= simdSize) && (simdSize > 0))
    {
        // Number of SIMD regs needed to save the whole src to regs.
        unsigned numberOfSimdRegs = tree->AvailableTempRegCount(RBM_ALLFLOAT);

        // Lowering takes care to only introduce this node such that we will always have enough
        // temporary SIMD registers to fully load the source and avoid any potential issues with overlap.
        assert(numberOfSimdRegs * simdSize >= size);

        // Pop all temp regs to a local array, currently, this impl is limited with LSRA's MaxInternalCount
        regNumber tempRegs[LinearScan::MaxInternalCount] = {};
        for (unsigned i = 0; i < numberOfSimdRegs; i++)
        {
            tempRegs[i] = tree->ExtractTempReg(RBM_ALLFLOAT);
        }

        auto emitSimdLoadStore = [&](bool load) {
            unsigned    offset      = 0;
            int         regIndex    = 0;
            instruction simdMov     = simdUnalignedMovIns();
            unsigned    curSimdSize = simdSize;
            do
            {
                assert(curSimdSize >= XMM_REGSIZE_BYTES);
                if (load)
                {
                    // vmovdqu  ymm, ymmword ptr[src + offset]
                    GetEmitter()->emitIns_R_AR(simdMov, EA_ATTR(curSimdSize), tempRegs[regIndex++], src, offset);
                }
                else
                {
                    // vmovdqu  ymmword ptr[dst + offset], ymm
                    GetEmitter()->emitIns_AR_R(simdMov, EA_ATTR(curSimdSize), tempRegs[regIndex++], dst, offset);
                }
                offset += curSimdSize;
                if (size == offset)
                {
                    break;
                }

                // Overlap with the previously processed data. We'll always use SIMD for simplicity
                assert(size > offset);
                unsigned remainder = size - offset;
                if (remainder < curSimdSize)
                {
                    // Switch to smaller SIMD size if necessary
                    curSimdSize = compiler->roundUpSIMDSize(remainder);
                    offset      = size - curSimdSize;
                }
            } while (true);
        };

        // load everything from SRC to temp regs
        emitSimdLoadStore(/* load */ true);
        // store them to DST
        emitSimdLoadStore(/* load */ false);
    }
    else
    {
        // Here we work with size 1..15 (x64)
        assert((size > 0) && (size < XMM_REGSIZE_BYTES));

        auto emitScalarLoadStore = [&](bool load, int size, regNumber tempReg, int offset) {
            var_types memType;
            switch (size)
            {
                case 1:
                    memType = TYP_UBYTE;
                    break;
                case 2:
                    memType = TYP_USHORT;
                    break;
                case 4:
                    memType = TYP_INT;
                    break;
                case 8:
                    memType = TYP_LONG;
                    break;
                default:
                    unreached();
            }

            if (load)
            {
                // mov  reg, qword ptr [src + offset]
                GetEmitter()->emitIns_R_AR(ins_Load(memType), emitTypeSize(memType), tempReg, src, offset);
            }
            else
            {
                // mov  qword ptr [dst + offset], reg
                GetEmitter()->emitIns_AR_R(ins_Store(memType), emitTypeSize(memType), tempReg, dst, offset);
            }
        };

        // Use overlapping loads/stores, e. g. for size == 9: "mov [dst], tmpReg1; mov [dst+1], tmpReg2".
        unsigned loadStoreSize = 1 << BitOperations::Log2(size);
        if (loadStoreSize == size)
        {
            regNumber tmpReg = tree->GetSingleTempReg(RBM_ALLINT);
            emitScalarLoadStore(/* load */ true, loadStoreSize, tmpReg, 0);
            emitScalarLoadStore(/* load */ false, loadStoreSize, tmpReg, 0);
        }
        else
        {
            assert(tree->AvailableTempRegCount() == 2);
            regNumber tmpReg1 = tree->ExtractTempReg(RBM_ALLINT);
            regNumber tmpReg2 = tree->ExtractTempReg(RBM_ALLINT);
            emitScalarLoadStore(/* load */ true, loadStoreSize, tmpReg1, 0);
            emitScalarLoadStore(/* load */ true, loadStoreSize, tmpReg2, size - loadStoreSize);
            emitScalarLoadStore(/* load */ false, loadStoreSize, tmpReg1, 0);
            emitScalarLoadStore(/* load */ false, loadStoreSize, tmpReg2, size - loadStoreSize);
        }
    }
}

//------------------------------------------------------------------------
// genLclHeap: Generate code for localloc.
//
// Arguments:
//      tree - the localloc tree to generate.
//
// Notes:
//      Note that for x86, we don't track ESP movements while generating the localloc code.
//      The ESP tracking is used to report stack pointer-relative GC info, which is not
//      interesting while doing the localloc construction. Also, for functions with localloc,
//      we have EBP frames, and EBP-relative locals, and ESP-relative accesses only for function
//      call arguments.
//
//      For x86, we store the ESP after the localloc is complete in the LocAllocSP
//      variable. This variable is implicitly reported to the VM in the GC info (its position
//      is defined by convention relative to other items), and is used by the GC to find the
//      "base" stack pointer in functions with localloc.
//
void CodeGen::genLclHeap(GenTree* tree)
{
    assert(tree->OperGet() == GT_LCLHEAP);
    assert(compiler->compLocallocUsed);

    GenTree* size = tree->AsOp()->gtOp1;
    noway_assert((genActualType(size->gtType) == TYP_INT) || (genActualType(size->gtType) == TYP_I_IMPL));

    regNumber      targetReg      = tree->GetRegNum();
    regNumber      regCnt         = REG_NA;
    var_types      type           = genActualType(size->gtType);
    emitAttr       easz           = emitTypeSize(type);
    BasicBlock*    endLabel       = nullptr;
    target_ssize_t lastTouchDelta = (target_ssize_t)-1;

#ifdef DEBUG
    genStackPointerCheck(compiler->opts.compStackCheckOnRet, compiler->lvaReturnSpCheck);
#endif

    noway_assert(isFramePointerUsed()); // localloc requires Frame Pointer to be established since SP changes
    noway_assert(genStackLevel == 0);   // Can't have anything on the stack

    target_size_t stackAdjustment     = 0;
    target_size_t locAllocStackOffset = 0;

    // compute the amount of memory to allocate to properly STACK_ALIGN.
    size_t amount = 0;
    if (size->IsCnsIntOrI() && size->isContained())
    {
        amount = size->AsIntCon()->gtIconVal;
        assert((amount > 0) && (amount <= UINT_MAX));

        // 'amount' is the total number of bytes to localloc to properly STACK_ALIGN
        amount = AlignUp(amount, STACK_ALIGN);
    }
    else
    {
        // The localloc requested memory size is non-constant.

        // Put the size value in targetReg. If it is zero, bail out by returning null in targetReg.
        genConsumeRegAndCopy(size, targetReg);
        endLabel = genCreateTempLabel();
        GetEmitter()->emitIns_R_R(INS_test, easz, targetReg, targetReg);
        inst_JMP(EJ_je, endLabel);

        // Compute the size of the block to allocate and perform alignment.
        // If compInitMem=true, we can reuse targetReg as regcnt,
        // since we don't need any internal registers.
        if (compiler->info.compInitMem)
        {
            assert(tree->AvailableTempRegCount() == 0);
            regCnt = targetReg;
        }
        else
        {
            regCnt = tree->GetSingleTempReg();

            // Above, we put the size in targetReg. Now, copy it to our new temp register if necessary.
            inst_Mov(size->TypeGet(), regCnt, targetReg, /* canSkip */ true);
        }

        // Round up the number of bytes to allocate to a STACK_ALIGN boundary. This is done
        // by code like:
        //      add reg, 15
        //      and reg, -16
        // However, in the initialized memory case, we need the count of STACK_ALIGN-sized
        // elements, not a byte count, after the alignment. So instead of the "and", which
        // becomes unnecessary, generate a shift, e.g.:
        //      add reg, 15
        //      shr reg, 4

        inst_RV_IV(INS_add, regCnt, STACK_ALIGN - 1, emitActualTypeSize(type));

        if (compiler->info.compInitMem)
        {
            // Convert the count from a count of bytes to a loop count. We will loop once per
            // stack alignment size, so each loop will zero 4 bytes on Windows/x86, and 16 bytes
            // on x64 and Linux/x86.
            //
            // Note that we zero a single reg-size word per iteration on x86, and 2 reg-size
            // words per iteration on x64. We will shift off all the stack alignment bits
            // added above, so there is no need for an 'and' instruction.

            // --- shr regCnt, 2 (or 4) ---
            inst_RV_SH(INS_SHIFT_RIGHT_LOGICAL, EA_PTRSIZE, regCnt, STACK_ALIGN_SHIFT);
        }
        else
        {
            // Otherwise, mask off the low bits to align the byte count.
            inst_RV_IV(INS_AND, regCnt, ~(STACK_ALIGN - 1), emitActualTypeSize(type));
        }
    }

    bool initMemOrLargeAlloc; // Declaration must be separate from initialization to avoid clang compiler error.
    initMemOrLargeAlloc = compiler->info.compInitMem || (amount >= compiler->eeGetPageSize()); // must be >= not >

#if FEATURE_FIXED_OUT_ARGS
    // If we have an outgoing arg area then we must adjust the SP by popping off the
    // outgoing arg area. We will restore it right before we return from this method.
    //
    // Localloc returns stack space that aligned to STACK_ALIGN bytes. The following
    // are the cases that need to be handled:
    //   i) Method has out-going arg area.
    //      It is guaranteed that size of out-going arg area is STACK_ALIGN'ed (see fgMorphArgs).
    //      Therefore, we will pop off the out-going arg area from RSP before allocating the localloc space.
    //  ii) Method has no out-going arg area.
    //      Nothing to pop off from the stack.
    if (compiler->lvaOutgoingArgSpaceSize > 0)
    {
        assert((compiler->lvaOutgoingArgSpaceSize % STACK_ALIGN) == 0); // This must be true for the stack to remain
                                                                        // aligned

        // If the localloc amount is a small enough constant, and we're not initializing the allocated
        // memory, then don't bother popping off the ougoing arg space first; just allocate the amount
        // of space needed by the allocation, and call the bottom part the new outgoing arg space.

        if ((amount > 0) && !initMemOrLargeAlloc)
        {
            lastTouchDelta =
                genStackPointerConstantAdjustmentLoopWithProbe(-(ssize_t)amount, /* trackSpAdjustments */ true);
            stackAdjustment     = 0;
            locAllocStackOffset = (target_size_t)compiler->lvaOutgoingArgSpaceSize;
            goto ALLOC_DONE;
        }

        if (size->IsCnsIntOrI() && size->isContained())
        {
            stackAdjustment     = 0;
            locAllocStackOffset = (target_size_t)compiler->lvaOutgoingArgSpaceSize;
        }
        else
        {
            inst_RV_IV(INS_add, REG_SPBASE, compiler->lvaOutgoingArgSpaceSize, EA_PTRSIZE);
            stackAdjustment += (target_size_t)compiler->lvaOutgoingArgSpaceSize;
            locAllocStackOffset = stackAdjustment;
        }
    }
#endif

    if (size->IsCnsIntOrI() && size->isContained())
    {
        // We should reach here only for non-zero, constant size allocations.
        assert(amount > 0);
        assert((amount % STACK_ALIGN) == 0);

        // We should reach here only for non-zero, constant size allocations which we zero
        // via BLK explicitly, so just bump the stack pointer.
        if ((amount >= compiler->eeGetPageSize()) || (TARGET_POINTER_SIZE == 4))
        {
            regCnt = tree->GetSingleTempReg();
            instGen_Set_Reg_To_Imm(EA_PTRSIZE, regCnt, -(ssize_t)amount);
            genStackPointerDynamicAdjustmentWithProbe(regCnt);
            // lastTouchDelta is dynamic, and can be up to a page. So if we have outgoing arg space,
            // we're going to assume the worst and probe.
        }
        else
        {
            // Since the size is less than a page, and we don't need to zero init memory, simply adjust ESP.
            // ESP might already be in the guard page, so we must touch it BEFORE the alloc, not after.
            lastTouchDelta = genStackPointerConstantAdjustmentLoopWithProbe(-(ssize_t)amount,
                                                                            /* trackSpAdjustments */ true);
        }
        goto ALLOC_DONE;
    }

    // We should not have any temp registers at this point.
    assert(tree->AvailableTempRegCount() == 0);

    if (compiler->info.compInitMem)
    {
        // At this point 'regCnt' is set to the number of loop iterations for this loop, if each
        // iteration zeros (and subtracts from the stack pointer) STACK_ALIGN bytes.
        // Since we have to zero out the allocated memory AND ensure that RSP is always valid
        // by tickling the pages, we will just push 0's on the stack.

        assert(genIsValidIntReg(regCnt));

        // Loop:
        BasicBlock* loop = genCreateTempLabel();
        genDefineTempLabel(loop);

        static_assert_no_msg((STACK_ALIGN % REGSIZE_BYTES) == 0);
        unsigned const count = (STACK_ALIGN / REGSIZE_BYTES);

        for (unsigned i = 0; i < count; i++)
        {
            inst_IV(INS_push_hide, 0); // --- push REG_SIZE bytes of 0
        }
        // Note that the stack must always be aligned to STACK_ALIGN bytes

        // Decrement the loop counter and loop if not done.
        inst_RV(INS_dec, regCnt, TYP_I_IMPL);
        inst_JMP(EJ_jne, loop);

        lastTouchDelta = 0;
    }
    else
    {
        // At this point 'regCnt' is set to the total number of bytes to localloc.
        // Negate this value before calling the function to adjust the stack (which
        // adds to ESP).

        inst_RV(INS_NEG, regCnt, TYP_I_IMPL);
        genStackPointerDynamicAdjustmentWithProbe(regCnt);

        // lastTouchDelta is dynamic, and can be up to a page. So if we have outgoing arg space,
        // we're going to assume the worst and probe.
    }

ALLOC_DONE:
    // Re-adjust SP to allocate out-going arg area. Note: this also requires probes, if we have
    // a very large stack adjustment! For simplicity, we use the same function used elsewhere,
    // which probes the current address before subtracting. We may end up probing multiple
    // times relatively "nearby".
    if (stackAdjustment > 0)
    {
        assert((stackAdjustment % STACK_ALIGN) == 0); // This must be true for the stack to remain aligned
        assert(lastTouchDelta >= -1);

        if ((lastTouchDelta == (target_ssize_t)-1) ||
            (stackAdjustment + (target_size_t)lastTouchDelta + STACK_PROBE_BOUNDARY_THRESHOLD_BYTES >
             compiler->eeGetPageSize()))
        {
            genStackPointerConstantAdjustmentLoopWithProbe(-(ssize_t)stackAdjustment, /* trackSpAdjustments */ true);
        }
        else
        {
            genStackPointerConstantAdjustment(-(ssize_t)stackAdjustment, /* trackSpAdjustments */ true);
        }
    }

    // Return the stackalloc'ed address in result register.
    // TargetReg = RSP + locAllocStackOffset
    GetEmitter()->emitIns_R_AR(INS_lea, EA_PTRSIZE, targetReg, REG_SPBASE, (int)locAllocStackOffset);

    if (endLabel != nullptr)
    {
        genDefineTempLabel(endLabel);
    }

#ifdef JIT32_GCENCODER
    if (compiler->lvaLocAllocSPvar != BAD_VAR_NUM)
    {
        GetEmitter()->emitIns_S_R(ins_Store(TYP_I_IMPL), EA_PTRSIZE, REG_SPBASE, compiler->lvaLocAllocSPvar, 0);
    }
#endif // JIT32_GCENCODER

#ifdef DEBUG
    // Update local variable to reflect the new stack pointer.
    if (compiler->opts.compStackCheckOnRet)
    {
        assert(compiler->lvaReturnSpCheck != BAD_VAR_NUM);
        assert(compiler->lvaGetDesc(compiler->lvaReturnSpCheck)->lvDoNotEnregister);
        assert(compiler->lvaGetDesc(compiler->lvaReturnSpCheck)->lvOnFrame);
        GetEmitter()->emitIns_S_R(ins_Store(TYP_I_IMPL), EA_PTRSIZE, REG_SPBASE, compiler->lvaReturnSpCheck, 0);
    }
#endif

    genProduceReg(tree);
}

void CodeGen::genCodeForStoreBlk(GenTreeBlk* storeBlkNode)
{
    assert(storeBlkNode->OperIs(GT_STORE_DYN_BLK, GT_STORE_BLK));

    bool isCopyBlk = storeBlkNode->OperIsCopyBlkOp();

    switch (storeBlkNode->gtBlkOpKind)
    {
        case GenTreeBlk::BlkOpKindCpObjRepInstr:
        case GenTreeBlk::BlkOpKindCpObjUnroll:
#ifndef JIT32_GCENCODER
            assert(!storeBlkNode->gtBlkOpGcUnsafe);
#endif
            genCodeForCpObj(storeBlkNode->AsBlk());
            break;

        case GenTreeBlk::BlkOpKindLoop:
            assert(!isCopyBlk);
            genCodeForInitBlkLoop(storeBlkNode);
            break;

#ifdef TARGET_AMD64
        case GenTreeBlk::BlkOpKindHelper:
            assert(!storeBlkNode->gtBlkOpGcUnsafe);
            if (isCopyBlk)
            {
                genCodeForCpBlkHelper(storeBlkNode);
            }
            else
            {
                genCodeForInitBlkHelper(storeBlkNode);
            }
            break;
#endif // TARGET_AMD64
        case GenTreeBlk::BlkOpKindRepInstr:
#ifndef JIT32_GCENCODER
            assert(!storeBlkNode->gtBlkOpGcUnsafe);
#endif
            if (isCopyBlk)
            {
                genCodeForCpBlkRepMovs(storeBlkNode);
            }
            else
            {
                genCodeForInitBlkRepStos(storeBlkNode);
            }
            break;
        case GenTreeBlk::BlkOpKindUnrollMemmove:
        case GenTreeBlk::BlkOpKindUnroll:
            if (isCopyBlk)
            {
#ifndef JIT32_GCENCODER
                if (storeBlkNode->gtBlkOpGcUnsafe)
                {
                    GetEmitter()->emitDisableGC();
                }
#endif
                if (storeBlkNode->gtBlkOpKind == GenTreeBlk::BlkOpKindUnroll)
                {
                    genCodeForCpBlkUnroll(storeBlkNode);
                }
                else
                {
                    assert(storeBlkNode->gtBlkOpKind == GenTreeBlk::BlkOpKindUnrollMemmove);
                    genCodeForMemmove(storeBlkNode);
                }
#ifndef JIT32_GCENCODER
                if (storeBlkNode->gtBlkOpGcUnsafe)
                {
                    GetEmitter()->emitEnableGC();
                }
#endif
            }
            else
            {
#ifndef JIT32_GCENCODER
                assert(!storeBlkNode->gtBlkOpGcUnsafe);
#endif
                genCodeForInitBlkUnroll(storeBlkNode);
            }
            break;
        default:
            unreached();
    }
}

//
//------------------------------------------------------------------------
// genCodeForInitBlkRepStos: Generate code for InitBlk using rep stos.
//
// Arguments:
//    initBlkNode - The Block store for which we are generating code.
//
void CodeGen::genCodeForInitBlkRepStos(GenTreeBlk* initBlkNode)
{
    genConsumeBlockOp(initBlkNode, REG_RDI, REG_RAX, REG_RCX);
    instGen(INS_r_stosb);
}

//----------------------------------------------------------------------------------
// genCodeForInitBlkUnroll: Generate unrolled block initialization code.
//
// Arguments:
//    node - the GT_STORE_BLK node to generate code for
//
void CodeGen::genCodeForInitBlkUnroll(GenTreeBlk* node)
{
    assert(node->OperIs(GT_STORE_BLK));

    unsigned  dstLclNum         = BAD_VAR_NUM;
    regNumber dstAddrBaseReg    = REG_NA;
    regNumber dstAddrIndexReg   = REG_NA;
    unsigned  dstAddrIndexScale = 1;
    int       dstOffset         = 0;
    GenTree*  dstAddr           = node->Addr();

    if (!dstAddr->isContained())
    {
        dstAddrBaseReg = genConsumeReg(dstAddr);
    }
    else if (dstAddr->OperIsAddrMode())
    {
        GenTreeAddrMode* addrMode = dstAddr->AsAddrMode();

        if (addrMode->HasBase())
        {
            dstAddrBaseReg = genConsumeReg(addrMode->Base());
        }

        if (addrMode->HasIndex())
        {
            dstAddrIndexReg   = genConsumeReg(addrMode->Index());
            dstAddrIndexScale = addrMode->GetScale();
        }

        dstOffset = addrMode->Offset();
    }
    else
    {
        assert(dstAddr->OperIs(GT_LCL_ADDR));
        dstLclNum = dstAddr->AsLclVarCommon()->GetLclNum();
        dstOffset = dstAddr->AsLclVarCommon()->GetLclOffs();
    }

    regNumber srcIntReg = REG_NA;
    GenTree*  src       = node->Data();

    if (src->OperIs(GT_INIT_VAL))
    {
        assert(src->isContained());
        src = src->AsUnOp()->gtGetOp1();
    }

    unsigned size = node->GetLayout()->GetSize();

    // An SSE mov that accesses data larger than 8 bytes may be implemented using
    // multiple memory accesses. Hence, the JIT must not use such stores when
    // INITBLK zeroes a struct that contains GC pointers and can be observed by
    // other threads (i.e. when dstAddr is not an address of a local).
    // For example, this can happen when initializing a struct field of an object.
    const bool canUse16BytesSimdMov = !node->IsOnHeapAndContainsReferences() && compiler->IsBaselineSimdIsaSupported();
    const bool willUseSimdMov       = canUse16BytesSimdMov && (size >= XMM_REGSIZE_BYTES);

    if (!src->isContained())
    {
        srcIntReg = genConsumeReg(src);
    }
    else
    {
        assert(willUseSimdMov);
        assert(size >= XMM_REGSIZE_BYTES);
    }

    emitter* emit = GetEmitter();

    assert(size <= INT32_MAX);
    assert(dstOffset < (INT32_MAX - static_cast<int>(size)));

#ifdef FEATURE_SIMD
    if (willUseSimdMov)
    {
        regNumber srcXmmReg = node->GetSingleTempReg(RBM_ALLFLOAT);
        unsigned  regSize   = compiler->roundDownSIMDSize(size);
        var_types loadType  = compiler->getSIMDTypeForSize(regSize);
        simd_t    vecCon;
        memset(&vecCon, (uint8_t)src->AsIntCon()->IconValue(), sizeof(simd_t));
        genSetRegToConst(srcXmmReg, loadType, &vecCon);

        instruction simdMov      = simdUnalignedMovIns();
        unsigned    bytesWritten = 0;

        auto emitSimdMovs = [&]() {
            if (dstLclNum != BAD_VAR_NUM)
            {
                emit->emitIns_S_R(simdMov, EA_ATTR(regSize), srcXmmReg, dstLclNum, dstOffset);
            }
            else
            {
                emit->emitIns_ARX_R(simdMov, EA_ATTR(regSize), srcXmmReg, dstAddrBaseReg, dstAddrIndexReg,
                                    dstAddrIndexScale, dstOffset);
            }
        };

        while (bytesWritten < size)
        {
            if (bytesWritten + regSize > size)
            {
                // We have a remainder that is smaller than regSize.
                break;
            }

            emitSimdMovs();
            dstOffset += regSize;
            bytesWritten += regSize;
        }

        size -= bytesWritten;

        // Handle the remainder by overlapping with previously processed data
        if ((size > 0) && (size < regSize) && (regSize >= XMM_REGSIZE_BYTES))
        {
            // Get optimal register size to cover the whole remainder (with overlapping)
            regSize = compiler->roundUpSIMDSize(size);

            // Rewind dstOffset so we can fit a vector for the while remainder
            dstOffset -= (regSize - size);
            emitSimdMovs();
            size = 0;
        }
    }
#endif // FEATURE_SIMD

    assert((srcIntReg != REG_NA) || (size == 0));

// Fill the remainder using normal stores.
#ifdef TARGET_AMD64
    unsigned regSize = REGSIZE_BYTES;

    while (regSize > size)
    {
        regSize /= 2;
    }

    for (; size > regSize; size -= regSize, dstOffset += regSize)
    {
        if (dstLclNum != BAD_VAR_NUM)
        {
            emit->emitIns_S_R(INS_mov, EA_ATTR(regSize), srcIntReg, dstLclNum, dstOffset);
        }
        else
        {
            emit->emitIns_ARX_R(INS_mov, EA_ATTR(regSize), srcIntReg, dstAddrBaseReg, dstAddrIndexReg,
                                dstAddrIndexScale, dstOffset);
        }
    }

    // Handle the non-SIMD remainder by overlapping with previously processed data if needed
    if (size > 0)
    {
        assert(size <= REGSIZE_BYTES);

        // Round up to the closest power of two, but make sure it's not larger
        // than the register we used for the main loop
        regSize = min(regSize, compiler->roundUpGPRSize(size));

        unsigned shiftBack = regSize - size;
        assert(shiftBack <= regSize);
        dstOffset -= shiftBack;

        if (dstLclNum != BAD_VAR_NUM)
        {
            emit->emitIns_S_R(INS_mov, EA_ATTR(regSize), srcIntReg, dstLclNum, dstOffset);
        }
        else
        {
            emit->emitIns_ARX_R(INS_mov, EA_ATTR(regSize), srcIntReg, dstAddrBaseReg, dstAddrIndexReg,
                                dstAddrIndexScale, dstOffset);
        }
    }
#else // TARGET_X86
    for (unsigned regSize = REGSIZE_BYTES; size > 0; size -= regSize, dstOffset += regSize)
    {
        while (regSize > size)
        {
            regSize /= 2;
        }
        if (dstLclNum != BAD_VAR_NUM)
        {
            emit->emitIns_S_R(INS_mov, EA_ATTR(regSize), srcIntReg, dstLclNum, dstOffset);
        }
        else
        {
            emit->emitIns_ARX_R(INS_mov, EA_ATTR(regSize), srcIntReg, dstAddrBaseReg, dstAddrIndexReg,
                                dstAddrIndexScale, dstOffset);
        }
    }
#endif
}

//------------------------------------------------------------------------
// genCodeForInitBlkLoop - Generate code for an InitBlk using an inlined for-loop.
//    It's needed for cases when size is too big to unroll and we're not allowed
//    to use memset call due to atomicity requirements.
//
// Arguments:
//    initBlkNode - the GT_STORE_BLK node
//
void CodeGen::genCodeForInitBlkLoop(GenTreeBlk* initBlkNode)
{
    GenTree* const dstNode  = initBlkNode->Addr();
    GenTree* const zeroNode = initBlkNode->Data();

    genConsumeReg(dstNode);
    genConsumeReg(zeroNode);

    const regNumber dstReg  = dstNode->GetRegNum();
    const regNumber zeroReg = zeroNode->GetRegNum();

    //  xor      zeroReg, zeroReg
    //  mov      qword ptr [dstReg], zeroReg
    //  mov      offsetReg, <block size>
    //.LOOP:
    //  mov      qword ptr [dstReg + offsetReg], zeroReg
    //  sub      offsetReg, 8
    //  jne      .LOOP

    const unsigned size = initBlkNode->GetLayout()->GetSize();
    assert((size >= TARGET_POINTER_SIZE) && ((size % TARGET_POINTER_SIZE) == 0));

    // The loop is reversed - it makes it smaller.
    // Although, we zero the first pointer before the loop (the loop doesn't zero it)
    // it works as a nullcheck, otherwise the first iteration would try to access
    // "null + potentially large offset" and hit AV.
    GetEmitter()->emitIns_AR_R(INS_mov, EA_PTRSIZE, zeroReg, dstReg, 0);
    if (size > TARGET_POINTER_SIZE)
    {
        // Extend liveness of dstReg in case if it gets killed by the store.
        gcInfo.gcMarkRegPtrVal(dstReg, dstNode->TypeGet());

        const regNumber offsetReg = initBlkNode->GetSingleTempReg();
        instGen_Set_Reg_To_Imm(EA_PTRSIZE, offsetReg, size - TARGET_POINTER_SIZE);

        BasicBlock* loop = genCreateTempLabel();
        genDefineTempLabel(loop);

        GetEmitter()->emitIns_ARX_R(INS_mov, EA_PTRSIZE, zeroReg, dstReg, offsetReg, 1, 0);
        GetEmitter()->emitIns_R_I(INS_sub, EA_PTRSIZE, offsetReg, TARGET_POINTER_SIZE);
        inst_JMP(EJ_jne, loop);

        gcInfo.gcMarkRegSetNpt(genRegMask(dstReg));
    }
}

#ifdef TARGET_AMD64
//------------------------------------------------------------------------
// genCodeForInitBlkHelper - Generate code for an InitBlk node by the means of the VM memcpy helper call
//
// Arguments:
//    initBlkNode - the GT_STORE_[BLK|OBJ|DYN_BLK]
//
// Preconditions:
//   The register assignments have been set appropriately.
//   This is validated by genConsumeBlockOp().
//
void CodeGen::genCodeForInitBlkHelper(GenTreeBlk* initBlkNode)
{
    // Destination address goes in arg0, source address goes in arg1, and size goes in arg2.
    // genConsumeBlockOp takes care of this for us.
    genConsumeBlockOp(initBlkNode, REG_ARG_0, REG_ARG_1, REG_ARG_2);

    genEmitHelperCall(CORINFO_HELP_MEMSET, 0, EA_UNKNOWN);
}
#endif // TARGET_AMD64

#ifdef FEATURE_PUT_STRUCT_ARG_STK
// Generate code for a load from some address + offset
//   base: tree node which can be either a local or an indir
//   offset: distance from the "base" location from which to load
//
void CodeGen::genCodeForLoadOffset(instruction ins, emitAttr size, regNumber dst, GenTree* base, unsigned offset)
{
    if (base->OperIsLocalRead())
    {
        GetEmitter()->emitIns_R_S(ins, size, dst, base->AsLclVarCommon()->GetLclNum(),
                                  offset + base->AsLclVarCommon()->GetLclOffs());
    }
    else
    {
        GetEmitter()->emitIns_R_AR(ins, size, dst, base->AsIndir()->Addr()->GetRegNum(), offset);
    }
}
#endif // FEATURE_PUT_STRUCT_ARG_STK

//----------------------------------------------------------------------------------
// genCodeForCpBlkUnroll - Generate unrolled block copy code.
//
// Arguments:
//    node - the GT_STORE_BLK node to generate code for
//
void CodeGen::genCodeForCpBlkUnroll(GenTreeBlk* node)
{
    assert(node->OperIs(GT_STORE_BLK));

    unsigned  dstLclNum         = BAD_VAR_NUM;
    regNumber dstAddrBaseReg    = REG_NA;
    regNumber dstAddrIndexReg   = REG_NA;
    unsigned  dstAddrIndexScale = 1;
    int       dstOffset         = 0;
    GenTree*  dstAddr           = node->Addr();

    if (!dstAddr->isContained())
    {
        dstAddrBaseReg = genConsumeReg(dstAddr);
    }
    else if (dstAddr->OperIsAddrMode())
    {
        GenTreeAddrMode* addrMode = dstAddr->AsAddrMode();

        if (addrMode->HasBase())
        {
            dstAddrBaseReg = genConsumeReg(addrMode->Base());
        }

        if (addrMode->HasIndex())
        {
            dstAddrIndexReg   = genConsumeReg(addrMode->Index());
            dstAddrIndexScale = addrMode->GetScale();
        }

        dstOffset = addrMode->Offset();
    }
    else
    {
        assert(dstAddr->OperIs(GT_LCL_ADDR));
        const GenTreeLclVarCommon* lclVar = dstAddr->AsLclVarCommon();
        dstLclNum                         = lclVar->GetLclNum();
        dstOffset                         = lclVar->GetLclOffs();
    }

    unsigned  srcLclNum         = BAD_VAR_NUM;
    regNumber srcAddrBaseReg    = REG_NA;
    regNumber srcAddrIndexReg   = REG_NA;
    unsigned  srcAddrIndexScale = 1;
    int       srcOffset         = 0;
    GenTree*  src               = node->Data();

    assert(src->isContained());

    if (src->OperIs(GT_LCL_VAR, GT_LCL_FLD))
    {
        srcLclNum = src->AsLclVarCommon()->GetLclNum();
        srcOffset = src->AsLclVarCommon()->GetLclOffs();
    }
    else
    {
        assert(src->OperIs(GT_IND));
        GenTree* srcAddr = src->AsIndir()->Addr();

        if (!srcAddr->isContained())
        {
            srcAddrBaseReg = genConsumeReg(srcAddr);
        }
        else if (srcAddr->OperIsAddrMode())
        {
            GenTreeAddrMode* addrMode = srcAddr->AsAddrMode();

            if (addrMode->HasBase())
            {
                srcAddrBaseReg = genConsumeReg(addrMode->Base());
            }

            if (addrMode->HasIndex())
            {
                srcAddrIndexReg   = genConsumeReg(addrMode->Index());
                srcAddrIndexScale = addrMode->GetScale();
            }

            srcOffset = addrMode->Offset();
        }
        else
        {
            assert(srcAddr->OperIs(GT_LCL_ADDR));
            srcLclNum = srcAddr->AsLclVarCommon()->GetLclNum();
            srcOffset = srcAddr->AsLclVarCommon()->GetLclOffs();
        }
    }

    emitter* emit = GetEmitter();
    unsigned size = node->GetLayout()->GetSize();

    assert(size <= INT32_MAX);
    assert(srcOffset < (INT32_MAX - static_cast<int>(size)));
    assert(dstOffset < (INT32_MAX - static_cast<int>(size)));

    // Get the largest SIMD register available if the size is large enough
    unsigned regSize = compiler->roundDownSIMDSize(size);

    if ((size >= regSize) && (regSize > 0))
    {
        regNumber tempReg = node->GetSingleTempReg(RBM_ALLFLOAT);

        instruction simdMov = simdUnalignedMovIns();

        auto emitSimdMovs = [&]() {
            if (srcLclNum != BAD_VAR_NUM)
            {
                emit->emitIns_R_S(simdMov, EA_ATTR(regSize), tempReg, srcLclNum, srcOffset);
            }
            else
            {
                emit->emitIns_R_ARX(simdMov, EA_ATTR(regSize), tempReg, srcAddrBaseReg, srcAddrIndexReg,
                                    srcAddrIndexScale, srcOffset);
            }

            if (dstLclNum != BAD_VAR_NUM)
            {
                emit->emitIns_S_R(simdMov, EA_ATTR(regSize), tempReg, dstLclNum, dstOffset);
            }
            else
            {
                emit->emitIns_ARX_R(simdMov, EA_ATTR(regSize), tempReg, dstAddrBaseReg, dstAddrIndexReg,
                                    dstAddrIndexScale, dstOffset);
            }
        };

        while (size >= regSize)
        {
            emitSimdMovs();
            srcOffset += regSize;
            dstOffset += regSize;
            size -= regSize;
        }

        assert((size >= 0) && (size < regSize));

        // Handle the remainder by overlapping with previously processed data
        if ((size > 0) && (size < regSize))
        {
            assert(regSize >= XMM_REGSIZE_BYTES);

            if (isPow2(size) && (size <= REGSIZE_BYTES))
            {
                // For sizes like 1,2,4 and 8 (on AMD64) we delegate handling to normal load/stores
            }
            else
            {
                // Get optimal register size to cover the whole remainder (with overlapping)
                regSize = compiler->roundUpSIMDSize(size);

                // Rewind dstOffset so we can fit a vector for the while remainder
                srcOffset -= (regSize - size);
                dstOffset -= (regSize - size);
                emitSimdMovs();
                size = 0;
            }
        }
    }

    // Fill the remainder with normal loads/stores
    if (size > 0)
    {
        regNumber tempReg = node->GetSingleTempReg(RBM_ALLINT);

#ifdef TARGET_AMD64
        unsigned regSize = REGSIZE_BYTES;

        while (regSize > size)
        {
            regSize /= 2;
        }

        for (; size > regSize; size -= regSize, srcOffset += regSize, dstOffset += regSize)
        {
            if (srcLclNum != BAD_VAR_NUM)
            {
                emit->emitIns_R_S(INS_mov, EA_ATTR(regSize), tempReg, srcLclNum, srcOffset);
            }
            else
            {
                emit->emitIns_R_ARX(INS_mov, EA_ATTR(regSize), tempReg, srcAddrBaseReg, srcAddrIndexReg,
                                    srcAddrIndexScale, srcOffset);
            }

            if (dstLclNum != BAD_VAR_NUM)
            {
                emit->emitIns_S_R(INS_mov, EA_ATTR(regSize), tempReg, dstLclNum, dstOffset);
            }
            else
            {
                emit->emitIns_ARX_R(INS_mov, EA_ATTR(regSize), tempReg, dstAddrBaseReg, dstAddrIndexReg,
                                    dstAddrIndexScale, dstOffset);
            }
        }

        // Handle the non-SIMD remainder by overlapping with previously processed data if needed
        if (size > 0)
        {
            assert(size <= REGSIZE_BYTES);

            // Round up to the closest power of two, but make sure it's not larger
            // than the register we used for the main loop
            regSize = min(regSize, compiler->roundUpGPRSize(size));

            unsigned shiftBack = regSize - size;
            assert(shiftBack <= regSize);

            srcOffset -= shiftBack;
            dstOffset -= shiftBack;

            if (srcLclNum != BAD_VAR_NUM)
            {
                emit->emitIns_R_S(INS_mov, EA_ATTR(regSize), tempReg, srcLclNum, srcOffset);
            }
            else
            {
                emit->emitIns_R_ARX(INS_mov, EA_ATTR(regSize), tempReg, srcAddrBaseReg, srcAddrIndexReg,
                                    srcAddrIndexScale, srcOffset);
            }

            if (dstLclNum != BAD_VAR_NUM)
            {
                emit->emitIns_S_R(INS_mov, EA_ATTR(regSize), tempReg, dstLclNum, dstOffset);
            }
            else
            {
                emit->emitIns_ARX_R(INS_mov, EA_ATTR(regSize), tempReg, dstAddrBaseReg, dstAddrIndexReg,
                                    dstAddrIndexScale, dstOffset);
            }
        }
#else // TARGET_X86
        for (unsigned regSize = REGSIZE_BYTES; size > 0; size -= regSize, srcOffset += regSize, dstOffset += regSize)
        {
            while (regSize > size)
            {
                regSize /= 2;
            }

            if (srcLclNum != BAD_VAR_NUM)
            {
                emit->emitIns_R_S(INS_mov, EA_ATTR(regSize), tempReg, srcLclNum, srcOffset);
            }
            else
            {
                emit->emitIns_R_ARX(INS_mov, EA_ATTR(regSize), tempReg, srcAddrBaseReg, srcAddrIndexReg,
                                    srcAddrIndexScale, srcOffset);
            }

            if (dstLclNum != BAD_VAR_NUM)
            {
                emit->emitIns_S_R(INS_mov, EA_ATTR(regSize), tempReg, dstLclNum, dstOffset);
            }
            else
            {
                emit->emitIns_ARX_R(INS_mov, EA_ATTR(regSize), tempReg, dstAddrBaseReg, dstAddrIndexReg,
                                    dstAddrIndexScale, dstOffset);
            }
        }
#endif
    }
}

//----------------------------------------------------------------------------------
// genCodeForCpBlkRepMovs - Generate code for CpBlk by using rep movs
//
// Arguments:
//    cpBlkNode - the GT_STORE_[BLK|OBJ|DYN_BLK]
//
// Preconditions:
//   The register assignments have been set appropriately.
//   This is validated by genConsumeBlockOp().
//
void CodeGen::genCodeForCpBlkRepMovs(GenTreeBlk* cpBlkNode)
{
    // Destination address goes in RDI, source address goes in RSE, and size goes in RCX.
    // genConsumeBlockOp takes care of this for us.
    genConsumeBlockOp(cpBlkNode, REG_RDI, REG_RSI, REG_RCX);
    instGen(INS_r_movsb);
}

#ifdef FEATURE_PUT_STRUCT_ARG_STK
//------------------------------------------------------------------------
// CodeGen::genMove8IfNeeded: Conditionally move 8 bytes of a struct to the argument area
//
// Arguments:
//    size       - The size of bytes remaining to be moved
//    longTmpReg - The tmp register to be used for the long value
//    src        - The source struct node (LCL/OBJ)
//    offset     - The current offset being copied
//
// Return Value:
//    Returns the number of bytes moved (8 or 0).
//
// Notes:
//    This is used in the PutArgStkKindUnroll case, to move any bytes that are
//    not an even multiple of 16.
//    On x86, longTmpReg must be an xmm reg; on x64 it must be an integer register.
//    This is checked by genStoreRegToStackArg.
//
unsigned CodeGen::genMove8IfNeeded(unsigned size, regNumber longTmpReg, GenTree* src, unsigned offset)
{
#ifdef TARGET_X86
    instruction longMovIns = INS_movq;
#else  // !TARGET_X86
    instruction longMovIns = INS_mov;
#endif // !TARGET_X86
    if ((size & 8) != 0)
    {
        genCodeForLoadOffset(longMovIns, EA_8BYTE, longTmpReg, src, offset);
        genStoreRegToStackArg(TYP_LONG, longTmpReg, offset);
        return 8;
    }
    return 0;
}

//------------------------------------------------------------------------
// CodeGen::genMove4IfNeeded: Conditionally move 4 bytes of a struct to the argument area
//
// Arguments:
//    size      - The size of bytes remaining to be moved
//    intTmpReg - The tmp register to be used for the long value
//    src       - The source struct node (LCL/OBJ)
//    offset    - The current offset being copied
//
// Return Value:
//    Returns the number of bytes moved (4 or 0).
//
// Notes:
//    This is used in the PutArgStkKindUnroll case, to move any bytes that are
//    not an even multiple of 16.
//    intTmpReg must be an integer register.
//    This is checked by genStoreRegToStackArg.
//
unsigned CodeGen::genMove4IfNeeded(unsigned size, regNumber intTmpReg, GenTree* src, unsigned offset)
{
    if ((size & 4) != 0)
    {
        genCodeForLoadOffset(INS_mov, EA_4BYTE, intTmpReg, src, offset);
        genStoreRegToStackArg(TYP_INT, intTmpReg, offset);
        return 4;
    }
    return 0;
}

//------------------------------------------------------------------------
// CodeGen::genMove2IfNeeded: Conditionally move 2 bytes of a struct to the argument area
//
// Arguments:
//    size      - The size of bytes remaining to be moved
//    intTmpReg - The tmp register to be used for the long value
//    src       - The source struct node (LCL/OBJ)
//    offset    - The current offset being copied
//
// Return Value:
//    Returns the number of bytes moved (2 or 0).
//
// Notes:
//    This is used in the PutArgStkKindUnroll case, to move any bytes that are
//    not an even multiple of 16.
//    intTmpReg must be an integer register.
//    This is checked by genStoreRegToStackArg.
//
unsigned CodeGen::genMove2IfNeeded(unsigned size, regNumber intTmpReg, GenTree* src, unsigned offset)
{
    if ((size & 2) != 0)
    {
        genCodeForLoadOffset(INS_mov, EA_2BYTE, intTmpReg, src, offset);
        genStoreRegToStackArg(TYP_SHORT, intTmpReg, offset);
        return 2;
    }
    return 0;
}

//------------------------------------------------------------------------
// CodeGen::genMove1IfNeeded: Conditionally move 1 byte of a struct to the argument area
//
// Arguments:
//    size      - The size of bytes remaining to be moved
//    intTmpReg - The tmp register to be used for the long value
//    src       - The source struct node (LCL/OBJ)
//    offset    - The current offset being copied
//
// Return Value:
//    Returns the number of bytes moved (1 or 0).
//
// Notes:
//    This is used in the PutArgStkKindUnroll case, to move any bytes that are
//    not an even multiple of 16.
//    intTmpReg must be an integer register.
//    This is checked by genStoreRegToStackArg.
//
unsigned CodeGen::genMove1IfNeeded(unsigned size, regNumber intTmpReg, GenTree* src, unsigned offset)
{
    if ((size & 1) != 0)
    {
        genCodeForLoadOffset(INS_mov, EA_1BYTE, intTmpReg, src, offset);
        genStoreRegToStackArg(TYP_BYTE, intTmpReg, offset);
        return 1;
    }
    return 0;
}

//---------------------------------------------------------------------------------------------------------------//
// genStructPutArgUnroll: Generates code for passing a struct arg on stack by value using loop unrolling.
//
// Arguments:
//     putArgNode  - the PutArgStk tree.
//
// Notes:
//     m_stkArgVarNum must be set to the base var number, relative to which the by-val struct will be copied to the
//     stack.
//
// TODO-Amd64-Unix: Try to share code with copyblk.
//      Need refactoring of copyblk before it could be used for putarg_stk.
//      The difference for now is that a putarg_stk contains its children, while cpyblk does not.
//      This creates differences in code. After some significant refactoring it could be reused.
//
void CodeGen::genStructPutArgUnroll(GenTreePutArgStk* putArgNode)
{
    GenTree* src = putArgNode->Data();
    // We will never call this method for SIMD types, which are stored directly in genPutStructArgStk().
    assert(src->isContained() && src->TypeIs(TYP_STRUCT) && (src->OperIs(GT_BLK) || src->OperIsLocalRead()));

#ifdef TARGET_X86
    assert(!m_pushStkArg);
#endif

    if (src->OperIs(GT_BLK))
    {
        genConsumeReg(src->AsBlk()->Addr());
    }

    unsigned loadSize = putArgNode->GetArgLoadSize();
    assert(!src->GetLayout(compiler)->HasGCPtr() &&
           (loadSize <= compiler->getUnrollThreshold(Compiler::UnrollKind::Memcpy)));

    unsigned  offset     = 0;
    regNumber xmmTmpReg  = REG_NA;
    regNumber intTmpReg  = REG_NA;
    regNumber longTmpReg = REG_NA;

#ifdef TARGET_X86
    if (loadSize >= 8)
#else
    if (loadSize >= XMM_REGSIZE_BYTES)
#endif
    {
        xmmTmpReg = putArgNode->GetSingleTempReg(RBM_ALLFLOAT);
    }
    if ((loadSize % XMM_REGSIZE_BYTES) != 0)
    {
        intTmpReg = putArgNode->GetSingleTempReg(RBM_ALLINT);
    }

#ifdef TARGET_X86
    longTmpReg = xmmTmpReg;
#else
    longTmpReg = intTmpReg;
#endif

    // Let's use SSE2 to be able to do 16 byte at a time with loads and stores.
    size_t slots = loadSize / XMM_REGSIZE_BYTES;
    while (slots-- > 0)
    {
        // TODO: In the below code the load and store instructions are for 16 bytes, but the
        //       type is EA_8BYTE. The movdqa/u are 16 byte instructions, so it works, but
        //       this probably needs to be changed.

        // Load
        genCodeForLoadOffset(INS_movdqu, EA_16BYTE, xmmTmpReg, src, offset);
        // Store
        genStoreRegToStackArg(TYP_STRUCT, xmmTmpReg, offset);

        offset += XMM_REGSIZE_BYTES;
    }

    // Fill the remainder (15 bytes or less) if there's one.
    if ((loadSize % XMM_REGSIZE_BYTES) != 0)
    {
        offset += genMove8IfNeeded(loadSize, longTmpReg, src, offset);
        offset += genMove4IfNeeded(loadSize, intTmpReg, src, offset);
        offset += genMove2IfNeeded(loadSize, intTmpReg, src, offset);
        offset += genMove1IfNeeded(loadSize, intTmpReg, src, offset);
        assert(offset == loadSize);
    }
}

//------------------------------------------------------------------------
// genStructPutArgRepMovs: Generates code for passing a struct arg by value on stack using Rep Movs.
//
// Arguments:
//     putArgNode  - the PutArgStk tree.
//
// Preconditions:
//     m_stkArgVarNum must be set to the base var number, relative to which the by-val struct bits will go.
//
void CodeGen::genStructPutArgRepMovs(GenTreePutArgStk* putArgNode)
{
    GenTree* src = putArgNode->gtGetOp1();
    assert(src->TypeIs(TYP_STRUCT) && !src->GetLayout(compiler)->HasGCPtr());

    // Make sure we got the arguments of the cpblk operation in the right registers, and that
    // 'src' is contained as expected.
    assert(putArgNode->gtRsvdRegs == (RBM_RDI | RBM_RCX | RBM_RSI));
    assert(src->isContained());

    genConsumePutStructArgStk(putArgNode, REG_RDI, REG_RSI, REG_RCX);
    instGen(INS_r_movsb);
}

#ifdef TARGET_X86
//------------------------------------------------------------------------
// genStructPutArgPush: Generates code for passing a struct arg by value on stack using "push".
//
// Arguments:
//     putArgNode  - the PutArgStk tree.
//
// Notes:
//     Used (only) on x86 for:
//      - Structs 4, 8, or 12 bytes in size (less than XMM_REGSIZE_BYTES, multiple of TARGET_POINTER_SIZE).
//      - Local structs less than 16 bytes in size (it is ok to load "too much" from our stack frame).
//      - Structs that contain GC pointers - they are guaranteed to be sized correctly by the VM.
//
void CodeGen::genStructPutArgPush(GenTreePutArgStk* putArgNode)
{
    // On x86, any struct that contains GC references must be stored to the stack using `push` instructions so
    // that the emitter properly detects the need to update the method's GC information.
    //
    // Strictly speaking, it is only necessary to use "push" to store the GC references themselves, so for structs
    // with large numbers of consecutive non-GC-ref-typed fields, we may be able to improve the code size in the
    // future.
    assert(m_pushStkArg);

    GenTree*  src        = putArgNode->Data();
    regNumber srcAddrReg = REG_NA;
    unsigned  srcLclNum  = BAD_VAR_NUM;
    unsigned  srcLclOffs = BAD_LCL_OFFSET;
    if (src->OperIsLocalRead())
    {
        assert(src->isContained());
        srcLclNum  = src->AsLclVarCommon()->GetLclNum();
        srcLclOffs = src->AsLclVarCommon()->GetLclOffs();
    }
    else
    {
        srcAddrReg = genConsumeReg(src->AsBlk()->Addr());
    }

    ClassLayout*   layout   = src->GetLayout(compiler);
    const unsigned loadSize = putArgNode->GetArgLoadSize();
    assert(((loadSize < XMM_REGSIZE_BYTES) || layout->HasGCPtr()) && ((loadSize % TARGET_POINTER_SIZE) == 0));
    const unsigned numSlots = loadSize / TARGET_POINTER_SIZE;

    for (int i = numSlots - 1; i >= 0; --i)
    {
        emitAttr       slotAttr   = emitTypeSize(layout->GetGCPtrType(i));
        const unsigned byteOffset = i * TARGET_POINTER_SIZE;
        if (srcAddrReg != REG_NA)
        {
            GetEmitter()->emitIns_AR_R(INS_push, slotAttr, REG_NA, srcAddrReg, byteOffset);
        }
        else
        {
            GetEmitter()->emitIns_S(INS_push, slotAttr, srcLclNum, srcLclOffs + byteOffset);
        }

        AddStackLevel(TARGET_POINTER_SIZE);
    }
}
#endif // TARGET_X86

#ifndef TARGET_X86
//------------------------------------------------------------------------
// genStructPutArgPartialRepMovs: Generates code for passing a struct arg by value on stack using
//                                a mix of pointer-sized stores, "movsq" and "rep movsd".
//
// Arguments:
//     putArgNode  - the PutArgStk tree.
//
// Notes:
//     Used on non-x86 targets (Unix x64) for structs with GC pointers.
//
void CodeGen::genStructPutArgPartialRepMovs(GenTreePutArgStk* putArgNode)
{
    // Consume these registers.
    // They may now contain gc pointers (depending on their type; gcMarkRegPtrVal will "do the right thing").
    genConsumePutStructArgStk(putArgNode, REG_RDI, REG_RSI, REG_NA);

    GenTree*       src         = putArgNode->Data();
    ClassLayout*   layout      = src->GetLayout(compiler);
    const emitAttr srcAddrAttr = src->OperIsLocalRead() ? EA_PTRSIZE : EA_BYREF;

#if DEBUG
    unsigned numGCSlotsCopied = 0;
#endif // DEBUG

    assert(layout->HasGCPtr());
    const unsigned argSize = putArgNode->GetStackByteSize();
    assert(argSize % TARGET_POINTER_SIZE == 0);
    const unsigned numSlots = argSize / TARGET_POINTER_SIZE;

    // No need to disable GC the way COPYOBJ does. Here the refs are copied in atomic operations always.
    for (unsigned i = 0; i < numSlots;)
    {
        if (!layout->IsGCPtr(i))
        {
            // Let's see if we can use rep movsp (alias for movsd or movsq for 32 and 64 bits respectively)
            // instead of a sequence of movsp instructions to save cycles and code size.
            unsigned adjacentNonGCSlotCount = 0;
            do
            {
                adjacentNonGCSlotCount++;
                i++;
            } while ((i < numSlots) && !layout->IsGCPtr(i));

            // If we have a very small contiguous non-ref region, it's better just to
            // emit a sequence of movsp instructions
            if (adjacentNonGCSlotCount < CPOBJ_NONGC_SLOTS_LIMIT)
            {
                for (; adjacentNonGCSlotCount > 0; adjacentNonGCSlotCount--)
                {
                    instGen(INS_movsp);
                }
            }
            else
            {
                GetEmitter()->emitIns_R_I(INS_mov, EA_4BYTE, REG_RCX, adjacentNonGCSlotCount);
                instGen(INS_r_movsp);
            }
        }
        else
        {
            // We have a GC (byref or ref) pointer
            // TODO-Amd64-Unix: Here a better solution (for code size and CQ) would be to use movsp instruction,
            // but the logic for emitting a GC info record is not available (it is internal for the emitter
            // only.) See emitGCVarLiveUpd function. If we could call it separately, we could do
            // instGen(INS_movsp); and emission of gc info.

            var_types memType = layout->GetGCPtrType(i);
            GetEmitter()->emitIns_R_AR(ins_Load(memType), emitTypeSize(memType), REG_RCX, REG_RSI, 0);
            genStoreRegToStackArg(memType, REG_RCX, i * TARGET_POINTER_SIZE);
#ifdef DEBUG
            numGCSlotsCopied++;
#endif // DEBUG

            i++;
            if (i < numSlots)
            {
                // Source for the copy operation.
                // If a LocalAddr, use EA_PTRSIZE - copy from stack.
                // If not a LocalAddr, use EA_BYREF - the source location is not on the stack.
                GetEmitter()->emitIns_R_I(INS_add, srcAddrAttr, REG_RSI, TARGET_POINTER_SIZE);

                // Always copying to the stack - outgoing arg area
                // (or the outgoing arg area of the caller for a tail call) - use EA_PTRSIZE.
                GetEmitter()->emitIns_R_I(INS_add, EA_PTRSIZE, REG_RDI, TARGET_POINTER_SIZE);
            }
        }
    }

    assert(numGCSlotsCopied == layout->GetGCPtrCount());
}
#endif // !TARGET_X86

//------------------------------------------------------------------------
// If any Vector3 args are on stack and they are not pass-by-ref, the upper 32bits
// must be cleared to zeroes. The native compiler doesn't clear the upper bits
// and there is no way to know if the caller is native or not. So, the upper
// 32 bits of Vector argument on stack are always cleared to zero.
#if defined(UNIX_AMD64_ABI) && defined(FEATURE_SIMD)
void CodeGen::genClearStackVec3ArgUpperBits()
{
#ifdef DEBUG
    if (verbose)
    {
        printf("*************** In genClearStackVec3ArgUpperBits()\n");
    }
#endif

    assert(compiler->compGeneratingProlog);

    unsigned varNum = 0;

    for (unsigned varNum = 0; varNum < compiler->info.compArgsCount; varNum++)
    {
        const LclVarDsc* varDsc = compiler->lvaGetDesc(varNum);
        assert(varDsc->lvIsParam);

        // Does var has simd12 type?
        if (varDsc->lvType != TYP_SIMD12)
        {
            continue;
        }

        if (!varDsc->lvIsRegArg)
        {
            // Clear the upper 32 bits by mov dword ptr [V_ARG_BASE+0xC], 0
            GetEmitter()->emitIns_S_I(ins_Store(TYP_INT), EA_4BYTE, varNum, genTypeSize(TYP_FLOAT) * 3, 0);
        }
        else
        {
            // Assume that for x64 linux, an argument is fully in registers
            // or fully on stack.
            regNumber argReg = varDsc->GetOtherArgReg();
            genSimd12UpperClear(argReg);
        }
    }
}
#endif // defined(UNIX_AMD64_ABI) && defined(FEATURE_SIMD)
#endif // FEATURE_PUT_STRUCT_ARG_STK

//
// genCodeForCpObj - Generate code for CpObj nodes to copy structs that have interleaved
//                   GC pointers.
//
// Arguments:
//    cpObjNode - the GT_STORE_BLK node
//
// Notes:
//    This will generate a sequence of movsp instructions for the cases of non-gc members.
//    Note that movsp is an alias for movsd on x86 and movsq on x64.
//    and calls to the BY_REF_ASSIGN helper otherwise.
//
// Preconditions:
//    The register assignments have been set appropriately.
//    This is validated by genConsumeBlockOp().
//
void CodeGen::genCodeForCpObj(GenTreeBlk* cpObjNode)
{
    // Make sure we got the arguments of the cpobj operation in the right registers
    GenTree*  dstAddr     = cpObjNode->Addr();
    GenTree*  source      = cpObjNode->Data();
    var_types srcAddrType = TYP_BYREF;
    bool      dstOnStack  = dstAddr->gtSkipReloadOrCopy()->OperIs(GT_LCL_ADDR);

    // If the GenTree node has data about GC pointers, this means we're dealing
    // with CpObj, so this requires special logic.
    assert(cpObjNode->GetLayout()->HasGCPtr());

    // MovSp (alias for movsq on x64 and movsd on x86) instruction is used for copying non-gcref fields
    // and it needs src = RSI and dst = RDI.
    // Either these registers must not contain lclVars, or they must be dying or marked for spill.
    // This is because these registers are incremented as we go through the struct.
    if (!source->IsLocal())
    {
        assert(source->gtOper == GT_IND);
        GenTree* srcAddr = source->gtGetOp1();
        srcAddrType      = srcAddr->TypeGet();

#ifdef DEBUG
        GenTree* actualSrcAddr    = srcAddr->gtSkipReloadOrCopy();
        GenTree* actualDstAddr    = dstAddr->gtSkipReloadOrCopy();
        unsigned srcLclVarNum     = BAD_VAR_NUM;
        unsigned dstLclVarNum     = BAD_VAR_NUM;
        bool     isSrcAddrLiveOut = false;
        bool     isDstAddrLiveOut = false;
        if (genIsRegCandidateLocal(actualSrcAddr))
        {
            srcLclVarNum     = actualSrcAddr->AsLclVarCommon()->GetLclNum();
            isSrcAddrLiveOut = ((actualSrcAddr->gtFlags & (GTF_VAR_DEATH | GTF_SPILL)) == 0);
        }
        if (genIsRegCandidateLocal(actualDstAddr))
        {
            dstLclVarNum     = actualDstAddr->AsLclVarCommon()->GetLclNum();
            isDstAddrLiveOut = ((actualDstAddr->gtFlags & (GTF_VAR_DEATH | GTF_SPILL)) == 0);
        }
        assert((actualSrcAddr->GetRegNum() != REG_RSI) || !isSrcAddrLiveOut ||
               ((srcLclVarNum == dstLclVarNum) && !isDstAddrLiveOut));
        assert((actualDstAddr->GetRegNum() != REG_RDI) || !isDstAddrLiveOut ||
               ((srcLclVarNum == dstLclVarNum) && !isSrcAddrLiveOut));
#endif // DEBUG
    }

    // Consume the operands and get them into the right registers.
    // They may now contain gc pointers (depending on their type; gcMarkRegPtrVal will "do the right thing").
    genConsumeBlockOp(cpObjNode, REG_RDI, REG_RSI, REG_NA);
    gcInfo.gcMarkRegPtrVal(REG_RSI, srcAddrType);
    gcInfo.gcMarkRegPtrVal(REG_RDI, dstAddr->TypeGet());

    unsigned slots = cpObjNode->GetLayout()->GetSlotCount();

    // If we can prove it's on the stack we don't need to use the write barrier.
    if (dstOnStack)
    {
        if (slots >= CPOBJ_NONGC_SLOTS_LIMIT)
        {
            // If the destination of the CpObj is on the stack, make sure we allocated
            // RCX to emit the movsp (alias for movsd or movsq for 32 and 64 bits respectively).
            assert((cpObjNode->gtRsvdRegs & RBM_RCX) != 0);

            GetEmitter()->emitIns_R_I(INS_mov, EA_4BYTE, REG_RCX, slots);
            instGen(INS_r_movsp);
        }
        else
        {
            // For small structs, it's better to emit a sequence of movsp than to
            // emit a rep movsp instruction.
            while (slots > 0)
            {
                instGen(INS_movsp);
                slots--;
            }
        }
    }
    else
    {
        ClassLayout* layout     = cpObjNode->GetLayout();
        unsigned     gcPtrCount = layout->GetGCPtrCount();

        unsigned i = 0;
        while (i < slots)
        {
            if (!layout->IsGCPtr(i))
            {
                // Let's see if we can use rep movsp instead of a sequence of movsp instructions
                // to save cycles and code size.
                unsigned nonGcSlotCount = 0;

                do
                {
                    nonGcSlotCount++;
                    i++;
                } while ((i < slots) && !layout->IsGCPtr(i));

                // If we have a very small contiguous non-gc region, it's better just to
                // emit a sequence of movsp instructions
                if (nonGcSlotCount < CPOBJ_NONGC_SLOTS_LIMIT)
                {
                    while (nonGcSlotCount > 0)
                    {
                        instGen(INS_movsp);
                        nonGcSlotCount--;
                    }
                }
                else
                {
                    // Otherwise, we can save code-size and improve CQ by emitting
                    // rep movsp (alias for movsd/movsq for x86/x64)
                    assert((cpObjNode->gtRsvdRegs & RBM_RCX) != 0);

                    GetEmitter()->emitIns_R_I(INS_mov, EA_4BYTE, REG_RCX, nonGcSlotCount);
                    instGen(INS_r_movsp);
                }
            }
            else
            {
                genEmitHelperCall(CORINFO_HELP_ASSIGN_BYREF, 0, EA_PTRSIZE);
                gcPtrCount--;
                i++;
            }
        }

        assert(gcPtrCount == 0);
    }

    // Clear the gcInfo for RSI and RDI.
    // While we normally update GC info prior to the last instruction that uses them,
    // these actually live into the helper call.
    gcInfo.gcMarkRegSetNpt(RBM_RSI);
    gcInfo.gcMarkRegSetNpt(RBM_RDI);
}

#ifdef TARGET_AMD64
//----------------------------------------------------------------------------------
// genCodeForCpBlkHelper - Generate code for a CpBlk node by the means of the VM memcpy helper call
//
// Arguments:
//    cpBlkNode - the GT_STORE_[BLK|OBJ|DYN_BLK]
//
// Preconditions:
//   The register assignments have been set appropriately.
//   This is validated by genConsumeBlockOp().
//
void CodeGen::genCodeForCpBlkHelper(GenTreeBlk* cpBlkNode)
{
    // Destination address goes in arg0, source address goes in arg1, and size goes in arg2.
    // genConsumeBlockOp takes care of this for us.
    genConsumeBlockOp(cpBlkNode, REG_ARG_0, REG_ARG_1, REG_ARG_2);

    genEmitHelperCall(CORINFO_HELP_MEMCPY, 0, EA_UNKNOWN);
}
#endif // TARGET_AMD64

// generate code do a switch statement based on a table of ip-relative offsets
void CodeGen::genTableBasedSwitch(GenTree* treeNode)
{
    genConsumeOperands(treeNode->AsOp());
    regNumber idxReg  = treeNode->AsOp()->gtOp1->GetRegNum();
    regNumber baseReg = treeNode->AsOp()->gtOp2->GetRegNum();

    regNumber tmpReg = treeNode->GetSingleTempReg();

    // load the ip-relative offset (which is relative to start of fgFirstBB)
    GetEmitter()->emitIns_R_ARX(INS_mov, EA_4BYTE, baseReg, baseReg, idxReg, 4, 0);

    // add it to the absolute address of fgFirstBB
    GetEmitter()->emitIns_R_L(INS_lea, EA_PTR_DSP_RELOC, compiler->fgFirstBB, tmpReg);
    GetEmitter()->emitIns_R_R(INS_add, EA_PTRSIZE, baseReg, tmpReg);
    // jmp baseReg
    GetEmitter()->emitIns_R(INS_i_jmp, emitTypeSize(TYP_I_IMPL), baseReg);
}

// emits the table and an instruction to get the address of the first element
void CodeGen::genJumpTable(GenTree* treeNode)
{
    noway_assert(compiler->compCurBB->KindIs(BBJ_SWITCH));
    assert(treeNode->OperGet() == GT_JMPTABLE);

    unsigned     jumpCount = compiler->compCurBB->GetSwitchTargets()->bbsCount;
    BasicBlock** jumpTable = compiler->compCurBB->GetSwitchTargets()->bbsDstTab;
    unsigned     jmpTabOffs;
    unsigned     jmpTabBase;

    jmpTabBase = GetEmitter()->emitBBTableDataGenBeg(jumpCount, true);

    jmpTabOffs = 0;

    JITDUMP("\n      J_M%03u_DS%02u LABEL   DWORD\n", compiler->compMethodID, jmpTabBase);

    for (unsigned i = 0; i < jumpCount; i++)
    {
        BasicBlock* target = *jumpTable++;
        noway_assert(target->HasFlag(BBF_HAS_LABEL));

        JITDUMP("            DD      L_M%03u_" FMT_BB "\n", compiler->compMethodID, target->bbNum);

        GetEmitter()->emitDataGenData(i, target);
    };

    GetEmitter()->emitDataGenEnd();

    // Access to inline data is 'abstracted' by a special type of static member
    // (produced by eeFindJitDataOffs) which the emitter recognizes as being a reference
    // to constant data, not a real static field.
    GetEmitter()->emitIns_R_C(INS_lea, emitTypeSize(TYP_I_IMPL), treeNode->GetRegNum(),
                              compiler->eeFindJitDataOffs(jmpTabBase), 0);
    genProduceReg(treeNode);
}

//------------------------------------------------------------------------
// genCodeForLockAdd: Generate code for a GT_LOCKADD node
//
// Arguments:
//    node - the GT_LOCKADD node
//
void CodeGen::genCodeForLockAdd(GenTreeOp* node)
{
    assert(node->OperIs(GT_LOCKADD));

    GenTree* addr = node->gtGetOp1();
    GenTree* data = node->gtGetOp2();
    emitAttr size = emitActualTypeSize(data->TypeGet());

    assert(addr->isUsedFromReg());
    assert(data->isUsedFromReg() || data->isContainedIntOrIImmed());
    assert((size == EA_4BYTE) || (size == EA_PTRSIZE));

    genConsumeOperands(node);
    instGen(INS_lock);

    if (data->isContainedIntOrIImmed())
    {
        int imm = static_cast<int>(data->AsIntCon()->IconValue());
        assert(imm == data->AsIntCon()->IconValue());
        if (imm == 1)
        {
            // inc [addr]
            GetEmitter()->emitIns_AR(INS_inc, size, addr->GetRegNum(), 0);
        }
        else if (imm == -1)
        {
            // dec [addr]
            GetEmitter()->emitIns_AR(INS_dec, size, addr->GetRegNum(), 0);
        }
        else
        {
            // add [addr], imm
            GetEmitter()->emitIns_I_AR(INS_add, size, imm, addr->GetRegNum(), 0);
        }
    }
    else
    {
        // add [addr], data
        GetEmitter()->emitIns_AR_R(INS_add, size, data->GetRegNum(), addr->GetRegNum(), 0);
    }
}

//------------------------------------------------------------------------
// genLockedInstructions: Generate code for a GT_XADD or GT_XCHG node.
//
// Arguments:
//    node - the GT_XADD/XCHG node
//
void CodeGen::genLockedInstructions(GenTreeOp* node)
{
<<<<<<< HEAD
    assert(node->OperIs(GT_XADD, GT_XCHG));
    assert(node->OperIs(GT_XCHG) || !varTypeIsSmall(node->TypeGet()));
=======
    assert(node->OperIs(GT_XADD, GT_XCHG, GT_XORR, GT_XAND));
>>>>>>> 4501ce9c

    GenTree* addr = node->gtGetOp1();
    GenTree* data = node->gtGetOp2();
    emitAttr size = emitTypeSize(node->TypeGet());

    assert(addr->isUsedFromReg());
    assert(data->isUsedFromReg());
    assert((size <= EA_PTRSIZE) || (size == EA_GCREF));

    genConsumeOperands(node);

    if (node->OperIs(GT_XORR, GT_XAND))
    {
        const instruction ins = node->OperIs(GT_XORR) ? INS_or : INS_and;

        if (node->IsUnusedValue())
        {
            // If value is not used we can emit a short form:
            //
            //    lock
            //    or/and  dword ptr [addrReg], val
            //
            instGen(INS_lock);
            GetEmitter()->emitIns_AR_R(ins, size, data->GetRegNum(), addr->GetRegNum(), 0);
        }
        else
        {
            // When value is used (it's the original value of the memory location)
            // we fallback to cmpxchg-loop idiom.

            // for cmpxchg we need to keep the original value in RAX
            assert(node->GetRegNum() == REG_RAX);

            //    mov     RAX, dword ptr [addrReg]
            //.LOOP:
            //    mov     tmp, RAX
            //    or/and  tmp, val
            //    lock
            //    cmpxchg dword ptr [addrReg], tmp
            //    jne    .LOOP
            //    ret

            // Extend liveness of addr
            gcInfo.gcMarkRegPtrVal(addr->GetRegNum(), addr->TypeGet());

            const regNumber tmpReg = node->GetSingleTempReg();
            GetEmitter()->emitIns_R_AR(INS_mov, size, REG_RAX, addr->GetRegNum(), 0);
            BasicBlock* loop = genCreateTempLabel();
            genDefineTempLabel(loop);
            GetEmitter()->emitIns_Mov(INS_mov, size, tmpReg, REG_RAX, false);
            GetEmitter()->emitIns_R_R(ins, size, tmpReg, data->GetRegNum());
            instGen(INS_lock);
            GetEmitter()->emitIns_AR_R(INS_cmpxchg, size, tmpReg, addr->GetRegNum(), 0);
            inst_JMP(EJ_jne, loop);

            gcInfo.gcMarkRegSetNpt(genRegMask(addr->GetRegNum()));
            genProduceReg(node);
        }
        return;
    }

    // If the destination register is different from the data register then we need
    // to first move the data to the target register. Make sure we don't overwrite
    // the address, the register allocator should have taken care of this.
    assert((node->GetRegNum() != addr->GetRegNum()) || (node->GetRegNum() == data->GetRegNum()));
    GetEmitter()->emitIns_Mov(INS_mov, size, node->GetRegNum(), data->GetRegNum(), /* canSkip */ true);

    instruction ins = node->OperIs(GT_XADD) ? INS_xadd : INS_xchg;

    // XCHG has an implied lock prefix when the first operand is a memory operand.
    if (ins != INS_xchg)
    {
        instGen(INS_lock);
    }

    regNumber targetReg = node->GetRegNum();
    GetEmitter()->emitIns_AR_R(ins, size, targetReg, addr->GetRegNum(), 0);

    if (varTypeIsSmall(node->TypeGet()))
    {
        instruction mov = varTypeIsSigned(node->TypeGet()) ? INS_movsx : INS_movzx;
        GetEmitter()->emitIns_Mov(mov, size, targetReg, targetReg, /* canSkip */ false);
    }

    genProduceReg(node);
}

//------------------------------------------------------------------------
// genCodeForCmpXchg: Produce code for a GT_CMPXCHG node.
//
// Arguments:
//    tree - the GT_CMPXCHG node
//
void CodeGen::genCodeForCmpXchg(GenTreeCmpXchg* tree)
{
    assert(tree->OperIs(GT_CMPXCHG));

    var_types targetType = tree->TypeGet();
    regNumber targetReg  = tree->GetRegNum();
    emitAttr  size       = emitTypeSize(tree->TypeGet());

    GenTree* location  = tree->Addr();      // arg1
    GenTree* value     = tree->Data();      // arg2
    GenTree* comparand = tree->Comparand(); // arg3

    assert(location->GetRegNum() != REG_NA && location->GetRegNum() != REG_RAX);
    assert(value->GetRegNum() != REG_NA && value->GetRegNum() != REG_RAX);

    genConsumeReg(location);
    genConsumeReg(value);
    genConsumeReg(comparand);

    // comparand goes to RAX;
    // Note that we must issue this move after the genConsumeRegs(), in case any of the above
    // have a GT_COPY from RAX.
    inst_Mov(comparand->TypeGet(), REG_RAX, comparand->GetRegNum(), /* canSkip */ true);

    // location is Rm
    instGen(INS_lock);

    GetEmitter()->emitIns_AR_R(INS_cmpxchg, size, value->GetRegNum(), location->GetRegNum(), 0);

    // Result is in RAX
    if (varTypeIsSmall(tree->TypeGet()))
    {
        instruction mov = varTypeIsSigned(tree->TypeGet()) ? INS_movsx : INS_movzx;
        GetEmitter()->emitIns_Mov(mov, size, targetReg, REG_RAX, /* canSkip */ false);
    }
    else
    {
        inst_Mov(targetType, targetReg, REG_RAX, /* canSkip */ true);
    }

    genProduceReg(tree);
}

// generate code for BoundsCheck nodes
void CodeGen::genRangeCheck(GenTree* oper)
{
    noway_assert(oper->OperIs(GT_BOUNDS_CHECK));
    GenTreeBoundsChk* bndsChk = oper->AsBoundsChk();

    GenTree* arrIndex = bndsChk->GetIndex();
    GenTree* arrLen   = bndsChk->GetArrayLength();

    GenTree *    src1, *src2;
    emitJumpKind jmpKind;
    instruction  cmpKind;

    genConsumeRegs(arrIndex);
    genConsumeRegs(arrLen);

    if (arrIndex->IsIntegralConst(0) && arrLen->isUsedFromReg())
    {
        // arrIndex is 0 and arrLen is in a reg. In this case
        // we can generate
        //      test reg, reg
        // since arrLen is non-negative
        src1    = arrLen;
        src2    = arrLen;
        jmpKind = EJ_je;
        cmpKind = INS_test;
    }
    else if (arrIndex->isContainedIntOrIImmed())
    {
        // arrIndex is a contained constant.  In this case
        // we will generate one of the following
        //      cmp [mem], immed    (if arrLen is a memory op)
        //      cmp reg, immed      (if arrLen is in a reg)
        //
        // That is arrLen cannot be a contained immed.
        assert(!arrLen->isContainedIntOrIImmed());

        src1    = arrLen;
        src2    = arrIndex;
        jmpKind = EJ_jbe;
        cmpKind = INS_cmp;
    }
    else
    {
        // arrIndex could either be a contained memory op or a reg
        // In this case we will generate one of the following
        //      cmp  [mem], immed   (if arrLen is a constant)
        //      cmp  [mem], reg     (if arrLen is in a reg)
        //      cmp  reg, immed     (if arrIndex is in a reg)
        //      cmp  reg1, reg2     (if arrIndex is in reg1)
        //      cmp  reg, [mem]     (if arrLen is a memory op)
        //
        // That is only one of arrIndex or arrLen can be a memory op.
        assert(!arrIndex->isUsedFromMemory() || !arrLen->isUsedFromMemory());

        src1    = arrIndex;
        src2    = arrLen;
        jmpKind = EJ_jae;
        cmpKind = INS_cmp;
    }

    var_types bndsChkType = src2->TypeGet();
#if DEBUG
    // Bounds checks can only be 32 or 64 bit sized comparisons.
    assert(bndsChkType == TYP_INT || bndsChkType == TYP_LONG);

    // The type of the bounds check should always wide enough to compare against the index.
    assert(emitTypeSize(bndsChkType) >= emitTypeSize(src1->TypeGet()));
#endif // DEBUG

    GetEmitter()->emitInsBinary(cmpKind, emitTypeSize(bndsChkType), src1, src2);
    genJumpToThrowHlpBlk(jmpKind, bndsChk->gtThrowKind, bndsChk->gtIndRngFailBB);
}

//---------------------------------------------------------------------
// genCodeForPhysReg - generate code for a GT_PHYSREG node
//
// Arguments
//    tree - the GT_PHYSREG node
//
// Return value:
//    None
//
void CodeGen::genCodeForPhysReg(GenTreePhysReg* tree)
{
    assert(tree->OperIs(GT_PHYSREG));

    var_types targetType = tree->TypeGet();
    regNumber targetReg  = tree->GetRegNum();

    inst_Mov(targetType, targetReg, tree->gtSrcReg, /* canSkip */ true);
    genTransferRegGCState(targetReg, tree->gtSrcReg);

    genProduceReg(tree);
}

//---------------------------------------------------------------------
// genCodeForNullCheck - generate code for a GT_NULLCHECK node
//
// Arguments
//    tree - the GT_NULLCHECK node
//
// Return value:
//    None
//
void CodeGen::genCodeForNullCheck(GenTreeIndir* tree)
{
    assert(tree->OperIs(GT_NULLCHECK));

    assert(tree->gtOp1->isUsedFromReg());
    regNumber reg = genConsumeReg(tree->gtOp1);
    GetEmitter()->emitIns_AR_R(INS_cmp, emitTypeSize(tree), reg, reg, 0);
}

instruction CodeGen::genGetInsForOper(genTreeOps oper, var_types type)
{
    instruction ins;

    // Operations on SIMD vectors shouldn't come this path
    assert(!varTypeIsSIMD(type));
    if (varTypeIsFloating(type))
    {
        return ins_MathOp(oper, type);
    }

    switch (oper)
    {
        case GT_ADD:
            ins = INS_add;
            break;
        case GT_AND:
            ins = INS_and;
            break;
        case GT_LSH:
            ins = INS_shl;
            break;
        case GT_MUL:
            ins = INS_imul;
            break;
        case GT_NEG:
            ins = INS_neg;
            break;
        case GT_NOT:
            ins = INS_not;
            break;
        case GT_OR:
            ins = INS_or;
            break;
        case GT_ROL:
            ins = INS_rol;
            break;
        case GT_ROR:
            ins = INS_ror;
            break;
        case GT_RSH:
            ins = INS_sar;
            break;
        case GT_RSZ:
            ins = INS_shr;
            break;
        case GT_SUB:
            ins = INS_sub;
            break;
        case GT_XOR:
            ins = INS_xor;
            break;
#if !defined(TARGET_64BIT)
        case GT_ADD_LO:
            ins = INS_add;
            break;
        case GT_ADD_HI:
            ins = INS_adc;
            break;
        case GT_SUB_LO:
            ins = INS_sub;
            break;
        case GT_SUB_HI:
            ins = INS_sbb;
            break;
        case GT_LSH_HI:
            ins = INS_shld;
            break;
        case GT_RSH_LO:
            ins = INS_shrd;
            break;
#endif // !defined(TARGET_64BIT)
        default:
            unreached();
            break;
    }
    return ins;
}

//------------------------------------------------------------------------
// genCodeForShift: Generates the code sequence for a GenTree node that
// represents a bit shift or rotate operation (<<, >>, >>>, rol, ror).
//
// Arguments:
//    tree - the bit shift node (that specifies the type of bit shift to perform).
//
// Assumptions:
//    a) All GenTrees are register allocated.
//    b) The shift-by-amount in tree->AsOp()->gtOp2 is either a contained constant or
//       it's a register-allocated expression. If it is in a register that is
//       not RCX, it will be moved to RCX (so RCX better not be in use!).
//
void CodeGen::genCodeForShift(GenTree* tree)
{
    // Only the non-RMW case here.
    assert(tree->OperIsShiftOrRotate());
    assert(tree->AsOp()->gtOp1->isUsedFromReg());
    assert(tree->GetRegNum() != REG_NA);

    genConsumeOperands(tree->AsOp());

    var_types   targetType = tree->TypeGet();
    instruction ins        = genGetInsForOper(tree->OperGet(), targetType);

    GenTree*  operand    = tree->gtGetOp1();
    regNumber operandReg = operand->GetRegNum();

    GenTree* shiftBy = tree->gtGetOp2();

    if (shiftBy->isContainedIntOrIImmed())
    {
        emitAttr size = emitTypeSize(tree);

        bool mightOptimizeLsh = tree->OperIs(GT_LSH) && !tree->gtOverflowEx() && !tree->gtSetFlags();

        // Optimize "X<<1" to "lea [reg+reg]" or "add reg, reg"
        if (mightOptimizeLsh && shiftBy->IsIntegralConst(1))
        {
            if (tree->GetRegNum() == operandReg)
            {
                GetEmitter()->emitIns_R_R(INS_add, size, tree->GetRegNum(), operandReg);
            }
            else
            {
                GetEmitter()->emitIns_R_ARX(INS_lea, size, tree->GetRegNum(), operandReg, operandReg, 1, 0);
            }
        }
        // Optimize "X<<2" to "lea [reg*4]" - we only do this when the dst and src registers are different since it will
        // remove a 'mov'.
        else if (mightOptimizeLsh && shiftBy->IsIntegralConst(2) && tree->GetRegNum() != operandReg)
        {
            GetEmitter()->emitIns_R_ARX(INS_lea, size, tree->GetRegNum(), REG_NA, operandReg, 4, 0);
        }
        // Optimize "X<<3" to "lea [reg*8]" - we only do this when the dst and src registers are different since it will
        // remove a 'mov'.
        else if (mightOptimizeLsh && shiftBy->IsIntegralConst(3) && tree->GetRegNum() != operandReg)
        {
            GetEmitter()->emitIns_R_ARX(INS_lea, size, tree->GetRegNum(), REG_NA, operandReg, 8, 0);
        }
        else
        {
            int shiftByValue = (int)shiftBy->AsIntConCommon()->IconValue();

#if defined(TARGET_64BIT)
            // Try to emit rorx if BMI2 is available instead of mov+rol
            // it makes sense only for 64bit integers
            if ((genActualType(targetType) == TYP_LONG) && (tree->GetRegNum() != operandReg) &&
                compiler->compOpportunisticallyDependsOn(InstructionSet_BMI2) && tree->OperIs(GT_ROL, GT_ROR) &&
                (shiftByValue > 0) && (shiftByValue < 64))
            {
                const int value = tree->OperIs(GT_ROL) ? (64 - shiftByValue) : shiftByValue;
                GetEmitter()->emitIns_R_R_I(INS_rorx, size, tree->GetRegNum(), operandReg, value);
                genProduceReg(tree);
                return;
            }
#endif
            // First, move the operand to the destination register and
            // later on perform the shift in-place.
            // (LSRA will try to avoid this situation through preferencing.)
            inst_Mov(targetType, tree->GetRegNum(), operandReg, /* canSkip */ true);
            inst_RV_SH(ins, size, tree->GetRegNum(), shiftByValue);
        }
    }
#if defined(TARGET_64BIT)
    else if (tree->OperIsShift() && compiler->compOpportunisticallyDependsOn(InstructionSet_BMI2))
    {
        // Try to emit shlx, sarx, shrx if BMI2 is available instead of mov+shl, mov+sar, mov+shr.
        switch (tree->OperGet())
        {
            case GT_LSH:
                ins = INS_shlx;
                break;

            case GT_RSH:
                ins = INS_sarx;
                break;

            case GT_RSZ:
                ins = INS_shrx;
                break;

            default:
                unreached();
        }

        regNumber shiftByReg = shiftBy->GetRegNum();
        emitAttr  size       = emitTypeSize(tree);
        // The order of operandReg and shiftByReg are swapped to follow shlx, sarx and shrx encoding spec.
        GetEmitter()->emitIns_R_R_R(ins, size, tree->GetRegNum(), shiftByReg, operandReg);
    }
#endif
    else
    {
        // We must have the number of bits to shift stored in ECX, since we constrained this node to
        // sit in ECX. In case this didn't happen, LSRA expects the code generator to move it since it's a single
        // register destination requirement.
        genCopyRegIfNeeded(shiftBy, REG_RCX);

        // The operand to be shifted must not be in ECX
        noway_assert(operandReg != REG_RCX);

        inst_Mov(targetType, tree->GetRegNum(), operandReg, /* canSkip */ true);
        inst_RV(ins, tree->GetRegNum(), targetType);
    }

    genProduceReg(tree);
}

#ifdef TARGET_X86
//------------------------------------------------------------------------
// genCodeForShiftLong: Generates the code sequence for a GenTree node that
// represents a three operand bit shift or rotate operation (<<Hi, >>Lo).
//
// Arguments:
//    tree - the bit shift node (that specifies the type of bit shift to perform).
//
// Assumptions:
//    a) All GenTrees are register allocated.
//    b) The shift-by-amount in tree->AsOp()->gtOp2 is a contained constant
//
// TODO-X86-CQ: This only handles the case where the operand being shifted is in a register. We don't
// need sourceHi to be always in reg in case of GT_LSH_HI (because it could be moved from memory to
// targetReg if sourceHi is a memory operand). Similarly for GT_RSH_LO, sourceLo could be marked as
// contained memory-op. Even if not a memory-op, we could mark it as reg-optional.
//
void CodeGen::genCodeForShiftLong(GenTree* tree)
{
    // Only the non-RMW case here.
    genTreeOps oper = tree->OperGet();
    assert(oper == GT_LSH_HI || oper == GT_RSH_LO);

    GenTree* operand = tree->AsOp()->gtOp1;
    assert(operand->OperGet() == GT_LONG);
    assert(operand->AsOp()->gtOp1->isUsedFromReg());
    assert(operand->AsOp()->gtOp2->isUsedFromReg());

    GenTree* operandLo = operand->gtGetOp1();
    GenTree* operandHi = operand->gtGetOp2();

    regNumber regLo = operandLo->GetRegNum();
    regNumber regHi = operandHi->GetRegNum();

    genConsumeOperands(tree->AsOp());

    var_types   targetType = tree->TypeGet();
    instruction ins        = genGetInsForOper(oper, targetType);

    GenTree* shiftBy = tree->gtGetOp2();

    assert(shiftBy->isContainedIntOrIImmed());

    unsigned int count = (unsigned int)shiftBy->AsIntConCommon()->IconValue();

    if (oper == GT_LSH_HI)
    {
        regNumber tgtReg = tree->GetRegNum();
        assert(regLo != tgtReg);

        inst_Mov(targetType, tgtReg, regHi, /* canSkip */ true);
        inst_RV_RV_IV(ins, emitTypeSize(targetType), tree->GetRegNum(), regLo, count);
    }
    else
    {
        assert(oper == GT_RSH_LO);

        regNumber tgtReg = tree->GetRegNum();
        assert(regHi != tgtReg);

        inst_Mov(targetType, tgtReg, regLo, /* canSkip */ true);
        inst_RV_RV_IV(ins, emitTypeSize(targetType), tree->GetRegNum(), regHi, count);
    }

    genProduceReg(tree);
}
#endif

//------------------------------------------------------------------------
// genMapShiftInsToShiftByConstantIns: Given a general shift/rotate instruction,
// map it to the specific x86/x64 shift opcode for a shift/rotate by a constant.
// X86/x64 has a special encoding for shift/rotate-by-constant-1.
//
// Arguments:
//    ins: the base shift/rotate instruction
//    shiftByValue: the constant value by which we are shifting/rotating
//
instruction CodeGen::genMapShiftInsToShiftByConstantIns(instruction ins, int shiftByValue)
{
    assert(ins == INS_rcl || ins == INS_rcr || ins == INS_rol || ins == INS_ror || ins == INS_shl || ins == INS_shr ||
           ins == INS_sar);

    // Which format should we use?

    instruction shiftByConstantIns;

    if (shiftByValue == 1)
    {
        // Use the shift-by-one format.

        assert(INS_rcl + 1 == INS_rcl_1);
        assert(INS_rcr + 1 == INS_rcr_1);
        assert(INS_rol + 1 == INS_rol_1);
        assert(INS_ror + 1 == INS_ror_1);
        assert(INS_shl + 1 == INS_shl_1);
        assert(INS_shr + 1 == INS_shr_1);
        assert(INS_sar + 1 == INS_sar_1);

        shiftByConstantIns = (instruction)(ins + 1);
    }
    else
    {
        // Use the shift-by-NNN format.

        assert(INS_rcl + 2 == INS_rcl_N);
        assert(INS_rcr + 2 == INS_rcr_N);
        assert(INS_rol + 2 == INS_rol_N);
        assert(INS_ror + 2 == INS_ror_N);
        assert(INS_shl + 2 == INS_shl_N);
        assert(INS_shr + 2 == INS_shr_N);
        assert(INS_sar + 2 == INS_sar_N);

        shiftByConstantIns = (instruction)(ins + 2);
    }

    return shiftByConstantIns;
}

//------------------------------------------------------------------------
// genCodeForShiftRMW: Generates the code sequence for a GT_STOREIND GenTree node that
// represents a RMW bit shift or rotate operation (<<, >>, >>>, rol, ror), for example:
//      GT_STOREIND( AddressTree, GT_SHL( Ind ( AddressTree ), Operand ) )
//
// Arguments:
//    storeIndNode: the GT_STOREIND node.
//
void CodeGen::genCodeForShiftRMW(GenTreeStoreInd* storeInd)
{
    GenTree* data = storeInd->Data();

    assert(data->OperIsShift() || data->OperIsRotate());

    // This function only handles the RMW case.
    assert(data->AsOp()->gtOp1->isUsedFromMemory());
    assert(data->AsOp()->gtOp1->isIndir());
    assert(Lowering::IndirsAreEquivalent(data->AsOp()->gtOp1, storeInd));
    assert(data->GetRegNum() == REG_NA);

    var_types   targetType = data->TypeGet();
    genTreeOps  oper       = data->OperGet();
    instruction ins        = genGetInsForOper(oper, targetType);
    emitAttr    attr       = EA_ATTR(genTypeSize(targetType));

    GenTree* shiftBy = data->AsOp()->gtOp2;
    if (shiftBy->isContainedIntOrIImmed())
    {
        int shiftByValue = (int)shiftBy->AsIntConCommon()->IconValue();
        ins              = genMapShiftInsToShiftByConstantIns(ins, shiftByValue);
        if (shiftByValue == 1)
        {
            // There is no source in this case, as the shift by count is embedded in the instruction opcode itself.
            GetEmitter()->emitInsRMW(ins, attr, storeInd);
        }
        else
        {
            GetEmitter()->emitInsRMW(ins, attr, storeInd, shiftBy);
        }
    }
    else
    {
        // We must have the number of bits to shift stored in ECX, since we constrained this node to
        // sit in ECX. In case this didn't happen, LSRA expects the code generator to move it since it's a single
        // register destination requirement.
        genCopyRegIfNeeded(shiftBy, REG_RCX);

        // The shiftBy operand is implicit, so call the unary version of emitInsRMW.
        GetEmitter()->emitInsRMW(ins, attr, storeInd);
    }
}

//------------------------------------------------------------------------
// genCodeForLclAddr: Generates the code for GT_LCL_ADDR.
//
// Arguments:
//    lclAddrNode - the node.
//
void CodeGen::genCodeForLclAddr(GenTreeLclFld* lclAddrNode)
{
    assert(lclAddrNode->OperIs(GT_LCL_ADDR));

    var_types targetType = lclAddrNode->TypeGet();
    emitAttr  size       = emitTypeSize(targetType);
    regNumber targetReg  = lclAddrNode->GetRegNum();

    // Address of a local var.
    noway_assert((targetType == TYP_BYREF) || (targetType == TYP_I_IMPL));

    GetEmitter()->emitIns_R_S(INS_lea, size, targetReg, lclAddrNode->GetLclNum(), lclAddrNode->GetLclOffs());

    genProduceReg(lclAddrNode);
}

//------------------------------------------------------------------------
// genCodeForLclFld: Produce code for a GT_LCL_FLD node.
//
// Arguments:
//    tree - the GT_LCL_FLD node
//
void CodeGen::genCodeForLclFld(GenTreeLclFld* tree)
{
    assert(tree->OperIs(GT_LCL_FLD));

    var_types targetType = tree->TypeGet();

#ifdef FEATURE_SIMD
    // Loading of TYP_SIMD12 (i.e. Vector3) field
    if (targetType == TYP_SIMD12)
    {
        genLoadLclTypeSimd12(tree);
        return;
    }
#endif

    regNumber targetReg = tree->GetRegNum();
    noway_assert(targetReg != REG_NA);

    noway_assert(targetType != TYP_STRUCT);

    emitAttr size   = emitTypeSize(targetType);
    unsigned offs   = tree->GetLclOffs();
    unsigned varNum = tree->GetLclNum();
    assert(varNum < compiler->lvaCount);

    instruction loadIns = tree->DontExtend() ? INS_mov : ins_Load(targetType);
    GetEmitter()->emitIns_R_S(loadIns, size, targetReg, varNum, offs);

    genProduceReg(tree);
}

//------------------------------------------------------------------------
// genCodeForLclVar: Produce code for a GT_LCL_VAR node.
//
// Arguments:
//    tree - the GT_LCL_VAR node
//
void CodeGen::genCodeForLclVar(GenTreeLclVar* tree)
{
    assert(tree->OperIs(GT_LCL_VAR));

    // lcl_vars are not defs
    assert((tree->gtFlags & GTF_VAR_DEF) == 0);

    LclVarDsc* varDsc         = compiler->lvaGetDesc(tree);
    bool       isRegCandidate = varDsc->lvIsRegCandidate();

    // If this is a register candidate that has been spilled, genConsumeReg() will
    // reload it at the point of use.  Otherwise, if it's not in a register, we load it here.

    if (!isRegCandidate && !tree->IsMultiReg() && !(tree->gtFlags & GTF_SPILLED))
    {
#if defined(FEATURE_SIMD) && defined(TARGET_X86)
        // Loading of TYP_SIMD12 (i.e. Vector3) variable
        if (tree->TypeGet() == TYP_SIMD12)
        {
            genLoadLclTypeSimd12(tree);
            return;
        }
#endif // defined(FEATURE_SIMD) && defined(TARGET_X86)

        var_types type = varDsc->GetRegisterType(tree);
        GetEmitter()->emitIns_R_S(ins_Load(type, compiler->isSIMDTypeLocalAligned(tree->GetLclNum())),
                                  emitTypeSize(type), tree->GetRegNum(), tree->GetLclNum(), 0);
        genProduceReg(tree);
    }
}

//------------------------------------------------------------------------
// genCodeForStoreLclFld: Produce code for a GT_STORE_LCL_FLD node.
//
// Arguments:
//    tree - the GT_STORE_LCL_FLD node
//
void CodeGen::genCodeForStoreLclFld(GenTreeLclFld* tree)
{
    assert(tree->OperIs(GT_STORE_LCL_FLD));

    var_types targetType = tree->TypeGet();
    noway_assert(targetType != TYP_STRUCT);

#ifdef FEATURE_SIMD
    // storing of TYP_SIMD12 (i.e. Vector3) field
    if (targetType == TYP_SIMD12)
    {
        genStoreLclTypeSimd12(tree);
        return;
    }
#endif // FEATURE_SIMD

    GenTree*   op1       = tree->gtGetOp1();
    regNumber  targetReg = tree->GetRegNum();
    unsigned   lclNum    = tree->GetLclNum();
    LclVarDsc* varDsc    = compiler->lvaGetDesc(lclNum);

    assert(varTypeUsesSameRegType(targetType, op1));
    assert(genTypeSize(genActualType(targetType)) == genTypeSize(genActualType(op1->TypeGet())));

    genConsumeRegs(op1);

    if (op1->OperIs(GT_BITCAST) && op1->isContained())
    {
        GenTree*  bitCastSrc = op1->gtGetOp1();
        var_types srcType    = bitCastSrc->TypeGet();
        noway_assert(!bitCastSrc->isContained());

        if (targetReg == REG_NA)
        {
            GetEmitter()->emitIns_S_R(ins_Store(srcType, compiler->isSIMDTypeLocalAligned(lclNum)),
                                      emitTypeSize(targetType), bitCastSrc->GetRegNum(), lclNum, tree->GetLclOffs());
        }
        else
        {
            genBitCast(targetType, targetReg, srcType, bitCastSrc->GetRegNum());
        }
    }
    else
    {
        GetEmitter()->emitInsBinary(ins_Store(targetType), emitTypeSize(tree), tree, op1);
    }
    genUpdateLifeStore(tree, targetReg, varDsc);
}

//------------------------------------------------------------------------
// genCodeForStoreLclVar: Produce code for a GT_STORE_LCL_VAR node.
//
// Arguments:
//    lclNode - the GT_STORE_LCL_VAR node
//
void CodeGen::genCodeForStoreLclVar(GenTreeLclVar* lclNode)
{
    assert(lclNode->OperIs(GT_STORE_LCL_VAR));

    regNumber targetReg = lclNode->GetRegNum();
    emitter*  emit      = GetEmitter();

    GenTree* op1 = lclNode->gtGetOp1();

    // Stores from a multi-reg source are handled separately.
    if (op1->gtSkipReloadOrCopy()->IsMultiRegNode())
    {
        genMultiRegStoreToLocal(lclNode);
    }
    else
    {
        unsigned   lclNum = lclNode->GetLclNum();
        LclVarDsc* varDsc = compiler->lvaGetDesc(lclNum);

        var_types targetType = varDsc->GetRegisterType(lclNode);

#ifdef DEBUG
        var_types op1Type = op1->TypeGet();
        if (op1Type == TYP_STRUCT)
        {
            assert(op1->IsLocal());
            GenTreeLclVar* op1LclVar = op1->AsLclVar();
            unsigned       op1lclNum = op1LclVar->GetLclNum();
            LclVarDsc*     op1VarDsc = compiler->lvaGetDesc(op1lclNum);
            op1Type                  = op1VarDsc->GetRegisterType(op1LclVar);
        }
        assert(varTypeUsesSameRegType(targetType, op1Type));
        assert(varTypeUsesIntReg(targetType) || (emitTypeSize(targetType) == emitTypeSize(op1Type)));
#endif

#if !defined(TARGET_64BIT)
        if (targetType == TYP_LONG)
        {
            genStoreLongLclVar(lclNode);
            return;
        }
#endif // !defined(TARGET_64BIT)

#ifdef FEATURE_SIMD
        // storing of TYP_SIMD12 (i.e. Vector3) field
        if (targetType == TYP_SIMD12)
        {
            genStoreLclTypeSimd12(lclNode);
            return;
        }
#endif // FEATURE_SIMD

        genConsumeRegs(op1);

        if (op1->OperIs(GT_BITCAST) && op1->isContained())
        {
            GenTree*  bitCastSrc = op1->gtGetOp1();
            var_types srcType    = bitCastSrc->TypeGet();
            noway_assert(!bitCastSrc->isContained());
            if (targetReg == REG_NA)
            {
                emit->emitIns_S_R(ins_Store(srcType, compiler->isSIMDTypeLocalAligned(lclNum)),
                                  emitTypeSize(targetType), bitCastSrc->GetRegNum(), lclNum, 0);
            }
            else
            {
                genBitCast(targetType, targetReg, srcType, bitCastSrc->GetRegNum());
            }
        }
        else if (targetReg == REG_NA)
        {
            // stack store
            emit->emitInsStoreLcl(ins_Store(targetType, compiler->isSIMDTypeLocalAligned(lclNum)),
                                  emitTypeSize(targetType), lclNode);
        }
        else
        {
            // Look for the case where we have a constant zero which we've marked for reuse,
            // but which isn't actually in the register we want.  In that case, it's better to create
            // zero in the target register, because an xor is smaller than a copy. Note that we could
            // potentially handle this in the register allocator, but we can't always catch it there
            // because the target may not have a register allocated for it yet.
            if (op1->isUsedFromReg() && (op1->GetRegNum() != targetReg) &&
                (op1->IsIntegralConst(0) || op1->IsFloatPositiveZero()))
            {
                op1->SetRegNum(REG_NA);
                op1->ResetReuseRegVal();
                op1->SetContained();
            }

            if (!op1->isUsedFromReg())
            {
                // Currently, we assume that the non-reg source of a GT_STORE_LCL_VAR writing to a register
                // must be a constant. However, in the future we might want to support an operand used from
                // memory.  This is a bit tricky because we have to decide it can be used from memory before
                // register allocation,
                // and this would be a case where, once that's done, we need to mark that node as always
                // requiring a register - which we always assume now anyway, but once we "optimize" that
                // we'll have to take cases like this into account.
                assert((op1->GetRegNum() == REG_NA) && op1->OperIsConst());
                genSetRegToConst(targetReg, targetType, op1);
            }
            else
            {
                assert(targetReg == lclNode->GetRegNum());
                assert(op1->GetRegNum() != REG_NA);
                inst_Mov_Extend(targetType, /* srcInReg */ true, targetReg, op1->GetRegNum(), /* canSkip */ true,
                                emitTypeSize(targetType));
            }
        }
        genUpdateLifeStore(lclNode, targetReg, varDsc);
    }
}

//------------------------------------------------------------------------
// genCodeForIndexAddr: Produce code for a GT_INDEX_ADDR node.
//
// Arguments:
//    tree - the GT_INDEX_ADDR node
//
void CodeGen::genCodeForIndexAddr(GenTreeIndexAddr* node)
{
    GenTree* const base  = node->Arr();
    GenTree* const index = node->Index();

    const regNumber baseReg  = genConsumeReg(base);
    regNumber       indexReg = genConsumeReg(index);
    const regNumber dstReg   = node->GetRegNum();

    // NOTE: `genConsumeReg` marks the consumed register as not a GC pointer, as it assumes that the input registers
    // die at the first instruction generated by the node. This is not the case for `INDEX_ADDR`, however, as the
    // base register is multiply-used. As such, we need to mark the base register as containing a GC pointer until
    // we are finished generating the code for this node.

    gcInfo.gcMarkRegPtrVal(baseReg, base->TypeGet());
    assert(varTypeIsIntegral(index->TypeGet()));

    regNumber tmpReg = REG_NA;
#ifdef TARGET_64BIT
    tmpReg = node->GetSingleTempReg();
#endif

    // Generate the bounds check if necessary.
    if (node->IsBoundsChecked())
    {
#ifdef TARGET_64BIT
        // The CLI Spec allows an array to be indexed by either an int32 or a native int.  In the case that the index
        // is a native int on a 64-bit platform, we will need to widen the array length and then compare.
        if (index->TypeGet() == TYP_I_IMPL)
        {
            GetEmitter()->emitIns_R_AR(INS_mov, EA_4BYTE, tmpReg, baseReg, static_cast<int>(node->gtLenOffset));
            GetEmitter()->emitIns_R_R(INS_cmp, EA_8BYTE, indexReg, tmpReg);
        }
        else
#endif // TARGET_64BIT
        {
            GetEmitter()->emitIns_R_AR(INS_cmp, EA_4BYTE, indexReg, baseReg, static_cast<int>(node->gtLenOffset));
        }

        genJumpToThrowHlpBlk(EJ_jae, SCK_RNGCHK_FAIL, node->gtIndRngFailBB);
    }

#ifdef TARGET_64BIT
    if (index->TypeGet() != TYP_I_IMPL)
    {
        // LEA needs 64-bit operands so we need to widen the index if it's TYP_INT.
        GetEmitter()->emitIns_Mov(INS_mov, EA_4BYTE, tmpReg, indexReg, /* canSkip */ false);
        indexReg = tmpReg;
    }
#endif // TARGET_64BIT

    // Compute the address of the array element.
    unsigned scale = node->gtElemSize;

    switch (scale)
    {
        case 1:
        case 2:
        case 4:
        case 8:
            tmpReg = indexReg;
            break;

        default:
#ifdef TARGET_64BIT
            // IMUL treats its immediate operand as signed so scale can't be larger than INT32_MAX.
            // The VM doesn't allow such large array elements but let's be sure.
            noway_assert(scale <= INT32_MAX);
#else  // !TARGET_64BIT
            tmpReg = node->GetSingleTempReg();
#endif // !TARGET_64BIT

            GetEmitter()->emitIns_R_I(emitter::inst3opImulForReg(tmpReg), EA_PTRSIZE, indexReg,
                                      static_cast<ssize_t>(scale));
            scale = 1;
            break;
    }

    GetEmitter()->emitIns_R_ARX(INS_lea, emitTypeSize(node->TypeGet()), dstReg, baseReg, tmpReg, scale,
                                static_cast<int>(node->gtElemOffset));

    gcInfo.gcMarkRegSetNpt(base->gtGetRegMask());

    genProduceReg(node);
}

//------------------------------------------------------------------------
// genCodeForIndir: Produce code for a GT_IND node.
//
// Arguments:
//    tree - the GT_IND node
//
void CodeGen::genCodeForIndir(GenTreeIndir* tree)
{
    assert(tree->OperIs(GT_IND));

#ifdef FEATURE_SIMD
    // Handling of Vector3 type values loaded through indirection.
    if (tree->TypeGet() == TYP_SIMD12)
    {
        genLoadIndTypeSimd12(tree);
        return;
    }
#endif // FEATURE_SIMD

    var_types targetType = tree->TypeGet();
    emitter*  emit       = GetEmitter();

    GenTree* addr = tree->Addr();
    if (addr->IsIconHandle(GTF_ICON_TLS_HDL))
    {
        noway_assert(EA_ATTR(genTypeSize(targetType)) == EA_PTRSIZE);
#if TARGET_64BIT
        emit->emitIns_R_C(ins_Load(TYP_I_IMPL), EA_PTRSIZE, tree->GetRegNum(), FLD_GLOBAL_GS,
                          (int)addr->AsIntCon()->gtIconVal);
#else
        emit->emitIns_R_C(ins_Load(TYP_I_IMPL), EA_PTRSIZE, tree->GetRegNum(), FLD_GLOBAL_FS,
                          (int)addr->AsIntCon()->gtIconVal);
#endif
    }
    else
    {
        genConsumeAddress(addr);
        instruction loadIns = tree->DontExtend() ? INS_mov : ins_Load(targetType);
        emit->emitInsLoadInd(loadIns, emitTypeSize(tree), tree->GetRegNum(), tree);
    }

    genProduceReg(tree);
}

//------------------------------------------------------------------------
// genCodeForStoreInd: Produce code for a GT_STOREIND node.
//
// Arguments:
//    tree - the GT_STOREIND node
//
void CodeGen::genCodeForStoreInd(GenTreeStoreInd* tree)
{
    assert(tree->OperIs(GT_STOREIND));

#ifdef FEATURE_SIMD
    // Storing Vector3 of size 12 bytes through indirection
    if (tree->TypeGet() == TYP_SIMD12)
    {
        genStoreIndTypeSimd12(tree);
        return;
    }
#endif // FEATURE_SIMD

    GenTree*  data       = tree->Data();
    GenTree*  addr       = tree->Addr();
    var_types targetType = tree->TypeGet();

    assert(!varTypeIsFloating(targetType) || (genTypeSize(targetType) == genTypeSize(data->TypeGet())));

    GCInfo::WriteBarrierForm writeBarrierForm = gcInfo.gcIsWriteBarrierCandidate(tree);
    if (writeBarrierForm != GCInfo::WBF_NoBarrier)
    {
        // data and addr must be in registers.
        // Consume both registers so that any copies of interfering registers are taken care of.
        genConsumeOperands(tree);

        if (genEmitOptimizedGCWriteBarrier(writeBarrierForm, addr, data))
        {
            return;
        }

        // At this point, we should not have any interference.
        // That is, 'data' must not be in REG_WRITE_BARRIER_DST, as that is where 'addr' must go.
        noway_assert(data->GetRegNum() != REG_WRITE_BARRIER_DST);

        // addr goes in REG_WRITE_BARRIER_DST
        genCopyRegIfNeeded(addr, REG_WRITE_BARRIER_DST);

        // data goes in REG_WRITE_BARRIER_SRC
        genCopyRegIfNeeded(data, REG_WRITE_BARRIER_SRC);

        genGCWriteBarrier(tree, writeBarrierForm);
    }
    else
    {
        bool     dataIsUnary   = false;
        bool     isRMWMemoryOp = tree->IsRMWMemoryOp();
        GenTree* rmwSrc        = nullptr;

        // We must consume the operands in the proper execution order, so that liveness is
        // updated appropriately.
        genConsumeAddress(addr);

        // If tree represents a RMW memory op then its data is a non-leaf node marked as contained
        // and non-indir operand of data is the source of RMW memory op.
        if (isRMWMemoryOp)
        {
            assert(data->isContained() && !data->OperIsLeaf());

            GenTree* rmwDst = nullptr;

            dataIsUnary = (GenTree::OperIsUnary(data->OperGet()) != 0);
            if (!dataIsUnary)
            {
                if (tree->IsRMWDstOp1())
                {
                    rmwDst = data->gtGetOp1();
                    rmwSrc = data->gtGetOp2();
                }
                else
                {
                    assert(tree->IsRMWDstOp2());
                    rmwDst = data->gtGetOp2();
                    rmwSrc = data->gtGetOp1();
                }

                genConsumeRegs(rmwSrc);
            }
            else
            {
                // *(p) = oper *(p): Here addr = p, rmwsrc=rmwDst = *(p) i.e. GT_IND(p)
                // For unary RMW ops, src and dst of RMW memory op is the same.  Lower
                // clears operand counts on rmwSrc and we don't need to perform a
                // genConsumeReg() on it.
                assert(tree->IsRMWDstOp1());
                rmwSrc = data->gtGetOp1();
                rmwDst = data->gtGetOp1();
                assert(rmwSrc->isUsedFromMemory());
            }

            assert(rmwSrc != nullptr);
            assert(rmwDst != nullptr);
            assert(Lowering::IndirsAreEquivalent(rmwDst, tree));
        }
        else
        {
            genConsumeRegs(data);
        }

        if (isRMWMemoryOp)
        {
            if (dataIsUnary)
            {
                // generate code for unary RMW memory ops like neg/not
                GetEmitter()->emitInsRMW(genGetInsForOper(data->OperGet(), data->TypeGet()), emitTypeSize(tree), tree);
            }
            else
            {
                if (data->OperIsShiftOrRotate())
                {
                    // Generate code for shift RMW memory ops.
                    // The data address needs to be op1 (it must be [addr] = [addr] <shift> <amount>, not [addr] =
                    // <amount> <shift> [addr]).
                    assert(tree->IsRMWDstOp1());
                    assert(rmwSrc == data->gtGetOp2());
                    genCodeForShiftRMW(tree);
                }
                else if (data->OperIs(GT_ADD) && rmwSrc->isContainedIntOrIImmed() &&
                         (rmwSrc->IsIntegralConst(1) || rmwSrc->IsIntegralConst(-1)))
                {
                    // Generate "inc/dec [mem]" instead of "add/sub [mem], 1".
                    //
                    // Notes:
                    //  1) Global morph transforms GT_SUB(x, +/-1) into GT_ADD(x, -/+1).
                    //  2) TODO-AMD64: Debugger routine NativeWalker::Decode() runs into
                    //     an assert while decoding ModR/M byte of "inc dword ptr [rax]".
                    //     It is not clear whether Decode() can handle all possible
                    //     addr modes with inc/dec.  For this reason, inc/dec [mem]
                    //     is not generated while generating debuggable code.  Update
                    //     the above if condition once Decode() routine is fixed.
                    instruction ins = rmwSrc->IsIntegralConst(1) ? INS_inc : INS_dec;
                    GetEmitter()->emitInsRMW(ins, emitTypeSize(tree), tree);
                }
                else
                {
                    // generate code for remaining binary RMW memory ops like add/sub/and/or/xor
                    GetEmitter()->emitInsRMW(genGetInsForOper(data->OperGet(), data->TypeGet()), emitTypeSize(tree),
                                             tree, rmwSrc);
                }
            }
        }
        else
        {
            instruction ins  = INS_invalid;
            emitAttr    attr = emitTypeSize(tree);

            if (data->isContained())
            {
                if (data->OperIs(GT_BSWAP, GT_BSWAP16))
                {
                    ins = INS_movbe;
                }
#if defined(FEATURE_HW_INTRINSICS)
                else if (data->OperIsHWIntrinsic())
                {
                    GenTreeHWIntrinsic* hwintrinsic = data->AsHWIntrinsic();
                    NamedIntrinsic      intrinsicId = hwintrinsic->GetHWIntrinsicId();
                    var_types           baseType    = hwintrinsic->GetSimdBaseType();

                    switch (intrinsicId)
                    {
                        case NI_Vector128_ToScalar:
                        case NI_Vector256_ToScalar:
                        case NI_Vector512_ToScalar:
                        case NI_SSE2_ConvertToInt32:
                        case NI_SSE2_ConvertToUInt32:
                        case NI_SSE2_X64_ConvertToInt64:
                        case NI_SSE2_X64_ConvertToUInt64:
                        case NI_AVX2_ConvertToInt32:
                        case NI_AVX2_ConvertToUInt32:
                        {
                            // These intrinsics are "ins reg/mem, xmm"
                            ins  = HWIntrinsicInfo::lookupIns(intrinsicId, baseType);
                            attr = emitActualTypeSize(baseType);
                            break;
                        }

                        case NI_Vector128_GetElement:
                        {
                            assert(baseType == TYP_FLOAT);
                            FALLTHROUGH;
                        }

                        case NI_SSE2_Extract:
                        case NI_SSE41_Extract:
                        case NI_SSE41_X64_Extract:
                        case NI_AVX_ExtractVector128:
                        case NI_AVX2_ExtractVector128:
                        case NI_AVX512F_ExtractVector128:
                        case NI_AVX512F_ExtractVector256:
                        case NI_AVX512DQ_ExtractVector128:
                        case NI_AVX512DQ_ExtractVector256:
                        {
                            // These intrinsics are "ins reg/mem, xmm, imm8"
                            ins  = HWIntrinsicInfo::lookupIns(intrinsicId, baseType);
                            attr = emitActualTypeSize(Compiler::getSIMDTypeForSize(hwintrinsic->GetSimdSize()));

                            if (intrinsicId == NI_SSE2_Extract)
                            {
                                // The encoding that supports containment is SSE4.1 only
                                ins = INS_pextrw_sse41;
                            }

                            // The hardware intrinsics take unsigned bytes between [0, 255].
                            // However, the emitter expects "fits in byte" to always be signed
                            // and therefore we need [128, 255] to be sign extended up to fill
                            // the entire constant value.

                            GenTreeIntCon* op2  = hwintrinsic->Op(2)->AsIntCon();
                            ssize_t        ival = op2->IconValue();

                            assert((ival >= 0) && (ival <= 255));
                            op2->gtIconVal = static_cast<int8_t>(ival);
                            break;
                        }

                        case NI_AVX512F_ConvertToVector256Int32:
                        case NI_AVX512F_ConvertToVector256UInt32:
                        case NI_AVX512F_VL_ConvertToVector128UInt32:
                        case NI_AVX512F_VL_ConvertToVector128UInt32WithSaturation:
                        {
                            assert(!varTypeIsFloating(baseType));
                            FALLTHROUGH;
                        }

                        case NI_AVX512F_ConvertToVector128Byte:
                        case NI_AVX512F_ConvertToVector128ByteWithSaturation:
                        case NI_AVX512F_ConvertToVector128Int16:
                        case NI_AVX512F_ConvertToVector128Int16WithSaturation:
                        case NI_AVX512F_ConvertToVector128SByte:
                        case NI_AVX512F_ConvertToVector128SByteWithSaturation:
                        case NI_AVX512F_ConvertToVector128UInt16:
                        case NI_AVX512F_ConvertToVector128UInt16WithSaturation:
                        case NI_AVX512F_ConvertToVector256Int16:
                        case NI_AVX512F_ConvertToVector256Int16WithSaturation:
                        case NI_AVX512F_ConvertToVector256Int32WithSaturation:
                        case NI_AVX512F_ConvertToVector256UInt16:
                        case NI_AVX512F_ConvertToVector256UInt16WithSaturation:
                        case NI_AVX512F_ConvertToVector256UInt32WithSaturation:
                        case NI_AVX512F_VL_ConvertToVector128Byte:
                        case NI_AVX512F_VL_ConvertToVector128ByteWithSaturation:
                        case NI_AVX512F_VL_ConvertToVector128Int16:
                        case NI_AVX512F_VL_ConvertToVector128Int16WithSaturation:
                        case NI_AVX512F_VL_ConvertToVector128Int32:
                        case NI_AVX512F_VL_ConvertToVector128Int32WithSaturation:
                        case NI_AVX512F_VL_ConvertToVector128SByte:
                        case NI_AVX512F_VL_ConvertToVector128SByteWithSaturation:
                        case NI_AVX512F_VL_ConvertToVector128UInt16:
                        case NI_AVX512F_VL_ConvertToVector128UInt16WithSaturation:
                        case NI_AVX512BW_ConvertToVector256Byte:
                        case NI_AVX512BW_ConvertToVector256ByteWithSaturation:
                        case NI_AVX512BW_ConvertToVector256SByte:
                        case NI_AVX512BW_ConvertToVector256SByteWithSaturation:
                        case NI_AVX512BW_VL_ConvertToVector128Byte:
                        case NI_AVX512BW_VL_ConvertToVector128ByteWithSaturation:
                        case NI_AVX512BW_VL_ConvertToVector128SByte:
                        case NI_AVX512BW_VL_ConvertToVector128SByteWithSaturation:
                        {
                            // These intrinsics are "ins reg/mem, xmm"
                            ins  = HWIntrinsicInfo::lookupIns(intrinsicId, baseType);
                            attr = emitActualTypeSize(Compiler::getSIMDTypeForSize(hwintrinsic->GetSimdSize()));
                            break;
                        }

                        default:
                        {
                            unreached();
                        }
                    }
                }
#endif // FEATURE_HW_INTRINSICS
            }

            if (ins == INS_invalid)
            {
                ins = ins_Store(data->TypeGet());
            }

            GetEmitter()->emitInsStoreInd(ins, attr, tree);
        }
    }
}

//------------------------------------------------------------------------
// genCodeForSwap: Produce code for a GT_SWAP node.
//
// Arguments:
//    tree - the GT_SWAP node
//
void CodeGen::genCodeForSwap(GenTreeOp* tree)
{
    assert(tree->OperIs(GT_SWAP));

    // Swap is only supported for lclVar operands that are enregistered
    // We do not consume or produce any registers.  Both operands remain enregistered.
    // However, the gc-ness may change.
    assert(genIsRegCandidateLocal(tree->gtOp1) && genIsRegCandidateLocal(tree->gtOp2));

    GenTreeLclVarCommon* lcl1    = tree->gtOp1->AsLclVarCommon();
    LclVarDsc*           varDsc1 = compiler->lvaGetDesc(lcl1);
    var_types            type1   = varDsc1->TypeGet();
    GenTreeLclVarCommon* lcl2    = tree->gtOp2->AsLclVarCommon();
    LclVarDsc*           varDsc2 = compiler->lvaGetDesc(lcl2);
    var_types            type2   = varDsc2->TypeGet();

    // We must have both int or both fp regs
    assert(varTypeUsesSameRegType(type1, type2));

    // FP swap is not yet implemented (and should have NYI'd in LSRA)
    assert(varTypeUsesIntReg(type1));

    regNumber oldOp1Reg     = lcl1->GetRegNum();
    regMaskTP oldOp1RegMask = genRegMask(oldOp1Reg);
    regNumber oldOp2Reg     = lcl2->GetRegNum();
    regMaskTP oldOp2RegMask = genRegMask(oldOp2Reg);

    // We don't call genUpdateVarReg because we don't have a tree node with the new register.
    varDsc1->SetRegNum(oldOp2Reg);
    varDsc2->SetRegNum(oldOp1Reg);

    // Do the xchg
    emitAttr size = EA_PTRSIZE;
    if (varTypeIsGC(type1) != varTypeIsGC(type2))
    {
        // If the type specified to the emitter is a GC type, it will swap the GC-ness of the registers.
        // Otherwise it will leave them alone, which is correct if they have the same GC-ness.
        size = EA_GCREF;
    }
    inst_RV_RV(INS_xchg, oldOp1Reg, oldOp2Reg, TYP_I_IMPL, size);

    // Update the gcInfo.
    // Manually remove these regs for the gc sets (mostly to avoid confusing duplicative dump output)
    gcInfo.gcRegByrefSetCur &= ~(oldOp1RegMask | oldOp2RegMask);
    gcInfo.gcRegGCrefSetCur &= ~(oldOp1RegMask | oldOp2RegMask);

    // gcMarkRegPtrVal will do the appropriate thing for non-gc types.
    // It will also dump the updates.
    gcInfo.gcMarkRegPtrVal(oldOp2Reg, type1);
    gcInfo.gcMarkRegPtrVal(oldOp1Reg, type2);
}

//------------------------------------------------------------------------
// genEmitOptimizedGCWriteBarrier: Generate write barrier store using the optimized
// helper functions.
//
// Arguments:
//    writeBarrierForm - the write barrier form to use
//    addr - the address at which to do the store
//    data - the data to store
//
// Return Value:
//    true if an optimized write barrier form was used, false if not. If this
//    function returns false, the caller must emit a "standard" write barrier.

bool CodeGen::genEmitOptimizedGCWriteBarrier(GCInfo::WriteBarrierForm writeBarrierForm, GenTree* addr, GenTree* data)
{
    assert(writeBarrierForm != GCInfo::WBF_NoBarrier);

#if defined(TARGET_X86) && NOGC_WRITE_BARRIERS
    if (!genUseOptimizedWriteBarriers(writeBarrierForm))
    {
        return false;
    }

    const static int regToHelper[2][8] = {
        // If the target is known to be in managed memory
        {
            CORINFO_HELP_ASSIGN_REF_EAX, // EAX
            CORINFO_HELP_ASSIGN_REF_ECX, // ECX
            -1,                          // EDX (always the target address)
            CORINFO_HELP_ASSIGN_REF_EBX, // EBX
            -1,                          // ESP
            CORINFO_HELP_ASSIGN_REF_EBP, // EBP
            CORINFO_HELP_ASSIGN_REF_ESI, // ESI
            CORINFO_HELP_ASSIGN_REF_EDI, // EDI
        },

        // Don't know if the target is in managed memory
        {
            CORINFO_HELP_CHECKED_ASSIGN_REF_EAX, // EAX
            CORINFO_HELP_CHECKED_ASSIGN_REF_ECX, // ECX
            -1,                                  // EDX (always the target address)
            CORINFO_HELP_CHECKED_ASSIGN_REF_EBX, // EBX
            -1,                                  // ESP
            CORINFO_HELP_CHECKED_ASSIGN_REF_EBP, // EBP
            CORINFO_HELP_CHECKED_ASSIGN_REF_ESI, // ESI
            CORINFO_HELP_CHECKED_ASSIGN_REF_EDI, // EDI
        },
    };

    noway_assert(regToHelper[0][REG_EAX] == CORINFO_HELP_ASSIGN_REF_EAX);
    noway_assert(regToHelper[0][REG_ECX] == CORINFO_HELP_ASSIGN_REF_ECX);
    noway_assert(regToHelper[0][REG_EBX] == CORINFO_HELP_ASSIGN_REF_EBX);
    noway_assert(regToHelper[0][REG_ESP] == -1);
    noway_assert(regToHelper[0][REG_EBP] == CORINFO_HELP_ASSIGN_REF_EBP);
    noway_assert(regToHelper[0][REG_ESI] == CORINFO_HELP_ASSIGN_REF_ESI);
    noway_assert(regToHelper[0][REG_EDI] == CORINFO_HELP_ASSIGN_REF_EDI);

    noway_assert(regToHelper[1][REG_EAX] == CORINFO_HELP_CHECKED_ASSIGN_REF_EAX);
    noway_assert(regToHelper[1][REG_ECX] == CORINFO_HELP_CHECKED_ASSIGN_REF_ECX);
    noway_assert(regToHelper[1][REG_EBX] == CORINFO_HELP_CHECKED_ASSIGN_REF_EBX);
    noway_assert(regToHelper[1][REG_ESP] == -1);
    noway_assert(regToHelper[1][REG_EBP] == CORINFO_HELP_CHECKED_ASSIGN_REF_EBP);
    noway_assert(regToHelper[1][REG_ESI] == CORINFO_HELP_CHECKED_ASSIGN_REF_ESI);
    noway_assert(regToHelper[1][REG_EDI] == CORINFO_HELP_CHECKED_ASSIGN_REF_EDI);

    regNumber reg = data->GetRegNum();
    noway_assert((reg != REG_ESP) && (reg != REG_OPTIMIZED_WRITE_BARRIER_DST));

    // Generate the following code:
    //            lea     edx, addr
    //            call    write_barrier_helper_reg

    // addr goes in REG_OPTIMIZED_WRITE_BARRIER_DST
    genCopyRegIfNeeded(addr, REG_OPTIMIZED_WRITE_BARRIER_DST);

    unsigned tgtAnywhere = 0;
    if (writeBarrierForm != GCInfo::WBF_BarrierUnchecked)
    {
        tgtAnywhere = 1;
    }

    // Here we might want to call a modified version of genGCWriteBarrier() to get the benefit
    // of the FEATURE_COUNT_GC_WRITE_BARRIERS code. For now, just emit the helper call directly.
    genEmitHelperCall(regToHelper[tgtAnywhere][reg],
                      0,           // argSize
                      EA_PTRSIZE); // retSize

    return true;
#else  // !defined(TARGET_X86) || !NOGC_WRITE_BARRIERS
    return false;
#endif // !defined(TARGET_X86) || !NOGC_WRITE_BARRIERS
}

// Produce code for a GT_CALL node
void CodeGen::genCall(GenTreeCall* call)
{
    genAlignStackBeforeCall(call);

    // all virtuals should have been expanded into a control expression
    assert(!call->IsVirtual() || call->gtControlExpr || call->gtCallAddr);

    // Insert a GS check if necessary
    if (call->IsTailCallViaJitHelper())
    {
        if (compiler->getNeedsGSSecurityCookie())
        {
#if FEATURE_FIXED_OUT_ARGS
            // If either of the conditions below is true, we will need a temporary register in order to perform the GS
            // cookie check. When FEATURE_FIXED_OUT_ARGS is disabled, we save and restore the temporary register using
            // push/pop. When FEATURE_FIXED_OUT_ARGS is enabled, however, we need an alternative solution. For now,
            // though, the tail prefix is ignored on all platforms that use fixed out args, so we should never hit this
            // case.
            assert(compiler->gsGlobalSecurityCookieAddr == nullptr);
            assert((int)compiler->gsGlobalSecurityCookieVal == (ssize_t)compiler->gsGlobalSecurityCookieVal);
#endif
            genEmitGSCookieCheck(true);
        }
    }

    // Consume all the arg regs
    for (CallArg& arg : call->gtArgs.LateArgs())
    {
        CallArgABIInformation& abiInfo = arg.AbiInfo;
        GenTree*               argNode = arg.GetLateNode();

        if (abiInfo.GetRegNum() == REG_STK)
        {
            continue;
        }

#ifdef UNIX_AMD64_ABI
        // Deal with multi register passed struct args.
        if (argNode->OperGet() == GT_FIELD_LIST)
        {
            unsigned regIndex = 0;
            for (GenTreeFieldList::Use& use : argNode->AsFieldList()->Uses())
            {
                GenTree* putArgRegNode = use.GetNode();
                assert(putArgRegNode->gtOper == GT_PUTARG_REG);
                regNumber argReg = abiInfo.GetRegNum(regIndex++);

                genConsumeReg(putArgRegNode);

                // Validate the putArgRegNode has the right type.
                assert(varTypeUsesFloatReg(putArgRegNode->TypeGet()) == genIsValidFloatReg(argReg));
                inst_Mov_Extend(putArgRegNode->TypeGet(), /* srcInReg */ false, argReg, putArgRegNode->GetRegNum(),
                                /* canSkip */ true, emitActualTypeSize(TYP_I_IMPL));
            }
        }
        else
#endif // UNIX_AMD64_ABI
        {
            regNumber argReg = abiInfo.GetRegNum();
            genConsumeReg(argNode);
            inst_Mov_Extend(argNode->TypeGet(), /* srcInReg */ false, argReg, argNode->GetRegNum(), /* canSkip */ true,
                            emitActualTypeSize(TYP_I_IMPL));
        }

        // In the case of a varargs call,
        // the ABI dictates that if we have floating point args,
        // we must pass the enregistered arguments in both the
        // integer and floating point registers so, let's do that.
        if (compFeatureVarArg() && call->IsVarargs() && varTypeIsFloating(argNode))
        {
            regNumber srcReg    = argNode->GetRegNum();
            regNumber targetReg = compiler->getCallArgIntRegister(argNode->GetRegNum());
            inst_Mov(TYP_LONG, targetReg, srcReg, /* canSkip */ false, emitActualTypeSize(TYP_I_IMPL));
        }
    }

#if defined(TARGET_X86) || defined(UNIX_AMD64_ABI)
    // The call will pop its arguments.
    // for each putarg_stk:
    target_ssize_t stackArgBytes = 0;
    for (CallArg& arg : call->gtArgs.EarlyArgs())
    {
        GenTree* argNode = arg.GetEarlyNode();
        if (argNode->OperIs(GT_PUTARG_STK) && (arg.GetLateNode() == nullptr))
        {
            GenTree* source  = argNode->AsPutArgStk()->gtGetOp1();
            unsigned argSize = argNode->AsPutArgStk()->GetStackByteSize();
            stackArgBytes += argSize;

#ifdef DEBUG
            assert(argSize == arg.AbiInfo.ByteSize);
#ifdef FEATURE_PUT_STRUCT_ARG_STK
            if (source->TypeIs(TYP_STRUCT) && !source->OperIs(GT_FIELD_LIST))
            {
                unsigned loadSize = source->GetLayout(compiler)->GetSize();
                assert(argSize == roundUp(loadSize, TARGET_POINTER_SIZE));
            }
#endif // FEATURE_PUT_STRUCT_ARG_STK
#endif // DEBUG
        }
    }
#endif // defined(TARGET_X86) || defined(UNIX_AMD64_ABI)

    // Insert a null check on "this" pointer if asked.
    if (call->NeedsNullCheck())
    {
        const regNumber regThis = genGetThisArgReg(call);
        GetEmitter()->emitIns_AR_R(INS_cmp, EA_4BYTE, regThis, regThis, 0);
    }

    // If fast tail call, then we are done here, we just have to load the call
    // target into the right registers. We ensure in RA that the registers used
    // for the target (e.g. contained indir) are loaded into volatile registers
    // that won't be restored by epilog sequence.
    if (call->IsFastTailCall())
    {
        GenTree* target = getCallTarget(call, nullptr);
        if (target != nullptr)
        {
            if (target->isContainedIndir())
            {
                genConsumeAddress(target->AsIndir()->Addr());
            }
            else
            {
                assert(!target->isContained());
                genConsumeReg(target);
            }
        }

        return;
    }

    // For a pinvoke to unmanged code we emit a label to clear
    // the GC pointer state before the callsite.
    // We can't utilize the typical lazy killing of GC pointers
    // at (or inside) the callsite.
    if (compiler->killGCRefs(call))
    {
        genDefineTempLabel(genCreateTempLabel());
    }

#if defined(DEBUG) && defined(TARGET_X86)
    // Store the stack pointer so we can check it after the call.
    if (compiler->opts.compStackCheckOnCall && call->gtCallType == CT_USER_FUNC)
    {
        assert(compiler->lvaCallSpCheck != BAD_VAR_NUM);
        assert(compiler->lvaGetDesc(compiler->lvaCallSpCheck)->lvDoNotEnregister);
        assert(compiler->lvaGetDesc(compiler->lvaCallSpCheck)->lvOnFrame);
        GetEmitter()->emitIns_S_R(ins_Store(TYP_I_IMPL), EA_PTRSIZE, REG_SPBASE, compiler->lvaCallSpCheck, 0);
    }
#endif // defined(DEBUG) && defined(TARGET_X86)

    // When it's a PInvoke call and the call type is USER function, we issue VZEROUPPER here
    // if the function contains 256bit AVX instructions, this is to avoid AVX-256 to Legacy SSE
    // transition penalty, assuming the user function contains legacy SSE instruction.
    // To limit code size increase impact: we only issue VZEROUPPER before PInvoke call, not issue
    // VZEROUPPER after PInvoke call because transition penalty from legacy SSE to AVX only happens
    // when there's preceding 256-bit AVX to legacy SSE transition penalty.
    // This applies to 512bit AVX512 instructions as well.
    if (call->IsPInvoke() && (call->gtCallType == CT_USER_FUNC) && (GetEmitter()->Contains256bitOrMoreAVX()))
    {
        assert(compiler->canUseVexEncoding());
        instGen(INS_vzeroupper);
    }

    genCallInstruction(call X86_ARG(stackArgBytes));

    genDefinePendingCallLabel(call);

#ifdef DEBUG
    // We should not have GC pointers in killed registers live around the call.
    // GC info for arg registers were cleared when consuming arg nodes above
    // and LSRA should ensure it for other trashed registers.
    regMaskTP killMask = RBM_CALLEE_TRASH;
    if (call->IsHelperCall())
    {
        CorInfoHelpFunc helpFunc = compiler->eeGetHelperNum(call->gtCallMethHnd);
        killMask                 = compiler->compHelperCallKillSet(helpFunc);
    }

    assert((gcInfo.gcRegGCrefSetCur & killMask) == 0);
    assert((gcInfo.gcRegByrefSetCur & killMask) == 0);
#endif

    var_types returnType = call->TypeGet();
    if (returnType != TYP_VOID)
    {
#ifdef TARGET_X86
        if (varTypeIsFloating(returnType))
        {
            // Spill the value from the fp stack.
            // Then, load it into the target register.
            call->gtFlags |= GTF_SPILL;
            regSet.rsSpillFPStack(call);
            call->gtFlags |= GTF_SPILLED;
            call->gtFlags &= ~GTF_SPILL;
        }
        else
#endif // TARGET_X86
        {
            regNumber returnReg;

            if (call->HasMultiRegRetVal())
            {
                const ReturnTypeDesc* retTypeDesc = call->GetReturnTypeDesc();
                assert(retTypeDesc != nullptr);
                const unsigned regCount = retTypeDesc->GetReturnRegCount();

                // If regs allocated to call node are different from ABI return
                // regs in which the call has returned its result, move the result
                // to regs allocated to call node.
                for (unsigned i = 0; i < regCount; ++i)
                {
                    var_types regType      = retTypeDesc->GetReturnRegType(i);
                    returnReg              = retTypeDesc->GetABIReturnReg(i);
                    regNumber allocatedReg = call->GetRegNumByIdx(i);
                    inst_Mov(regType, allocatedReg, returnReg, /* canSkip */ true);
                }

#if defined(FEATURE_SIMD)
                // A Vector3 return value is stored in xmm0 and xmm1.
                // RyuJIT assumes that the upper unused bits of xmm1 are cleared but
                // the native compiler doesn't guarantee it.
                if (call->IsUnmanaged() && (returnType == TYP_SIMD12))
                {
                    returnReg = retTypeDesc->GetABIReturnReg(1);
                    genSimd12UpperClear(returnReg);
                }
#endif // FEATURE_SIMD
            }
            else
            {
#ifdef TARGET_X86
                if (call->IsHelperCall(compiler, CORINFO_HELP_INIT_PINVOKE_FRAME))
                {
                    // The x86 CORINFO_HELP_INIT_PINVOKE_FRAME helper uses a custom calling convention that returns with
                    // TCB in REG_PINVOKE_TCB. AMD64/ARM64 use the standard calling convention. fgMorphCall() sets the
                    // correct argument registers.
                    returnReg = REG_PINVOKE_TCB;
                }
                else
#endif // TARGET_X86
                    if (varTypeIsFloating(returnType))
                {
                    returnReg = REG_FLOATRET;
                }
                else
                {
                    returnReg = REG_INTRET;
                }

                inst_Mov(returnType, call->GetRegNum(), returnReg, /* canSkip */ true);
            }

            genProduceReg(call);
        }
    }

    // If there is nothing next, that means the result is thrown away, so this value is not live.
    // However, for minopts or debuggable code, we keep it live to support managed return value debugging.
    if ((call->gtNext == nullptr) && compiler->opts.OptimizationEnabled())
    {
        gcInfo.gcMarkRegSetNpt(RBM_INTRET);
    }

#if defined(DEBUG) && defined(TARGET_X86)
    // REG_ARG_0 (ECX) is trashed, so can be used as a temporary register.
    genStackPointerCheck(compiler->opts.compStackCheckOnCall && (call->gtCallType == CT_USER_FUNC),
                         compiler->lvaCallSpCheck, call->CallerPop() ? 0 : stackArgBytes, REG_ARG_0);
#endif // defined(DEBUG) && defined(TARGET_X86)

#if !defined(FEATURE_EH_FUNCLETS)
    //-------------------------------------------------------------------------
    // Create a label for tracking of region protected by the monitor in synchronized methods.
    // This needs to be here, rather than above where fPossibleSyncHelperCall is set,
    // so the GC state vars have been updated before creating the label.

    if ((call->gtCallType == CT_HELPER) && (compiler->info.compFlags & CORINFO_FLG_SYNCH))
    {
        CorInfoHelpFunc helperNum = compiler->eeGetHelperNum(call->gtCallMethHnd);
        noway_assert(helperNum != CORINFO_HELP_UNDEF);
        switch (helperNum)
        {
            case CORINFO_HELP_MON_ENTER:
            case CORINFO_HELP_MON_ENTER_STATIC:
                noway_assert(compiler->syncStartEmitCookie == NULL);
                compiler->syncStartEmitCookie =
                    GetEmitter()->emitAddLabel(gcInfo.gcVarPtrSetCur, gcInfo.gcRegGCrefSetCur, gcInfo.gcRegByrefSetCur);
                noway_assert(compiler->syncStartEmitCookie != NULL);
                break;
            case CORINFO_HELP_MON_EXIT:
            case CORINFO_HELP_MON_EXIT_STATIC:
                noway_assert(compiler->syncEndEmitCookie == NULL);
                compiler->syncEndEmitCookie =
                    GetEmitter()->emitAddLabel(gcInfo.gcVarPtrSetCur, gcInfo.gcRegGCrefSetCur, gcInfo.gcRegByrefSetCur);
                noway_assert(compiler->syncEndEmitCookie != NULL);
                break;
            default:
                break;
        }
    }
#endif // !FEATURE_EH_FUNCLETS

    unsigned stackAdjustBias = 0;

#if defined(TARGET_X86)
    // Is the caller supposed to pop the arguments?
    if (call->CallerPop() && (stackArgBytes != 0))
    {
        stackAdjustBias = stackArgBytes;
    }

    SubtractStackLevel(stackArgBytes);
#endif // TARGET_X86

    genRemoveAlignmentAfterCall(call, stackAdjustBias);
}

//------------------------------------------------------------------------
// genCallInstruction - Generate instructions necessary to transfer control to the call.
//
// Arguments:
//    call - the GT_CALL node
//
// Remaks:
//   For tailcalls this function will generate a jump.
//
void CodeGen::genCallInstruction(GenTreeCall* call X86_ARG(target_ssize_t stackArgBytes))
{
#if defined(TARGET_X86)
    // If the callee pops the arguments, we pass a positive value as the argSize, and the emitter will
    // adjust its stack level accordingly.
    // If the caller needs to explicitly pop its arguments, we must pass a negative value, and then do the
    // pop when we're done.
    target_ssize_t argSizeForEmitter = stackArgBytes;
    if (call->CallerPop())
    {
        argSizeForEmitter = -stackArgBytes;
    }
#endif // defined(TARGET_X86)

    // Determine return value size(s).
    const ReturnTypeDesc* retTypeDesc   = call->GetReturnTypeDesc();
    emitAttr              retSize       = EA_PTRSIZE;
    emitAttr              secondRetSize = EA_UNKNOWN;

    if (call->HasMultiRegRetVal())
    {
        retSize       = emitTypeSize(retTypeDesc->GetReturnRegType(0));
        secondRetSize = emitTypeSize(retTypeDesc->GetReturnRegType(1));
    }
    else
    {
        assert(!varTypeIsStruct(call));

        if (call->gtType == TYP_REF)
        {
            retSize = EA_GCREF;
        }
        else if (call->gtType == TYP_BYREF)
        {
            retSize = EA_BYREF;
        }
    }

    // We need to propagate the IL offset information to the call instruction, so we can emit
    // an IL to native mapping record for the call, to support managed return value debugging.
    // We don't want tail call helper calls that were converted from normal calls to get a record,
    // so we skip this hash table lookup logic in that case.

    DebugInfo di;

    if (compiler->opts.compDbgInfo && compiler->genCallSite2DebugInfoMap != nullptr && !call->IsTailCall())
    {
        (void)compiler->genCallSite2DebugInfoMap->Lookup(call, &di);
    }

    CORINFO_SIG_INFO* sigInfo = nullptr;
#ifdef DEBUG
    // Pass the call signature information down into the emitter so the emitter can associate
    // native call sites with the signatures they were generated from.
    if (call->gtCallType != CT_HELPER)
    {
        sigInfo = call->callSig;
    }
#endif // DEBUG

    CORINFO_METHOD_HANDLE methHnd;
    GenTree*              target = getCallTarget(call, &methHnd);
    if (target != nullptr)
    {
#ifdef TARGET_X86
        if (call->IsVirtualStub() && (call->gtCallType == CT_INDIRECT))
        {
            // On x86, we need to generate a very specific pattern for indirect VSD calls:
            //
            //    3-byte nop
            //    call dword ptr [eax]
            //
            // Where EAX is also used as an argument to the stub dispatch helper. Make
            // sure that the call target address is computed into EAX in this case.

            assert(compiler->virtualStubParamInfo->GetReg() == REG_VIRTUAL_STUB_TARGET);

            assert(target->isContainedIndir());
            assert(target->OperGet() == GT_IND);

            GenTree* addr = target->AsIndir()->Addr();
            assert(addr->isUsedFromReg());

            genConsumeReg(addr);
            genCopyRegIfNeeded(addr, REG_VIRTUAL_STUB_TARGET);

            GetEmitter()->emitIns_Nop(3);

            // clang-format off
            GetEmitter()->emitIns_Call(emitter::EC_INDIR_ARD,
                                       methHnd,
                                       INDEBUG_LDISASM_COMMA(sigInfo)
                                       nullptr,
                                       argSizeForEmitter,
                                       retSize
                                       MULTIREG_HAS_SECOND_GC_RET_ONLY_ARG(secondRetSize),
                                       gcInfo.gcVarPtrSetCur,
                                       gcInfo.gcRegGCrefSetCur,
                                       gcInfo.gcRegByrefSetCur,
                                       di, REG_VIRTUAL_STUB_TARGET, REG_NA, 1, 0);
            // clang-format on
        }
        else
#endif
            if (target->isContainedIndir())
        {
            // When CFG is enabled we should not be emitting any non-register indirect calls.
            assert(!compiler->opts.IsCFGEnabled() ||
                   call->IsHelperCall(compiler, CORINFO_HELP_VALIDATE_INDIRECT_CALL) ||
                   call->IsHelperCall(compiler, CORINFO_HELP_DISPATCH_INDIRECT_CALL));

            if (target->AsIndir()->HasBase() && target->AsIndir()->Base()->isContainedIntOrIImmed())
            {
                // Note that if gtControlExpr is an indir of an absolute address, we mark it as
                // contained only if it can be encoded as PC-relative offset.
                assert(target->AsIndir()->Base()->AsIntConCommon()->FitsInAddrBase(compiler));

                // clang-format off
                genEmitCall(emitter::EC_FUNC_TOKEN_INDIR,
                            methHnd,
                            INDEBUG_LDISASM_COMMA(sigInfo)
                            (void*) target->AsIndir()->Base()->AsIntConCommon()->IconValue()
                            X86_ARG(argSizeForEmitter),
                            retSize
                            MULTIREG_HAS_SECOND_GC_RET_ONLY_ARG(secondRetSize),
                            di,
                            REG_NA,
                            call->IsFastTailCall());
                // clang-format on
            }
            else
            {
                // For fast tailcalls this is happening in epilog, so we should
                // have already consumed target in genCall.
                if (!call->IsFastTailCall())
                {
                    genConsumeAddress(target->AsIndir()->Addr());
                }

                // clang-format off
                genEmitCallIndir(emitter::EC_INDIR_ARD,
                                 methHnd,
                                 INDEBUG_LDISASM_COMMA(sigInfo)
                                 target->AsIndir()
                                 X86_ARG(argSizeForEmitter),
                                 retSize
                                 MULTIREG_HAS_SECOND_GC_RET_ONLY_ARG(secondRetSize),
                                 di,
                                 call->IsFastTailCall());
                // clang-format on
            }
        }
        else
        {
            // We have already generated code for gtControlExpr evaluating it into a register.
            // We just need to emit "call reg" in this case.
            assert(genIsValidIntReg(target->GetRegNum()));

            // For fast tailcalls this is happening in epilog, so we should
            // have already consumed target in genCall.
            if (!call->IsFastTailCall())
            {
                genConsumeReg(target);
            }

            // clang-format off
            genEmitCall(emitter::EC_INDIR_R,
                        methHnd,
                        INDEBUG_LDISASM_COMMA(sigInfo)
                        nullptr // addr
                        X86_ARG(argSizeForEmitter),
                        retSize
                        MULTIREG_HAS_SECOND_GC_RET_ONLY_ARG(secondRetSize),
                        di,
                        target->GetRegNum(),
                        call->IsFastTailCall());
            // clang-format on
        }
    }
    else
    {
        // If we have no target and this is a call with indirection cell
        // then emit call through that indir cell. This means we generate e.g.
        // lea r11, [addr of cell]
        // call [r11]
        // which is more efficient than
        // lea r11, [addr of cell]
        // call [addr of cell]
        regNumber indirCellReg = getCallIndirectionCellReg(call);
        if (indirCellReg != REG_NA)
        {
            // clang-format off
            GetEmitter()->emitIns_Call(
                emitter::EC_INDIR_ARD,
                methHnd,
                INDEBUG_LDISASM_COMMA(sigInfo)
                nullptr,
                0,
                retSize
                MULTIREG_HAS_SECOND_GC_RET_ONLY_ARG(secondRetSize),
                gcInfo.gcVarPtrSetCur,
                gcInfo.gcRegGCrefSetCur,
                gcInfo.gcRegByrefSetCur,
                di, indirCellReg, REG_NA, 0, 0,
                call->IsFastTailCall());
            // clang-format on
        }
#ifdef FEATURE_READYTORUN
        else if (call->gtEntryPoint.addr != nullptr)
        {
            emitter::EmitCallType type =
                (call->gtEntryPoint.accessType == IAT_VALUE) ? emitter::EC_FUNC_TOKEN : emitter::EC_FUNC_TOKEN_INDIR;
            // clang-format off
            genEmitCall(type,
                        methHnd,
                        INDEBUG_LDISASM_COMMA(sigInfo)
                        (void*)call->gtEntryPoint.addr
                        X86_ARG(argSizeForEmitter),
                        retSize
                        MULTIREG_HAS_SECOND_GC_RET_ONLY_ARG(secondRetSize),
                        di,
                        REG_NA,
                        call->IsFastTailCall());
            // clang-format on
        }
#endif
        else
        {
            // Generate a direct call to a non-virtual user defined or helper method
            assert(call->gtCallType == CT_HELPER || call->gtCallType == CT_USER_FUNC);

            void* addr = nullptr;
            if (call->gtCallType == CT_HELPER)
            {
                // Direct call to a helper method.
                CorInfoHelpFunc helperNum = compiler->eeGetHelperNum(methHnd);
                noway_assert(helperNum != CORINFO_HELP_UNDEF);

                void* pAddr = nullptr;
                addr        = compiler->compGetHelperFtn(helperNum, (void**)&pAddr);
                assert(pAddr == nullptr);
            }
            else
            {
                // Direct call to a non-virtual user function.
                addr = call->gtDirectCallAddress;
            }

            assert(addr != nullptr);

            // Non-virtual direct calls to known addresses

            // clang-format off
            genEmitCall(emitter::EC_FUNC_TOKEN,
                        methHnd,
                        INDEBUG_LDISASM_COMMA(sigInfo)
                        addr
                        X86_ARG(argSizeForEmitter),
                        retSize
                        MULTIREG_HAS_SECOND_GC_RET_ONLY_ARG(secondRetSize),
                        di,
                        REG_NA,
                        call->IsFastTailCall());
            // clang-format on
        }
    }
}

// Produce code for a GT_JMP node.
// The arguments of the caller needs to be transferred to the callee before exiting caller.
// The actual jump to callee is generated as part of caller epilog sequence.
// Therefore the codegen of GT_JMP is to ensure that the callee arguments are correctly setup.
void CodeGen::genJmpMethod(GenTree* jmp)
{
    assert(jmp->OperGet() == GT_JMP);
    assert(compiler->compJmpOpUsed);

    // If no arguments, nothing to do
    if (compiler->info.compArgsCount == 0)
    {
        return;
    }

    // Make sure register arguments are in their initial registers
    // and stack arguments are put back as well.
    unsigned   varNum;
    LclVarDsc* varDsc;

    // First move any en-registered stack arguments back to the stack.
    // At the same time any reg arg not in correct reg is moved back to its stack location.
    //
    // We are not strictly required to spill reg args that are not in the desired reg for a jmp call
    // But that would require us to deal with circularity while moving values around.  Spilling
    // to stack makes the implementation simple, which is not a bad trade off given Jmp calls
    // are not frequent.
    for (varNum = 0; varNum < compiler->info.compArgsCount; varNum++)
    {
        varDsc = compiler->lvaGetDesc(varNum);

        if (varDsc->lvPromoted)
        {
            noway_assert(varDsc->lvFieldCnt == 1); // We only handle one field here

            unsigned fieldVarNum = varDsc->lvFieldLclStart;
            varDsc               = compiler->lvaGetDesc(fieldVarNum);
        }
        noway_assert(varDsc->lvIsParam);

        if (varDsc->lvIsRegArg && (varDsc->GetRegNum() != REG_STK))
        {
            // Skip reg args which are already in its right register for jmp call.
            // If not, we will spill such args to their stack locations.
            //
            // If we need to generate a tail call profiler hook, then spill all
            // arg regs to free them up for the callback.
            if (!compiler->compIsProfilerHookNeeded() && (varDsc->GetRegNum() == varDsc->GetArgReg()))
            {
                continue;
            }
        }
        else if (varDsc->GetRegNum() == REG_STK)
        {
            // Skip args which are currently living in stack.
            continue;
        }

        // If we came here it means either a reg argument not in the right register or
        // a stack argument currently living in a register.  In either case the following
        // assert should hold.
        assert(varDsc->GetRegNum() != REG_STK);

        assert(!varDsc->lvIsStructField || (compiler->lvaGetDesc(varDsc->lvParentLcl)->lvFieldCnt == 1));
        var_types storeType = varDsc->GetStackSlotHomeType(); // We own the memory and can use the full move.
        GetEmitter()->emitIns_S_R(ins_Store(storeType), emitTypeSize(storeType), varDsc->GetRegNum(), varNum, 0);

        // Update lvRegNum life and GC info to indicate lvRegNum is dead and varDsc stack slot is going live.
        // Note that we cannot modify varDsc->GetRegNum() here because another basic block may not be expecting it.
        // Therefore manually update life of varDsc->GetRegNum().
        regMaskTP tempMask = varDsc->lvRegMask();
        regSet.RemoveMaskVars(tempMask);
        gcInfo.gcMarkRegSetNpt(tempMask);
        if (compiler->lvaIsGCTracked(varDsc))
        {
#ifdef DEBUG
            if (!VarSetOps::IsMember(compiler, gcInfo.gcVarPtrSetCur, varDsc->lvVarIndex))
            {
                JITDUMP("\t\t\t\t\t\t\tVar V%02u becoming live\n", varNum);
            }
            else
            {
                JITDUMP("\t\t\t\t\t\t\tVar V%02u continuing live\n", varNum);
            }
#endif // DEBUG

            VarSetOps::AddElemD(compiler, gcInfo.gcVarPtrSetCur, varDsc->lvVarIndex);
        }
    }

#ifdef PROFILING_SUPPORTED
    // At this point all arg regs are free.
    // Emit tail call profiler callback.
    genProfilingLeaveCallback(CORINFO_HELP_PROF_FCN_TAILCALL);
#endif

    // Next move any un-enregistered register arguments back to their register.
    regMaskTP fixedIntArgMask = RBM_NONE;    // tracks the int arg regs occupying fixed args in case of a vararg method.
    unsigned  firstArgVarNum  = BAD_VAR_NUM; // varNum of the first argument in case of a vararg method.
    for (varNum = 0; varNum < compiler->info.compArgsCount; varNum++)
    {
        varDsc = compiler->lvaGetDesc(varNum);
        if (varDsc->lvPromoted)
        {
            noway_assert(varDsc->lvFieldCnt == 1); // We only handle one field here

            unsigned fieldVarNum = varDsc->lvFieldLclStart;
            varDsc               = compiler->lvaGetDesc(fieldVarNum);
        }
        noway_assert(varDsc->lvIsParam);

        // Skip if arg not passed in a register.
        if (!varDsc->lvIsRegArg)
        {
            continue;
        }

#if defined(UNIX_AMD64_ABI)
        if (varTypeIsStruct(varDsc))
        {
            CORINFO_CLASS_HANDLE typeHnd = varDsc->GetLayout()->GetClassHandle();
            assert(typeHnd != nullptr);

            SYSTEMV_AMD64_CORINFO_STRUCT_REG_PASSING_DESCRIPTOR structDesc;
            compiler->eeGetSystemVAmd64PassStructInRegisterDescriptor(typeHnd, &structDesc);
            assert(structDesc.passedInRegisters);

            unsigned __int8 offset0 = 0;
            unsigned __int8 offset1 = 0;
            var_types       type0   = TYP_UNKNOWN;
            var_types       type1   = TYP_UNKNOWN;

            // Get the eightbyte data
            compiler->GetStructTypeOffset(structDesc, &type0, &type1, &offset0, &offset1);

            // Move the values into the right registers.
            //

            // Update varDsc->GetArgReg() and lvOtherArgReg life and GC Info to indicate varDsc stack slot is dead and
            // argReg is going live. Note that we cannot modify varDsc->GetRegNum() and lvOtherArgReg here
            // because another basic block may not be expecting it.
            // Therefore manually update life of argReg.  Note that GT_JMP marks
            // the end of the basic block and after which reg life and gc info will be recomputed for the new block in
            // genCodeForBBList().
            if (type0 != TYP_UNKNOWN)
            {
                GetEmitter()->emitIns_R_S(ins_Load(type0), emitTypeSize(type0), varDsc->GetArgReg(), varNum, offset0);
                regSet.SetMaskVars(regSet.GetMaskVars() | genRegMask(varDsc->GetArgReg()));
                gcInfo.gcMarkRegPtrVal(varDsc->GetArgReg(), type0);
            }

            if (type1 != TYP_UNKNOWN)
            {
                GetEmitter()->emitIns_R_S(ins_Load(type1), emitTypeSize(type1), varDsc->GetOtherArgReg(), varNum,
                                          offset1);
                regSet.SetMaskVars(regSet.GetMaskVars() | genRegMask(varDsc->GetOtherArgReg()));
                gcInfo.gcMarkRegPtrVal(varDsc->GetOtherArgReg(), type1);
            }

            if (varDsc->lvTracked)
            {
                VarSetOps::RemoveElemD(compiler, gcInfo.gcVarPtrSetCur, varDsc->lvVarIndex);
            }
        }
        else
#endif // !defined(UNIX_AMD64_ABI)
        {
            // Register argument
            CLANG_FORMAT_COMMENT_ANCHOR;
#ifdef TARGET_X86
            noway_assert(isRegParamType(genActualType(varDsc->TypeGet())) ||
                         ((varDsc->TypeGet() == TYP_STRUCT) &&
                          compiler->isTrivialPointerSizedStruct(varDsc->GetLayout()->GetClassHandle())));
#else
            noway_assert(isRegParamType(genActualType(varDsc->TypeGet())));
#endif // TARGET_X86

            // Is register argument already in the right register?
            // If not load it from its stack location.
            var_types loadType = varDsc->GetRegisterType();

#ifdef TARGET_X86
            if (varTypeIsStruct(varDsc->TypeGet()))
            {
                // Treat trivial pointer-sized structs as a pointer sized primitive
                // for the purposes of registers.
                loadType = TYP_I_IMPL;
            }
#endif

            regNumber argReg = varDsc->GetArgReg(); // incoming arg register

            if (varDsc->GetRegNum() != argReg)
            {
                assert(genIsValidReg(argReg));
                GetEmitter()->emitIns_R_S(ins_Load(loadType), emitTypeSize(loadType), argReg, varNum, 0);

                // Update argReg life and GC Info to indicate varDsc stack slot is dead and argReg is going live.
                // Note that we cannot modify varDsc->GetRegNum() here because another basic block may not be
                // expecting it. Therefore manually update life of argReg.  Note that GT_JMP marks the end of the
                // basic block and after which reg life and gc info will be recomputed for the new block in
                // genCodeForBBList().
                regSet.AddMaskVars(genRegMask(argReg));
                gcInfo.gcMarkRegPtrVal(argReg, loadType);
                if (compiler->lvaIsGCTracked(varDsc))
                {
#ifdef DEBUG
                    if (VarSetOps::IsMember(compiler, gcInfo.gcVarPtrSetCur, varDsc->lvVarIndex))
                    {
                        JITDUMP("\t\t\t\t\t\t\tVar V%02u becoming dead\n", varNum);
                    }
                    else
                    {
                        JITDUMP("\t\t\t\t\t\t\tVar V%02u continuing dead\n", varNum);
                    }
#endif // DEBUG

                    VarSetOps::RemoveElemD(compiler, gcInfo.gcVarPtrSetCur, varDsc->lvVarIndex);
                }
            }
        }

#if defined(TARGET_AMD64)
        // In case of a jmp call to a vararg method also pass the float/double arg in the corresponding int arg
        // register. This is due to the AMD64 ABI which requires floating point values passed to varargs functions to
        // be passed in both integer and floating point registers. It doesn't apply to x86, which passes floating point
        // values on the stack.
        if (compFeatureVarArg() && compiler->info.compIsVarArgs)
        {
            regNumber intArgReg;
            var_types loadType = varDsc->GetRegisterType();
            regNumber argReg   = varDsc->GetArgReg(); // incoming arg register

            if (varTypeIsFloating(loadType))
            {
                intArgReg = compiler->getCallArgIntRegister(argReg);
                inst_Mov(TYP_LONG, intArgReg, argReg, /* canSkip */ false, emitActualTypeSize(loadType));
            }
            else
            {
                intArgReg = argReg;
            }

            fixedIntArgMask |= genRegMask(intArgReg);

            if (intArgReg == REG_ARG_0)
            {
                assert(firstArgVarNum == BAD_VAR_NUM);
                firstArgVarNum = varNum;
            }
        }
#endif // TARGET_AMD64
    }

#if defined(TARGET_AMD64)
    // Jmp call to a vararg method - if the method has fewer than 4 fixed arguments,
    // load the remaining arg registers (both int and float) from the corresponding
    // shadow stack slots.  This is for the reason that we don't know the number and type
    // of non-fixed params passed by the caller, therefore we have to assume the worst case
    // of caller passing float/double args both in int and float arg regs.
    //
    // This doesn't apply to x86, which doesn't pass floating point values in floating
    // point registers.
    //
    // The caller could have passed gc-ref/byref type var args.  Since these are var args
    // the callee no way of knowing their gc-ness.  Therefore, mark the region that loads
    // remaining arg registers from shadow stack slots as non-gc interruptible.
    if (compFeatureVarArg() && fixedIntArgMask != RBM_NONE)
    {
        assert(compiler->info.compIsVarArgs);
        assert(firstArgVarNum != BAD_VAR_NUM);

        regMaskTP remainingIntArgMask = RBM_ARG_REGS & ~fixedIntArgMask;
        if (remainingIntArgMask != RBM_NONE)
        {
            GetEmitter()->emitDisableGC();
            for (int argNum = 0, argOffset = 0; argNum < MAX_REG_ARG; ++argNum)
            {
                regNumber argReg     = intArgRegs[argNum];
                regMaskTP argRegMask = genRegMask(argReg);

                if ((remainingIntArgMask & argRegMask) != 0)
                {
                    remainingIntArgMask &= ~argRegMask;
                    GetEmitter()->emitIns_R_S(INS_mov, EA_8BYTE, argReg, firstArgVarNum, argOffset);

                    // also load it in corresponding float arg reg
                    regNumber floatReg = compiler->getCallArgFloatRegister(argReg);
                    inst_Mov(TYP_DOUBLE, floatReg, argReg, /* canSkip */ false, emitActualTypeSize(TYP_I_IMPL));
                }

                argOffset += REGSIZE_BYTES;
            }
            GetEmitter()->emitEnableGC();
        }
    }
#endif // TARGET_AMD64
}

// produce code for a GT_LEA subnode
void CodeGen::genLeaInstruction(GenTreeAddrMode* lea)
{
    emitAttr size = emitTypeSize(lea);
    genConsumeOperands(lea);

    if (lea->HasBase() && lea->HasIndex())
    {
        regNumber baseReg  = lea->Base()->GetRegNum();
        regNumber indexReg = lea->Index()->GetRegNum();
        GetEmitter()->emitIns_R_ARX(INS_lea, size, lea->GetRegNum(), baseReg, indexReg, lea->gtScale, lea->Offset());
    }
    else if (lea->HasBase())
    {
        GetEmitter()->emitIns_R_AR(INS_lea, size, lea->GetRegNum(), lea->Base()->GetRegNum(), lea->Offset());
    }
    else if (lea->HasIndex())
    {
        GetEmitter()->emitIns_R_ARX(INS_lea, size, lea->GetRegNum(), REG_NA, lea->Index()->GetRegNum(), lea->gtScale,
                                    lea->Offset());
    }

    genProduceReg(lea);
}

//------------------------------------------------------------------------
// genCompareFloat: Generate code for comparing two floating point values
//
// Arguments:
//    treeNode - the compare tree
//
void CodeGen::genCompareFloat(GenTree* treeNode)
{
    assert(treeNode->OperIsCompare() || treeNode->OperIs(GT_CMP));

    GenTreeOp* tree    = treeNode->AsOp();
    GenTree*   op1     = tree->gtOp1;
    GenTree*   op2     = tree->gtOp2;
    var_types  op1Type = op1->TypeGet();
    var_types  op2Type = op2->TypeGet();

    assert(varTypeIsFloating(op1Type));
    assert(op1Type == op2Type);

    regNumber   targetReg = treeNode->GetRegNum();
    instruction ins;
    emitAttr    cmpAttr;

    GenCondition condition;
    if (!treeNode->OperIs(GT_CMP))
    {
        condition = GenCondition::FromFloatRelop(treeNode);

        if (condition.PreferSwap())
        {
            condition = GenCondition::Swap(condition);
            std::swap(op1, op2);
        }
    }
    else
    {
        assert(targetReg == REG_NA);
    }

    ins     = (op1Type == TYP_FLOAT) ? INS_ucomiss : INS_ucomisd;
    cmpAttr = emitTypeSize(op1Type);

    var_types targetType = treeNode->TypeGet();

    // Clear target reg in advance via "xor reg,reg" to avoid movzx after SETCC
    if ((targetReg != REG_NA) && (op1->GetRegNum() != targetReg) && (op2->GetRegNum() != targetReg) &&
        !varTypeIsByte(targetType))
    {
        regMaskTP targetRegMask = genRegMask(targetReg);
        if (((op1->gtGetContainedRegMask() | op2->gtGetContainedRegMask()) & targetRegMask) == 0)
        {
            instGen_Set_Reg_To_Zero(emitTypeSize(TYP_I_IMPL), targetReg);
            targetType = TYP_UBYTE; // just a tip for inst_SETCC that movzx is not needed
        }
    }
    GetEmitter()->emitInsBinary(ins, cmpAttr, op1, op2);

    // Are we evaluating this into a register?
    if (targetReg != REG_NA)
    {
        if ((condition.GetCode() == GenCondition::FNEU) && op1->isUsedFromReg() && op2->isUsedFromReg() &&
            (op1->GetRegNum() == op2->GetRegNum()))
        {
            // For floating point, `x != x` is a common way of
            // checking for NaN. So, in the case where both
            // operands are the same, we can optimize codegen
            // to only do a single check.

            condition = GenCondition(GenCondition::P);
        }

        inst_SETCC(condition, targetType, targetReg);
        genProduceReg(tree);
    }
}

//------------------------------------------------------------------------
// genCompareInt: Generate code for comparing ints or, on amd64, longs.
//
// Arguments:
//    treeNode - the compare tree
//
// Return Value:
//    None.
void CodeGen::genCompareInt(GenTree* treeNode)
{
    assert(treeNode->OperIsCompare() || treeNode->OperIs(GT_CMP, GT_TEST, GT_BT));

    GenTreeOp* tree          = treeNode->AsOp();
    GenTree*   op1           = tree->gtOp1;
    GenTree*   op2           = tree->gtOp2;
    var_types  op1Type       = op1->TypeGet();
    var_types  op2Type       = op2->TypeGet();
    regNumber  targetReg     = tree->GetRegNum();
    emitter*   emit          = GetEmitter();
    bool       canReuseFlags = false;

    assert(!op1->isContainedIntOrIImmed());
    assert(!varTypeIsFloating(op2Type));

    instruction ins;
    var_types   type = TYP_UNKNOWN;

    if (tree->OperIs(GT_TEST_EQ, GT_TEST_NE, GT_TEST))
    {
        ins = INS_test;

        // Unlike many xarch instructions TEST doesn't have a form with a 16/32/64 bit first operand and
        // an 8 bit immediate second operand. But if the immediate value fits in 8 bits then we can simply
        // emit a 8 bit TEST instruction, unless we're targeting x86 and the first operand is a non-byteable
        // register.
        // Note that lowering does something similar but its main purpose is to allow memory operands to be
        // contained so it doesn't handle other kind of operands. It could do more but on x86 that results
        // in additional register constrains and that may be worse than wasting 3 bytes on an immediate.
        if (
#ifdef TARGET_X86
            (!op1->isUsedFromReg() || isByteReg(op1->GetRegNum())) &&
#endif
            (op2->IsCnsIntOrI() && FitsIn<uint8_t>(op2->AsIntCon()->IconValue())))
        {
            type = TYP_UBYTE;
        }
    }
    else if (tree->OperIs(GT_BITTEST_EQ, GT_BITTEST_NE, GT_BT))
    {
        ins = INS_bt;

        // BT is a bit special in that the index is used modulo 32. We allow
        // mixing the types of op1/op2 because of that -- even if the index is
        // TYP_INT but the op size is TYP_LONG the instruction itself will
        // ignore the upper part of the register anyway.
        type = genActualType(op1->TypeGet());

        // The emitter's general logic handles op1/op2 for bt reversed. As a
        // small hack we reverse it in codegen instead of special casing the
        // emitter throughout.
        std::swap(op1, op2);
    }
    else if (op1->isUsedFromReg() && op2->IsIntegralConst(0))
    {
        if (compiler->opts.OptimizationEnabled())
        {
            emitAttr op1Size = emitActualTypeSize(op1->TypeGet());
            assert((int)op1Size >= 4);

            // Optimize "x<0" and "x>=0" to "x>>31" if "x" is not a jump condition and in a reg.
            // Morph/Lowering are responsible to rotate "0<x" to "x>0" so we won't handle it here.
            if ((targetReg != REG_NA) && tree->OperIs(GT_LT, GT_GE) && !tree->IsUnsigned())
            {
                inst_Mov(op1->TypeGet(), targetReg, op1->GetRegNum(), /* canSkip */ true);
                if (tree->OperIs(GT_GE))
                {
                    // emit "not" for "x>=0" case
                    inst_RV(INS_not, targetReg, op1->TypeGet());
                }
                inst_RV_IV(INS_shr_N, targetReg, (int)op1Size * 8 - 1, op1Size);
                genProduceReg(tree);
                return;
            }
            canReuseFlags = true;
        }

        // We're comparing a register to 0 so we can generate "test reg1, reg1"
        // instead of the longer "cmp reg1, 0"
        ins = INS_test;
        op2 = op1;
    }
    else
    {
        ins = INS_cmp;
    }

    if (type == TYP_UNKNOWN)
    {
        if (op1Type == op2Type)
        {
            type = op1Type;
        }
        else if (genTypeSize(op1Type) == genTypeSize(op2Type))
        {
            // If the types are different but have the same size then we'll use TYP_INT or TYP_LONG.
            // This primarily deals with small type mixes (e.g. byte/ubyte) that need to be widened
            // and compared as int. We should not get long type mixes here but handle that as well
            // just in case.
            type = genTypeSize(op1Type) == 8 ? TYP_LONG : TYP_INT;
        }
        else
        {
            // In the types are different simply use TYP_INT. This deals with small type/int type
            // mixes (e.g. byte/short ubyte/int) that need to be widened and compared as int.
            // Lowering is expected to handle any mixes that involve long types (e.g. int/long).
            type = TYP_INT;
        }

        // The common type cannot be smaller than any of the operand types, we're probably mixing int/long
        assert(genTypeSize(type) >= max(genTypeSize(op1Type), genTypeSize(op2Type)));
        // Small unsigned int types (TYP_BOOL can use anything) should use unsigned comparisons
        assert(!(varTypeIsSmall(type) && varTypeIsUnsigned(type)) || ((tree->gtFlags & GTF_UNSIGNED) != 0));
        // If op1 is smaller then it cannot be in memory, we're probably missing a cast
        assert((genTypeSize(op1Type) >= genTypeSize(type)) || !op1->isUsedFromMemory());
        // If op2 is smaller then it cannot be in memory, we're probably missing a cast
        assert((genTypeSize(op2Type) >= genTypeSize(type)) || !op2->isUsedFromMemory());
        // If we ended up with a small type and op2 is a constant then make sure we don't lose constant bits
        assert(!op2->IsCnsIntOrI() || !varTypeIsSmall(type) || FitsIn(type, op2->AsIntCon()->IconValue()));
    }

    // The type cannot be larger than the machine word size
    assert(genTypeSize(type) <= genTypeSize(TYP_I_IMPL));
    // TYP_UINT and TYP_ULONG should not appear here, only small types can be unsigned
    assert(!varTypeIsUnsigned(type) || varTypeIsSmall(type));

    var_types targetType = tree->TypeGet();

    if (!canReuseFlags || !genCanAvoidEmittingCompareAgainstZero(tree, type))
    {
        // Clear target reg in advance via "xor reg,reg" to avoid movzx after SETCC
        if ((targetReg != REG_NA) && (op1->GetRegNum() != targetReg) && (op2->GetRegNum() != targetReg) &&
            !varTypeIsByte(targetType))
        {
            regMaskTP targetRegMask = genRegMask(targetReg);
            if (((op1->gtGetContainedRegMask() | op2->gtGetContainedRegMask()) & targetRegMask) == 0)
            {
                instGen_Set_Reg_To_Zero(emitTypeSize(TYP_I_IMPL), targetReg);
                targetType = TYP_UBYTE; // just a tip for inst_SETCC that movzx is not needed
            }
        }

        emitAttr size    = emitTypeSize(type);
        bool     canSkip = compiler->opts.OptimizationEnabled() && (ins == INS_cmp) && !op1->isUsedFromMemory() &&
                       !op2->isUsedFromMemory() && emit->IsRedundantCmp(size, op1->GetRegNum(), op2->GetRegNum());

        if (!canSkip)
        {
            emit->emitInsBinary(ins, size, op1, op2);
        }
    }

    // Are we evaluating this into a register?
    if (targetReg != REG_NA)
    {
        inst_SETCC(GenCondition::FromIntegralRelop(tree), targetType, targetReg);
        genProduceReg(tree);
    }
}

//------------------------------------------------------------------------
// genCanAvoidEmittingCompareAgainstZero: A peephole to check if we can avoid
// emitting a compare against zero because the register was previously used
// with an instruction that sets the zero flag.
//
// Parameters:
//    tree   - the compare node
//    opType - type of the compare
//
// Returns:
//    True if the compare can be omitted.
//
bool CodeGen::genCanAvoidEmittingCompareAgainstZero(GenTree* tree, var_types opType)
{
    GenTree* op1 = tree->gtGetOp1();
    assert(tree->gtGetOp2()->IsIntegralConst(0));

    if (!op1->isUsedFromReg())
    {
        return false;
    }

    GenTree*      consumer    = nullptr;
    GenCondition* mutableCond = nullptr;
    GenCondition  cond;

    if (tree->OperIsCompare())
    {
        cond = GenCondition::FromIntegralRelop(tree);
    }
    else
    {
        consumer = genTryFindFlagsConsumer(tree, &mutableCond);
        if (consumer == nullptr)
        {
            return false;
        }

        cond = *mutableCond;
    }

    if (GetEmitter()->AreFlagsSetToZeroCmp(op1->GetRegNum(), emitTypeSize(opType), cond))
    {
        JITDUMP("Not emitting compare due to flags being already set\n");
        return true;
    }

    if ((mutableCond != nullptr) &&
        GetEmitter()->AreFlagsSetForSignJumpOpt(op1->GetRegNum(), emitTypeSize(opType), cond))
    {
        JITDUMP("Not emitting compare due to sign being already set; modifying [%06u] to check sign flag\n",
                Compiler::dspTreeID(consumer));
        *mutableCond =
            (cond.GetCode() == GenCondition::SLT) ? GenCondition(GenCondition::S) : GenCondition(GenCondition::NS);
        return true;
    }

    return false;
}

//------------------------------------------------------------------------
// genTryFindFlagsConsumer: Given a node that produces flags, try to look ahead
// for the node that consumes those flags.
//
// Parameters:
//    producer - the node that produces CPU flags
//    cond     - [out] the pointer to the condition inside that consumer.
//
// Returns:
//    A node that consumes the flags, or nullptr if no such node was found.
//
GenTree* CodeGen::genTryFindFlagsConsumer(GenTree* producer, GenCondition** cond)
{
    assert((producer->gtFlags & GTF_SET_FLAGS) != 0);
    // We allow skipping some nodes where we know for sure that the flags are
    // not consumed. In particular we handle resolution nodes. If we see any
    // other node after the compare (which is an uncommon case, happens
    // sometimes with decomposition) then we assume it could consume the flags.
    for (GenTree* candidate = producer->gtNext; candidate != nullptr; candidate = candidate->gtNext)
    {
        if (candidate->OperIs(GT_JCC, GT_SETCC))
        {
            *cond = &candidate->AsCC()->gtCondition;
            return candidate;
        }

        if (candidate->OperIs(GT_SELECTCC))
        {
            *cond = &candidate->AsOpCC()->gtCondition;
            return candidate;
        }

        // The following nodes can be inserted between the compare and the user
        // of the flags by resolution. Codegen for these will never modify CPU
        // flags.
        if (!candidate->OperIs(GT_LCL_VAR, GT_COPY, GT_SWAP))
        {
            // For other nodes we do the conservative thing.
            return nullptr;
        }
    }

    return nullptr;
}

#if !defined(TARGET_64BIT)
//------------------------------------------------------------------------
// genLongToIntCast: Generate code for long to int casts on x86.
//
// Arguments:
//    cast - The GT_CAST node
//
// Return Value:
//    None.
//
// Assumptions:
//    The cast node and its sources (via GT_LONG) must have been assigned registers.
//    The destination cannot be a floating point type or a small integer type.
//
void CodeGen::genLongToIntCast(GenTree* cast)
{
    assert(cast->OperGet() == GT_CAST);

    GenTree* src = cast->gtGetOp1();
    noway_assert(src->OperGet() == GT_LONG);

    genConsumeRegs(src);

    var_types srcType  = ((cast->gtFlags & GTF_UNSIGNED) != 0) ? TYP_ULONG : TYP_LONG;
    var_types dstType  = cast->CastToType();
    regNumber loSrcReg = src->gtGetOp1()->GetRegNum();
    regNumber hiSrcReg = src->gtGetOp2()->GetRegNum();
    regNumber dstReg   = cast->GetRegNum();

    assert((dstType == TYP_INT) || (dstType == TYP_UINT));
    assert(genIsValidIntReg(loSrcReg));
    assert(genIsValidIntReg(hiSrcReg));
    assert(genIsValidIntReg(dstReg));

    if (cast->gtOverflow())
    {
        //
        // Generate an overflow check for [u]long to [u]int casts:
        //
        // long  -> int  - check if the upper 33 bits are all 0 or all 1
        //
        // ulong -> int  - check if the upper 33 bits are all 0
        //
        // long  -> uint - check if the upper 32 bits are all 0
        // ulong -> uint - check if the upper 32 bits are all 0
        //

        if ((srcType == TYP_LONG) && (dstType == TYP_INT))
        {
            BasicBlock* allOne  = genCreateTempLabel();
            BasicBlock* success = genCreateTempLabel();

            inst_RV_RV(INS_test, loSrcReg, loSrcReg, TYP_INT, EA_4BYTE);
            inst_JMP(EJ_js, allOne);

            inst_RV_RV(INS_test, hiSrcReg, hiSrcReg, TYP_INT, EA_4BYTE);
            genJumpToThrowHlpBlk(EJ_jne, SCK_OVERFLOW);
            inst_JMP(EJ_jmp, success);

            genDefineTempLabel(allOne);
            inst_RV_IV(INS_cmp, hiSrcReg, -1, EA_4BYTE);
            genJumpToThrowHlpBlk(EJ_jne, SCK_OVERFLOW);

            genDefineTempLabel(success);
        }
        else
        {
            if ((srcType == TYP_ULONG) && (dstType == TYP_INT))
            {
                inst_RV_RV(INS_test, loSrcReg, loSrcReg, TYP_INT, EA_4BYTE);
                genJumpToThrowHlpBlk(EJ_js, SCK_OVERFLOW);
            }

            inst_RV_RV(INS_test, hiSrcReg, hiSrcReg, TYP_INT, EA_4BYTE);
            genJumpToThrowHlpBlk(EJ_jne, SCK_OVERFLOW);
        }
    }

    inst_Mov(TYP_INT, dstReg, loSrcReg, /* canSkip */ true);

    genProduceReg(cast);
}
#endif

//------------------------------------------------------------------------
// genIntCastOverflowCheck: Generate overflow checking code for an integer cast.
//
// Arguments:
//    cast - The GT_CAST node
//    desc - The cast description
//    reg  - The register containing the value to check
//
void CodeGen::genIntCastOverflowCheck(GenTreeCast* cast, const GenIntCastDesc& desc, regNumber reg)
{
    switch (desc.CheckKind())
    {
        case GenIntCastDesc::CHECK_POSITIVE:
            GetEmitter()->emitIns_R_R(INS_test, EA_SIZE(desc.CheckSrcSize()), reg, reg);
            genJumpToThrowHlpBlk(EJ_jl, SCK_OVERFLOW);
            break;

#ifdef TARGET_64BIT
        case GenIntCastDesc::CHECK_UINT_RANGE:
        {
            // We need to check if the value is not greater than 0xFFFFFFFF but this value
            // cannot be encoded in an immediate operand. Use a right shift to test if the
            // upper 32 bits are zero. This requires a temporary register.
            const regNumber tempReg = cast->GetSingleTempReg();
            assert(tempReg != reg);
            GetEmitter()->emitIns_Mov(INS_mov, EA_8BYTE, tempReg, reg, /* canSkip */ false);
            GetEmitter()->emitIns_R_I(INS_shr_N, EA_8BYTE, tempReg, 32);
            genJumpToThrowHlpBlk(EJ_jne, SCK_OVERFLOW);
        }
        break;

        case GenIntCastDesc::CHECK_POSITIVE_INT_RANGE:
            GetEmitter()->emitIns_R_I(INS_cmp, EA_8BYTE, reg, INT32_MAX);
            genJumpToThrowHlpBlk(EJ_ja, SCK_OVERFLOW);
            break;

        case GenIntCastDesc::CHECK_INT_RANGE:
        {
            // Emit "if ((long)(int)x != x) goto OVERFLOW"
            const regNumber regTmp = cast->GetSingleTempReg();
            GetEmitter()->emitIns_Mov(INS_movsxd, EA_8BYTE, regTmp, reg, true);
            GetEmitter()->emitIns_R_R(INS_cmp, EA_8BYTE, reg, regTmp);
            genJumpToThrowHlpBlk(EJ_jne, SCK_OVERFLOW);
        }
        break;
#endif

        default:
        {
            assert(desc.CheckKind() == GenIntCastDesc::CHECK_SMALL_INT_RANGE);
            const int castMaxValue = desc.CheckSmallIntMax();
            const int castMinValue = desc.CheckSmallIntMin();

            GetEmitter()->emitIns_R_I(INS_cmp, EA_SIZE(desc.CheckSrcSize()), reg, castMaxValue);
            genJumpToThrowHlpBlk((castMinValue == 0) ? EJ_ja : EJ_jg, SCK_OVERFLOW);

            if (castMinValue != 0)
            {
                GetEmitter()->emitIns_R_I(INS_cmp, EA_SIZE(desc.CheckSrcSize()), reg, castMinValue);
                genJumpToThrowHlpBlk(EJ_jl, SCK_OVERFLOW);
            }
        }
        break;
    }
}

//------------------------------------------------------------------------
// genIntToIntCast: Generate code for an integer cast, with or without overflow check.
//
// Arguments:
//    cast - The GT_CAST node
//
// Assumptions:
//    Neither the source nor target type can be a floating point type.
//    On x86 casts to (U)BYTE require that the source be in a byte register.
//
void CodeGen::genIntToIntCast(GenTreeCast* cast)
{
    genConsumeRegs(cast->CastOp());

    GenTree* const  src    = cast->CastOp();
    const regNumber srcReg = src->isUsedFromReg() ? src->GetRegNum() : REG_NA;
    const regNumber dstReg = cast->GetRegNum();
    emitter*        emit   = GetEmitter();

    assert(genIsValidIntReg(dstReg));

    GenIntCastDesc desc(cast);

    if (desc.CheckKind() != GenIntCastDesc::CHECK_NONE)
    {
        assert(genIsValidIntReg(srcReg));
        genIntCastOverflowCheck(cast, desc, srcReg);
    }

    instruction ins;
    unsigned    insSize;
    bool        canSkip = false;

    switch (desc.ExtendKind())
    {
        case GenIntCastDesc::ZERO_EXTEND_SMALL_INT:
        case GenIntCastDesc::LOAD_ZERO_EXTEND_SMALL_INT:
            ins     = INS_movzx;
            insSize = desc.ExtendSrcSize();
            break;
        case GenIntCastDesc::SIGN_EXTEND_SMALL_INT:
        case GenIntCastDesc::LOAD_SIGN_EXTEND_SMALL_INT:
            ins     = INS_movsx;
            insSize = desc.ExtendSrcSize();
            break;
#ifdef TARGET_64BIT
        case GenIntCastDesc::ZERO_EXTEND_INT:
        case GenIntCastDesc::LOAD_ZERO_EXTEND_INT:
            ins     = INS_mov;
            insSize = 4;
            break;
        case GenIntCastDesc::SIGN_EXTEND_INT:
        case GenIntCastDesc::LOAD_SIGN_EXTEND_INT:
            ins     = INS_movsxd;
            insSize = 4;
            break;
#endif
        case GenIntCastDesc::COPY:
            ins     = INS_mov;
            insSize = desc.ExtendSrcSize();
            canSkip = true;
            break;
        case GenIntCastDesc::LOAD_SOURCE:
            ins     = ins_Load(src->TypeGet());
            insSize = genTypeSize(src);
            break;

        default:
            unreached();
    }

    if (srcReg != REG_NA)
    {
        emit->emitIns_Mov(ins, EA_ATTR(insSize), dstReg, srcReg, canSkip);
    }
    else
    {
        assert(src->isUsedFromMemory());
        inst_RV_TT(ins, EA_ATTR(insSize), dstReg, src);
    }

    genProduceReg(cast);
}

//------------------------------------------------------------------------
// genFloatToFloatCast: Generate code for a cast between float and double
//
// Arguments:
//    treeNode - The GT_CAST node
//
// Return Value:
//    None.
//
// Assumptions:
//    Cast is a non-overflow conversion.
//    The treeNode must have an assigned register.
//    The cast is between float and double or vice versa.
//
void CodeGen::genFloatToFloatCast(GenTree* treeNode)
{
    // float <--> double conversions are always non-overflow ones
    assert(treeNode->OperGet() == GT_CAST);
    assert(!treeNode->gtOverflow());

    regNumber targetReg = treeNode->GetRegNum();
    assert(genIsValidFloatReg(targetReg));

    GenTree* op1 = treeNode->AsOp()->gtOp1;
#ifdef DEBUG
    // If not contained, must be a valid float reg.
    if (op1->isUsedFromReg())
    {
        assert(genIsValidFloatReg(op1->GetRegNum()));
    }
#endif

    var_types dstType = treeNode->CastToType();
    var_types srcType = op1->TypeGet();
    assert(varTypeIsFloating(srcType) && varTypeIsFloating(dstType));

    genConsumeOperands(treeNode->AsOp());
    if (srcType == dstType && (op1->isUsedFromReg() && (targetReg == op1->GetRegNum())))
    {
        // source and destinations types are the same and also reside in the same register.
        // we just need to consume and produce the reg in this case.
        ;
    }
    else
    {
        instruction ins = ins_FloatConv(dstType, srcType, emitTypeSize(dstType));

        // integral to floating-point conversions all have RMW semantics if VEX support
        // is not available

        bool isRMW = !compiler->canUseVexEncoding();
        inst_RV_RV_TT(ins, emitTypeSize(dstType), targetReg, targetReg, op1, isRMW);
    }

    genProduceReg(treeNode);
}

//------------------------------------------------------------------------
// genIntToFloatCast: Generate code to cast an int/long to float/double
//
// Arguments:
//    treeNode - The GT_CAST node
//
// Return Value:
//    None.
//
// Assumptions:
//    Cast is a non-overflow conversion.
//    The treeNode must have an assigned register.
//    SrcType= int32/uint32/int64/uint64 and DstType=float/double.
//
void CodeGen::genIntToFloatCast(GenTree* treeNode)
{
    // int type --> float/double conversions are always non-overflow ones
    assert(treeNode->OperGet() == GT_CAST);
    assert(!treeNode->gtOverflow());

    regNumber targetReg = treeNode->GetRegNum();
    assert(genIsValidFloatReg(targetReg));

    GenTree* op1 = treeNode->AsOp()->gtOp1;
#ifdef DEBUG
    if (op1->isUsedFromReg())
    {
        assert(genIsValidIntReg(op1->GetRegNum()));
    }
#endif

    var_types dstType = treeNode->CastToType();
    var_types srcType = op1->TypeGet();
    assert(!varTypeIsFloating(srcType) && varTypeIsFloating(dstType));

#if !defined(TARGET_64BIT)
    // We expect morph to replace long to float/double casts with helper calls
    noway_assert(!varTypeIsLong(srcType));
#endif // !defined(TARGET_64BIT)

    // Since xarch emitter doesn't handle reporting gc-info correctly while casting away gc-ness we
    // ensure srcType of a cast is non gc-type.  Codegen should never see BYREF as source type except
    // for GT_LCL_ADDR that represent stack addresses and can be considered as TYP_I_IMPL. In all other
    // cases where src operand is a gc-type and not known to be on stack, Front-end (see fgMorphCast())
    // ensures this by assigning gc-type local to a non gc-type temp and using temp as operand of cast
    // operation.
    if (srcType == TYP_BYREF)
    {
        noway_assert(op1->OperGet() == GT_LCL_ADDR);
        srcType = TYP_I_IMPL;
    }

    // force the srcType to unsigned if GT_UNSIGNED flag is set
    if (treeNode->gtFlags & GTF_UNSIGNED)
    {
        srcType = varTypeToUnsigned(srcType);
    }

    noway_assert(!varTypeIsGC(srcType));

    // We should never be seeing srcType whose size is not sizeof(int) nor sizeof(long).
    // For conversions from byte/sbyte/int16/uint16 to float/double, we would expect
    // either the front-end or lowering phase to have generated two levels of cast.
    // The first one is for widening smaller int type to int32 and the second one is
    // to the float/double.
    emitAttr srcSize = EA_ATTR(genTypeSize(srcType));
    noway_assert((srcSize == EA_ATTR(genTypeSize(TYP_INT))) || (srcSize == EA_ATTR(genTypeSize(TYP_LONG))));

    // Also we don't expect to see uint32 -> float/double and uint64 -> float conversions
    // here since they should have been lowered appropriately.
    noway_assert(srcType != TYP_UINT);
    assert((srcType != TYP_ULONG) || (dstType != TYP_FLOAT) ||
           compiler->compIsaSupportedDebugOnly(InstructionSet_AVX512F));

    if ((srcType == TYP_ULONG) && varTypeIsFloating(dstType) &&
        compiler->compOpportunisticallyDependsOn(InstructionSet_AVX512F))
    {
        assert(compiler->compIsaSupportedDebugOnly(InstructionSet_AVX512F));
        genConsumeOperands(treeNode->AsOp());
        instruction ins = ins_FloatConv(dstType, srcType, emitTypeSize(srcType));
        GetEmitter()->emitInsBinary(ins, emitTypeSize(srcType), treeNode, op1);
        genProduceReg(treeNode);
        return;
    }

    // To convert int to a float/double, cvtsi2ss/sd SSE2 instruction is used
    // which does a partial write to lower 4/8 bytes of xmm register keeping the other
    // upper bytes unmodified.  If "cvtsi2ss/sd xmmReg, r32/r64" occurs inside a loop,
    // the partial write could introduce a false dependency and could cause a stall
    // if there are further uses of xmmReg. We have such a case occurring with a
    // customer reported version of SpectralNorm benchmark, resulting in 2x perf
    // regression.  To avoid false dependency, we emit "xorps xmmReg, xmmReg" before
    // cvtsi2ss/sd instruction.

    genConsumeOperands(treeNode->AsOp());
    GetEmitter()->emitIns_SIMD_R_R_R(INS_xorps, EA_16BYTE, treeNode->GetRegNum(), treeNode->GetRegNum(),
                                     treeNode->GetRegNum());

    // Note that here we need to specify srcType that will determine
    // the size of source reg/mem operand and rex.w prefix.
    instruction ins = ins_FloatConv(dstType, TYP_INT, emitTypeSize(srcType));

    // integral to floating-point conversions all have RMW semantics if VEX support
    // is not available

    bool isRMW = !compiler->canUseVexEncoding();
    inst_RV_RV_TT(ins, emitTypeSize(srcType), targetReg, targetReg, op1, isRMW);

    // Handle the case of srcType = TYP_ULONG. SSE2 conversion instruction
    // will interpret ULONG value as LONG.  Hence we need to adjust the
    // result if sign-bit of srcType is set.
    if (srcType == TYP_ULONG)
    {
        // The instruction sequence below is less accurate than what clang
        // and gcc generate. However, we keep the current sequence for backward compatibility.
        // If we change the instructions below, FloatingPointUtils::convertUInt64ToDobule
        // should be also updated for consistent conversion result.
        assert(dstType == TYP_DOUBLE);
        assert(op1->isUsedFromReg());

        // Set the flags without modifying op1.
        // test op1Reg, op1Reg
        inst_RV_RV(INS_test, op1->GetRegNum(), op1->GetRegNum(), srcType);

        // No need to adjust result if op1 >= 0 i.e. positive
        // Jge label
        BasicBlock* label = genCreateTempLabel();
        inst_JMP(EJ_jge, label);

        // Adjust the result
        // result = result + 0x43f00000 00000000
        // addsd resultReg,  0x43f00000 00000000
        CORINFO_FIELD_HANDLE* cns = &u8ToDblBitmask;
        if (*cns == nullptr)
        {
            double d;
            static_assert_no_msg(sizeof(double) == sizeof(__int64));
            *((__int64*)&d) = 0x43f0000000000000LL;

            *cns = GetEmitter()->emitFltOrDblConst(d, EA_8BYTE);
        }
        GetEmitter()->emitIns_SIMD_R_R_C(INS_addsd, EA_8BYTE, targetReg, targetReg, *cns, 0);

        genDefineTempLabel(label);
    }

    genProduceReg(treeNode);
}

//------------------------------------------------------------------------
// genFloatToIntCast: Generate code to cast float/double to int/long
//
// Arguments:
//    treeNode - The GT_CAST node
//
// Return Value:
//    None.
//
// Assumptions:
//    Cast is a non-overflow conversion.
//    The treeNode must have an assigned register.
//    SrcType=float/double and DstType= int32/uint32/int64/uint64
//
// TODO-XArch-CQ: (Low-pri) - generate in-line code when DstType = uint64
//
void CodeGen::genFloatToIntCast(GenTree* treeNode)
{
    // we don't expect to see overflow detecting float/double --> int type conversions here
    // as they should have been converted into helper calls by front-end.
    assert(treeNode->OperGet() == GT_CAST);
    assert(!treeNode->gtOverflow());

    regNumber targetReg = treeNode->GetRegNum();
    assert(genIsValidIntReg(targetReg));

    GenTree* op1 = treeNode->AsOp()->gtOp1;
#ifdef DEBUG
    if (op1->isUsedFromReg())
    {
        assert(genIsValidFloatReg(op1->GetRegNum()));
    }
#endif

    var_types dstType = treeNode->CastToType();
    var_types srcType = op1->TypeGet();
    assert(varTypeIsFloating(srcType) && !varTypeIsFloating(dstType));

    // We should never be seeing dstType whose size is neither sizeof(TYP_INT) nor sizeof(TYP_LONG).
    // For conversions to byte/sbyte/int16/uint16 from float/double, we would expect the
    // front-end or lowering phase to have generated two levels of cast. The first one is
    // for float or double to int32/uint32 and the second one for narrowing int32/uint32 to
    // the required smaller int type.
    emitAttr dstSize = EA_ATTR(genTypeSize(dstType));
    noway_assert((dstSize == EA_ATTR(genTypeSize(TYP_INT))) || (dstSize == EA_ATTR(genTypeSize(TYP_LONG))));

    // We shouldn't be seeing uint64 here as it should have been converted
    // into a helper call by either front-end or lowering phase.
    assert(!varTypeIsUnsigned(dstType) || (dstSize != EA_ATTR(genTypeSize(TYP_LONG))));

    // If the dstType is TYP_UINT, we have 32-bits to encode the
    // float number. Any of 33rd or above bits can be the sign bit.
    // To achieve it we pretend as if we are converting it to a long.
    if (varTypeIsUnsigned(dstType) && (dstSize == EA_ATTR(genTypeSize(TYP_INT))))
    {
        dstType = TYP_LONG;
    }

    // Note that we need to specify dstType here so that it will determine
    // the size of destination integer register and also the rex.w prefix.
    genConsumeOperands(treeNode->AsOp());
    instruction ins = ins_FloatConv(TYP_INT, srcType, emitTypeSize(srcType));
    GetEmitter()->emitInsBinary(ins, emitTypeSize(dstType), treeNode, op1);
    genProduceReg(treeNode);
}

//------------------------------------------------------------------------
// genCkfinite: Generate code for ckfinite opcode.
//
// Arguments:
//    treeNode - The GT_CKFINITE node
//
// Return Value:
//    None.
//
// Assumptions:
//    GT_CKFINITE node has reserved an internal register.
//
// TODO-XArch-CQ - mark the operand as contained if known to be in
// memory (e.g. field or an array element).
//
void CodeGen::genCkfinite(GenTree* treeNode)
{
    assert(treeNode->OperGet() == GT_CKFINITE);

    GenTree*  op1        = treeNode->AsOp()->gtOp1;
    var_types targetType = treeNode->TypeGet();
    int       expMask    = (targetType == TYP_FLOAT) ? 0x7F800000 : 0x7FF00000; // Bit mask to extract exponent.
    regNumber targetReg  = treeNode->GetRegNum();

    // Extract exponent into a register.
    regNumber tmpReg = treeNode->GetSingleTempReg();

    genConsumeReg(op1);

#ifdef TARGET_64BIT

    // Copy the floating-point value to an integer register. If we copied a float to a long, then
    // right-shift the value so the high 32 bits of the floating-point value sit in the low 32
    // bits of the integer register.
    regNumber srcReg        = op1->GetRegNum();
    var_types targetIntType = ((targetType == TYP_FLOAT) ? TYP_INT : TYP_LONG);
    inst_Mov(targetIntType, tmpReg, srcReg, /* canSkip */ false, emitActualTypeSize(targetType));
    if (targetType == TYP_DOUBLE)
    {
        // right shift by 32 bits to get to exponent.
        inst_RV_SH(INS_shr, EA_8BYTE, tmpReg, 32);
    }

    // Mask exponent with all 1's and check if the exponent is all 1's
    inst_RV_IV(INS_and, tmpReg, expMask, EA_4BYTE);
    inst_RV_IV(INS_cmp, tmpReg, expMask, EA_4BYTE);

    // If exponent is all 1's, throw ArithmeticException
    genJumpToThrowHlpBlk(EJ_je, SCK_ARITH_EXCPN);

    // if it is a finite value copy it to targetReg
    inst_Mov(targetType, targetReg, op1->GetRegNum(), /* canSkip */ true);

#else // !TARGET_64BIT

    // If the target type is TYP_DOUBLE, we want to extract the high 32 bits into the register.
    // There is no easy way to do this. To not require an extra register, we'll use shuffles
    // to move the high 32 bits into the low 32 bits, then shuffle it back, since we
    // need to produce the value into the target register.
    //
    // For TYP_DOUBLE, we'll generate (for targetReg != op1->GetRegNum()):
    //    movaps targetReg, op1->GetRegNum()
    //    shufps targetReg, targetReg, 0xB1    // WZYX => ZWXY
    //    mov_xmm2i tmpReg, targetReg          // tmpReg <= Y
    //    and tmpReg, <mask>
    //    cmp tmpReg, <mask>
    //    je <throw block>
    //    movaps targetReg, op1->GetRegNum()   // copy the value again, instead of un-shuffling it
    //
    // For TYP_DOUBLE with (targetReg == op1->GetRegNum()):
    //    shufps targetReg, targetReg, 0xB1    // WZYX => ZWXY
    //    mov_xmm2i tmpReg, targetReg          // tmpReg <= Y
    //    and tmpReg, <mask>
    //    cmp tmpReg, <mask>
    //    je <throw block>
    //    shufps targetReg, targetReg, 0xB1    // ZWXY => WZYX
    //
    // For TYP_FLOAT, it's the same as TARGET_64BIT:
    //    mov_xmm2i tmpReg, targetReg          // tmpReg <= low 32 bits
    //    and tmpReg, <mask>
    //    cmp tmpReg, <mask>
    //    je <throw block>
    //    movaps targetReg, op1->GetRegNum()      // only if targetReg != op1->GetRegNum()

    regNumber copyToTmpSrcReg; // The register we'll copy to the integer temp.

    if (targetType == TYP_DOUBLE)
    {
        inst_Mov(targetType, targetReg, op1->GetRegNum(), /* canSkip */ true);
        GetEmitter()->emitIns_SIMD_R_R_R_I(INS_shufps, EA_16BYTE, targetReg, targetReg, targetReg, (int8_t)0xB1);
        copyToTmpSrcReg = targetReg;
    }
    else
    {
        copyToTmpSrcReg = op1->GetRegNum();
    }

    // Copy only the low 32 bits. This will be the high order 32 bits of the floating-point
    // value, no matter the floating-point type.
    inst_Mov(TYP_INT, tmpReg, copyToTmpSrcReg, /* canSkip */ false, emitActualTypeSize(TYP_FLOAT));

    // Mask exponent with all 1's and check if the exponent is all 1's
    inst_RV_IV(INS_and, tmpReg, expMask, EA_4BYTE);
    inst_RV_IV(INS_cmp, tmpReg, expMask, EA_4BYTE);

    // If exponent is all 1's, throw ArithmeticException
    genJumpToThrowHlpBlk(EJ_je, SCK_ARITH_EXCPN);

    if ((targetType == TYP_DOUBLE) && (targetReg == op1->GetRegNum()))
    {
        // We need to re-shuffle the targetReg to get the correct result.
        GetEmitter()->emitIns_SIMD_R_R_R_I(INS_shufps, EA_16BYTE, targetReg, targetReg, targetReg, (int8_t)0xB1);
    }
    else
    {
        // In both the TYP_FLOAT and TYP_DOUBLE case, the op1 register is untouched,
        // so copy it to the targetReg. This is faster and smaller for TYP_DOUBLE
        // than re-shuffling the targetReg.
        inst_Mov(targetType, targetReg, op1->GetRegNum(), /* canSkip */ true);
    }

#endif // !TARGET_64BIT

    genProduceReg(treeNode);
}

#ifdef TARGET_AMD64
int CodeGenInterface::genSPtoFPdelta() const
{
    int delta;

#ifdef UNIX_AMD64_ABI

    // We require frame chaining on Unix to support native tool unwinding (such as
    // unwinding by the native debugger). We have a CLR-only extension to the
    // unwind codes (UWOP_SET_FPREG_LARGE) to support SP->FP offsets larger than 240.
    // If Unix ever supports EnC, the RSP == RBP assumption will have to be reevaluated.
    delta = genTotalFrameSize();

#else // !UNIX_AMD64_ABI

    // As per Amd64 ABI, RBP offset from initial RSP can be between 0 and 240 if
    // RBP needs to be reported in unwind codes.  This case would arise for methods
    // with localloc.
    if (compiler->compLocallocUsed)
    {
        // We cannot base delta computation on compLclFrameSize since it changes from
        // tentative to final frame layout and hence there is a possibility of
        // under-estimating offset of vars from FP, which in turn results in under-
        // estimating instruction size.
        //
        // To be predictive and so as never to under-estimate offset of vars from FP
        // we will always position FP at min(240, outgoing arg area size).
        delta = Min(240, (int)compiler->lvaOutgoingArgSpaceSize);
    }
    else if (compiler->opts.compDbgEnC)
    {
        // vm assumption on EnC methods is that rsp and rbp are equal
        delta = 0;
    }
    else
    {
        delta = genTotalFrameSize();
    }

#endif // !UNIX_AMD64_ABI

    return delta;
}

//---------------------------------------------------------------------
// genTotalFrameSize - return the total size of the stack frame, including local size,
// callee-saved register size, etc. For AMD64, this does not include the caller-pushed
// return address.
//
// Return value:
//    Total frame size
//

int CodeGenInterface::genTotalFrameSize() const
{
    assert(!IsUninitialized(compiler->compCalleeRegsPushed));

    int totalFrameSize = compiler->compCalleeRegsPushed * REGSIZE_BYTES + compiler->compLclFrameSize;

    assert(totalFrameSize >= 0);
    return totalFrameSize;
}

//---------------------------------------------------------------------
// genCallerSPtoFPdelta - return the offset from Caller-SP to the frame pointer.
// This number is going to be negative, since the Caller-SP is at a higher
// address than the frame pointer.
//
// There must be a frame pointer to call this function!
//
// We can't compute this directly from the Caller-SP, since the frame pointer
// is based on a maximum delta from Initial-SP, so first we find SP, then
// compute the FP offset.

int CodeGenInterface::genCallerSPtoFPdelta() const
{
    assert(isFramePointerUsed());
    int callerSPtoFPdelta;

    callerSPtoFPdelta = genCallerSPtoInitialSPdelta() + genSPtoFPdelta();

    assert(callerSPtoFPdelta <= 0);
    return callerSPtoFPdelta;
}

//---------------------------------------------------------------------
// genCallerSPtoInitialSPdelta - return the offset from Caller-SP to Initial SP.
//
// This number will be negative.

int CodeGenInterface::genCallerSPtoInitialSPdelta() const
{
    int callerSPtoSPdelta = 0;

    callerSPtoSPdelta -= genTotalFrameSize();
    callerSPtoSPdelta -= REGSIZE_BYTES; // caller-pushed return address

    // compCalleeRegsPushed does not account for the frame pointer
    // TODO-Cleanup: shouldn't this be part of genTotalFrameSize?
    if (isFramePointerUsed())
    {
        callerSPtoSPdelta -= REGSIZE_BYTES;
    }

    assert(callerSPtoSPdelta <= 0);
    return callerSPtoSPdelta;
}
#endif // TARGET_AMD64

//-----------------------------------------------------------------------------------------
// genSSE2BitwiseOp - generate SSE2 code for the given oper as "Operand BitWiseOp BitMask"
//
// Arguments:
//    treeNode  - tree node
//
// Return value:
//    None
//
// Assumptions:
//     i) tree oper is one of GT_NEG or GT_INTRINSIC Abs()
//    ii) tree type is floating point type.
//   iii) caller of this routine needs to call genProduceReg()
void CodeGen::genSSE2BitwiseOp(GenTree* treeNode)
{
    regNumber targetReg  = treeNode->GetRegNum();
    regNumber operandReg = genConsumeReg(treeNode->gtGetOp1());
    emitAttr  size       = emitTypeSize(treeNode);

    assert(varTypeIsFloating(treeNode->TypeGet()));
    assert(treeNode->gtGetOp1()->isUsedFromReg());

    CORINFO_FIELD_HANDLE* maskFld = nullptr;
    UINT64                mask    = 0;
    instruction           ins     = INS_invalid;

    if (treeNode->OperIs(GT_NEG))
    {
        // Neg(x) = flip the sign bit.
        // Neg(f) = f ^ 0x80000000 x4 (packed)
        // Neg(d) = d ^ 0x8000000000000000 x2 (packed)
        ins     = INS_xorps;
        mask    = treeNode->TypeIs(TYP_FLOAT) ? 0x8000000080000000UL : 0x8000000000000000UL;
        maskFld = treeNode->TypeIs(TYP_FLOAT) ? &negBitmaskFlt : &negBitmaskDbl;
    }
    else if (treeNode->OperIs(GT_INTRINSIC))
    {
        assert(treeNode->AsIntrinsic()->gtIntrinsicName == NI_System_Math_Abs);
        // Abs(x) = set sign-bit to zero
        // Abs(f) = f & 0x7fffffff x4 (packed)
        // Abs(d) = d & 0x7fffffffffffffff x2 (packed)
        ins     = INS_andps;
        mask    = treeNode->TypeIs(TYP_FLOAT) ? 0x7FFFFFFF7FFFFFFFUL : 0x7FFFFFFFFFFFFFFFUL;
        maskFld = treeNode->TypeIs(TYP_FLOAT) ? &absBitmaskFlt : &absBitmaskDbl;
    }
    else
    {
        assert(!"genSSE2BitwiseOp: unsupported oper");
    }

    if (*maskFld == nullptr)
    {
        simd16_t constValue;

        constValue.u64[0] = mask;
        constValue.u64[1] = mask;

#if defined(FEATURE_SIMD)
        *maskFld = GetEmitter()->emitSimd16Const(constValue);
#else
        *maskFld = GetEmitter()->emitBlkConst(&constValue, 16, 16, treeNode->TypeGet());
#endif
    }

    GetEmitter()->emitIns_SIMD_R_R_C(ins, EA_16BYTE, targetReg, operandReg, *maskFld, 0);
}

//-----------------------------------------------------------------------------------------
// genSSE41RoundOp - generate SSE41 code for the given tree as a round operation
//
// Arguments:
//    treeNode  - tree node
//
// Return value:
//    None
//
// Assumptions:
//     i) SSE4.1 is supported by the underlying hardware
//    ii) treeNode oper is a GT_INTRINSIC
//   iii) treeNode type is a floating point type
//    iv) treeNode is not used from memory
//     v) tree oper is NI_System_Math{F}_Round, _Ceiling, _Floor, or _Truncate
//    vi) caller of this routine needs to call genProduceReg()
void CodeGen::genSSE41RoundOp(GenTreeOp* treeNode)
{
    // i) SSE4.1 is supported by the underlying hardware
    assert(compiler->compIsaSupportedDebugOnly(InstructionSet_SSE41));

    // ii) treeNode oper is a GT_INTRINSIC
    assert(treeNode->OperGet() == GT_INTRINSIC);

    GenTree* srcNode = treeNode->gtGetOp1();

    // iii) treeNode type is floating point type
    assert(varTypeIsFloating(srcNode));
    assert(srcNode->TypeGet() == treeNode->TypeGet());

    // iv) treeNode is not used from memory
    assert(!treeNode->isUsedFromMemory());

    genConsumeOperands(treeNode);

    instruction ins  = (treeNode->TypeGet() == TYP_FLOAT) ? INS_roundss : INS_roundsd;
    emitAttr    size = emitTypeSize(treeNode);

    regNumber dstReg = treeNode->GetRegNum();

    int8_t ival = 0;

    // v) tree oper is NI_System_Math{F}_Round, _Ceiling, _Floor, or _Truncate
    switch (treeNode->AsIntrinsic()->gtIntrinsicName)
    {
        case NI_System_Math_Round:
            ival = 4;
            break;

        case NI_System_Math_Ceiling:
            ival = 10;
            break;

        case NI_System_Math_Floor:
            ival = 9;
            break;

        case NI_System_Math_Truncate:
            ival = 11;
            break;

        default:
            ins = INS_invalid;
            assert(!"genSSE41RoundOp: unsupported intrinsic");
            unreached();
    }

    bool isRMW = !compiler->canUseVexEncoding();
    inst_RV_RV_TT_IV(ins, size, dstReg, dstReg, srcNode, ival, isRMW);
}

//---------------------------------------------------------------------
// genIntrinsic - generate code for a given intrinsic
//
// Arguments
//    treeNode - the GT_INTRINSIC node
//
// Return value:
//    None
//
void CodeGen::genIntrinsic(GenTreeIntrinsic* treeNode)
{
    // Handle intrinsics that can be implemented by target-specific instructions
    switch (treeNode->gtIntrinsicName)
    {
        case NI_System_Math_Abs:
            genSSE2BitwiseOp(treeNode);
            break;

        case NI_System_Math_Ceiling:
        case NI_System_Math_Floor:
        case NI_System_Math_Truncate:
        case NI_System_Math_Round:
            genSSE41RoundOp(treeNode->AsOp());
            break;

        case NI_System_Math_Sqrt:
        {
            // Both operand and its result must be of the same floating point type.
            GenTree* srcNode = treeNode->gtGetOp1();
            assert(varTypeIsFloating(srcNode));
            assert(srcNode->TypeGet() == treeNode->TypeGet());

            genConsumeOperands(treeNode->AsOp());

            const instruction ins = (treeNode->TypeGet() == TYP_FLOAT) ? INS_sqrtss : INS_sqrtsd;

            regNumber targetReg = treeNode->GetRegNum();
            bool      isRMW     = !compiler->canUseVexEncoding();

            inst_RV_RV_TT(ins, emitTypeSize(treeNode), targetReg, targetReg, srcNode, isRMW);
            break;
        }

#if defined(FEATURE_SIMD)
        // The handling is a bit more complex so genSimdUpperSave/Restore
        // handles genConsumeOperands and genProduceReg

        case NI_SIMD_UpperRestore:
        {
            genSimdUpperRestore(treeNode);
            return;
        }

        case NI_SIMD_UpperSave:
        {
            genSimdUpperSave(treeNode);
            return;
        }
#endif // FEATURE_SIMD

        default:
            assert(!"genIntrinsic: Unsupported intrinsic");
            unreached();
    }

    genProduceReg(treeNode);
}

//-------------------------------------------------------------------------- //
// getBaseVarForPutArgStk - returns the baseVarNum for passing a stack arg.
//
// Arguments
//    treeNode - the GT_PUTARG_STK node
//
// Return value:
//    The number of the base variable.
//
// Note:
//    If tail call the outgoing args are placed in the caller's incoming arg stack space.
//    Otherwise, they go in the outgoing arg area on the current frame.
//
//    On Windows the caller always creates slots (homing space) in its frame for the
//    first 4 arguments of a callee (register passed args). So, the baseVarNum is always 0.
//    For System V systems there is no such calling convention requirement, and the code needs to find
//    the first stack passed argument from the caller. This is done by iterating over
//    all the lvParam variables and finding the first with GetArgReg() equals to REG_STK.
//
unsigned CodeGen::getBaseVarForPutArgStk(GenTree* treeNode)
{
    assert(treeNode->OperGet() == GT_PUTARG_STK);

    unsigned baseVarNum;

    // Whether to setup stk arg in incoming or out-going arg area?
    // Fast tail calls implemented as epilog+jmp = stk arg is setup in incoming arg area.
    // All other calls - stk arg is setup in out-going arg area.
    if (treeNode->AsPutArgStk()->putInIncomingArgArea())
    {
        // See the note in the function header re: finding the first stack passed argument.
        baseVarNum = getFirstArgWithStackSlot();
        assert(baseVarNum != BAD_VAR_NUM);

#ifdef DEBUG
        // This must be a fast tail call.
        assert(treeNode->AsPutArgStk()->gtCall->AsCall()->IsFastTailCall());

        // Since it is a fast tail call, the existence of first incoming arg is guaranteed
        // because fast tail call requires that in-coming arg area of caller is >= out-going
        // arg area required for tail call.
        LclVarDsc* varDsc = compiler->lvaGetDesc(baseVarNum);
        assert(varDsc != nullptr);

#ifdef UNIX_AMD64_ABI
        assert(!varDsc->lvIsRegArg && varDsc->GetArgReg() == REG_STK);
#else  // !UNIX_AMD64_ABI
        // On Windows this assert is always true. The first argument will always be in REG_ARG_0 or REG_FLTARG_0.
        assert(varDsc->lvIsRegArg && (varDsc->GetArgReg() == REG_ARG_0 || varDsc->GetArgReg() == REG_FLTARG_0));
#endif // !UNIX_AMD64_ABI
#endif // !DEBUG
    }
    else
    {
#if FEATURE_FIXED_OUT_ARGS
        baseVarNum = compiler->lvaOutgoingArgSpaceVar;
#else  // !FEATURE_FIXED_OUT_ARGS
        assert(!"No BaseVarForPutArgStk on x86");
        baseVarNum = BAD_VAR_NUM;
#endif // !FEATURE_FIXED_OUT_ARGS
    }

    return baseVarNum;
}

//---------------------------------------------------------------------
// genAlignStackBeforeCall: Align the stack if necessary before a call.
//
// Arguments:
//    putArgStk - the putArgStk node.
//
void CodeGen::genAlignStackBeforeCall(GenTreePutArgStk* putArgStk)
{
#if defined(UNIX_X86_ABI)

    genAlignStackBeforeCall(putArgStk->gtCall);

#endif // UNIX_X86_ABI
}

//---------------------------------------------------------------------
// genAlignStackBeforeCall: Align the stack if necessary before a call.
//
// Arguments:
//    call - the call node.
//
void CodeGen::genAlignStackBeforeCall(GenTreeCall* call)
{
#if defined(UNIX_X86_ABI)

    // Have we aligned the stack yet?
    if (!call->gtArgs.IsStkAlignmentDone())
    {
        // We haven't done any stack alignment yet for this call.  We might need to create
        // an alignment adjustment, even if this function itself doesn't have any stack args.
        // This can happen if this function call is part of a nested call sequence, and the outer
        // call has already pushed some arguments.

        unsigned stkLevel = genStackLevel + call->gtArgs.GetStkSizeBytes();
        call->gtArgs.ComputeStackAlignment(stkLevel);

        unsigned padStkAlign = call->gtArgs.GetStkAlign();
        if (padStkAlign != 0)
        {
            // Now generate the alignment
            inst_RV_IV(INS_sub, REG_SPBASE, padStkAlign, EA_PTRSIZE);
            AddStackLevel(padStkAlign);
            AddNestedAlignment(padStkAlign);
        }

        call->gtArgs.SetStkAlignmentDone();
    }

#endif // UNIX_X86_ABI
}

//---------------------------------------------------------------------
// genRemoveAlignmentAfterCall: After a call, remove the alignment
// added before the call, if any.
//
// Arguments:
//    call - the call node.
//    bias - additional stack adjustment
//
// Note:
//    When bias > 0, caller should adjust stack level appropriately as
//    bias is not considered when adjusting stack level.
//
void CodeGen::genRemoveAlignmentAfterCall(GenTreeCall* call, unsigned bias)
{
#if defined(TARGET_X86)
#if defined(UNIX_X86_ABI)
    // Put back the stack pointer if there was any padding for stack alignment
    unsigned padStkAlign  = call->gtArgs.GetStkAlign();
    unsigned padStkAdjust = padStkAlign + bias;

    if (padStkAdjust != 0)
    {
        inst_RV_IV(INS_add, REG_SPBASE, padStkAdjust, EA_PTRSIZE);
        SubtractStackLevel(padStkAlign);
        SubtractNestedAlignment(padStkAlign);
    }
#else  // UNIX_X86_ABI
    if (bias != 0)
    {
        if (bias == sizeof(int))
        {
            inst_RV(INS_pop, REG_ECX, TYP_INT);
        }
        else
        {
            inst_RV_IV(INS_add, REG_SPBASE, bias, EA_PTRSIZE);
        }
    }
#endif // !UNIX_X86_ABI_
#else  // TARGET_X86
    assert(bias == 0);
#endif // !TARGET_X86
}

#ifdef TARGET_X86

//---------------------------------------------------------------------
// genAdjustStackForPutArgStk:
//    adjust the stack pointer for a putArgStk node if necessary.
//
// Arguments:
//    putArgStk - the putArgStk node.
//
// Returns: true if the stack pointer was adjusted; false otherwise.
//
// Notes:
//    Sets `m_pushStkArg` to true if the stack arg needs to be pushed,
//    false if the stack arg needs to be stored at the current stack
//    pointer address. This is exactly the opposite of the return value
//    of this function.
//
bool CodeGen::genAdjustStackForPutArgStk(GenTreePutArgStk* putArgStk)
{
    const unsigned argSize = putArgStk->GetStackByteSize();
    GenTree*       source  = putArgStk->gtGetOp1();

#ifdef FEATURE_SIMD
    if (!source->OperIs(GT_FIELD_LIST) && varTypeIsSIMD(source))
    {
        inst_RV_IV(INS_sub, REG_SPBASE, argSize, EA_PTRSIZE);
        AddStackLevel(argSize);
        m_pushStkArg = false;
        return true;
    }
#endif // FEATURE_SIMD

#ifdef DEBUG
    switch (putArgStk->gtPutArgStkKind)
    {
        case GenTreePutArgStk::Kind::RepInstr:
        case GenTreePutArgStk::Kind::Unroll:
            assert(!source->GetLayout(compiler)->HasGCPtr());
            break;

        case GenTreePutArgStk::Kind::Push:
            assert(source->OperIs(GT_FIELD_LIST) || source->GetLayout(compiler)->HasGCPtr() ||
                   (argSize < XMM_REGSIZE_BYTES));
            break;

        default:
            unreached();
    }
#endif // DEBUG

    // In lowering (see "LowerPutArgStk") we have determined what sort of instructions
    // are going to be used for this node. If we'll not be using "push"es, the stack
    // needs to be adjusted first (s. t. the SP points to the base of the outgoing arg).
    //
    if (!putArgStk->isPushKind())
    {
        // If argSize is large, we need to probe the stack like we do in the prolog (genAllocLclFrame)
        // or for localloc (genLclHeap), to ensure we touch the stack pages sequentially, and don't miss
        // the stack guard pages. The prolog probes, but we don't know at this point how much higher
        // the last probed stack pointer value is. We default a threshold. Any size below this threshold
        // we are guaranteed the stack has been probed. Above this threshold, we don't know. The threshold
        // should be high enough to cover all common cases. Increasing the threshold means adding a few
        // more "lowest address of stack" probes in the prolog. Since this is relatively rare, add it to
        // stress modes.

        if ((argSize >= ARG_STACK_PROBE_THRESHOLD_BYTES) ||
            compiler->compStressCompile(Compiler::STRESS_GENERIC_VARN, 5))
        {
            genStackPointerConstantAdjustmentLoopWithProbe(-(ssize_t)argSize, /* trackSpAdjustments */ true);
        }
        else
        {
            inst_RV_IV(INS_sub, REG_SPBASE, argSize, EA_PTRSIZE);
        }

        AddStackLevel(argSize);
        m_pushStkArg = false;
        return true;
    }

    // Otherwise, "push" will be adjusting the stack for us.
    m_pushStkArg = true;
    return false;
}

//---------------------------------------------------------------------
// genPutArgStkFieldList - generate code for passing a GT_FIELD_LIST arg on the stack.
//
// Arguments
//    treeNode      - the GT_PUTARG_STK node whose op1 is a GT_FIELD_LIST
//
// Return value:
//    None
//
void CodeGen::genPutArgStkFieldList(GenTreePutArgStk* putArgStk)
{
    GenTreeFieldList* const fieldList = putArgStk->gtOp1->AsFieldList();
    assert(fieldList != nullptr);

    // Set m_pushStkArg and pre-adjust the stack if necessary.
    const bool preAdjustedStack = genAdjustStackForPutArgStk(putArgStk);

    // For now, we only support the "push" case; we will push a full slot for the first field of each slot
    // within the struct.
    assert(putArgStk->isPushKind() && !preAdjustedStack && m_pushStkArg);

    // If we have pre-adjusted the stack and are simply storing the fields in order, set the offset to 0.
    // (Note that this mode is not currently being used.)
    // If we are pushing the arguments (i.e. we have not pre-adjusted the stack), then we are pushing them
    // in reverse order, so we start with the current field offset at the size of the struct arg (which must be
    // a multiple of the target pointer size).
    unsigned  currentOffset   = (preAdjustedStack) ? 0 : putArgStk->GetStackByteSize();
    unsigned  prevFieldOffset = currentOffset;
    regNumber intTmpReg       = REG_NA;
    regNumber simdTmpReg      = REG_NA;
    if (putArgStk->AvailableTempRegCount() != 0)
    {
        regMaskTP rsvdRegs = putArgStk->gtRsvdRegs;
        if ((rsvdRegs & RBM_ALLINT) != 0)
        {
            intTmpReg = putArgStk->GetSingleTempReg(RBM_ALLINT);
            assert(genIsValidIntReg(intTmpReg));
        }
        if ((rsvdRegs & RBM_ALLFLOAT) != 0)
        {
            simdTmpReg = putArgStk->GetSingleTempReg(RBM_ALLFLOAT);
            assert(genIsValidFloatReg(simdTmpReg));
        }
        assert(genCountBits(rsvdRegs) == (unsigned)((intTmpReg == REG_NA) ? 0 : 1) + ((simdTmpReg == REG_NA) ? 0 : 1));
    }

    for (GenTreeFieldList::Use& use : fieldList->Uses())
    {
        GenTree* const  fieldNode   = use.GetNode();
        const unsigned  fieldOffset = use.GetOffset();
        const var_types fieldType   = use.GetType();

        // Long-typed nodes should have been handled by the decomposition pass, and lowering should have sorted the
        // field list in descending order by offset.
        assert(!varTypeIsLong(fieldType));
        assert(fieldOffset <= prevFieldOffset);

        // Consume the register, if any, for this field. Note that genConsumeRegs() will appropriately
        // update the liveness info for a lclVar that has been marked RegOptional, which hasn't been
        // assigned a register, and which is therefore contained.
        // Unlike genConsumeReg(), it handles the case where no registers are being consumed.
        genConsumeRegs(fieldNode);
        regNumber argReg = fieldNode->isUsedFromSpillTemp() ? REG_NA : fieldNode->GetRegNum();

        // If the field is slot-like, we can use a push instruction to store the entire register no matter the type.
        //
        // The GC encoder requires that the stack remain 4-byte aligned at all times. Round the adjustment up
        // to the next multiple of 4. If we are going to generate a `push` instruction, the adjustment must
        // not require rounding.
        const bool fieldIsSlot = ((fieldOffset % 4) == 0) && ((prevFieldOffset - fieldOffset) >= 4);
        int        adjustment  = roundUp(currentOffset - fieldOffset, 4);
        if (fieldIsSlot && !varTypeIsSIMD(fieldType))
        {
            unsigned pushSize = genTypeSize(genActualType(fieldType));
            assert((pushSize % 4) == 0);
            adjustment -= pushSize;
            while (adjustment != 0)
            {
                inst_IV(INS_push, 0);
                currentOffset -= pushSize;
                AddStackLevel(pushSize);
                adjustment -= pushSize;
            }

            m_pushStkArg = true;
        }
        else
        {
            m_pushStkArg = false;

            // We always "push" floating point fields (i.e. they are full slot values that don't
            // require special handling).
            assert(varTypeIsIntegralOrI(fieldNode) || varTypeIsSIMD(fieldNode));

            // If we can't push this field, it needs to be in a register so that we can store
            // it to the stack location.
            if (adjustment != 0)
            {
                // This moves the stack pointer to fieldOffset.
                // For this case, we must adjust the stack and generate stack-relative stores rather than pushes.
                // Adjust the stack pointer to the next slot boundary.
                inst_RV_IV(INS_sub, REG_SPBASE, adjustment, EA_PTRSIZE);
                currentOffset -= adjustment;
                AddStackLevel(adjustment);
            }

            // Does it need to be in a byte register?
            // If so, we'll use intTmpReg, which must have been allocated as a byte register.
            // If it's already in a register, but not a byteable one, then move it.
            if (varTypeIsByte(fieldType) && ((argReg == REG_NA) || ((genRegMask(argReg) & RBM_BYTE_REGS) == 0)))
            {
                assert(intTmpReg != REG_NA);
                noway_assert((genRegMask(intTmpReg) & RBM_BYTE_REGS) != 0);
                if (argReg != REG_NA)
                {
                    inst_Mov(fieldType, intTmpReg, argReg, /* canSkip */ false);
                    argReg = intTmpReg;
                }
            }
        }

        bool canStoreFullSlot = fieldIsSlot;
        bool canLoadFullSlot  = genIsValidIntReg(argReg);
        if (argReg == REG_NA)
        {
            assert((genTypeSize(fieldNode) <= TARGET_POINTER_SIZE));
            assert(genTypeSize(genActualType(fieldNode)) == genTypeSize(genActualType(fieldType)));

            // We can widen local loads if the excess only affects padding bits.
            canLoadFullSlot = (genTypeSize(fieldNode) == TARGET_POINTER_SIZE) || fieldNode->isUsedFromSpillTemp() ||
                              (fieldNode->OperIsLocalRead() && (genTypeSize(fieldNode) >= genTypeSize(fieldType)));
        }

        if (canStoreFullSlot && canLoadFullSlot)
        {
            assert(m_pushStkArg);
            assert(genTypeSize(fieldNode) <= TARGET_POINTER_SIZE);
            inst_TT(INS_push, emitActualTypeSize(fieldNode), fieldNode);

            currentOffset -= TARGET_POINTER_SIZE;
            AddStackLevel(TARGET_POINTER_SIZE);
        }
        else
        {
            // If the field is of GC type, we must use a push instruction, since the emitter is not
            // otherwise able to detect stores into the outgoing argument area of the stack on x86.
            assert(!varTypeIsGC(fieldNode));

            // First, if needed, load the field into the temporary register.
            if (argReg == REG_NA)
            {
                assert(varTypeIsIntegralOrI(fieldNode) && genIsValidIntReg(intTmpReg));

                if (fieldNode->isContainedIntOrIImmed())
                {
                    genSetRegToConst(intTmpReg, fieldNode->TypeGet(), fieldNode);
                }
                else
                {
                    // Use the smaller "mov" instruction in case we do not need a sign/zero-extending load.
                    instruction loadIns  = canLoadFullSlot ? INS_mov : ins_Load(fieldNode->TypeGet());
                    emitAttr    loadSize = canLoadFullSlot ? EA_PTRSIZE : emitTypeSize(fieldNode);
                    inst_RV_TT(loadIns, loadSize, intTmpReg, fieldNode);
                }

                argReg = intTmpReg;
            }

#if defined(FEATURE_SIMD)
            if (fieldType == TYP_SIMD12)
            {
                assert(genIsValidFloatReg(simdTmpReg));
                genStoreSimd12ToStack(argReg, simdTmpReg);
            }
            else
#endif // defined(FEATURE_SIMD)
            {
                // Using wide stores here avoids having to reserve a byteable register when we could not
                // use "push" due to the field node being an indirection (i. e. for "!canLoadFullSlot").
                var_types storeType = canStoreFullSlot ? genActualType(fieldType) : fieldType;
                genStoreRegToStackArg(storeType, argReg, fieldOffset - currentOffset);
            }

            if (m_pushStkArg)
            {
                // We always push a slot-rounded size.
                currentOffset -= roundUp(genTypeSize(fieldType), TARGET_POINTER_SIZE);
            }
        }

        prevFieldOffset = fieldOffset;
    }

    if (currentOffset != 0)
    {
        // We don't expect padding at the beginning of a struct, but it could happen with explicit layout.
        inst_RV_IV(INS_sub, REG_SPBASE, currentOffset, EA_PTRSIZE);
        AddStackLevel(currentOffset);
    }
}
#endif // TARGET_X86

//---------------------------------------------------------------------
// genPutArgStk - generate code for passing an arg on the stack.
//
// Arguments
//    treeNode      - the GT_PUTARG_STK node
//
void CodeGen::genPutArgStk(GenTreePutArgStk* putArgStk)
{
    GenTree*  data       = putArgStk->gtOp1;
    var_types targetType = genActualType(data->TypeGet());

#ifdef TARGET_X86

    // On a 32-bit target, all of the long arguments are handled with GT_FIELD_LISTs of TYP_INT.
    assert(targetType != TYP_LONG);
    assert((putArgStk->GetStackByteSize() % TARGET_POINTER_SIZE) == 0);

    genAlignStackBeforeCall(putArgStk);

    if (data->OperIs(GT_FIELD_LIST))
    {
        genPutArgStkFieldList(putArgStk);
        return;
    }

    if (varTypeIsStruct(targetType))
    {
        genAdjustStackForPutArgStk(putArgStk);
        genPutStructArgStk(putArgStk);
        return;
    }

    genConsumeRegs(data);

    if (data->isUsedFromReg())
    {
        genPushReg(targetType, data->GetRegNum());
    }
    else
    {
        assert(genTypeSize(data) == TARGET_POINTER_SIZE);
        inst_TT(INS_push, emitTypeSize(data), data);
        AddStackLevel(TARGET_POINTER_SIZE);
    }
#else // !TARGET_X86
    {
        unsigned baseVarNum = getBaseVarForPutArgStk(putArgStk);

#ifdef UNIX_AMD64_ABI

        if (data->OperIs(GT_FIELD_LIST))
        {
            genPutArgStkFieldList(putArgStk, baseVarNum);
            return;
        }
        else if (varTypeIsStruct(targetType))
        {
            m_stkArgVarNum = baseVarNum;
            m_stkArgOffset = putArgStk->getArgOffset();
            genPutStructArgStk(putArgStk);
            m_stkArgVarNum = BAD_VAR_NUM;
            return;
        }
#endif // UNIX_AMD64_ABI

        noway_assert(targetType != TYP_STRUCT);

        // Get argument offset on stack.
        // Here we cross check that argument offset hasn't changed from lowering to codegen since
        // we are storing arg slot number in GT_PUTARG_STK node in lowering phase.
        unsigned argOffset = putArgStk->getArgOffset();

#ifdef DEBUG
        CallArg* callArg   = putArgStk->gtCall->gtArgs.FindByNode(putArgStk);
        assert(callArg != nullptr);
        assert(argOffset == callArg->AbiInfo.ByteOffset);
#endif

        if (data->isContainedIntOrIImmed())
        {
            GetEmitter()->emitIns_S_I(ins_Store(targetType), emitTypeSize(targetType), baseVarNum, argOffset,
                                      (int)data->AsIntConCommon()->IconValue());
        }
        else
        {
            assert(data->isUsedFromReg());
            genConsumeReg(data);
            GetEmitter()->emitIns_S_R(ins_Store(targetType), emitTypeSize(targetType), data->GetRegNum(), baseVarNum,
                                      argOffset);
        }
    }
#endif // !TARGET_X86
}

//---------------------------------------------------------------------
// genPutArgReg - generate code for a GT_PUTARG_REG node
//
// Arguments
//    tree - the GT_PUTARG_REG node
//
// Return value:
//    None
//
void CodeGen::genPutArgReg(GenTreeOp* tree)
{
    assert(tree->OperIs(GT_PUTARG_REG));

    var_types targetType = tree->TypeGet();
    regNumber targetReg  = tree->GetRegNum();

#ifndef UNIX_AMD64_ABI
    assert(targetType != TYP_STRUCT);
#endif // !UNIX_AMD64_ABI

    GenTree* op1 = tree->gtOp1;
    genConsumeReg(op1);

    // If child node is not already in the register we need, move it
    inst_Mov(targetType, targetReg, op1->GetRegNum(), /* canSkip */ true);

    genProduceReg(tree);
}

#ifdef TARGET_X86
// genPushReg: Push a register value onto the stack and adjust the stack level
//
// Arguments:
//    type   - the type of value to be stored
//    reg    - the register containing the value
//
// Notes:
//    For TYP_LONG, the srcReg must be a floating point register.
//    Otherwise, the register type must be consistent with the given type.
//
void CodeGen::genPushReg(var_types type, regNumber srcReg)
{
    unsigned size = genTypeSize(type);
    if (varTypeIsIntegralOrI(type) && type != TYP_LONG)
    {
        assert(genIsValidIntReg(srcReg));
        inst_RV(INS_push, srcReg, type);
    }
    else
    {
        instruction ins;
        emitAttr    attr = emitTypeSize(type);
        if (type == TYP_LONG)
        {
            // On x86, the only way we can push a TYP_LONG from a register is if it is in an xmm reg.
            // This is only used when we are pushing a struct from memory to memory, and basically is
            // handling an 8-byte "chunk", as opposed to strictly a long type.
            ins = INS_movq;
        }
        else
        {
            ins = ins_Store(type);
        }
        assert(genIsValidFloatReg(srcReg));
        inst_RV_IV(INS_sub, REG_SPBASE, size, EA_PTRSIZE);
        GetEmitter()->emitIns_AR_R(ins, attr, srcReg, REG_SPBASE, 0);
    }
    AddStackLevel(size);
}
#endif // TARGET_X86

#if defined(FEATURE_PUT_STRUCT_ARG_STK)
// genStoreRegToStackArg: Store a register value into the stack argument area
//
// Arguments:
//    type   - the type of value to be stored
//    reg    - the register containing the value
//    offset - the offset from the base (see Assumptions below)
//
// Notes:
//    A type of TYP_STRUCT instructs this method to store a 16-byte chunk
//    at the given offset (i.e. not the full struct).
//
// Assumptions:
//    The caller must set the context appropriately before calling this method:
//    - On x64, m_stkArgVarNum must be set according to whether this is a regular or tail call.
//    - On x86, the caller must set m_pushStkArg if this method should push the argument.
//      Otherwise, the argument is stored at the given offset from sp.
//
// TODO: In the below code the load and store instructions are for 16 bytes, but the
//          type is EA_8BYTE. The movdqa/u are 16 byte instructions, so it works, but
//          this probably needs to be changed.
//
void CodeGen::genStoreRegToStackArg(var_types type, regNumber srcReg, int offset)
{
    assert(srcReg != REG_NA);
    instruction ins;
    emitAttr    attr;
    unsigned    size;

    if (type == TYP_STRUCT)
    {
        ins = INS_movdqu;
        // This should be changed!
        attr = EA_16BYTE;
        size = 16;
    }
    else
    {
#ifdef FEATURE_SIMD
        if (varTypeIsSIMD(type))
        {
            assert(genIsValidFloatReg(srcReg));
            ins = ins_Store(type); // TODO-CQ: pass 'aligned' correctly
        }
        else
#endif // FEATURE_SIMD
#ifdef TARGET_X86
            if (type == TYP_LONG)
        {
            assert(genIsValidFloatReg(srcReg));
            ins = INS_movq;
        }
        else
#endif // TARGET_X86
        {
            assert((varTypeUsesFloatReg(type) && genIsValidFloatReg(srcReg)) ||
                   (varTypeUsesIntReg(type) && genIsValidIntReg(srcReg)));
            ins = ins_Store(type);
        }
        attr = emitTypeSize(type);
        size = genTypeSize(type);
    }

#ifdef TARGET_X86
    if (m_pushStkArg)
    {
        genPushReg(type, srcReg);
    }
    else
    {
        GetEmitter()->emitIns_AR_R(ins, attr, srcReg, REG_SPBASE, offset);
    }
#else  // !TARGET_X86
    assert(m_stkArgVarNum != BAD_VAR_NUM);
    GetEmitter()->emitIns_S_R(ins, attr, srcReg, m_stkArgVarNum, m_stkArgOffset + offset);
#endif // !TARGET_X86
}

//---------------------------------------------------------------------
// genPutStructArgStk - generate code for copying a struct arg on the stack by value.
//                In case there are references to heap object in the struct,
//                it generates the gcinfo as well.
//
// Arguments
//    putArgStk - the GT_PUTARG_STK node
//
// Notes:
//    In the case of fixed out args, the caller must have set m_stkArgVarNum to the variable number
//    corresponding to the argument area (where we will put the argument on the stack).
//    For tail calls this is the baseVarNum = 0.
//    For non tail calls this is the outgoingArgSpace.
//
void CodeGen::genPutStructArgStk(GenTreePutArgStk* putArgStk)
{
    GenTree*  source     = putArgStk->gtGetOp1();
    var_types targetType = source->TypeGet();

#if defined(TARGET_X86) && defined(FEATURE_SIMD)
    if (putArgStk->isSIMD12())
    {
        genPutArgStkSimd12(putArgStk);
        return;
    }
#endif // defined(TARGET_X86) && defined(FEATURE_SIMD)

    if (varTypeIsSIMD(targetType))
    {
        regNumber srcReg = genConsumeReg(source);
        assert((srcReg != REG_NA) && (genIsValidFloatReg(srcReg)));
        genStoreRegToStackArg(targetType, srcReg, 0);
        return;
    }

    assert(targetType == TYP_STRUCT);

    switch (putArgStk->gtPutArgStkKind)
    {
        case GenTreePutArgStk::Kind::RepInstr:
            genStructPutArgRepMovs(putArgStk);
            break;
#ifndef TARGET_X86
        case GenTreePutArgStk::Kind::PartialRepInstr:
            genStructPutArgPartialRepMovs(putArgStk);
            break;
#endif // !TARGET_X86

        case GenTreePutArgStk::Kind::Unroll:
            genStructPutArgUnroll(putArgStk);
            break;

#ifdef TARGET_X86
        case GenTreePutArgStk::Kind::Push:
            genStructPutArgPush(putArgStk);
            break;
#endif // TARGET_X86

        default:
            unreached();
    }
}
#endif // defined(FEATURE_PUT_STRUCT_ARG_STK)

/*****************************************************************************
 *
 *  Create and record GC Info for the function.
 */
#ifndef JIT32_GCENCODER
void
#else  // !JIT32_GCENCODER
void*
#endif // !JIT32_GCENCODER
CodeGen::genCreateAndStoreGCInfo(unsigned codeSize, unsigned prologSize, unsigned epilogSize DEBUGARG(void* codePtr))
{
#ifdef JIT32_GCENCODER
    return genCreateAndStoreGCInfoJIT32(codeSize, prologSize, epilogSize DEBUGARG(codePtr));
#else  // !JIT32_GCENCODER
    genCreateAndStoreGCInfoX64(codeSize, prologSize DEBUGARG(codePtr));
#endif // !JIT32_GCENCODER
}

#ifdef JIT32_GCENCODER
void* CodeGen::genCreateAndStoreGCInfoJIT32(unsigned codeSize,
                                            unsigned prologSize,
                                            unsigned epilogSize DEBUGARG(void* codePtr))
{
    BYTE    headerBuf[64];
    InfoHdr header;

    int s_cached;

#ifdef FEATURE_EH_FUNCLETS
    // We should do this before gcInfoBlockHdrSave since varPtrTableSize must be finalized before it
    if (compiler->ehAnyFunclets())
    {
        gcInfo.gcMarkFilterVarsPinned();
    }
#endif

#ifdef DEBUG
    size_t headerSize =
#endif
        compiler->compInfoBlkSize =
            gcInfo.gcInfoBlockHdrSave(headerBuf, 0, codeSize, prologSize, epilogSize, &header, &s_cached);

    size_t argTabOffset = 0;
    size_t ptrMapSize   = gcInfo.gcPtrTableSize(header, codeSize, &argTabOffset);

#if DISPLAY_SIZES

    if (GetInterruptible())
    {
        gcHeaderISize += compiler->compInfoBlkSize;
        gcPtrMapISize += ptrMapSize;
    }
    else
    {
        gcHeaderNSize += compiler->compInfoBlkSize;
        gcPtrMapNSize += ptrMapSize;
    }

#endif // DISPLAY_SIZES

    compiler->compInfoBlkSize += ptrMapSize;

    /* Allocate the info block for the method */

    compiler->compInfoBlkAddr = (BYTE*)compiler->info.compCompHnd->allocGCInfo(compiler->compInfoBlkSize);

    /* Fill in the info block and return it to the caller */

    void* infoPtr = compiler->compInfoBlkAddr;

    /* Create the method info block: header followed by GC tracking tables */

    compiler->compInfoBlkAddr +=
        gcInfo.gcInfoBlockHdrSave(compiler->compInfoBlkAddr, -1, codeSize, prologSize, epilogSize, &header, &s_cached);

    assert(compiler->compInfoBlkAddr == (BYTE*)infoPtr + headerSize);
    compiler->compInfoBlkAddr = gcInfo.gcPtrTableSave(compiler->compInfoBlkAddr, header, codeSize, &argTabOffset);
    assert(compiler->compInfoBlkAddr == (BYTE*)infoPtr + headerSize + ptrMapSize);

#ifdef DEBUG

    if (0)
    {
        BYTE*  temp = (BYTE*)infoPtr;
        size_t size = compiler->compInfoBlkAddr - temp;
        BYTE*  ptab = temp + headerSize;

        noway_assert(size == headerSize + ptrMapSize);

        printf("Method info block - header [%zu bytes]:", headerSize);

        for (unsigned i = 0; i < size; i++)
        {
            if (temp == ptab)
            {
                printf("\nMethod info block - ptrtab [%u bytes]:", ptrMapSize);
                printf("\n    %04X: %*c", i & ~0xF, 3 * (i & 0xF), ' ');
            }
            else
            {
                if (!(i % 16))
                    printf("\n    %04X: ", i);
            }

            printf("%02X ", *temp++);
        }

        printf("\n");
    }

#endif // DEBUG

#if DUMP_GC_TABLES

    if (compiler->opts.dspGCtbls)
    {
        const BYTE* base = (BYTE*)infoPtr;
        size_t      size;
        unsigned    methodSize;
        InfoHdr     dumpHeader;

        printf("GC Info for method %s\n", compiler->info.compFullName);
        printf("GC info size = %3u\n", compiler->compInfoBlkSize);

        size = gcInfo.gcInfoBlockHdrDump(base, &dumpHeader, &methodSize);
        // printf("size of header encoding is %3u\n", size);
        printf("\n");

        if (compiler->opts.dspGCtbls)
        {
            base += size;
            size = gcInfo.gcDumpPtrTable(base, dumpHeader, methodSize);
            // printf("size of pointer table is %3u\n", size);
            printf("\n");
            noway_assert(compiler->compInfoBlkAddr == (base + size));
        }
    }

#endif // DUMP_GC_TABLES

    /* Make sure we ended up generating the expected number of bytes */

    noway_assert(compiler->compInfoBlkAddr == (BYTE*)infoPtr + compiler->compInfoBlkSize);

    return infoPtr;
}

#else  // !JIT32_GCENCODER
void CodeGen::genCreateAndStoreGCInfoX64(unsigned codeSize, unsigned prologSize DEBUGARG(void* codePtr))
{
    IAllocator*    allowZeroAlloc = new (compiler, CMK_GC) CompIAllocator(compiler->getAllocatorGC());
    GcInfoEncoder* gcInfoEncoder  = new (compiler, CMK_GC)
        GcInfoEncoder(compiler->info.compCompHnd, compiler->info.compMethodInfo, allowZeroAlloc, NOMEM);
    assert(gcInfoEncoder);

    // Follow the code pattern of the x86 gc info encoder (genCreateAndStoreGCInfoJIT32).
    gcInfo.gcInfoBlockHdrSave(gcInfoEncoder, codeSize, prologSize);

    // We keep the call count for the second call to gcMakeRegPtrTable() below.
    unsigned callCnt = 0;
    // First we figure out the encoder ID's for the stack slots and registers.
    gcInfo.gcMakeRegPtrTable(gcInfoEncoder, codeSize, prologSize, GCInfo::MAKE_REG_PTR_MODE_ASSIGN_SLOTS, &callCnt);
    // Now we've requested all the slots we'll need; "finalize" these (make more compact data structures for them).
    gcInfoEncoder->FinalizeSlotIds();
    // Now we can actually use those slot ID's to declare live ranges.
    gcInfo.gcMakeRegPtrTable(gcInfoEncoder, codeSize, prologSize, GCInfo::MAKE_REG_PTR_MODE_DO_WORK, &callCnt);

    if (compiler->opts.compDbgEnC)
    {
        // what we have to preserve is called the "frame header" (see comments in VM\eetwain.cpp)
        // which is:
        //  -return address
        //  -saved RBP
        //  -saved bool for synchronized methods

        // slots for ret address + FP + EnC callee-saves
        int preservedAreaSize = (2 + genCountBits((uint64_t)RBM_ENC_CALLEE_SAVED)) * REGSIZE_BYTES;

        if (compiler->info.compFlags & CORINFO_FLG_SYNCH)
        {
            // bool in synchronized methods that tracks whether the lock has been taken (takes a full pointer sized
            // slot)
            preservedAreaSize += TARGET_POINTER_SIZE;

            // Verify that MonAcquired bool is at the bottom of the frame header
            assert(compiler->lvaGetCallerSPRelativeOffset(compiler->lvaMonAcquired) == -preservedAreaSize);
        }

        // Used to signal both that the method is compiled for EnC, and also the size of the block at the top of the
        // frame
        gcInfoEncoder->SetSizeOfEditAndContinuePreservedArea(preservedAreaSize);

        JITDUMP("EnC info:\n");
        JITDUMP("  EnC preserved area size = %d\n", preservedAreaSize);
    }

    if (compiler->opts.IsReversePInvoke())
    {
        unsigned reversePInvokeFrameVarNumber = compiler->lvaReversePInvokeFrameVar;
        assert(reversePInvokeFrameVarNumber != BAD_VAR_NUM);
        const LclVarDsc* reversePInvokeFrameVar = compiler->lvaGetDesc(reversePInvokeFrameVarNumber);
        gcInfoEncoder->SetReversePInvokeFrameSlot(reversePInvokeFrameVar->GetStackOffset());
    }

    gcInfoEncoder->Build();

    // GC Encoder automatically puts the GC info in the right spot using ICorJitInfo::allocGCInfo(size_t)
    // let's save the values anyway for debugging purposes
    compiler->compInfoBlkAddr = gcInfoEncoder->Emit();
    compiler->compInfoBlkSize = 0; // not exposed by the GCEncoder interface
}
#endif // !JIT32_GCENCODER

/*****************************************************************************
 *  Emit a call to a helper function.
 *
 */

void CodeGen::genEmitHelperCall(unsigned helper, int argSize, emitAttr retSize, regNumber callTargetReg)
{
    void* addr  = nullptr;
    void* pAddr = nullptr;

    emitter::EmitCallType callType = emitter::EC_FUNC_TOKEN;
    addr                           = compiler->compGetHelperFtn((CorInfoHelpFunc)helper, &pAddr);
    regNumber callTarget           = REG_NA;
    regMaskTP killMask             = compiler->compHelperCallKillSet((CorInfoHelpFunc)helper);

    if (!addr)
    {
        assert(pAddr != nullptr);

        // Absolute indirect call addr
        // Note: Order of checks is important. First always check for pc-relative and next
        // zero-relative.  Because the former encoding is 1-byte smaller than the latter.
        if (genCodeIndirAddrCanBeEncodedAsPCRelOffset((size_t)pAddr) ||
            genCodeIndirAddrCanBeEncodedAsZeroRelOffset((size_t)pAddr))
        {
            // generate call whose target is specified by 32-bit offset relative to PC or zero.
            callType = emitter::EC_FUNC_TOKEN_INDIR;
            addr     = pAddr;
        }
        else
        {
#ifdef TARGET_AMD64
            // If this indirect address cannot be encoded as 32-bit offset relative to PC or Zero,
            // load it into REG_HELPER_CALL_TARGET and use register indirect addressing mode to
            // make the call.
            //    mov   reg, addr
            //    call  [reg]

            if (callTargetReg == REG_NA)
            {
                // If a callTargetReg has not been explicitly provided, we will use REG_DEFAULT_HELPER_CALL_TARGET, but
                // this is only a valid assumption if the helper call is known to kill REG_DEFAULT_HELPER_CALL_TARGET.
                callTargetReg            = REG_DEFAULT_HELPER_CALL_TARGET;
                regMaskTP callTargetMask = genRegMask(callTargetReg);
                noway_assert((callTargetMask & killMask) == callTargetMask);
            }
            else
            {
                // The call target must not overwrite any live variable, though it may not be in the
                // kill set for the call.
                regMaskTP callTargetMask = genRegMask(callTargetReg);
                noway_assert((callTargetMask & regSet.GetMaskVars()) == RBM_NONE);
            }
#endif

            callTarget = callTargetReg;
            instGen_Set_Reg_To_Imm(EA_HANDLE_CNS_RELOC, callTarget, (ssize_t)pAddr);
            callType = emitter::EC_INDIR_ARD;
        }
    }

    // clang-format off
    GetEmitter()->emitIns_Call(callType,
                               compiler->eeFindHelper(helper),
                               INDEBUG_LDISASM_COMMA(nullptr) addr,
                               argSize,
                               retSize
                               MULTIREG_HAS_SECOND_GC_RET_ONLY_ARG(EA_UNKNOWN),
                               gcInfo.gcVarPtrSetCur,
                               gcInfo.gcRegGCrefSetCur,
                               gcInfo.gcRegByrefSetCur,
                               DebugInfo(),
                               callTarget,    // ireg
                               REG_NA, 0, 0,  // xreg, xmul, disp
                               false         // isJump
                               );
    // clang-format on

    regSet.verifyRegistersUsed(killMask);
}

#if defined(DEBUG) && defined(TARGET_AMD64)

/*****************************************************************************
 * Unit tests for the SSE2 instructions.
 */

void CodeGen::genAmd64EmitterUnitTestsSse2()
{
    emitter* theEmitter = GetEmitter();

    //
    // Loads
    //
    CLANG_FORMAT_COMMENT_ANCHOR;

    genDefineTempLabel(genCreateTempLabel());

    // vhaddpd     ymm0,ymm1,ymm2
    GetEmitter()->emitIns_R_R_R(INS_haddpd, EA_32BYTE, REG_XMM0, REG_XMM1, REG_XMM2);
    // vaddss      xmm0,xmm1,xmm2
    GetEmitter()->emitIns_R_R_R(INS_addss, EA_4BYTE, REG_XMM0, REG_XMM1, REG_XMM2);
    // vaddsd      xmm0,xmm1,xmm2
    GetEmitter()->emitIns_R_R_R(INS_addsd, EA_8BYTE, REG_XMM0, REG_XMM1, REG_XMM2);
    // vaddps      xmm0,xmm1,xmm2
    GetEmitter()->emitIns_R_R_R(INS_addps, EA_16BYTE, REG_XMM0, REG_XMM1, REG_XMM2);
    // vaddps      ymm0,ymm1,ymm2
    GetEmitter()->emitIns_R_R_R(INS_addps, EA_32BYTE, REG_XMM0, REG_XMM1, REG_XMM2);
    // vaddpd      xmm0,xmm1,xmm2
    GetEmitter()->emitIns_R_R_R(INS_addpd, EA_16BYTE, REG_XMM0, REG_XMM1, REG_XMM2);
    // vaddpd      ymm0,ymm1,ymm2
    GetEmitter()->emitIns_R_R_R(INS_addpd, EA_32BYTE, REG_XMM0, REG_XMM1, REG_XMM2);
    // vsubss      xmm0,xmm1,xmm2
    GetEmitter()->emitIns_R_R_R(INS_subss, EA_4BYTE, REG_XMM0, REG_XMM1, REG_XMM2);
    // vsubsd      xmm0,xmm1,xmm2
    GetEmitter()->emitIns_R_R_R(INS_subsd, EA_8BYTE, REG_XMM0, REG_XMM1, REG_XMM2);
    // vsubps      ymm0,ymm1,ymm2
    GetEmitter()->emitIns_R_R_R(INS_subps, EA_16BYTE, REG_XMM0, REG_XMM1, REG_XMM2);
    // vsubps      ymm0,ymm1,ymm2
    GetEmitter()->emitIns_R_R_R(INS_subps, EA_32BYTE, REG_XMM0, REG_XMM1, REG_XMM2);
    // vsubpd      xmm0,xmm1,xmm2
    GetEmitter()->emitIns_R_R_R(INS_subpd, EA_16BYTE, REG_XMM0, REG_XMM1, REG_XMM2);
    // vsubpd      ymm0,ymm1,ymm2
    GetEmitter()->emitIns_R_R_R(INS_subpd, EA_32BYTE, REG_XMM0, REG_XMM1, REG_XMM2);
    // vmulss      xmm0,xmm1,xmm2
    GetEmitter()->emitIns_R_R_R(INS_mulss, EA_4BYTE, REG_XMM0, REG_XMM1, REG_XMM2);
    // vmulsd      xmm0,xmm1,xmm2
    GetEmitter()->emitIns_R_R_R(INS_mulsd, EA_8BYTE, REG_XMM0, REG_XMM1, REG_XMM2);
    // vmulps      xmm0,xmm1,xmm2
    GetEmitter()->emitIns_R_R_R(INS_mulps, EA_16BYTE, REG_XMM0, REG_XMM1, REG_XMM2);
    // vmulpd      xmm0,xmm1,xmm2
    GetEmitter()->emitIns_R_R_R(INS_mulpd, EA_16BYTE, REG_XMM0, REG_XMM1, REG_XMM2);
    // vmulps      ymm0,ymm1,ymm2
    GetEmitter()->emitIns_R_R_R(INS_mulps, EA_32BYTE, REG_XMM0, REG_XMM1, REG_XMM2);
    // vmulpd      ymm0,ymm1,ymm2
    GetEmitter()->emitIns_R_R_R(INS_mulpd, EA_32BYTE, REG_XMM0, REG_XMM1, REG_XMM2);
    // vandps      xmm0,xmm1,xmm2
    GetEmitter()->emitIns_R_R_R(INS_andps, EA_16BYTE, REG_XMM0, REG_XMM1, REG_XMM2);
    // vandpd      xmm0,xmm1,xmm2
    GetEmitter()->emitIns_R_R_R(INS_andpd, EA_16BYTE, REG_XMM0, REG_XMM1, REG_XMM2);
    // vandps      ymm0,ymm1,ymm2
    GetEmitter()->emitIns_R_R_R(INS_andps, EA_32BYTE, REG_XMM0, REG_XMM1, REG_XMM2);
    // vandpd      ymm0,ymm1,ymm2
    GetEmitter()->emitIns_R_R_R(INS_andpd, EA_32BYTE, REG_XMM0, REG_XMM1, REG_XMM2);
    // vorps      xmm0,xmm1,xmm2
    GetEmitter()->emitIns_R_R_R(INS_orps, EA_16BYTE, REG_XMM0, REG_XMM1, REG_XMM2);
    // vorpd      xmm0,xmm1,xmm2
    GetEmitter()->emitIns_R_R_R(INS_orpd, EA_16BYTE, REG_XMM0, REG_XMM1, REG_XMM2);
    // vorps      ymm0,ymm1,ymm2
    GetEmitter()->emitIns_R_R_R(INS_orps, EA_32BYTE, REG_XMM0, REG_XMM1, REG_XMM2);
    // vorpd      ymm0,ymm1,ymm2
    GetEmitter()->emitIns_R_R_R(INS_orpd, EA_32BYTE, REG_XMM0, REG_XMM1, REG_XMM2);
    // vdivss      xmm0,xmm1,xmm2
    GetEmitter()->emitIns_R_R_R(INS_divss, EA_4BYTE, REG_XMM0, REG_XMM1, REG_XMM2);
    // vdivsd      xmm0,xmm1,xmm2
    GetEmitter()->emitIns_R_R_R(INS_divsd, EA_8BYTE, REG_XMM0, REG_XMM1, REG_XMM2);
    // vdivss      xmm0,xmm1,xmm2
    GetEmitter()->emitIns_R_R_R(INS_divss, EA_4BYTE, REG_XMM0, REG_XMM1, REG_XMM2);
    // vdivsd      xmm0,xmm1,xmm2
    GetEmitter()->emitIns_R_R_R(INS_divsd, EA_8BYTE, REG_XMM0, REG_XMM1, REG_XMM2);

    // vdivss      xmm0,xmm1,xmm2
    GetEmitter()->emitIns_R_R_R(INS_cvtss2sd, EA_4BYTE, REG_XMM0, REG_XMM1, REG_XMM2);
    // vdivsd      xmm0,xmm1,xmm2
    GetEmitter()->emitIns_R_R_R(INS_cvtsd2ss, EA_8BYTE, REG_XMM0, REG_XMM1, REG_XMM2);
}

#endif // defined(DEBUG) && defined(TARGET_AMD64)

#ifdef PROFILING_SUPPORTED

#ifdef TARGET_X86

//-----------------------------------------------------------------------------------
// genProfilingEnterCallback: Generate the profiling function enter callback.
//
// Arguments:
//     initReg        - register to use as scratch register
//     pInitRegZeroed - OUT parameter. This variable remains unchanged.
//
// Return Value:
//     None
//
// Notes:
// The x86 profile enter helper has the following requirements (see ProfileEnterNaked in
// VM\i386\asmhelpers.asm for details):
// 1. The calling sequence for calling the helper is:
//          push FunctionIDOrClientID
//          call ProfileEnterHelper
// 2. The calling function has an EBP frame.
// 3. EBP points to the saved ESP which is the first thing saved in the function. Thus,
//    the following prolog is assumed:
//          push ESP
//          mov EBP, ESP
// 4. All registers are preserved.
// 5. The helper pops the FunctionIDOrClientID argument from the stack.
//
void CodeGen::genProfilingEnterCallback(regNumber initReg, bool* pInitRegZeroed)
{
    assert(compiler->compGeneratingProlog);

    // Give profiler a chance to back out of hooking this method
    if (!compiler->compIsProfilerHookNeeded())
    {
        return;
    }

    unsigned saveStackLvl2 = genStackLevel;

// Important note: when you change enter probe layout, you must also update SKIP_ENTER_PROF_CALLBACK()
// for x86 stack unwinding

#if defined(UNIX_X86_ABI)
    // Manually align the stack to be 16-byte aligned. This is similar to CodeGen::genAlignStackBeforeCall()
    GetEmitter()->emitIns_R_I(INS_sub, EA_4BYTE, REG_SPBASE, 0xC);
#endif // UNIX_X86_ABI

    // Push the profilerHandle
    if (compiler->compProfilerMethHndIndirected)
    {
        GetEmitter()->emitIns_AR_R(INS_push, EA_PTR_DSP_RELOC, REG_NA, REG_NA, (ssize_t)compiler->compProfilerMethHnd);
    }
    else
    {
        inst_IV(INS_push, (size_t)compiler->compProfilerMethHnd);
    }

    // This will emit either
    // "call ip-relative 32-bit offset" or
    // "mov rax, helper addr; call rax"
    genEmitHelperCall(CORINFO_HELP_PROF_FCN_ENTER,
                      0,           // argSize. Again, we have to lie about it
                      EA_UNKNOWN); // retSize

    // Check that we have place for the push.
    assert(compiler->fgGetPtrArgCntMax() >= 1);

#if defined(UNIX_X86_ABI)
    // Restoring alignment manually. This is similar to CodeGen::genRemoveAlignmentAfterCall
    GetEmitter()->emitIns_R_I(INS_add, EA_4BYTE, REG_SPBASE, 0x10);
#endif // UNIX_X86_ABI

    /* Restore the stack level */

    SetStackLevel(saveStackLvl2);
}

//-----------------------------------------------------------------------------------
// genProfilingLeaveCallback: Generate the profiling function leave or tailcall callback.
// Technically, this is not part of the epilog; it is called when we are generating code for a GT_RETURN node.
//
// Arguments:
//     helper - which helper to call. Either CORINFO_HELP_PROF_FCN_LEAVE or CORINFO_HELP_PROF_FCN_TAILCALL
//
// Return Value:
//     None
//
// Notes:
// The x86 profile leave/tailcall helper has the following requirements (see ProfileLeaveNaked and
// ProfileTailcallNaked in VM\i386\asmhelpers.asm for details):
// 1. The calling sequence for calling the helper is:
//          push FunctionIDOrClientID
//          call ProfileLeaveHelper or ProfileTailcallHelper
// 2. The calling function has an EBP frame.
// 3. EBP points to the saved ESP which is the first thing saved in the function. Thus,
//    the following prolog is assumed:
//          push ESP
//          mov EBP, ESP
// 4. helper == CORINFO_HELP_PROF_FCN_LEAVE: All registers are preserved.
//    helper == CORINFO_HELP_PROF_FCN_TAILCALL: Only argument registers are preserved.
// 5. The helper pops the FunctionIDOrClientID argument from the stack.
//
void CodeGen::genProfilingLeaveCallback(unsigned helper)
{
    assert((helper == CORINFO_HELP_PROF_FCN_LEAVE) || (helper == CORINFO_HELP_PROF_FCN_TAILCALL));

    // Only hook if profiler says it's okay.
    if (!compiler->compIsProfilerHookNeeded())
    {
        return;
    }

    compiler->info.compProfilerCallback = true;

    // Need to save on to the stack level, since the helper call will pop the argument
    unsigned saveStackLvl2 = genStackLevel;

#if defined(UNIX_X86_ABI)
    // Manually align the stack to be 16-byte aligned. This is similar to CodeGen::genAlignStackBeforeCall()
    GetEmitter()->emitIns_R_I(INS_sub, EA_4BYTE, REG_SPBASE, 0xC);
    AddStackLevel(0xC);
    AddNestedAlignment(0xC);
#endif // UNIX_X86_ABI

    //
    // Push the profilerHandle
    //

    if (compiler->compProfilerMethHndIndirected)
    {
        GetEmitter()->emitIns_AR_R(INS_push, EA_PTR_DSP_RELOC, REG_NA, REG_NA, (ssize_t)compiler->compProfilerMethHnd);
    }
    else
    {
        inst_IV(INS_push, (size_t)compiler->compProfilerMethHnd);
    }
    genSinglePush();

#if defined(UNIX_X86_ABI)
    int argSize = -REGSIZE_BYTES; // negative means caller-pop (cdecl)
#else
    int argSize = REGSIZE_BYTES;
#endif
    genEmitHelperCall(helper, argSize, EA_UNKNOWN /* retSize */);

    // Check that we have place for the push.
    assert(compiler->fgGetPtrArgCntMax() >= 1);

#if defined(UNIX_X86_ABI)
    // Restoring alignment manually. This is similar to CodeGen::genRemoveAlignmentAfterCall
    GetEmitter()->emitIns_R_I(INS_add, EA_4BYTE, REG_SPBASE, 0x10);
    SubtractStackLevel(0x10);
    SubtractNestedAlignment(0xC);
#endif // UNIX_X86_ABI

    /* Restore the stack level */
    SetStackLevel(saveStackLvl2);
}

#endif // TARGET_X86

#ifdef TARGET_AMD64

//-----------------------------------------------------------------------------------
// genProfilingEnterCallback: Generate the profiling function enter callback.
//
// Arguments:
//     initReg        - register to use as scratch register
//     pInitRegZeroed - OUT parameter. *pInitRegZeroed is set to 'false' if and only if
//                      this call sets 'initReg' to a non-zero value.
//
// Return Value:
//     None
//
void CodeGen::genProfilingEnterCallback(regNumber initReg, bool* pInitRegZeroed)
{
    assert(compiler->compGeneratingProlog);

    // Give profiler a chance to back out of hooking this method
    if (!compiler->compIsProfilerHookNeeded())
    {
        return;
    }

#if !defined(UNIX_AMD64_ABI)

    unsigned   varNum;
    LclVarDsc* varDsc;

    // Since the method needs to make a profiler callback, it should have out-going arg space allocated.
    noway_assert(compiler->lvaOutgoingArgSpaceVar != BAD_VAR_NUM);
    noway_assert(compiler->lvaOutgoingArgSpaceSize >= (4 * REGSIZE_BYTES));

    // Home all arguments passed in arg registers (RCX, RDX, R8 and R9).
    // In case of vararg methods, arg regs are already homed.
    //
    // Note: Here we don't need to worry about updating gc'info since enter
    // callback is generated as part of prolog which is non-gc interruptible.
    // Moreover GC cannot kick while executing inside profiler callback which is a
    // profiler requirement so it can examine arguments which could be obj refs.
    if (!compiler->info.compIsVarArgs)
    {
        for (varNum = 0, varDsc = compiler->lvaTable; varNum < compiler->info.compArgsCount; varNum++, varDsc++)
        {
            noway_assert(varDsc->lvIsParam);

            if (!varDsc->lvIsRegArg)
            {
                continue;
            }

            var_types storeType = varDsc->GetRegisterType();
            regNumber argReg    = varDsc->GetArgReg();

            instruction store_ins = ins_Store(storeType);

#ifdef FEATURE_SIMD
            if ((storeType == TYP_SIMD8) && genIsValidIntReg(argReg))
            {
                store_ins = INS_mov;
            }
#endif // FEATURE_SIMD

            GetEmitter()->emitIns_S_R(store_ins, emitTypeSize(storeType), argReg, varNum, 0);
        }
    }

    // Emit profiler EnterCallback(ProfilerMethHnd, caller's SP)
    // RCX = ProfilerMethHnd
    if (compiler->compProfilerMethHndIndirected)
    {
        // Profiler hooks enabled during Ngen time.
        // Profiler handle needs to be accessed through an indirection of a pointer.
        GetEmitter()->emitIns_R_AI(INS_mov, EA_PTR_DSP_RELOC, REG_ARG_0, (ssize_t)compiler->compProfilerMethHnd);
    }
    else
    {
        instGen_Set_Reg_To_Imm(EA_8BYTE, REG_ARG_0, (ssize_t)compiler->compProfilerMethHnd);
    }

    // RDX = caller's SP
    // Notes
    //   1) Here we can query caller's SP offset since prolog will be generated after final frame layout.
    //   2) caller's SP relative offset to FramePointer will be negative.  We need to add absolute value
    //      of that offset to FramePointer to obtain caller's SP value.
    assert(compiler->lvaOutgoingArgSpaceVar != BAD_VAR_NUM);
    int callerSPOffset = compiler->lvaToCallerSPRelativeOffset(0, isFramePointerUsed());
    GetEmitter()->emitIns_R_AR(INS_lea, EA_PTRSIZE, REG_ARG_1, genFramePointerReg(), -callerSPOffset);

    // This will emit either
    // "call ip-relative 32-bit offset" or
    // "mov rax, helper addr; call rax"
    genEmitHelperCall(CORINFO_HELP_PROF_FCN_ENTER, 0, EA_UNKNOWN);

    // TODO-AMD64-CQ: Rather than reloading, see if this could be optimized by combining with prolog
    // generation logic that moves args around as required by first BB entry point conditions
    // computed by LSRA.  Code pointers for investigating this further: genFnPrologCalleeRegArgs()
    // and genEnregisterIncomingStackArgs().
    //
    // Now reload arg registers from home locations.
    // Vararg methods:
    //   - we need to reload only known (i.e. fixed) reg args.
    //   - if floating point type, also reload it into corresponding integer reg
    for (varNum = 0, varDsc = compiler->lvaTable; varNum < compiler->info.compArgsCount; varNum++, varDsc++)
    {
        noway_assert(varDsc->lvIsParam);

        if (!varDsc->lvIsRegArg)
        {
            continue;
        }

        var_types loadType = varDsc->GetRegisterType();
        regNumber argReg   = varDsc->GetArgReg();

        instruction load_ins = ins_Load(loadType);

#ifdef FEATURE_SIMD
        if ((loadType == TYP_SIMD8) && genIsValidIntReg(argReg))
        {
            load_ins = INS_mov;
        }
#endif // FEATURE_SIMD

        GetEmitter()->emitIns_R_S(load_ins, emitTypeSize(loadType), argReg, varNum, 0);

        if (compFeatureVarArg() && compiler->info.compIsVarArgs && varTypeIsFloating(loadType))
        {
            regNumber intArgReg = compiler->getCallArgIntRegister(argReg);
            inst_Mov(TYP_LONG, intArgReg, argReg, /* canSkip */ false, emitActualTypeSize(loadType));
        }
    }

    // If initReg is one of RBM_CALLEE_TRASH, then it needs to be zero'ed before using.
    if ((RBM_CALLEE_TRASH & genRegMask(initReg)) != 0)
    {
        *pInitRegZeroed = false;
    }

#else // !defined(UNIX_AMD64_ABI)

    // Emit profiler EnterCallback(ProfilerMethHnd, caller's SP)
    // R14 = ProfilerMethHnd
    if (compiler->compProfilerMethHndIndirected)
    {
        // Profiler hooks enabled during Ngen time.
        // Profiler handle needs to be accessed through an indirection of a pointer.
        GetEmitter()->emitIns_R_AI(INS_mov, EA_PTR_DSP_RELOC, REG_PROFILER_ENTER_ARG_0,
                                   (ssize_t)compiler->compProfilerMethHnd);
    }
    else
    {
        instGen_Set_Reg_To_Imm(EA_PTRSIZE, REG_PROFILER_ENTER_ARG_0, (ssize_t)compiler->compProfilerMethHnd);
    }

    // R15 = caller's SP
    // Notes
    //   1) Here we can query caller's SP offset since prolog will be generated after final frame layout.
    //   2) caller's SP relative offset to FramePointer will be negative.  We need to add absolute value
    //      of that offset to FramePointer to obtain caller's SP value.
    assert(compiler->lvaOutgoingArgSpaceVar != BAD_VAR_NUM);
    int callerSPOffset = compiler->lvaToCallerSPRelativeOffset(0, isFramePointerUsed());
    GetEmitter()->emitIns_R_AR(INS_lea, EA_PTRSIZE, REG_PROFILER_ENTER_ARG_1, genFramePointerReg(), -callerSPOffset);

    // We can use any callee trash register (other than RAX, RDI, RSI) for call target.
    // We use R11 here. This will emit either
    // "call ip-relative 32-bit offset" or
    // "mov r11, helper addr; call r11"
    genEmitHelperCall(CORINFO_HELP_PROF_FCN_ENTER, 0, EA_UNKNOWN, REG_DEFAULT_PROFILER_CALL_TARGET);

    // If initReg is one of RBM_CALLEE_TRASH, then it needs to be zero'ed before using.
    if ((RBM_CALLEE_TRASH & genRegMask(initReg)) != 0)
    {
        *pInitRegZeroed = false;
    }

#endif // !defined(UNIX_AMD64_ABI)
}

//-----------------------------------------------------------------------------------
// genProfilingLeaveCallback: Generate the profiling function leave or tailcall callback.
// Technically, this is not part of the epilog; it is called when we are generating code for a GT_RETURN node.
//
// Arguments:
//     helper - which helper to call. Either CORINFO_HELP_PROF_FCN_LEAVE or CORINFO_HELP_PROF_FCN_TAILCALL
//
// Return Value:
//     None
//
void CodeGen::genProfilingLeaveCallback(unsigned helper)
{
    assert((helper == CORINFO_HELP_PROF_FCN_LEAVE) || (helper == CORINFO_HELP_PROF_FCN_TAILCALL));

    // Only hook if profiler says it's okay.
    if (!compiler->compIsProfilerHookNeeded())
    {
        return;
    }

    compiler->info.compProfilerCallback = true;

#if !defined(UNIX_AMD64_ABI)

    // Since the method needs to make a profiler callback, it should have out-going arg space allocated.
    noway_assert(compiler->lvaOutgoingArgSpaceVar != BAD_VAR_NUM);
    noway_assert(compiler->lvaOutgoingArgSpaceSize >= (4 * REGSIZE_BYTES));

    // If thisPtr needs to be kept alive and reported, it cannot be one of the callee trash
    // registers that profiler callback kills.
    if (compiler->lvaKeepAliveAndReportThis() && compiler->lvaGetDesc(compiler->info.compThisArg)->lvIsInReg())
    {
        regMaskTP thisPtrMask = genRegMask(compiler->lvaGetDesc(compiler->info.compThisArg)->GetRegNum());
        noway_assert((RBM_PROFILER_LEAVE_TRASH & thisPtrMask) == 0);
    }

    // At this point return value is computed and stored in RAX or XMM0.
    // On Amd64, Leave callback preserves the return register.  We keep
    // RAX alive by not reporting as trashed by helper call.  Also note
    // that GC cannot kick-in while executing inside profiler callback,
    // which is a requirement of profiler as well since it needs to examine
    // return value which could be an obj ref.

    // RCX = ProfilerMethHnd
    if (compiler->compProfilerMethHndIndirected)
    {
        // Profiler hooks enabled during Ngen time.
        // Profiler handle needs to be accessed through an indirection of an address.
        GetEmitter()->emitIns_R_AI(INS_mov, EA_PTR_DSP_RELOC, REG_ARG_0, (ssize_t)compiler->compProfilerMethHnd);
    }
    else
    {
        instGen_Set_Reg_To_Imm(EA_PTRSIZE, REG_ARG_0, (ssize_t)compiler->compProfilerMethHnd);
    }

    // RDX = caller's SP
    // TODO-AMD64-Cleanup: Once we start doing codegen after final frame layout, retain the "if" portion
    // of the stmnts to execute unconditionally and clean-up rest.
    if (compiler->lvaDoneFrameLayout == Compiler::FINAL_FRAME_LAYOUT)
    {
        // Caller's SP relative offset to FramePointer will be negative.  We need to add absolute
        // value of that offset to FramePointer to obtain caller's SP value.
        int callerSPOffset = compiler->lvaToCallerSPRelativeOffset(0, isFramePointerUsed());
        GetEmitter()->emitIns_R_AR(INS_lea, EA_PTRSIZE, REG_ARG_1, genFramePointerReg(), -callerSPOffset);
    }
    else
    {
        // If we are here means that it is a tentative frame layout during which we
        // cannot use caller's SP offset since it is an estimate.  For now we require the
        // method to have at least a single arg so that we can use it to obtain caller's
        // SP.
        LclVarDsc* varDsc = compiler->lvaGetDesc(0U);
        NYI_IF((varDsc == nullptr) || !varDsc->lvIsParam, "Profiler ELT callback for a method without any params");

        // lea rdx, [FramePointer + Arg0's offset]
        GetEmitter()->emitIns_R_S(INS_lea, EA_PTRSIZE, REG_ARG_1, 0, 0);
    }

    // We can use any callee trash register (other than RAX, RCX, RDX) for call target.
    // We use R8 here. This will emit either
    // "call ip-relative 32-bit offset" or
    // "mov r8, helper addr; call r8"
    genEmitHelperCall(helper, 0, EA_UNKNOWN, REG_ARG_2);

#else // !defined(UNIX_AMD64_ABI)

    // RDI = ProfilerMethHnd
    if (compiler->compProfilerMethHndIndirected)
    {
        GetEmitter()->emitIns_R_AI(INS_mov, EA_PTR_DSP_RELOC, REG_ARG_0, (ssize_t)compiler->compProfilerMethHnd);
    }
    else
    {
        instGen_Set_Reg_To_Imm(EA_PTRSIZE, REG_ARG_0, (ssize_t)compiler->compProfilerMethHnd);
    }

    // RSI = caller's SP
    if (compiler->lvaDoneFrameLayout == Compiler::FINAL_FRAME_LAYOUT)
    {
        int callerSPOffset = compiler->lvaToCallerSPRelativeOffset(0, isFramePointerUsed());
        GetEmitter()->emitIns_R_AR(INS_lea, EA_PTRSIZE, REG_ARG_1, genFramePointerReg(), -callerSPOffset);
    }
    else
    {
        LclVarDsc* varDsc = compiler->lvaGetDesc(0U);
        NYI_IF((varDsc == nullptr) || !varDsc->lvIsParam, "Profiler ELT callback for a method without any params");

        // lea rdx, [FramePointer + Arg0's offset]
        GetEmitter()->emitIns_R_S(INS_lea, EA_PTRSIZE, REG_ARG_1, 0, 0);
    }

    // We can use any callee trash register (other than RAX, RDI, RSI) for call target.
    // We use R11 here. This will emit either
    // "call ip-relative 32-bit offset" or
    // "mov r11, helper addr; call r11"
    genEmitHelperCall(helper, 0, EA_UNKNOWN, REG_DEFAULT_PROFILER_CALL_TARGET);

#endif // !defined(UNIX_AMD64_ABI)
}

#endif // TARGET_AMD64

#endif // PROFILING_SUPPORTED

#ifdef TARGET_AMD64

//------------------------------------------------------------------------
// genOSRRecordTier0CalleeSavedRegistersAndFrame: for OSR methods, record the
//  subset of callee saves already saved by the Tier0 method, and the frame
//  created by Tier0.
//
void CodeGen::genOSRRecordTier0CalleeSavedRegistersAndFrame()
{
    assert(compiler->compGeneratingProlog);
    assert(compiler->opts.IsOSR());
    assert(compiler->funCurrentFunc()->funKind == FuncKind::FUNC_ROOT);

#if ETW_EBP_FRAMED
    if (!isFramePointerUsed() && regSet.rsRegsModified(RBM_FPBASE))
    {
        noway_assert(!"Used register RBM_FPBASE as a scratch register!");
    }
#endif

    // Figure out which set of int callee saves was already saved by Tier0.
    // Emit appropriate unwind.
    //
    PatchpointInfo* const patchpointInfo             = compiler->info.compPatchpointInfo;
    regMaskTP const       tier0CalleeSaves           = (regMaskTP)patchpointInfo->CalleeSaveRegisters();
    regMaskTP             tier0IntCalleeSaves        = tier0CalleeSaves & RBM_OSR_INT_CALLEE_SAVED;
    int const             tier0IntCalleeSaveUsedSize = genCountBits(tier0IntCalleeSaves) * REGSIZE_BYTES;

    JITDUMP("--OSR--- tier0 has already saved ");
    JITDUMPEXEC(dspRegMask(tier0IntCalleeSaves));
    JITDUMP("\n");

    // We must account for the Tier0 callee saves.
    //
    // These have already happened at method entry; all these
    // unwind records should be at offset 0.
    //
    // RBP is always aved by Tier0 and always pushed first.
    //
    assert((tier0IntCalleeSaves & RBM_FPBASE) == RBM_FPBASE);
    compiler->unwindPush(REG_RBP);
    tier0IntCalleeSaves &= ~RBM_FPBASE;

    // Now the rest of the Tier0 callee saves.
    //
    for (regNumber reg = REG_INT_LAST; tier0IntCalleeSaves != RBM_NONE; reg = REG_PREV(reg))
    {
        regMaskTP regBit = genRegMask(reg);

        if ((regBit & tier0IntCalleeSaves) != 0)
        {
            compiler->unwindPush(reg);
        }
        tier0IntCalleeSaves &= ~regBit;
    }

    // We must account for the post-callee-saves push SP movement
    // done by the Tier0 frame and by the OSR transition.
    //
    // tier0FrameSize is the Tier0 FP-SP delta plus the fake call slot added by
    // JIT_Patchpoint. We add one slot to account for the saved FP.
    //
    // We then need to subtract off the size the Tier0 callee saves as SP
    // adjusts for those will have been modelled by the unwind pushes above.
    //
    int const tier0FrameSize = patchpointInfo->TotalFrameSize() + REGSIZE_BYTES;
    int const tier0NetSize   = tier0FrameSize - tier0IntCalleeSaveUsedSize;
    compiler->unwindAllocStack(tier0NetSize);
}

//------------------------------------------------------------------------
// genOSRSaveRemainingCalleeSavedRegisters: save any callee save registers
//   that Tier0 didn't save.
//
// Notes:
//   This must be invoked after SP has been adjusted to allocate the local
//   frame, because of how the UnwindSave records are interpreted.
//
//   We rely on the fact that other "local frame" allocation actions (like
//    stack probing) will not trash callee saves registers.
//
void CodeGen::genOSRSaveRemainingCalleeSavedRegisters()
{
    // We should be generating the prolog of an OSR root frame.
    //
    assert(compiler->compGeneratingProlog);
    assert(compiler->opts.IsOSR());
    assert(compiler->funCurrentFunc()->funKind == FuncKind::FUNC_ROOT);

    // x86/x64 doesn't support push of xmm/ymm regs, therefore consider only integer registers for pushing onto stack
    // here. Space for float registers to be preserved is stack allocated and saved as part of prolog sequence and not
    // here.
    regMaskTP rsPushRegs = regSet.rsGetModifiedRegsMask() & RBM_OSR_INT_CALLEE_SAVED;

#if ETW_EBP_FRAMED
    if (!isFramePointerUsed() && regSet.rsRegsModified(RBM_FPBASE))
    {
        noway_assert(!"Used register RBM_FPBASE as a scratch register!");
    }
#endif

    // Figure out which set of int callee saves still needs saving.
    //
    PatchpointInfo* const patchpointInfo              = compiler->info.compPatchpointInfo;
    regMaskTP const       tier0CalleeSaves            = (regMaskTP)patchpointInfo->CalleeSaveRegisters();
    regMaskTP             tier0IntCalleeSaves         = tier0CalleeSaves & RBM_OSR_INT_CALLEE_SAVED;
    unsigned const        tier0IntCalleeSaveUsedSize  = genCountBits(tier0IntCalleeSaves) * REGSIZE_BYTES;
    regMaskTP const       osrIntCalleeSaves           = rsPushRegs & RBM_OSR_INT_CALLEE_SAVED;
    regMaskTP             osrAdditionalIntCalleeSaves = osrIntCalleeSaves & ~tier0IntCalleeSaves;

    JITDUMP("---OSR--- int callee saves are ");
    JITDUMPEXEC(dspRegMask(osrIntCalleeSaves));
    JITDUMP("; tier0 already saved ");
    JITDUMPEXEC(dspRegMask(tier0IntCalleeSaves));
    JITDUMP("; so only saving ");
    JITDUMPEXEC(dspRegMask(osrAdditionalIntCalleeSaves));
    JITDUMP("\n");

    // These remaining callee saves will be stored in the Tier0 callee save area
    // below any saves already done by Tier0. Compute the offset.
    //
    // The OSR method doesn't actually use its callee save area.
    //
    int const osrFrameSize        = compiler->compLclFrameSize;
    int const tier0FrameSize      = patchpointInfo->TotalFrameSize();
    int const osrCalleeSaveSize   = compiler->compCalleeRegsPushed * REGSIZE_BYTES;
    int const osrFramePointerSize = isFramePointerUsed() ? REGSIZE_BYTES : 0;
    int offset = osrFrameSize + osrCalleeSaveSize + osrFramePointerSize + tier0FrameSize - tier0IntCalleeSaveUsedSize;

    // The tier0 frame is always an RBP frame, so the OSR method should never need to save RBP.
    //
    assert((tier0CalleeSaves & RBM_FPBASE) == RBM_FPBASE);
    assert((osrAdditionalIntCalleeSaves & RBM_FPBASE) == RBM_NONE);

    // The OSR method must use MOVs to save additional callee saves.
    //
    for (regNumber reg = REG_INT_LAST; osrAdditionalIntCalleeSaves != RBM_NONE; reg = REG_PREV(reg))
    {
        regMaskTP regBit = genRegMask(reg);

        if ((regBit & osrAdditionalIntCalleeSaves) != 0)
        {
            GetEmitter()->emitIns_AR_R(INS_mov, EA_8BYTE, reg, REG_SPBASE, offset);
            compiler->unwindSaveReg(reg, offset);
            offset -= REGSIZE_BYTES;
        }
        osrAdditionalIntCalleeSaves &= ~regBit;
    }
}

#endif // TARGET_AMD64

//------------------------------------------------------------------------
// genPushCalleeSavedRegisters: Push any callee-saved registers we have used.
//
void CodeGen::genPushCalleeSavedRegisters()
{
    assert(compiler->compGeneratingProlog);

#if DEBUG
    // OSR root frames must handle this differently. See
    //   genOSRRecordTier0CalleeSavedRegisters()
    //   genOSRSaveRemainingCalleeSavedRegisters()
    //
    if (compiler->opts.IsOSR())
    {
        assert(compiler->funCurrentFunc()->funKind != FuncKind::FUNC_ROOT);
    }
#endif

    // x86/x64 doesn't support push of xmm/ymm regs, therefore consider only integer registers for pushing onto stack
    // here. Space for float registers to be preserved is stack allocated and saved as part of prolog sequence and not
    // here.
    regMaskTP rsPushRegs = regSet.rsGetModifiedRegsMask() & RBM_INT_CALLEE_SAVED;

#if ETW_EBP_FRAMED
    if (!isFramePointerUsed() && regSet.rsRegsModified(RBM_FPBASE))
    {
        noway_assert(!"Used register RBM_FPBASE as a scratch register!");
    }
#endif

    // On X86/X64 we have already pushed the FP (frame-pointer) prior to calling this method
    if (isFramePointerUsed())
    {
        rsPushRegs &= ~RBM_FPBASE;
    }

#ifdef DEBUG
    if (compiler->compCalleeRegsPushed != genCountBits(rsPushRegs))
    {
        printf("Error: unexpected number of callee-saved registers to push. Expected: %d. Got: %d ",
               compiler->compCalleeRegsPushed, genCountBits(rsPushRegs));
        dspRegMask(rsPushRegs);
        printf("\n");
        assert(compiler->compCalleeRegsPushed == genCountBits(rsPushRegs));
    }
#endif // DEBUG

    // Push backwards so we match the order we will pop them in the epilog
    // and all the other code that expects it to be in this order.
    for (regNumber reg = REG_INT_LAST; rsPushRegs != RBM_NONE; reg = REG_PREV(reg))
    {
        regMaskTP regBit = genRegMask(reg);

        if ((regBit & rsPushRegs) != 0)
        {
            inst_RV(INS_push, reg, TYP_REF);
            compiler->unwindPush(reg);
            rsPushRegs &= ~regBit;
        }
    }
}

void CodeGen::genPopCalleeSavedRegisters(bool jmpEpilog)
{
    assert(compiler->compGeneratingEpilog);

#ifdef TARGET_AMD64

    const bool isFunclet                = compiler->funCurrentFunc()->funKind != FuncKind::FUNC_ROOT;
    const bool doesSupersetOfNormalPops = compiler->opts.IsOSR() && !isFunclet;

    // OSR methods must restore all registers saved by either the OSR or
    // the Tier0 method. First restore any callee save not saved by
    // Tier0, then the callee saves done by Tier0.
    //
    // OSR funclets do normal restores.
    //
    if (doesSupersetOfNormalPops)
    {
        regMaskTP rsPopRegs = regSet.rsGetModifiedRegsMask() & RBM_OSR_INT_CALLEE_SAVED;
        regMaskTP tier0CalleeSaves =
            ((regMaskTP)compiler->info.compPatchpointInfo->CalleeSaveRegisters()) & RBM_OSR_INT_CALLEE_SAVED;
        regMaskTP additionalCalleeSaves = rsPopRegs & ~tier0CalleeSaves;

        // Registers saved by the OSR prolog.
        //
        genPopCalleeSavedRegistersFromMask(additionalCalleeSaves);

        // Registers saved by the Tier0 prolog.
        // Tier0 frame pointer will be restored separately.
        //
        genPopCalleeSavedRegistersFromMask(tier0CalleeSaves & ~RBM_FPBASE);
        return;
    }

#endif // TARGET_AMD64

    // Registers saved by a normal prolog
    //
    regMaskTP      rsPopRegs = regSet.rsGetModifiedRegsMask() & RBM_INT_CALLEE_SAVED;
    const unsigned popCount  = genPopCalleeSavedRegistersFromMask(rsPopRegs);
    noway_assert(compiler->compCalleeRegsPushed == popCount);
}

//------------------------------------------------------------------------
// genPopCalleeSavedRegistersFromMask: pop specified set of callee saves
//   in the "standard" order
//
unsigned CodeGen::genPopCalleeSavedRegistersFromMask(regMaskTP rsPopRegs)
{
    unsigned popCount = 0;
    if ((rsPopRegs & RBM_EBX) != 0)
    {
        popCount++;
        inst_RV(INS_pop, REG_EBX, TYP_I_IMPL);
    }
    if ((rsPopRegs & RBM_FPBASE) != 0)
    {
        // EBP cannot be directly modified for EBP frame and double-aligned frames
        assert(!doubleAlignOrFramePointerUsed());

        popCount++;
        inst_RV(INS_pop, REG_EBP, TYP_I_IMPL);
    }

#ifndef UNIX_AMD64_ABI
    // For System V AMD64 calling convention ESI and EDI are volatile registers.
    if ((rsPopRegs & RBM_ESI) != 0)
    {
        popCount++;
        inst_RV(INS_pop, REG_ESI, TYP_I_IMPL);
    }
    if ((rsPopRegs & RBM_EDI) != 0)
    {
        popCount++;
        inst_RV(INS_pop, REG_EDI, TYP_I_IMPL);
    }
#endif // !defined(UNIX_AMD64_ABI)

#ifdef TARGET_AMD64
    if ((rsPopRegs & RBM_R12) != 0)
    {
        popCount++;
        inst_RV(INS_pop, REG_R12, TYP_I_IMPL);
    }
    if ((rsPopRegs & RBM_R13) != 0)
    {
        popCount++;
        inst_RV(INS_pop, REG_R13, TYP_I_IMPL);
    }
    if ((rsPopRegs & RBM_R14) != 0)
    {
        popCount++;
        inst_RV(INS_pop, REG_R14, TYP_I_IMPL);
    }
    if ((rsPopRegs & RBM_R15) != 0)
    {
        popCount++;
        inst_RV(INS_pop, REG_R15, TYP_I_IMPL);
    }
#endif // TARGET_AMD64

    // Amd64/x86 doesn't support push/pop of xmm registers.
    // These will get saved to stack separately after allocating
    // space on stack in prolog sequence.  PopCount is essentially
    // tracking the count of integer registers pushed.

    return popCount;
}

/*****************************************************************************
 *
 *  Generates code for a function epilog.
 *
 *  Please consult the "debugger team notification" comment in genFnProlog().
 */

void CodeGen::genFnEpilog(BasicBlock* block)
{
#ifdef DEBUG
    if (verbose)
    {
        printf("*************** In genFnEpilog()\n");
    }
#endif

    ScopedSetVariable<bool> _setGeneratingEpilog(&compiler->compGeneratingEpilog, true);

    VarSetOps::Assign(compiler, gcInfo.gcVarPtrSetCur, GetEmitter()->emitInitGCrefVars);
    gcInfo.gcRegGCrefSetCur = GetEmitter()->emitInitGCrefRegs;
    gcInfo.gcRegByrefSetCur = GetEmitter()->emitInitByrefRegs;

    noway_assert(!compiler->opts.MinOpts() || isFramePointerUsed()); // FPO not allowed with minOpts

#ifdef DEBUG
    genInterruptibleUsed = true;
#endif

    bool jmpEpilog = block->HasFlag(BBF_HAS_JMP);

#ifdef DEBUG
    if (compiler->opts.dspCode)
    {
        printf("\n__epilog:\n");
    }

    if (verbose)
    {
        printf("gcVarPtrSetCur=%s ", VarSetOps::ToString(compiler, gcInfo.gcVarPtrSetCur));
        dumpConvertedVarSet(compiler, gcInfo.gcVarPtrSetCur);
        printf(", gcRegGCrefSetCur=");
        printRegMaskInt(gcInfo.gcRegGCrefSetCur);
        GetEmitter()->emitDispRegSet(gcInfo.gcRegGCrefSetCur);
        printf(", gcRegByrefSetCur=");
        printRegMaskInt(gcInfo.gcRegByrefSetCur);
        GetEmitter()->emitDispRegSet(gcInfo.gcRegByrefSetCur);
        printf("\n");
    }
#endif

    // Restore float registers that were saved to stack before SP is modified.
    genRestoreCalleeSavedFltRegs(compiler->compLclFrameSize);

#ifdef JIT32_GCENCODER
    // When using the JIT32 GC encoder, we do not start the OS-reported portion of the epilog until after
    // the above call to `genRestoreCalleeSavedFltRegs` because that function
    //   a) does not actually restore any registers: there are none when targeting the Windows x86 ABI,
    //      which is the only target that uses the JIT32 GC encoder
    //   b) may issue a `vzeroupper` instruction to eliminate AVX -> SSE transition penalties.
    // Because the `vzeroupper` instruction is not recognized by the VM's unwinder and there are no
    // callee-save FP restores that the unwinder would need to see, we can avoid the need to change the
    // unwinder (and break binary compat with older versions of the runtime) by starting the epilog
    // after any `vzeroupper` instruction has been emitted. If either of the above conditions changes,
    // we will need to rethink this.
    GetEmitter()->emitStartEpilog();
#endif

    /* Compute the size in bytes we've pushed/popped */

    bool removeEbpFrame = doubleAlignOrFramePointerUsed();

#ifdef TARGET_AMD64
    // We only remove the EBP frame using the frame pointer (using `lea rsp, [rbp + const]`)
    // if we reported the frame pointer in the prolog. The Windows x64 unwinding ABI specifically
    // disallows this `lea` form:
    //
    //    See https://docs.microsoft.com/en-us/cpp/build/prolog-and-epilog?view=msvc-160#epilog-code
    //
    //    "When a frame pointer is not used, the epilog must use add RSP,constant to deallocate the fixed part of the
    //    stack. It may not use lea RSP,constant[RSP] instead. This restriction exists so the unwind code has fewer
    //    patterns to recognize when searching for epilogs."
    //
    // Otherwise, we must use `add RSP, constant`, as stated. So, we need to use the same condition
    // as genFnProlog() used in determining whether to report the frame pointer in the unwind data.
    // This is a subset of the `doubleAlignOrFramePointerUsed()` cases.
    //
    if (removeEbpFrame)
    {
        const bool reportUnwindData = compiler->compLocallocUsed || compiler->opts.compDbgEnC;
        removeEbpFrame              = removeEbpFrame && reportUnwindData;
    }
#endif // TARGET_AMD64

    if (!removeEbpFrame)
    {
        // We have an ESP frame */

        noway_assert(compiler->compLocallocUsed == false); // Only used with frame-pointer
        /* Get rid of our local variables */
        unsigned int frameSize = compiler->compLclFrameSize;

#ifdef TARGET_AMD64

        // OSR must remove the entire OSR frame and the Tier0 frame down to the bottom
        // of the used part of the Tier0 callee save area.
        //
        if (compiler->opts.IsOSR())
        {
            // The patchpoint TotalFrameSize is SP-FP delta (plus "call" slot added by JIT_Patchpoint)
            // so does not account for the Tier0 push of FP, so we add in an extra stack slot to get the
            // offset to the top of the Tier0 callee saves area.
            //
            PatchpointInfo* const patchpointInfo = compiler->info.compPatchpointInfo;

            regMaskTP const tier0CalleeSaves           = (regMaskTP)patchpointInfo->CalleeSaveRegisters();
            regMaskTP const tier0IntCalleeSaves        = tier0CalleeSaves & RBM_OSR_INT_CALLEE_SAVED;
            regMaskTP const osrIntCalleeSaves          = regSet.rsGetModifiedRegsMask() & RBM_OSR_INT_CALLEE_SAVED;
            regMaskTP const allIntCalleeSaves          = osrIntCalleeSaves | tier0IntCalleeSaves;
            unsigned const  tier0FrameSize             = patchpointInfo->TotalFrameSize() + REGSIZE_BYTES;
            unsigned const  tier0IntCalleeSaveUsedSize = genCountBits(allIntCalleeSaves) * REGSIZE_BYTES;
            unsigned const  osrCalleeSaveSize          = compiler->compCalleeRegsPushed * REGSIZE_BYTES;
            unsigned const  osrFramePointerSize        = isFramePointerUsed() ? REGSIZE_BYTES : 0;
            unsigned const  osrAdjust =
                tier0FrameSize - tier0IntCalleeSaveUsedSize + osrCalleeSaveSize + osrFramePointerSize;

            JITDUMP("OSR epilog adjust factors: tier0 frame %u, tier0 callee saves -%u, osr callee saves %u, osr "
                    "framePointer %u\n",
                    tier0FrameSize, tier0IntCalleeSaveUsedSize, osrCalleeSaveSize, osrFramePointerSize);
            JITDUMP("    OSR frame size %u; net osr adjust %u, result %u\n", frameSize, osrAdjust,
                    frameSize + osrAdjust);
            frameSize += osrAdjust;
        }
#endif // TARGET_AMD64

        if (frameSize > 0)
        {
#ifdef TARGET_X86
            /* Add 'compiler->compLclFrameSize' to ESP */
            /* Use pop ECX to increment ESP by 4, unless compiler->compJmpOpUsed is true */

            if ((frameSize == TARGET_POINTER_SIZE) && !compiler->compJmpOpUsed)
            {
                inst_RV(INS_pop, REG_ECX, TYP_I_IMPL);
                regSet.verifyRegUsed(REG_ECX);
            }
            else
#endif // TARGET_X86
            {
                /* Add 'compiler->compLclFrameSize' to ESP */
                /* Generate "add esp, <stack-size>" */
                inst_RV_IV(INS_add, REG_SPBASE, frameSize, EA_PTRSIZE);
            }
        }

        genPopCalleeSavedRegisters();

#ifdef TARGET_AMD64
        // In the case where we have an RSP frame, and no frame pointer reported in the OS unwind info,
        // but we do have a pushed frame pointer and established frame chain, we do need to pop RBP.
        //
        // OSR methods must always pop RBP (pushed by Tier0 frame)
        if (doubleAlignOrFramePointerUsed() || compiler->opts.IsOSR())
        {
            inst_RV(INS_pop, REG_EBP, TYP_I_IMPL);
        }
#endif // TARGET_AMD64
    }
    else
    {
        noway_assert(doubleAlignOrFramePointerUsed());

        // We don't support OSR for methods that must report an FP in unwind.
        //
        assert(!compiler->opts.IsOSR());

        /* Tear down the stack frame */

        bool needMovEspEbp = false;

#if DOUBLE_ALIGN
        if (compiler->genDoubleAlign())
        {
            //
            // add esp, compLclFrameSize
            //
            // We need not do anything (except the "mov esp, ebp") if
            // compiler->compCalleeRegsPushed==0. However, this is unlikely, and it
            // also complicates the code manager. Hence, we ignore that case.

            noway_assert(compiler->compLclFrameSize != 0);
            inst_RV_IV(INS_add, REG_SPBASE, compiler->compLclFrameSize, EA_PTRSIZE);

            needMovEspEbp = true;
        }
        else
#endif // DOUBLE_ALIGN
        {
            bool needLea = false;

            if (compiler->compLocallocUsed)
            {
                // OSR not yet ready for localloc
                assert(!compiler->opts.IsOSR());

                // ESP may be variable if a localloc was actually executed. Reset it.
                //    lea esp, [ebp - compiler->compCalleeRegsPushed * REGSIZE_BYTES]
                needLea = true;
            }
            else if (!regSet.rsRegsModified(RBM_CALLEE_SAVED))
            {
                if (compiler->compLclFrameSize != 0)
                {
#ifdef TARGET_AMD64
                    // AMD64 can't use "mov esp, ebp", according to the ABI specification describing epilogs. So,
                    // do an LEA to "pop off" the frame allocation.
                    needLea = true;
#else  // !TARGET_AMD64
                    // We will just generate "mov esp, ebp" and be done with it.
                    needMovEspEbp = true;
#endif // !TARGET_AMD64
                }
            }
            else if (compiler->compLclFrameSize == 0)
            {
                // do nothing before popping the callee-saved registers
            }
#ifdef TARGET_X86
            else if (compiler->compLclFrameSize == REGSIZE_BYTES)
            {
                // "pop ecx" will make ESP point to the callee-saved registers
                inst_RV(INS_pop, REG_ECX, TYP_I_IMPL);
                regSet.verifyRegUsed(REG_ECX);
            }
#endif // TARGET_X86
            else
            {
                // We need to make ESP point to the callee-saved registers
                needLea = true;
            }

            if (needLea)
            {
                int offset;

#ifdef TARGET_AMD64
                // lea esp, [ebp + compiler->compLclFrameSize - genSPtoFPdelta]
                //
                // Case 1: localloc not used.
                // genSPToFPDelta = compiler->compCalleeRegsPushed * REGSIZE_BYTES + compiler->compLclFrameSize
                // offset = compiler->compCalleeRegsPushed * REGSIZE_BYTES;
                // The amount to be subtracted from RBP to point at callee saved int regs.
                //
                // Case 2: localloc used
                // genSPToFPDelta = Min(240, (int)compiler->lvaOutgoingArgSpaceSize)
                // Offset = Amount to be added to RBP to point at callee saved int regs.
                offset = genSPtoFPdelta() - compiler->compLclFrameSize;

                // Offset should fit within a byte if localloc is not used.
                if (!compiler->compLocallocUsed)
                {
                    noway_assert(offset < UCHAR_MAX);
                }
#else
                // lea esp, [ebp - compiler->compCalleeRegsPushed * REGSIZE_BYTES]
                offset = compiler->compCalleeRegsPushed * REGSIZE_BYTES;
                noway_assert(offset < UCHAR_MAX); // the offset fits in a byte
#endif

                GetEmitter()->emitIns_R_AR(INS_lea, EA_PTRSIZE, REG_SPBASE, REG_FPBASE, -offset);
            }
        }

        //
        // Pop the callee-saved registers (if any)
        //
        genPopCalleeSavedRegisters();

#ifdef TARGET_AMD64
        // Extra OSR adjust to get to where RBP was saved by the tier0 frame.
        //
        // Note the other callee saves made in that frame are dead, the current method
        // will save and restore what it needs.
        if (compiler->opts.IsOSR())
        {
            PatchpointInfo* const patchpointInfo = compiler->info.compPatchpointInfo;
            const int             tier0FrameSize = patchpointInfo->TotalFrameSize();

            // Use add since we know the SP-to-FP delta of the original method.
            // We also need to skip over the slot where we pushed RBP.
            //
            // If we ever allow the original method to have localloc this will
            // need to change.
            inst_RV_IV(INS_add, REG_SPBASE, tier0FrameSize + TARGET_POINTER_SIZE, EA_PTRSIZE);
        }

        assert(!needMovEspEbp); // "mov esp, ebp" is not allowed in AMD64 epilogs
#else                           // !TARGET_AMD64
        if (needMovEspEbp)
        {
            // mov esp, ebp
            inst_Mov(TYP_I_IMPL, REG_SPBASE, REG_FPBASE, /* canSkip */ false);
        }
#endif                          // !TARGET_AMD64

        // pop ebp
        inst_RV(INS_pop, REG_EBP, TYP_I_IMPL);
    }

    GetEmitter()->emitStartExitSeq(); // Mark the start of the "return" sequence

    /* Check if this a special return block i.e.
     * CEE_JMP instruction */

    if (jmpEpilog)
    {
        noway_assert(block->KindIs(BBJ_RETURN));
        noway_assert(block->GetFirstLIRNode());

        // figure out what jump we have
        GenTree* jmpNode = block->lastNode();
#if !FEATURE_FASTTAILCALL
        // x86
        noway_assert(jmpNode->gtOper == GT_JMP);
#else
        // amd64
        // If jmpNode is GT_JMP then gtNext must be null.
        // If jmpNode is a fast tail call, gtNext need not be null since it could have embedded stmts.
        noway_assert((jmpNode->gtOper != GT_JMP) || (jmpNode->gtNext == nullptr));

        // Could either be a "jmp method" or "fast tail call" implemented as epilog+jmp
        noway_assert((jmpNode->gtOper == GT_JMP) ||
                     ((jmpNode->gtOper == GT_CALL) && jmpNode->AsCall()->IsFastTailCall()));

        // The next block is associated with this "if" stmt
        if (jmpNode->gtOper == GT_JMP)
#endif
        {
            // Simply emit a jump to the methodHnd. This is similar to a call so we can use
            // the same descriptor with some minor adjustments.
            CORINFO_METHOD_HANDLE methHnd = (CORINFO_METHOD_HANDLE)jmpNode->AsVal()->gtVal1;

            CORINFO_CONST_LOOKUP addrInfo;
            compiler->info.compCompHnd->getFunctionEntryPoint(methHnd, &addrInfo);
            if (addrInfo.accessType != IAT_VALUE && addrInfo.accessType != IAT_PVALUE)
            {
                NO_WAY("Unsupported JMP indirection");
            }

            // If we have IAT_PVALUE we might need to jump via register indirect, as sometimes the
            // indirection cell can't be reached by the jump.
            emitter::EmitCallType callType;
            void*                 addr;
            regNumber             indCallReg;

            if (addrInfo.accessType == IAT_PVALUE)
            {
                if (genCodeIndirAddrCanBeEncodedAsPCRelOffset((size_t)addrInfo.addr))
                {
                    // 32 bit displacement will work
                    callType   = emitter::EC_FUNC_TOKEN_INDIR;
                    addr       = addrInfo.addr;
                    indCallReg = REG_NA;
                }
                else
                {
                    // 32 bit displacement won't work
                    callType   = emitter::EC_INDIR_ARD;
                    indCallReg = REG_RAX;
                    addr       = nullptr;
                    instGen_Set_Reg_To_Imm(EA_HANDLE_CNS_RELOC, indCallReg, (ssize_t)addrInfo.addr);
                    regSet.verifyRegUsed(indCallReg);
                }
            }
            else
            {
                callType   = emitter::EC_FUNC_TOKEN;
                addr       = addrInfo.addr;
                indCallReg = REG_NA;
            }

            // clang-format off
            GetEmitter()->emitIns_Call(callType,
                                       methHnd,
                                       INDEBUG_LDISASM_COMMA(nullptr)
                                       addr,
                                       0,                                                      // argSize
                                       EA_UNKNOWN                                              // retSize
                                       MULTIREG_HAS_SECOND_GC_RET_ONLY_ARG(EA_UNKNOWN),        // secondRetSize
                                       gcInfo.gcVarPtrSetCur,
                                       gcInfo.gcRegGCrefSetCur,
                                       gcInfo.gcRegByrefSetCur,
                                       DebugInfo(),
                                       indCallReg, REG_NA, 0, 0,  /* ireg, xreg, xmul, disp */
                                       true /* isJump */
            );
            // clang-format on
        }
#if FEATURE_FASTTAILCALL
        else
        {
            genCallInstruction(jmpNode->AsCall());
        }
#endif // FEATURE_FASTTAILCALL
    }
    else
    {
        unsigned stkArgSize = 0; // Zero on all platforms except x86

#if defined(TARGET_X86)
        bool fCalleePop = true;

        // varargs has caller pop
        if (compiler->info.compIsVarArgs)
            fCalleePop = false;

        if (IsCallerPop(compiler->info.compCallConv))
            fCalleePop = false;

        if (fCalleePop)
        {
            noway_assert(compiler->compArgSize >= intRegState.rsCalleeRegArgCount * REGSIZE_BYTES);
            stkArgSize = compiler->compArgSize - intRegState.rsCalleeRegArgCount * REGSIZE_BYTES;

            noway_assert(compiler->compArgSize < 0x10000); // "ret" only has 2 byte operand
        }

#ifdef UNIX_X86_ABI
        // The called function must remove hidden address argument from the stack before returning
        // in case of struct returning according to cdecl calling convention on linux.
        // Details: http://www.sco.com/developers/devspecs/abi386-4.pdf pages 40-43
        if (compiler->info.compCallConv == CorInfoCallConvExtension::C && compiler->info.compRetBuffArg != BAD_VAR_NUM)
            stkArgSize += TARGET_POINTER_SIZE;
#endif // UNIX_X86_ABI
#endif // TARGET_X86

        /* Return, popping our arguments (if any) */
        instGen_Return(stkArgSize);
    }
}

#if defined(FEATURE_EH_FUNCLETS)

#if defined(TARGET_AMD64)

/*****************************************************************************
 *
 *  Generates code for an EH funclet prolog.
 *
 *  Funclets have the following incoming arguments:
 *
 *      catch/filter-handler: rcx = InitialSP, rdx = the exception object that was caught (see GT_CATCH_ARG)
 *      filter:               rcx = InitialSP, rdx = the exception object to filter (see GT_CATCH_ARG)
 *      finally/fault:        rcx = InitialSP
 *
 *  Funclets set the following registers on exit:
 *
 *      catch/filter-handler: rax = the address at which execution should resume (see BBJ_EHCATCHRET)
 *      filter:               rax = non-zero if the handler should handle the exception, zero otherwise (see GT_RETFILT)
 *      finally/fault:        none
 *
 *  The AMD64 funclet prolog sequence is:
 *
 *     push ebp
 *     push callee-saved regs
 *                      ; TODO-AMD64-CQ: We probably only need to save any callee-save registers that we actually use
 *                      ;         in the funclet. Currently, we save the same set of callee-saved regs calculated for
 *                      ;         the entire function.
 *     sub sp, XXX      ; Establish the rest of the frame.
 *                      ;   XXX is determined by lvaOutgoingArgSpaceSize plus space for the PSP slot, aligned
 *                      ;   up to preserve stack alignment. If we push an odd number of registers, we also
 *                      ;   generate this, to keep the stack aligned.
 *
 *     ; Fill the PSP slot, for use by the VM (it gets reported with the GC info), or by code generation of nested
 *     ;    filters.
 *     ; This is not part of the "OS prolog"; it has no associated unwind data, and is not reversed in the funclet
 *     ;    epilog.
 *     ; Also, re-establish the frame pointer from the PSP.
 *
 *     mov rbp, [rcx + PSP_slot_InitialSP_offset]       ; Load the PSP (InitialSP of the main function stored in the
 *                                                      ; PSP of the dynamically containing funclet or function)
 *     mov [rsp + PSP_slot_InitialSP_offset], rbp       ; store the PSP in our frame
 *     lea ebp, [rbp + Function_InitialSP_to_FP_delta]  ; re-establish the frame pointer of the parent frame. If
 *                                                      ; Function_InitialSP_to_FP_delta==0, we don't need this
 *                                                      ; instruction.
 *
 *  The epilog sequence is then:
 *
 *     add rsp, XXX
 *     pop callee-saved regs    ; if necessary
 *     pop rbp
 *     ret
 *
 *  The funclet frame is thus:
 *
 *      |                       |
 *      |-----------------------|
 *      |       incoming        |
 *      |       arguments       |
 *      +=======================+ <---- Caller's SP
 *      |    Return address     |
 *      |-----------------------|
 *      |      Saved EBP        |
 *      |-----------------------|
 *      |Callee saved registers |
 *      |-----------------------|
 *      ~  possible 8 byte pad  ~
 *      ~     for alignment     ~
 *      |-----------------------|
 *      |        PSP slot       | // Omitted in NativeAOT ABI
 *      |-----------------------|
 *      |   Outgoing arg space  | // this only exists if the function makes a call
 *      |-----------------------| <---- Initial SP
 *      |       |               |
 *      ~       | Stack grows   ~
 *      |       | downward      |
 *              V
 *
 * TODO-AMD64-Bug?: the frame pointer should really point to the PSP slot (the debugger seems to assume this
 * in DacDbiInterfaceImpl::InitParentFrameInfo()), or someplace above Initial-SP. There is an AMD64
 * UNWIND_INFO restriction that it must be within 240 bytes of Initial-SP. See jit64\amd64\inc\md.h
 * "FRAMEPTR OFFSETS" for details.
 */

void CodeGen::genFuncletProlog(BasicBlock* block)
{
#ifdef DEBUG
    if (verbose)
    {
        printf("*************** In genFuncletProlog()\n");
    }
#endif

    assert(!regSet.rsRegsModified(RBM_FPBASE));
    assert(block != nullptr);
    assert(block->HasFlag(BBF_FUNCLET_BEG));
    assert(isFramePointerUsed());

    ScopedSetVariable<bool> _setGeneratingProlog(&compiler->compGeneratingProlog, true);

    gcInfo.gcResetForBB();

    compiler->unwindBegProlog();

    // We need to push ebp, since it's callee-saved.
    // We need to push the callee-saved registers. We only need to push the ones that we need, but we don't
    // keep track of that on a per-funclet basis, so we push the same set as in the main function.
    // The only fixed-size frame we need to allocate is whatever is big enough for the PSPSym, since nothing else
    // is stored here (all temps are allocated in the parent frame).
    // We do need to allocate the outgoing argument space, in case there are calls here. This must be the same
    // size as the parent frame's outgoing argument space, to keep the PSPSym offset the same.

    inst_RV(INS_push, REG_FPBASE, TYP_REF);
    compiler->unwindPush(REG_FPBASE);

    // Callee saved int registers are pushed to stack.
    genPushCalleeSavedRegisters();

    regMaskTP maskArgRegsLiveIn;
    if ((block->bbCatchTyp == BBCT_FINALLY) || (block->bbCatchTyp == BBCT_FAULT))
    {
        maskArgRegsLiveIn = RBM_ARG_0;
    }
    else
    {
        maskArgRegsLiveIn = RBM_ARG_0 | RBM_ARG_2;
    }

    regNumber initReg       = REG_EBP; // We already saved EBP, so it can be trashed
    bool      initRegZeroed = false;

    genAllocLclFrame(genFuncletInfo.fiSpDelta, initReg, &initRegZeroed, maskArgRegsLiveIn);

    // Callee saved float registers are copied to stack in their assigned stack slots
    // after allocating space for them as part of funclet frame.
    genPreserveCalleeSavedFltRegs(genFuncletInfo.fiSpDelta);

    // This is the end of the OS-reported prolog for purposes of unwinding
    compiler->unwindEndProlog();

    // If there is no PSPSym (NativeAOT ABI), we are done.
    if (compiler->lvaPSPSym == BAD_VAR_NUM)
    {
        return;
    }

    GetEmitter()->emitIns_R_AR(INS_mov, EA_PTRSIZE, REG_FPBASE, REG_ARG_0, genFuncletInfo.fiPSP_slot_InitialSP_offset);

    regSet.verifyRegUsed(REG_FPBASE);

    GetEmitter()->emitIns_AR_R(INS_mov, EA_PTRSIZE, REG_FPBASE, REG_SPBASE, genFuncletInfo.fiPSP_slot_InitialSP_offset);

    if (genFuncletInfo.fiFunction_InitialSP_to_FP_delta != 0)
    {
        GetEmitter()->emitIns_R_AR(INS_lea, EA_PTRSIZE, REG_FPBASE, REG_FPBASE,
                                   genFuncletInfo.fiFunction_InitialSP_to_FP_delta);
    }

    // We've modified EBP, but not really. Say that we haven't...
    regSet.rsRemoveRegsModified(RBM_FPBASE);
}

/*****************************************************************************
 *
 *  Generates code for an EH funclet epilog.
 *
 *  Note that we don't do anything with unwind codes, because AMD64 only cares about unwind codes for the prolog.
 */

void CodeGen::genFuncletEpilog()
{
#ifdef DEBUG
    if (verbose)
    {
        printf("*************** In genFuncletEpilog()\n");
    }
#endif

    ScopedSetVariable<bool> _setGeneratingEpilog(&compiler->compGeneratingEpilog, true);

    // Restore callee saved XMM regs from their stack slots before modifying SP
    // to position at callee saved int regs.
    genRestoreCalleeSavedFltRegs(genFuncletInfo.fiSpDelta);
    inst_RV_IV(INS_add, REG_SPBASE, genFuncletInfo.fiSpDelta, EA_PTRSIZE);
    genPopCalleeSavedRegisters();
    inst_RV(INS_pop, REG_EBP, TYP_I_IMPL);
    instGen_Return(0);
}

/*****************************************************************************
 *
 *  Capture the information used to generate the funclet prologs and epilogs.
 */

void CodeGen::genCaptureFuncletPrologEpilogInfo()
{
    if (!compiler->ehAnyFunclets())
    {
        return;
    }

    // Note that compLclFrameSize can't be used (for can we call functions that depend on it),
    // because we're not going to allocate the same size frame as the parent.

    assert(isFramePointerUsed());
    assert(compiler->lvaDoneFrameLayout == Compiler::FINAL_FRAME_LAYOUT); // The frame size and offsets must be
                                                                          // finalized
    assert(compiler->compCalleeFPRegsSavedMask != (regMaskTP)-1); // The float registers to be preserved is finalized

    // Even though lvaToInitialSPRelativeOffset() depends on compLclFrameSize,
    // that's ok, because we're figuring out an offset in the parent frame.
    genFuncletInfo.fiFunction_InitialSP_to_FP_delta =
        compiler->lvaToInitialSPRelativeOffset(0, true); // trick to find the Initial-SP-relative offset of the frame
                                                         // pointer.

    assert(compiler->lvaOutgoingArgSpaceSize % REGSIZE_BYTES == 0);
#ifndef UNIX_AMD64_ABI
    // No 4 slots for outgoing params on the stack for System V systems.
    assert((compiler->lvaOutgoingArgSpaceSize == 0) ||
           (compiler->lvaOutgoingArgSpaceSize >= (4 * REGSIZE_BYTES))); // On AMD64, we always have 4 outgoing argument
// slots if there are any calls in the function.
#endif // UNIX_AMD64_ABI
    unsigned offset = compiler->lvaOutgoingArgSpaceSize;

    genFuncletInfo.fiPSP_slot_InitialSP_offset = offset;

    // How much stack do we allocate in the funclet?
    // We need to 16-byte align the stack.

    unsigned totalFrameSize =
        REGSIZE_BYTES                                       // return address
        + REGSIZE_BYTES                                     // pushed EBP
        + (compiler->compCalleeRegsPushed * REGSIZE_BYTES); // pushed callee-saved int regs, not including EBP

    // Entire 128-bits of XMM register is saved to stack due to ABI encoding requirement.
    // Copying entire XMM register to/from memory will be performant if SP is aligned at XMM_REGSIZE_BYTES boundary.
    unsigned calleeFPRegsSavedSize = genCountBits(compiler->compCalleeFPRegsSavedMask) * XMM_REGSIZE_BYTES;
    unsigned FPRegsPad             = (calleeFPRegsSavedSize > 0) ? AlignmentPad(totalFrameSize, XMM_REGSIZE_BYTES) : 0;

    unsigned PSPSymSize = (compiler->lvaPSPSym != BAD_VAR_NUM) ? REGSIZE_BYTES : 0;

    totalFrameSize += FPRegsPad               // Padding before pushing entire xmm regs
                      + calleeFPRegsSavedSize // pushed callee-saved float regs
                      // below calculated 'pad' will go here
                      + PSPSymSize                        // PSPSym
                      + compiler->lvaOutgoingArgSpaceSize // outgoing arg space
        ;

    unsigned pad = AlignmentPad(totalFrameSize, 16);

    genFuncletInfo.fiSpDelta = FPRegsPad                           // Padding to align SP on XMM_REGSIZE_BYTES boundary
                               + calleeFPRegsSavedSize             // Callee saved xmm regs
                               + pad + PSPSymSize                  // PSPSym
                               + compiler->lvaOutgoingArgSpaceSize // outgoing arg space
        ;

#ifdef DEBUG
    if (verbose)
    {
        printf("\n");
        printf("Funclet prolog / epilog info\n");
        printf("   Function InitialSP-to-FP delta: %d\n", genFuncletInfo.fiFunction_InitialSP_to_FP_delta);
        printf("                         SP delta: %d\n", genFuncletInfo.fiSpDelta);
        printf("       PSP slot Initial SP offset: %d\n", genFuncletInfo.fiPSP_slot_InitialSP_offset);
    }

    if (compiler->lvaPSPSym != BAD_VAR_NUM)
    {
        assert(genFuncletInfo.fiPSP_slot_InitialSP_offset ==
               compiler->lvaGetInitialSPRelativeOffset(compiler->lvaPSPSym)); // same offset used in main function and
                                                                              // funclet!
    }
#endif // DEBUG
}

#elif defined(TARGET_X86)

/*****************************************************************************
 *
 *  Generates code for an EH funclet prolog.
 *
 *
 *  Funclets have the following incoming arguments:
 *
 *      catch/filter-handler: eax = the exception object that was caught (see GT_CATCH_ARG)
 *      filter:               eax = the exception object that was caught (see GT_CATCH_ARG)
 *      finally/fault:        none
 *
 *  Funclets set the following registers on exit:
 *
 *      catch/filter-handler: eax = the address at which execution should resume (see BBJ_EHCATCHRET)
 *      filter:               eax = non-zero if the handler should handle the exception, zero otherwise (see GT_RETFILT)
 *      finally/fault:        none
 *
 *  Funclet prolog/epilog sequence and funclet frame layout are TBD.
 *
 */

void CodeGen::genFuncletProlog(BasicBlock* block)
{
#ifdef DEBUG
    if (verbose)
    {
        printf("*************** In genFuncletProlog()\n");
    }
#endif

    ScopedSetVariable<bool> _setGeneratingProlog(&compiler->compGeneratingProlog, true);

    gcInfo.gcResetForBB();

    compiler->unwindBegProlog();

    // This is the end of the OS-reported prolog for purposes of unwinding
    compiler->unwindEndProlog();

    // TODO We may need EBP restore sequence here if we introduce PSPSym

    // Add a padding for 16-byte alignment
    inst_RV_IV(INS_sub, REG_SPBASE, 12, EA_PTRSIZE);
}

/*****************************************************************************
 *
 *  Generates code for an EH funclet epilog.
 */

void CodeGen::genFuncletEpilog()
{
#ifdef DEBUG
    if (verbose)
    {
        printf("*************** In genFuncletEpilog()\n");
    }
#endif

    ScopedSetVariable<bool> _setGeneratingEpilog(&compiler->compGeneratingEpilog, true);

    // Revert a padding that was added for 16-byte alignment
    inst_RV_IV(INS_add, REG_SPBASE, 12, EA_PTRSIZE);

    instGen_Return(0);
}

/*****************************************************************************
 *
 *  Capture the information used to generate the funclet prologs and epilogs.
 */

void CodeGen::genCaptureFuncletPrologEpilogInfo()
{
    if (!compiler->ehAnyFunclets())
    {
        return;
    }
}

#endif // TARGET_X86

void CodeGen::genSetPSPSym(regNumber initReg, bool* pInitRegZeroed)
{
    assert(compiler->compGeneratingProlog);

    if (compiler->lvaPSPSym == BAD_VAR_NUM)
    {
        return;
    }

    noway_assert(isFramePointerUsed()); // We need an explicit frame pointer

#if defined(TARGET_AMD64)

    // The PSP sym value is Initial-SP, not Caller-SP!
    // We assume that RSP is Initial-SP when this function is called. That is, the stack frame
    // has been established.
    //
    // We generate:
    //     mov     [rbp-20h], rsp       // store the Initial-SP (our current rsp) in the PSPsym

    GetEmitter()->emitIns_S_R(ins_Store(TYP_I_IMPL), EA_PTRSIZE, REG_SPBASE, compiler->lvaPSPSym, 0);

#else // TARGET*

    NYI("Set function PSP sym");

#endif // TARGET*
}

#endif // FEATURE_EH_FUNCLETS

//-----------------------------------------------------------------------------
// genZeroInitFrameUsingBlockInit: architecture-specific helper for genZeroInitFrame in the case
// `genUseBlockInit` is set.
//
// Arguments:
//    untrLclHi      - (Untracked locals High-Offset)  The upper bound offset at which the zero init
//                                                     code will end initializing memory (not inclusive).
//    untrLclLo      - (Untracked locals Low-Offset)   The lower bound at which the zero init code will
//                                                     start zero initializing memory.
//    initReg        - A scratch register (that gets set to zero on some platforms).
//    pInitRegZeroed - OUT parameter. *pInitRegZeroed is set to 'true' if this method sets initReg register to zero,
//                     'false' if initReg was set to a non-zero value, and left unchanged if initReg was not touched.
//
void CodeGen::genZeroInitFrameUsingBlockInit(int untrLclHi, int untrLclLo, regNumber initReg, bool* pInitRegZeroed)
{
    assert(compiler->compGeneratingProlog);
    assert(genUseBlockInit);
    assert(untrLclHi > untrLclLo);

    emitter*  emit        = GetEmitter();
    regNumber frameReg    = genFramePointerReg();
    regNumber zeroReg     = REG_NA;
    int       blkSize     = untrLclHi - untrLclLo;
    int       minSimdSize = XMM_REGSIZE_BYTES;

    assert(blkSize >= 0);
    noway_assert((blkSize % sizeof(int)) == 0);
    // initReg is not a live incoming argument reg
    assert((genRegMask(initReg) & intRegState.rsCalleeRegArgMaskLiveIn) == 0);

#if defined(TARGET_AMD64)
    // We will align on x64 so can use the aligned mov
    instruction simdMov = simdAlignedMovIns();
    // Aligning low we want to move up to next boundary
    int alignedLclLo = (untrLclLo + (XMM_REGSIZE_BYTES - 1)) & -XMM_REGSIZE_BYTES;

    if ((untrLclLo != alignedLclLo) && (blkSize < 2 * XMM_REGSIZE_BYTES))
    {
        // If unaligned and smaller then 2 x SIMD size we won't bother trying to align
        assert((alignedLclLo - untrLclLo) < XMM_REGSIZE_BYTES);
        simdMov = simdUnalignedMovIns();
    }
#else  // !defined(TARGET_AMD64)
    // We aren't going to try and align on x86
    instruction simdMov      = simdUnalignedMovIns();
    int         alignedLclLo = untrLclLo;
#endif // !defined(TARGET_AMD64)

    if (blkSize < minSimdSize)
    {
        zeroReg = genGetZeroReg(initReg, pInitRegZeroed);

        int i = 0;
        for (; i + REGSIZE_BYTES <= blkSize; i += REGSIZE_BYTES)
        {
            emit->emitIns_AR_R(ins_Store(TYP_I_IMPL), EA_PTRSIZE, zeroReg, frameReg, untrLclLo + i);
        }
#if defined(TARGET_AMD64)
        assert((i == blkSize) || (i + (int)sizeof(int) == blkSize));
        if (i != blkSize)
        {
            emit->emitIns_AR_R(ins_Store(TYP_INT), EA_4BYTE, zeroReg, frameReg, untrLclLo + i);
            i += sizeof(int);
        }
#endif // defined(TARGET_AMD64)
        assert(i == blkSize);
    }
    else
    {
        // Grab a non-argument, non-callee saved XMM reg
        CLANG_FORMAT_COMMENT_ANCHOR;
#ifdef UNIX_AMD64_ABI
        // System V x64 first temp reg is xmm8
        regNumber zeroSIMDReg = genRegNumFromMask(RBM_XMM8);
#else
        // Windows first temp reg is xmm4
        regNumber zeroSIMDReg = genRegNumFromMask(RBM_XMM4);
#endif // UNIX_AMD64_ABI

#if defined(TARGET_AMD64)
        int alignedLclHi;
        int alignmentHiBlkSize;

        if ((blkSize < 2 * XMM_REGSIZE_BYTES) || (untrLclLo == alignedLclLo))
        {
            // Either aligned or smaller then 2 x SIMD size so we won't try to align
            // However, we still want to zero anything that is not in a 16 byte chunk at end
            int alignmentBlkSize = blkSize & -XMM_REGSIZE_BYTES;
            alignmentHiBlkSize   = blkSize - alignmentBlkSize;
            alignedLclHi         = untrLclLo + alignmentBlkSize;
            alignedLclLo         = untrLclLo;
            blkSize              = alignmentBlkSize;

            assert((blkSize + alignmentHiBlkSize) == (untrLclHi - untrLclLo));
        }
        else
        {
            // We are going to align

            // Aligning high we want to move down to previous boundary
            alignedLclHi = untrLclHi & -XMM_REGSIZE_BYTES;
            // Zero out the unaligned portions
            alignmentHiBlkSize     = untrLclHi - alignedLclHi;
            int alignmentLoBlkSize = alignedLclLo - untrLclLo;
            blkSize                = alignedLclHi - alignedLclLo;

            assert((blkSize + alignmentLoBlkSize + alignmentHiBlkSize) == (untrLclHi - untrLclLo));

            assert(alignmentLoBlkSize > 0);
            assert(alignmentLoBlkSize < XMM_REGSIZE_BYTES);
            assert((alignedLclLo - alignmentLoBlkSize) == untrLclLo);

            zeroReg = genGetZeroReg(initReg, pInitRegZeroed);

            int i = 0;
            for (; i + REGSIZE_BYTES <= alignmentLoBlkSize; i += REGSIZE_BYTES)
            {
                emit->emitIns_AR_R(ins_Store(TYP_I_IMPL), EA_PTRSIZE, zeroReg, frameReg, untrLclLo + i);
            }
            assert((i == alignmentLoBlkSize) || (i + (int)sizeof(int) == alignmentLoBlkSize));
            if (i != alignmentLoBlkSize)
            {
                emit->emitIns_AR_R(ins_Store(TYP_INT), EA_4BYTE, zeroReg, frameReg, untrLclLo + i);
                i += sizeof(int);
            }

            assert(i == alignmentLoBlkSize);
        }
#else  // !defined(TARGET_AMD64)
        // While we aren't aligning the start, we still want to
        // zero anything that is not in a 16 byte chunk at end
        int alignmentBlkSize   = blkSize & -XMM_REGSIZE_BYTES;
        int alignmentHiBlkSize = blkSize - alignmentBlkSize;
        int alignedLclHi       = untrLclLo + alignmentBlkSize;
        blkSize                = alignmentBlkSize;

        assert((blkSize + alignmentHiBlkSize) == (untrLclHi - untrLclLo));
#endif // !defined(TARGET_AMD64)

        const int maxSimdSize = (int)compiler->roundDownSIMDSize(blkSize);
        assert((maxSimdSize >= XMM_REGSIZE_BYTES) && (maxSimdSize <= ZMM_REGSIZE_BYTES));

        // The loop is unrolled 3 times so we do not move to the loop block until it
        // will loop at least once so the threshold is 6.
        if (blkSize < (6 * maxSimdSize))
        {
            // Generate the following code:
            //
            //   xorps   xmm4, xmm4
            //   movups  xmmword ptr [ebp/esp-OFFS], xmm4
            //   ...
            //   movups  xmmword ptr [ebp/esp-OFFS], xmm4
            //   mov      qword ptr [ebp/esp-OFFS], rax
            //
            // NOTE: it implicitly zeroes YMM4 and ZMM4 as well.
            emit->emitIns_SIMD_R_R_R(INS_xorps, EA_16BYTE, zeroSIMDReg, zeroSIMDReg, zeroSIMDReg);

            int i = 0;
            if (maxSimdSize > XMM_REGSIZE_BYTES)
            {
                for (; i <= blkSize - maxSimdSize; i += maxSimdSize)
                {
                    // We previously aligned data to 16 bytes which might not be aligned to maxSimdSize
                    emit->emitIns_AR_R(simdUnalignedMovIns(), EA_ATTR(maxSimdSize), zeroSIMDReg, frameReg,
                                       alignedLclLo + i);
                }
                // Remainder will be handled by the xmm loop below
            }

            for (; i < blkSize; i += XMM_REGSIZE_BYTES)
            {
                emit->emitIns_AR_R(simdMov, EA_ATTR(XMM_REGSIZE_BYTES), zeroSIMDReg, frameReg, alignedLclLo + i);
            }

            assert(i == blkSize);
        }
        else
        {
            // Generate the following code:
            //
            //    xorps    xmm4, xmm4
            //    ;movaps xmmword ptr[ebp/esp-loOFFS], xmm4          ; alignment to 3x
            //    ;movaps xmmword ptr[ebp/esp-loOFFS + 10H], xmm4    ;
            //    mov rax, - <size>                                  ; start offset from hi
            //    movaps xmmword ptr[rbp + rax + hiOFFS      ], xmm4 ; <--+
            //    movaps xmmword ptr[rbp + rax + hiOFFS + 10H], xmm4 ;    |
            //    movaps xmmword ptr[rbp + rax + hiOFFS + 20H], xmm4 ;    | Loop
            //    add rax, 48                                        ;    |
            //    jne SHORT  -5 instr                                ; ---+

            emit->emitIns_SIMD_R_R_R(INS_xorps, EA_16BYTE, zeroSIMDReg, zeroSIMDReg, zeroSIMDReg);

            // How many extra don't fit into the 3x unroll
            int extraSimd = (blkSize % (XMM_REGSIZE_BYTES * 3)) / XMM_REGSIZE_BYTES;
            if (extraSimd != 0)
            {
                blkSize -= XMM_REGSIZE_BYTES;
                // Not a multiple of 3 so add stores at low end of block
                emit->emitIns_AR_R(simdMov, EA_ATTR(XMM_REGSIZE_BYTES), zeroSIMDReg, frameReg, alignedLclLo);
                if (extraSimd == 2)
                {
                    blkSize -= XMM_REGSIZE_BYTES;
                    // one more store needed
                    emit->emitIns_AR_R(simdMov, EA_ATTR(XMM_REGSIZE_BYTES), zeroSIMDReg, frameReg,
                                       alignedLclLo + XMM_REGSIZE_BYTES);
                }
            }

            // Exact multiple of 3 simd lengths (or loop end condition will not be met)
            noway_assert((blkSize % (3 * XMM_REGSIZE_BYTES)) == 0);

            // At least 3 simd lengths remain (as loop is 3x unrolled and we want it to loop at least once)
            assert(blkSize >= (3 * XMM_REGSIZE_BYTES));
            // In range at start of loop
            assert((alignedLclHi - blkSize) >= untrLclLo);
            assert(((alignedLclHi - blkSize) + (XMM_REGSIZE_BYTES * 2)) < (untrLclHi - XMM_REGSIZE_BYTES));
            // In range at end of loop
            assert((alignedLclHi - (3 * XMM_REGSIZE_BYTES) + (2 * XMM_REGSIZE_BYTES)) <=
                   (untrLclHi - XMM_REGSIZE_BYTES));
            assert((alignedLclHi - (blkSize + extraSimd * XMM_REGSIZE_BYTES)) == alignedLclLo);

            // Set loop counter
            emit->emitIns_R_I(INS_mov, EA_PTRSIZE, initReg, -(ssize_t)blkSize);
            // Loop start
            emit->emitIns_ARX_R(simdMov, EA_ATTR(XMM_REGSIZE_BYTES), zeroSIMDReg, frameReg, initReg, 1, alignedLclHi);
            emit->emitIns_ARX_R(simdMov, EA_ATTR(XMM_REGSIZE_BYTES), zeroSIMDReg, frameReg, initReg, 1,
                                alignedLclHi + XMM_REGSIZE_BYTES);
            emit->emitIns_ARX_R(simdMov, EA_ATTR(XMM_REGSIZE_BYTES), zeroSIMDReg, frameReg, initReg, 1,
                                alignedLclHi + 2 * XMM_REGSIZE_BYTES);

            emit->emitIns_R_I(INS_add, EA_PTRSIZE, initReg, XMM_REGSIZE_BYTES * 3);
            // Loop until counter is 0
            emit->emitIns_J(INS_jne, nullptr, -5);

            // initReg will be zero at end of the loop
            *pInitRegZeroed = true;
        }

        if (untrLclHi != alignedLclHi)
        {
            assert(alignmentHiBlkSize > 0);
            assert(alignmentHiBlkSize < XMM_REGSIZE_BYTES);
            assert((alignedLclHi + alignmentHiBlkSize) == untrLclHi);

            zeroReg = genGetZeroReg(initReg, pInitRegZeroed);

            int i = 0;
            for (; i + REGSIZE_BYTES <= alignmentHiBlkSize; i += REGSIZE_BYTES)
            {
                emit->emitIns_AR_R(ins_Store(TYP_I_IMPL), EA_PTRSIZE, zeroReg, frameReg, alignedLclHi + i);
            }
#if defined(TARGET_AMD64)
            assert((i == alignmentHiBlkSize) || (i + (int)sizeof(int) == alignmentHiBlkSize));
            if (i != alignmentHiBlkSize)
            {
                emit->emitIns_AR_R(ins_Store(TYP_INT), EA_4BYTE, zeroReg, frameReg, alignedLclHi + i);
                i += sizeof(int);
            }
#endif // defined(TARGET_AMD64)
            assert(i == alignmentHiBlkSize);
        }
    }
}

// Save compCalleeFPRegsPushed with the smallest register number saved at [RSP+offset], working
// down the stack to the largest register number stored at [RSP+offset-(genCountBits(regMask)-1)*XMM_REG_SIZE]
// Here offset = 16-byte aligned offset after pushing integer registers.
//
// Params
//   lclFrameSize - Fixed frame size excluding callee pushed int regs.
//             non-funclet: this will be compLclFrameSize.
//             funclet frames: this will be FuncletInfo.fiSpDelta.
void CodeGen::genPreserveCalleeSavedFltRegs(unsigned lclFrameSize)
{
    genVzeroupperIfNeeded(false);
    regMaskTP regMask = compiler->compCalleeFPRegsSavedMask;

    // Only callee saved floating point registers should be in regMask
    assert((regMask & RBM_FLT_CALLEE_SAVED) == regMask);

    // fast path return
    if (regMask == RBM_NONE)
    {
        return;
    }

#ifdef TARGET_AMD64
    unsigned firstFPRegPadding = compiler->lvaIsCalleeSavedIntRegCountEven() ? REGSIZE_BYTES : 0;
    unsigned offset            = lclFrameSize - firstFPRegPadding - XMM_REGSIZE_BYTES;

    // Offset is 16-byte aligned since we use movaps for preserving xmm regs.
    assert((offset % 16) == 0);
    instruction copyIns = ins_Copy(TYP_FLOAT);
#else  // !TARGET_AMD64
    unsigned    offset            = lclFrameSize - XMM_REGSIZE_BYTES;
    instruction copyIns           = INS_movupd;
#endif // !TARGET_AMD64

    for (regNumber reg = REG_FLT_CALLEE_SAVED_FIRST; regMask != RBM_NONE; reg = REG_NEXT(reg))
    {
        regMaskTP regBit = genRegMask(reg);
        if ((regBit & regMask) != 0)
        {
            // ABI requires us to preserve lower 128-bits of YMM register.
            GetEmitter()->emitIns_AR_R(copyIns, EA_16BYTE, reg, REG_SPBASE, offset);
            compiler->unwindSaveReg(reg, offset);
            regMask &= ~regBit;
            offset -= XMM_REGSIZE_BYTES;
        }
    }
}

// Save/Restore compCalleeFPRegsPushed with the smallest register number saved at [RSP+offset], working
// down the stack to the largest register number stored at [RSP+offset-(genCountBits(regMask)-1)*XMM_REG_SIZE]
// Here offset = 16-byte aligned offset after pushing integer registers.
//
// Params
//   lclFrameSize - Fixed frame size excluding callee pushed int regs.
//             non-funclet: this will be compLclFrameSize.
//             funclet frames: this will be FuncletInfo.fiSpDelta.
void CodeGen::genRestoreCalleeSavedFltRegs(unsigned lclFrameSize)
{
    regMaskTP regMask = compiler->compCalleeFPRegsSavedMask;

    // Only callee saved floating point registers should be in regMask
    assert((regMask & RBM_FLT_CALLEE_SAVED) == regMask);

    // fast path return
    if (regMask == RBM_NONE)
    {
        genVzeroupperIfNeeded();
        return;
    }

#ifdef TARGET_AMD64
    unsigned    firstFPRegPadding = compiler->lvaIsCalleeSavedIntRegCountEven() ? REGSIZE_BYTES : 0;
    instruction copyIns           = ins_Copy(TYP_FLOAT);
#else  // !TARGET_AMD64
    unsigned    firstFPRegPadding = 0;
    instruction copyIns           = INS_movupd;
#endif // !TARGET_AMD64

    unsigned  offset;
    regNumber regBase;
    if (compiler->compLocallocUsed)
    {
        // localloc frame: use frame pointer relative offset
        assert(isFramePointerUsed());
        regBase = REG_FPBASE;
        offset  = lclFrameSize - genSPtoFPdelta() - firstFPRegPadding - XMM_REGSIZE_BYTES;
    }
    else
    {
        regBase = REG_SPBASE;
        offset  = lclFrameSize - firstFPRegPadding - XMM_REGSIZE_BYTES;
    }

#ifdef TARGET_AMD64
    // Offset is 16-byte aligned since we use movaps for restoring xmm regs
    assert((offset % 16) == 0);
#endif // TARGET_AMD64

    for (regNumber reg = REG_FLT_CALLEE_SAVED_FIRST; regMask != RBM_NONE; reg = REG_NEXT(reg))
    {
        regMaskTP regBit = genRegMask(reg);
        if ((regBit & regMask) != 0)
        {
            // ABI requires us to restore lower 128-bits of YMM register.
            GetEmitter()->emitIns_R_AR(copyIns, EA_16BYTE, reg, regBase, offset);
            regMask &= ~regBit;
            offset -= XMM_REGSIZE_BYTES;
        }
    }
    genVzeroupperIfNeeded();
}

// Generate Vzeroupper instruction as needed to zero out upper 128b-bit of all YMM registers so that the
// AVX/Legacy SSE transition penalties can be avoided. This function is been used in genPreserveCalleeSavedFltRegs
// (prolog) and genRestoreCalleeSavedFltRegs (epilog). Issue VZEROUPPER in Prolog if the method contains
// 128-bit or 256-bit AVX code, to avoid legacy SSE to AVX transition penalty, which could happen when native
// code contains legacy SSE code calling into JIT AVX code (e.g. reverse pinvoke). Issue VZEROUPPER in Epilog
// if the method contains 256-bit AVX code, to avoid AVX to legacy SSE transition penalty.
//
// Params
//   check256bitOnly  - true to check if the function contains 256-bit AVX instruction and generate Vzeroupper
//      instruction, false to check if the function contains AVX instruction (either 128-bit or 256-bit).
//
void CodeGen::genVzeroupperIfNeeded(bool check256bitOnly /* = true*/)
{
    bool emitVzeroUpper = false;
    if (check256bitOnly)
    {
        emitVzeroUpper = GetEmitter()->Contains256bitOrMoreAVX();
    }
    else
    {
        emitVzeroUpper = GetEmitter()->ContainsAVX();
    }

    if (emitVzeroUpper)
    {
        assert(compiler->canUseVexEncoding());
        instGen(INS_vzeroupper);
    }
}

//-----------------------------------------------------------------------------------
// instGen_MemoryBarrier: Emit a MemoryBarrier instruction
//
// Arguments:
//     barrierKind - kind of barrier to emit (Load-only is no-op on xarch)
//
// Notes:
//     All MemoryBarriers instructions can be removed by DOTNET_JitNoMemoryBarriers=1
//
void CodeGen::instGen_MemoryBarrier(BarrierKind barrierKind)
{
#ifdef DEBUG
    if (JitConfig.JitNoMemoryBarriers() == 1)
    {
        return;
    }
#endif // DEBUG

    // only full barrier needs to be emitted on Xarch
    if (barrierKind == BARRIER_FULL)
    {
        instGen(INS_lock);
        GetEmitter()->emitIns_I_AR(INS_or, EA_4BYTE, 0, REG_SPBASE, 0);
    }
}

#ifdef TARGET_AMD64
// Returns relocation type hint for an addr.
// Note that there are no reloc hints on x86.
//
// Arguments
//    addr  -  data address
//
// Returns
//    relocation type hint
//
unsigned short CodeGenInterface::genAddrRelocTypeHint(size_t addr)
{
    return compiler->eeGetRelocTypeHint((void*)addr);
}
#endif // TARGET_AMD64

// Return true if an absolute indirect data address can be encoded as IP-relative.
// offset. Note that this method should be used only when the caller knows that
// the address is an icon value that VM has given and there is no GenTree node
// representing it. Otherwise, one should always use FitsInAddrBase().
//
// Arguments
//    addr  -  an absolute indirect data address
//
// Returns
//    true if indir data addr could be encoded as IP-relative offset.
//
bool CodeGenInterface::genDataIndirAddrCanBeEncodedAsPCRelOffset(size_t addr)
{
#ifdef TARGET_AMD64
    return genAddrRelocTypeHint(addr) == IMAGE_REL_BASED_REL32;
#else
    // x86: PC-relative addressing is available only for control flow instructions (jmp and call)
    return false;
#endif
}

// Return true if an indirect code address can be encoded as IP-relative offset.
// Note that this method should be used only when the caller knows that the
// address is an icon value that VM has given and there is no GenTree node
// representing it. Otherwise, one should always use FitsInAddrBase().
//
// Arguments
//    addr  -  an absolute indirect code address
//
// Returns
//    true if indir code addr could be encoded as IP-relative offset.
//
bool CodeGenInterface::genCodeIndirAddrCanBeEncodedAsPCRelOffset(size_t addr)
{
#ifdef TARGET_AMD64
    return genAddrRelocTypeHint(addr) == IMAGE_REL_BASED_REL32;
#else
    // x86: PC-relative addressing is available only for control flow instructions (jmp and call)
    return true;
#endif
}

// Return true if an indirect code address can be encoded as 32-bit displacement
// relative to zero. Note that this method should be used only when the caller
// knows that the address is an icon value that VM has given and there is no
// GenTree node representing it. Otherwise, one should always use FitsInAddrBase().
//
// Arguments
//    addr  -  absolute indirect code address
//
// Returns
//    true if absolute indir code addr could be encoded as 32-bit displacement relative to zero.
//
bool CodeGenInterface::genCodeIndirAddrCanBeEncodedAsZeroRelOffset(size_t addr)
{
    return GenTreeIntConCommon::FitsInI32((ssize_t)addr);
}

// Return true if an absolute indirect code address needs a relocation recorded with VM.
//
// Arguments
//    addr  -  an absolute indirect code address
//
// Returns
//    true if indir code addr needs a relocation recorded with VM
//
bool CodeGenInterface::genCodeIndirAddrNeedsReloc(size_t addr)
{
    // If generating relocatable ngen code, then all code addr should go through relocation
    if (compiler->opts.compReloc)
    {
        return true;
    }

#ifdef TARGET_AMD64
    // See if the code indir addr can be encoded as 32-bit displacement relative to zero.
    // We don't need a relocation in that case.
    if (genCodeIndirAddrCanBeEncodedAsZeroRelOffset(addr))
    {
        return false;
    }

    // Else we need a relocation.
    return true;
#else  // TARGET_X86
    // On x86 there is no need to record or ask for relocations during jitting,
    // because all addrs fit within 32-bits.
    return false;
#endif // TARGET_X86
}

// Return true if a direct code address needs to be marked as relocatable.
//
// Arguments
//    addr  -  absolute direct code address
//
// Returns
//    true if direct code addr needs a relocation recorded with VM
//
bool CodeGenInterface::genCodeAddrNeedsReloc(size_t addr)
{
    // If generating relocatable ngen code, then all code addr should go through relocation
    if (compiler->opts.compReloc)
    {
        return true;
    }

#ifdef TARGET_AMD64
    // By default all direct code addresses go through relocation so that VM will setup
    // a jump stub if addr cannot be encoded as pc-relative offset.
    return true;
#else  // TARGET_X86
    // On x86 there is no need for recording relocations during jitting,
    // because all addrs fit within 32-bits.
    return false;
#endif // TARGET_X86
}

#endif // TARGET_XARCH<|MERGE_RESOLUTION|>--- conflicted
+++ resolved
@@ -4410,12 +4410,8 @@
 //
 void CodeGen::genLockedInstructions(GenTreeOp* node)
 {
-<<<<<<< HEAD
-    assert(node->OperIs(GT_XADD, GT_XCHG));
+    assert(node->OperIs(GT_XADD, GT_XCHG, GT_XORR, GT_XAND));
     assert(node->OperIs(GT_XCHG) || !varTypeIsSmall(node->TypeGet()));
-=======
-    assert(node->OperIs(GT_XADD, GT_XCHG, GT_XORR, GT_XAND));
->>>>>>> 4501ce9c
 
     GenTree* addr = node->gtGetOp1();
     GenTree* data = node->gtGetOp2();
