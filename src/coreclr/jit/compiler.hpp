--- conflicted
+++ resolved
@@ -3787,12 +3787,8 @@
 #ifdef FEATURE_READYTORUN
         || helper == CORINFO_HELP_READYTORUN_GENERIC_STATIC_BASE || helper == CORINFO_HELP_READYTORUN_GCSTATIC_BASE ||
         helper == CORINFO_HELP_READYTORUN_NONGCSTATIC_BASE || helper == CORINFO_HELP_READYTORUN_THREADSTATIC_BASE ||
-<<<<<<< HEAD
+        helper == CORINFO_HELP_READYTORUN_THREADSTATIC_BASE_NOCTOR ||
         helper == CORINFO_HELP_READYTORUN_NONGCTHREADSTATIC_BASE
-=======
-        helper == CORINFO_HELP_READYTORUN_THREADSTATIC_BASE_NOCTOR ||
-        helper == CORINFO_HELP_READYTORUN_NONGCTHREADSTATIC_BASE ||
->>>>>>> 00474fcb
 #endif
         || helper == CORINFO_HELP_INITCLASS;
 #if 0
