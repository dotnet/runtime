// Licensed to the .NET Foundation under one or more agreements.
// The .NET Foundation licenses this file to you under the MIT license.

/*XXXXXXXXXXXXXXXXXXXXXXXXXXXXXXXXXXXXXXXXXXXXXXXXXXXXXXXXXXXXXXXXXXXXXXXXXXXXX
XXXXXXXXXXXXXXXXXXXXXXXXXXXXXXXXXXXXXXXXXXXXXXXXXXXXXXXXXXXXXXXXXXXXXXXXXXXXXXX
XX                                                                           XX
XX                    Inline functions                                       XX
XX                                                                           XX
XX                                                                           XX
XXXXXXXXXXXXXXXXXXXXXXXXXXXXXXXXXXXXXXXXXXXXXXXXXXXXXXXXXXXXXXXXXXXXXXXXXXXXXXX
XXXXXXXXXXXXXXXXXXXXXXXXXXXXXXXXXXXXXXXXXXXXXXXXXXXXXXXXXXXXXXXXXXXXXXXXXXXXXXX
*/

#ifndef _COMPILER_HPP_
#define _COMPILER_HPP_

#include "emit.h" // for emitter::emitAddLabel

#include "bitvec.h"

#include "compilerbitsettraits.hpp"

/*
XXXXXXXXXXXXXXXXXXXXXXXXXXXXXXXXXXXXXXXXXXXXXXXXXXXXXXXXXXXXXXXXXXXXXXXXXXXXXXX
XXXXXXXXXXXXXXXXXXXXXXXXXXXXXXXXXXXXXXXXXXXXXXXXXXXXXXXXXXXXXXXXXXXXXXXXXXXXXXX
XX                                                                           XX
XX  Miscellaneous utility functions. Some of these are defined in Utils.cpp  XX
XX                                                                           XX
XXXXXXXXXXXXXXXXXXXXXXXXXXXXXXXXXXXXXXXXXXXXXXXXXXXXXXXXXXXXXXXXXXXXXXXXXXXXXXX
XXXXXXXXXXXXXXXXXXXXXXXXXXXXXXXXXXXXXXXXXXXXXXXXXXXXXXXXXXXXXXXXXXXXXXXXXXXXXXX
*/

/*****************************************************************************/
/*****************************************************************************/

inline bool getInlinePInvokeEnabled()
{
#ifdef DEBUG
    return JitConfig.JitPInvokeEnabled();
#else
    return true;
#endif
}

inline bool getInlinePInvokeCheckEnabled()
{
#ifdef DEBUG
    return JitConfig.JitPInvokeCheckEnabled() != 0;
#else
    return false;
#endif
}

// Enforce float narrowing for buggy compilers (notably preWhidbey VC)
inline float forceCastToFloat(double d)
{
    Volatile<float> f = (float)d;
    return f;
}

// Enforce UInt32 narrowing for buggy compilers (notably Whidbey Beta 2 LKG)
inline UINT32 forceCastToUInt32(double d)
{
    Volatile<UINT32> u = (UINT32)d;
    return u;
}

/*****************************************************************************/
/*****************************************************************************
 *
 *  Return the lowest bit that is set
 */

template <typename T>
inline T genFindLowestBit(T value)
{
    return (value & (0 - value));
}

/*****************************************************************************
 *
 *  Return true if the given value has exactly zero or one bits set.
 */

template <typename T>
inline bool genMaxOneBit(T value)
{
    return (value & (value - 1)) == 0;
}

/*****************************************************************************
 *
 *  Return true if the given value has exactly one bit set.
 */

template <typename T>
inline bool genExactlyOneBit(T value)
{
    return ((value != 0) && genMaxOneBit(value));
}

inline regMaskTP genFindLowestBit(regMaskTP value)
{
#ifdef HAS_MORE_THAN_64_REGISTERS
    // If we ever need to use this method for predicate
    // registers, then handle it.
    assert(value.getHigh() == RBM_NONE);
#endif
    return regMaskTP(genFindLowestBit(value.getLow()));
}

/*****************************************************************************
 *
 *  Return true if the given value has exactly zero or one bits set.
 */

inline bool genMaxOneBit(regMaskTP value)
{
#ifdef HAS_MORE_THAN_64_REGISTERS
    // If we ever need to use this method for predicate
    // registers, then handle it.
    assert(value.getHigh() == RBM_NONE);
#endif
    return genMaxOneBit(value.getLow());
}

/*****************************************************************************
 *
 *  Given a value that has exactly one bit set, return the position of that
 *  bit, in other words return the logarithm in base 2 of the given value.
 */
inline unsigned genLog2(unsigned value)
{
    assert(genExactlyOneBit(value));
    return BitOperations::BitScanForward(value);
}

inline unsigned genLog2(uint64_t value)
{
    assert(genExactlyOneBit(value));
    return BitOperations::BitScanForward(value);
}

#ifdef __APPLE__
inline unsigned genLog2(size_t value)
{
    return genLog2((uint64_t)value);
}
#endif // __APPLE__

// Given an unsigned 64-bit value, returns the lower 32-bits in unsigned format
//
inline unsigned ulo32(uint64_t value)
{
    return static_cast<unsigned>(value);
}

// Given an unsigned 64-bit value, returns the upper 32-bits in unsigned format
//
inline unsigned uhi32(uint64_t value)
{
    return static_cast<unsigned>(value >> 32);
}

/*****************************************************************************
 *
 *  A rather simple routine that counts the number of bits in a given number.
 */

inline unsigned genCountBits(regMaskTP mask)
{
    return PopCount(mask);
}

/*****************************************************************************
 *
 *  A rather simple routine that counts the number of bits in a given number.
 */

inline unsigned genCountBits(uint32_t bits)
{
    return BitOperations::PopCount(bits);
}

/*****************************************************************************
 *
 *  Given 3 masks value, end, start, returns the bits of value between start
 *  and end (exclusive).
 *
 *  value[bitNum(end) - 1, bitNum(start) + 1]
 */

inline uint64_t BitsBetween(uint64_t value, uint64_t end, uint64_t start)
{
    assert(start != 0);
    assert(start < end);
    assert((start & (start - 1)) == 0);
    assert((end & (end - 1)) == 0);

    return value & ~((start - 1) | start) & // Ones to the left of set bit in the start mask.
           (end - 1);                       // Ones to the right of set bit in the end mask.
}

//------------------------------------------------------------------------------
// jitIsScaleIndexMul: Check if the value is a valid addressing mode multiplier
// amount for x64.
//
// Parameters:
//   val - The multiplier
//
// Returns:
//   True if value is 1, 2, 4 or 8.
//
inline bool jitIsScaleIndexMul(size_t val)
{
    // TODO-Cleanup: On arm64 the scale that can be used in addressing modes
    // depends on the containing indirection, so this function should be reevaluated.
    switch (val)
    {
        case 1:
        case 2:
        case 4:
        case 8:
            return true;
        default:
            return false;
    }
}

//------------------------------------------------------------------------------
// jitIsScaleIndexMul: Check if the value is a valid addressing mode multiplier amount.
//
// Parameters:
//   val - The multiplier
//   naturalMul - For arm64, the natural multiplier (size of containing indirection)
//
// Returns:
//   True if the multiplier can be used in an address mode.
//
inline bool jitIsScaleIndexMul(size_t val, unsigned naturalMul)
{
#if defined(TARGET_XARCH)
    switch (val)
    {
        case 1:
        case 2:
        case 4:
        case 8:
            return true;

        default:
            return false;
    }
#elif defined(TARGET_ARM64)
    return val == naturalMul;
#else
    return false;
#endif
}

// Returns "tree" iff "val" is a valid addressing mode scale shift amount on
// the target architecture.
inline bool jitIsScaleIndexShift(ssize_t val)
{
    // It happens that this is the right test for all our current targets: x86, x64 and ARM.
    // This test would become target-dependent if we added a new target with a different constraint.
    return 0 < val && val < 4;
}

/*****************************************************************************
 * Returns true if value is between [start..end).
 * The comparison is inclusive of start, exclusive of end.
 */

/* static */
inline bool Compiler::jitIsBetween(unsigned value, unsigned start, unsigned end)
{
    return start <= value && value < end;
}

/*****************************************************************************
 * Returns true if value is between [start..end].
 * The comparison is inclusive of both start and end.
 */

/* static */
inline bool Compiler::jitIsBetweenInclusive(unsigned value, unsigned start, unsigned end)
{
    return start <= value && value <= end;
}

#define HISTOGRAM_MAX_SIZE_COUNT 64

#if CALL_ARG_STATS || COUNT_BASIC_BLOCKS || EMITTER_STATS || MEASURE_NODE_SIZE || MEASURE_MEM_ALLOC

class Dumpable
{
public:
    virtual void dump(FILE* output) = 0;
};

// Helper class record and display a simple single value.
class Counter : public Dumpable
{
public:
    int64_t Value;

    Counter(int64_t initialValue = 0)
        : Value(initialValue)
    {
    }

    void dump(FILE* output);
};

// Helper class to record and display a histogram of different values.
// Usage like:
// static unsigned s_buckets[] = { 1, 2, 5, 10, 0 }; // Must have terminating 0
// static Histogram s_histogram(s_buckets);
// ...
// s_histogram.record(someValue);
//
// The histogram can later be dumped with the dump function, or automatically
// be dumped on shutdown of the JIT library using the DumpOnShutdown helper
// class (see below). It will display how many recorded values fell into each
// of the buckets (<= 1, <= 2, <= 5, <= 10, > 10).
class Histogram : public Dumpable
{
public:
    Histogram(const unsigned* const sizeTable);

    void dump(FILE* output);
    void record(unsigned size);

private:
    unsigned              m_sizeCount;
    const unsigned* const m_sizeTable;
    LONG                  m_counts[HISTOGRAM_MAX_SIZE_COUNT];
};

// Helper class to record and display counts of node types. Use like:
// static NodeCounts s_nodeCounts;
// ...
// s_nodeCounts.record(someNode->gtOper);
//
// The node counts can later be dumped with the dump function, or automatically
// be dumped on shutdown of the JIT library using the DumpOnShutdown helper
// class (see below). It will display output such as:
// LCL_VAR              :   62221
// CNS_INT              :   42139
// COMMA                :     623
// CAST                 :     460
// ADD                  :     397
// RSH                  :      72
// NEG                  :       5
// UDIV                 :       1
//
class NodeCounts : public Dumpable
{
public:
    NodeCounts()
        : m_counts()
    {
    }

    void dump(FILE* output);
    void record(genTreeOps oper);

private:
    LONG m_counts[GT_COUNT];
};

// Helper class to register a Histogram or NodeCounts instance to automatically
// be output to jitstdout when the JIT library is shutdown. Example usage:
//
// static NodeCounts s_nodeCounts;
// static DumpOnShutdown d("Bounds check index node types", &s_nodeCounts);
// ...
// s_nodeCounts.record(...);
//
// Useful for quick ad-hoc investigations without having to manually go add
// code into Compiler::compShutdown and expose the Histogram/NodeCount to that
// function.
class DumpOnShutdown
{
public:
    DumpOnShutdown(const char* name, Dumpable* histogram);
    static void DumpAll();
};

#endif // CALL_ARG_STATS || COUNT_BASIC_BLOCKS || EMITTER_STATS || MEASURE_NODE_SIZE

/******************************************************************************************
 * Return the EH descriptor for the given region index.
 */
inline EHblkDsc* Compiler::ehGetDsc(unsigned regionIndex)
{
    assert(regionIndex < compHndBBtabCount);
    return &compHndBBtab[regionIndex];
}

/******************************************************************************************
 * Return the EH descriptor index of the enclosing try, for the given region index.
 */
inline unsigned Compiler::ehGetEnclosingTryIndex(unsigned regionIndex)
{
    return ehGetDsc(regionIndex)->ebdEnclosingTryIndex;
}

/******************************************************************************************
 * Return the EH descriptor index of the enclosing handler, for the given region index.
 */
inline unsigned Compiler::ehGetEnclosingHndIndex(unsigned regionIndex)
{
    return ehGetDsc(regionIndex)->ebdEnclosingHndIndex;
}

/******************************************************************************************
 * Return the EH index given a region descriptor.
 */
inline unsigned Compiler::ehGetIndex(EHblkDsc* ehDsc)
{
    assert(compHndBBtab <= ehDsc && ehDsc < compHndBBtab + compHndBBtabCount);
    return (unsigned)(ehDsc - compHndBBtab);
}

/******************************************************************************************
 * Return the EH descriptor for the most nested 'try' region this BasicBlock is a member of
 * (or nullptr if this block is not in a 'try' region).
 */
inline EHblkDsc* Compiler::ehGetBlockTryDsc(const BasicBlock* block)
{
    if (!block->hasTryIndex())
    {
        return nullptr;
    }

    return ehGetDsc(block->getTryIndex());
}

/******************************************************************************************
 * Return the EH descriptor for the most nested filter or handler region this BasicBlock is a member of
 * (or nullptr if this block is not in a filter or handler region).
 */
inline EHblkDsc* Compiler::ehGetBlockHndDsc(const BasicBlock* block)
{
    if (!block->hasHndIndex())
    {
        return nullptr;
    }

    return ehGetDsc(block->getHndIndex());
}

#define RETURN_ON_ABORT(expr)                                                                                          \
    if (expr == BasicBlockVisit::Abort)                                                                                \
    {                                                                                                                  \
        return BasicBlockVisit::Abort;                                                                                 \
    }

//------------------------------------------------------------------------------
// VisitEHEnclosedHandlerSecondPassSuccs: Given a block, if it is a filter
// (i.e. invoked in first-pass EH), then visit all successors that control may
// flow to as part of second-pass EH.
//
// Arguments:
//   comp - Compiler instance
//   func - Callback
//
// Returns:
//   Whether or not the visiting should proceed.
//
// Remarks:
//   This function handles the semantics of first and second pass EH where the
//   EH subsystem may invoke any enclosed finally/fault right after invoking a
//   filter.
//
template <typename TFunc>
BasicBlockVisit BasicBlock::VisitEHEnclosedHandlerSecondPassSuccs(Compiler* comp, TFunc func)
{
    if (!hasHndIndex())
    {
        return BasicBlockVisit::Continue;
    }

    const unsigned thisHndIndex   = getHndIndex();
    EHblkDsc*      enclosingHBtab = comp->ehGetDsc(thisHndIndex);

    if (!enclosingHBtab->InFilterRegionBBRange(this))
    {
        return BasicBlockVisit::Continue;
    }

    assert(enclosingHBtab->HasFilter());

    // Search the EH table for enclosed regions.
    //
    // All the enclosed regions will be lower numbered and
    // immediately prior to and contiguous with the enclosing
    // region in the EH tab.
    unsigned index = thisHndIndex;

    while (index > 0)
    {
        index--;
        bool     inTry;
        unsigned enclosingIndex = comp->ehGetEnclosingRegionIndex(index, &inTry);
        bool     isEnclosed     = false;

        // To verify this is an enclosed region, search up
        // through the enclosing regions until we find the
        // region associated with the filter.
        while (enclosingIndex != EHblkDsc::NO_ENCLOSING_INDEX)
        {
            if (enclosingIndex == thisHndIndex)
            {
                isEnclosed = true;
                break;
            }

            enclosingIndex = comp->ehGetEnclosingRegionIndex(enclosingIndex, &inTry);
        }

        // If we found an enclosed region, check if the region
        // is a try fault or try finally, and if so, invoke the callback
        // for the enclosed region's handler.
        if (isEnclosed)
        {
            if (inTry)
            {
                EHblkDsc* enclosedHBtab = comp->ehGetDsc(index);

                if (enclosedHBtab->HasFinallyOrFaultHandler())
                {
                    RETURN_ON_ABORT(func(enclosedHBtab->ebdHndBeg));
                }
            }
        }
        // Once we run across a non-enclosed region, we can stop searching.
        else
        {
            break;
        }
    }

    return BasicBlockVisit::Continue;
}

//------------------------------------------------------------------------------
// VisitEHSuccs: Given a block inside a handler region, visit all handlers
// that control may flow to as part of EH.
//
// Type arguments:
//   skipJumpDest - Whether the jump destination has already been
//   yielded, in which case it should be skipped here.
//   TFunc - Functor type
//
// Arguments:
//   comp  - Compiler instance
//   block - The block
//   func  - Callback
//
// Returns:
//   Whether or not the visiting should proceed.
//
// Remarks:
//   This encapsulates the "exception handling" successors of a block. These
//   are the blocks that control may flow to as part of exception handling:
//   1. On thrown exceptions, control may flow to handlers
//   2. As part of two pass EH, control may flow from filters to enclosed handlers
//   3. As part of two pass EH, control may bypass filters and flow directly to
//   filter-handlers
//
template <bool skipJumpDest, typename TFunc>
static BasicBlockVisit VisitEHSuccs(Compiler* comp, BasicBlock* block, TFunc func)
{
    if (!block->HasPotentialEHSuccs(comp))
    {
        return BasicBlockVisit::Continue;
    }

    EHblkDsc* eh = comp->ehGetBlockExnFlowDsc(block);
    if (eh != nullptr)
    {
        while (true)
        {
            if (eh->HasFilter())
            {
                RETURN_ON_ABORT(func(eh->ebdFilter));

                // Control may bypass the filter and flow directly into a
                // handler; this happens if this was an enclosed handler that
                // was invoked as part of two pass EH.
                RETURN_ON_ABORT(func(eh->ebdHndBeg));
            }
            else
            {
                // For BBJ_CALLFINALLY the user may already have processed one of
                // the EH successors as a regular successor; skip it if requested.
                if (!skipJumpDest || !block->TargetIs(eh->ebdHndBeg))
                {
                    RETURN_ON_ABORT(func(eh->ebdHndBeg));
                }
            }

            if (eh->ebdEnclosingTryIndex == EHblkDsc::NO_ENCLOSING_INDEX)
            {
                break;
            }

            eh = comp->ehGetDsc(eh->ebdEnclosingTryIndex);
        }
    }

    return block->VisitEHEnclosedHandlerSecondPassSuccs(comp, func);
}

//------------------------------------------------------------------------------
// VisitEHSuccs: Given a block inside a handler region, visit all handlers
// that control may flow to as part of EH.
//
// Arguments:
//   comp  - Compiler instance
//   func  - Callback
//
// Returns:
//   Whether or not the visiting should proceed.
//
// Remarks:
//   For more documentation, see ::VisitEHSuccs.
//
template <typename TFunc>
BasicBlockVisit BasicBlock::VisitEHSuccs(Compiler* comp, TFunc func)
{
    // These are "pseudo-blocks" and control never actually flows into them
    // (codegen directly jumps to its successor after finally calls).
    if (KindIs(BBJ_CALLFINALLYRET))
    {
        return BasicBlockVisit::Continue;
    }

    return ::VisitEHSuccs</* skipJumpDest */ false, TFunc>(comp, this, func);
}

//------------------------------------------------------------------------------
// VisitAllSuccs: Visit all successors (including EH successors) of this block.
//
// Arguments:
//   comp  - Compiler instance
//   func  - Callback
//   useProfile - If true, determines the order of successors visited using profile data
//
// Returns:
//   Whether or not the visiting was aborted.
//
template <typename TFunc>
BasicBlockVisit BasicBlock::VisitAllSuccs(Compiler* comp, TFunc func, const bool useProfile /* = false */)
{
    switch (bbKind)
    {
        case BBJ_EHFINALLYRET:
            // This can run before import, in which case we haven't converted
            // LEAVE into callfinally yet, and haven't added return successors.
            if (bbEhfTargets != nullptr)
            {
                for (unsigned i = 0; i < bbEhfTargets->GetSuccCount(); i++)
                {
                    RETURN_ON_ABORT(func(bbEhfTargets->GetSucc(i)->getDestinationBlock()));
                }
            }

            return VisitEHSuccs(comp, func);

        case BBJ_CALLFINALLY:
            RETURN_ON_ABORT(func(GetTarget()));
            return ::VisitEHSuccs</* skipJumpDest */ true, TFunc>(comp, this, func);

        case BBJ_CALLFINALLYRET:
            // These are "pseudo-blocks" and control never actually flows into them
            // (codegen directly jumps to its successor after finally calls).
            return func(GetTarget());

        case BBJ_EHCATCHRET:
        case BBJ_EHFILTERRET:
        case BBJ_LEAVE:
        case BBJ_ALWAYS:
            RETURN_ON_ABORT(func(GetTarget()));
            return VisitEHSuccs(comp, func);

        case BBJ_COND:
            if (TrueEdgeIs(GetFalseEdge()))
            {
                RETURN_ON_ABORT(func(GetFalseTarget()));
            }
            else if (useProfile && (GetTrueEdge()->getLikelihood() < GetFalseEdge()->getLikelihood()))
            {
                // When building an RPO-based block layout, we want to visit the unlikely successor first
                // so that in the DFS computation, the likely successor will be processed right before this block,
                // meaning the RPO-based layout will enable fall-through into the likely successor.
                //
                RETURN_ON_ABORT(func(GetTrueTarget()));
                RETURN_ON_ABORT(func(GetFalseTarget()));
            }
            else
            {
                RETURN_ON_ABORT(func(GetFalseTarget()));
                RETURN_ON_ABORT(func(GetTrueTarget()));
            }

            return VisitEHSuccs(comp, func);

        case BBJ_SWITCH:
        {
            for (unsigned i = 0; i < bbSwtTargets->GetSuccCount(); i++)
            {
                RETURN_ON_ABORT(func(bbSwtTargets->GetSucc(i)->getDestinationBlock()));
            }

            return VisitEHSuccs(comp, func);
        }

        case BBJ_THROW:
        case BBJ_RETURN:
        case BBJ_EHFAULTRET:
            return VisitEHSuccs(comp, func);

        default:
            unreached();
    }
}

//------------------------------------------------------------------------------
// VisitRegularSuccs: Visit regular successors of this block.
//
// Arguments:
//   comp - Compiler instance
//   func - Callback
//
// Returns:
//   Whether or not the visiting was aborted.
//
template <typename TFunc>
BasicBlockVisit BasicBlock::VisitRegularSuccs(Compiler* comp, TFunc func)
{
    switch (bbKind)
    {
        case BBJ_EHFINALLYRET:
            // This can run before import, in which case we haven't converted
            // LEAVE into callfinally yet, and haven't added return successors.
            if (bbEhfTargets != nullptr)
            {
                for (unsigned i = 0; i < bbEhfTargets->GetSuccCount(); i++)
                {
                    RETURN_ON_ABORT(func(bbEhfTargets->GetSucc(i)->getDestinationBlock()));
                }
            }

            return BasicBlockVisit::Continue;

        case BBJ_CALLFINALLY:
        case BBJ_CALLFINALLYRET:
        case BBJ_EHCATCHRET:
        case BBJ_EHFILTERRET:
        case BBJ_LEAVE:
        case BBJ_ALWAYS:
            return func(GetTarget());

        case BBJ_COND:
            RETURN_ON_ABORT(func(GetFalseTarget()));

            if (!TrueEdgeIs(GetFalseEdge()))
            {
                RETURN_ON_ABORT(func(GetTrueTarget()));
            }

            return BasicBlockVisit::Continue;

        case BBJ_SWITCH:
        {
            for (unsigned i = 0; i < bbSwtTargets->GetSuccCount(); i++)
            {
                RETURN_ON_ABORT(func(bbSwtTargets->GetSucc(i)->getDestinationBlock()));
            }

            return BasicBlockVisit::Continue;
        }

        case BBJ_THROW:
        case BBJ_RETURN:
        case BBJ_EHFAULTRET:
            return BasicBlockVisit::Continue;

        default:
            unreached();
    }
}

#undef RETURN_ON_ABORT

//------------------------------------------------------------------------------
// HasPotentialEHSuccs: Fast check to see if this block could have successors
// that control may flow to as part of EH.
//
// Arguments:
//   comp  - Compiler instance
//
// Returns:
//   True if so.
//
inline bool BasicBlock::HasPotentialEHSuccs(Compiler* comp)
{
    if (hasTryIndex())
    {
        return true;
    }

    EHblkDsc* hndDesc = comp->ehGetBlockHndDsc(this);
    if (hndDesc == nullptr)
    {
        return false;
    }

    // Throwing in a filter is the same as returning "continue search", which
    // causes enclosed finally/fault handlers to be executed.
    return hndDesc->InFilterRegionBBRange(this);
}

/*****************************************************************************
 *  Get the FuncInfoDsc for the funclet we are currently generating code for.
 *  This is only valid during codegen.
 *
 */
inline FuncInfoDsc* Compiler::funCurrentFunc()
{
    if (UsesFunclets())
    {
        return funGetFunc(compCurrFuncIdx);
    }
    else
    {
        return &compFuncInfoRoot;
    }
}

/*****************************************************************************
 *  Change which funclet we are currently generating code for.
 *  This is only valid after funclets are created.
 *
 */
inline void Compiler::funSetCurrentFunc(unsigned funcIdx)
{
    if (UsesFunclets())
    {
        assert(fgFuncletsCreated);
        assert(FitsIn<unsigned short>(funcIdx));
        noway_assert(funcIdx < compFuncInfoCount);
        compCurrFuncIdx = (unsigned short)funcIdx;
    }
    else
    {
        assert(funcIdx == 0);
    }
}

/*****************************************************************************
 *  Get the FuncInfoDsc for the given funclet.
 *  This is only valid after funclets are created.
 *
 */
inline FuncInfoDsc* Compiler::funGetFunc(unsigned funcIdx)
{
    if (UsesFunclets())
    {
        assert(fgFuncletsCreated);
        assert(funcIdx < compFuncInfoCount);
        return &compFuncInfos[funcIdx];
    }
    else
    {
        assert(funcIdx == 0);
        return &compFuncInfoRoot;
    }
}

/*****************************************************************************
 *  Get the funcIdx for the EH funclet that begins with block.
 *  This is only valid after funclets are created.
 *  It is only valid for blocks that begin a funclet because
 *  otherwise we would have to do a more expensive check to determine
 *  if this should return the filter funclet or the filter handler funclet.
 *
 */
inline unsigned Compiler::funGetFuncIdx(BasicBlock* block)
{
    if (UsesFunclets())
    {
        assert(bbIsFuncletBeg(block));

        EHblkDsc*    eh      = ehGetDsc(block->getHndIndex());
        unsigned int funcIdx = eh->ebdFuncIndex;
        if (eh->ebdHndBeg != block)
        {
            // If this is a filter EH clause, but we want the funclet
            // for the filter (not the filter handler), it is the previous one
            noway_assert(eh->HasFilter());
            noway_assert(eh->ebdFilter == block);
            assert(funGetFunc(funcIdx)->funKind == FUNC_HANDLER);
            assert(funGetFunc(funcIdx)->funEHIndex == funGetFunc(funcIdx - 1)->funEHIndex);
            assert(funGetFunc(funcIdx - 1)->funKind == FUNC_FILTER);
            funcIdx--;
        }

        return funcIdx;
    }
    else
    {
        return 0;
    }
}

//------------------------------------------------------------------------------
// genRegNumFromMask : Maps a single register mask to a register number.
//
// Arguments:
//    mask - the register mask
//
// Return Value:
//    The number of the register contained in the mask.
//
// Assumptions:
//    The mask contains one and only one register.

inline regNumber genRegNumFromMask(const SingleTypeRegSet& mask)
{
    assert(mask != RBM_NONE); // Must have one bit set, so can't have a mask of zero

    /* Convert the mask to a register number */

    regNumber regNum = (regNumber)genLog2(mask);

    /* Make sure we got it right */
    assert(genSingleTypeRegMask(regNum) == mask);

    return regNum;
}

//------------------------------------------------------------------------------
// genRegNumFromMask : Maps a single register mask having gpr/float to a register number.
//          If the mask can contain predicate register, use genRegNumFromMask(reg, type)
//
// Arguments:
//    mask - the register mask
//
// Return Value:
//    The number of the register contained in the mask.
//
// Assumptions:
//    The mask contains one and only one register.

inline regNumber genRegNumFromMask(const regMaskTP& mask)
{
#ifdef HAS_MORE_THAN_64_REGISTERS
    // This method is only used for gpr/float
    assert(mask.getHigh() == RBM_NONE);
#endif

    assert(mask.IsNonEmpty()); // Must have one bit set, so can't have a mask of zero

    /* Convert the mask to a register number */

    regNumber regNum = (regNumber)genLog2(mask.getLow());

    /* Make sure we got it right */
    assert(genRegMask(regNum).getLow() == mask.getLow());

    return regNum;
}

//------------------------------------------------------------------------------
// genRegNumFromMask : Maps a single register mask to a register number.
//
// Arguments:
//    mask - the register mask
//    type - The
//
// Return Value:
//    The number of the register contained in the mask.
//
// Assumptions:
//    The mask contains one and only one register.

inline regNumber genRegNumFromMask(SingleTypeRegSet mask, var_types type)
{
    regNumber regNum = genRegNumFromMask(mask);

#ifdef HAS_MORE_THAN_64_REGISTERS
    if (varTypeIsMask(type))
    {
        regNum = (regNumber)(64 + regNum);
    }
#endif
    return regNum;
}

//------------------------------------------------------------------------------
// genFirstRegNumFromMask : Maps first bit set in the register mask to a register number.
//
// Arguments:
//    mask               - the register mask
//
// Return Value:
//    The number of the first register contained in the mask.
//
// TODO: check if const regMaskTP& matter or should we pass by value
inline regNumber genFirstRegNumFromMask(const regMaskTP& mask)
{
    assert(mask.IsNonEmpty()); // Must have one bit set, so can't have a mask of zero

    /* Convert the mask to a register number */

    regNumber regNum = (regNumber)BitScanForward(mask);

    return regNum;
}

//------------------------------------------------------------------------------
// genFirstRegNumFromMask : Maps first bit set in the register mask to a register number.
//
// Arguments:
//    mask               - the register mask
//    type               - type of the register mask
//
// Return Value:
//    The number of the first register contained in the mask.
//
inline regNumber genFirstRegNumFromMask(SingleTypeRegSet mask, var_types type)
{
    assert(mask != RBM_NONE); // Must have one bit set, so can't have a mask of zero

    /* Convert the mask to a register number */

    regNumber regNum = (regNumber)BitOperations::BitScanForward(mask);

#ifdef HAS_MORE_THAN_64_REGISTERS
    if (varTypeIsMask(type))
    {
        regNum = (regNumber)(64 + regNum);
    }
#endif

    return regNum;
}

//------------------------------------------------------------------------------
// genFirstRegNumFromMaskAndToggle : Maps first bit set in the register mask to a
//          register number and also toggle the bit in the `mask`.
// Arguments:
//    mask               - the register mask
//
// Return Value:
//    The number of the first register contained in the mask and updates the `mask` to toggle
//    the bit.
//

inline regNumber genFirstRegNumFromMaskAndToggle(regMaskTP& mask)
{
    assert(mask.IsNonEmpty()); // Must have one bit set, so can't have a mask of zero

    /* Convert the mask to a register number */

    regNumber regNum = (regNumber)BitScanForward(mask);

    mask.RemoveRegNumFromMask(regNum);

    return regNum;
}

//------------------------------------------------------------------------------
// genFirstRegNumFromMaskAndToggle : Maps first bit set in the register mask to a
//          register number and also toggle the bit in the `mask`.
// Arguments:
//    mask               - the register mask
//    type               - type of the register mask
//
// Return Value:
//    The number of the first register contained in the mask and updates the `mask` to toggle
//    the bit.
//

inline regNumber genFirstRegNumFromMaskAndToggle(SingleTypeRegSet& mask, var_types type)
{
    assert(mask != RBM_NONE); // Must have one bit set, so can't have a mask of zero

    /* Convert the mask to a register number */

    regNumber regNum = (regNumber)BitOperations::BitScanForward(mask);

    mask ^= genSingleTypeRegMask(regNum);

#ifdef HAS_MORE_THAN_64_REGISTERS
    if (varTypeIsMask(type))
    {
        regNum = (regNumber)(64 + regNum);
    }
#endif

    return regNum;
}

//------------------------------------------------------------------------------
// genFirstRegNumFromMaskAndToggle : Maps first bit set in the register mask to a
//          register number and also toggle the bit in the `mask`.
// Arguments:
//    mask               - the register mask
//    type               - type of the register mask
//
// Return Value:
//    The number of the first register contained in the mask and updates the `mask` to toggle
//    the bit.
//

inline regNumber genFirstRegNumFromMaskAndToggle(SingleTypeRegSet& mask)
{
    assert(mask != RBM_NONE); // Must have one bit set, so can't have a mask of zero

    /* Convert the mask to a register number */

    regNumber regNum = (regNumber)BitOperations::BitScanForward(mask);

    mask ^= genSingleTypeRegMask(regNum);

    return regNum;
}

/*****************************************************************************
 *
 *  Return the size in bytes of the given type.
 */

extern const BYTE genTypeSizes[TYP_COUNT];

template <class T>
inline unsigned genTypeSize(T value)
{
    assert((unsigned)TypeGet(value) < ArrLen(genTypeSizes));

    return genTypeSizes[TypeGet(value)];
}

/*****************************************************************************
 *
 *  Return the "stack slot count" of the given type.
 *      returns 1 for 32-bit types and 2 for 64-bit types.
 */

extern const BYTE genTypeStSzs[TYP_COUNT];

template <class T>
inline unsigned genTypeStSz(T value)
{
    assert((unsigned)TypeGet(value) < ArrLen(genTypeStSzs));

    return genTypeStSzs[TypeGet(value)];
}

/*****************************************************************************
 *
 *  Return the number of registers required to hold a value of the given type.
 */

/*****************************************************************************
 *
 *  The following function maps a 'precise' type to an actual type as seen
 *  by the VM (for example, 'byte' maps to 'int').
 */

extern const BYTE genActualTypes[TYP_COUNT];

template <class T>
inline var_types genActualType(T value)
{
    /* Spot check to make certain the table is in synch with the enum */
    assert(genActualTypes[TYP_DOUBLE] == TYP_DOUBLE);
    assert(genActualTypes[TYP_REF] == TYP_REF);

    assert((unsigned)TypeGet(value) < sizeof(genActualTypes));

    return (var_types)genActualTypes[TypeGet(value)];
}

/*****************************************************************************
 *  Can this type be passed as a parameter in a register?
 */

inline bool isRegParamType(var_types type)
{
#if defined(TARGET_X86)
    return (type <= TYP_INT || type == TYP_REF || type == TYP_BYREF);
#else  // !TARGET_X86
    return true;
#endif // !TARGET_X86
}

#if defined(TARGET_AMD64) || defined(TARGET_ARMARCH) || defined(TARGET_LOONGARCH64) || defined(TARGET_RISCV64)
/*****************************************************************************/
// Returns true if 'type' is a struct that can be enregistered for call args
//                         or can be returned by value in multiple registers.
//              if 'type' is not a struct the return value will be false.
//
// Arguments:
//    type      - the basic jit var_type for the item being queried
//    typeClass - the handle for the struct when 'type' is TYP_STRUCT
//    typeSize  - Out param (if non-null) is updated with the size of 'type'.
//    isVarArg  - whether or not this is a vararg fixed arg or variable argument
//              - if so on arm64 windows getArgTypeForStruct will ignore HFA
//              - types
//    callConv  - the calling convention of the call
//
inline bool Compiler::VarTypeIsMultiByteAndCanEnreg(var_types                type,
                                                    CORINFO_CLASS_HANDLE     typeClass,
                                                    unsigned*                typeSize,
                                                    bool                     isVarArg,
                                                    CorInfoCallConvExtension callConv)
{
    bool     result = false;
    unsigned size   = 0;

    if (varTypeIsStruct(type))
    {
        assert(typeClass != nullptr);
        size = info.compCompHnd->getClassSize(typeClass);
        structPassingKind howToReturnStruct;
        type = getReturnTypeForStruct(typeClass, callConv, &howToReturnStruct, size);
        if (type != TYP_UNKNOWN)
        {
            result = true;
        }
    }
    else
    {
        size = genTypeSize(type);
    }

    if (typeSize != nullptr)
    {
        *typeSize = size;
    }

    return result;
}
#endif // TARGET_AMD64 || TARGET_ARMARCH || TARGET_LOONGARCH64 || TARGET_RISCV64

/*****************************************************************************/

#ifdef DEBUG

inline const char* varTypeGCstring(var_types type)
{
    switch (type)
    {
        case TYP_REF:
            return "gcr";
        case TYP_BYREF:
            return "byr";
        default:
            return "non";
    }
}

#endif

/*****************************************************************************/

const char* varTypeName(var_types);

/*****************************************************************************/
//  Helpers to pull little-endian values out of a byte stream.

inline uint8_t getU1LittleEndian(const BYTE* ptr)
{
    return *(UNALIGNED uint8_t*)ptr;
}

inline uint16_t getU2LittleEndian(const BYTE* ptr)
{
    return GET_UNALIGNED_VAL16(ptr);
}

inline uint32_t getU4LittleEndian(const BYTE* ptr)
{
    return GET_UNALIGNED_VAL32(ptr);
}

inline int8_t getI1LittleEndian(const BYTE* ptr)
{
    return *(UNALIGNED int8_t*)ptr;
}

inline int16_t getI2LittleEndian(const BYTE* ptr)
{
    return GET_UNALIGNED_VAL16(ptr);
}

inline int32_t getI4LittleEndian(const BYTE* ptr)
{
    return GET_UNALIGNED_VAL32(ptr);
}

inline int64_t getI8LittleEndian(const BYTE* ptr)
{
    return GET_UNALIGNED_VAL64(ptr);
}

inline float getR4LittleEndian(const BYTE* ptr)
{
    int32_t val = getI4LittleEndian(ptr);
    return *(float*)&val;
}

inline double getR8LittleEndian(const BYTE* ptr)
{
    int64_t val = getI8LittleEndian(ptr);
    return *(double*)&val;
}

#ifdef DEBUG
const char* genES2str(BitVecTraits* traits, EXPSET_TP set);
const char* refCntWtd2str(weight_t refCntWtd, bool padForDecimalPlaces = false);
#endif

/*
XXXXXXXXXXXXXXXXXXXXXXXXXXXXXXXXXXXXXXXXXXXXXXXXXXXXXXXXXXXXXXXXXXXXXXXXXXXXXXX
XXXXXXXXXXXXXXXXXXXXXXXXXXXXXXXXXXXXXXXXXXXXXXXXXXXXXXXXXXXXXXXXXXXXXXXXXXXXXXX
XX                          GenTree                                          XX
XX                      Inline functions                                     XX
XX                                                                           XX
XXXXXXXXXXXXXXXXXXXXXXXXXXXXXXXXXXXXXXXXXXXXXXXXXXXXXXXXXXXXXXXXXXXXXXXXXXXXXXX
XXXXXXXXXXXXXXXXXXXXXXXXXXXXXXXXXXXXXXXXXXXXXXXXXXXXXXXXXXXXXXXXXXXXXXXXXXXXXXX
*/

void* GenTree::operator new(size_t sz, Compiler* comp, genTreeOps oper)
{
    size_t size = GenTree::s_gtNodeSizes[oper];

#if MEASURE_NODE_SIZE
    genNodeSizeStats.genTreeNodeCnt += 1;
    genNodeSizeStats.genTreeNodeSize += size;
    genNodeSizeStats.genTreeNodeActualSize += sz;

    genNodeSizeStatsPerFunc.genTreeNodeCnt += 1;
    genNodeSizeStatsPerFunc.genTreeNodeSize += size;
    genNodeSizeStatsPerFunc.genTreeNodeActualSize += sz;
#endif // MEASURE_NODE_SIZE

    assert(size >= sz);
    return comp->getAllocator(CMK_ASTNode).allocate<char>(size);
}

// GenTree constructor
inline GenTree::GenTree(genTreeOps oper, var_types type DEBUGARG(bool largeNode))
{
    gtOper     = oper;
    gtType     = type;
    gtFlags    = GTF_EMPTY;
    gtLIRFlags = 0;
#ifdef DEBUG
    gtDebugFlags = GTF_DEBUG_NONE;
    gtMorphCount = 0;
#endif // DEBUG
    gtCSEnum = NO_CSE;
    ClearAssertion();

    gtNext = nullptr;
    gtPrev = nullptr;
    SetRegNum(REG_NA);
    INDEBUG(gtRegTag = GT_REGTAG_NONE;)

    INDEBUG(gtCostsInitialized = false;)

#ifdef DEBUG
    size_t size = GenTree::s_gtNodeSizes[oper];
    if (size == TREE_NODE_SZ_SMALL && !largeNode)
    {
        gtDebugFlags |= GTF_DEBUG_NODE_SMALL;
    }
    else if (size == TREE_NODE_SZ_LARGE || largeNode)
    {
        gtDebugFlags |= GTF_DEBUG_NODE_LARGE;
    }
    else
    {
        assert(!"bogus node size");
    }
#endif

#if COUNT_AST_OPERS
    InterlockedIncrement(&s_gtNodeCounts[oper]);
#endif

#ifdef DEBUG
    gtSeqNum = 0;
    gtUseNum = -1;
    gtTreeID = JitTls::GetCompiler()->compGenTreeID++;
    gtVNPair.SetBoth(ValueNumStore::NoVN);
    gtRegTag   = GT_REGTAG_NONE;
    gtOperSave = GT_NONE;
#endif
}

/*****************************************************************************/

inline Statement* Compiler::gtNewStmt(GenTree* expr)
{
    Statement* stmt = new (this->getAllocator(CMK_ASTNode)) Statement(expr DEBUGARG(compStatementID++));
    return stmt;
}

inline Statement* Compiler::gtNewStmt(GenTree* expr, const DebugInfo& di)
{
    Statement* stmt = gtNewStmt(expr);
    stmt->SetDebugInfo(di);
    return stmt;
}

inline GenTreeUnOp* Compiler::gtNewOperNode(genTreeOps oper, var_types type, GenTree* op1)
{
    assert((GenTree::OperKind(oper) & (GTK_UNOP | GTK_BINOP)) != 0);
    assert((GenTree::OperKind(oper) & GTK_EXOP) == 0); // Can't use this to construct any types that extend unary/binary
                                                       // operator.
    assert(op1 != nullptr || oper == GT_RETFILT || (oper == GT_RETURN && type == TYP_VOID));

    GenTreeUnOp* node = new (this, oper) GenTreeOp(oper, type, op1, nullptr);

    return node;
}

// Returns an opcode that is of the largest node size in use.
inline genTreeOps LargeOpOpcode()
{
    assert(GenTree::s_gtNodeSizes[GT_CALL] == TREE_NODE_SZ_LARGE);
    return GT_CALL;
}

/******************************************************************************
 *
 * Use to create nodes which may later be morphed to another (big) operator
 */

inline GenTree* Compiler::gtNewLargeOperNode(genTreeOps oper, var_types type, GenTree* op1, GenTree* op2)
{
    assert((GenTree::OperKind(oper) & (GTK_UNOP | GTK_BINOP)) != 0);
    // Can't use this to construct any types that extend unary/binary operator.
    assert((GenTree::OperKind(oper) & GTK_EXOP) == 0);
    assert(GenTree::s_gtNodeSizes[oper] == TREE_NODE_SZ_SMALL);
    // Allocate a large node
    GenTree* node = new (this, LargeOpOpcode()) GenTreeOp(oper, type, op1, op2 DEBUGARG(/*largeNode*/ true));
    return node;
}

/*****************************************************************************
 *
 *  allocates a integer constant entry that represents a handle (something
 *  that may need to be fixed up).
 */

inline GenTreeIntCon* Compiler::gtNewIconHandleNode(size_t value, GenTreeFlags flags, FieldSeq* fields)
{
    assert((flags & GTF_ICON_HDL_MASK) != 0);

    GenTreeIntCon* node;
#if defined(LATE_DISASM)
    node = new (this, LargeOpOpcode())
        GenTreeIntCon(gtGetTypeForIconFlags(flags), value, fields DEBUGARG(/*largeNode*/ true));
#else
    node = new (this, GT_CNS_INT) GenTreeIntCon(gtGetTypeForIconFlags(flags), value, fields);
#endif
    node->gtFlags |= flags;
    return node;
}

/*****************************************************************************
 *
 *  It may not be allowed to embed HANDLEs directly into the JITed code (for eg,
 *  as arguments to JIT helpers). Get a corresponding value that can be embedded.
 *  These are versions for each specific type of HANDLE
 */

inline GenTree* Compiler::gtNewIconEmbScpHndNode(CORINFO_MODULE_HANDLE scpHnd)
{
    void *embedScpHnd, *pEmbedScpHnd;

    embedScpHnd = (void*)info.compCompHnd->embedModuleHandle(scpHnd, &pEmbedScpHnd);

    assert((!embedScpHnd) != (!pEmbedScpHnd));

    return gtNewIconEmbHndNode(embedScpHnd, pEmbedScpHnd, GTF_ICON_SCOPE_HDL, scpHnd);
}

//-----------------------------------------------------------------------------

inline GenTree* Compiler::gtNewIconEmbClsHndNode(CORINFO_CLASS_HANDLE clsHnd)
{
    void *embedClsHnd, *pEmbedClsHnd;

    embedClsHnd = (void*)info.compCompHnd->embedClassHandle(clsHnd, &pEmbedClsHnd);

    assert((!embedClsHnd) != (!pEmbedClsHnd));

    return gtNewIconEmbHndNode(embedClsHnd, pEmbedClsHnd, GTF_ICON_CLASS_HDL, clsHnd);
}

//-----------------------------------------------------------------------------

inline GenTree* Compiler::gtNewIconEmbObjHndNode(CORINFO_OBJECT_HANDLE objHnd)
{
    return gtNewIconEmbHndNode((void*)objHnd, nullptr, GTF_ICON_OBJ_HDL, nullptr);
}

//-----------------------------------------------------------------------------

inline GenTree* Compiler::gtNewIconEmbMethHndNode(CORINFO_METHOD_HANDLE methHnd)
{
    void *embedMethHnd, *pEmbedMethHnd;

    embedMethHnd = (void*)info.compCompHnd->embedMethodHandle(methHnd, &pEmbedMethHnd);

    assert((!embedMethHnd) != (!pEmbedMethHnd));

    return gtNewIconEmbHndNode(embedMethHnd, pEmbedMethHnd, GTF_ICON_METHOD_HDL, methHnd);
}

//-----------------------------------------------------------------------------

inline GenTree* Compiler::gtNewIconEmbFldHndNode(CORINFO_FIELD_HANDLE fldHnd)
{
    void *embedFldHnd, *pEmbedFldHnd;

    embedFldHnd = (void*)info.compCompHnd->embedFieldHandle(fldHnd, &pEmbedFldHnd);

    assert((!embedFldHnd) != (!pEmbedFldHnd));

    return gtNewIconEmbHndNode(embedFldHnd, pEmbedFldHnd, GTF_ICON_FIELD_HDL, fldHnd);
}

/*****************************************************************************/

//------------------------------------------------------------------------------
// gtNewHelperCallNode : Helper to create a call helper node.
//
//
// Arguments:
//    helper    - Call helper
//    type      - Type of the node
//    args      - Call args (struct args not supported)
//
// Return Value:
//    New CT_HELPER node
//
inline GenTreeCall* Compiler::gtNewHelperCallNode(
    unsigned helper, var_types type, GenTree* arg1, GenTree* arg2, GenTree* arg3, GenTree* arg4)
{
    GenTreeCall* const result = gtNewCallNode(CT_HELPER, eeFindHelper(helper), type);

    if (!s_helperCallProperties.NoThrow((CorInfoHelpFunc)helper))
    {
        result->gtFlags |= GTF_EXCEPT;

        if (s_helperCallProperties.AlwaysThrow((CorInfoHelpFunc)helper))
        {
            setCallDoesNotReturn(result);
        }
    }
#if DEBUG
    // Helper calls are never candidates.

    result->gtInlineObservation = InlineObservation::CALLSITE_IS_CALL_TO_HELPER;
#endif

    if (arg4 != nullptr)
    {
        result->gtArgs.PushFront(this, NewCallArg::Primitive(arg4));
        result->gtFlags |= arg4->gtFlags & GTF_ALL_EFFECT;
    }

    if (arg3 != nullptr)
    {
        result->gtArgs.PushFront(this, NewCallArg::Primitive(arg3));
        result->gtFlags |= arg3->gtFlags & GTF_ALL_EFFECT;
    }

    if (arg2 != nullptr)
    {
        result->gtArgs.PushFront(this, NewCallArg::Primitive(arg2));
        result->gtFlags |= arg2->gtFlags & GTF_ALL_EFFECT;
    }

    if (arg1 != nullptr)
    {
        result->gtArgs.PushFront(this, NewCallArg::Primitive(arg1));
        result->gtFlags |= arg1->gtFlags & GTF_ALL_EFFECT;
    }

    return result;
}

/*****************************************************************************/

//------------------------------------------------------------------------------
// gtNewHelperCallNode : Helper to create a call helper node.
//
//
// Arguments:
//    helper  - Call helper
//    type    - Type of the node
//    thisPtr - 'this' argument
//    methHnd - Runtime method handle argument
//    clsHnd  - Class handle argument
//
// Return Value:
//    New CT_HELPER node
//
inline GenTreeCall* Compiler::gtNewVirtualFunctionLookupHelperCallNode(
    unsigned helper, var_types type, GenTree* thisPtr, GenTree* methHnd, GenTree* clsHnd)
{
    GenTreeCall* const result = gtNewCallNode(CT_HELPER, eeFindHelper(helper), type);

    if (!s_helperCallProperties.NoThrow((CorInfoHelpFunc)helper))
    {
        result->gtFlags |= GTF_EXCEPT;

        if (s_helperCallProperties.AlwaysThrow((CorInfoHelpFunc)helper))
        {
            setCallDoesNotReturn(result);
        }
    }
#if DEBUG
    // Helper calls are never candidates.

    result->gtInlineObservation = InlineObservation::CALLSITE_IS_CALL_TO_HELPER;
#endif

    assert(methHnd != nullptr);
    result->gtArgs.PushFront(this, NewCallArg::Primitive(methHnd).WellKnown(WellKnownArg::RuntimeMethodHandle));
    result->gtFlags |= methHnd->gtFlags & GTF_ALL_EFFECT;

    if (clsHnd != nullptr)
    {
        result->gtArgs.PushFront(this, NewCallArg::Primitive(clsHnd));
        result->gtFlags |= clsHnd->gtFlags & GTF_ALL_EFFECT;
    }

    assert(thisPtr != nullptr);

    result->gtArgs.PushFront(this, NewCallArg::Primitive(thisPtr).WellKnown(WellKnownArg::ThisPointer));
    result->gtFlags |= thisPtr->gtFlags & GTF_ALL_EFFECT;

    return result;
}

//------------------------------------------------------------------------
// gtNewAllocObjNode: A little helper to create an object allocation node.
//
// Arguments:
//    helper               - Value returned by ICorJitInfo::getNewHelper
//    helperHasSideEffects - True iff allocation helper has side effects
//    clsHnd               - Corresponding class handle
//    type                 - Tree return type (e.g. TYP_REF)
//    op1                  - Node containing an address of VtablePtr
//
// Return Value:
//    Returns GT_ALLOCOBJ node that will be later morphed into an
//    allocation helper call or local variable allocation on the stack.

inline GenTreeAllocObj* Compiler::gtNewAllocObjNode(
    unsigned int helper, bool helperHasSideEffects, CORINFO_CLASS_HANDLE clsHnd, var_types type, GenTree* op1)
{
    GenTreeAllocObj* node = new (this, GT_ALLOCOBJ) GenTreeAllocObj(type, helper, helperHasSideEffects, clsHnd, op1);
    return node;
}

//------------------------------------------------------------------------
// gtNewRuntimeLookup: Helper to create a runtime lookup node
//
// Arguments:
//    hnd - generic handle being looked up
//    hndTyp - type of the generic handle
//    tree - tree for the lookup
//
// Return Value:
//    New GenTreeRuntimeLookup node.

inline GenTree* Compiler::gtNewRuntimeLookup(CORINFO_GENERIC_HANDLE hnd, CorInfoGenericHandleType hndTyp, GenTree* tree)
{
    assert(tree != nullptr);
    GenTree* node = new (this, GT_RUNTIMELOOKUP) GenTreeRuntimeLookup(hnd, hndTyp, tree);
    return node;
}

inline GenTreeIndexAddr* Compiler::gtNewIndexAddr(GenTree*             arrayOp,
                                                  GenTree*             indexOp,
                                                  var_types            elemType,
                                                  CORINFO_CLASS_HANDLE elemClassHandle,
                                                  unsigned             firstElemOffset,
                                                  unsigned             lengthOffset)
{
    unsigned elemSize =
        (elemType == TYP_STRUCT) ? info.compCompHnd->getClassSize(elemClassHandle) : genTypeSize(elemType);

#ifdef DEBUG
    bool boundsCheck = JitConfig.JitSkipArrayBoundCheck() != 1;
#else
    bool boundsCheck = true;
#endif

    GenTreeIndexAddr* indexAddr =
        new (this, GT_INDEX_ADDR) GenTreeIndexAddr(arrayOp, indexOp, elemType, elemClassHandle, elemSize, lengthOffset,
                                                   firstElemOffset, boundsCheck);

    return indexAddr;
}

inline GenTreeIndexAddr* Compiler::gtNewArrayIndexAddr(GenTree*             arrayOp,
                                                       GenTree*             indexOp,
                                                       var_types            elemType,
                                                       CORINFO_CLASS_HANDLE elemClassHandle)
{
    unsigned lengthOffset    = OFFSETOF__CORINFO_Array__length;
    unsigned firstElemOffset = OFFSETOF__CORINFO_Array__data;

    return gtNewIndexAddr(arrayOp, indexOp, elemType, elemClassHandle, firstElemOffset, lengthOffset);
}

inline GenTreeIndir* Compiler::gtNewIndexIndir(GenTreeIndexAddr* indexAddr)
{
    GenTreeIndir* index;
    if (indexAddr->gtElemType == TYP_STRUCT)
    {
        index = gtNewBlkIndir(typGetObjLayout(indexAddr->gtStructElemClass), indexAddr);
    }
    else
    {
        index = gtNewIndir(indexAddr->gtElemType, indexAddr);
    }

    return index;
}

//------------------------------------------------------------------------------
// gtAnnotateNewArrLen : Helper to add flags for new array length nodes.
//
// Arguments:
//    arrLen    - The new GT_ARR_LENGTH or GT_MDARR_LENGTH node
//
inline void Compiler::gtAnnotateNewArrLen(GenTree* arrLen)
{
    assert(arrLen->OperIs(GT_ARR_LENGTH, GT_MDARR_LENGTH));
    static_assert_no_msg(GTF_ARRLEN_NONFAULTING == GTF_IND_NONFAULTING);
    static_assert_no_msg(GTF_MDARRLEN_NONFAULTING == GTF_IND_NONFAULTING);
    arrLen->SetIndirExceptionFlags(this);
}

//------------------------------------------------------------------------------
// gtNewArrLen : Helper to create an array length node.
//
// Arguments:
//    typ       - Type of the node
//    arrayOp   - Array node
//    lenOffset - Offset of the length field
//
// Return Value:
//    New GT_ARR_LENGTH node
//
inline GenTreeArrLen* Compiler::gtNewArrLen(var_types typ, GenTree* arrayOp, int lenOffset)
{
    GenTreeArrLen* arrLen = new (this, GT_ARR_LENGTH) GenTreeArrLen(typ, arrayOp, lenOffset);
    gtAnnotateNewArrLen(arrLen);
    optMethodFlags |= OMF_HAS_ARRAYREF;
    return arrLen;
}

//------------------------------------------------------------------------------
// gtNewMDArrLen : Helper to create an MD array length node.
//
// Arguments:
//    arrayOp   - Array node
//    dim       - MD array dimension of interest
//    rank      - MD array rank
//
// Return Value:
//    New GT_MDARR_LENGTH node
//
inline GenTreeMDArr* Compiler::gtNewMDArrLen(GenTree* arrayOp, unsigned dim, unsigned rank)
{
    GenTreeMDArr* arrLen = new (this, GT_MDARR_LENGTH) GenTreeMDArr(GT_MDARR_LENGTH, arrayOp, dim, rank);
    gtAnnotateNewArrLen(arrLen);
    assert((optMethodFlags & OMF_HAS_MDARRAYREF) != 0); // Should have been set in the importer.
    return arrLen;
}

//------------------------------------------------------------------------------
// gtNewMDArrLowerBound : Helper to create an MD array lower bound node.
//
// Arguments:
//    arrayOp   - Array node
//    dim       - MD array dimension of interest
//    rank      - MD array rank
//
// Return Value:
//    New GT_MDARR_LOWER_BOUND node
//
inline GenTreeMDArr* Compiler::gtNewMDArrLowerBound(GenTree* arrayOp, unsigned dim, unsigned rank)
{
    GenTreeMDArr* arrOp = new (this, GT_MDARR_LOWER_BOUND) GenTreeMDArr(GT_MDARR_LOWER_BOUND, arrayOp, dim, rank);

    static_assert_no_msg(GTF_MDARRLOWERBOUND_NONFAULTING == GTF_IND_NONFAULTING);
    arrOp->SetIndirExceptionFlags(this);
    assert((optMethodFlags & OMF_HAS_MDARRAYREF) != 0); // Should have been set in the importer.
    return arrOp;
}

//------------------------------------------------------------------------------
// gtNewNullCheck : Helper to create a null check node.
//
// Arguments:
//    addr        -  Address to null check
//
// Return Value:
//    New GT_NULLCHECK node

inline GenTree* Compiler::gtNewNullCheck(GenTree* addr)
{
    assert(fgAddrCouldBeNull(addr));
    GenTree* nullCheck = gtNewOperNode(GT_NULLCHECK, TYP_BYTE, addr);
    nullCheck->gtFlags |= GTF_EXCEPT;
    optMethodFlags |= OMF_HAS_NULLCHECK;
    return nullCheck;
}

/*****************************************************************************
 *
 *  Create (and check for) a "nothing" node, i.e. a node that doesn't produce
 *  any code. We currently use a "nop" node of type void for this purpose.
 */

inline GenTree* Compiler::gtNewNothingNode()
{
    return new (this, GT_NOP) GenTree(GT_NOP, TYP_VOID);
}
/*****************************************************************************/

inline bool GenTree::IsNothingNode() const
{
    return OperIs(GT_NOP) && TypeIs(TYP_VOID);
}

/*****************************************************************************
 *
 *  Change the given node to a NOP - May be later changed to a GT_COMMA
 *
 *****************************************************************************/

inline void GenTree::gtBashToNOP()
{
    ChangeOper(GT_NOP);
    gtType = TYP_VOID;
    gtFlags &= ~(GTF_ALL_EFFECT | GTF_REVERSE_OPS);
}

inline GenTree* Compiler::gtUnusedValNode(GenTree* expr)
{
    return gtNewOperNode(GT_COMMA, TYP_VOID, expr, gtNewNothingNode());
}

/*****************************************************************************
 *
 * A wrapper for gtSetEvalOrder and gtComputeFPlvls
 * Necessary because the FP levels may need to be re-computed if we reverse
 * operands
 */

inline void Compiler::gtSetStmtInfo(Statement* stmt)
{
    GenTree* expr = stmt->GetRootNode();

    /* Recursively process the expression */

    gtSetEvalOrder(expr);
}

/*****************************************************************************/

inline void Compiler::fgUpdateConstTreeValueNumber(GenTree* tree)
{
    if (vnStore != nullptr)
    {
        fgValueNumberTreeConst(tree);
    }
}

inline GenTree* Compiler::gtNewKeepAliveNode(GenTree* op)
{
    GenTree* keepalive = gtNewOperNode(GT_KEEPALIVE, TYP_VOID, op);

    // Prevent both reordering and removal. Invalid optimizations of GC.KeepAlive are
    // very subtle and hard to observe. Thus we are conservatively marking it with both
    // GTF_CALL and GTF_GLOB_REF side-effects even though it may be more than strictly
    // necessary. The conservative side-effects are unlikely to have negative impact
    // on code quality in this case.
    keepalive->gtFlags |= (GTF_CALL | GTF_GLOB_REF);

    return keepalive;
}

inline GenTreeCast* Compiler::gtNewCastNode(var_types typ, GenTree* op1, bool fromUnsigned, var_types castType)
{
    GenTreeCast* cast = new (this, GT_CAST) GenTreeCast(typ, op1, fromUnsigned, castType);

    return cast;
}

inline GenTreeCast* Compiler::gtNewCastNodeL(var_types typ, GenTree* op1, bool fromUnsigned, var_types castType)
{
    /* Some casts get transformed into 'GT_CALL' or 'GT_IND' nodes */

    assert(GenTree::s_gtNodeSizes[GT_CALL] >= GenTree::s_gtNodeSizes[GT_CAST]);
    assert(GenTree::s_gtNodeSizes[GT_CALL] >= GenTree::s_gtNodeSizes[GT_IND]);

    /* Make a big node first and then change it to be GT_CAST */

    GenTreeCast* cast =
        new (this, LargeOpOpcode()) GenTreeCast(typ, op1, fromUnsigned, castType DEBUGARG(/*largeNode*/ true));

    return cast;
}

inline GenTreeIndir* Compiler::gtNewMethodTableLookup(GenTree* object, bool onStack)
{
    assert(onStack || object->TypeIs(TYP_REF));
    GenTreeIndir* result = gtNewIndir(TYP_I_IMPL, object, GTF_IND_INVARIANT);
    return result;
}

inline void GenTree::SetOperRaw(genTreeOps oper)
{
    // Please do not do anything here other than assign to gtOper (debug-only
    // code is OK, but should be kept to a minimum).
    RecordOperBashing(OperGet(), oper); // nop unless NODEBASH_STATS is enabled

    // Bashing to MultiOp nodes is currently not supported.
    assert(!OperIsMultiOp(oper));

    gtOper = oper;
}

//------------------------------------------------------------------------
// SetOper: Bash this tree to an oper within its "class".
//
// "Bashing" refers to the act of mutating a node in-place to represent
// a different oper. It is effectively a custom version of the placement
// new operator. This method encapsulates the common logic for bashing
// nodes and is intended to be used when the new oper has the same "class"
// as that being bashed from. "Class" here is used somewhat loosely, but
// in general is tied to the GenTree subtype the new oper uses and what
// "namespace" of GenTreeFlags it belongs to - this method does not clear
// them. For example, GT_LCL_VAR and GT_LCL_FLD share the same "class", as
// do GT_IND and GT_BLK, etc.
//
// This method initializes some fields on a limited number of common tree
// subtypes, however, in general, it is the caller's responsibility to make
// sure the new node ends up in a valid state.
//
// Arguments:
//    oper     - The new oper
//    vnUpdate - Whether to clear or preserve the VN (default: clear)
//
inline void GenTree::SetOper(genTreeOps oper, ValueNumberUpdate vnUpdate)
{
    assert(((gtDebugFlags & GTF_DEBUG_NODE_SMALL) != 0) != ((gtDebugFlags & GTF_DEBUG_NODE_LARGE) != 0));

    /* Make sure the node isn't too small for the new operator */

    assert(GenTree::s_gtNodeSizes[gtOper] == TREE_NODE_SZ_SMALL ||
           GenTree::s_gtNodeSizes[gtOper] == TREE_NODE_SZ_LARGE);

    assert(GenTree::s_gtNodeSizes[oper] == TREE_NODE_SZ_SMALL || GenTree::s_gtNodeSizes[oper] == TREE_NODE_SZ_LARGE);
    assert(GenTree::s_gtNodeSizes[oper] == TREE_NODE_SZ_SMALL || (gtDebugFlags & GTF_DEBUG_NODE_LARGE));

#if defined(HOST_64BIT) && !defined(TARGET_64BIT)
    if (OperIs(GT_CNS_LNG) && oper == GT_CNS_INT)
    {
        // When casting from LONG to INT, we need to force cast of the value,
        // if the host architecture represents INT and LONG with the same data size.
        AsLngCon()->gtLconVal = (INT64)(INT32)AsLngCon()->gtLconVal;
    }
#endif // defined(HOST_64BIT) && !defined(TARGET_64BIT)

    SetOperRaw(oper);

#ifdef DEBUG
    // Maintain the invariant that unary operators always have NULL gtOp2.
    // If we ever start explicitly allocating GenTreeUnOp nodes, we wouldn't be
    // able to do that (but if we did, we'd have to have a check in GetOp() -- perhaps
    // a gtUnOp...)
    if (OperKind(oper) == GTK_UNOP)
    {
        AsOp()->gtOp2 = nullptr;
    }
#endif // DEBUG

#if DEBUGGABLE_GENTREE
    // Until we eliminate SetOper/ChangeOper, we also change the vtable of the node, so that
    // it shows up correctly in the debugger.
    SetVtableForOper(oper);
#endif // DEBUGGABLE_GENTREE

    if (vnUpdate == CLEAR_VN)
    {
        // Clear the ValueNum field as well.
        gtVNPair.SetBoth(ValueNumStore::NoVN);
    }

    // Do some "oper"-specific initializations. These are not intended to be exhaustive but
    // rather simplify calling code for common patterns.
    switch (oper)
    {
        case GT_CNS_INT:
            AsIntCon()->gtFieldSeq = nullptr;
            INDEBUG(AsIntCon()->gtTargetHandle = 0);
            break;
#if defined(TARGET_ARM)
        case GT_MUL_LONG:
            // We sometimes bash GT_MUL to GT_MUL_LONG, which converts it from GenTreeOp to GenTreeMultiRegOp.
            AsMultiRegOp()->gtOtherReg = REG_NA;
            AsMultiRegOp()->ClearOtherRegFlags();
            break;
#endif
        case GT_LCL_FLD:
        case GT_STORE_LCL_FLD:
            AsLclFld()->SetLclOffs(0);
            AsLclFld()->SetLayout(nullptr);
            break;

        case GT_LCL_ADDR:
            AsLclFld()->SetLayout(nullptr);
            break;

        case GT_CALL:
            new (&AsCall()->gtArgs, jitstd::placement_t()) CallArgs();
            break;
#ifdef DEBUG
        case GT_LCL_VAR:
        case GT_STORE_LCL_VAR:
            AsLclVar()->ResetLclILoffs();
            break;
#endif
        default:
            break;
    }
}

//------------------------------------------------------------------------
// ChangeOper: Bash this tree to an oper from a foreign "class".
//
// This bashing method, unlike "SetOper", clears oper-specific flags and
// so is more suitable to bashing nodes between different "classes".
//
// Arguments:
//    oper     - The new oper
//    vnUpdate - Whether to clear or preserve the VN (default: clear)
//
inline void GenTree::ChangeOper(genTreeOps oper, ValueNumberUpdate vnUpdate)
{
    assert(!OperIsConst(oper)); // use BashToConst() instead

    GenTreeFlags mask = GTF_COMMON_MASK;
    if (this->OperIsIndirOrArrMetaData() && OperIsIndirOrArrMetaData(oper))
    {
        mask |= GTF_IND_NONFAULTING;
    }
    SetOper(oper, vnUpdate);
    gtFlags &= mask;
}

//------------------------------------------------------------------------
// BashToConst: Bash the node to a constant one.
//
// The function will infer the node's new oper from the type: GT_CNS_INT
// or GT_CNS_LNG for integers and GC types, GT_CNS_DBL for floats/doubles.
//
// The type is inferred from "value"'s type ("T") unless an explicit
// one is provided via the second argument, in which case it is checked
// for compatibility with "value". So, e. g., "BashToConst(0)" will bash
// to GT_CNS_INT, type TYP_INT, "BashToConst(0, TYP_REF)" will bash to the
// canonical "null" node, but "BashToConst(0.0, TYP_INT)" will assert.
//
// Arguments:
//    value - Value which the bashed constant will have
//    type  - Type the bashed node will have
//
template <typename T>
void GenTree::BashToConst(T value, var_types type /* = TYP_UNDEF */)
{
    static_assert_no_msg((std::is_same<T, int32_t>::value || std::is_same<T, int64_t>::value ||
                          std::is_same<T, long long>::value || std::is_same<T, float>::value ||
                          std::is_same<T, ssize_t>::value || std::is_same<T, double>::value));

    static_assert_no_msg(sizeof(int64_t) == sizeof(long long));

    var_types typeOfValue = TYP_UNDEF;
    if (std::is_floating_point<T>::value)
    {
        assert((type == TYP_UNDEF) || varTypeIsFloating(type));
        typeOfValue = std::is_same<T, float>::value ? TYP_FLOAT : TYP_DOUBLE;
    }
    else
    {
        assert((type == TYP_UNDEF) || varTypeIsIntegral(type) || varTypeIsGC(type));
        typeOfValue = std::is_same<T, int32_t>::value ? TYP_INT : TYP_LONG;
    }

    if (type == TYP_UNDEF)
    {
        type = typeOfValue;
    }

    assert(type == genActualType(type));

    genTreeOps oper = GT_NONE;
    if (varTypeIsFloating(type))
    {
        oper = GT_CNS_DBL;
    }
    else
    {
        oper = (type == TYP_LONG) ? GT_CNS_NATIVELONG : GT_CNS_INT;
    }

    SetOper(oper);
    gtFlags &= GTF_NODE_MASK;
    gtType = type;

    switch (oper)
    {
        case GT_CNS_INT:
#if !defined(TARGET_64BIT)
            assert(type != TYP_LONG);
#endif
            assert(varTypeIsIntegral(type) || varTypeIsGC(type));
            if (genTypeSize(type) <= genTypeSize(TYP_INT))
            {
                assert(FitsIn<int32_t>(value));
            }

            AsIntCon()->SetIconValue(static_cast<ssize_t>(value));
            AsIntCon()->gtFieldSeq = nullptr;
            break;

#if !defined(TARGET_64BIT)
        case GT_CNS_LNG:
            assert(type == TYP_LONG);
            AsLngCon()->SetLngValue(static_cast<int64_t>(value));
            break;
#endif

        case GT_CNS_DBL:
            assert(varTypeIsFloating(type));
            AsDblCon()->SetDconValue(static_cast<double>(value));
            break;

        default:
            unreached();
    }
}

//------------------------------------------------------------------------
// BashToZeroConst: Bash the node to a constant representing "zero" of "type".
//
// Arguments:
//    type  - Type the bashed node will have, currently only integers,
//            GC types and floating point types are supported.
//
inline void GenTree::BashToZeroConst(var_types type)
{
    if (varTypeIsFloating(type))
    {
        BashToConst(0.0, type);
    }
    else
    {
        assert(varTypeIsIntegral(type) || varTypeIsGC(type));

        // "genActualType" so that we do not create CNS_INT(small type).
        BashToConst(0, genActualType(type));
    }
}

//------------------------------------------------------------------------
// BashToLclVar: Bash node to a LCL_VAR.
//
// Arguments:
//    comp   - compiler object
//    lclNum - the local's number
//
// Return Value:
//    The bashed node.
//
inline GenTreeLclVar* GenTree::BashToLclVar(Compiler* comp, unsigned lclNum)
{
    LclVarDsc* varDsc = comp->lvaGetDesc(lclNum);

    ChangeOper(GT_LCL_VAR);
    ChangeType(varDsc->lvNormalizeOnLoad() ? varDsc->TypeGet() : genActualType(varDsc));
    AsLclVar()->SetLclNum(lclNum);

    return AsLclVar();
}

/*****************************************************************************
 *
 * Returns true if the node is of the "ovf" variety, for example, add.ovf.i1.
 * + gtOverflow() can only be called for valid operators (that is, we know it is one
 *   of the operators which may have GTF_OVERFLOW set).
 * + gtOverflowEx() is more expensive, and should be called only if gtOper may be
 *   an operator for which GTF_OVERFLOW is invalid.
 */

inline bool GenTree::gtOverflow() const
{
    assert(OperMayOverflow());

    if ((gtFlags & GTF_OVERFLOW) != 0)
    {
        assert(varTypeIsIntegral(TypeGet()));

        return true;
    }
    else
    {
        return false;
    }
}

inline bool GenTree::gtOverflowEx() const
{
    return OperMayOverflow() && gtOverflow();
}

//------------------------------------------------------------------------
// gtFindNodeInTree:
//   Check if a tree contains a node matching the specified predicate. Descend
//   only into subtrees with the specified flags set on them (can be GTF_EMPTY
//   to descend into all nodes).
//
// Type parameters:
//   RequiredFlagsToDescendIntoNode - Flags that must be set on the node to
//                                    descend into it (GTF_EMPTY to descend into all nodes)
//   Predicate - Type of the predicate (GenTree* -> bool)
//
// Parameters:
//   tree - The tree
//   pred - Predicate that the call must match
//
// Returns:
//   Node matching the predicate, or nullptr if no such node was found.
//
template <GenTreeFlags RequiredFlagsToDescendIntoNode, typename Predicate>
GenTree* Compiler::gtFindNodeInTree(GenTree* tree, Predicate pred)
{
    struct FindNodeVisitor : GenTreeVisitor<FindNodeVisitor>
    {
    private:
        Predicate& m_pred;

    public:
        GenTree* Result = nullptr;

        enum
        {
            DoPreOrder = true
        };

        FindNodeVisitor(Compiler* comp, Predicate& pred)
            : GenTreeVisitor<FindNodeVisitor>(comp)
            , m_pred(pred)
        {
        }

        fgWalkResult PreOrderVisit(GenTree** use, GenTree* user)
        {
            GenTree* node = *use;
            if ((node->gtFlags & RequiredFlagsToDescendIntoNode) != RequiredFlagsToDescendIntoNode)
            {
                return WALK_SKIP_SUBTREES;
            }

            if (m_pred(node))
            {
                Result = node;
                return WALK_ABORT;
            }

            return WALK_CONTINUE;
        }
    };

    if ((tree->gtFlags & RequiredFlagsToDescendIntoNode) != RequiredFlagsToDescendIntoNode)
    {
        return nullptr;
    }

    FindNodeVisitor findNode(this, pred);
    findNode.WalkTree(&tree, nullptr);
    return findNode.Result;
}

/*
XXXXXXXXXXXXXXXXXXXXXXXXXXXXXXXXXXXXXXXXXXXXXXXXXXXXXXXXXXXXXXXXXXXXXXXXXXXXXXX
XXXXXXXXXXXXXXXXXXXXXXXXXXXXXXXXXXXXXXXXXXXXXXXXXXXXXXXXXXXXXXXXXXXXXXXXXXXXXXX
XX                          LclVarsInfo                                      XX
XX                      Inline functions                                     XX
XX                                                                           XX
XXXXXXXXXXXXXXXXXXXXXXXXXXXXXXXXXXXXXXXXXXXXXXXXXXXXXXXXXXXXXXXXXXXXXXXXXXXXXXX
XXXXXXXXXXXXXXXXXXXXXXXXXXXXXXXXXXXXXXXXXXXXXXXXXXXXXXXXXXXXXXXXXXXXXXXXXXXXXXX
*/

inline bool Compiler::lvaHaveManyLocals(float percent) const
{
    assert((percent >= 0.0) && (percent <= 1.0));
    return (lvaCount >= (unsigned)JitConfig.JitMaxLocalsToTrack() * percent);
}

/*****************************************************************************
 *
 *  Allocate a temporary variable or a set of temp variables.
 */

inline unsigned Compiler::lvaGrabTemp(bool shortLifetime DEBUGARG(const char* reason))
{
    if (compIsForInlining())
    {
        // Grab the temp using Inliner's Compiler instance.
        Compiler* pComp = impInlineInfo->InlinerCompiler; // The Compiler instance for the caller (i.e. the inliner)

        if (pComp->lvaHaveManyLocals())
        {
            // Don't create more LclVar with inlining
            compInlineResult->NoteFatal(InlineObservation::CALLSITE_TOO_MANY_LOCALS);
        }

        unsigned tmpNum = pComp->lvaGrabTemp(shortLifetime DEBUGARG(reason));
        lvaTable        = pComp->lvaTable;
        lvaCount        = pComp->lvaCount;
        lvaTableCnt     = pComp->lvaTableCnt;
        return tmpNum;
    }

    // You cannot allocate more space after frame layout!
    noway_assert(lvaDoneFrameLayout < Compiler::TENTATIVE_FRAME_LAYOUT);

    /* Check if the lvaTable has to be grown */
    if (lvaCount + 1 > lvaTableCnt)
    {
        unsigned newLvaTableCnt = lvaCount + (lvaCount / 2) + 1;

        // Check for overflow
        if (newLvaTableCnt <= lvaCount)
        {
            IMPL_LIMITATION("too many locals");
        }

        LclVarDsc* newLvaTable = getAllocator(CMK_LvaTable).allocate<LclVarDsc>(newLvaTableCnt);

        memcpy(newLvaTable, lvaTable, lvaCount * sizeof(*lvaTable));
        memset(newLvaTable + lvaCount, 0, (newLvaTableCnt - lvaCount) * sizeof(*lvaTable));

        for (unsigned i = lvaCount; i < newLvaTableCnt; i++)
        {
            new (&newLvaTable[i], jitstd::placement_t()) LclVarDsc(); // call the constructor.
        }

#ifdef DEBUG
        // Fill the old table with junks. So to detect the un-intended use.
        memset(lvaTable, JitConfig.JitDefaultFill(), lvaCount * sizeof(*lvaTable));
#endif

        lvaTableCnt = newLvaTableCnt;
        lvaTable    = newLvaTable;
    }

    const unsigned tempNum = lvaCount;
    lvaCount++;

    // Initialize lvType, lvIsTemp and lvOnFrame
    lvaTable[tempNum].lvType    = TYP_UNDEF;
    lvaTable[tempNum].lvIsTemp  = shortLifetime;
    lvaTable[tempNum].lvOnFrame = true;

    // If we've started normal ref counting, bump the ref count of this
    // local, as we no longer do any incremental counting, and we presume
    // this new local will be referenced.
    if (lvaLocalVarRefCounted())
    {
        if (opts.OptimizationDisabled())
        {
            lvaTable[tempNum].lvImplicitlyReferenced = 1;
        }
        else
        {
            lvaTable[tempNum].setLvRefCnt(1);
            lvaTable[tempNum].setLvRefCntWtd(BB_UNITY_WEIGHT);
        }
    }

#ifdef DEBUG
    lvaTable[tempNum].lvReason = reason;

    if (verbose)
    {
        printf("\nlvaGrabTemp returning %d (", tempNum);
        gtDispLclVar(tempNum, false);
        printf(")%s called for %s.\n", shortLifetime ? "" : " (a long lifetime temp)", reason);
    }
#endif // DEBUG

    return tempNum;
}

inline unsigned Compiler::lvaGrabTemps(unsigned cnt DEBUGARG(const char* reason))
{
    if (compIsForInlining())
    {
        // Grab the temps using Inliner's Compiler instance.
        unsigned tmpNum = impInlineInfo->InlinerCompiler->lvaGrabTemps(cnt DEBUGARG(reason));

        lvaTable    = impInlineInfo->InlinerCompiler->lvaTable;
        lvaCount    = impInlineInfo->InlinerCompiler->lvaCount;
        lvaTableCnt = impInlineInfo->InlinerCompiler->lvaTableCnt;
        return tmpNum;
    }

#ifdef DEBUG
    if (verbose)
    {
        printf("\nlvaGrabTemps(%d) returning %d..%d (long lifetime temps) called for %s", cnt, lvaCount,
               lvaCount + cnt - 1, reason);
    }
#endif

    // Could handle this...
    assert(!lvaLocalVarRefCounted());

    // You cannot allocate more space after frame layout!
    noway_assert(lvaDoneFrameLayout < Compiler::TENTATIVE_FRAME_LAYOUT);

    /* Check if the lvaTable has to be grown */
    if (lvaCount + cnt > lvaTableCnt)
    {
        unsigned newLvaTableCnt = lvaCount + max(lvaCount / 2 + 1, cnt);

        // Check for overflow
        if (newLvaTableCnt <= lvaCount)
        {
            IMPL_LIMITATION("too many locals");
        }

        LclVarDsc* newLvaTable = getAllocator(CMK_LvaTable).allocate<LclVarDsc>(newLvaTableCnt);

        memcpy(newLvaTable, lvaTable, lvaCount * sizeof(*lvaTable));
        memset(newLvaTable + lvaCount, 0, (newLvaTableCnt - lvaCount) * sizeof(*lvaTable));
        for (unsigned i = lvaCount; i < newLvaTableCnt; i++)
        {
            new (&newLvaTable[i], jitstd::placement_t()) LclVarDsc(); // call the constructor.
        }

#ifdef DEBUG
        // Fill the old table with junks. So to detect the un-intended use.
        memset(lvaTable, JitConfig.JitDefaultFill(), lvaCount * sizeof(*lvaTable));
#endif

        lvaTableCnt = newLvaTableCnt;
        lvaTable    = newLvaTable;
    }

    unsigned tempNum = lvaCount;

    while (cnt--)
    {
        lvaTable[lvaCount].lvType    = TYP_UNDEF; // Initialize lvType, lvIsTemp and lvOnFrame
        lvaTable[lvaCount].lvIsTemp  = false;
        lvaTable[lvaCount].lvOnFrame = true;
        lvaCount++;
    }

    return tempNum;
}

/*****************************************************************************
 *
 *  Allocate a temporary variable which is implicitly used by code-gen
 *  There will be no explicit references to the temp, and so it needs to
 *  be forced to be kept alive, and not be optimized away.
 */

inline unsigned Compiler::lvaGrabTempWithImplicitUse(bool shortLifetime DEBUGARG(const char* reason))
{
    if (compIsForInlining())
    {
        // Grab the temp using Inliner's Compiler instance.
        unsigned tmpNum = impInlineInfo->InlinerCompiler->lvaGrabTempWithImplicitUse(shortLifetime DEBUGARG(reason));

        lvaTable    = impInlineInfo->InlinerCompiler->lvaTable;
        lvaCount    = impInlineInfo->InlinerCompiler->lvaCount;
        lvaTableCnt = impInlineInfo->InlinerCompiler->lvaTableCnt;
        return tmpNum;
    }

    unsigned lclNum = lvaGrabTemp(shortLifetime DEBUGARG(reason));

    LclVarDsc* varDsc = lvaGetDesc(lclNum);

    // Note the implicit use
    varDsc->lvImplicitlyReferenced = 1;

    return lclNum;
}

/*****************************************************************************
 *
 *  Increment the ref counts for a local variable
 */

inline void LclVarDsc::incRefCnts(weight_t weight, Compiler* comp, RefCountState state, bool propagate)
{
    // In minopts and debug codegen, we don't maintain normal ref counts.
    if ((state == RCS_NORMAL) && !comp->PreciseRefCountsRequired())
    {
        // Note, at least, that there is at least one reference.
        lvImplicitlyReferenced = 1;
        return;
    }

    Compiler::lvaPromotionType promotionType = DUMMY_INIT(Compiler::PROMOTION_TYPE_NONE);
    if (varTypeIsPromotable(lvType))
    {
        promotionType = comp->lvaGetPromotionType(this);
    }

    //
    // Increment counts on the local itself.
    //
    if ((lvType != TYP_STRUCT) || (promotionType != Compiler::PROMOTION_TYPE_INDEPENDENT))
    {
        // We increment ref counts of this local for primitive types, including structs that have been retyped as their
        // only field, as well as for structs whose fields are not independently promoted.

        //
        // Increment lvRefCnt
        //
        int newRefCnt = lvRefCnt(state) + 1;
        if (newRefCnt == (unsigned short)newRefCnt) // lvRefCnt is an "unsigned short". Don't overflow it.
        {
            setLvRefCnt((unsigned short)newRefCnt, state);
        }

        //
        // Increment lvRefCntWtd
        //
        if (weight != 0)
        {
            // We double the weight of internal temps

            bool doubleWeight = lvIsTemp;

#if FEATURE_IMPLICIT_BYREFS
            // and, for the time being, implicit byref params
            doubleWeight |= lvIsImplicitByRef;
#endif // FEATURE_IMPLICIT_BYREFS

            if (doubleWeight && (weight * 2 > weight))
            {
                weight *= 2;
            }

            weight_t newWeight = lvRefCntWtd(state) + weight;
            assert(newWeight >= lvRefCntWtd(state));
            setLvRefCntWtd(newWeight, state);
        }
    }

    if (varTypeIsPromotable(lvType) && propagate)
    {
        // For promoted struct locals, increment lvRefCnt on its field locals as well.
        if (promotionType == Compiler::PROMOTION_TYPE_INDEPENDENT ||
            promotionType == Compiler::PROMOTION_TYPE_DEPENDENT)
        {
            for (unsigned i = lvFieldLclStart; i < lvFieldLclStart + lvFieldCnt; ++i)
            {
                comp->lvaTable[i].incRefCnts(weight, comp, state, false); // Don't propagate
            }
        }
    }

    if (lvIsStructField && propagate)
    {
        // Depending on the promotion type, increment the ref count for the parent struct as well.
        promotionType           = comp->lvaGetParentPromotionType(this);
        LclVarDsc* parentvarDsc = comp->lvaGetDesc(lvParentLcl);
        assert(!parentvarDsc->lvRegStruct);
        if (promotionType == Compiler::PROMOTION_TYPE_DEPENDENT)
        {
            parentvarDsc->incRefCnts(weight, comp, state, false); // Don't propagate
        }
    }

#ifdef DEBUG
    if (comp->verbose)
    {
        printf("New refCnts for V%02u: refCnt = %2u, refCntWtd = %s\n", comp->lvaGetLclNum(this), lvRefCnt(state),
               refCntWtd2str(lvRefCntWtd(state)));
    }
#endif
}

//------------------------------------------------------------------------
// lvaKeepAliveAndReportThis: check if there implicit references to this during method execution
//
// Returns:
//    true if this must remain alive throughout the method, even if unreferenced
//
// Notes:
//  In a synchronized instance method we need to report "this"
//  in the GC information, so that the EE can release the object lock
//  in case of an exception
//
inline bool Compiler::lvaKeepAliveAndReportThis()
{
    if (info.compIsStatic || (lvaTable[0].TypeGet() != TYP_REF))
    {
        return false;
    }

    const bool genericsContextIsThis = (info.compMethodInfo->options & CORINFO_GENERICS_CTXT_FROM_THIS) != 0;

#ifdef JIT32_GCENCODER
    if (info.compFlags & CORINFO_FLG_SYNCH)
        return true;

    if (genericsContextIsThis)
    {
        if (opts.compDbgCode)
            return true;

        if (lvaGenericsContextInUse)
        {
            JITDUMP("Reporting this as generic context\n");
            return true;
        }
    }
#else // !JIT32_GCENCODER
    // If the generics context is the this pointer we need to report it if either
    // the VM requires us to keep the generics context alive or it is used in a look-up.
    // We keep it alive in the lookup scenario, even when the VM didn't ask us to,
    // because collectible types need the generics context when gc-ing.
    //
    // Methods that can inspire OSR methods must always report context as live
    //
    if (genericsContextIsThis)
    {
        const bool mustKeep      = (info.compMethodInfo->options & CORINFO_GENERICS_CTXT_KEEP_ALIVE) != 0;
        const bool hasPatchpoint = doesMethodHavePatchpoints() || doesMethodHavePartialCompilationPatchpoints();

        if (lvaGenericsContextInUse || mustKeep || hasPatchpoint)
        {
            JITDUMP("Reporting this as generic context: %s\n",
                    mustKeep ? "must keep" : (hasPatchpoint ? "patchpoints" : "referenced"));
            return true;
        }
    }
#endif

    return false;
}

/*****************************************************************************
  Similar to lvaKeepAliveAndReportThis
 */

inline bool Compiler::lvaReportParamTypeArg()
{
    if (info.compMethodInfo->options & (CORINFO_GENERICS_CTXT_FROM_METHODDESC | CORINFO_GENERICS_CTXT_FROM_METHODTABLE))
    {
        assert(info.compTypeCtxtArg != BAD_VAR_NUM);

        // If the VM requires us to keep the generics context alive and report it (for example, if any catch
        // clause catches a type that uses a generic parameter of this method) this flag will be set.
        if (info.compMethodInfo->options & CORINFO_GENERICS_CTXT_KEEP_ALIVE)
        {
            return true;
        }

        // Otherwise, if an exact type parameter is needed in the body, report the generics context.
        // We do this because collectible types needs the generics context when gc-ing.
        if (lvaGenericsContextInUse)
        {
            return true;
        }

        // Methoods that have patchpoints always report context as live
        //
        if (doesMethodHavePatchpoints() || doesMethodHavePartialCompilationPatchpoints())
        {
            return true;
        }
    }

    // Otherwise, we don't need to report it -- the generics context parameter is unused.
    return false;
}

//*****************************************************************************

inline int Compiler::lvaCachedGenericContextArgOffset()
{
    assert(lvaDoneFrameLayout == FINAL_FRAME_LAYOUT);

    return lvaCachedGenericContextArgOffs;
}

//------------------------------------------------------------------------
// lvaFrameAddress: Determine the stack frame offset of the given variable,
// and how to generate an address to that stack frame.
//
// Arguments:
//    varNum         - The variable to inquire about. Positive for user variables
//                     or arguments, negative for spill-temporaries.
//    mustBeFPBased  - [TARGET_ARM only] True if the base register must be FP.
//                     After FINAL_FRAME_LAYOUT, if false, it also requires SP base register.
//    pBaseReg       - [TARGET_ARM only] Out arg. *pBaseReg is set to the base
//                     register to use.
//    addrModeOffset - [TARGET_ARM only] The mode offset within the variable that we need to address.
//                     For example, for a large struct local, and a struct field reference, this will be the offset
//                     of the field. Thus, for V02 + 0x28, if V02 itself is at offset SP + 0x10
//                     then addrModeOffset is what gets added beyond that, here 0x28.
//    isFloatUsage   - [TARGET_ARM only] True if the instruction being generated is a floating
//                     point instruction. This requires using floating-point offset restrictions.
//                     Note that a variable can be non-float, e.g., struct, but accessed as a
//                     float local field.
//    pFPbased       - [non-TARGET_ARM] Out arg. Set *FPbased to true if the
//                     variable is addressed off of FP, false if it's addressed
//                     off of SP.
//
// Return Value:
//    Returns the variable offset from the given base register.
//
inline
#ifdef TARGET_ARM
    int
    Compiler::lvaFrameAddress(
        int varNum, bool mustBeFPBased, regNumber* pBaseReg, int addrModeOffset, bool isFloatUsage)
#elif TARGET_ARM64
    int
    Compiler::lvaFrameAddress(int varNum, bool* pFPbased, bool suppressFPtoSPRewrite)
#else
    int
    Compiler::lvaFrameAddress(int varNum, bool* pFPbased)
#endif
{
    assert(lvaDoneFrameLayout != NO_FRAME_LAYOUT);

    int  varOffset;
    bool FPbased;
    bool fConservative = false;
    if (varNum >= 0)
    {
        LclVarDsc* varDsc          = lvaGetDesc(varNum);
        bool       isPrespilledArg = false;
#if defined(TARGET_ARM) && defined(PROFILING_SUPPORTED)
        isPrespilledArg = varDsc->lvIsParam && compIsProfilerHookNeeded() &&
                          lvaIsPreSpilled(varNum, codeGen->regSet.rsMaskPreSpillRegs(false));
#endif

        // If we have finished with register allocation, and this isn't a stack-based local,
        // check that this has a valid stack location.
        if (lvaDoneFrameLayout > REGALLOC_FRAME_LAYOUT && !varDsc->lvOnFrame)
        {
#ifdef TARGET_AMD64
#ifndef UNIX_AMD64_ABI
            // On amd64, every param has a stack location, except on Unix-like systems.
            assert(varDsc->lvIsParam);
#endif // UNIX_AMD64_ABI
#else  // !TARGET_AMD64
       // For other targets, a stack parameter that is enregistered or prespilled
       // for profiling on ARM will have a stack location.
            assert((varDsc->lvIsParam && !varDsc->lvIsRegArg) || isPrespilledArg);
#endif // !TARGET_AMD64
        }

        FPbased = varDsc->lvFramePointerBased;

#ifdef DEBUG
#if FEATURE_FIXED_OUT_ARGS
        if ((unsigned)varNum == lvaOutgoingArgSpaceVar)
        {
            assert(FPbased == false);
        }
        else
#endif
        {
#if DOUBLE_ALIGN
            assert(FPbased == (isFramePointerUsed() || (genDoubleAlign() && varDsc->lvIsParam && !varDsc->lvIsRegArg)));
#else
#ifdef TARGET_X86
            assert(FPbased == isFramePointerUsed());
#endif
#endif
        }
#endif // DEBUG

        varOffset = varDsc->GetStackOffset();
    }
    else // Its a spill-temp
    {
        FPbased = isFramePointerUsed();
        if (lvaDoneFrameLayout == Compiler::FINAL_FRAME_LAYOUT)
        {
            TempDsc* tmpDsc = codeGen->regSet.tmpFindNum(varNum);
            // The temp might be in use, since this might be during code generation.
            if (tmpDsc == nullptr)
            {
                tmpDsc = codeGen->regSet.tmpFindNum(varNum, RegSet::TEMP_USAGE_USED);
            }
            assert(tmpDsc != nullptr);
            varOffset = tmpDsc->tdTempOffs();
        }
        else
        {
            // This value is an estimate until we calculate the
            // offset after the final frame layout
            // ---------------------------------------------------
            //   :                         :
            //   +-------------------------+ base --+
            //   | LR, ++N for ARM         |        |   frameBaseOffset (= N)
            //   +-------------------------+        |
            //   | R11, ++N for ARM        | <---FP |
            //   +-------------------------+      --+
            //   | compCalleeRegsPushed - N|        |   lclFrameOffset
            //   +-------------------------+      --+
            //   | lclVars                 |        |
            //   +-------------------------+        |
            //   | tmp[MAX_SPILL_TEMP]     |        |
            //   | tmp[1]                  |        |
            //   | tmp[0]                  |        |   compLclFrameSize
            //   +-------------------------+        |
            //   | outgoingArgSpaceSize    |        |
            //   +-------------------------+      --+
            //   |                         | <---SP
            //   :                         :
            // ---------------------------------------------------

            fConservative = true;
            if (!FPbased)
            {
                // Worst case stack based offset.
#if FEATURE_FIXED_OUT_ARGS
                int outGoingArgSpaceSize = lvaOutgoingArgSpaceSize;
#else
                int outGoingArgSpaceSize = 0;
#endif
                varOffset =
                    outGoingArgSpaceSize + max(-varNum * (int)TARGET_POINTER_SIZE, (int)lvaGetMaxSpillTempSize());
            }
            else
            {
                // Worst case FP based offset.

#ifdef TARGET_ARM
                varOffset = codeGen->genCallerSPtoInitialSPdelta() - codeGen->genCallerSPtoFPdelta();
#else
                varOffset = -(codeGen->genTotalFrameSize());
#endif
            }
        }
    }

#ifdef TARGET_ARM
    if (FPbased)
    {
        if (mustBeFPBased)
        {
            *pBaseReg = REG_FPBASE;
        }
        // Change the Frame Pointer (R11)-based addressing to the SP-based addressing when possible because
        // it generates smaller code on ARM. See frame picture above for the math.
        else
        {
            // If it is the final frame layout phase, we don't have a choice, we should stick
            // to either FP based or SP based that we decided in the earlier phase. Because
            // we have already selected the instruction. MinOpts will always reserve R10, so
            // for MinOpts always use SP-based offsets, using R10 as necessary, for simplicity.

            int spVarOffset        = fConservative ? compLclFrameSize : varOffset + codeGen->genSPtoFPdelta();
            int actualSPOffset     = spVarOffset + addrModeOffset;
            int actualFPOffset     = varOffset + addrModeOffset;
            int encodingLimitUpper = isFloatUsage ? 0x3FC : 0xFFF;
            int encodingLimitLower = isFloatUsage ? -0x3FC : -0xFF;

            // Use SP-based encoding. During encoding, we'll pick the best encoding for the actual offset we have.
            if (opts.MinOpts() || (actualSPOffset <= encodingLimitUpper))
            {
                varOffset = spVarOffset;
                *pBaseReg = compLocallocUsed ? REG_SAVED_LOCALLOC_SP : REG_SPBASE;
            }
            // Use Frame Pointer (R11)-based encoding.
            else if ((encodingLimitLower <= actualFPOffset) && (actualFPOffset <= encodingLimitUpper))
            {
                *pBaseReg = REG_FPBASE;
            }
            // Otherwise, use SP-based encoding. This is either (1) a small positive offset using a single movw,
            // (2) a large offset using movw/movt. In either case, we must have already reserved
            // the "reserved register", which will get used during encoding.
            else
            {
                varOffset = spVarOffset;
                *pBaseReg = compLocallocUsed ? REG_SAVED_LOCALLOC_SP : REG_SPBASE;
            }
        }
    }
    else
    {
        *pBaseReg = REG_SPBASE;
    }
#elif defined(TARGET_ARM64)
    if (FPbased && !suppressFPtoSPRewrite && !codeGen->isFramePointerRequired() && varOffset < 0 && !opts.IsOSR() &&
        lvaDoneFrameLayout == Compiler::FINAL_FRAME_LAYOUT && codeGen->IsSaveFpLrWithAllCalleeSavedRegisters())
    {
        int spVarOffset = varOffset + codeGen->genSPtoFPdelta();
        JITDUMP("lvaFrameAddress optimization for V%02u: [FP-%d] -> [SP+%d]\n", varNum, -varOffset, spVarOffset);
        FPbased   = false;
        varOffset = spVarOffset;
    }
    *pFPbased = FPbased;
#else
    *pFPbased = FPbased;
#endif

    return varOffset;
}

inline bool Compiler::lvaIsParameter(unsigned varNum)
{
    const LclVarDsc* varDsc = lvaGetDesc(varNum);
    return varDsc->lvIsParam;
}

inline bool Compiler::lvaIsRegArgument(unsigned varNum)
{
    LclVarDsc* varDsc = lvaGetDesc(varNum);
    return varDsc->lvIsRegArg;
}

inline bool Compiler::lvaIsOriginalThisArg(unsigned varNum)
{
    assert(varNum < lvaCount);

    bool isOriginalThisArg = (varNum == info.compThisArg) && (info.compIsStatic == false);

#ifdef DEBUG
    if (isOriginalThisArg)
    {
        LclVarDsc* varDsc = lvaGetDesc(varNum);
        // Should never write to or take the address of the original 'this' arg

#ifndef JIT32_GCENCODER
        // With the general encoder/decoder, when the original 'this' arg is needed as a generics context param, we
        // copy to a new local, and mark the original as DoNotEnregister, to
        // ensure that it is stack-allocated.  It should not be the case that the original one can be modified -- it
        // should not be written to, or address-exposed.
        assert(!varDsc->lvHasILStoreOp && (!varDsc->IsAddressExposed() ||
                                           ((info.compMethodInfo->options & CORINFO_GENERICS_CTXT_FROM_THIS) != 0)));
#else
        assert(!varDsc->lvHasILStoreOp && !varDsc->IsAddressExposed());
#endif
    }
#endif

    return isOriginalThisArg;
}

inline bool Compiler::lvaIsOriginalThisReadOnly()
{
    return lvaArg0Var == info.compThisArg;
}

/*****************************************************************************
 *
 *  The following is used to detect the cases where the same local variable#
 *  is used both as a long/double value and a 32-bit value and/or both as an
 *  integer/address and a float value.
 */

inline var_types Compiler::lvaGetActualType(unsigned lclNum)
{
    return genActualType(lvaGetRealType(lclNum));
}

inline var_types Compiler::lvaGetRealType(unsigned lclNum)
{
    return lvaTable[lclNum].TypeGet();
}

/*
XXXXXXXXXXXXXXXXXXXXXXXXXXXXXXXXXXXXXXXXXXXXXXXXXXXXXXXXXXXXXXXXXXXXXXXXXXXXXXX
XXXXXXXXXXXXXXXXXXXXXXXXXXXXXXXXXXXXXXXXXXXXXXXXXXXXXXXXXXXXXXXXXXXXXXXXXXXXXXX
XX                          Importer                                         XX
XX                      Inline functions                                     XX
XX                                                                           XX
XXXXXXXXXXXXXXXXXXXXXXXXXXXXXXXXXXXXXXXXXXXXXXXXXXXXXXXXXXXXXXXXXXXXXXXXXXXXXXX
XXXXXXXXXXXXXXXXXXXXXXXXXXXXXXXXXXXXXXXXXXXXXXXXXXXXXXXXXXXXXXXXXXXXXXXXXXXXXXX
*/

inline unsigned Compiler::compMapILargNum(unsigned ILargNum)
{
    assert(ILargNum < info.compILargsCount);

    // Note that this works because if compRetBuffArg/compTypeCtxtArg/lvVarargsHandleArg are not present
    // they will be BAD_VAR_NUM (MAX_UINT), which is larger than any variable number.
    if (ILargNum >= info.compRetBuffArg)
    {
        ILargNum++;
        assert(ILargNum < info.compLocalsCount); // compLocals count already adjusted.
    }

    if (ILargNum >= info.compTypeCtxtArg)
    {
        ILargNum++;
        assert(ILargNum < info.compLocalsCount); // compLocals count already adjusted.
    }

    if (ILargNum >= lvaAsyncContinuationArg)
    {
        ILargNum++;
        assert(ILargNum < info.compLocalsCount); // compLocals count already adjusted.
    }

    if (ILargNum >= lvaVarargsHandleArg)
    {
        ILargNum++;
        assert(ILargNum < info.compLocalsCount); // compLocals count already adjusted.
    }

    assert(ILargNum < info.compArgsCount);
    return (ILargNum);
}

//------------------------------------------------------------------------
// Compiler::mangleVarArgsType: Retype float types to their corresponding
//                            : int/long types.
//
// Notes:
//
// The mangling of types will only occur for incoming vararg fixed arguments
// on windows arm|64 or on armel (softFP).
//
// NO-OP for all other cases.
//
inline var_types Compiler::mangleVarArgsType(var_types type)
{
#if defined(TARGET_ARMARCH)
    if (opts.compUseSoftFP || (TargetOS::IsWindows && info.compIsVarArgs))
    {
        switch (type)
        {
            case TYP_FLOAT:
                return TYP_INT;
            case TYP_DOUBLE:
                return TYP_LONG;
            default:
                break;
        }

        if (varTypeIsSIMD(type))
        {
            // Vectors should be considered like passing a struct
            return TYP_STRUCT;
        }
    }
#endif // defined(TARGET_ARMARCH)
    return type;
}

// For CORECLR there is no vararg on System V systems.
inline regNumber Compiler::getCallArgIntRegister(regNumber floatReg)
{
    assert(compFeatureVarArg());
#ifdef TARGET_AMD64
    switch (floatReg)
    {
        case REG_XMM0:
            return REG_RCX;
        case REG_XMM1:
            return REG_RDX;
        case REG_XMM2:
            return REG_R8;
        case REG_XMM3:
            return REG_R9;
        default:
            unreached();
    }
#else  // !TARGET_AMD64
    // How will float args be passed for RyuJIT/x86?
    NYI("getCallArgIntRegister for RyuJIT/x86");
    return REG_NA;
#endif // !TARGET_AMD64
}

inline regNumber Compiler::getCallArgFloatRegister(regNumber intReg)
{
    assert(compFeatureVarArg());
#ifdef TARGET_AMD64
    switch (intReg)
    {
        case REG_RCX:
            return REG_XMM0;
        case REG_RDX:
            return REG_XMM1;
        case REG_R8:
            return REG_XMM2;
        case REG_R9:
            return REG_XMM3;
        default:
            unreached();
    }
#else  // !TARGET_AMD64
    // How will float args be passed for RyuJIT/x86?
    NYI("getCallArgFloatRegister for RyuJIT/x86");
    return REG_NA;
#endif // !TARGET_AMD64
}

/*
XXXXXXXXXXXXXXXXXXXXXXXXXXXXXXXXXXXXXXXXXXXXXXXXXXXXXXXXXXXXXXXXXXXXXXXXXXXXXXX
XXXXXXXXXXXXXXXXXXXXXXXXXXXXXXXXXXXXXXXXXXXXXXXXXXXXXXXXXXXXXXXXXXXXXXXXXXXXXXX
XX                                                                           XX
XX                       FlowGraph                                           XX
XX                      Inline functions                                     XX
XX                                                                           XX
XXXXXXXXXXXXXXXXXXXXXXXXXXXXXXXXXXXXXXXXXXXXXXXXXXXXXXXXXXXXXXXXXXXXXXXXXXXXXXX
XXXXXXXXXXXXXXXXXXXXXXXXXXXXXXXXXXXXXXXXXXXXXXXXXXXXXXXXXXXXXXXXXXXXXXXXXXXXXXX
*/

/*****************************************************************************
 *
 *  Call the given function pointer for all nodes in the tree. The 'visitor'
 *  fn should return one of the following values:
 *
 *  WALK_ABORT          stop walking and return immediately
 *  WALK_CONTINUE       continue walking
 *  WALK_SKIP_SUBTREES  don't walk any subtrees of the node just visited
 *
 *  computeStack - true if we want to make stack visible to callback function
 */

inline Compiler::fgWalkResult Compiler::fgWalkTreePre(
    GenTree** pTree, fgWalkPreFn* visitor, void* callBackData, bool lclVarsOnly, bool computeStack)

{
    fgWalkData walkData;

    walkData.compiler      = this;
    walkData.wtprVisitorFn = visitor;
    walkData.pCallbackData = callBackData;
    walkData.parent        = nullptr;
    walkData.wtprLclsOnly  = lclVarsOnly;
#ifdef DEBUG
    walkData.printModified = false;
#endif

    fgWalkResult result;
    if (lclVarsOnly && computeStack)
    {
        GenericTreeWalker<true, false, true, true> walker(&walkData);
        result = walker.WalkTree(pTree, nullptr);
    }
    else if (lclVarsOnly)
    {
        GenericTreeWalker<true, false, true, true> walker(&walkData);
        result = walker.WalkTree(pTree, nullptr);
    }
    else if (computeStack)
    {
        GenericTreeWalker<true, false, false, true> walker(&walkData);
        result = walker.WalkTree(pTree, nullptr);
    }
    else
    {
        GenericTreeWalker<true, false, false, true> walker(&walkData);
        result = walker.WalkTree(pTree, nullptr);
    }

#ifdef DEBUG
    if (verbose && walkData.printModified)
    {
        gtDispTree(*pTree);
    }
#endif

    return result;
}

/*****************************************************************************
 *
 *  Same as above, except the tree walk is performed in a depth-first fashion,
 *  The 'visitor' fn should return one of the following values:
 *
 *  WALK_ABORT          stop walking and return immediately
 *  WALK_CONTINUE       continue walking
 *
 *  computeStack - true if we want to make stack visible to callback function
 */

inline Compiler::fgWalkResult Compiler::fgWalkTreePost(GenTree**     pTree,
                                                       fgWalkPostFn* visitor,
                                                       void*         callBackData,
                                                       bool          computeStack)
{
    fgWalkData walkData;

    walkData.compiler      = this;
    walkData.wtpoVisitorFn = visitor;
    walkData.pCallbackData = callBackData;
    walkData.parent        = nullptr;

    fgWalkResult result;
    if (computeStack)
    {
        GenericTreeWalker<false, true, false, true> walker(&walkData);
        result = walker.WalkTree(pTree, nullptr);
    }
    else
    {
        GenericTreeWalker<false, true, false, true> walker(&walkData);
        result = walker.WalkTree(pTree, nullptr);
    }

    assert(result == WALK_CONTINUE || result == WALK_ABORT);

    return result;
}

/*****************************************************************************
 *
 *  Call the given function pointer for all nodes in the tree. The 'visitor'
 *  fn should return one of the following values:
 *
 *  WALK_ABORT          stop walking and return immediately
 *  WALK_CONTINUE       continue walking
 *  WALK_SKIP_SUBTREES  don't walk any subtrees of the node just visited
 */

inline Compiler::fgWalkResult Compiler::fgWalkTree(GenTree**    pTree,
                                                   fgWalkPreFn* preVisitor,
                                                   fgWalkPreFn* postVisitor,
                                                   void*        callBackData)

{
    fgWalkData walkData;

    walkData.compiler      = this;
    walkData.wtprVisitorFn = preVisitor;
    walkData.wtpoVisitorFn = postVisitor;
    walkData.pCallbackData = callBackData;
    walkData.parent        = nullptr;
    walkData.wtprLclsOnly  = false;
#ifdef DEBUG
    walkData.printModified = false;
#endif

    fgWalkResult result;

    assert(preVisitor || postVisitor);

    if (preVisitor && postVisitor)
    {
        GenericTreeWalker<true, true, false, true> walker(&walkData);
        result = walker.WalkTree(pTree, nullptr);
    }
    else if (preVisitor)
    {
        GenericTreeWalker<true, false, false, true> walker(&walkData);
        result = walker.WalkTree(pTree, nullptr);
    }
    else
    {
        GenericTreeWalker<false, true, false, true> walker(&walkData);
        result = walker.WalkTree(pTree, nullptr);
    }

#ifdef DEBUG
    if (verbose && walkData.printModified)
    {
        gtDispTree(*pTree);
    }
#endif

    return result;
}

/*****************************************************************************
 *
 * Has this block been added to throw an inlined exception
 * Returns true if the block was added to throw one of:
 *    range-check exception
 *    argument exception (used by feature SIMD)
 *    argument range-check exception (used by feature SIMD)
 *    divide by zero exception  (Not used on X86/X64)
 *    overflow exception
 */

inline bool Compiler::fgIsThrowHlpBlk(BasicBlock* block)
{
    if (!fgRngChkThrowAdded)
    {
        return false;
    }

    if (!block->HasFlag(BBF_INTERNAL) || !block->KindIs(BBJ_THROW))
    {
        return false;
    }

    if (!block->IsLIR() && (block->lastStmt() == nullptr))
    {
        return false;
    }

    // Special check blocks will always end in a throw helper call.
    //
    GenTree* const call = block->lastNode();

    if ((call == nullptr) || !call->OperIs(GT_CALL))
    {
        return false;
    }

    if (!((call->AsCall()->gtCallMethHnd == eeFindHelper(CORINFO_HELP_RNGCHKFAIL)) ||
          (call->AsCall()->gtCallMethHnd == eeFindHelper(CORINFO_HELP_THROWDIVZERO)) ||
          (call->AsCall()->gtCallMethHnd == eeFindHelper(CORINFO_HELP_FAIL_FAST)) ||
          (call->AsCall()->gtCallMethHnd == eeFindHelper(CORINFO_HELP_THROW_ARGUMENTEXCEPTION)) ||
          (call->AsCall()->gtCallMethHnd == eeFindHelper(CORINFO_HELP_THROW_ARGUMENTOUTOFRANGEEXCEPTION)) ||
          (call->AsCall()->gtCallMethHnd == eeFindHelper(CORINFO_HELP_OVERFLOW))))
    {
        return false;
    }

    // We can get to this point for blocks that we didn't create as throw helper blocks
    // under stress, with implausible flow graph optimizations. So, walk the fgAddCodeDscMap
    // for the final determination.

    if (fgHasAddCodeDscMap())
    {
        for (AddCodeDsc* const add : AddCodeDscMap::ValueIteration(fgGetAddCodeDscMap()))
        {
            if (block == add->acdDstBlk)
            {
                return add->acdKind == SCK_RNGCHK_FAIL || add->acdKind == SCK_DIV_BY_ZERO ||
                       add->acdKind == SCK_OVERFLOW || add->acdKind == SCK_ARG_EXCPN ||
                       add->acdKind == SCK_ARG_RNG_EXCPN || add->acdKind == SCK_FAIL_FAST;
            }
        }
    }

    // We couldn't find it in the fgAddCodeDscMap
    return false;
}

#if !FEATURE_FIXED_OUT_ARGS

/*****************************************************************************
 *
 *  Return the stackLevel of the inserted block that throws exception
 *  (by calling the EE helper).
 */

inline unsigned Compiler::fgThrowHlpBlkStkLevel(BasicBlock* block)
{
    for (AddCodeDsc* const add : AddCodeDscMap::ValueIteration(fgGetAddCodeDscMap()))
    {
        if (block == add->acdDstBlk)
        {
            // Compute assert cond separately as assert macro cannot have conditional compilation directives.
            bool cond =
                (add->acdKind == SCK_RNGCHK_FAIL || add->acdKind == SCK_DIV_BY_ZERO || add->acdKind == SCK_OVERFLOW ||
                 add->acdKind == SCK_ARG_EXCPN || add->acdKind == SCK_ARG_RNG_EXCPN || add->acdKind == SCK_FAIL_FAST);
            assert(cond);

            // TODO: bbTgtStkDepth is DEBUG-only.
            // Should we use it regularly and avoid this search.
            assert(block->bbTgtStkDepth == add->acdStkLvl);
            return add->acdStkLvl;
        }
    }

    noway_assert(!"fgThrowHlpBlkStkLevel should only be called if fgIsThrowHlpBlk() is true, but we can't find the "
                  "block in the fgAddCodeDscMap");

    /* We couldn't find the basic block: it must not have been a throw helper block */

    return 0;
}

#endif // !FEATURE_FIXED_OUT_ARGS

/*****************************************************************************
  Is the offset too big?
*/
inline bool Compiler::fgIsBigOffset(size_t offset)
{
    return (offset > compMaxUncheckedOffsetForNullObject);
}

//------------------------------------------------------------------------
// IsValidLclAddr: Can the given local address be represented as "LCL_FLD_ADDR"?
//
// Local address nodes cannot point beyond the local and can only store
// 16 bits worth of offset.
//
// Arguments:
//    lclNum - The local's number
//    offset - The address' offset
//
// Return Value:
//    Whether "LCL_FLD_ADDR<lclNum> [+offset]" would be valid IR.
//
inline bool Compiler::IsValidLclAddr(unsigned lclNum, unsigned offset)
{
    return (offset < UINT16_MAX) && (offset < lvaLclExactSize(lclNum));
}

//------------------------------------------------------------------------
// IsPotentialGCSafePoint: Can the given tree be effectively a gc safe point?
//
// Arguments:
//    tree - the tree to check
//
// Return Value:
//    True if the tree can be a gc safe point
//
inline bool Compiler::IsPotentialGCSafePoint(GenTree* tree) const
{
    if (((tree->gtFlags & GTF_CALL) != 0))
    {
        // if this is not a No-GC helper
        if (!tree->IsHelperCall() || !s_helperCallProperties.IsNoGC(tree->AsCall()->GetHelperNum()))
        {
            // assume that we have a safe point.
            return true;
        }
    }

    // TYP_STRUCT-typed stores might be converted into calls (with gc safe points) in Lower.
    // This is quite a conservative fix as it's hard to prove Lower won't do it at this point.
    if (tree->OperIsLocalStore())
    {
        return tree->TypeIs(TYP_STRUCT);
    }
    if (tree->OperIs(GT_STORE_BLK))
    {
        return true;
    }

    return false;
}

/*
XXXXXXXXXXXXXXXXXXXXXXXXXXXXXXXXXXXXXXXXXXXXXXXXXXXXXXXXXXXXXXXXXXXXXXXXXXXXXXX
XXXXXXXXXXXXXXXXXXXXXXXXXXXXXXXXXXXXXXXXXXXXXXXXXXXXXXXXXXXXXXXXXXXXXXXXXXXXXXX
XX                          TempsInfo                                        XX
XX                      Inline functions                                     XX
XX                                                                           XX
XXXXXXXXXXXXXXXXXXXXXXXXXXXXXXXXXXXXXXXXXXXXXXXXXXXXXXXXXXXXXXXXXXXXXXXXXXXXXXX
XXXXXXXXXXXXXXXXXXXXXXXXXXXXXXXXXXXXXXXXXXXXXXXXXXXXXXXXXXXXXXXXXXXXXXXXXXXXXXX
*/

/*****************************************************************************/

/* static */ inline unsigned RegSet::tmpSlot(unsigned size)
{
    noway_assert(size >= sizeof(int));
    noway_assert(size <= TEMP_MAX_SIZE);
    assert((size % sizeof(int)) == 0);

    assert(size < UINT32_MAX);
    return size / sizeof(int) - 1;
}

/*****************************************************************************
 *
 *  Finish allocating temps - should be called each time after a pass is made
 *  over a function body.
 */

inline void RegSet::tmpEnd()
{
#ifdef DEBUG
    if (m_rsCompiler->verbose && (tmpCount > 0))
    {
        printf("%d tmps used\n", tmpCount);
    }
#endif // DEBUG
}

/*****************************************************************************
 *
 *  Shuts down the temp-tracking code. Should be called once per function
 *  compiled.
 */

inline void RegSet::tmpDone()
{
#ifdef DEBUG
    unsigned count;
    TempDsc* temp;

    assert(tmpAllFree());
    for (temp = tmpListBeg(), count = temp ? 1 : 0; temp; temp = tmpListNxt(temp), count += temp ? 1 : 0)
    {
        assert(temp->tdLegalOffset());
    }

    // Make sure that all the temps were released
    assert(count == tmpCount);
    assert(tmpGetCount == 0);
#endif // DEBUG
}

#ifdef DEBUG
inline bool Compiler::shouldUseVerboseTrees()
{
    return (JitConfig.JitDumpVerboseTrees() == 1);
}

inline bool Compiler::shouldUseVerboseSsa()
{
    return (JitConfig.JitDumpVerboseSsa() == 1);
}

//------------------------------------------------------------------------
// shouldDumpASCIITrees: Should we use only ASCII characters for tree dumps?
//
// Notes:
//    This is set to default to 1 in clrConfigValues.h

inline bool Compiler::shouldDumpASCIITrees()
{
    return (JitConfig.JitDumpASCII() == 1);
}

/*****************************************************************************
 *  Should we enable JitStress mode?
 *   0:   No stress
 *   !=2: Vary stress. Performance will be slightly/moderately degraded
 *   2:   Check-all stress. Performance will be REALLY horrible
 */

inline int getJitStressLevel()
{
    return JitConfig.JitStress();
}

#endif // DEBUG

/*****************************************************************************/
/* Map a register argument number ("RegArgNum") to a register number ("RegNum").
 * A RegArgNum is in this range:
 *      [0, MAX_REG_ARG)        -- for integer registers
 *      [0, MAX_FLOAT_REG_ARG)  -- for floating point registers
 * Note that RegArgNum's are overlapping for integer and floating-point registers,
 * while RegNum's are not (for ARM anyway, though for x86, it might be different).
 * If we have a fixed return buffer register and are given it's index
 * we return the fixed return buffer register
 */

inline regNumber genMapIntRegArgNumToRegNum(unsigned argNum, CorInfoCallConvExtension callConv)
{
    if (hasFixedRetBuffReg(callConv) && (argNum == theFixedRetBuffArgNum(callConv)))
    {
        return theFixedRetBuffReg(callConv);
    }

    assert(argNum < ArrLen(intArgRegs));

    return intArgRegs[argNum];
}

inline regNumber genMapFloatRegArgNumToRegNum(unsigned argNum)
{
#ifndef TARGET_X86
    assert(argNum < ArrLen(fltArgRegs));

    return fltArgRegs[argNum];
#else
    assert(!"no x86 float arg regs\n");
    return REG_NA;
#endif
}

__forceinline regNumber genMapRegArgNumToRegNum(unsigned argNum, var_types type, CorInfoCallConvExtension callConv)
{
    if (varTypeUsesFloatArgReg(type))
    {
        return genMapFloatRegArgNumToRegNum(argNum);
    }
    else
    {
        return genMapIntRegArgNumToRegNum(argNum, callConv);
    }
}

/*****************************************************************************/
/* Map a register argument number ("RegArgNum") to a register mask of the associated register.
 * Note that for floating-pointer registers, only the low register for a register pair
 * (for a double on ARM) is returned.
 */

inline regMaskTP genMapIntRegArgNumToRegMask(unsigned argNum)
{
    assert(argNum < ArrLen(intArgMasks));

    return intArgMasks[argNum];
}

inline regMaskTP genMapFloatRegArgNumToRegMask(unsigned argNum)
{
#ifndef TARGET_X86
    assert(argNum < ArrLen(fltArgMasks));

    return fltArgMasks[argNum];
#else
    assert(!"no x86 float arg regs\n");
    return RBM_NONE;
#endif
}

__forceinline regMaskTP genMapArgNumToRegMask(unsigned argNum, var_types type)
{
    regMaskTP result;
    if (varTypeUsesFloatArgReg(type))
    {
        result = genMapFloatRegArgNumToRegMask(argNum);
#ifdef TARGET_ARM
        if (type == TYP_DOUBLE)
        {
            assert((result & RBM_ALLDOUBLE) != 0);
            result |= (result << 1);
        }
#endif
    }
    else
    {
        result = genMapIntRegArgNumToRegMask(argNum);
    }
    return result;
}

/*****************************************************************************/
/* Map a register number ("RegNum") to a register argument number ("RegArgNum")
 * If we have a fixed return buffer register we return theFixedRetBuffArgNum
 */

inline unsigned genMapIntRegNumToRegArgNum(regNumber regNum, CorInfoCallConvExtension callConv)
{
    assert(genRegMask(regNum) & fullIntArgRegMask(callConv));

    switch (regNum)
    {
        case REG_ARG_0:
            return 0;
#if MAX_REG_ARG >= 2
        case REG_ARG_1:
            return 1;
#if MAX_REG_ARG >= 3
        case REG_ARG_2:
            return 2;
#if MAX_REG_ARG >= 4
        case REG_ARG_3:
            return 3;
#if MAX_REG_ARG >= 5
        case REG_ARG_4:
            return 4;
#if MAX_REG_ARG >= 6
        case REG_ARG_5:
            return 5;
#if MAX_REG_ARG >= 7
        case REG_ARG_6:
            return 6;
#if MAX_REG_ARG >= 8
        case REG_ARG_7:
            return 7;
#endif
#endif
#endif
#endif
#endif
#endif
#endif
        default:
            // Check for the Arm64 fixed return buffer argument register
            if (hasFixedRetBuffReg(callConv) && (regNum == theFixedRetBuffReg(callConv)))
            {
                return theFixedRetBuffArgNum(callConv);
            }
            else
            {
                assert(!"invalid register arg register");
                return BAD_VAR_NUM;
            }
    }
}

inline unsigned genMapFloatRegNumToRegArgNum(regNumber regNum)
{
    assert(genRegMask(regNum) & RBM_FLTARG_REGS);

#ifdef TARGET_ARM
    return regNum - REG_F0;
#elif defined(TARGET_LOONGARCH64)
    return regNum - REG_F0;
#elif defined(TARGET_RISCV64)
    return regNum - REG_FA0;
#elif defined(TARGET_ARM64)
    return regNum - REG_V0;
#elif defined(UNIX_AMD64_ABI)
    return regNum - REG_FLTARG_0;
#else

#if MAX_FLOAT_REG_ARG >= 1
    switch (regNum)
    {
        case REG_FLTARG_0:
            return 0;
#if MAX_REG_ARG >= 2
        case REG_FLTARG_1:
            return 1;
#if MAX_REG_ARG >= 3
        case REG_FLTARG_2:
            return 2;
#if MAX_REG_ARG >= 4
        case REG_FLTARG_3:
            return 3;
#if MAX_REG_ARG >= 5
        case REG_FLTARG_4:
            return 4;
#endif
#endif
#endif
#endif
        default:
            assert(!"invalid register arg register");
            return BAD_VAR_NUM;
    }
#else
    assert(!"flt reg args not allowed");
    return BAD_VAR_NUM;
#endif
#endif // !arm
}

inline unsigned genMapRegNumToRegArgNum(regNumber regNum, var_types type, CorInfoCallConvExtension callConv)
{
    if (varTypeUsesFloatArgReg(type))
    {
        return genMapFloatRegNumToRegArgNum(regNum);
    }
    else
    {
        return genMapIntRegNumToRegArgNum(regNum, callConv);
    }
}

/*
XXXXXXXXXXXXXXXXXXXXXXXXXXXXXXXXXXXXXXXXXXXXXXXXXXXXXXXXXXXXXXXXXXXXXXXXXXXXXXX
XXXXXXXXXXXXXXXXXXXXXXXXXXXXXXXXXXXXXXXXXXXXXXXXXXXXXXXXXXXXXXXXXXXXXXXXXXXXXXX
XX                          Liveness                                         XX
XX                      Inline functions                                     XX
XX                                                                           XX
XXXXXXXXXXXXXXXXXXXXXXXXXXXXXXXXXXXXXXXXXXXXXXXXXXXXXXXXXXXXXXXXXXXXXXXXXXXXXXX
XXXXXXXXXXXXXXXXXXXXXXXXXXXXXXXXXXXXXXXXXXXXXXXXXXXXXXXXXXXXXXXXXXXXXXXXXXXXXXX
*/

//------------------------------------------------------------------------
// compUpdateLife: Update the GC's masks, register's masks and reports change on variable's homes given a set of
//    current live variables if changes have happened since "compCurLife".
//
// Arguments:
//    newLife - the set of variables that are alive.
//
// Assumptions:
//    The set of live variables reflects the result of only emitted code, it should not be considering the becoming
//    live/dead of instructions that has not been emitted yet. This is requires by "compChangeLife".
template <bool ForCodeGen>
inline void Compiler::compUpdateLife(VARSET_VALARG_TP newLife)
{
    if (!VarSetOps::Equal(this, compCurLife, newLife))
    {
        compChangeLife<ForCodeGen>(newLife);
    }
#ifdef DEBUG
    else
    {
        if (verbose)
        {
            printf("Liveness not changing: %s ", VarSetOps::ToString(this, compCurLife));
            dumpConvertedVarSet(this, compCurLife);
            printf("\n");
        }
    }
#endif // DEBUG
}

/*****************************************************************************
 *
 *  We stash cookies in basic blocks for the code emitter; this call retrieves
 *  the cookie associated with the given basic block.
 */

inline void* emitCodeGetCookie(const BasicBlock* block)
{
    assert(block);
    return block->bbEmitCookie;
}

/*
XXXXXXXXXXXXXXXXXXXXXXXXXXXXXXXXXXXXXXXXXXXXXXXXXXXXXXXXXXXXXXXXXXXXXXXXXXXXXXX
XXXXXXXXXXXXXXXXXXXXXXXXXXXXXXXXXXXXXXXXXXXXXXXXXXXXXXXXXXXXXXXXXXXXXXXXXXXXXXX
XX                          Optimizer                                        XX
XX                      Inline functions                                     XX
XX                                                                           XX
XXXXXXXXXXXXXXXXXXXXXXXXXXXXXXXXXXXXXXXXXXXXXXXXXXXXXXXXXXXXXXXXXXXXXXXXXXXXXXX
XXXXXXXXXXXXXXXXXXXXXXXXXXXXXXXXXXXXXXXXXXXXXXXXXXXXXXXXXXXXXXXXXXXXXXXXXXXXXXX
*/

/*****************************************************************************
 *
 *  The following resets the assertions table used only during local assertion prop
 */

inline void Compiler::optAssertionReset(AssertionIndex limit)
{
    assert(optAssertionCount <= optMaxAssertionCount);

    while (optAssertionCount > limit)
    {
        AssertionIndex index        = optAssertionCount;
        AssertionDsc*  curAssertion = optGetAssertion(index);
        optAssertionCount--;
        unsigned lclNum = curAssertion->op1.lclNum;
        assert(lclNum < lvaCount);
        BitVecOps::RemoveElemD(apTraits, GetAssertionDep(lclNum), index - 1);

        //
        // Find the Copy assertions
        //
        if ((curAssertion->assertionKind == OAK_EQUAL) && (curAssertion->op1.kind == O1K_LCLVAR) &&
            (curAssertion->op2.kind == O2K_LCLVAR_COPY))
        {
            //
            //  op2.lclNum no longer depends upon this assertion
            //
            lclNum = curAssertion->op2.lclNum;
            BitVecOps::RemoveElemD(apTraits, GetAssertionDep(lclNum), index - 1);
        }
    }
    while (optAssertionCount < limit)
    {
        AssertionIndex index        = ++optAssertionCount;
        AssertionDsc*  curAssertion = optGetAssertion(index);
        unsigned       lclNum       = curAssertion->op1.lclNum;
        BitVecOps::AddElemD(apTraits, GetAssertionDep(lclNum), index - 1);

        //
        // Check for Copy assertions
        //
        if ((curAssertion->assertionKind == OAK_EQUAL) && (curAssertion->op1.kind == O1K_LCLVAR) &&
            (curAssertion->op2.kind == O2K_LCLVAR_COPY))
        {
            //
            //  op2.lclNum now depends upon this assertion
            //
            lclNum = curAssertion->op2.lclNum;
            BitVecOps::AddElemD(apTraits, GetAssertionDep(lclNum), index - 1);
        }
    }
}

/*****************************************************************************
 *
 *  The following removes the i-th entry in the assertions table
 *  used only during local assertion prop
 */

inline void Compiler::optAssertionRemove(AssertionIndex index)
{
    assert(index > 0);
    assert(index <= optAssertionCount);
    assert(optAssertionCount <= optMaxAssertionCount);

    AssertionDsc* curAssertion = optGetAssertion(index);

    //  Two cases to consider if (index == optAssertionCount) then the last
    //  entry in the table is to be removed and that happens automatically when
    //  optAssertionCount is decremented and we can just clear the optAssertionDep bits
    //  The other case is when index < optAssertionCount and here we overwrite the
    //  index-th entry in the table with the data found at the end of the table
    //  Since we are reordering the rable the optAssertionDep bits need to be recreated
    //  using optAssertionReset(0) and optAssertionReset(newAssertionCount) will
    //  correctly update the optAssertionDep bits
    //
    if (index == optAssertionCount)
    {
        unsigned lclNum = curAssertion->op1.lclNum;
        BitVecOps::RemoveElemD(apTraits, GetAssertionDep(lclNum), index - 1);

        //
        // Check for Copy assertions
        //
        if ((curAssertion->assertionKind == OAK_EQUAL) && (curAssertion->op1.kind == O1K_LCLVAR) &&
            (curAssertion->op2.kind == O2K_LCLVAR_COPY))
        {
            //
            //  op2.lclNum no longer depends upon this assertion
            //
            lclNum = curAssertion->op2.lclNum;
            BitVecOps::RemoveElemD(apTraits, GetAssertionDep(lclNum), index - 1);
        }

        optAssertionCount--;
    }
    else
    {
        AssertionDsc*  lastAssertion     = optGetAssertion(optAssertionCount);
        AssertionIndex newAssertionCount = optAssertionCount - 1;

        optAssertionReset(0); // This make optAssertionCount equal 0

        memcpy(curAssertion,  // the entry to be removed
               lastAssertion, // last entry in the table
               sizeof(AssertionDsc));

        optAssertionReset(newAssertionCount);
    }
}

/*
XXXXXXXXXXXXXXXXXXXXXXXXXXXXXXXXXXXXXXXXXXXXXXXXXXXXXXXXXXXXXXXXXXXXXXXXXXXXXXX
XXXXXXXXXXXXXXXXXXXXXXXXXXXXXXXXXXXXXXXXXXXXXXXXXXXXXXXXXXXXXXXXXXXXXXXXXXXXXXX
XX                          EEInterface                                      XX
XX                      Inline functions                                     XX
XX                                                                           XX
XXXXXXXXXXXXXXXXXXXXXXXXXXXXXXXXXXXXXXXXXXXXXXXXXXXXXXXXXXXXXXXXXXXXXXXXXXXXXXX
XXXXXXXXXXXXXXXXXXXXXXXXXXXXXXXXXXXXXXXXXXXXXXXXXXXXXXXXXXXXXXXXXXXXXXXXXXXXXXX
*/

extern var_types JITtype2varType(CorInfoType type);

#include "ee_il_dll.hpp"

inline CORINFO_METHOD_HANDLE Compiler::eeFindHelper(unsigned helper)
{
    assert(helper < CORINFO_HELP_COUNT);

    /* Helpers are marked by the fact that they are odd numbers
     * force this to be an odd number (will shift it back to extract) */

    return ((CORINFO_METHOD_HANDLE)((((size_t)helper) << 2) + 1));
}

inline CorInfoHelpFunc Compiler::eeGetHelperNum(CORINFO_METHOD_HANDLE method)
{
    // Helpers are marked by the fact that they are odd numbers
    if (!(((size_t)method) & 1))
    {
        return (CORINFO_HELP_UNDEF);
    }
    return ((CorInfoHelpFunc)(((size_t)method) >> 2));
}

//------------------------------------------------------------------------
// IsStaticHelperEligibleForExpansion: Determine whether this node is a static init
//    helper eligible for late expansion
//
// Arguments:
//    tree       - tree node
//    isGC       - [OUT] whether the helper returns GCStaticBase or NonGCStaticBase
//    retValKind - [OUT] describes its return value
//
// Return Value:
//    Returns true if eligible for late expansion
//
inline bool Compiler::IsStaticHelperEligibleForExpansion(GenTree* tree, bool* isGc, StaticHelperReturnValue* retValKind)
{
    if (!tree->IsHelperCall())
    {
        return false;
    }

    bool                    gc     = false;
    bool                    result = false;
    StaticHelperReturnValue retVal = {};
    switch (eeGetHelperNum(tree->AsCall()->gtCallMethHnd))
    {
        case CORINFO_HELP_READYTORUN_GCSTATIC_BASE:
        case CORINFO_HELP_GET_GCSTATIC_BASE:
        case CORINFO_HELP_GETPINNED_GCSTATIC_BASE:
            result = true;
            gc     = true;
            retVal = SHRV_STATIC_BASE_PTR;
            break;
        case CORINFO_HELP_READYTORUN_NONGCSTATIC_BASE:
        case CORINFO_HELP_GET_NONGCSTATIC_BASE:
        case CORINFO_HELP_GETPINNED_NONGCSTATIC_BASE:
            result = true;
            gc     = false;
            retVal = SHRV_STATIC_BASE_PTR;
            break;
        // TODO: other helpers
        default:
            break;
    }
    if (isGc != nullptr)
    {
        *isGc = gc;
    }
    if (retValKind != nullptr)
    {
        *retValKind = retVal;
    }
    return result;
}

//  TODO-Cleanup: Replace calls to IsSharedStaticHelper with new HelperCallProperties
//

inline bool Compiler::IsSharedStaticHelper(GenTree* tree)
{
    if (!tree->OperIs(GT_CALL) || !tree->AsCall()->IsHelperCall())
    {
        return false;
    }

    CorInfoHelpFunc helper = eeGetHelperNum(tree->AsCall()->gtCallMethHnd);

    bool result1 =
        // More helpers being added to IsSharedStaticHelper (that have similar behaviors but are not true
        // ShareStaticHelpers)
        helper == CORINFO_HELP_STRCNS || helper == CORINFO_HELP_BOX ||

        // helpers being added to IsSharedStaticHelper
        helper == CORINFO_HELP_GETSTATICFIELDADDR_TLS ||

        (helper >= CORINFO_HELP_GET_GCSTATIC_BASE &&
         helper <= CORINFO_HELP_GETDYNAMIC_NONGCTHREADSTATIC_BASE_NOCTOR_OPTIMIZED2_NOJITOPT)
#ifdef FEATURE_READYTORUN
        || helper == CORINFO_HELP_READYTORUN_GENERIC_STATIC_BASE || helper == CORINFO_HELP_READYTORUN_GCSTATIC_BASE ||
        helper == CORINFO_HELP_READYTORUN_NONGCSTATIC_BASE || helper == CORINFO_HELP_READYTORUN_THREADSTATIC_BASE ||
        helper == CORINFO_HELP_READYTORUN_THREADSTATIC_BASE_NOCTOR ||
        helper == CORINFO_HELP_READYTORUN_NONGCTHREADSTATIC_BASE
#endif
        || helper == CORINFO_HELP_INITCLASS;
#if 0
    // See above TODO-Cleanup
    bool result2 = s_helperCallProperties.IsPure(helper) && s_helperCallProperties.NonNullReturn(helper);
    assert (result1 == result2);
#endif
    return result1;
}

inline bool Compiler::IsGcSafePoint(GenTreeCall* call)
{
    if (!call->IsFastTailCall())
    {
        if (call->IsUnmanaged() && call->IsSuppressGCTransition())
        {
            // Both an indirect and user calls can be unmanaged
            // and have a request to suppress the GC transition so
            // the check is done prior to the separate handling of
            // indirect and user calls.
            return false;
        }
        else if (call->gtCallType == CT_INDIRECT)
        {
            return true;
        }
        else if (call->gtCallType == CT_USER_FUNC)
        {
            if ((call->gtCallMoreFlags & GTF_CALL_M_NOGCCHECK) == 0)
            {
                return true;
            }
        }
        // otherwise we have a CT_HELPER
    }

    return false;
}

//
// Note that we want to have two special FIELD_HANDLES that will both
// be considered non-Data Offset handles
//
// The special values that we use are FLD_GLOBAL_DS, FLD_GLOBAL_FS or FLD_GLOBAL_GS.
//

inline bool jitStaticFldIsGlobAddr(CORINFO_FIELD_HANDLE fldHnd)
{
    return (fldHnd == FLD_GLOBAL_DS || fldHnd == FLD_GLOBAL_FS || fldHnd == FLD_GLOBAL_GS);
}

/*
XXXXXXXXXXXXXXXXXXXXXXXXXXXXXXXXXXXXXXXXXXXXXXXXXXXXXXXXXXXXXXXXXXXXXXXXXXXXXXX
XXXXXXXXXXXXXXXXXXXXXXXXXXXXXXXXXXXXXXXXXXXXXXXXXXXXXXXXXXXXXXXXXXXXXXXXXXXXXXX
XX                          Compiler                                         XX
XX                      Inline functions                                     XX
XX                                                                           XX
XXXXXXXXXXXXXXXXXXXXXXXXXXXXXXXXXXXXXXXXXXXXXXXXXXXXXXXXXXXXXXXXXXXXXXXXXXXXXXX
XXXXXXXXXXXXXXXXXXXXXXXXXXXXXXXXXXXXXXXXXXXXXXXXXXXXXXXXXXXXXXXXXXXXXXXXXXXXXXX
*/

#ifndef DEBUG
inline bool Compiler::compStressCompile(compStressArea stressArea, unsigned weightPercentage)
{
    return false;
}
#endif

inline ArenaAllocator* Compiler::compGetArenaAllocator()
{
    return compArenaAllocator;
}

inline bool Compiler::compIsProfilerHookNeeded() const
{
#ifdef PROFILING_SUPPORTED
    return compProfilerHookNeeded
           // IL stubs are excluded by VM and we need to do the same even running
           // under a complus env hook to generate profiler hooks
           || (opts.compJitELTHookEnabled && !opts.jitFlags->IsSet(JitFlags::JIT_FLAG_IL_STUB));
#else  // !PROFILING_SUPPORTED
    return false;
#endif // !PROFILING_SUPPORTED
}

/*****************************************************************************
 *
 *  Check for the special case where the object is the methods original 'this' pointer.
 *  Note that, the original 'this' pointer is always local var 0 for non-static method,
 *  even if we might have created the copy of 'this' pointer in lvaArg0Var.
 */

inline bool Compiler::impIsThis(GenTree* obj)
{
    if (compIsForInlining())
    {
        return impInlineInfo->InlinerCompiler->impIsThis(obj);
    }
    else
    {
        return ((obj != nullptr) && obj->OperIs(GT_LCL_VAR) &&
                lvaIsOriginalThisArg(obj->AsLclVarCommon()->GetLclNum()));
    }
}

/*****************************************************************************
 *
 *  Returns true if the compiler instance is created for inlining.
 */

inline bool Compiler::compIsForInlining() const
{
    return (impInlineInfo != nullptr);
}

/*****************************************************************************
 *
 *  Check the inline result field in the compiler to see if inlining failed or not.
 */

inline bool Compiler::compDonotInline()
{
    if (compIsForInlining())
    {
        assert(compInlineResult != nullptr);
        return compInlineResult->IsFailure();
    }
    else
    {
        return false;
    }
}

inline bool Compiler::impIsPrimitive(CorInfoType jitType)
{
    return ((CORINFO_TYPE_BOOL <= jitType && jitType <= CORINFO_TYPE_DOUBLE) || jitType == CORINFO_TYPE_PTR);
}

/*****************************************************************************
 *
 *  Get the promotion type of a struct local.
 */

inline Compiler::lvaPromotionType Compiler::lvaGetPromotionType(const LclVarDsc* varDsc)
{
    // TODO-Review: Sometimes we get called on ARM with HFA struct variables that have been promoted,
    // where the struct itself is no longer used because all access is via its member fields.
    // When that happens, the struct is marked as unused and its type has been changed to
    // TYP_INT (to keep the GC tracking code from looking at it).
    // See Compiler::raAssignVars() for details. For example:
    //      N002 (  4,  3) [00EA067C] -------------               return    struct $346
    //      N001 (  3,  2) [00EA0628] -------------                  lclVar    struct(U) V03 loc2
    //                                                                        float  V03.f1 (offs=0x00) -> V12 tmp7
    //                                                                        f8 (last use) (last use) $345
    // Here, the "struct(U)" shows that the "V03 loc2" variable is unused. Not shown is that V03
    // is now TYP_INT in the local variable table. It's not really unused, because it's in the tree.
    assert(!varDsc->lvPromoted || varTypeIsPromotable(varDsc) || varDsc->lvUnusedStruct);

    if (!varDsc->lvPromoted)
    {
        // no struct promotion for this LclVar
        return PROMOTION_TYPE_NONE;
    }
    if (varDsc->lvDoNotEnregister)
    {
        // The struct is not enregistered
        return PROMOTION_TYPE_DEPENDENT;
    }
    if (!varDsc->lvIsParam)
    {
        // The struct is a register candidate
        return PROMOTION_TYPE_INDEPENDENT;
    }

// We have a parameter that could be enregistered
#if defined(TARGET_ARM)
    // TODO-Cleanup: return INDEPENDENT for arm32.
    return PROMOTION_TYPE_DEPENDENT;
#else  // !TARGET_ARM
    return PROMOTION_TYPE_INDEPENDENT;
#endif // !TARGET_ARM
}

/*****************************************************************************
 *
 *  Get the promotion type of a struct local.
 */

inline Compiler::lvaPromotionType Compiler::lvaGetPromotionType(unsigned varNum)
{
    return lvaGetPromotionType(lvaGetDesc(varNum));
}

/*****************************************************************************
 *
 *  Given a field local, get the promotion type of its parent struct local.
 */

inline Compiler::lvaPromotionType Compiler::lvaGetParentPromotionType(const LclVarDsc* varDsc)
{
    assert(varDsc->lvIsStructField);

    lvaPromotionType promotionType = lvaGetPromotionType(varDsc->lvParentLcl);
    assert(promotionType != PROMOTION_TYPE_NONE);
    return promotionType;
}

/*****************************************************************************
 *
 *  Given a field local, get the promotion type of its parent struct local.
 */

inline Compiler::lvaPromotionType Compiler::lvaGetParentPromotionType(unsigned varNum)
{
    return lvaGetParentPromotionType(lvaGetDesc(varNum));
}

/*****************************************************************************
 *
 *  Return true if the local is a field local of a promoted struct of type PROMOTION_TYPE_DEPENDENT.
 *  Return false otherwise.
 */

inline bool Compiler::lvaIsFieldOfDependentlyPromotedStruct(const LclVarDsc* varDsc)
{
    if (!varDsc->lvIsStructField)
    {
        return false;
    }

    lvaPromotionType promotionType = lvaGetParentPromotionType(varDsc);
    if (promotionType == PROMOTION_TYPE_DEPENDENT)
    {
        return true;
    }

    assert(promotionType == PROMOTION_TYPE_INDEPENDENT);
    return false;
}

//------------------------------------------------------------------------
// lvaIsGCTracked: Determine whether this var should be reported
//    as tracked for GC purposes.
//
// Arguments:
//    varDsc - the LclVarDsc for the var in question.
//
// Return Value:
//    Returns true if the variable should be reported as tracked in the GC info.
//
// Notes:
//    This never returns true for struct variables, even if they are tracked.
//    This is because struct variables are never tracked as a whole for GC purposes.
//    It is up to the caller to ensure that the fields of struct variables are
//    correctly tracked.
//
//    We never GC-track fields of dependently promoted structs, even
//    though they may be tracked for optimization purposes.
//
inline bool Compiler::lvaIsGCTracked(const LclVarDsc* varDsc)
{
    if (varDsc->lvTracked && (varDsc->lvType == TYP_REF || varDsc->lvType == TYP_BYREF))
    {
        // Stack parameters are always untracked w.r.t. GC reportings
        const bool isStackParam = varDsc->lvIsParam && !varDsc->lvIsRegArg;
        return !isStackParam && !lvaIsFieldOfDependentlyPromotedStruct(varDsc);
    }
    else
    {
        return false;
    }
}

/*****************************************************************************/
#if MEASURE_CLRAPI_CALLS

inline void Compiler::CLRApiCallEnter(unsigned apix)
{
    if (pCompJitTimer != nullptr)
    {
        pCompJitTimer->CLRApiCallEnter(apix);
    }
}
inline void Compiler::CLRApiCallLeave(unsigned apix)
{
    if (pCompJitTimer != nullptr)
    {
        pCompJitTimer->CLRApiCallLeave(apix);
    }
}

inline void Compiler::CLR_API_Enter(API_ICorJitInfo_Names ename)
{
    CLRApiCallEnter(ename);
}

inline void Compiler::CLR_API_Leave(API_ICorJitInfo_Names ename)
{
    CLRApiCallLeave(ename);
}

#endif // MEASURE_CLRAPI_CALLS

//------------------------------------------------------------------------------
// fgVarIsNeverZeroInitializedInProlog : Check whether the variable is never zero initialized in the prolog.
//
// Arguments:
//    varNum     -       local variable number
//
// Returns:
//             true if this is a special variable that is never zero initialized in the prolog;
//             false otherwise
//

bool Compiler::fgVarIsNeverZeroInitializedInProlog(unsigned varNum)
{
    LclVarDsc* varDsc = lvaGetDesc(varNum);
    bool       result = varDsc->lvIsParam || varDsc->lvIsParamRegTarget || lvaIsOSRLocal(varNum) ||
                  (varNum == lvaGSSecurityCookie) || (varNum == lvaInlinedPInvokeFrameVar) ||
                  (varNum == lvaStubArgumentVar) || (varNum == lvaRetAddrVar);

#ifdef TARGET_ARM64
    result = result || (varNum == lvaFfrRegister);
#endif

#if FEATURE_FIXED_OUT_ARGS
    result = result || (varNum == lvaOutgoingArgSpaceVar);
#endif

    return result;
}

//------------------------------------------------------------------------------
// fgVarNeedsExplicitZeroInit : Check whether the variable needs an explicit zero initialization.
//
// Arguments:
//    varNum     -       local var number
//    bbInALoop  -       true if the basic block may be in a loop
//    bbIsReturn -       true if the basic block always returns
//
// Returns:
//             true if the var needs explicit zero-initialization in this basic block;
//             false otherwise
//
// Notes:
//     If the variable is not being initialized in a loop, we can avoid explicit zero initialization if
//      - the variable is a gc pointer, or
//      - the variable is a struct with gc pointer fields and either all fields are gc pointer fields
//           or the struct is big enough to guarantee block initialization, or
//      - compInitMem is set and the variable has a long lifetime or has gc fields.
//     In these cases we will insert zero-initialization in the prolog if necessary.

bool Compiler::fgVarNeedsExplicitZeroInit(unsigned varNum, bool bbInALoop, bool bbIsReturn)
{
    LclVarDsc* varDsc = lvaGetDesc(varNum);

    if (lvaIsFieldOfDependentlyPromotedStruct(varDsc))
    {
        // Fields of dependently promoted structs may only be initialized in the prolog when the whole
        // struct is initialized in the prolog.
        return fgVarNeedsExplicitZeroInit(varDsc->lvParentLcl, bbInALoop, bbIsReturn);
    }

    if (bbInALoop && !bbIsReturn)
    {
        return true;
    }

    if (varDsc->lvHasExplicitInit)
    {
        return true;
    }

    if (fgVarIsNeverZeroInitializedInProlog(varNum))
    {
        return true;
    }

    if (varTypeIsGC(varDsc->lvType))
    {
        return false;
    }

    if ((varDsc->lvType == TYP_STRUCT) && varDsc->HasGCPtr())
    {
        ClassLayout* layout = varDsc->GetLayout();
        if (layout->GetSlotCount() == layout->GetGCPtrCount())
        {
            return false;
        }

        // Below conditions guarantee block initialization, which will initialize
        // all struct fields. If the logic for block initialization in CodeGen::genCheckUseBlockInit()
        // changes, these conditions need to be updated.
        unsigned stackHomeSize = lvaLclStackHomeSize(varNum);
#ifdef TARGET_64BIT
#if defined(TARGET_AMD64)
        // We can clear using aligned SIMD so the threshold is lower,
        // and clears in order which is better for auto-prefetching
        if (roundUp(stackHomeSize, TARGET_POINTER_SIZE) / sizeof(int) > 4)
#else // !defined(TARGET_AMD64)
        if (roundUp(stackHomeSize, TARGET_POINTER_SIZE) / sizeof(int) > 8)
#endif
#else
        if (roundUp(stackHomeSize, TARGET_POINTER_SIZE) / sizeof(int) > 4)
#endif
        {
            return false;
        }
    }

    return !info.compInitMem || (varDsc->lvIsTemp && !varDsc->HasGCPtr());
}

inline bool Compiler::PreciseRefCountsRequired()
{
    return opts.OptimizationEnabled();
}

#define RETURN_IF_ABORT(expr)                                                                                          \
    do                                                                                                                 \
    {                                                                                                                  \
        if (expr == VisitResult::Abort)                                                                                \
            return VisitResult::Abort;                                                                                 \
    } while (0)

template <typename TVisitor>
GenTree::VisitResult GenTree::VisitOperands(TVisitor visitor)
{
    switch (OperGet())
    {
        // Leaf nodes
        case GT_LCL_VAR:
        case GT_LCL_FLD:
        case GT_LCL_ADDR:
        case GT_CATCH_ARG:
        case GT_ASYNC_CONTINUATION:
        case GT_LABEL:
        case GT_FTN_ADDR:
        case GT_RET_EXPR:
        case GT_CNS_INT:
        case GT_CNS_LNG:
        case GT_CNS_DBL:
        case GT_CNS_STR:
#if defined(FEATURE_SIMD)
        case GT_CNS_VEC:
#endif // FEATURE_SIMD
#if defined(FEATURE_MASKED_HW_INTRINSICS)
        case GT_CNS_MSK:
#endif // FEATURE_MASKED_HW_INTRINSICS
        case GT_MEMORYBARRIER:
        case GT_JMP:
        case GT_JCC:
        case GT_SETCC:
        case GT_NO_OP:
        case GT_START_NONGC:
        case GT_START_PREEMPTGC:
        case GT_PROF_HOOK:
#if defined(FEATURE_EH_WINDOWS_X86)
        case GT_END_LFIN:
#endif // FEATURE_EH_WINDOWS_X86
        case GT_PHI_ARG:
        case GT_JMPTABLE:
        case GT_PHYSREG:
        case GT_EMITNOP:
        case GT_PINVOKE_PROLOG:
        case GT_PINVOKE_EPILOG:
        case GT_IL_OFFSET:
        case GT_NOP:
        case GT_SWIFT_ERROR:
        case GT_GCPOLL:
            return VisitResult::Continue;

        // Unary operators with an optional operand
        case GT_FIELD_ADDR:
        case GT_RETURN:
        case GT_RETFILT:
            if (this->AsUnOp()->gtOp1 == nullptr)
            {
                return VisitResult::Continue;
            }
            FALLTHROUGH;

        // Standard unary operators
        case GT_STORE_LCL_VAR:
        case GT_STORE_LCL_FLD:
        case GT_NOT:
        case GT_NEG:
        case GT_BSWAP:
        case GT_BSWAP16:
        case GT_COPY:
        case GT_RELOAD:
        case GT_ARR_LENGTH:
        case GT_MDARR_LENGTH:
        case GT_MDARR_LOWER_BOUND:
        case GT_CAST:
        case GT_BITCAST:
        case GT_CKFINITE:
        case GT_LCLHEAP:
        case GT_IND:
        case GT_BLK:
        case GT_BOX:
        case GT_ALLOCOBJ:
        case GT_INIT_VAL:
        case GT_RUNTIMELOOKUP:
        case GT_ARR_ADDR:
        case GT_JTRUE:
        case GT_SWITCH:
        case GT_NULLCHECK:
        case GT_PUTARG_REG:
        case GT_PUTARG_STK:
        case GT_RETURNTRAP:
        case GT_KEEPALIVE:
        case GT_INC_SATURATE:
        case GT_RETURN_SUSPEND:
            return visitor(this->AsUnOp()->gtOp1);

// Variadic nodes
#if defined(FEATURE_HW_INTRINSICS)
        case GT_HWINTRINSIC:
            for (GenTree* operand : this->AsMultiOp()->Operands())
            {
                RETURN_IF_ABORT(visitor(operand));
            }
            return VisitResult::Continue;
#endif // defined(FEATURE_HW_INTRINSICS)

        // Special nodes
        case GT_PHI:
            for (GenTreePhi::Use& use : AsPhi()->Uses())
            {
                RETURN_IF_ABORT(visitor(use.GetNode()));
            }
            return VisitResult::Continue;

        case GT_FIELD_LIST:
            for (GenTreeFieldList::Use& field : AsFieldList()->Uses())
            {
                RETURN_IF_ABORT(visitor(field.GetNode()));
            }
            return VisitResult::Continue;

        case GT_CMPXCHG:
        {
            GenTreeCmpXchg* const cmpXchg = this->AsCmpXchg();
            RETURN_IF_ABORT(visitor(cmpXchg->Addr()));
            RETURN_IF_ABORT(visitor(cmpXchg->Data()));
            return visitor(cmpXchg->Comparand());
        }

        case GT_ARR_ELEM:
        {
            GenTreeArrElem* const arrElem = this->AsArrElem();
            RETURN_IF_ABORT(visitor(arrElem->gtArrObj));
            for (unsigned i = 0; i < arrElem->gtArrRank; i++)
            {
                RETURN_IF_ABORT(visitor(arrElem->gtArrInds[i]));
            }
            return VisitResult::Continue;
        }

        case GT_CALL:
        {
            GenTreeCall* const call = this->AsCall();

            for (CallArg& arg : call->gtArgs.EarlyArgs())
            {
                RETURN_IF_ABORT(visitor(arg.GetEarlyNode()));
            }

            for (CallArg& arg : call->gtArgs.LateArgs())
            {
                RETURN_IF_ABORT(visitor(arg.GetLateNode()));
            }

            if (call->gtCallType == CT_INDIRECT)
            {
                if (!call->IsVirtualStub() && (call->gtCallCookie != nullptr))
                {
                    RETURN_IF_ABORT(visitor(call->gtCallCookie));
                }
                if (call->gtCallAddr != nullptr)
                {
                    RETURN_IF_ABORT(visitor(call->gtCallAddr));
                }
            }
            if (call->gtControlExpr != nullptr)
            {
                return visitor(call->gtControlExpr);
            }
            return VisitResult::Continue;
        }

        case GT_SELECT:
        {
            GenTreeConditional* const cond = this->AsConditional();
            RETURN_IF_ABORT(visitor(cond->gtCond));
            RETURN_IF_ABORT(visitor(cond->gtOp1));
            return visitor(cond->gtOp2);
        }

        // Binary nodes
        default:
            assert(this->OperIsBinary());
            GenTree* op1 = gtGetOp1();
            if (op1 != nullptr)
            {
                RETURN_IF_ABORT(visitor(op1));
            }

            GenTree* op2 = gtGetOp2();
            if (op2 != nullptr)
            {
                return visitor(op2);
            }
            return VisitResult::Continue;
    }
}

//------------------------------------------------------------------------
// VisitLocalDefs: Visit locals being defined by this node.
//
// Arguments:
//   comp    - the compiler instance
//   visitor - Functor of type GenTree::VisitResult(LocalDef)
//
// Return Value:
//   VisitResult::Abort if the functor aborted; otherwise VisitResult::Continue.
//
// Notes:
//   This function is contractually bound to recognize a superset of stores
//   that "LocalAddressVisitor" recognizes and transforms, as it is used to
//   detect which trees can define tracked locals.
//
template <typename TVisitor>
GenTree::VisitResult GenTree::VisitLocalDefs(Compiler* comp, TVisitor visitor)
{
    if (OperIs(GT_STORE_LCL_VAR))
    {
        unsigned size = comp->lvaLclExactSize(AsLclVarCommon()->GetLclNum());
        return visitor(LocalDef(AsLclVarCommon(), /* isEntire */ true, 0, size));
    }
    if (OperIs(GT_STORE_LCL_FLD))
    {
        GenTreeLclFld* fld = AsLclFld();
        return visitor(LocalDef(fld, !fld->IsPartialLclFld(comp), fld->GetLclOffs(), fld->GetSize()));
    }
    if (OperIs(GT_CALL))
    {
<<<<<<< HEAD
        GenTreeCall* call = AsCall();
        if (call->IsAsync())
        {
            GenTreeLclVarCommon* suspendedArg = comp->gtCallGetDefinedAsyncSuspendedIndicatorLclAddr(call);
            if (suspendedArg != nullptr)
            {
                bool isEntire = comp->lvaLclExactSize(suspendedArg->GetLclNum()) == 1;
                if (visitor(LocalDef(suspendedArg, isEntire, suspendedArg->GetLclOffs(), 1)) == VisitResult::Abort)
                {
                    return VisitResult::Abort;
                }
            }
        }

        GenTreeLclVarCommon* lclAddr = comp->gtCallGetDefinedRetBufLclAddr(call);
=======
        GenTreeLclVarCommon* lclAddr = comp->gtCallGetDefinedRetBufLclAddr(AsCall());
>>>>>>> 23323e91
        if (lclAddr != nullptr)
        {
            unsigned storeSize = comp->typGetObjLayout(AsCall()->gtRetClsHnd)->GetSize();

            bool isEntire = storeSize == comp->lvaLclExactSize(lclAddr->GetLclNum());

            return visitor(LocalDef(lclAddr, isEntire, lclAddr->GetLclOffs(), storeSize));
        }
    }

    return VisitResult::Continue;
}

//------------------------------------------------------------------------
// VisitLocalDefNodes: Visit GenTreeLclVarCommon nodes representing definitions in the specified node.
//
// Arguments:
//   comp    - the compiler instance
//   visitor - Functor of type GenTree::VisitResult(GenTreeLclVarCommon*)
//
// Return Value:
//   VisitResult::Abort if the functor aborted; otherwise VisitResult::Continue.
//
// Notes:
//   This function is contractually bound to recognize a superset of stores
//   that "LocalAddressVisitor" recognizes and transforms, as it is used to
//   detect which trees can define tracked locals.
//
template <typename TVisitor>
GenTree::VisitResult GenTree::VisitLocalDefNodes(Compiler* comp, TVisitor visitor)
{
    if (OperIs(GT_STORE_LCL_VAR))
    {
        return visitor(AsLclVarCommon());
    }
    if (OperIs(GT_STORE_LCL_FLD))
    {
        return visitor(AsLclFld());
    }
    if (OperIs(GT_CALL))
    {
<<<<<<< HEAD
        GenTreeCall* call = AsCall();
        if (call->IsAsync())
        {
            GenTreeLclVarCommon* suspendedArg = comp->gtCallGetDefinedAsyncSuspendedIndicatorLclAddr(call);
            if ((suspendedArg != nullptr) && (visitor(suspendedArg) == VisitResult::Abort))
            {
                return VisitResult::Abort;
            }
        }

        GenTreeLclVarCommon* lclAddr = comp->gtCallGetDefinedRetBufLclAddr(call);
=======
        GenTreeLclVarCommon* lclAddr = comp->gtCallGetDefinedRetBufLclAddr(AsCall());
>>>>>>> 23323e91
        if (lclAddr != nullptr)
        {
            return visitor(lclAddr);
        }
    }

    return VisitResult::Continue;
}

//------------------------------------------------------------------------
// HasAnyLocalDefs:
//   Check if a tree is considered as defining any locals.
//
// Arguments:
//   comp - the compiler instance
//
// Return Value:
//   True if it is.
//
inline bool GenTree::HasAnyLocalDefs(Compiler* comp)
{
    return VisitLocalDefNodes(comp, [](GenTreeLclVarCommon* lcl) {
        return GenTree::VisitResult::Abort;
    }) == GenTree::VisitResult::Abort;
}

/*****************************************************************************
 *  operator new
 *
 *  Note that compiler's allocator is an arena allocator that returns memory that is
 *  not zero-initialized and can contain data from a prior allocation lifetime.
 */

inline void* operator new(size_t sz, Compiler* compiler, CompMemKind cmk)
{
    return compiler->getAllocator(cmk).allocate<char>(sz);
}

inline void* operator new[](size_t sz, Compiler* compiler, CompMemKind cmk)
{
    return compiler->getAllocator(cmk).allocate<char>(sz);
}

/*****************************************************************************/

#ifdef DEBUG

inline void printRegMask(regMaskTP mask)
{
    printf(REG_MASK_ALL_FMT, mask.getLow());
}

inline char* regMaskToString(regMaskTP mask, Compiler* context)
{
    const size_t cchRegMask = 24;
    char*        regmask    = new (context, CMK_Unknown) char[cchRegMask];

    sprintf_s(regmask, cchRegMask, REG_MASK_ALL_FMT, mask.getLow());

    return regmask;
}

inline void printRegMaskInt(regMaskTP mask)
{
    // RBM_ALLINT is not known at compile time on TARGET_AMD64 since it's dependent on APX support. These are used by GC
    // exclusively
#if defined(TARGET_AMD64)
    printf(REG_MASK_INT_FMT, (mask & RBM_ALLINT_ALL).getLow());
#else  // !TARGET_X86
    printf(REG_MASK_INT_FMT, (mask & RBM_ALLINT).getLow());
#endif // !TARGET_X86
}

inline char* regMaskIntToString(regMaskTP mask, Compiler* context)
{
    const size_t cchRegMask = 24;
    char*        regmask    = new (context, CMK_Unknown) char[cchRegMask];
    // RBM_ALLINT is not known at compile time on TARGET_AMD64 since it's dependent on APX support. Deprecated????
#if defined(TARGET_AMD64)
    sprintf_s(regmask, cchRegMask, REG_MASK_INT_FMT, (mask & RBM_ALLINT_ALL).getLow());
#else  // !TARGET_X86
    sprintf_s(regmask, cchRegMask, REG_MASK_INT_FMT, (mask & RBM_ALLINT).getLow());
#endif // !TARGET_X86

    return regmask;
}

#endif // DEBUG

inline static bool StructHasOverlappingFields(DWORD attribs)
{
    return ((attribs & CORINFO_FLG_OVERLAPPING_FIELDS) != 0);
}

inline static bool StructHasIndexableFields(DWORD attribs)
{
    return ((attribs & CORINFO_FLG_INDEXABLE_FIELDS) != 0);
}

//------------------------------------------------------------------------------
// DEBUG_DESTROY_NODE: sets value of tree to garbage to catch extra references
//
// Arguments:
//    tree: This node should not be referenced by anyone now
//
inline void DEBUG_DESTROY_NODE(GenTree* tree)
{
#ifdef DEBUG
    // printf("DEBUG_DESTROY_NODE for [0x%08x]\n", tree);

    // Save gtOper in case we want to find out what this node was
    tree->gtOperSave = tree->gtOper;

    tree->gtType = TYP_UNDEF;
    tree->gtFlags |= ~GTF_NODE_MASK;
    if (tree->OperIsSimple())
    {
        tree->AsOp()->gtOp1 = tree->AsOp()->gtOp2 = nullptr;
    }
    // Must do this last, because the "AsOp()" check above will fail otherwise.
    // Don't call SetOper, because GT_COUNT is not a valid value
    tree->gtOper = GT_COUNT;
#endif
}

//------------------------------------------------------------------------------
// DEBUG_DESTROY_NODE: sets value of trees to garbage to catch extra references
//
// Arguments:
//    tree, ...rest: These nodes should not be referenced by anyone now
//
template <typename... T>
void DEBUG_DESTROY_NODE(GenTree* tree, T... rest)
{
    DEBUG_DESTROY_NODE(tree);
    DEBUG_DESTROY_NODE(rest...);
}

//------------------------------------------------------------------------------
// lvRefCnt: access reference count for this local var
//
// Arguments:
//    state: the requestor's expected ref count state; defaults to RCS_NORMAL
//
// Return Value:
//    Ref count for the local.

inline unsigned short LclVarDsc::lvRefCnt(RefCountState state) const
{

#if defined(DEBUG)
    assert(state != RCS_INVALID);
    Compiler* compiler = JitTls::GetCompiler();
    assert(compiler->lvaRefCountState == state);
#endif

    if (lvImplicitlyReferenced && (m_lvRefCnt == 0))
    {
        return 1;
    }

    return m_lvRefCnt;
}

//------------------------------------------------------------------------------
// incLvRefCnt: increment reference count for this local var
//
// Arguments:
//    delta: the amount of the increment
//    state: the requestor's expected ref count state; defaults to RCS_NORMAL
//
// Notes:
//    It is currently the caller's responsibility to ensure this increment
//    will not cause overflow.
//
inline void LclVarDsc::incLvRefCnt(unsigned short delta, RefCountState state)
{
#if defined(DEBUG)
    assert(state != RCS_INVALID);
    Compiler* compiler = JitTls::GetCompiler();
    assert(compiler->lvaRefCountState == state);
#endif

    unsigned short oldRefCnt = m_lvRefCnt;
    m_lvRefCnt += delta;
    assert(m_lvRefCnt >= oldRefCnt);
}

//------------------------------------------------------------------------------
// incLvRefCntSaturating: increment reference count for this local var (with saturating semantics)
//
// Arguments:
//    delta: the amount of the increment
//    state: the requestor's expected ref count state; defaults to RCS_NORMAL
//
inline void LclVarDsc::incLvRefCntSaturating(unsigned short delta, RefCountState state)
{
#if defined(DEBUG)
    assert(state != RCS_INVALID);
    Compiler* compiler = JitTls::GetCompiler();
    assert(compiler->lvaRefCountState == state);
#endif

    int newRefCnt = m_lvRefCnt + delta;
    m_lvRefCnt    = static_cast<unsigned short>(min(USHRT_MAX, newRefCnt));
}

//------------------------------------------------------------------------------
// setLvRefCnt: set the reference count for this local var
//
// Arguments:
//    newValue: the desired new reference count
//    state: the requestor's expected ref count state; defaults to RCS_NORMAL
//
// Notes:
//    Generally after calling v->setLvRefCnt(Y), v->lvRefCnt() == Y.
//    However this may not be true when v->lvImplicitlyReferenced == 1.

inline void LclVarDsc::setLvRefCnt(unsigned short newValue, RefCountState state)
{

#if defined(DEBUG)
    assert(state != RCS_INVALID);
    Compiler* compiler = JitTls::GetCompiler();
    assert(compiler->lvaRefCountState == state);
#endif

    m_lvRefCnt = newValue;
}

//------------------------------------------------------------------------------
// lvRefCntWtd: access weighted reference count for this local var
//
// Arguments:
//    state: the requestor's expected ref count state; defaults to RCS_NORMAL
//
// Return Value:
//    Weighted ref count for the local.

inline weight_t LclVarDsc::lvRefCntWtd(RefCountState state) const
{

#if defined(DEBUG)
    assert(state != RCS_INVALID);
    Compiler* compiler = JitTls::GetCompiler();
    assert(compiler->lvaRefCountState == state);
#endif

    if (lvImplicitlyReferenced && (m_lvRefCntWtd == 0))
    {
        return BB_UNITY_WEIGHT;
    }

    return m_lvRefCntWtd;
}

//------------------------------------------------------------------------------
// incLvRefCntWtd: increment weighted reference count for this local var
//
// Arguments:
//    delta: the amount of the increment
//    state: the requestor's expected ref count state; defaults to RCS_NORMAL
//
// Notes:
//    It is currently the caller's responsibility to ensure this increment
//    will not cause overflow.

inline void LclVarDsc::incLvRefCntWtd(weight_t delta, RefCountState state)
{

#if defined(DEBUG)
    assert(state != RCS_INVALID);
    Compiler* compiler = JitTls::GetCompiler();
    assert(compiler->lvaRefCountState == state);
#endif

    weight_t oldRefCntWtd = m_lvRefCntWtd;
    m_lvRefCntWtd += delta;
    assert(m_lvRefCntWtd >= oldRefCntWtd);
}

//------------------------------------------------------------------------------
// setLvRefCntWtd: set the weighted reference count for this local var
//
// Arguments:
//    newValue: the desired new weighted reference count
//    state: the requestor's expected ref count state; defaults to RCS_NORMAL
//
// Notes:
//    Generally after calling v->setLvRefCntWtd(Y), v->lvRefCntWtd() == Y.
//    However this may not be true when v->lvImplicitlyReferenced == 1.

inline void LclVarDsc::setLvRefCntWtd(weight_t newValue, RefCountState state)
{

#if defined(DEBUG)
    assert(state != RCS_INVALID);
    Compiler* compiler = JitTls::GetCompiler();
    assert(compiler->lvaRefCountState == state);
#endif

    m_lvRefCntWtd = newValue;
}

//------------------------------------------------------------------------------
// compCanHavePatchpoints: return true if patchpoints are supported in this
//   method.
//
// Arguments:
//    reason - [out, optional] reason why patchpoints are not supported
//
// Returns:
//    True if patchpoints are supported in this method.
//
inline bool Compiler::compCanHavePatchpoints(const char** reason)
{
    const char* whyNot = nullptr;

#ifdef FEATURE_ON_STACK_REPLACEMENT
    if (compLocallocSeen)
    {
        whyNot = "OSR can't handle localloc";
    }
    else if (compHasBackwardJumpInHandler)
    {
        whyNot = "OSR can't handle loop in handler";
    }
    else if (opts.IsReversePInvoke())
    {
        whyNot = "OSR can't handle reverse pinvoke";
    }
    else if (!info.compIsStatic && !lvaIsOriginalThisReadOnly())
    {
        whyNot = "OSR can't handle modifiable this";
    }
#else
    whyNot = "OSR feature not defined in build";
#endif

    if (reason != nullptr)
    {
        *reason = whyNot;
    }

    return whyNot == nullptr;
}

//------------------------------------------------------------------------
// fgRunDfs: Run DFS over the flow graph.
//
// Type parameters:
//   VisitPreorder  - Functor type that takes a BasicBlock* and its preorder number
//   VisitPostorder - Functor type that takes a BasicBlock* and its postorder number
//   VisitEdge      - Functor type that takes two BasicBlock*.
//   useProfile     - If true, determines order of successors visited using profile data
//
// Parameters:
//   visitPreorder  - Functor to visit block in its preorder
//   visitPostorder - Functor to visit block in its postorder
//   visitEdge      - Functor to visit an edge. Called after visitPreorder (if
//                    this is the first time the successor is seen).
//
// Returns:
//   Number of blocks visited.
//
template <typename VisitPreorder, typename VisitPostorder, typename VisitEdge, const bool useProfile /* = false */>
unsigned Compiler::fgRunDfs(VisitPreorder visitPreorder, VisitPostorder visitPostorder, VisitEdge visitEdge)
{
    BitVecTraits traits(fgBBNumMax + 1, this);
    BitVec       visited(BitVecOps::MakeEmpty(&traits));

    unsigned preOrderIndex  = 0;
    unsigned postOrderIndex = 0;

    ArrayStack<AllSuccessorEnumerator> blocks(getAllocator(CMK_DepthFirstSearch));

    auto dfsFrom = [&](BasicBlock* firstBB) {
        BitVecOps::AddElemD(&traits, visited, firstBB->bbNum);
        blocks.Emplace(this, firstBB, useProfile);
        visitPreorder(firstBB, preOrderIndex++);

        while (!blocks.Empty())
        {
            BasicBlock* block = blocks.TopRef().Block();
            BasicBlock* succ  = blocks.TopRef().NextSuccessor();

            if (succ != nullptr)
            {
                if (BitVecOps::TryAddElemD(&traits, visited, succ->bbNum))
                {
                    blocks.Emplace(this, succ, useProfile);
                    visitPreorder(succ, preOrderIndex++);
                }

                visitEdge(block, succ);
            }
            else
            {
                blocks.Pop();
                visitPostorder(block, postOrderIndex++);
            }
        }
    };

    dfsFrom(fgFirstBB);

    if ((fgEntryBB != nullptr) && !BitVecOps::IsMember(&traits, visited, fgEntryBB->bbNum))
    {
        // OSR methods will early on create flow that looks like it goes to the
        // patchpoint, but during morph we may transform to something that
        // requires the original entry (fgEntryBB).
        assert(opts.IsOSR());
        dfsFrom(fgEntryBB);
    }

    if ((genReturnBB != nullptr) && !BitVecOps::IsMember(&traits, visited, genReturnBB->bbNum))
    {
        assert(!fgGlobalMorphDone);
        // We introduce the merged return BB before morph and will redirect
        // other returns to it as part of morph; keep it reachable.
        dfsFrom(genReturnBB);
    }

    assert(preOrderIndex == postOrderIndex);
    return preOrderIndex;
}

//------------------------------------------------------------------------
// fgVisitBlocksInLoopAwareRPO: Visit the blocks in 'dfsTree' in reverse post-order,
// but ensure loop bodies are visited before loop successors.
//
// Type parameters:
//   TFunc - Callback functor type
//
// Parameters:
//   dfsTree - The DFS tree of the flow graph
//   loops   - A collection of the loops in the flow graph
//   func    - Callback functor that operates on a BasicBlock*
//
// Returns:
//   A postorder traversal with compact loop bodies.
//
template <typename TFunc>
void Compiler::fgVisitBlocksInLoopAwareRPO(FlowGraphDfsTree* dfsTree, FlowGraphNaturalLoops* loops, TFunc func)
{
    assert(dfsTree != nullptr);
    assert(loops != nullptr);

    // We will start by visiting blocks in reverse post-order.
    // If we encounter the header of a loop, we will visit the loop's remaining blocks next
    // to keep the loop body compact in the visitation order.
    // We have to do this recursively to handle nested loops.
    // Since the presence of loops implies we will try to visit some blocks more than once,
    // we need to track visited blocks.
    struct LoopAwareVisitor
    {
        BitVecTraits           traits;
        BitVec                 visitedBlocks;
        FlowGraphNaturalLoops* loops;
        TFunc                  func;

        LoopAwareVisitor(FlowGraphDfsTree* dfsTree, FlowGraphNaturalLoops* loops, TFunc func)
            : traits(dfsTree->PostOrderTraits())
            , visitedBlocks(BitVecOps::MakeEmpty(&traits))
            , loops(loops)
            , func(func)
        {
        }

        void VisitBlock(BasicBlock* block)
        {
            if (BitVecOps::TryAddElemD(&traits, visitedBlocks, block->bbPostorderNum))
            {
                func(block);

                FlowGraphNaturalLoop* const loop = loops->GetLoopByHeader(block);
                if (loop != nullptr)
                {
                    loop->VisitLoopBlocksReversePostOrder([&](BasicBlock* block) {
                        VisitBlock(block);
                        return BasicBlockVisit::Continue;
                    });
                }
            }
        }
    };

    if (loops->NumLoops() == 0)
    {
        for (unsigned i = dfsTree->GetPostOrderCount(); i != 0; i--)
        {
            BasicBlock* const block = dfsTree->GetPostOrder(i - 1);
            func(block);
        }
    }
    else
    {
        LoopAwareVisitor visitor(dfsTree, loops, func);
        for (unsigned i = dfsTree->GetPostOrderCount(); i != 0; i--)
        {
            BasicBlock* const block = dfsTree->GetPostOrder(i - 1);
            visitor.VisitBlock(block);
        }
    }
}

//------------------------------------------------------------------------------
// FlowGraphNaturalLoop::VisitLoopBlocksReversePostOrder: Visit all of the
// loop's blocks in reverse post order.
//
// Type parameters:
//   TFunc - Callback functor type
//
// Arguments:
//   func - Callback functor that takes a BasicBlock* and returns a
//   BasicBlockVisit.
//
// Returns:
//    BasicBlockVisit that indicated whether the visit was aborted by the
//    callback or whether all blocks were visited.
//
template <typename TFunc>
BasicBlockVisit FlowGraphNaturalLoop::VisitLoopBlocksReversePostOrder(TFunc func)
{
    BitVecTraits traits(m_blocksSize, m_dfsTree->GetCompiler());
    bool         result = BitVecOps::VisitBits(&traits, m_blocks, [=](unsigned index) {
        // head block rpo index = PostOrderCount - 1 - headPreOrderIndex
        // loop block rpo index = head block rpoIndex + index
        // loop block po index = PostOrderCount - 1 - loop block rpo index
        //                     = headPreOrderIndex - index
        unsigned poIndex = m_header->bbPostorderNum - index;
        assert(poIndex < m_dfsTree->GetPostOrderCount());
        return func(m_dfsTree->GetPostOrder(poIndex)) == BasicBlockVisit::Continue;
    });

    return result ? BasicBlockVisit::Continue : BasicBlockVisit::Abort;
}

//------------------------------------------------------------------------------
// FlowGraphNaturalLoop::VisitLoopBlocksPostOrder: Visit all of the loop's
// blocks in post order.
//
// Type parameters:
//   TFunc - Callback functor type
//
// Arguments:
//   func - Callback functor that takes a BasicBlock* and returns a
//   BasicBlockVisit.
//
// Returns:
//    BasicBlockVisit that indicated whether the visit was aborted by the
//    callback or whether all blocks were visited.
//
template <typename TFunc>
BasicBlockVisit FlowGraphNaturalLoop::VisitLoopBlocksPostOrder(TFunc func)
{
    BitVecTraits traits(m_blocksSize, m_dfsTree->GetCompiler());
    bool         result = BitVecOps::VisitBitsReverse(&traits, m_blocks, [=](unsigned index) {
        unsigned poIndex = m_header->bbPostorderNum - index;
        assert(poIndex < m_dfsTree->GetPostOrderCount());
        return func(m_dfsTree->GetPostOrder(poIndex)) == BasicBlockVisit::Continue;
    });

    return result ? BasicBlockVisit::Continue : BasicBlockVisit::Abort;
}

//------------------------------------------------------------------------------
// FlowGraphNaturalLoop::VisitLoopBlocks: Visit all of the loop's blocks.
//
// Type parameters:
//   TFunc - Callback functor type
//
// Arguments:
//   func - Callback functor that takes a BasicBlock* and returns a
//   BasicBlockVisit.
//
// Returns:
//    BasicBlockVisit that indicated whether the visit was aborted by the
//    callback or whether all blocks were visited.
//
template <typename TFunc>
BasicBlockVisit FlowGraphNaturalLoop::VisitLoopBlocks(TFunc func)
{
    return VisitLoopBlocksReversePostOrder(func);
}

//------------------------------------------------------------------------------
// FlowGraphNaturalLoop::VisitRegularExitBlocks: Visit non-handler blocks that
// are outside the loop but that may have regular predecessors inside the loop.
//
// Type parameters:
//   TFunc - Callback functor type
//
// Arguments:
//   func - Callback functor that takes a BasicBlock* and returns a
//   BasicBlockVisit.
//
// Returns:
//   BasicBlockVisit that indicated whether the visit was aborted by the
//   callback or whether all blocks were visited.
//
// Remarks:
//   Note that no handler begins are visited by this function, even if they
//   have regular predecessors inside the loop (for example, finally handlers
//   can have regular BBJ_CALLFINALLY predecessors inside the loop). This
//   choice is motivated by the fact that such handlers will also show up as
//   exceptional exit blocks that must always be handled specially by client
//   code regardless.
//
template <typename TFunc>
BasicBlockVisit FlowGraphNaturalLoop::VisitRegularExitBlocks(TFunc func)
{
    Compiler* comp = m_dfsTree->GetCompiler();

    BitVecTraits traits = m_dfsTree->PostOrderTraits();
    BitVec       visited(BitVecOps::MakeEmpty(&traits));

    for (FlowEdge* edge : ExitEdges())
    {
        BasicBlock* exit = edge->getDestinationBlock();
        assert(m_dfsTree->Contains(exit) && !ContainsBlock(exit));
        if (!comp->bbIsHandlerBeg(exit) && BitVecOps::TryAddElemD(&traits, visited, exit->bbPostorderNum) &&
            (func(exit) == BasicBlockVisit::Abort))
        {
            return BasicBlockVisit::Abort;
        }
    }

    return BasicBlockVisit::Continue;
}

/*****************************************************************************/
#endif //_COMPILER_HPP_
/*****************************************************************************/<|MERGE_RESOLUTION|>--- conflicted
+++ resolved
@@ -4713,7 +4713,6 @@
     }
     if (OperIs(GT_CALL))
     {
-<<<<<<< HEAD
         GenTreeCall* call = AsCall();
         if (call->IsAsync())
         {
@@ -4729,9 +4728,6 @@
         }
 
         GenTreeLclVarCommon* lclAddr = comp->gtCallGetDefinedRetBufLclAddr(call);
-=======
-        GenTreeLclVarCommon* lclAddr = comp->gtCallGetDefinedRetBufLclAddr(AsCall());
->>>>>>> 23323e91
         if (lclAddr != nullptr)
         {
             unsigned storeSize = comp->typGetObjLayout(AsCall()->gtRetClsHnd)->GetSize();
@@ -4773,7 +4769,6 @@
     }
     if (OperIs(GT_CALL))
     {
-<<<<<<< HEAD
         GenTreeCall* call = AsCall();
         if (call->IsAsync())
         {
@@ -4785,9 +4780,6 @@
         }
 
         GenTreeLclVarCommon* lclAddr = comp->gtCallGetDefinedRetBufLclAddr(call);
-=======
-        GenTreeLclVarCommon* lclAddr = comp->gtCallGetDefinedRetBufLclAddr(AsCall());
->>>>>>> 23323e91
         if (lclAddr != nullptr)
         {
             return visitor(lclAddr);
