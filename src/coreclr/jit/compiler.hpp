--- conflicted
+++ resolved
@@ -4523,11 +4523,7 @@
         case GT_PINVOKE_PROLOG:
         case GT_PINVOKE_EPILOG:
         case GT_IL_OFFSET:
-<<<<<<< HEAD
-        case GT_RECORD_ASYNC_JOIN:
-=======
         case GT_RECORD_ASYNC_RESUME:
->>>>>>> 302a563c
         case GT_NOP:
         case GT_SWIFT_ERROR:
         case GT_GCPOLL:
