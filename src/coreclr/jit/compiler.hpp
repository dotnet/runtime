--- conflicted
+++ resolved
@@ -609,13 +609,6 @@
 
             return BasicBlockVisit::Continue;
 
-<<<<<<< HEAD
-=======
-        case BBJ_NONE:
-            RETURN_ON_ABORT(func(bbNext));
-            return VisitEHSuccs(comp, func);
-
->>>>>>> 02812350
         case BBJ_COND:
             RETURN_ON_ABORT(func(bbNext));
 
